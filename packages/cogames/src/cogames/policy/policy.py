"""Base policy classes and interfaces."""

from abc import abstractmethod
<<<<<<< HEAD
=======
from pathlib import Path
>>>>>>> ecef0eb0
from typing import Generic, Optional, Tuple, TypeVar

import torch.nn as nn
from pydantic import BaseModel

from mettagrid import MettaGridAction, MettaGridObservation

from mettagrid import MettaGridAction, MettaGridObservation

# Type variable for agent state - can be any type
StateType = TypeVar("StateType")


class AgentPolicy:
    """Base class for per-agent policies.

    AgentPolicy represents the interface for controlling a single agent.
    It provides the step() method that produces actions from observations.
    This is what play.py and evaluation code use directly.
    """

    def step(self, obs: MettaGridObservation) -> MettaGridAction:
<<<<<<< HEAD
        """Return the action for the provided observation."""
=======
        """Get action given an observation.

        Args:
            obs: The observation for this agent

        Returns:
            The action to take
        """
>>>>>>> ecef0eb0
        raise NotImplementedError("Subclasses must implement step()")

    def reset(self) -> None:
        """Reset the policy state. Default implementation does nothing."""
        pass


class Policy:
    """Abstract base class for multi-agent policies.

    A Policy manages creating AgentPolicy instances for multiple agents.
    This is the class users instantiate and pass to training/play functions.
    Training uses the Policy directly, while play calls agent_policy() to
    get per-agent instances.
    """

    @abstractmethod
    def agent_policy(self, agent_id: int) -> AgentPolicy:
        """Return the per-agent policy for the requested agent id."""
        ...

    def load_policy_data(self, policy_data_path: str) -> None:
        """Load policy parameters from ``policy_data_path``."""
        pass  # Default: no-op for policies without learnable parameters

    def save_policy_data(self, policy_data_path: str) -> None:
        """Persist policy parameters to ``policy_data_path``."""
        pass  # Default: no-op for policies without learnable parameters


class StatefulAgentPolicy(AgentPolicy, Generic[StateType]):
    """AgentPolicy wrapper that manages internal state (e.g., for RNNs).

    This wraps a stateful policy implementation and maintains the state
    across step() calls, providing a stateless AgentPolicy interface.

    StateType can be any type representing the agent's internal state.
    For example, Tuple[torch.Tensor, torch.Tensor] for LSTM hidden states.
    """

    def __init__(self, base_policy: "StatefulPolicyImpl[StateType]", agent_id: int):
        """Wrap a stateful policy implementation for a specific agent id."""
        self._base_policy = base_policy
        self._agent_id = agent_id
        # Initialize state using the base policy's agent_state() method
        self._state: Optional[StateType] = self._base_policy.agent_state()

    def step(self, obs: MettaGridObservation) -> MettaGridAction:
        """Get action and update hidden state."""
        action, self._state = self._base_policy.step_with_state(obs, self._state)
        return action

    def reset(self) -> None:
        """Reset the hidden state to initial state."""
        self._state = self._base_policy.agent_state()


class StatefulPolicyImpl(Generic[StateType]):
    """Base class for stateful policy implementations.

    This is used internally by policies that need to manage state.
    It provides step_with_state() which returns both action and new state,
    and agent_state() which returns the initial state for a new agent.
    """

    @abstractmethod
    def agent_state(self) -> Optional[StateType]:
        """Return the initial state for a new agent, or ``None`` for stateless policies."""
        ...

    def step_with_state(
        self, obs: MettaGridObservation, state: Optional[StateType]
    ) -> Tuple[MettaGridAction, Optional[StateType]]:
<<<<<<< HEAD
        """Return the action and updated state for the provided observation/state."""
=======
        """Get action and potentially update state.

        Args:
            obs: The observation
            state: Current hidden state (e.g., RNN hidden state)

        Returns:
            Tuple of (action, new_state)
        """
>>>>>>> ecef0eb0
        raise NotImplementedError


class TrainablePolicy(Policy):
    """Abstract base class for trainable policies.

    TrainablePolicy extends Policy and manages a neural network that can be trained.
    It creates per-agent AgentPolicy instances that share the same network.
    """

    @abstractmethod
    def network(self) -> nn.Module:
        """Get the underlying neural network for training."""
        ...

    @abstractmethod
    def agent_policy(self, agent_id: int) -> AgentPolicy:
        """Return the per-agent policy for the requested agent id."""
        ...

    def load_policy_data(self, policy_data_path: str) -> None:
        """Load network weights from ``policy_data_path`` using ``torch.load``."""
        import torch

        self.network().load_state_dict(torch.load(policy_data_path, map_location="cpu"))

    def save_policy_data(self, policy_data_path: str) -> None:
        """Save network weights to ``policy_data_path`` using ``torch.save``."""
        import torch

        torch.save(self.network().state_dict(), policy_data_path)

<<<<<<< HEAD
    def is_recurrent(self) -> bool:
        """Return whether the policy expects recurrent (RNN-style) training."""

        return False
=======

class PolicySpec(BaseModel):
    """Specification for a policy used during evaluation."""

    # Path to policy class, or shorthand
    policy_class_path: str

    # Path to policy weights, if applicable
    policy_data_path: Optional[str]

    # Proportion of total agents to assign to this policy
    proportion: float

    @property
    def name(self) -> str:
        """Get the name of the policy."""
        parts = [
            self.policy_class_path.split(".")[-1],
        ]
        if self.policy_data_path:
            parts.append(Path(self.policy_data_path).name)
        return "-".join(parts)
>>>>>>> ecef0eb0
<|MERGE_RESOLUTION|>--- conflicted
+++ resolved
@@ -1,16 +1,11 @@
 """Base policy classes and interfaces."""
 
 from abc import abstractmethod
-<<<<<<< HEAD
-=======
 from pathlib import Path
->>>>>>> ecef0eb0
 from typing import Generic, Optional, Tuple, TypeVar
 
 import torch.nn as nn
 from pydantic import BaseModel
-
-from mettagrid import MettaGridAction, MettaGridObservation
 
 from mettagrid import MettaGridAction, MettaGridObservation
 
@@ -27,113 +22,66 @@
     """
 
     def step(self, obs: MettaGridObservation) -> MettaGridAction:
-<<<<<<< HEAD
-        """Return the action for the provided observation."""
-=======
-        """Get action given an observation.
-
-        Args:
-            obs: The observation for this agent
-
-        Returns:
-            The action to take
-        """
->>>>>>> ecef0eb0
+        """Get action given an observation."""
         raise NotImplementedError("Subclasses must implement step()")
 
     def reset(self) -> None:
         """Reset the policy state. Default implementation does nothing."""
-        pass
+        return None
 
 
 class Policy:
-    """Abstract base class for multi-agent policies.
-
-    A Policy manages creating AgentPolicy instances for multiple agents.
-    This is the class users instantiate and pass to training/play functions.
-    Training uses the Policy directly, while play calls agent_policy() to
-    get per-agent instances.
-    """
+    """Abstract base class for multi-agent policies."""
 
     @abstractmethod
     def agent_policy(self, agent_id: int) -> AgentPolicy:
-        """Return the per-agent policy for the requested agent id."""
+        """Get an AgentPolicy instance for a specific agent."""
         ...
 
     def load_policy_data(self, policy_data_path: str) -> None:
-        """Load policy parameters from ``policy_data_path``."""
-        pass  # Default: no-op for policies without learnable parameters
+        """Load policy data from a file (no-op for stateless policies)."""
+        return None
 
     def save_policy_data(self, policy_data_path: str) -> None:
-        """Persist policy parameters to ``policy_data_path``."""
-        pass  # Default: no-op for policies without learnable parameters
+        """Persist policy data to a file (no-op for stateless policies)."""
+        return None
 
 
 class StatefulAgentPolicy(AgentPolicy, Generic[StateType]):
-    """AgentPolicy wrapper that manages internal state (e.g., for RNNs).
+    """AgentPolicy wrapper that manages internal state (e.g., for RNNs)."""
 
-    This wraps a stateful policy implementation and maintains the state
-    across step() calls, providing a stateless AgentPolicy interface.
-
-    StateType can be any type representing the agent's internal state.
-    For example, Tuple[torch.Tensor, torch.Tensor] for LSTM hidden states.
-    """
-
-    def __init__(self, base_policy: "StatefulPolicyImpl[StateType]", agent_id: int):
-        """Wrap a stateful policy implementation for a specific agent id."""
+    def __init__(self, base_policy: "StatefulPolicyImpl[StateType]", agent_id: int) -> None:
         self._base_policy = base_policy
         self._agent_id = agent_id
-        # Initialize state using the base policy's agent_state() method
         self._state: Optional[StateType] = self._base_policy.agent_state()
 
     def step(self, obs: MettaGridObservation) -> MettaGridAction:
-        """Get action and update hidden state."""
         action, self._state = self._base_policy.step_with_state(obs, self._state)
         return action
 
     def reset(self) -> None:
-        """Reset the hidden state to initial state."""
         self._state = self._base_policy.agent_state()
 
 
 class StatefulPolicyImpl(Generic[StateType]):
-    """Base class for stateful policy implementations.
-
-    This is used internally by policies that need to manage state.
-    It provides step_with_state() which returns both action and new state,
-    and agent_state() which returns the initial state for a new agent.
-    """
+    """Base class for stateful policy implementations."""
 
     @abstractmethod
     def agent_state(self) -> Optional[StateType]:
-        """Return the initial state for a new agent, or ``None`` for stateless policies."""
+        """Return the initial state for a new agent, or None if stateless."""
         ...
 
     def step_with_state(
-        self, obs: MettaGridObservation, state: Optional[StateType]
+        self,
+        obs: MettaGridObservation,
+        state: Optional[StateType],
     ) -> Tuple[MettaGridAction, Optional[StateType]]:
-<<<<<<< HEAD
-        """Return the action and updated state for the provided observation/state."""
-=======
-        """Get action and potentially update state.
-
-        Args:
-            obs: The observation
-            state: Current hidden state (e.g., RNN hidden state)
-
-        Returns:
-            Tuple of (action, new_state)
-        """
->>>>>>> ecef0eb0
+        """Return action and updated state for the provided observation/state."""
         raise NotImplementedError
 
 
 class TrainablePolicy(Policy):
-    """Abstract base class for trainable policies.
-
-    TrainablePolicy extends Policy and manages a neural network that can be trained.
-    It creates per-agent AgentPolicy instances that share the same network.
-    """
+    """Abstract base class for trainable policies."""
 
     @abstractmethod
     def network(self) -> nn.Module:
@@ -146,43 +94,30 @@
         ...
 
     def load_policy_data(self, policy_data_path: str) -> None:
-        """Load network weights from ``policy_data_path`` using ``torch.load``."""
         import torch
 
         self.network().load_state_dict(torch.load(policy_data_path, map_location="cpu"))
 
     def save_policy_data(self, policy_data_path: str) -> None:
-        """Save network weights to ``policy_data_path`` using ``torch.save``."""
         import torch
 
         torch.save(self.network().state_dict(), policy_data_path)
 
-<<<<<<< HEAD
     def is_recurrent(self) -> bool:
         """Return whether the policy expects recurrent (RNN-style) training."""
+        return False
 
-        return False
-=======
 
 class PolicySpec(BaseModel):
     """Specification for a policy used during evaluation."""
 
-    # Path to policy class, or shorthand
     policy_class_path: str
-
-    # Path to policy weights, if applicable
     policy_data_path: Optional[str]
-
-    # Proportion of total agents to assign to this policy
     proportion: float
 
     @property
     def name(self) -> str:
-        """Get the name of the policy."""
-        parts = [
-            self.policy_class_path.split(".")[-1],
-        ]
+        parts = [self.policy_class_path.split(".")[-1]]
         if self.policy_data_path:
             parts.append(Path(self.policy_data_path).name)
-        return "-".join(parts)
->>>>>>> ecef0eb0
+        return "-".join(parts)