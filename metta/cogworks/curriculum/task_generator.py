from __future__ import annotations

import logging
import random
from abc import ABC, abstractmethod
from typing import TYPE_CHECKING, Annotated, Any, ClassVar, Optional, Sequence, Type, TypeVar

from pydantic import (
    ConfigDict,
    Field,
    SerializeAsAny,
    WrapValidator,
    field_validator,
    model_serializer,
)
from typing_extensions import Generic

from metta.common.config import Config
from metta.common.util.module import load_symbol
from metta.mettagrid.mettagrid_config import MettaGridConfig as EnvConfig

if TYPE_CHECKING:
    from metta.cogworks.curriculum.curriculum import CurriculumConfig

logger = logging.getLogger(__name__)

TTaskGenerator = TypeVar("TTaskGenerator", bound="TaskGenerator")


class TaskGeneratorConfig(Config, Generic[TTaskGenerator]):
    """Base configuration for TaskGenerator.

    Subclasses *optionally* know which TaskGenerator they build via `_generator_cls`
    (auto-filled when nested inside a TaskGenerator subclass).
    """

    _generator_cls: ClassVar[Optional[Type[TTaskGenerator]]] = None  # type: ignore[misc]

    # pydantic configuration
    model_config: ClassVar[ConfigDict] = ConfigDict(
        extra="forbid",
        validate_assignment=True,
        populate_by_name=True,
    )

    label: Optional[str] = Field(default=None, description="Label for the task generator")

    overrides: dict[str, Any] = Field(
        default_factory=dict, description="Overrides to apply as dict with dot-separated keys"
    )

    def create(self) -> TTaskGenerator:
        """Instantiate the bound TaskGenerator.

        Subclasses nested under a TaskGenerator automatically bind `_generator_cls`.
        If you define a standalone Config subclass, either set `_generator_cls`
        on the class or override `create()`.
        """
        return self.generator_cls()(self)  # type: ignore[call-arg]

    @classmethod
    def generator_cls(cls) -> Type[TTaskGenerator]:
        if cls._generator_cls is None:
            raise TypeError(
                f"{cls.__name__} is not bound to a TaskGenerator; "
                f"either define it nested under the generator or set `_generator_cls`."
            )
        return cls._generator_cls

    def to_curriculum(self, num_tasks: Optional[int] = None) -> "CurriculumConfig":
        """Create a CurriculumConfig from this configuration.

        Args:
            num_tasks: Number of tasks to maintain in the unified pool
        """
        from metta.cogworks.curriculum.curriculum import CurriculumConfig
        from metta.cogworks.curriculum.learning_progress_algorithm import LearningProgressConfig

        # Create learning progress algorithm hyperparameters
        lp_config = LearningProgressConfig(
            pool_size=num_tasks or 16,  # Use provided num_tasks or default to 16
            sample_size=10,  # K=10 tasks to sample
            max_samples=20,  # A=20 max samples before eviction
            exploration_bonus=0.1,  # Balance exploration vs exploitation
        )

        # Create curriculum with integrated learning progress algorithm
        cc = CurriculumConfig(
            task_generator=self,
            num_active_tasks=lp_config.pool_size,  # Use pool_size for compatibility
            algorithm_config=lp_config,
        )

        return cc

    @model_serializer(mode="wrap")
    def _serialize_with_type(self, handler):
        """Ensure YAML/JSON dumps always include a 'type' with a nice FQCN."""
        data = handler(self)  # dict of the model's fields
        typ_cls: Type[Any] = self._generator_cls or self.__class__
        # Prefer the *generator* class if known, fall back to the config class
        type_str = f"{typ_cls.__module__}.{typ_cls.__name__}"
        return {"type": type_str, **data}


class TaskGenerator(ABC):
    """Base class for generating tasks with deterministic seeding.

    TaskGenerator supports .get_task(task_id) where task_id is used as the seed.
    It should always be constructed with a TaskGeneratorConfig.

    If a subclass declares a nested class `Config` that inherits from TaskGeneratorConfig,
    it will be *automatically bound*.
    """

    Config: ClassVar[type[TaskGeneratorConfig[Any]]]

    def __init_subclass__(cls, **kwargs):
        super().__init_subclass__(**kwargs)
        # Auto-bind nested Config class to this generator
        if hasattr(cls, "Config"):
            cls.Config._generator_cls = cls  # type: ignore[assignment]

    def __init__(self, config: TaskGeneratorConfig):
        self._config = config
        self._overrides = config.overrides

    def get_task(self, task_id: int) -> EnvConfig:
        """Generate a task (EnvConfig) using task_id as seed."""
        rng = random.Random()
        rng.seed(task_id)
        return self._apply_overrides(self._generate_task(task_id, rng), self._config.overrides)

    @abstractmethod
    def _generate_task(self, task_id: int, rng: random.Random) -> EnvConfig:
        """Generate a task with the given task_id and RNG.

        This method should be overridden by subclasses to implement
        their specific task generation logic.

        Args:
            task_id: The task identifier used as the seed
            rng: A seeded random number generator

        Returns:
            An EnvConfig for the generated task
        """
        raise NotImplementedError("TaskGenerator._generate_task() must be overridden by subclasses")

<<<<<<< HEAD
    def _apply_overrides(self, env_config: EnvConfig, overrides: dict[str, Any]) -> EnvConfig:
        """Apply overrides to an EnvConfig using dot-separated keys."""
=======
    def _apply_overrides(self, mg_config: MettaGridConfig, overrides: dict[str, Any]) -> MettaGridConfig:
        """Apply overrides to an MettaGridConfig using dot-separated keys."""
>>>>>>> 3be35b0f
        if not overrides:
            return mg_config

        mg_config.update(overrides)
        return mg_config


################################################################################
# SingleTaskGenerator
################################################################################
class SingleTaskGenerator(TaskGenerator):
    """TaskGenerator that always returns the same EnvConfig."""

    class Config(TaskGeneratorConfig["SingleTaskGenerator"]):
        """Configuration for SingleTaskGenerator."""

        env: EnvConfig = Field(description="The environment configuration to always return")

    def __init__(self, config: "SingleTaskGenerator.Config"):
        super().__init__(config)
        self._config = config

    def _generate_task(self, task_id: int, rng: random.Random) -> EnvConfig:
        """Always return the same EnvConfig."""
        return self._config.env.model_copy(deep=True)


################################################################################
# TaskGeneratorSet
################################################################################
class TaskGeneratorSet(TaskGenerator):
    """TaskGenerator that contains a list of TaskGenerators with weights.

    When get_task() is called, rng is initialized with seed, then we sample
    from the list by weight and return child.get_task().
    """

    class Config(TaskGeneratorConfig["TaskGeneratorSet"]):
        """Configuration for TaskGeneratorSet."""

        task_generators: list[AnyTaskGeneratorConfig] = Field(
            default_factory=list, description="Task generator configurations to sample from"
        )
        weights: list[float] = Field(default_factory=list, description="Weights for sampling each task generator")

        @field_validator("weights")
        @classmethod
        def validate_weights(cls, v, info):
            """Ensure weights are positive."""
            if any(w <= 0 for w in v):
                raise ValueError("All weights must be positive")
            task_gens = info.data.get("task_generators", [])
            if v and len(v) != len(task_gens):
                raise ValueError("Number of weights must match number of task generator configs")
            return v

        def add(self, task_generator: AnyTaskGeneratorConfig, weight: float = 1.0) -> "TaskGeneratorSet.Config":
            """Add a task generator to the set with a weight."""
            self.task_generators.append(task_generator)
            self.weights.append(weight)
            return self

    def __init__(self, config: "TaskGeneratorSet.Config"):
        super().__init__(config)
        self._config = config
        self._sub_task_generators = [gen_config.create() for gen_config in self._config.task_generators]
        self._weights = self._config.weights if self._config.weights else [1.0] * len(self._sub_task_generators)

    def _generate_task(self, task_id: int, rng: random.Random) -> EnvConfig:
        return rng.choices(self._sub_task_generators, weights=self._weights)[0].get_task(task_id)


################################################################################
# BucketedTaskGenerator
################################################################################
class ValueRange(Config):
    """A range of values with minimum and maximum bounds."""

    range_min: float | int = Field(description="Range minimum")
    range_max: float | int = Field(description="Range maximum")

    @field_validator("range_max")
    @classmethod
    def validate_range(cls, v, info):
        """Ensure range_min is less than range_max."""
        range_min = info.data.get("range_min")
        if range_min is not None and range_min >= v:
            raise ValueError("range_min must be less than range_max")
        return v

    @classmethod
    def vr(cls, range_min: float | int, range_max: float | int) -> "ValueRange":
        """Create a ValueRange from a range_min and range_max."""
        return cls(range_min=range_min, range_max=range_max)

    def __str__(self) -> str:
        return f"{self.range_min}-{self.range_max}"


class BucketedTaskGenerator(TaskGenerator):
    """TaskGenerator that picks values from buckets and applies them as overrides to a child generator.

    When get_task() is called:
    1. Sample a value from each bucket
    2. Call the child TaskGenerator's get_task()
    3. Apply the sampled bucket values as overrides to the returned EnvConfig
    """

    class Config(TaskGeneratorConfig["BucketedTaskGenerator"]):
        """Configuration for BucketedTaskGenerator."""

        child_generator_config: AnyTaskGeneratorConfig = Field(description="Child task generator configuration")
        buckets: dict[str, Sequence[int | float | str | ValueRange]] = Field(
            default_factory=dict, description="Buckets for sampling, keys are config paths"
        )

        def add_bucket(
            self, path: str, values: Sequence[int | float | str | ValueRange]
        ) -> "BucketedTaskGenerator.Config":
            """Add a bucket of values for a specific configuration path."""
            assert path not in self.buckets, f"Bucket {path} already exists"
            self.buckets[path] = values
            return self

        @classmethod
<<<<<<< HEAD
        def from_env_config(cls, env_config: EnvConfig) -> "BucketedTaskGenerator.Config":
            """Create a BucketedTaskGenerator.Config from an EnvConfig."""
            return cls(child_generator_config=SingleTaskGenerator.Config(env=env_config))
=======
        def from_mg(cls, mg_config: MettaGridConfig) -> "BucketedTaskGenerator.Config":
            """Create a BucketedTaskGenerator.Config from an MettaGridConfig."""
            return cls(child_generator_config=SingleTaskGenerator.Config(env=mg_config))
>>>>>>> 3be35b0f

    def __init__(self, config: "BucketedTaskGenerator.Config"):
        super().__init__(config)
        self._config = config
        assert config.buckets, "Buckets must be non-empty"
        self._child_generator = config.child_generator_config.create()

    def _get_bucket_value(self, bucket_values: Sequence[int | float | str | ValueRange], rng: random.Random) -> Any:
        bucket_value = rng.choice(bucket_values)

        if isinstance(bucket_value, ValueRange):
            min_val, max_val = bucket_value.range_min, bucket_value.range_max
            if isinstance(min_val, int) and isinstance(max_val, int):
                bucket_value = rng.randint(min_val, max_val)
            elif isinstance(min_val, (int, float)) and isinstance(max_val, (int, float)):
                bucket_value = rng.uniform(min_val, max_val)
        return bucket_value

    def _generate_task(self, task_id: int, rng: random.Random) -> EnvConfig:
        """Generate task by calling child generator then applying bucket overrides."""
        # First, sample values from each bucket
        overrides = {}
        for key, bucket_values in self._config.buckets.items():
            overrides[key] = self._get_bucket_value(bucket_values, rng)

        # Get task from the child generator
        mg_config = self._child_generator.get_task(task_id)
        if self._config.label is not None:
            mg_config.label += "|" + self._config.label

        # Apply the sampled bucket values as overrides
        return self._apply_overrides(mg_config, overrides)


def _validate_open_task_generator(v: Any, handler):
    """Accepts any of:
    - a TaskGeneratorConfig instance (already specific)
    - a dict with {"type": "<FQCN-of-TaskGenerator-or-Config>", ...params...}
    - anything else -> let the default handler try (will error if invalid)
    """
    if isinstance(v, TaskGeneratorConfig):
        return v

    if isinstance(v, dict):
        t = v.get("type")
        if t is None:
            # try default handler first (e.g., if the default type is already implied)
            return handler(v)

        # Import the symbol named in 'type'
        target = load_symbol(t) if isinstance(t, str) else t

        # If it's a Generator, use its nested Config
        if isinstance(target, type) and issubclass(target, TaskGenerator):
            # Special handling for known task generators
            if target is SingleTaskGenerator:
                data = {k: v for k, v in v.items() if k != "type"}
                return SingleTaskGeneratorConfig.model_validate(data)
            elif target is TaskGeneratorSet:
                data = {k: v for k, v in v.items() if k != "type"}
                return TaskGeneratorSetConfig.model_validate(data)
            elif target is BucketedTaskGenerator:
                data = {k: v for k, v in v.items() if k != "type"}
                return BucketedTaskGeneratorConfig.model_validate(data)
            else:
                # Generic handling for unknown task generators
                cfg_model = getattr(target, "Config", None)
                if not (isinstance(cfg_model, type) and issubclass(cfg_model, TaskGeneratorConfig)):
                    raise TypeError(f"{target.__name__} must define a nested class Config(TaskGeneratorConfig).")
                data = {k: v for k, v in v.items() if k != "type"}
                return cfg_model.model_validate(data)

        # If it's already a Config subclass, validate with it directly
        if isinstance(target, type) and issubclass(target, TaskGeneratorConfig):
            data = {k: v for k, v in v.items() if k != "type"}
            return target.model_validate(data)

        raise TypeError(
            f"'type' must point to a TaskGenerator subclass or a TaskGeneratorConfig subclass; got {target!r}"
        )

    # Fallback to the normal validator (will raise a decent error)
    return handler(v)


AnyTaskGeneratorConfig = SerializeAsAny[
    Annotated[TaskGeneratorConfig[Any], WrapValidator(_validate_open_task_generator)]
]


# Create aliases for backward compatibility
SingleTaskGeneratorConfig = SingleTaskGenerator.Config
TaskGeneratorSetConfig = TaskGeneratorSet.Config
BucketedTaskGeneratorConfig = BucketedTaskGenerator.Config<|MERGE_RESOLUTION|>--- conflicted
+++ resolved
@@ -17,7 +17,7 @@
 
 from metta.common.config import Config
 from metta.common.util.module import load_symbol
-from metta.mettagrid.mettagrid_config import MettaGridConfig as EnvConfig
+from metta.mettagrid.mettagrid_config import MettaGridConfig
 
 if TYPE_CHECKING:
     from metta.cogworks.curriculum.curriculum import CurriculumConfig
@@ -125,14 +125,14 @@
         self._config = config
         self._overrides = config.overrides
 
-    def get_task(self, task_id: int) -> EnvConfig:
-        """Generate a task (EnvConfig) using task_id as seed."""
+    def get_task(self, task_id: int) -> MettaGridConfig:
+        """Generate a task (MettaGridConfig) using task_id as seed."""
         rng = random.Random()
         rng.seed(task_id)
         return self._apply_overrides(self._generate_task(task_id, rng), self._config.overrides)
 
     @abstractmethod
-    def _generate_task(self, task_id: int, rng: random.Random) -> EnvConfig:
+    def _generate_task(self, task_id: int, rng: random.Random) -> MettaGridConfig:
         """Generate a task with the given task_id and RNG.
 
         This method should be overridden by subclasses to implement
@@ -143,17 +143,12 @@
             rng: A seeded random number generator
 
         Returns:
-            An EnvConfig for the generated task
+            A MettaGridConfig for the generated task
         """
         raise NotImplementedError("TaskGenerator._generate_task() must be overridden by subclasses")
 
-<<<<<<< HEAD
-    def _apply_overrides(self, env_config: EnvConfig, overrides: dict[str, Any]) -> EnvConfig:
-        """Apply overrides to an EnvConfig using dot-separated keys."""
-=======
     def _apply_overrides(self, mg_config: MettaGridConfig, overrides: dict[str, Any]) -> MettaGridConfig:
         """Apply overrides to an MettaGridConfig using dot-separated keys."""
->>>>>>> 3be35b0f
         if not overrides:
             return mg_config
 
@@ -165,19 +160,19 @@
 # SingleTaskGenerator
 ################################################################################
 class SingleTaskGenerator(TaskGenerator):
-    """TaskGenerator that always returns the same EnvConfig."""
+    """TaskGenerator that always returns the same MettaGridConfig."""
 
     class Config(TaskGeneratorConfig["SingleTaskGenerator"]):
         """Configuration for SingleTaskGenerator."""
 
-        env: EnvConfig = Field(description="The environment configuration to always return")
+        env: MettaGridConfig = Field(description="The environment configuration to always return")
 
     def __init__(self, config: "SingleTaskGenerator.Config"):
         super().__init__(config)
         self._config = config
 
-    def _generate_task(self, task_id: int, rng: random.Random) -> EnvConfig:
-        """Always return the same EnvConfig."""
+    def _generate_task(self, task_id: int, rng: random.Random) -> MettaGridConfig:
+        """Always return the same MettaGridConfig."""
         return self._config.env.model_copy(deep=True)
 
 
@@ -222,7 +217,7 @@
         self._sub_task_generators = [gen_config.create() for gen_config in self._config.task_generators]
         self._weights = self._config.weights if self._config.weights else [1.0] * len(self._sub_task_generators)
 
-    def _generate_task(self, task_id: int, rng: random.Random) -> EnvConfig:
+    def _generate_task(self, task_id: int, rng: random.Random) -> MettaGridConfig:
         return rng.choices(self._sub_task_generators, weights=self._weights)[0].get_task(task_id)
 
 
@@ -279,15 +274,9 @@
             return self
 
         @classmethod
-<<<<<<< HEAD
-        def from_env_config(cls, env_config: EnvConfig) -> "BucketedTaskGenerator.Config":
-            """Create a BucketedTaskGenerator.Config from an EnvConfig."""
-            return cls(child_generator_config=SingleTaskGenerator.Config(env=env_config))
-=======
         def from_mg(cls, mg_config: MettaGridConfig) -> "BucketedTaskGenerator.Config":
             """Create a BucketedTaskGenerator.Config from an MettaGridConfig."""
             return cls(child_generator_config=SingleTaskGenerator.Config(env=mg_config))
->>>>>>> 3be35b0f
 
     def __init__(self, config: "BucketedTaskGenerator.Config"):
         super().__init__(config)
@@ -306,7 +295,7 @@
                 bucket_value = rng.uniform(min_val, max_val)
         return bucket_value
 
-    def _generate_task(self, task_id: int, rng: random.Random) -> EnvConfig:
+    def _generate_task(self, task_id: int, rng: random.Random) -> MettaGridConfig:
         """Generate task by calling child generator then applying bucket overrides."""
         # First, sample values from each bucket
         overrides = {}
