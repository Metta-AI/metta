--- conflicted
+++ resolved
@@ -1,21 +1,10 @@
-<<<<<<< HEAD
-.PHONY: help all install build test clean
-
-=======
 .PHONY: help all install build test clean test-python check-venv
 
 
->>>>>>> 13c12a2f
 # Default target when just running 'make'
 help:
 	@echo "Available targets:"
 	@echo " install - Build mettagrid using the rebuild script"
-<<<<<<< HEAD
-	@echo " test    - Run all unit tests"
-	@echo " build   - Build from setup.py"
-	@echo " all     - Run install and test"
-	@echo " clean   - Remove build artifacts and temporary files"
-=======
 	@echo " test - Run all unit tests"
 	@echo " build - Build from setup.py"
 	@echo " all - Run install and test"
@@ -48,7 +37,6 @@
 	@echo "(Metta) Cleaning uv build cache..."
 	rm -rf ~/.cache/uv/builds-v0
 	@echo "(Metta) Clean completed successfully"
->>>>>>> 13c12a2f
 
 # Clean build artifacts in root directory
 clean:
@@ -57,25 +45,12 @@
 	find . -type d -name 'build' -exec rm -rf {} +
 	@echo "Cleaning mettagrid build artifacts..."
 	cd mettagrid && $(MAKE) clean
-	
+
 # Install all project dependencies and external components
 install:
 	@echo "Running full devops/setup_build installation script..."
 	@bash devops/setup_build.sh
 
-<<<<<<< HEAD
-# Run tests with coverage
-test:
-	@echo "Running tests with coverage..."
-	pytest --cov=mettagrid --cov-report=term-missing
-
-all: clean install test
-
-# Build the project using setup.py
-build:
-	@echo "Building metta..."
-	python setup.py build_ext --inplace
-=======
 test-python: check-venv
 	@echo "Running python tests with coverage"
 	pytest --cov=metta --cov-report=term-missing
@@ -88,5 +63,4 @@
 build: check-venv
 	@echo "Building metta..."
 	uv pip install -e .
->>>>>>> 13c12a2f
 	@echo "Build complete."