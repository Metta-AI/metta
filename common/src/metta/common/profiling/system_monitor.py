import logging
import os
import time
from collections import deque
from threading import Lock, Thread
from typing import Any, Callable

import psutil
import torch
from typing_extensions import TypeVar

T = TypeVar("T")


class SystemMonitor:
    def __init__(
        self,
        sampling_interval_sec: float = 1.0,
        history_size: int = 100,
        log_level: int | None = None,
        auto_start: bool = True,
        external_timer: Any | None = None,
    ):
        # Create logger for this instance
        self.logger = logging.getLogger(f"SystemMonitor.{id(self)}")

        # Configure logger based on log_level
        if log_level is None:
            self.logger.disabled = True
        else:
<<<<<<< HEAD
            root_logger = logging.getLogger()
            has_stream_handler = any(isinstance(h, logging.StreamHandler) for h in root_logger.handlers)
            if not has_stream_handler:
                handler = logging.StreamHandler()
                handler.setLevel(logging.DEBUG)
                self.logger.addHandler(handler)
                self.logger.warning(
                    "No handlers found on logger - added StreamHandler. This should only happen during testing."
                )

=======
>>>>>>> 7538abb8
            self.logger.setLevel(log_level)

        self.sampling_interval_sec = sampling_interval_sec
        self.history_size = history_size
        # Initialize process object for CPU tracking
        self._process = psutil.Process(os.getpid())
        # Call cpu_percent once to initialize the baseline
        self._process.cpu_percent()
        # Thread control
        self._thread: Thread | None = None
        self._stop_flag = False
        self._lock = Lock()
        self._start_time: float | None = None  # Track when monitoring started
        self._external_timer = external_timer  # External timer for elapsed time
        # Metric storage
        self._metrics: dict[str, deque] = {}
        self._latest: dict[str, Any] = {}
        self._metric_collectors: dict[str, Callable[[], Any]] = {}
        # Initialize default metrics
        self._initialize_default_metrics()
        if auto_start:
            self.start()

    def stats(self) -> dict[str, float]:
        stats = {}
        summary = self.get_summary()
        for metric_name, metric_data in summary["metrics"].items():
            if metric_data["latest"] is not None:
                stats[f"monitor/{metric_name}"] = metric_data["latest"]
        return stats

    def get_summary(self) -> dict[str, Any]:
        summary = {"timestamp": time.time(), "metrics": {}}

        for metric in self._metric_collectors:
            # Get all history for this metric
            history = self.get_history(metric)

            # Calculate statistics from history
            latest = self.get_latest(metric)
            avg = None
            min_val = None
            max_val = None

            if history:
                values = [val for ts, val in history if val is not None]
                if values:
                    avg = sum(values) / len(values)
                    min_val = min(values)
                    max_val = max(values)

            summary["metrics"][metric] = {
                "latest": latest,
                "average": avg,
                "min": min_val,
                "max": max_val,
                "sample_count": len(history),
            }

        return summary

    def get_history(self, metric: str) -> list[tuple[float, Any]]:
        with self._lock:
            if metric not in self._metrics:
                return []
            return list(self._metrics[metric])

    def get_latest(self, metric: str | None = None) -> Any:
        with self._lock:
            if metric:
                return self._latest.get(metric)
            return self._latest.copy()

    def _initialize_default_metrics(self):
        # Always available metrics
        self._metric_collectors = {
            # CPU metrics
            "cpu_percent": lambda: psutil.cpu_percent(interval=0),
            "cpu_count": lambda: psutil.cpu_count(),
            "cpu_count_logical": lambda: psutil.cpu_count(logical=True),
            "cpu_count_physical": lambda: psutil.cpu_count(logical=False) or psutil.cpu_count(logical=True),
            # Memory metrics
            "memory_percent": lambda: psutil.virtual_memory().percent,
            "memory_available_mb": lambda: psutil.virtual_memory().available / (1024 * 1024),
            "memory_used_mb": lambda: psutil.virtual_memory().used / (1024 * 1024),
            "memory_total_mb": lambda: psutil.virtual_memory().total / (1024 * 1024),
            # Process-specific metrics
            "process_memory_mb": lambda: psutil.Process(os.getpid()).memory_info().rss / (1024 * 1024),
            "process_cpu_percent": lambda: self._process.cpu_percent(),
            "process_threads": lambda: psutil.Process().num_threads(),
        }

        # Platform-specific metrics
        # Only add temperature monitoring if the platform supports it
        sensors_temperatures = getattr(psutil, "sensors_temperatures", None)
        if sensors_temperatures is not None:
            try:
                # Test if sensors_temperatures actually works
                temps = sensors_temperatures()
                if temps:  # Only add if we get actual data
                    self._metric_collectors["cpu_temperature"] = self._get_cpu_temperature
            except (AttributeError, OSError, NotImplementedError):
                # Some platforms have the method but it doesn't work
                self.logger.debug("Temperature sensors not functional on this platform")

        # Check for cost env var
        hourly_cost_str = os.environ.get("METTA_HOURLY_COST")
        if hourly_cost_str:
            try:
                total_hourly_cost = float(hourly_cost_str)
                self._metric_collectors["cost/hourly_total"] = lambda: total_hourly_cost
                # Add accrued cost metric
                self._metric_collectors["cost/accrued_total"] = lambda: self._calculate_accrued_cost(total_hourly_cost)
                self.logger.info(f"Cost monitoring enabled: ${total_hourly_cost:.4f}/hr (total for all nodes)")
            except (ValueError, TypeError):
                self.logger.warning(f"Could not parse METTA_HOURLY_COST: {hourly_cost_str}")

        # GPU metrics - check multiple ways for compatibility
        self._has_gpu = False

        # Try PyTorch CUDA
        if torch.cuda.is_available():
            self._has_gpu = True
            self._gpu_backend = "cuda"
            gpu_count = torch.cuda.device_count()

            # Add aggregate metrics (rename to make it clear they're aggregates)
            self._metric_collectors.update(
                {
                    "gpu_count": lambda: gpu_count,
                    "gpu_utilization_avg": self._get_gpu_utilization_cuda,
                    "gpu_memory_percent_avg": self._get_gpu_memory_percent_cuda,
                    "gpu_memory_used_mb_total": self._get_gpu_memory_used_mb_cuda,
                }
            )

            # Add per-GPU metrics
            for i in range(gpu_count):
                self._metric_collectors.update(
                    {
                        f"gpu{i}_utilization": lambda idx=i: torch.cuda.utilization(idx),
                        f"gpu{i}_memory_percent": lambda idx=i: self._get_single_gpu_memory_percent(idx),
                        f"gpu{i}_memory_used_mb": lambda idx=i: self._get_single_gpu_memory_used_mb(idx),
                    }
                )

            self.logger.info(f"GPU monitoring enabled via CUDA ({gpu_count} devices)")

        # Initialize history storage for all metrics
        for name in self._metric_collectors:
            self._metrics[name] = deque(maxlen=self.history_size)

    def _get_cpu_temperature(self) -> float | None:
        try:
            sensors_temperatures = getattr(psutil, "sensors_temperatures", None)
            if sensors_temperatures is None:
                return None

            temps = sensors_temperatures()
            if not temps:
                return None

            # Try common sensor names across platforms
            for name in ["coretemp", "cpu_thermal", "cpu-thermal", "k10temp", "zenpower"]:
                if name in temps and temps[name]:
                    temp = temps[name][0].current
                    # Validate temperature is in reasonable range
                    if temp is not None and 20 <= temp <= 120:
                        return temp
                    elif temp is not None:
                        self.logger.debug(f"Ignoring invalid temperature {temp}°C from {name}")

            # Fallback: return first available temperature that's valid
            for sensor_name, entries in temps.items():
                if entries:
                    temp = entries[0].current
                    if temp is not None and 20 <= temp <= 120:
                        return temp
                    elif temp is not None:
                        self.logger.debug(f"Ignoring invalid temperature {temp}°C from {sensor_name}")

        except (AttributeError, OSError, IOError) as e:
            # AttributeError: In case the sensor object doesn't have expected attributes
            # OSError/IOError: Common when sensors are not accessible (permissions, hardware)
            self.logger.debug(f"Failed to read CPU temperature: {type(e).__name__}: {e}")
        except Exception as e:
            # Catch any other unexpected errors and log them
            self.logger.warning(f"Unexpected error reading CPU temperature: {type(e).__name__}: {e}")

        return None

    def _get_gpu_utilization_cuda(self) -> float | None:
        try:
            utils = []
            for i in range(torch.cuda.device_count()):
                # Handle potential errors for specific GPUs
                try:
                    utils.append(torch.cuda.utilization(i))
                except (RuntimeError, torch.cuda.CudaError) as e:
                    # RuntimeError: Common when CUDA is not properly initialized or device is unavailable
                    # CudaError: Specific CUDA-related errors
                    self.logger.debug(f"Failed to get utilization for GPU {i}: {type(e).__name__}: {e}")
                    utils.append(0)
                except Exception as e:
                    # Unexpected errors
                    self.logger.warning(f"Unexpected error getting GPU {i} utilization: {type(e).__name__}: {e}")
                    utils.append(0)
            return sum(utils) / len(utils) if utils else None
        except (RuntimeError, AttributeError) as e:
            # RuntimeError: CUDA not available or not initialized
            # AttributeError: torch.cuda module issues
            self.logger.debug(f"Failed to get GPU utilization: {type(e).__name__}: {e}")
            return None
        except Exception as e:
            self.logger.warning(f"Unexpected error in GPU utilization: {type(e).__name__}: {e}")
            return None

    def _get_gpu_memory_percent_cuda(self) -> float | None:
        """Get average GPU memory usage percent across all CUDA GPUs."""
        try:
            percents = []
            for i in range(torch.cuda.device_count()):
                try:
                    free, total = torch.cuda.mem_get_info(i)
                    if total > 0:  # Defensive check
                        percents.append((total - free) / total * 100)
                except ZeroDivisionError:
                    # In case total memory is reported as 0 (shouldn't happen but defensive programming)
                    self.logger.warning(f"GPU {i} reports 0 total memory")
                    continue
                except Exception as e:
                    self.logger.warning(f"Unexpected error getting GPU {i} memory: {type(e).__name__}: {e}")
                    continue
            return sum(percents) / len(percents) if percents else None
        except Exception as e:
            self.logger.warning(f"Unexpected error in GPU memory percent: {type(e).__name__}: {e}")
            return None

    def _get_gpu_memory_used_mb_cuda(self) -> float | None:
        """Get total GPU memory used across all CUDA GPUs in MB."""
        try:
            total_used = 0
            count = 0
            for i in range(torch.cuda.device_count()):
                try:
                    free, total = torch.cuda.mem_get_info(i)
                    total_used += (total - free) / (1024 * 1024)
                    count += 1
                except Exception as e:
                    self.logger.warning(f"Unexpected error getting GPU {i} memory: {type(e).__name__}: {e}")
                    continue
            return total_used if count > 0 else None
        except Exception as e:
            self.logger.warning(f"Unexpected error in GPU memory used: {type(e).__name__}: {e}")
            return None

    def _get_single_gpu_memory_percent(self, gpu_idx: int) -> float | None:
        free, total = torch.cuda.mem_get_info(gpu_idx)
        if total > 0:
            return (total - free) / total * 100
        return None

    def _get_single_gpu_memory_used_mb(self, gpu_idx: int) -> float | None:
        free, total = torch.cuda.mem_get_info(gpu_idx)
        return (total - free) / (1024 * 1024)

    def _collect_sample(self) -> None:
        timestamp = time.time()

        for name, collector in self._metric_collectors.items():
            try:
                value = collector()

                with self._lock:
                    self._metrics[name].append((timestamp, value))
                    self._latest[name] = value

            except Exception as e:
                self.logger.warning(f"Failed to collect metric '{name}': {e}")

    def _monitor_loop(self) -> None:
        self.logger.debug("Monitor thread started")

        while not self._stop_flag:
            self._collect_sample()
            time.sleep(self.sampling_interval_sec)

        self.logger.debug("Monitor thread stopped")

    def start(self) -> None:
        with self._lock:
            if self._thread and self._thread.is_alive():
                self.logger.warning("Monitor already running")
                return

            self._stop_flag = False
            if self._start_time is None:  # Only set on first start
                self._start_time = time.time()
            self._thread = Thread(target=self._monitor_loop, daemon=True)
            self._thread.start()
            self.logger.info("System monitoring started")

    def stop(self) -> None:
        if not self._thread or not self._thread.is_alive():
            return

        self._stop_flag = True
        self._thread.join(timeout=self.sampling_interval_sec * 2)
        self.logger.info("System monitoring stopped")

    def _calculate_accrued_cost(self, hourly_cost: float) -> float | None:
        # Prefer external timer if available (e.g., trainer's timer that persists across restarts)
        if self._external_timer is not None:
            try:
                # Assume the external timer has a get_elapsed() method
                elapsed_seconds = self._external_timer.get_elapsed()
                if elapsed_seconds is not None:
                    elapsed_hours = elapsed_seconds / 3600.0
                    return hourly_cost * elapsed_hours
            except Exception as e:
                self.logger.debug(f"Failed to get elapsed time from external timer: {e}")

        # Fallback to internal start time
        if self._start_time is None:
            return None

        elapsed_hours = (time.time() - self._start_time) / 3600.0
        return hourly_cost * elapsed_hours<|MERGE_RESOLUTION|>--- conflicted
+++ resolved
@@ -28,7 +28,6 @@
         if log_level is None:
             self.logger.disabled = True
         else:
-<<<<<<< HEAD
             root_logger = logging.getLogger()
             has_stream_handler = any(isinstance(h, logging.StreamHandler) for h in root_logger.handlers)
             if not has_stream_handler:
@@ -39,8 +38,6 @@
                     "No handlers found on logger - added StreamHandler. This should only happen during testing."
                 )
 
-=======
->>>>>>> 7538abb8
             self.logger.setLevel(log_level)
 
         self.sampling_interval_sec = sampling_interval_sec
