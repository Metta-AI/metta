--- conflicted
+++ resolved
@@ -363,17 +363,10 @@
 
 # Create kickstarter
 kickstarter = Kickstarter(
-<<<<<<< HEAD
-    trainer_config.kickstart,
-    str(device),
-    policy_store,
-    metta_grid_env,
-=======
     cfg=trainer_config.kickstart,
     device=device,
     policy_store=policy_store,
     metta_grid_env=metta_grid_env,
->>>>>>> 89fe52dc
 )
 
 # Create losses tracker
