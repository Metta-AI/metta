--- conflicted
+++ resolved
@@ -57,6 +57,7 @@
 )
 
 logger = getRankAwareLogger(__name__)
+
 class TrainTool(Tool):
     POLICY_PRESETS: ClassVar[dict[str, type[PolicyArchitecture]]] = {
         "fast": FastConfig,
@@ -78,10 +79,6 @@
                 raise ValueError(f"Unknown policy preset '{value}'. Valid options: {valid}")
             data["policy_architecture"] = preset_cls()
         return data
-<<<<<<< HEAD
-=======
-
->>>>>>> 7857b6bd
     run: Optional[str] = None
     run_dir: Optional[str] = None
     device: str = guess_device()
