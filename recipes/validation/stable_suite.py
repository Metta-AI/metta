--- conflicted
+++ resolved
@@ -43,16 +43,6 @@
         ],
     )
 
-    # Evaluation for single-GPU 100M training run
-    arena_eval_100m_name = f"{prefix}.arena_evaluate_100m"
-    arena_eval_100m = JobConfig(
-        name=arena_eval_100m_name,
-        recipe="recipes.prod.arena_basic_easy_shaped.evaluate",
-        args={"policy_uris": f'["s3://softmax-public/policies/{arena_train_name}:latest"]'},
-        dependency_names=[arena_train_name],
-        timeout_s=1800,
-    )
-
     # Multi-GPU training - 2B timesteps
     arena_train_2b_name = f"{prefix}.arena_multi_gpu_2b"
     arena_train_2b = JobConfig(
@@ -71,67 +61,53 @@
         ],
     )
 
-    # Evaluation for multi-GPU 2B training run
-    arena_eval_2b_name = f"{prefix}.arena_evaluate_2b"
-    arena_eval_2b = JobConfig(
-        name=arena_eval_2b_name,
+    # Evaluation - depends on single-GPU 100M training run
+    arena_eval_name = f"{prefix}.arena_evaluate"
+    arena_eval = JobConfig(
+        name=arena_eval_name,
         recipe="recipes.prod.arena_basic_easy_shaped.evaluate",
-        args={"policy_uris": f'["s3://softmax-public/policies/{arena_train_2b_name}:latest"]'},
-        dependency_names=[arena_train_2b_name],
+        args={"policy_uris": f'["s3://softmax-public/policies/{arena_train_name}:latest"]'},
+        dependency_names=[arena_train_name],
         timeout_s=1800,
     )
 
     # ========================================
-    # CvC Small Maps - Stable Tests
+    # CvC Fixed Maps - Stable Tests
     # ========================================
 
-<<<<<<< HEAD
-=======
     # 200-epoch mettabox sanity check (~105M timesteps)
     cvc_fixed_maps_200ep_name = f"{prefix}.cvc_fixed_maps_mettabox_200ep"
     cvc_fixed_maps_200ep_timesteps = 200 * 524_288  # 200 epochs * default batch size
     cvc_fixed_maps_train_200ep = JobConfig(
         name=cvc_fixed_maps_200ep_name,
-        module="recipes.prod.cvc.fixed_maps.train",
-        args=[
-            f"run={cvc_fixed_maps_200ep_name}",
-            f"trainer.total_timesteps={cvc_fixed_maps_200ep_timesteps}",
-            "num_cogs=4",
-            'variants=["lonely_heart","heart_chorus","pack_rat"]',
-        ],
+        recipe="recipes.prod.cvc.fixed_maps.train",
+        args={
+            "run": cvc_fixed_maps_200ep_name,
+            "trainer.total_timesteps": str(cvc_fixed_maps_200ep_timesteps),
+            "num_cogs": "4",
+            "variants": '["lonely_heart","heart_chorus","pack_rat"]',
+        },
         timeout_s=43200,
         remote=RemoteConfig(gpus=1, nodes=1),
-        is_training_job=True,
         metrics_to_track=["overview/sps"],
         acceptance_criteria=[AcceptanceCriterion(metric="overview/sps", operator=">=", threshold=30000)],
     )
 
->>>>>>> 2448127e
     # Multi-GPU training - 2B timesteps
-    cvc_small_train_name = f"{prefix}.cvc_small_multi_gpu_2b"
-    cvc_small_train_2b = JobConfig(
-        name=cvc_small_train_name,
-        recipe="recipes.prod.cvc.small_maps.train",
+    cvc_fixed_maps_train_name = f"{prefix}.cvc_fixed_maps_multi_gpu_2b"
+    cvc_fixed_maps_train_2b = JobConfig(
+        name=cvc_fixed_maps_train_name,
+        recipe="recipes.prod.cvc.fixed_maps.train",
         args={
-            "run": cvc_small_train_name,
+            "run": cvc_fixed_maps_train_name,
             "trainer.total_timesteps": "2000000000",
             "num_cogs": "4",
-            "variants": "lonely_heart,heart_chorus,pack_rat,neutral_faced",
+            "variants": '["lonely_heart","heart_chorus","pack_rat"]',
         },
         timeout_s=172800,
         remote=RemoteConfig(gpus=4, nodes=4),
-        metrics_to_track=["overview/sps", "env_agent/heart.gained"],
+        metrics_to_track=["overview/sps"],
         acceptance_criteria=[AcceptanceCriterion(metric="overview/sps", operator=">=", threshold=80000)],
-    )
-
-    # Evaluation for CvC multi-GPU 2B training run
-    cvc_eval_2b_name = f"{prefix}.cvc_evaluate_2b"
-    cvc_eval_2b = JobConfig(
-        name=cvc_eval_2b_name,
-        recipe="recipes.prod.cvc.small_maps.evaluate",
-        args={"policy_uris": f'["s3://softmax-public/policies/{cvc_small_train_name}:latest"]'},
-        dependency_names=[cvc_small_train_name],
-        timeout_s=1800,
     )
 
     # ========================================
@@ -139,7 +115,6 @@
     # ========================================
 
     # CoGames training - 100k steps with S3 upload
-    # Config derived from get_stable_train_config() in recipes/prod/cogames.py
     cogames_train_name = f"{prefix}.cogames_train_100k"
     cogames_s3_uri = f"s3://softmax-public/cogames/{cogames_train_name}/checkpoint.pt"
     cogames_train_100k = JobConfig(
@@ -160,7 +135,6 @@
     )
 
     # CoGames evaluation - downloads from S3 and evaluates
-    # Config derived from get_stable_eval_config() in recipes/prod/cogames.py
     cogames_eval_name = f"{prefix}.cogames_eval_100k"
     cogames_eval_100k = JobConfig(
         name=cogames_eval_name,
@@ -177,11 +151,10 @@
 
     return [
         arena_train_100m,
-        arena_eval_100m,
         arena_train_2b,
-        arena_eval_2b,
-        cvc_small_train_2b,
-        cvc_eval_2b,
+        arena_eval,
+        cvc_fixed_maps_train_200ep,
+        cvc_fixed_maps_train_2b,
         cogames_train_100k,
         cogames_eval_100k,
     ]