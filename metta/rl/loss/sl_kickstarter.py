--- conflicted
+++ resolved
@@ -12,12 +12,8 @@
 from metta.agent.metta_agent import PolicyAgent
 from metta.rl.loss.loss import Loss
 from metta.rl.trainer_config import TrainerConfig
-<<<<<<< HEAD
 from metta.rl.training.context import TrainerContext
-=======
-from metta.rl.trainer_state import TrainerState
 from mettagrid.config import Config
->>>>>>> 868eae7c
 
 # Config class
 
