--- conflicted
+++ resolved
@@ -319,15 +319,12 @@
     global_tokens.push_back({ObservationFeature::LastReward, reward_int});
   }
 
-<<<<<<< HEAD
-=======
   // Add inventory rewards for this agent
   if (_global_obs_config.resource_rewards && !_resource_rewards.empty()) {
     global_tokens.push_back({ObservationFeature::ResourceRewards, _resource_rewards[agent_idx]});
   }
 
   // Global tokens are always at the center of the observation.
->>>>>>> 2612e3d3
   uint8_t global_location =
       PackedCoordinate::pack(static_cast<uint8_t>(obs_height_radius), static_cast<uint8_t>(obs_width_radius));
 
