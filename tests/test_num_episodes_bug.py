#!/usr/bin/env python3
"""
Proper test to demonstrate the num_episodes normalization bug and verify the fix.
This creates a mock database scenario and tests the actual normalization logic.
"""

import tempfile
import uuid
from pathlib import Path

from metta.eval.eval_stats_db import EvalStatsDB
from metta.rl.checkpoint_manager import parse_checkpoint_filename


def create_test_database(
    db_path: Path,
    num_episodes_requested: int,
    num_episodes_completed: int,
    num_agents: int = 2,
    checkpoint_filename: str = "test_policy.e1.s1000.t30.sc0.pt",
):
    """Create a test database that simulates the bug scenario."""
    db = EvalStatsDB(db_path)

    # Create a simulation
    sim_id = uuid.uuid4().hex[:8]
    # Use checkpoint filename to extract policy information automatically
    policy_key, policy_version, agent_step, total_time, score = parse_checkpoint_filename(checkpoint_filename)

    db.con.execute(
        """
        INSERT INTO simulations (id, name, env, policy_key, policy_version)
        VALUES (?, ?, ?, ?, ?)
    """,
        (sim_id, "test_sim", "test_env", policy_key, policy_version),
    )

    # Create episodes - THIS IS KEY: we might create records for all requested episodes
    # even if they don't complete with metrics
    episode_ids = []
    for i in range(num_episodes_requested):
        episode_id = f"episode_{i}"
        episode_ids.append(episode_id)
        db.con.execute(
            """
            INSERT INTO episodes (id, simulation_id, step_count)
            VALUES (?, ?, ?)
        """,
            (episode_id, sim_id, 100),
        )

    # Create agent_policies for ALL episodes (this is what causes the bug!)
    for episode_id in episode_ids:
        for agent_id in range(num_agents):
            db.con.execute(
                """
                INSERT INTO agent_policies (episode_id, agent_id, policy_key, policy_version)
                VALUES (?, ?, ?, ?)
            """,
                (episode_id, agent_id, policy_key, policy_version),
            )

    # But only create metrics for COMPLETED episodes
    for i in range(num_episodes_completed):
        episode_id = f"episode_{i}"
        for agent_id in range(num_agents):
            # Each agent gets a reward of 1.0
            db.con.execute(
                """
                INSERT INTO agent_metrics (episode_id, agent_id, metric, value)
                VALUES (?, ?, ?, ?)
            """,
                (episode_id, agent_id, "reward", 1.0),
            )

    db.con.commit()
    return db


def test_normalization_bug():
    """Test that demonstrates the normalization bug and the fix.

    Also showcases the new filename-based checkpoint metadata system:
    - No more manual epoch tracking
    - All metadata extracted from checkpoint filename automatically
    - Cleaner, more maintainable code
    """
    print("Testing num_episodes normalization bug...")
    print("(Also demonstrating new checkpoint metadata system)")
    print("=" * 60)

    with tempfile.TemporaryDirectory() as tmpdir:
        # Scenario 1: All episodes complete (baseline)
        print("\nScenario 1: 1 episode requested, 1 completed")
        db1 = create_test_database(
            Path(tmpdir) / "test1.duckdb", num_episodes_requested=1, num_episodes_completed=1, num_agents=2
        )

        # Demonstrate new filename-based checkpoint metadata system
        # OLD WAY: checkpoint_path, epoch = "test_policy", 1  # Manual tuple tracking
        # NEW WAY: Everything extracted automatically from filename
        checkpoint_filename = "test_policy.e1.s1000.t30.sc0.pt"
        checkpoint_path, epoch, agent_step, total_time, score = parse_checkpoint_filename(checkpoint_filename)

        print(f"  Checkpoint file: {checkpoint_filename}")
        print(
<<<<<<< HEAD
            f"  Extracted metadata: (path={checkpoint_path}, epoch={epoch}, step={agent_step}, time={total_time}, score={score})"
        )
        print(
            f"  Policy: {checkpoint_path}, Epoch: {epoch}, Steps: {agent_step}, Training time: {total_time}s, Score: {score}"
=======
            f"  Extracted metadata: (path={checkpoint_path}, epoch={epoch}, "
            f"step={agent_step}, time={total_time}, score={score})"
        )
        print(
            f"  Policy: {checkpoint_path}, Epoch: {epoch}, Steps: {agent_step}, "
            f"Training time: {total_time}s, Score: {score}"
>>>>>>> 32e10b8f
        )

        # Check what's in the database
        episodes_count = db1.query("SELECT COUNT(*) as cnt FROM episodes")["cnt"][0]
        agent_policies_count = db1.query("SELECT COUNT(*) as cnt FROM agent_policies")["cnt"][0]
        metrics_count = db1.query("SELECT COUNT(*) as cnt FROM agent_metrics")["cnt"][0]

        print(f"  Episodes in DB: {episodes_count}")
        print(f"  Agent policies: {agent_policies_count}")
        print(f"  Agent metrics: {metrics_count}")

        # Get average reward
        # Create proper URI from checkpoint components
        policy_uri = f"file:///tmp/{checkpoint_path}.e{epoch}.s{agent_step}.t{total_time}.sc{int(score * 10000)}.pt"
        avg_reward_1 = db1.get_average_metric("reward", policy_uri)
        print(f"  Average reward: {avg_reward_1}")

        # Scenario 2: Not all episodes complete (demonstrates bug)
        print("\nScenario 2: 5 episodes requested, only 2 completed")
        db2 = create_test_database(
            Path(tmpdir) / "test2.duckdb", num_episodes_requested=5, num_episodes_completed=2, num_agents=2
        )

        episodes_count = db2.query("SELECT COUNT(*) as cnt FROM episodes")["cnt"][0]
        agent_policies_count = db2.query("SELECT COUNT(*) as cnt FROM agent_policies")["cnt"][0]
        metrics_count = db2.query("SELECT COUNT(*) as cnt FROM agent_metrics")["cnt"][0]

        print(f"  Episodes in DB: {episodes_count}")
        print(f"  Agent policies: {agent_policies_count} (note: includes incomplete episodes!)")
        print(f"  Agent metrics: {metrics_count} (only completed episodes)")

        # Get average reward
        avg_reward_2 = db2.get_average_metric("reward", policy_uri)
        print(f"  Average reward: {avg_reward_2}")

        # Check the normalization calculation details
        print("\nDiagnosing the normalization:")
        print("-" * 40)

        # Get the potential samples count using metadata from checkpoint filename
        potential = db2.potential_samples_for_metric(checkpoint_path, epoch)
        print(f"  Potential samples (from agent_policies): {potential}")

        # Get the actual recorded metrics
        recorded = db2.count_metric_agents(checkpoint_path, epoch, "reward")
        print(f"  Recorded metrics: {recorded}")

        # Get the sum
        sum_query = db2.query(
            f"""
            SELECT SUM(value) as total
            FROM policy_simulation_agent_metrics
            WHERE policy_key = '{checkpoint_path}' AND policy_version = {epoch} AND metric = 'reward'
        """
        )
        total = sum_query["total"][0] if not sum_query.empty else 0
        print(f"  Sum of rewards: {total}")
        print(f"  Normalization: {total} / {potential} = {total / potential if potential > 0 else 'N/A'}")

        # Show the problem
        print("\n" + "=" * 60)
        print("RESULTS:")
        print("=" * 60)
        print(f"Average reward with 1 episode (all complete): {avg_reward_1}")
        print(f"Average reward with 5 episodes (2 complete): {avg_reward_2}")

        if avg_reward_1 and avg_reward_2:
            ratio = avg_reward_2 / avg_reward_1
            print(f"\nRatio: {ratio:.2f}")
            if ratio < 0.5:
                print("❌ BUG CONFIRMED: Metrics are reduced when not all episodes complete!")
                print("   The normalization divides by ALL requested episodes, not just completed ones.")
            else:
                print("✅ FIX WORKING: Metrics are normalized correctly!")
                print("   The normalization only counts episodes that have metrics.")

        # Close databases
        db1.close()
        db2.close()


if __name__ == "__main__":
    test_normalization_bug()<|MERGE_RESOLUTION|>--- conflicted
+++ resolved
@@ -104,19 +104,12 @@
 
         print(f"  Checkpoint file: {checkpoint_filename}")
         print(
-<<<<<<< HEAD
-            f"  Extracted metadata: (path={checkpoint_path}, epoch={epoch}, step={agent_step}, time={total_time}, score={score})"
-        )
-        print(
-            f"  Policy: {checkpoint_path}, Epoch: {epoch}, Steps: {agent_step}, Training time: {total_time}s, Score: {score}"
-=======
             f"  Extracted metadata: (path={checkpoint_path}, epoch={epoch}, "
             f"step={agent_step}, time={total_time}, score={score})"
         )
         print(
             f"  Policy: {checkpoint_path}, Epoch: {epoch}, Steps: {agent_step}, "
             f"Training time: {total_time}s, Score: {score}"
->>>>>>> 32e10b8f
         )
 
         # Check what's in the database
