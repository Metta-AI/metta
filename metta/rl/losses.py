"""Loss computation functions for PPO training."""

import logging
from typing import Any

import torch
from tensordict import TensorDict
from torch import Tensor
from torchrl.data import Composite, MultiCategorical, UnboundedContinuous

from metta.agent.metta_agent import PolicyAgent
from metta.rl.advantage import compute_advantage, normalize_advantage_distributed
from metta.rl.experience import Experience
from metta.rl.ppo import compute_ppo_losses
from metta.rl.trainer_config import TrainerConfig

logger = logging.getLogger(__name__)


class Losses:
    def __init__(self):
        self.zero()

    def zero(self):
        """Reset all loss values to 0.0."""
        self.policy_loss_sum = 0.0
        self.value_loss_sum = 0.0
        self.entropy_sum = 0.0
        self.approx_kl_sum = 0.0
        self.clipfrac_sum = 0.0
        self.l2_reg_loss_sum = 0.0
        self.l2_init_loss_sum = 0.0
        self.ks_action_loss_sum = 0.0
        self.ks_value_loss_sum = 0.0
        self.importance_sum = 0.0
        self.current_logprobs_sum = 0.0
        self.explained_variance = 0.0
        self.minibatches_processed = 0

    def stats(self) -> dict[str, float]:
        """Convert losses to dictionary with proper averages."""
        n = max(1, self.minibatches_processed)

        return {
            "policy_loss": self.policy_loss_sum / n,
            "value_loss": self.value_loss_sum / n,
            "entropy": self.entropy_sum / n,
            "approx_kl": self.approx_kl_sum / n,
            "clipfrac": self.clipfrac_sum / n,
            "l2_reg_loss": self.l2_reg_loss_sum / n,
            "l2_init_loss": self.l2_init_loss_sum / n,
            "ks_action_loss": self.ks_action_loss_sum / n,
            "ks_value_loss": self.ks_value_loss_sum / n,
            "importance": self.importance_sum / n,
            "explained_variance": self.explained_variance,
            "current_logprobs": self.current_logprobs_sum / n,
        }


def get_loss_experience_spec(nvec: list[int] | torch.Tensor, act_dtype: torch.dtype) -> Composite:
    scalar_f32 = UnboundedContinuous(shape=(), dtype=torch.float32)

    return Composite(
        rewards=scalar_f32,
        dones=scalar_f32,
        truncateds=scalar_f32,
        actions=MultiCategorical(
            nvec=nvec,
            dtype=act_dtype,
        ),
        act_log_prob=scalar_f32,
        values=scalar_f32,
        returns=scalar_f32,
    )


def process_minibatch_update(
    policy: PolicyAgent,
    experience: Experience,
    minibatch: TensorDict,
    policy_td: TensorDict,
    trainer_cfg: TrainerConfig,
    indices: Tensor,
    prio_weights: Tensor,
    kickstarter: Any,
    agent_step: int,
    losses: Losses,
    device: torch.device,
) -> Tensor:
    """Process a single minibatch update and return the total loss."""
    policy_td = policy(policy_td, action=minibatch["actions"])

    old_act_log_prob = minibatch["act_log_prob"]
    new_logprob = policy_td["act_log_prob"].reshape(old_act_log_prob.shape)
    entropy = policy_td["entropy"]
    newvalue = policy_td["value"]
    full_logprobs = policy_td["full_log_probs"]

    logratio = new_logprob - old_act_log_prob
    importance_sampling_ratio = logratio.exp()

    # Re-compute advantages with new ratios (V-trace)
    adv = compute_advantage(
        minibatch["values"],
        minibatch["rewards"],
        minibatch["dones"],
        importance_sampling_ratio,
        minibatch["advantages"],
        trainer_cfg.ppo.gamma,
        trainer_cfg.ppo.gae_lambda,
        trainer_cfg.vtrace.vtrace_rho_clip,
        trainer_cfg.vtrace.vtrace_c_clip,
        device,
    )

    # Normalize advantages with distributed support, then apply prioritized weights
    adv = normalize_advantage_distributed(adv, trainer_cfg.ppo.norm_adv)
    adv = prio_weights * adv

<<<<<<< HEAD
    # If dual-policy is enabled, slice to get only student agent data
    if trainer_cfg.dual_policy.enabled and not torch.all(is_student):
        # Find indices of student agents (assuming contiguous arrangement)
        student_indices_tensor = torch.nonzero(is_student.flatten())

        # Check if there are any student agents
        if student_indices_tensor.numel() == 0:
            # No student agents - skip loss computation for this minibatch
            # Return zero loss to continue training without error
            logger.warning("No student agents found in minibatch - skipping loss computation")
            return torch.tensor(0.0, device=device, dtype=torch.float32)

        student_indices = student_indices_tensor.squeeze(-1)

        # Slice all relevant tensors to get only student data
        student_new_logprob = new_logprob.flatten()[student_indices]
        student_entropy = entropy.flatten()[student_indices]
        student_adv = adv.flatten()[student_indices]
        student_old_logprob = old_act_log_prob.flatten()[student_indices]
        student_importance_ratio = importance_sampling_ratio.flatten()[student_indices]
        student_values = newvalue.flatten()[student_indices]

        # Create student-only minibatch for loss computation with a matching 1D batch size
        num_students = student_indices.shape[0]
        student_minibatch = TensorDict(
            {
                "act_log_prob": student_old_logprob,
                "values": minibatch["values"].flatten()[student_indices],
                "returns": minibatch["returns"].flatten()[student_indices],
            },
            batch_size=[num_students],
        )

        # Compute losses with only student data
        pg_loss, v_loss, entropy_loss, approx_kl, clipfrac = compute_ppo_losses(
            student_minibatch,
            student_new_logprob,
            student_entropy,
            student_values,
            student_importance_ratio,
            student_adv,
            trainer_cfg,
        )

        # Set up metrics tensors for tracking
        metric_importance_ratio = student_importance_ratio
        metric_new_logprob = student_new_logprob
        # For kickstarter, only use student agent data
        student_full_logprobs = full_logprobs.flatten()[student_indices]

        # Safe indexing for env_obs with proper shape handling and bounds checks
        if policy_td["env_obs"].ndim > 1:
            env_obs = policy_td["env_obs"]
            # Choose an indexable view: original if indices fit first dim, otherwise flatten leading dims
            if student_indices.numel() > 0 and student_indices.max() < env_obs.shape[0]:
                env_obs_indexable = env_obs
            else:
                env_obs_indexable = env_obs.reshape(-1, *env_obs.shape[2:])

            if student_indices.numel() > 0:
                valid = (student_indices >= 0) & (student_indices < env_obs_indexable.shape[0])
                if torch.any(~valid):
                    logger.warning("Found out-of-bounds student indices for env_obs; using only valid indices")
                safe_indices = student_indices[valid]
                student_env_obs = env_obs_indexable[safe_indices]
            else:
                student_env_obs = env_obs_indexable[:0]
        else:
            student_env_obs = policy_td.get("latent_obs", policy_td.get("env_obs", None))

        ks_newvalue = student_values
    else:
        # Standard PPO losses when no NPCs or all agents are students
        pg_loss, v_loss, entropy_loss, approx_kl, clipfrac = compute_ppo_losses(
            minibatch,
            new_logprob,
            entropy,
            newvalue,
            importance_sampling_ratio,
            adv,
            trainer_cfg,
        )

        # Use all data for metrics when no NPCs
        metric_importance_ratio = importance_sampling_ratio
        metric_new_logprob = new_logprob
        student_full_logprobs = full_logprobs
        student_env_obs = policy_td.get("latent_obs", policy_td.get("env_obs", None))
        ks_newvalue = newvalue
=======
    # Compute losses
    pg_loss, v_loss, entropy_loss, approx_kl, clipfrac = compute_ppo_losses(
        minibatch,
        new_logprob,
        entropy,
        newvalue,
        importance_sampling_ratio,
        adv,
        trainer_cfg,
    )
>>>>>>> 028e96e2

    # Kickstarter losses
    ks_action_loss, ks_value_loss = kickstarter.loss(
        agent_step,
        full_logprobs,
        newvalue,
        policy_td["env_obs"],
    )

    # L2 init loss
    l2_init_loss = torch.tensor(0.0, device=device, dtype=torch.float32)
    if trainer_cfg.ppo.l2_init_loss_coef > 0:
        l2_init_loss = trainer_cfg.ppo.l2_init_loss_coef * policy.l2_init_loss().to(device)

    # Total loss
    loss = (
        pg_loss
        - trainer_cfg.ppo.ent_coef * entropy_loss
        + v_loss * trainer_cfg.ppo.vf_coef
        + l2_init_loss
        + ks_action_loss
        + ks_value_loss
    )

    # Update values and ratio in experience buffer
    update_td = TensorDict(
        {"values": newvalue.view(minibatch["values"].shape).detach(), "ratio": importance_sampling_ratio.detach()},
        batch_size=minibatch.batch_size,
    )
    experience.update(indices, update_td)

    # Update loss tracking
    losses.policy_loss_sum += pg_loss.item()
    losses.value_loss_sum += v_loss.item()
    losses.entropy_sum += entropy_loss.item()
    losses.approx_kl_sum += approx_kl.item()
    losses.clipfrac_sum += clipfrac.item()
    losses.l2_init_loss_sum += l2_init_loss.item() if torch.is_tensor(l2_init_loss) else l2_init_loss
    losses.ks_action_loss_sum += ks_action_loss.item()
    losses.ks_value_loss_sum += ks_value_loss.item()
    losses.importance_sum += importance_sampling_ratio.mean().item()
    losses.minibatches_processed += 1
    losses.current_logprobs_sum += new_logprob.mean().item()

    return loss<|MERGE_RESOLUTION|>--- conflicted
+++ resolved
@@ -117,11 +117,9 @@
     adv = normalize_advantage_distributed(adv, trainer_cfg.ppo.norm_adv)
     adv = prio_weights * adv
 
-<<<<<<< HEAD
-    # If dual-policy is enabled, slice to get only student agent data
-    if trainer_cfg.dual_policy.enabled and not torch.all(is_student):
-        # Find indices of student agents (assuming contiguous arrangement)
-        student_indices_tensor = torch.nonzero(is_student.flatten())
+    # Dual-policy: separate student agents from NPCs for loss calculation
+    if trainer_cfg.dual_policy.enabled and "is_student_agent" in minibatch:
+        student_indices_tensor = torch.where(minibatch["is_student_agent"].bool())[0]
 
         # Check if there are any student agents
         if student_indices_tensor.numel() == 0:
@@ -169,8 +167,8 @@
         student_full_logprobs = full_logprobs.flatten()[student_indices]
 
         # Safe indexing for env_obs with proper shape handling and bounds checks
-        if policy_td["env_obs"].ndim > 1:
-            env_obs = policy_td["env_obs"]
+        if policy_td.get("latent_obs", policy_td.get("env_obs", None)).ndim > 1:
+            env_obs = policy_td.get("latent_obs", policy_td.get("env_obs", None))
             # Choose an indexable view: original if indices fit first dim, otherwise flatten leading dims
             if student_indices.numel() > 0 and student_indices.max() < env_obs.shape[0]:
                 env_obs_indexable = env_obs
@@ -207,25 +205,13 @@
         student_full_logprobs = full_logprobs
         student_env_obs = policy_td.get("latent_obs", policy_td.get("env_obs", None))
         ks_newvalue = newvalue
-=======
-    # Compute losses
-    pg_loss, v_loss, entropy_loss, approx_kl, clipfrac = compute_ppo_losses(
-        minibatch,
-        new_logprob,
-        entropy,
-        newvalue,
-        importance_sampling_ratio,
-        adv,
-        trainer_cfg,
-    )
->>>>>>> 028e96e2
-
-    # Kickstarter losses
+
+    # Kickstarter losses (using student-only data when dual-policy is enabled)
     ks_action_loss, ks_value_loss = kickstarter.loss(
         agent_step,
-        full_logprobs,
-        newvalue,
-        policy_td["env_obs"],
+        student_full_logprobs,
+        ks_newvalue,
+        student_env_obs,
     )
 
     # L2 init loss
@@ -259,8 +245,8 @@
     losses.l2_init_loss_sum += l2_init_loss.item() if torch.is_tensor(l2_init_loss) else l2_init_loss
     losses.ks_action_loss_sum += ks_action_loss.item()
     losses.ks_value_loss_sum += ks_value_loss.item()
-    losses.importance_sum += importance_sampling_ratio.mean().item()
+    losses.importance_sum += metric_importance_ratio.mean().item()
     losses.minibatches_processed += 1
-    losses.current_logprobs_sum += new_logprob.mean().item()
+    losses.current_logprobs_sum += metric_new_logprob.mean().item()
 
     return loss