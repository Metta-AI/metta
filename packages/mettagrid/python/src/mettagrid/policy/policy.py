--- conflicted
+++ resolved
@@ -48,8 +48,6 @@
         """Reset the policy state. Default implementation does nothing."""
         pass
 
-<<<<<<< HEAD
-=======
     def step_batch(self, _raw_observations, raw_actions) -> None:
         """Optional fast-path for policies that consume raw buffers.
 
@@ -59,7 +57,6 @@
 
         raise NotImplementedError(f"{self.__class__.__name__} does not implement step_batch.")
 
->>>>>>> bce731b9
 
 class MultiAgentPolicy(metaclass=PolicyRegistryMeta):
     """Abstract base class for multi-agent policies.
@@ -115,13 +112,8 @@
     def policy_env_info(self) -> PolicyEnvInterface:
         return self._policy_env_info
 
-<<<<<<< HEAD
-    def reset(self, simulation: Optional[Simulation] = None) -> None:
-        """Reset any shared state across agents."""
-=======
     def reset(self) -> None:
         """Reset any policy state; default no-op."""
->>>>>>> bce731b9
         pass
 
     def step_batch(self, raw_observations: np.ndarray, raw_actions: np.ndarray) -> None:
@@ -133,8 +125,6 @@
 
         raise NotImplementedError(f"{self.__class__.__name__} does not implement step_batch.")
 
-<<<<<<< HEAD
-=======
 
 class NimMultiAgentPolicy(MultiAgentPolicy):
     """Base class for Nim-backed multi-agent policies."""
@@ -236,7 +226,6 @@
         action_index = self._parent.step_single(self._agent_id, obs)
         return Action(name=self.policy_env_info.action_names[action_index])
 
->>>>>>> bce731b9
 
 class StatefulAgentPolicy(AgentPolicy, Generic[StateType]):
     """AgentPolicy wrapper that manages internal state (e.g., for RNNs).
