#include <gtest/gtest.h>

#include "actions/attack.hpp"
#include "actions/get_output.hpp"
#include "actions/put_recipe_items.hpp"
#include "event.hpp"
#include "grid.hpp"
#include "objects/agent.hpp"
#include "objects/constants.hpp"
#include "objects/converter.hpp"
#include "objects/wall.hpp"
#include "types.hpp"

// Test-specific inventory item type constants
namespace TestItems {
constexpr uint8_t ORE = 0;
constexpr uint8_t LASER = 1;
constexpr uint8_t ARMOR = 2;
constexpr uint8_t HEART = 3;
constexpr uint8_t CONVERTER = 4;
}  // namespace TestItems

namespace TestRewards {
constexpr float ORE = 0.125f;
constexpr float LASER = 0.0f;
constexpr float ARMOR = 0.0f;
constexpr float HEART = 1.0f;
}  // namespace TestRewards

// Pure C++ tests without any Python/pybind dependencies - we will test those with pytest
class MettaGridCppTest : public ::testing::Test {
protected:
  void SetUp() override {}

  void TearDown() override {}

  // Helper function to create test resource_limits map
  std::map<uint8_t, InventoryQuantity> create_test_resource_limits() {
    std::map<uint8_t, InventoryQuantity> resource_limits;
    resource_limits[TestItems::ORE] = 50;
    resource_limits[TestItems::LASER] = 50;
    resource_limits[TestItems::ARMOR] = 50;
    resource_limits[TestItems::HEART] = 50;
    return resource_limits;
  }

  // Helper function to create test rewards map
  std::map<uint8_t, RewardType> create_test_rewards() {
    std::map<uint8_t, RewardType> rewards;
    rewards[TestItems::ORE] = TestRewards::ORE;
    rewards[TestItems::LASER] = TestRewards::LASER;
    rewards[TestItems::ARMOR] = TestRewards::ARMOR;
    rewards[TestItems::HEART] = TestRewards::HEART;
    return rewards;
  }

  // Helper function to create test resource_reward_max map
  std::map<uint8_t, RewardType> create_test_resource_reward_max() {
    std::map<uint8_t, RewardType> resource_reward_max;
    resource_reward_max[TestItems::ORE] = 10.0f;
    resource_reward_max[TestItems::LASER] = 10.0f;
    resource_reward_max[TestItems::ARMOR] = 10.0f;
    return resource_reward_max;
  }

  AgentConfig create_test_agent_config() {
    return AgentConfig(0,                                  // type_id
                       "agent",                            // type_name
                       1,                                  // group_id
                       "test_group",                       // group_name
                       100,                                // freeze_duration
                       0.0f,                               // action_failure_penalty
                       create_test_resource_limits(),      // resource_limits
                       create_test_rewards(),              // resource_rewards
                       create_test_resource_reward_max(),  // resource_reward_max
<<<<<<< HEAD
                       0.0f,                               // group_reward_pct
                       0);                                 // glyph
=======
                       {},                                 // stat_rewards
                       {},                                 // stat_reward_max
                       0.0f);                              // group_reward_pct
>>>>>>> a5f4560c
  }
};

// ==================== Agent Tests ====================

TEST_F(MettaGridCppTest, AgentRewards) {
  AgentConfig agent_cfg = create_test_agent_config();
  std::unique_ptr<Agent> agent(new Agent(0, 0, agent_cfg));

  // Test reward values
  EXPECT_FLOAT_EQ(agent->resource_rewards[TestItems::ORE], 0.125f);
  EXPECT_FLOAT_EQ(agent->resource_rewards[TestItems::LASER], 0.0f);
  EXPECT_FLOAT_EQ(agent->resource_rewards[TestItems::ARMOR], 0.0f);
  EXPECT_FLOAT_EQ(agent->resource_rewards[TestItems::HEART], 1.0f);
}

TEST_F(MettaGridCppTest, AgentInventoryUpdate) {
  AgentConfig agent_cfg = create_test_agent_config();
  std::unique_ptr<Agent> agent(new Agent(0, 0, agent_cfg));

  float dummy_reward = 0.0f;
  agent->init(&dummy_reward);

  // Test adding items
  int delta = agent->update_inventory(TestItems::ORE, 5);
  EXPECT_EQ(delta, 5);
  EXPECT_EQ(agent->inventory[TestItems::ORE], 5);

  // Test removing items
  delta = agent->update_inventory(TestItems::ORE, -2);
  EXPECT_EQ(delta, -2);
  EXPECT_EQ(agent->inventory[TestItems::ORE], 3);

  // Test hitting zero
  delta = agent->update_inventory(TestItems::ORE, -10);
  EXPECT_EQ(delta, -3);  // Should only remove what's available
  // check that the item is not in the inventory
  EXPECT_EQ(agent->inventory.find(TestItems::ORE), agent->inventory.end());

  // Test hitting resource_limits limit
  agent->update_inventory(TestItems::ORE, 30);
  delta = agent->update_inventory(TestItems::ORE, 50);  // resource_limits is 50
  EXPECT_EQ(delta, 20);                                 // Should only add up to resource_limits
  EXPECT_EQ(agent->inventory[TestItems::ORE], 50);
}

TEST_F(MettaGridCppTest, AgentInventoryUpdate_Rewards) {
  AgentConfig agent_cfg = create_test_agent_config();
  std::unique_ptr<Agent> agent(new Agent(0, 0, agent_cfg));

  float dummy_reward = 0.0f;
  agent->init(&dummy_reward);

  int delta = agent->update_inventory(TestItems::ORE, 5);
  EXPECT_EQ(delta, 5);
  EXPECT_FLOAT_EQ(agent->current_resource_reward, TestRewards::ORE * 5);

  delta = agent->update_inventory(TestItems::ORE, 20);
  EXPECT_EQ(delta, 20);
  // The reward limit for ore is 10, so the reward should be capped at 10
  EXPECT_FLOAT_EQ(agent->current_resource_reward, TestRewards::ORE * 10);

  delta = agent->update_inventory(TestItems::HEART, 40);
  EXPECT_EQ(delta, 40);
  // Hearts have no reward limit, so the reward should be 40
  EXPECT_FLOAT_EQ(agent->current_resource_reward, TestRewards::ORE * 10 + TestRewards::HEART * 40);

  // if we remove inventory, the current_resource_reward goes down.
  delta = agent->update_inventory(TestItems::HEART, -20);
  EXPECT_EQ(delta, -20);
  EXPECT_FLOAT_EQ(agent->current_resource_reward, TestRewards::ORE * 10 + TestRewards::HEART * 20);
}

// ==================== Grid Tests ====================

TEST_F(MettaGridCppTest, GridCreation) {
  Grid grid(5, 10);  // row/height, col/width

  EXPECT_EQ(grid.width, 10);
  EXPECT_EQ(grid.height, 5);
}

TEST_F(MettaGridCppTest, GridObjectManagement) {
  Grid grid(10, 10);

  // Create and add an agent
  AgentConfig agent_cfg = create_test_agent_config();
  Agent* agent = new Agent(2, 3, agent_cfg);

  grid.add_object(agent);

  EXPECT_NE(agent->id, 0);  // Should have been assigned a valid ID
  EXPECT_EQ(agent->location.r, 2);
  EXPECT_EQ(agent->location.c, 3);

  // Verify we can retrieve the agent
  auto retrieved_agent = grid.object(agent->id);
  EXPECT_EQ(retrieved_agent, agent);

  // Verify it's at the expected location
  auto agent_at_location = grid.object_at(GridLocation(2, 3, GridLayer::AgentLayer));
  EXPECT_EQ(agent_at_location, agent);
}

// ==================== Action Tests ====================

TEST_F(MettaGridCppTest, AttackAction) {
  Grid grid(10, 10);

  // Create attacker and target
  AgentConfig attacker_cfg = create_test_agent_config();
  attacker_cfg.group_name = "red";
  Agent* attacker = new Agent(2, 0, attacker_cfg);
  AgentConfig target_cfg = create_test_agent_config();
  target_cfg.group_name = "blue";
  target_cfg.group_id = 2;
  Agent* target = new Agent(0, 0, target_cfg);

  float attacker_reward = 0.0f;
  float target_reward = 0.0f;
  attacker->init(&attacker_reward);
  target->init(&target_reward);

  grid.add_object(attacker);
  grid.add_object(target);

  // Give attacker a laser
  attacker->update_inventory(TestItems::LASER, 2);
  EXPECT_EQ(attacker->inventory[TestItems::LASER], 2);

  // Give target some items and armor
  target->update_inventory(TestItems::ARMOR, 5);
  target->update_inventory(TestItems::HEART, 3);
  EXPECT_EQ(target->inventory[TestItems::ARMOR], 5);
  EXPECT_EQ(target->inventory[TestItems::HEART], 3);

  // Verify attacker orientation
  EXPECT_EQ(attacker->orientation, Orientation::Up);

  // Create attack action handler
  AttackActionConfig attack_cfg({{TestItems::LASER, 1}}, {{TestItems::LASER, 1}}, {{TestItems::ARMOR, 3}});
  Attack attack(attack_cfg);
  attack.init(&grid);

  // Perform attack (arg 5 targets directly in front)
  bool success = attack.handle_action(attacker->id, 5);
  // Hitting a target with armor counts as success
  EXPECT_TRUE(success);

  // Verify that the combat material was consumed
  EXPECT_EQ(attacker->inventory[TestItems::LASER], 1);
  EXPECT_EQ(target->inventory[TestItems::ARMOR], 2);

  // Verify target was not frozen or robbed
  EXPECT_EQ(target->frozen, 0);
  EXPECT_EQ(target->inventory[TestItems::HEART], 3);

  // Attack again, now that armor is gone
  success = attack.handle_action(attacker->id, 5);
  EXPECT_TRUE(success);

  // Verify target's inventory was stolen
  EXPECT_EQ(target->inventory[TestItems::HEART], 0);
  EXPECT_EQ(attacker->inventory[TestItems::HEART], 3);
  // Humorously, the defender's armor was also stolen!
  EXPECT_EQ(target->inventory[TestItems::ARMOR], 0);
  EXPECT_EQ(attacker->inventory[TestItems::ARMOR], 2);
}

TEST_F(MettaGridCppTest, PutRecipeItems) {
  Grid grid(10, 10);

  AgentConfig agent_cfg = create_test_agent_config();
  agent_cfg.group_name = "red";
  agent_cfg.group_id = 1;
  Agent* agent = new Agent(1, 0, agent_cfg);
  float agent_reward = 0.0f;
  agent->init(&agent_reward);

  grid.add_object(agent);

  // Create a generator that takes red ore and outputs batteries
  ConverterConfig generator_cfg(TestItems::CONVERTER,     // type_id
                                "generator",              // type_name
                                {{TestItems::ORE, 1}},    // input_resources
                                {{TestItems::ARMOR, 1}},  // output_resources
                                0,                        // max_output
                                1,                        // conversion_ticks
                                10,                       // cooldown
                                0,                        // initial_resource_count
                                0);                       // color
  EventManager event_manager;
  Converter* generator = new Converter(0, 0, generator_cfg);
  grid.add_object(generator);
  generator->set_event_manager(&event_manager);

  // Give agent some items
  agent->update_inventory(TestItems::ORE, 1);
  agent->update_inventory(TestItems::HEART, 1);

  // Create put_recipe_items action handler
  ActionConfig put_cfg({}, {});
  PutRecipeItems put(put_cfg);
  put.init(&grid);

  // Test putting matching items
  bool success = put.handle_action(agent->id, 0);
  EXPECT_TRUE(success);
  EXPECT_EQ(agent->inventory[TestItems::ORE], 0);      // Ore consumed
  EXPECT_EQ(agent->inventory[TestItems::HEART], 1);    // Heart unchanged
  EXPECT_EQ(generator->inventory[TestItems::ORE], 1);  // Ore added to generator

  // Test putting non-matching items
  success = put.handle_action(agent->id, 0);
  EXPECT_FALSE(success);                                 // Should fail since we only have heart left
  EXPECT_EQ(agent->inventory[TestItems::HEART], 1);      // Heart unchanged
  EXPECT_EQ(generator->inventory[TestItems::HEART], 0);  // No heart in generator
}

TEST_F(MettaGridCppTest, GetOutput) {
  Grid grid(10, 10);

  AgentConfig agent_cfg = create_test_agent_config();
  agent_cfg.group_name = "red";
  agent_cfg.group_id = 1;
  Agent* agent = new Agent(1, 0, agent_cfg);
  float agent_reward = 0.0f;
  agent->init(&agent_reward);

  grid.add_object(agent);

  // Create a generator with initial output
  ConverterConfig generator_cfg(TestItems::CONVERTER,     // type_id
                                "generator",              // type_name
                                {{TestItems::ORE, 1}},    // input_resources
                                {{TestItems::ARMOR, 1}},  // output_resources
                                1,                        // max_output
                                1,                        // conversion_ticks
                                10,                       // cooldown
                                1,                        // initial_items
                                0);                       // color
  EventManager event_manager;
  Converter* generator = new Converter(0, 0, generator_cfg);
  grid.add_object(generator);
  generator->set_event_manager(&event_manager);

  // Give agent some items
  agent->update_inventory(TestItems::ORE, 1);

  // Create get_output action handler
  ActionConfig get_cfg({}, {});
  GetOutput get(get_cfg);
  get.init(&grid);

  // Test getting output
  bool success = get.handle_action(agent->id, 0);
  EXPECT_TRUE(success);
  EXPECT_EQ(agent->inventory[TestItems::ORE], 1);        // Still have ore
  EXPECT_EQ(agent->inventory[TestItems::ARMOR], 1);      // Also have armor
  EXPECT_EQ(generator->inventory[TestItems::ARMOR], 0);  // Generator gave away its armor
}

// ==================== Event System Tests ====================

TEST_F(MettaGridCppTest, EventManager) {
  Grid grid(10, 10);
  EventManager event_manager;

  // Test that event manager can be initialized
  // (This is a basic test - more complex event testing would require more setup)
  EXPECT_NO_THROW(event_manager.process_events(1));
}<|MERGE_RESOLUTION|>--- conflicted
+++ resolved
@@ -73,14 +73,10 @@
                        create_test_resource_limits(),      // resource_limits
                        create_test_rewards(),              // resource_rewards
                        create_test_resource_reward_max(),  // resource_reward_max
-<<<<<<< HEAD
+                       {},                                 // stat_rewards
+                       {},                                 // stat_reward_max
                        0.0f,                               // group_reward_pct
                        0);                                 // glyph
-=======
-                       {},                                 // stat_rewards
-                       {},                                 // stat_reward_max
-                       0.0f);                              // group_reward_pct
->>>>>>> a5f4560c
   }
 };
 
