--- conflicted
+++ resolved
@@ -37,17 +37,8 @@
 
 DEFAULT_CURRICULUM_MISSIONS: list[str] = [
     "easy_hearts",
-<<<<<<< HEAD
-    "collect_resources_classic",
-    "collect_resources_spread",
     "oxygen_bottleneck",
     "energy_starved",
-    "go_together",
-    # "machina_1.open_world",
-=======
-    "oxygen_bottleneck",
-    "energy_starved",
->>>>>>> ac9f6b54
 ]
 
 COORDINATION_MISSIONS: list[str] = [
@@ -304,73 +295,6 @@
         ),
     )
 
-    return TrainTool(
-        trainer=TrainerConfig(losses=LossesConfig()),
-        training_env=TrainingEnvironmentConfig(curriculum=curriculum),
-        evaluator=evaluator_cfg,
-    )
-
-<<<<<<< HEAD
-=======
-    if bc_policy_uri is not None:
-        tt.trainer.losses.supervisor.enabled = True
-        tt.trainer.losses.ppo.enabled = False
-        tt.trainer.losses.ppo_actor.enabled = False
-        tt.trainer.losses.ppo_critic.enabled = True
-        tt.trainer.losses.ppo_critic.rollout_forward_enabled = False
-        tt.trainer.losses.ppo_critic.sample_enabled = False
-        tt.trainer.losses.ppo_critic.train_forward_enabled = False
-        tt.training_env.supervisor.policy = bc_policy_uri
-        tt.trainer.losses.supervisor.teacher_lead_prob = bc_teacher_lead_prob
-
-    return tt
-
-
-def train_variants(
-    num_cogs: int = 4,
-    base_missions: Optional[list[str]] = None,
-    enable_detailed_slice_logging: bool = False,
-    algorithm_config: Optional[CurriculumAlgorithmConfig] = None,
-    eval_variants: Optional[Sequence[str]] = None,
-    eval_difficulty: str | None = "standard",
-) -> TrainTool:
-    """Create a training tool with curriculum tasks for all variants.
-
-    Loads all available variants and creates a curriculum task for each one,
-    merging them into a single curriculum.
-    """
-    if base_missions is None:
-        base_missions = list(DEFAULT_CURRICULUM_MISSIONS)
-
-    # Create tasks for each variant
-    all_variant_tasks = []
-    for variant in VARIANTS:
-        for mission_name in base_missions:
-            mission = _resolve_mission_template(mission_name)
-            if not variant.compat(mission):
-                continue
-            mission_env = mission.make_env()
-            mission_tasks = cc.bucketed(mission_env)
-            all_variant_tasks.append(mission_tasks)
-
-    # Merge all variant tasks
-    merged_tasks = cc.merge(all_variant_tasks)
-
-    if algorithm_config is None:
-        algorithm_config = LearningProgressConfig(
-            use_bidirectional=True,
-            ema_timescale=0.001,
-            exploration_bonus=0.1,
-            max_memory_tasks=2000,
-            max_slice_axes=4,
-            enable_detailed_slice_logging=enable_detailed_slice_logging,
-        )
-
-    curriculum = merged_tasks.to_curriculum(
-        num_active_tasks=1500,
-        algorithm_config=algorithm_config,
-    )
-
     return train(
         num_cogs=num_cogs,
         curriculum=curriculum,
@@ -403,7 +327,6 @@
         eval_difficulty=eval_difficulty,
     )
 
->>>>>>> ac9f6b54
 
 def evaluate(
     policy_uris: str | Sequence[str] | None = None,
@@ -431,21 +354,8 @@
     variants: Optional[Sequence[str]] = None,
 ) -> PlayTool:
     """Play a single mission with a policy."""
-<<<<<<< HEAD
     env = make_training_env(num_cogs=num_cogs, mission=mission, variants=variants)
     sim = SimulationConfig(suite="cogs_vs_clips", name=f"{mission}_{num_cogs}cogs", env=env)
-    return PlayTool(sim=sim, policy_uri=policy_uri)
-=======
-    env = make_training_env(
-        num_cogs=num_cogs,
-        mission=mission,
-        variants=variants,
-    )
-    sim = SimulationConfig(
-        suite="cogs_vs_clips",
-        name=f"{mission}_{num_cogs}cogs",
-        env=env,
-    )
     return PlayTool(sim=sim, policy_uri=policy_uri)
 
 
@@ -528,7 +438,6 @@
     "make_training_env",
     "make_curriculum",
     "train",
-    "train_variants",
     "train_single_mission",
     "evaluate",
     "play",
@@ -536,5 +445,4 @@
     "train_coordination",
     "train_fixed_maps",
     "train_proc_maps",
-]
->>>>>>> ac9f6b54
+]