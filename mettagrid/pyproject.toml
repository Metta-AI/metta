[build-system]
requires = ["setuptools>=64", "wheel", "cython>=3.0.0", "numpy>=2.2.5"]
build-backend = "setuptools.build_meta"

[project]
name = "mettagrid"
version = "0.2"
description = "A fast grid-based open-ended MARL environment"
authors = [{ name = "David Bloomin", email = "daveey@gmail.com" }]
license = { text = "MIT" }
readme = "README.md"
urls = { Homepage = "https://daveey.github.io", Repository = "https://github.com/Metta-AI/mettagrid" }
keywords = [
<<<<<<< HEAD
  "gridworld",
  "minigrid",
  "rl",
  "reinforcement-learning",
  "environment",
  "gym",
=======
    "gridworld",
    "minigrid",
    "rl",
    "reinforcement-learning",
    "environment",
    "gym",
>>>>>>> e88d8a72
]
requires-python = ">=3.10,<4.0"
dependencies = ["numpy>=2.2.5", "cython>=3.0.11"]

[tool.setuptools.packages.find]
where = ["."]
include = ["mettagrid*"]

[tool.setuptools.package-data]
"mettagrid" = ["*.pyx", "*.pxd", "*.hpp", "*.cpp", "*.so"]

# Configuring pytest here causes us to ignore metta/conftest.py

[tool.pytest.ini_options]
testpaths = ["tests", "benchmarks"]
python_files = ["test_*.py"]
python_functions = ["test_*"]
python_classes = ["Test*"]<|MERGE_RESOLUTION|>--- conflicted
+++ resolved
@@ -11,21 +11,12 @@
 readme = "README.md"
 urls = { Homepage = "https://daveey.github.io", Repository = "https://github.com/Metta-AI/mettagrid" }
 keywords = [
-<<<<<<< HEAD
   "gridworld",
   "minigrid",
   "rl",
   "reinforcement-learning",
   "environment",
   "gym",
-=======
-    "gridworld",
-    "minigrid",
-    "rl",
-    "reinforcement-learning",
-    "environment",
-    "gym",
->>>>>>> e88d8a72
 ]
 requires-python = ">=3.10,<4.0"
 dependencies = ["numpy>=2.2.5", "cython>=3.0.11"]
