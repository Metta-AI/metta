--- conflicted
+++ resolved
@@ -29,10 +29,6 @@
     backoff_factor: float = 2.0,
     exceptions: tuple[type[Exception], ...] = (Exception,),
     error_prefix: str = "Function failed",
-<<<<<<< HEAD
-    logger: Optional[logging.Logger] = None,
-=======
->>>>>>> 100bc4f1
 ) -> T:
     """Execute a function with retry logic using exponential backoff."""
     last_exception: Optional[Exception] = None
@@ -76,16 +72,7 @@
 
 
 def retry_on_exception(
-<<<<<<< HEAD
-    max_retries: int = 3,
-    initial_delay: float = 1.0,
-    max_delay: float = 60.0,
-    backoff_factor: float = 2.0,
-    exceptions: tuple[type[Exception], ...] = (Exception,),
-    logger: Optional[logging.Logger] = None,
-=======
     max_retries: int = 3, retry_delay: float = 5.0, exceptions: tuple[type[Exception], ...] = (Exception,)
->>>>>>> 100bc4f1
 ) -> Callable[[Callable[..., T]], Callable[..., T]]:
     """Decorator to retry a function on exception with exponential backoff."""
 
