import * as Common from './common.js'
import { ctx, setFollowSelection, state, ui } from './common.js'
import { Grid } from './grid.js'
import { type HoverBubble, updateHoverBubble, updateReadout } from './hoverbubbles.js'
import { parseHtmlColor } from './htmlutils.js'
import { updateSelection } from './main.js'
import { renderMinimapObjects } from './minimap.js'
import type { PanelInfo } from './panels.js'
import { getAttr, getObjectConfig, sendAction } from './replay.js'
import { search, searchMatch } from './search.js'
import { Vec2f } from './vector_math.js'

/**
 * Clamps the map panel's pan position so that the world map always remains at
 * least partially visible within the panel.
 */
function clampMapPan(panel: PanelInfo) {
  if (state.replay === null) {
    return
  }

  // The bounds of the world map in world-space coordinates. Tiles are drawn
  // starting at (−TILE_SIZE/2, −TILE_SIZE/2).
  const mapMinX = -Common.TILE_SIZE / 2
  const mapMinY = -Common.TILE_SIZE / 2
  const mapMaxX = state.replay.map_size[0] * Common.TILE_SIZE - Common.TILE_SIZE / 2
  const mapMaxY = state.replay.map_size[1] * Common.TILE_SIZE - Common.TILE_SIZE / 2

  // Dimensions of the visible area in world-space coordinates.
  const rect = panel.rectInner()
  const viewHalfWidth = rect.width / (2 * panel.zoomLevel)
  const viewHalfHeight = rect.height / (2 * panel.zoomLevel)

  // Current viewport centre in world-space.
  let cx = -panel.panPos.x()
  let cy = -panel.panPos.y()

  const mapWidth = mapMaxX - mapMinX
  const mapHeight = mapMaxY - mapMinY

  // Minimum number of pixels of the map that must remain visible.
  const minVisiblePixels = 500

  // Convert to world coordinates based on current zoom level.
  const minVisibleWorldUnits = minVisiblePixels / panel.zoomLevel

  // Ensure the required visible area doesn't exceed the actual map size.
  const maxVisibleUnitsX = Math.min(minVisibleWorldUnits, mapWidth / 2)
  const maxVisibleUnitsY = Math.min(minVisibleWorldUnits, mapHeight / 2)

  // Clamp horizontally.
  const minCenterX = mapMinX + maxVisibleUnitsX - viewHalfWidth
  const maxCenterX = mapMaxX - maxVisibleUnitsX + viewHalfWidth
  cx = Math.max(minCenterX, Math.min(cx, maxCenterX))

  // Clamp vertically.
  const minCenterY = mapMinY + maxVisibleUnitsY - viewHalfHeight
  const maxCenterY = mapMaxY - maxVisibleUnitsY + viewHalfHeight
  cy = Math.max(minCenterY, Math.min(cy, maxCenterY))

  panel.panPos = new Vec2f(-cx, -cy)
}

/** Checks to see if an object has any inventory. */
function hasInventory(obj: any) {
  for (const [key, [_icon, _color]] of state.replay.resource_inventory) {
    if (getAttr(obj, key) > 0) {
      return true
    }
  }
  return false
}

/** Focus the screen on a specific area of the map. */
export function focusMap(x: number, y: number, w: number, h: number) {
  ui.mapPanel.focusPos(x, y, Math.min(ui.mapPanel.width / w, ui.mapPanel.height / h))
}

/** Makes the panel focus on the full map; used at the start of the replay. */
export function focusFullMap(_panel: PanelInfo) {
  if (state.replay === null) {
    return
  }
  const width = state.replay.map_size[0] * Common.TILE_SIZE
  const height = state.replay.map_size[1] * Common.TILE_SIZE
  focusMap(width / 2, height / 2, width, height)
}

/** Draws the floor. */
function drawFloor() {
  const floorColor = parseHtmlColor('#CFA970')
  ctx.drawSolidRect(
    -Common.TILE_SIZE / 2,
    -Common.TILE_SIZE / 2,
    state.replay.map_size[0] * Common.TILE_SIZE,
    state.replay.map_size[1] * Common.TILE_SIZE,
    floorColor
  )
}

/** Draws the walls, based on the adjacency map, and fills any holes. */
function drawWalls() {
  // Construct a wall adjacency map.
  const wallMap = new Grid(state.replay.map_size[0], state.replay.map_size[1])
  for (const gridObject of state.replay.grid_objects) {
    const type = getAttr(gridObject, 'type')
    const typeName = state.replay.object_types[type]
    if (typeName !== 'wall') {
      continue
    }
    const x = getAttr(gridObject, 'c')
    const y = getAttr(gridObject, 'r')
    wallMap.set(x, y, true)
  }

  // Draw the walls, following the adjacency map.
  for (const gridObject of state.replay.grid_objects) {
    const type = getAttr(gridObject, 'type')
    const typeName = state.replay.object_types[type]
    if (typeName !== 'wall') {
      continue
    }
    const x = getAttr(gridObject, 'c')
    const y = getAttr(gridObject, 'r')
    let suffix = '0'
    let n = false
    let w = false
    let e = false
    let s = false
    if (wallMap.get(x, y - 1)) {
      n = true
    }
    if (wallMap.get(x - 1, y)) {
      w = true
    }
    if (wallMap.get(x, y + 1)) {
      s = true
    }
    if (wallMap.get(x + 1, y)) {
      e = true
    }
    if (n || w || e || s) {
      suffix = (n ? 'n' : '') + (w ? 'w' : '') + (s ? 's' : '') + (e ? 'e' : '')
    }
    ctx.drawSprite(`objects/wall.${suffix}.png`, x * Common.TILE_SIZE, y * Common.TILE_SIZE)
  }

  // Draw the wall infill, following the adjacency map.
  for (const gridObject of state.replay.grid_objects) {
    const type = getAttr(gridObject, 'type')
    const typeName = state.replay.object_types[type]
    if (typeName !== 'wall') {
      continue
    }
    const x = getAttr(gridObject, 'c')
    const y = getAttr(gridObject, 'r')
    // If walls to the E, S, and SE are filled, draw a wall fill.
    let s = false
    let e = false
    let se = false
    if (wallMap.get(x + 1, y)) {
      e = true
    }
    if (wallMap.get(x, y + 1)) {
      s = true
    }
    if (wallMap.get(x + 1, y + 1)) {
      se = true
    }
    if (e && s && se) {
      ctx.drawSprite(
        'objects/wall.fill.png',
        x * Common.TILE_SIZE + Common.TILE_SIZE / 2,
        y * Common.TILE_SIZE + Common.TILE_SIZE / 2 - 42
      )
    }
  }
}

function drawObject(gridObject: any) {
  const type: number = getAttr(gridObject, 'type')
  const typeName: string = state.replay.object_types[type]
  if (typeName === 'wall') {
    // Walls are drawn in a different way.
    return
  }
  const x = getAttr(gridObject, 'c')
  const y = getAttr(gridObject, 'r')

  if (gridObject.agent_id !== undefined) {
    // Respect the orientation of an object, usually an agent.
    const orientation = getAttr(gridObject, 'agent:orientation')
    let suffix = ''
    if (orientation === 0) {
      suffix = 'n'
    } else if (orientation === 1) {
      suffix = 's'
    } else if (orientation === 2) {
      suffix = 'w'
    } else if (orientation === 3) {
      suffix = 'e'
    }

    const agent_id = getAttr(gridObject, 'agent_id')

    ctx.drawSprite(
      `agents/agent.${suffix}.png`,
      x * Common.TILE_SIZE,
      y * Common.TILE_SIZE,
      Common.colorFromId(agent_id)
    )
  } else {
    // Draw regular objects.

    // Draw the base layer.
    ctx.drawSprite(state.replay.object_images[type][0], x * Common.TILE_SIZE, y * Common.TILE_SIZE)

    // Draw the color layer.
    const colorIdx = getAttr(gridObject, 'color')
    if (colorIdx >= 0 && colorIdx < Common.COLORS.size) {
      const colorValues = Array.from(Common.COLORS.values())
      ctx.drawSprite(
        state.replay.object_images[type][2],
        x * Common.TILE_SIZE,
        y * Common.TILE_SIZE,
        colorValues[colorIdx]
      )
    }

    // Draw the item layer.
    if (hasInventory(gridObject)) {
      // Only render the overlay if the inventory contains output resources
      const objectConfig = getObjectConfig(gridObject)
      let outputItemExists = false

      if (objectConfig?.output_resources) {
        // Check if any output resources are in the inventory
        for (const resource in objectConfig.output_resources) {
          if (getAttr(gridObject, `inv:${resource}`) > 0) {
            outputItemExists = true
            break
          }
        }
      }
      if (outputItemExists) {
        ctx.drawSprite(state.replay.object_images[type][1], x * Common.TILE_SIZE, y * Common.TILE_SIZE)
      }
    }
  }
}

/** Draws all objects on the map (that are not walls). */
function drawObjects() {
  for (const gridObject of state.replay.grid_objects) {
    drawObject(gridObject)
  }
}

/** Draws actions above the objects. */
function drawActions() {
  for (const gridObject of state.replay.grid_objects) {
    const x = getAttr(gridObject, 'c')
    const y = getAttr(gridObject, 'r')

    // Do agent actions.
    if (gridObject.action !== undefined) {
      // Draw the action.
      const action = getAttr(gridObject, 'action')
      const action_success = getAttr(gridObject, 'action_success')
      if (action_success && action != null) {
        const action_name = state.replay.action_names[action[0]]
        const orientation = getAttr(gridObject, 'agent:orientation')
        let rotation = 0
        if (orientation === 0) {
          rotation = Math.PI / 2 // North
        } else if (orientation === 1) {
          rotation = -Math.PI / 2 // South
        } else if (orientation === 2) {
          rotation = Math.PI // West
        } else if (orientation === 3) {
          rotation = 0 // East
        }
        if (action_name === 'attack' && action[1] >= 1 && action[1] <= 9) {
          ctx.drawSprite(
            `actions/attack${action[1]}.png`,
            x * Common.TILE_SIZE,
            y * Common.TILE_SIZE,
            [1, 1, 1, 1],
            1,
            rotation
          )
        } else if (action_name === 'attack_nearest') {
          ctx.drawSprite(
            'actions/attack_nearest.png',
            x * Common.TILE_SIZE,
            y * Common.TILE_SIZE,
            [1, 1, 1, 1],
            1,
            rotation
          )
        } else if (action_name === 'put_items') {
          ctx.drawSprite(
            'actions/put_recipe_items.png',
            x * Common.TILE_SIZE,
            y * Common.TILE_SIZE,
            [1, 1, 1, 1],
            1,
            rotation
          )
        } else if (action_name === 'get_items') {
          ctx.drawSprite(
            'actions/get_output.png',
            x * Common.TILE_SIZE,
            y * Common.TILE_SIZE,
            [1, 1, 1, 1],
            1,
            rotation
          )
        } else if (action_name === 'swap') {
          ctx.drawSprite('actions/swap.png', x * Common.TILE_SIZE, y * Common.TILE_SIZE, [1, 1, 1, 1], 1, rotation)
        }
      }
    }

    // Do building actions.
    if (getAttr(gridObject, 'converting') > 0) {
      ctx.drawSprite(
        'actions/converting.png',
        x * Common.TILE_SIZE,
        y * Common.TILE_SIZE - 100,
        [1, 1, 1, 1],
        1,
        // Apply a gentle rotation.
        -state.step * 0.1
      )
    }

    // Do states.
    if (getAttr(gridObject, 'agent:frozen') > 0) {
      ctx.drawSprite('agents/frozen.png', x * Common.TILE_SIZE, y * Common.TILE_SIZE)
    }
  }
}

/** Draws the object's inventory. */
function drawInventory(useSearch = false) {
  if (!state.showResources) {
    return
  }

  for (const gridObject of state.replay.grid_objects) {
    const x = getAttr(gridObject, 'c')
    const y = getAttr(gridObject, 'r')

    // Sum up the object's inventory in case we need to condense it.
    let inventoryX = Common.INVENTORY_PADDING
    let numItems = 0
    for (const [key, [_icon, _color]] of state.replay.resource_inventory) {
      const num = getAttr(gridObject, key)
      if (num !== null && num !== undefined && num > 0) {
        numItems += num
      }
    }
    // Draw the actual inventory icons.
    const advanceX = Math.min(32, (Common.TILE_SIZE - Common.INVENTORY_PADDING * 2) / numItems)
    for (const [key, [icon, color]] of state.replay.resource_inventory) {
      const num = getAttr(gridObject, key)
      if (num !== null && num !== undefined && num > 0) {
        for (let i = 0; i < num; i++) {
          if (useSearch) {
            if (!searchMatch(key)) {
              inventoryX += advanceX
              continue
            }
            // Draw halo behind the icon.
            ctx.drawSprite(
              'effects/halo.png',
              x * Common.TILE_SIZE + inventoryX - Common.TILE_SIZE / 2,
              y * Common.TILE_SIZE - Common.TILE_SIZE / 2 + 16,
              [1, 1, 1, 1],
              0.25,
              0
            )
          }
          ctx.drawSprite(
            icon,
            x * Common.TILE_SIZE + inventoryX - Common.TILE_SIZE / 2,
            y * Common.TILE_SIZE - Common.TILE_SIZE / 2 + 16,
            color,
            1 / 8,
            0
          )
          inventoryX += advanceX
        }
      }
    }
  }
}

/** Draws the rewards on the bottom of the object. */
function drawRewards() {
  for (const gridObject of state.replay.grid_objects) {
    const x = getAttr(gridObject, 'c')
    const y = getAttr(gridObject, 'r')
    if (gridObject.total_reward !== undefined) {
      const totalReward = getAttr(gridObject, 'total_reward')
      let rewardX = 0
      const advanceX = Math.min(32, Common.TILE_SIZE / totalReward)
      for (let i = 0; i < totalReward; i++) {
        ctx.save()
        ctx.translate(
          x * Common.TILE_SIZE + rewardX - Common.TILE_SIZE / 2,
          y * Common.TILE_SIZE + Common.TILE_SIZE / 2 - 16
        )
        ctx.scale(1 / 8, 1 / 8)
        ctx.drawSprite('resources/reward.png', 0, 0)
        ctx.restore()
        rewardX += advanceX
      }
    }
  }
}

/** Draws the selection of the selected object. */
function drawSelection() {
  if (state.selectedGridObject === null) {
    return
  }

  const x = getAttr(state.selectedGridObject, 'c')
  const y = getAttr(state.selectedGridObject, 'r')
  ctx.drawSprite('selection.png', x * Common.TILE_SIZE, y * Common.TILE_SIZE)
}

/** Draws the trajectory of the selected object, with footprints or a future arrow. */
function drawTrajectory() {
  if (state.selectedGridObject === null) {
    return
  }
  if (state.selectedGridObject.c.length > 0 || state.selectedGridObject.r.length > 0) {
    // Draw both past and future trajectories.
    for (let i = 1; i < state.replay.max_steps; i++) {
      const cx0 = getAttr(state.selectedGridObject, 'c', i - 1)
      const cy0 = getAttr(state.selectedGridObject, 'r', i - 1)
      const cx1 = getAttr(state.selectedGridObject, 'c', i)
      const cy1 = getAttr(state.selectedGridObject, 'r', i)
      if (cx0 !== cx1 || cy0 !== cy1) {
        const a = 1 - Math.abs(i - state.step) / 200
        if (a > 0) {
          let color = [0, 0, 0, a]
          let image = ''
          if (state.step >= i) {
            // The past trajectory is black.
            color = [0, 0, 0, a]
            if (state.selectedGridObject.agent_id !== undefined) {
              image = 'agents/footprints.png'
            } else {
              image = 'agents/past_arrow.png'
            }
          } else {
            // The future trajectory is white.
            color = [a, a, a, a]
            if (state.selectedGridObject.agent_id !== undefined) {
              image = 'agents/path.png'
            } else {
              image = 'agents/future_arrow.png'
            }
          }

          if (cx1 > cx0) {
            // East
            ctx.drawSprite(image, cx0 * Common.TILE_SIZE, cy0 * Common.TILE_SIZE + 60, color, 1, 0)
          } else if (cx1 < cx0) {
            // West
            ctx.drawSprite(image, cx0 * Common.TILE_SIZE, cy0 * Common.TILE_SIZE + 60, color, 1, Math.PI)
          } else if (cy1 > cy0) {
            // South
            ctx.drawSprite(image, cx0 * Common.TILE_SIZE, cy0 * Common.TILE_SIZE + 60, color, 1, -Math.PI / 2)
          } else if (cy1 < cy0) {
            // North
            ctx.drawSprite(image, cx0 * Common.TILE_SIZE, cy0 * Common.TILE_SIZE + 60, color, 1, Math.PI / 2)
          }
        }
      }
    }
  }
}

/** Draws the thought bubbles of the selected agent. */
function drawThoughtBubbles() {
  // The idea behind thought bubbles is to show what an agent is thinking.
  // We don't have this directly from the policy yet, so the next best thing
  // is to show a future "key action."
  // It should be a good proxy for what the agent is thinking about.
  if (state.selectedGridObject != null && state.selectedGridObject.agent_id != null) {
    // We need to find a key action in the future.
    // A key action is a successful action that is not a no-op, rotate, or move.
    // It must not be more than 20 steps in the future.
<<<<<<< HEAD
    let keyAction = null
    let keyActionStep = null
    for (
      let actionStep = state.step;
      actionStep < state.replay.max_steps && actionStep < state.step + 20;
      actionStep++
    ) {
=======
    var keyAction = null
    var keyActionStep = null
    let actionHasTarget = false
    const actionStepEnd = Math.min(state.replay.max_steps, state.step + 20)
    for (var actionStep = state.step; actionStep < actionStepEnd; actionStep++) {
>>>>>>> 28be51b9
      const action = getAttr(state.selectedGridObject, 'action', actionStep)
      if (action == null || action[0] == null || action[1] == null) {
        continue
      }
      const actionSuccess = getAttr(state.selectedGridObject, 'action_success', actionStep)
<<<<<<< HEAD
      if (actionName === 'noop' || actionName === 'rotate' || actionName === 'move') {
=======
      if (!actionSuccess) {
>>>>>>> 28be51b9
        continue
      }
      const actionName = state.replay.action_names[action[0]]
      if (actionName == 'noop' || actionName == 'rotate' || actionName == 'move') {
        continue
      }
      keyAction = action
      keyActionStep = actionStep
      actionHasTarget = !(actionName == 'attack' || actionName == 'attack_nearest')
      break
    }

<<<<<<< HEAD
    if (keyAction != null && keyActionStep != null) {
      // We have a key action, so draw the thought bubble.
      // Draw the key action icon with gained or lost resources.
      const x = getAttr(state.selectedGridObject, 'c')
      const y = getAttr(state.selectedGridObject, 'r')
      if (state.step === keyActionStep) {
        ctx.drawSprite(
          'actions/thoughts_lightning.png',
          x * Common.TILE_SIZE + Common.TILE_SIZE / 2,
          y * Common.TILE_SIZE - Common.TILE_SIZE / 2
        )
=======
    if (keyAction != null) {
      const x = (getAttr(state.selectedGridObject, 'c') + 0.5) * Common.TILE_SIZE
      const y = (getAttr(state.selectedGridObject, 'r') - 0.5) * Common.TILE_SIZE
      if (actionHasTarget && actionStep !== state.step) {
        // Draw an arrow on a circle around the target, pointing at it.
        const [targetGridX, targetGridY] = applyOrientationOffset(
          getAttr(state.selectedGridObject, 'c', actionStep),
          getAttr(state.selectedGridObject, 'r', actionStep),
          getAttr(state.selectedGridObject, 'agent:orientation', actionStep));
        const targetX = (targetGridX + 0.5) * Common.TILE_SIZE
        const targetY = (targetGridY - 0.5) * Common.TILE_SIZE
        const angle = Math.atan2(targetX - x, targetY - y)
        const r = Common.TILE_SIZE / 3
        const tX = targetX - Math.sin(angle) * r - Common.TILE_SIZE / 2
        const tY = targetY - Math.cos(angle) * r + Common.TILE_SIZE / 2
        ctx.drawSprite('actions/arrow.png', tX, tY, undefined, undefined, angle + Math.PI)
      }
      // We have a key action, so draw the thought bubble.
      // Draw the key action icon with gained or lost resources.
      if (state.step == keyActionStep) {
        ctx.drawSprite('actions/thoughts_lightning.png', x, y)
>>>>>>> 28be51b9
      } else {
        ctx.drawSprite('actions/thoughts.png', x, y)
      }
      // Draw the action icon.
      const iconName = `actions/icons/${state.replay.action_names[keyAction[0]]}.png`
      if (ctx.hasImage(iconName)) {
        ctx.drawSprite(iconName, x, y, [1, 1, 1, 1], 1 / 4, 0)
      } else {
        ctx.drawSprite('actions/icons/unknown.png', x, y, [1, 1, 1, 1], 1 / 4, 0)
      }

      // Draw the resources lost on the left and gained on the right.
      for (const [key, [image, color]] of state.replay.resource_inventory) {
        const prevResources = getAttr(state.selectedGridObject, key, keyActionStep - 1)
        const nextResources = getAttr(state.selectedGridObject, key, keyActionStep)
        const gained = nextResources - prevResources
<<<<<<< HEAD
        let resourceX = x * Common.TILE_SIZE + Common.TILE_SIZE / 2
        const resourceY = y * Common.TILE_SIZE - Common.TILE_SIZE / 2
=======
        var resourceX = x
        var resourceY = y
>>>>>>> 28be51b9
        if (gained > 0) {
          resourceX += 32
        } else {
          resourceX -= 32
        }
        for (let i = 0; i < Math.abs(gained); i++) {
          ctx.drawSprite(image, resourceX, resourceY, color, 1 / 8, 0)
          if (gained > 0) {
            resourceX += 8
          } else {
            resourceX -= 8
          }
        }
      }
    }
  }
}

/** Draws the visibility map, either agent view ranges or fog of war. */
function drawVisibility() {
  if (state.showVisualRanges || state.showFogOfWar) {
    // Compute the visibility map; each agent contributes to the visibility map.
    const visibilityMap = new Grid(state.replay.map_size[0], state.replay.map_size[1])

    // Update the visibility map for a grid object.
    function updateVisibilityMap(gridObject: any) {
      const x = getAttr(gridObject, 'c')
      const y = getAttr(gridObject, 'r')
      const visionSize = Math.floor(
        getAttr(gridObject, 'agent:vision_size', state.step, Common.DEFAULT_VISION_SIZE) / 2
      )
      for (let dx = -visionSize; dx <= visionSize; dx++) {
        for (let dy = -visionSize; dy <= visionSize; dy++) {
          visibilityMap.set(x + dx, y + dy, true)
        }
      }
    }

    if (state.selectedGridObject !== null && state.selectedGridObject.agent_id !== undefined) {
      // When there is a selected grid object, only update its visibility.
      updateVisibilityMap(state.selectedGridObject)
    } else {
      // When there is no selected grid object, update the visibility map for all agents.
      for (const gridObject of state.replay.grid_objects) {
        const type = getAttr(gridObject, 'type')
        const typeName = state.replay.object_types[type]
        if (typeName === 'agent') {
          updateVisibilityMap(gridObject)
        }
      }
    }

    let color = [0, 0, 0, 0.25]
    if (state.showFogOfWar) {
      color = [0, 0, 0, 1]
    }
    for (let x = 0; x < state.replay.map_size[0]; x++) {
      for (let y = 0; y < state.replay.map_size[1]; y++) {
        if (!visibilityMap.get(x, y)) {
          ctx.drawSolidRect(
            x * Common.TILE_SIZE - Common.TILE_SIZE / 2,
            y * Common.TILE_SIZE - Common.TILE_SIZE / 2,
            Common.TILE_SIZE,
            Common.TILE_SIZE,
            color
          )
        }
      }
    }
  }
}

/** Draws the grid. */
function drawGrid() {
  if (state.showGrid) {
    for (let x = 0; x < state.replay.map_size[0]; x++) {
      for (let y = 0; y < state.replay.map_size[1]; y++) {
        ctx.drawSprite('objects/grid.png', x * Common.TILE_SIZE, y * Common.TILE_SIZE)
      }
    }
  }
}

/** Given a position and an orientation, returns the position offset by the orientation. */
function applyOrientationOffset(x: number, y: number, orientation: number) {
  switch (orientation) {
    case 0: return [x, y - 1]
    case 1: return [x, y + 1]
    case 2: return [x - 1, y]
    case 3: return [x + 1, y]
    default: return [x, y]
  }
}

/** Given an orientation and an index, returns the grid position. */
function attackGrid(orientation: number, idx: number) {
  //                           North\0
  //                       +---+---+---+
  //                       | 7 | 8 | 9 |
  //                       +---+---+---+
  //                       | 4 | 5 | 6 |
  //                       +---+---+---+
  //                       | 1 | 2 | 3 |
  //                       +---+---+---+
  //                             ●
  //        +---+---+---+                 +---+---+---+
  //        | 9 | 6 | 3 |                 | 1 | 4 | 7 |
  //        +---+---+---+                 +---+---+---+
  // West\2 | 8 | 5 | 2 | ●             ● | 2 | 5 | 8 | East/3
  //        +---+---+---+                 +---+---+---+
  //        | 7 | 4 | 1 |                 | 3 | 6 | 9 |
  //        +---+---+---+                 +---+---+---+
  //                             ●
  //                       +---+---+---+
  //                       | 3 | 2 | 1 |
  //                       +---+---+---+
  //                       | 6 | 5 | 4 |
  //                       +---+---+---+
  //                       | 9 | 8 | 7 |
  //                       +---+---+---+
  //                           South/1
  //

  // Modulo operation.
  function mod(a: number, b: number) {
    return ((a % b) + b) % b
  }

  // Integer division.
  function div(a: number, b: number) {
    return Math.floor(a / b)
  }

  const i = idx - 1
  let dx: number
  let dy: number
  if (orientation === 0) {
    dx = mod(i, 3) - 1
    dy = -div(i, 3) - 1
  } else if (orientation === 1) {
    dx = -mod(i, 3) + 1
    dy = div(i, 3) + 1
  } else if (orientation === 2) {
    dx = -div(i, 3) - 1
    dy = -mod(i, 3) + 1
  } else if (orientation === 3) {
    dx = div(i, 3) + 1
    dy = mod(i, 3) - 1
  } else {
    throw new Error(`Invalid orientation: ${orientation}`)
  }
  return [dx, dy]
}

/** Draw the attack mode. */
function drawAttackMode() {
  // We might be clicking on the map to attack something.
  let gridMousePos: Vec2f | null = null
  if (ui.mouseUp && ui.mouseTargets.includes('#worldmap-panel') && state.showAttackMode) {
    state.showAttackMode = false
    const localMousePos = ui.mapPanel.transformOuter(ui.mousePos)
    if (localMousePos != null) {
      gridMousePos = new Vec2f(
        Math.round(localMousePos.x() / Common.TILE_SIZE),
        Math.round(localMousePos.y() / Common.TILE_SIZE)
      )
    }
  }

  // Draw a selection of 3x3 grid of targets in the direction of the selected agent.
  if (state.selectedGridObject !== null && state.selectedGridObject.agent_id !== undefined) {
    const x = getAttr(state.selectedGridObject, 'c')
    const y = getAttr(state.selectedGridObject, 'r')
    const orientation = getAttr(state.selectedGridObject, 'agent:orientation')

    // Draw a 3x3 grid of targets in the direction of the selected agent.
    for (let attackIndex = 1; attackIndex <= 9; attackIndex++) {
      const [dx, dy] = attackGrid(orientation, attackIndex)
      const targetX = x + dx
      const targetY = y + dy
      ctx.drawSprite('target.png', targetX * Common.TILE_SIZE, targetY * Common.TILE_SIZE)
      if (gridMousePos != null && targetX === gridMousePos.x() && targetY === gridMousePos.y()) {
        // Check if we are clicking this specific tile.
        console.info('Attack mode clicked on:', targetX, targetY)
        sendAction('attack', attackIndex)
      }
    }
  }
}

/** Draw the info line from the object to the info panel. */
function drawInfoLine(bubble: HoverBubble) {
  const x = getAttr(bubble.object, 'c')
  const y = getAttr(bubble.object, 'r')
  ctx.drawSprite('info.png', x * Common.TILE_SIZE, y * Common.TILE_SIZE)

  // Compute the bubble position in the world map coordinates.
  const bubbleBounds = bubble.div.getBoundingClientRect()
  const bubbleScreenPos = new Vec2f(bubbleBounds.left + 20, bubbleBounds.top + 20)
  const bubbleWorldPos = ui.mapPanel.transformOuter(bubbleScreenPos)

  // Draw a line from the object to the bubble.
  ctx.drawSpriteLine(
    'dash.png',
    x * Common.TILE_SIZE,
    y * Common.TILE_SIZE,
    bubbleWorldPos.x(),
    bubbleWorldPos.y(),
    60,
    [1, 1, 1, 1],
    2
  )
}

/** Draws the world map. */
export function drawMap(panel: PanelInfo) {
  if (state.replay === null || ctx === null || ctx.ready === false) {
    return
  }
  let objectUnderMouse = null
  // Handle mouse events for the map panel.
  if (ui.mouseTargets.includes('#worldmap-panel')) {
    if (ui.dragging === '' && !state.showAttackMode) {
      // Find the object under the mouse.

      const localMousePos = panel.transformOuter(ui.mousePos)
      if (localMousePos != null) {
        const gridMousePos = new Vec2f(
          Math.round(localMousePos.x() / Common.TILE_SIZE),
          Math.round(localMousePos.y() / Common.TILE_SIZE)
        )
        objectUnderMouse = state.replay.grid_objects.find((obj: any) => {
          const x: number = getAttr(obj, 'c')
          const y: number = getAttr(obj, 'r')
          return x === gridMousePos.x() && y === gridMousePos.y()
        })
      }
    }

    if (ui.mouseDoubleClick) {
      // Toggle followSelection on double-click.
      console.info('Map double click - following selection', ui.mouseTargets)
      setFollowSelection(true)
      panel.zoomLevel = Common.DEFAULT_ZOOM_LEVEL
      ui.tracePanel.zoomLevel = Common.DEFAULT_TRACE_ZOOM_LEVEL
    } else if (ui.mouseClick) {
      // A map click is likely a drag/pan.
      console.info('Map click - clearing follow selection')
      setFollowSelection(false)
    } else if (ui.mouseUp && ui.mouseDownPos.sub(ui.mousePos).length() < 10) {
      // Check if we are clicking on an object.
      if (objectUnderMouse !== undefined) {
        updateSelection(objectUnderMouse)
        console.info('Selected object on the map:', state.selectedGridObject)
        if (state.selectedGridObject.agent_id !== undefined) {
          // If selecting an agent, focus the trace panel on the agent.
          ui.tracePanel.focusPos(
            state.step * Common.TRACE_WIDTH + Common.TRACE_WIDTH / 2,
            getAttr(state.selectedGridObject, 'agent_id') * Common.TRACE_HEIGHT + Common.TRACE_HEIGHT / 2,
            Common.DEFAULT_TRACE_ZOOM_LEVEL
          )
        }
      }
    } else {
      // Only reset the hover timer if we moved onto a different object (or off of an object).
      if (objectUnderMouse && ui.hoverObject !== objectUnderMouse) {
        ui.hoverObject = objectUnderMouse
        clearTimeout(ui.hoverTimer)
        ui.hoverTimer = setTimeout(() => {
          if (ui.mouseTargets.includes('#worldmap-panel')) {
            ui.delayedHoverObject = ui.hoverObject
            updateHoverBubble(ui.delayedHoverObject)
          }
        }, Common.INFO_PANEL_POP_TIME)
      }
    }
  }

  // If we're following a selection, center the map on it.
  if (state.followSelection && state.selectedGridObject !== null) {
    const x = getAttr(state.selectedGridObject, 'c')
    const y = getAttr(state.selectedGridObject, 'r')
    panel.panPos = new Vec2f(-x * Common.TILE_SIZE, -y * Common.TILE_SIZE)
  }

  // Ensure that at least a portion of the map remains visible.
  clampMapPan(panel)

  ctx.save()
  const rect = panel.rectInner()
  ctx.setScissorRect(rect.x, rect.y, rect.width, rect.height)

  ctx.translate(rect.x + rect.width / 2, rect.y + rect.height / 2)
  ctx.scale(panel.zoomLevel, panel.zoomLevel)
  ctx.translate(panel.panPos.x(), panel.panPos.y())

  if (panel.zoomLevel < Common.MACROMAP_ZOOM_THRESHOLD) {
    /** Draw the Macromap of the world map instead of objects.
     * The user has zoomed out so far that we should switch to a minimap-style rendering.
     * This is used when the user zooms out far enough that normal
     * sprites would be unreadable. */
    ctx.save()
    ctx.scale(Common.TILE_SIZE, Common.TILE_SIZE)
    renderMinimapObjects(new Vec2f(-0.5, -0.5))
    ctx.restore()
    drawSelection()
  } else {
    drawFloor()
    drawWalls()
    drawTrajectory()
    drawObjects()
    drawActions()
    drawSelection()
    drawInventory()
    drawRewards()
    drawVisibility()
    drawGrid()
    drawThoughtBubbles()
  }

  if (search.active) {
    // Draw the black overlay over the map.
    ctx.drawSolidRect(
      -Common.TILE_SIZE / 2,
      -Common.TILE_SIZE / 2,
      state.replay.map_size[0] * Common.TILE_SIZE,
      state.replay.map_size[1] * Common.TILE_SIZE,
      [0, 0, 0, 0.8]
    )

    drawSelection()

    // Draw matching objects on top of the overlay.
    for (const gridObject of state.replay.grid_objects) {
      const typeName = state.replay.object_types[getAttr(gridObject, 'type')]
      const x = getAttr(gridObject, 'c')
      const y = getAttr(gridObject, 'r')
      if (searchMatch(typeName)) {
        // Draw halo behind the object.
        ctx.drawSprite('effects/halo.png', x * Common.TILE_SIZE, y * Common.TILE_SIZE, [1, 1, 1, 1], 1.5, 0)
        drawObject(gridObject)
      }
    }

    drawInventory(true)
  }

  if (state.showAttackMode) {
    drawAttackMode()
  }

  updateHoverBubble(ui.delayedHoverObject)
  updateReadout()

  for (const bubble of ui.hoverBubbles) {
    bubble.update()
    drawInfoLine(bubble)
  }

  ctx.restore()
}<|MERGE_RESOLUTION|>--- conflicted
+++ resolved
@@ -496,57 +496,30 @@
     // We need to find a key action in the future.
     // A key action is a successful action that is not a no-op, rotate, or move.
     // It must not be more than 20 steps in the future.
-<<<<<<< HEAD
     let keyAction = null
     let keyActionStep = null
-    for (
-      let actionStep = state.step;
-      actionStep < state.replay.max_steps && actionStep < state.step + 20;
-      actionStep++
-    ) {
-=======
-    var keyAction = null
-    var keyActionStep = null
     let actionHasTarget = false
     const actionStepEnd = Math.min(state.replay.max_steps, state.step + 20)
-    for (var actionStep = state.step; actionStep < actionStepEnd; actionStep++) {
->>>>>>> 28be51b9
+    for (let actionStep = state.step; actionStep < actionStepEnd; actionStep++) {
       const action = getAttr(state.selectedGridObject, 'action', actionStep)
       if (action == null || action[0] == null || action[1] == null) {
         continue
       }
       const actionSuccess = getAttr(state.selectedGridObject, 'action_success', actionStep)
-<<<<<<< HEAD
+      if (!actionSuccess) {
+        continue
+      }
+      const actionName = state.replay.action_names[action[0]]
       if (actionName === 'noop' || actionName === 'rotate' || actionName === 'move') {
-=======
-      if (!actionSuccess) {
->>>>>>> 28be51b9
-        continue
-      }
-      const actionName = state.replay.action_names[action[0]]
-      if (actionName == 'noop' || actionName == 'rotate' || actionName == 'move') {
         continue
       }
       keyAction = action
       keyActionStep = actionStep
-      actionHasTarget = !(actionName == 'attack' || actionName == 'attack_nearest')
+      actionHasTarget = !(actionName === 'attack' || actionName === 'attack_nearest')
       break
     }
 
-<<<<<<< HEAD
     if (keyAction != null && keyActionStep != null) {
-      // We have a key action, so draw the thought bubble.
-      // Draw the key action icon with gained or lost resources.
-      const x = getAttr(state.selectedGridObject, 'c')
-      const y = getAttr(state.selectedGridObject, 'r')
-      if (state.step === keyActionStep) {
-        ctx.drawSprite(
-          'actions/thoughts_lightning.png',
-          x * Common.TILE_SIZE + Common.TILE_SIZE / 2,
-          y * Common.TILE_SIZE - Common.TILE_SIZE / 2
-        )
-=======
-    if (keyAction != null) {
       const x = (getAttr(state.selectedGridObject, 'c') + 0.5) * Common.TILE_SIZE
       const y = (getAttr(state.selectedGridObject, 'r') - 0.5) * Common.TILE_SIZE
       if (actionHasTarget && actionStep !== state.step) {
@@ -554,7 +527,8 @@
         const [targetGridX, targetGridY] = applyOrientationOffset(
           getAttr(state.selectedGridObject, 'c', actionStep),
           getAttr(state.selectedGridObject, 'r', actionStep),
-          getAttr(state.selectedGridObject, 'agent:orientation', actionStep));
+          getAttr(state.selectedGridObject, 'agent:orientation', actionStep)
+        )
         const targetX = (targetGridX + 0.5) * Common.TILE_SIZE
         const targetY = (targetGridY - 0.5) * Common.TILE_SIZE
         const angle = Math.atan2(targetX - x, targetY - y)
@@ -565,9 +539,8 @@
       }
       // We have a key action, so draw the thought bubble.
       // Draw the key action icon with gained or lost resources.
-      if (state.step == keyActionStep) {
+      if (state.step === keyActionStep) {
         ctx.drawSprite('actions/thoughts_lightning.png', x, y)
->>>>>>> 28be51b9
       } else {
         ctx.drawSprite('actions/thoughts.png', x, y)
       }
@@ -584,13 +557,8 @@
         const prevResources = getAttr(state.selectedGridObject, key, keyActionStep - 1)
         const nextResources = getAttr(state.selectedGridObject, key, keyActionStep)
         const gained = nextResources - prevResources
-<<<<<<< HEAD
-        let resourceX = x * Common.TILE_SIZE + Common.TILE_SIZE / 2
-        const resourceY = y * Common.TILE_SIZE - Common.TILE_SIZE / 2
-=======
-        var resourceX = x
-        var resourceY = y
->>>>>>> 28be51b9
+        let resourceX = x
+        const resourceY = y
         if (gained > 0) {
           resourceX += 32
         } else {
@@ -677,11 +645,16 @@
 /** Given a position and an orientation, returns the position offset by the orientation. */
 function applyOrientationOffset(x: number, y: number, orientation: number) {
   switch (orientation) {
-    case 0: return [x, y - 1]
-    case 1: return [x, y + 1]
-    case 2: return [x - 1, y]
-    case 3: return [x + 1, y]
-    default: return [x, y]
+    case 0:
+      return [x, y - 1]
+    case 1:
+      return [x, y + 1]
+    case 2:
+      return [x - 1, y]
+    case 3:
+      return [x + 1, y]
+    default:
+      return [x, y]
   }
 }
 
