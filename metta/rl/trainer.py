import importlib
from typing import Any, Callable, Optional

import torch
from torchrl.data import Composite, UnboundedDiscrete

from metta.agent.policy import Policy
from metta.common.util.log_config import getRankAwareLogger
from metta.rl.slot_config import LossProfileConfig, PolicySlotConfig
from metta.rl.slot_controller import SlotControllerPolicy
from metta.rl.slot_registry import SlotRegistry
from metta.rl.system_config import SystemConfig
from metta.rl.trainer_config import TrainerConfig
from metta.rl.training import (
    ComponentContext,
    ContextCheckpointer,
    CoreTrainingLoop,
    DistributedHelper,
    Experience,
    TrainerCallback,
    TrainerComponent,
    TrainerState,
    TrainingEnvironment,
)
from metta.rl.training.optimizer import create_optimizer, is_schedulefree_optimizer
from mettagrid.profiling.stopwatch import Stopwatch

try:
    importlib.import_module("pufferlib._C")
except ImportError:
    raise ImportError("Failed to import C/CUDA kernel. Try: pip install --no-build-isolation") from None

logger = getRankAwareLogger(__name__)


class Trainer:
    """Main trainer facade that coordinates all training components."""

    def __init__(
        self,
        cfg: TrainerConfig,
        env: TrainingEnvironment,
        policy: Policy,
        device: torch.device,
        distributed_helper: Optional[DistributedHelper] = None,
        run_name: Optional[str] = None,
    ):
        """Initialize trainer with all components.

        Args:
            cfg: Trainer configuration
            env: TrainingEnvironment instance for experience generation
            policy: The policy/agent to train
            distributed_helper: Optional helper managing torch.distributed lifecycle
        """
        self._env = env
        self._policy = policy
        self._cfg = cfg
        self._device = device
        if self._cfg.detect_anomaly:
            torch.autograd.set_detect_anomaly(True)
            logger.warning("Torch autograd anomaly detection enabled; backward will be slower.")
        if distributed_helper is None:
            distributed_helper = DistributedHelper(SystemConfig(device=self._device.type))
        self._distributed_helper = distributed_helper
        self._run_name = run_name
        self._components: list[TrainerComponent] = []
        self.timer = Stopwatch(log_level=logger.getEffectiveLevel())
        self.timer.start()
        self._slot_registry = SlotRegistry()

        self._policy.to(self._device)
        self._policy.initialize_to_environment(self._env.policy_env_info, self._device)
        self._policy.train()

        slot_state = self._build_slot_state(self._policy)
        if len(slot_state["slots"]) > 1 or not slot_state["slots"][0].use_trainer_policy:
            self._policy = SlotControllerPolicy(
                slot_lookup=slot_state["slot_lookup"],
                slots=slot_state["slots"],
                slot_policies=slot_state["slot_policies"],
                policy_env_info=self._env.policy_env_info,
                controller_device=self._device,
                agent_slot_map=slot_state["slot_ids"],
            )

        self._policy = self._distributed_helper.wrap_policy(self._policy, self._device)
        self._policy.to(self._device)
        losses = self._cfg.losses.init_losses(self._policy, self._cfg, self._env, self._device)
        self._policy.train()

        batch_info = self._env.batch_info

        parallel_agents = getattr(self._env, "total_parallel_agents", None)
        if parallel_agents is None:
            parallel_agents = batch_info.num_envs * self._env.policy_env_info.num_agents

        policy_experience_spec = self._extend_policy_experience_spec(
            self._policy.get_agent_experience_spec(),
            has_multiple_slots=len(slot_state["slots"]) > 1,
        )

        self._experience = Experience.from_losses(
            total_agents=parallel_agents,
            batch_size=self._cfg.batch_size,
            bptt_horizon=self._cfg.bptt_horizon,
            minibatch_size=self._cfg.minibatch_size,
            max_minibatch_size=self._cfg.minibatch_size,
            policy_experience_spec=policy_experience_spec,
            losses=losses,
            device=self._device,
        )

        self.optimizer = create_optimizer(self._cfg.optimizer, self._policy)
        self._is_schedulefree = is_schedulefree_optimizer(self.optimizer)

        self._state = TrainerState()

        # Extract curriculum from environment if available
        curriculum = getattr(self._env, "_curriculum", None)

        self._context = ComponentContext(
            state=self._state,
            policy=self._policy,
            env=self._env,
            experience=self._experience,
            optimizer=self.optimizer,
            config=self._cfg,
            stopwatch=self.timer,
            distributed=self._distributed_helper,
            run_name=self._run_name,
            curriculum=curriculum,
        )
        self._context.get_train_epoch_fn = lambda: self._train_epoch_callable
        self._context.set_train_epoch_fn = self._set_train_epoch_callable
        self._context.slot_id_per_agent = slot_state["slot_ids"]
        self._context.loss_profile_id_per_agent = slot_state["loss_profile_ids"]
        self._context.trainable_agent_mask = slot_state["trainable_mask"]
        self._context.slot_id_lookup = slot_state["slot_lookup"]
        self._context.loss_profile_lookup = slot_state["loss_profile_lookup"]
        self._context.policy_slots = slot_state["slots"]
        self._assign_loss_profiles(losses, slot_state["loss_profile_lookup"])

        self._train_epoch_callable: Callable[[], None] = self._run_epoch

        self.core_loop = CoreTrainingLoop(
            policy=self._policy,
            experience=self._experience,
            losses=losses,
            optimizer=self.optimizer,
            device=self._device,
            context=self._context,
        )

        self._losses = losses
        self._context.losses = losses

        for loss in losses.values():
            loss.attach_context(self._context)

        self._prev_agent_step_for_step_callbacks: int = 0

    def _assign_loss_profiles(self, losses: dict[str, Any], loss_profile_lookup: dict[str, int]) -> None:
<<<<<<< HEAD
        """Attach resolved loss profile ids to losses based on their config names."""
=======
        """Attach resolved loss profile ids to losses based on config."""
>>>>>>> 67032491

        if not loss_profile_lookup:
            return

<<<<<<< HEAD
        # Simple mapping: loss name matches profile name; default allow all
        for loss_name, loss_obj in losses.items():
            # If the loss has explicit profiles configured in config, map them; otherwise None means no filtering
            profiles = []
            cfg_profiles = getattr(getattr(self._cfg.losses, loss_name, None), "profiles", None)
            if cfg_profiles:
                for name in cfg_profiles:
                    if name in loss_profile_lookup:
                        profiles.append(loss_profile_lookup[name])
            if profiles:
                loss_obj.loss_profiles = set(profiles)
=======
        # Build reverse map: profile -> loss names declared in loss_profiles config
        configured_profile_losses: dict[str, set[str]] = {}
        for profile_name, profile_cfg in self._cfg.loss_profiles.items():
            configured_profile_losses[profile_name] = set(getattr(profile_cfg, "losses", []))

        for loss_name, loss_obj in losses.items():
            profiles: set[int] = set()

            cfg_attr = getattr(self._cfg.losses, loss_name, None)
            if cfg_attr is None and loss_name == "action_supervisor":
                cfg_attr = getattr(self._cfg.losses, "supervisor", None)

            explicit = getattr(cfg_attr, "profiles", None)
            if explicit:
                profiles |= {loss_profile_lookup[name] for name in explicit if name in loss_profile_lookup}

            for profile_name, losses_for_profile in configured_profile_losses.items():
                if loss_name in losses_for_profile and profile_name in loss_profile_lookup:
                    profiles.add(loss_profile_lookup[profile_name])

            if profiles:
                loss_obj.loss_profiles = profiles
>>>>>>> 67032491

    def _set_trainable_flag(self, policy: Policy, trainable: bool) -> None:
        """Set requires_grad according to slot.trainable."""

        for param in policy.parameters():
            param.requires_grad = trainable

    @property
    def context(self) -> ComponentContext:
        """Return the shared trainer context."""

        return self._context

    def train(self) -> None:
        """Run the main training loop."""

        try:
            while self._state.agent_step < self._cfg.total_timesteps:
                self._train_epoch_callable()

        except Exception:
            self._invoke_callback(TrainerCallback.FAILURE)
            raise

        self._distributed_helper.synchronize()
        self._invoke_callback(TrainerCallback.TRAINING_COMPLETE)

    def _set_train_epoch_callable(self, fn: Callable[[], None]) -> None:
        self._train_epoch_callable = fn

    def _run_epoch(self) -> None:
        """Run a single training epoch."""
        self._context.reset_for_epoch()

        # Start new epoch
        self.core_loop.on_epoch_start(self._context)

        # Rollout phase
        with self.timer("_rollout"):
            # Ensure ScheduleFree optimizer is in eval mode during rollout
            if self._is_schedulefree:
                self.optimizer.eval()

            rollout_result = self.core_loop.rollout_phase(self._env, self._context)
            self._context.training_env_id = rollout_result.training_env_id
            world_size = self._distributed_helper.get_world_size()
            previous_agent_step = self._context.agent_step
            if rollout_result.agent_steps:
                self._context.record_rollout(rollout_result.agent_steps, world_size)
            if rollout_result.raw_infos:
                self._prev_agent_step_for_step_callbacks = previous_agent_step
                self._invoke_callback(TrainerCallback.STEP, rollout_result.raw_infos)
            self._invoke_callback(TrainerCallback.ROLLOUT_END)

        # Training phase
        with self.timer("_train"):
            if self._context.training_env_id is None:
                raise RuntimeError("Training environment slice unavailable for training phase")

            # ScheduleFree optimizer is in train mode for training phase
            if self._is_schedulefree:
                self.optimizer.train()

            losses_stats, epochs_trained = self.core_loop.training_phase(
                context=self._context,
                update_epochs=self._cfg.update_epochs,
                max_grad_norm=0.5,
            )
            self._context.advance_epoch(epochs_trained)
        # Synchronize before proceeding
        self._distributed_helper.synchronize()

        # Store losses stats for callbacks
        self._context.latest_losses_stats = losses_stats

        # Invoke callbacks for epoch end on every rank. Components that should
        # only run on the master process must set `_master_only` so they aren't
        # registered on other ranks.
        self._invoke_callback(TrainerCallback.EPOCH_END)

        # Progress logging handled by ProgressLogger component

    @staticmethod
    def load_or_create(
        checkpoint_path: str,
        cfg: TrainerConfig,
        training_env: TrainingEnvironment,
        policy: Policy,
        device: torch.device,
        distributed_helper: Optional[DistributedHelper] = None,
        run_name: Optional[str] = None,
    ) -> "Trainer":
        """Create a trainer from a configuration.

        Args:
            distributed_helper: Optional helper to reuse existing process group
        """
        return Trainer(
            cfg,
            training_env,
            policy,
            device,
            distributed_helper=distributed_helper,
            run_name=run_name,
        )

    def register(self, component: TrainerComponent) -> None:
        """Register a training component.

        Args:
            component: Training component to register
        """
        if component._master_only and not self._distributed_helper.is_master():
            return

        self._components.append(component)
        component.register(self._context)

<<<<<<< HEAD
    # ------------------------------------------------------------------
    # Binding setup helpers
    # ------------------------------------------------------------------
    def _build_slot_state(self, trainer_policy: Policy) -> dict[str, Any]:
        """Prepare per-agent slot and loss-profile metadata."""

        slots_cfg = list(self._cfg.policy_slots or [])
        # Ensure at least one slot uses the trainer-provided policy
=======
    def _build_slot_state(self, trainer_policy: Policy) -> dict[str, Any]:
        slots_cfg = list(self._cfg.policy_slots or [])
>>>>>>> 67032491
        has_trainer_slot = any(b.use_trainer_policy for b in slots_cfg)
        if not slots_cfg or not has_trainer_slot:
            slots_cfg.insert(0, PolicySlotConfig(id="main", use_trainer_policy=True, trainable=True))

        trainer_slot_count = sum(1 for b in slots_cfg if b.use_trainer_policy)
        if trainer_slot_count > 1:
            raise ValueError("Only one slot may set use_trainer_policy=True")

        slot_lookup: dict[str, int] = {}
        slot_policies: dict[int, Policy] = {}
        for slot in slots_cfg:
            if slot.id in slot_lookup:
                raise ValueError(f"Duplicate policy slot id '{slot.id}'")
            slot_lookup[slot.id] = len(slot_lookup)
            if slot.use_trainer_policy:
                self._set_trainable_flag(trainer_policy, slot.trainable)
                slot_policies[slot_lookup[slot.id]] = trainer_policy
            else:
                loaded_policy = self._slot_registry.get(
                    slot,
                    self._env.policy_env_info,
                    self._device,
                )
                self._set_trainable_flag(loaded_policy, slot.trainable)
                slot_policies[slot_lookup[slot.id]] = loaded_policy

        # Loss profiles (config-only in Phase 0)
        loss_profiles = dict(self._cfg.loss_profiles)
        if not loss_profiles:
            loss_profiles = {"default": LossProfileConfig(losses=[])}
        loss_profile_lookup = {name: idx for idx, name in enumerate(loss_profiles.keys())}

<<<<<<< HEAD
        default_slot_profile = next(iter(loss_profiles.keys()))
=======
        default_slot_profile = next(iter(loss_profiles))
>>>>>>> 67032491

        num_agents = self._env.policy_env_info.num_agents
        agent_slot_map = self._cfg.agent_slot_map
        if agent_slot_map is None:
            agent_slot_map = [slots_cfg[0].id for _ in range(num_agents)]
        if len(agent_slot_map) != num_agents:
            raise ValueError(f"agent_slot_map must have length num_agents ({num_agents}); got {len(agent_slot_map)}")

        slot_ids = []
        loss_profile_ids = []
        trainable_mask = []
        for idx, slot_id_str in enumerate(agent_slot_map):
            if slot_id_str not in slot_lookup:
                raise ValueError(f"agent_slot_map[{idx}] references unknown slot id '{slot_id_str}'")
            b_idx = slot_lookup[slot_id_str]
            slot = slots_cfg[b_idx]
            slot_ids.append(b_idx)

            profile_name = slot.loss_profile or default_slot_profile
            if profile_name not in loss_profile_lookup:
                # Auto-register profile if referenced but not defined
                loss_profile_lookup[profile_name] = len(loss_profile_lookup)
            loss_profile_ids.append(loss_profile_lookup[profile_name])
            trainable_mask.append(bool(slot.trainable))

        slot_tensor = torch.tensor(slot_ids, dtype=torch.long)
        loss_profile_tensor = torch.tensor(loss_profile_ids, dtype=torch.long)
        trainable_tensor = torch.tensor(trainable_mask, dtype=torch.bool)

        return {
            "slots": slots_cfg,
            "slot_lookup": slot_lookup,
            "loss_profile_lookup": loss_profile_lookup,
            "slot_ids": slot_tensor,
            "loss_profile_ids": loss_profile_tensor,
            "trainable_mask": trainable_tensor,
            "slot_policies": slot_policies,
        }

    def _extend_policy_experience_spec(self, base_spec: Composite, has_multiple_slots: bool) -> Composite:
        """Append slot/loss-profile metadata to the policy experience spec when needed."""

        if not has_multiple_slots:
            return base_spec

        extras = {
            "slot_id": UnboundedDiscrete(shape=torch.Size([]), dtype=torch.int64),
            "loss_profile_id": UnboundedDiscrete(shape=torch.Size([]), dtype=torch.int64),
            "is_trainable_agent": UnboundedDiscrete(shape=torch.Size([]), dtype=torch.bool),
        }
        merged = dict(base_spec.items())
        merged.update(extras)
        return Composite(merged)
<<<<<<< HEAD

    def _invoke_callback(self, callback_type: TrainerCallback, infos: Optional[list[dict[str, Any]]] = None) -> None:
        """Invoke all registered callbacks of the specified type.
=======
>>>>>>> 67032491

    def _invoke_callback(self, callback_type: TrainerCallback, infos: Optional[list[dict[str, Any]]] = None) -> None:
        """Invoke all registered callbacks of the specified type."""
        current_step = self._context.agent_step
        previous_step = getattr(self, "_prev_agent_step_for_step_callbacks", current_step)
        current_epoch = self._context.epoch

        for component in self._components:
            if callback_type == TrainerCallback.STEP:
                if component.should_handle_step(current_step=current_step, previous_step=previous_step) and infos:
                    component.on_step(infos)
            elif callback_type == TrainerCallback.EPOCH_END and component.should_handle_epoch(current_epoch):
                component.on_epoch_end(current_epoch)
            elif callback_type == TrainerCallback.ROLLOUT_END:
                component.on_rollout_end()
            elif callback_type == TrainerCallback.TRAINING_COMPLETE:
                component.on_training_complete()
            elif callback_type == TrainerCallback.FAILURE:
                component.on_failure()

    def restore(self) -> None:
        """Restore trainer state from checkpoints.

        This should be called after setup() to restore any saved state.
        """
        for component in self._components:
            if isinstance(component, ContextCheckpointer):
                component.restore(self._context)
                break
            # Wandb setup will be handled by callbacks if configured<|MERGE_RESOLUTION|>--- conflicted
+++ resolved
@@ -161,28 +161,11 @@
         self._prev_agent_step_for_step_callbacks: int = 0
 
     def _assign_loss_profiles(self, losses: dict[str, Any], loss_profile_lookup: dict[str, int]) -> None:
-<<<<<<< HEAD
-        """Attach resolved loss profile ids to losses based on their config names."""
-=======
         """Attach resolved loss profile ids to losses based on config."""
->>>>>>> 67032491
 
         if not loss_profile_lookup:
             return
 
-<<<<<<< HEAD
-        # Simple mapping: loss name matches profile name; default allow all
-        for loss_name, loss_obj in losses.items():
-            # If the loss has explicit profiles configured in config, map them; otherwise None means no filtering
-            profiles = []
-            cfg_profiles = getattr(getattr(self._cfg.losses, loss_name, None), "profiles", None)
-            if cfg_profiles:
-                for name in cfg_profiles:
-                    if name in loss_profile_lookup:
-                        profiles.append(loss_profile_lookup[name])
-            if profiles:
-                loss_obj.loss_profiles = set(profiles)
-=======
         # Build reverse map: profile -> loss names declared in loss_profiles config
         configured_profile_losses: dict[str, set[str]] = {}
         for profile_name, profile_cfg in self._cfg.loss_profiles.items():
@@ -205,7 +188,6 @@
 
             if profiles:
                 loss_obj.loss_profiles = profiles
->>>>>>> 67032491
 
     def _set_trainable_flag(self, policy: Policy, trainable: bool) -> None:
         """Set requires_grad according to slot.trainable."""
@@ -324,19 +306,8 @@
         self._components.append(component)
         component.register(self._context)
 
-<<<<<<< HEAD
-    # ------------------------------------------------------------------
-    # Binding setup helpers
-    # ------------------------------------------------------------------
-    def _build_slot_state(self, trainer_policy: Policy) -> dict[str, Any]:
-        """Prepare per-agent slot and loss-profile metadata."""
-
-        slots_cfg = list(self._cfg.policy_slots or [])
-        # Ensure at least one slot uses the trainer-provided policy
-=======
     def _build_slot_state(self, trainer_policy: Policy) -> dict[str, Any]:
         slots_cfg = list(self._cfg.policy_slots or [])
->>>>>>> 67032491
         has_trainer_slot = any(b.use_trainer_policy for b in slots_cfg)
         if not slots_cfg or not has_trainer_slot:
             slots_cfg.insert(0, PolicySlotConfig(id="main", use_trainer_policy=True, trainable=True))
@@ -369,11 +340,7 @@
             loss_profiles = {"default": LossProfileConfig(losses=[])}
         loss_profile_lookup = {name: idx for idx, name in enumerate(loss_profiles.keys())}
 
-<<<<<<< HEAD
-        default_slot_profile = next(iter(loss_profiles.keys()))
-=======
         default_slot_profile = next(iter(loss_profiles))
->>>>>>> 67032491
 
         num_agents = self._env.policy_env_info.num_agents
         agent_slot_map = self._cfg.agent_slot_map
@@ -427,12 +394,6 @@
         merged = dict(base_spec.items())
         merged.update(extras)
         return Composite(merged)
-<<<<<<< HEAD
-
-    def _invoke_callback(self, callback_type: TrainerCallback, infos: Optional[list[dict[str, Any]]] = None) -> None:
-        """Invoke all registered callbacks of the specified type.
-=======
->>>>>>> 67032491
 
     def _invoke_callback(self, callback_type: TrainerCallback, infos: Optional[list[dict[str, Any]]] = None) -> None:
         """Invoke all registered callbacks of the specified type."""
