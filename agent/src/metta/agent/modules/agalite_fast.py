--- conflicted
+++ resolved
@@ -47,16 +47,9 @@
         # Pre-compute oscillatory frequencies
         self.register_buffer("omegas", torch.linspace(-math.pi, math.pi, r))
 
-<<<<<<< HEAD
-        # Initialize using standard pattern from working implementations
-        # Use smaller std for recurrent layers to prevent gradient issues
-        # This matches the pattern of using std=1.0 for intermediate layers
-        init_std = 1.0  # Standard initialization like actor layers
-=======
         # Initialize with conservative values for stability
         # Recurrent layers benefit from smaller initialization
         init_std = 0.5  # Conservative gain for recurrent architecture
->>>>>>> a16fa763
         nn.init.orthogonal_(self.fused_projection.weight, gain=init_std)
         nn.init.constant_(self.fused_projection.bias, 0.0)
         nn.init.orthogonal_(self.project.weight, gain=init_std)
