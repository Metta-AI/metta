--- conflicted
+++ resolved
@@ -1,26 +1,16 @@
-<<<<<<< HEAD
-from __future__ import annotations
-
-from typing import TYPE_CHECKING, Any
-=======
 from types import MethodType
 from typing import Any, Callable
->>>>>>> bfeb3249
 
 from pydantic import Field, PrivateAttr
 
 from cogames.cogs_vs_clips import vibes
 from cogames.cogs_vs_clips.procedural import apply_procedural_overrides_to_builder
 from cogames.cogs_vs_clips.stations import (
-    RESOURCE_CHESTS,
     CarbonExtractorConfig,
     ChargerConfig,
-    CvCAssemblerConfig,
-    CvCChestConfig,
     CvCWallConfig,
     GermaniumExtractorConfig,
     OxygenExtractorConfig,
-    SiliconExtractorConfig,
     resources,
 )
 from mettagrid.base_config import Config
@@ -180,22 +170,12 @@
             actions=ActionsConfig(
                 move=ActionConfig(consumed_resources={"energy": self.move_energy_cost}),
                 noop=ActionConfig(),
-<<<<<<< HEAD
-                change_glyph=ChangeGlyphActionConfig(
-                    consumed_resources={},  # Fix: Glyph changes should cost 0 energy
-                    number_of_glyphs=(
-                        0
-                        if not self.enable_glyph_change
-                        else (self.glyph_count if self.glyph_count is not None else len(vibes.VIBES))
-                    ),
-=======
                 change_vibe=ChangeVibeActionConfig(
                     number_of_vibes=(
                         0
                         if not self.enable_vibe_change
                         else (self.vibe_count if self.vibe_count is not None else len(vibes.VIBES))
                     )
->>>>>>> bfeb3249
                 ),
             ),
             agent=AgentConfig(
