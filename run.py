--- conflicted
+++ resolved
@@ -259,30 +259,34 @@
     wandb_ctx = WandbContext(wandb_config, global_config)
     wandb_run = wandb_ctx.__enter__()
 
+# Create policy store with config structure matching what Hydra provides
+policy_store_config = {
+    "device": str(device),
+    "run": dirs.run_name,
+    "run_dir": dirs.run_dir,
+    "vectorization": "serial",  # Set to serial for simplicity in this example
+    "trainer": trainer_config.model_dump(),
+}
 
 # Add wandb config if available (PolicyStore expects it for wandb:// URIs)
-def _get_wandb_details(wandb_ctx: WandbContext) -> dict:
+if wandb_run and wandb_ctx:
+    # Access the wandb config from the context
     try:
         wandb_cfg = wandb_ctx.cfg
         if isinstance(wandb_cfg, DictConfig):
             wandb_config_dict = OmegaConf.to_container(wandb_cfg, resolve=True)
             if isinstance(wandb_config_dict, dict) and wandb_config_dict.get("enabled"):
-                return {
+                policy_store_config["wandb"] = {
                     "entity": wandb_config_dict.get("entity"),
                     "project": wandb_config_dict.get("project"),
                 }
     except AttributeError:
-        return {}
-    return {}
-
-
-wandb_details = _get_wandb_details(wandb_ctx) if wandb_run and wandb_ctx else {}
+        # wandb_ctx might not have cfg attribute if wandb is disabled
+        pass
+
 policy_store = PolicyStore(
-    device=str(device),
+    DictConfig(policy_store_config),
     wandb_run=wandb_run,
-    data_dir="./train_dir",
-    wandb_entity=wandb_details.get("entity"),
-    wandb_project=wandb_details.get("project"),
 )
 
 # Create or load agent with a single function call
@@ -369,10 +373,10 @@
 
 # Create kickstarter
 kickstarter = Kickstarter(
-    cfg=trainer_config.kickstart,
-    device=device,
-    policy_store=policy_store,
-    metta_grid_env=metta_grid_env,
+    trainer_config.kickstart,
+    str(device),
+    policy_store,
+    metta_grid_env,  # Pass the full environment object, not individual attributes
 )
 
 # Create losses tracker
@@ -410,12 +414,11 @@
 
 # Create checkpoint manager
 checkpoint_manager = CheckpointManager(
+    trainer_cfg=trainer_config,
     policy_store=policy_store,
-    checkpoint_config=trainer_config.checkpoint,
-    device=device,
+    checkpoint_dir=trainer_config.checkpoint.checkpoint_dir,
+    run_name=dirs.run_name,
     is_master=is_master,
-    rank=rank,
-    run_name=dirs.run_name,
 )
 
 # Training loop
@@ -832,7 +835,7 @@
         last_evaluation_epoch = epoch
 
         # Upload replay HTML if we have replay URLs
-        if is_master and wandb_run and results.replay_urls:
+        if is_master and wandb_run and hasattr(results, "replay_urls") and results.replay_urls:
             upload_replay_html(
                 replay_urls=results.replay_urls,
                 agent_step=agent_step,
@@ -935,6 +938,8 @@
     eval_scores = EvalRewardSummary(
         category_scores=category_scores,
         simulation_scores=simulation_scores,
+        avg_category_score=np.mean(category_score_values) if category_score_values else 0.0,
+        avg_simulation_score=np.mean(simulation_score_values) if simulation_score_values else 0.0,
     )
 
     # Update policy metadata with score
@@ -967,11 +972,7 @@
 
     if saved_record:
         latest_saved_policy_record = saved_record
-<<<<<<< HEAD
-
-=======
-        
->>>>>>> 102bd9c5
+
         # Save final training state
         checkpoint_manager.save_checkpoint(
             agent_step=agent_step,
