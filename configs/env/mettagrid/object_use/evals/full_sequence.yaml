--- conflicted
+++ resolved
@@ -6,16 +6,10 @@
   max_steps: 200
   agent:
     rewards:
-<<<<<<< HEAD
-      heart: 1
-      ore.red: 0
-      battery.red: 0
-=======
       inventory:
         heart: 1
         ore_red: 0
         battery_red: 0
->>>>>>> f1dd2950
   objects:
     generator.red:
       initial_items: 0
