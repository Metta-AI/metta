--- conflicted
+++ resolved
@@ -8,11 +8,7 @@
 from metta.common.wandb.context import WandbConfig, WandbContext
 from metta.rl.checkpoint_manager import CheckpointManager
 from metta.sim.handle_results import render_eval_summary, send_eval_results_to_wandb
-<<<<<<< HEAD
 from metta.sim.runner import SimulationRunResult, run_simulations
-=======
-from metta.sim.runner import MultiAgentPolicyInitializer, SimulationRunResult, run_simulations
->>>>>>> 6c562f16
 from metta.sim.simulation_config import SimulationConfig
 from metta.tools.utils.auto_config import auto_replay_dir, auto_stats_server_uri, auto_wandb_config
 
@@ -75,25 +71,8 @@
             return 0, 0
 
     def eval_policy(self, normalized_uri: str) -> list[SimulationRunResult]:
-<<<<<<< HEAD
-        policy_spec = CheckpointManager.policy_spec_from_uri(normalized_uri, device="cpu")
-=======
-        device = torch.device("cpu")
-
-        def _materialize_policy(policy_uri: str) -> MultiAgentPolicyInitializer:
-            def _m(policy_env_info: PolicyEnvInterface) -> Policy:
-                artifact = CheckpointManager.load_artifact_from_uri(policy_uri)
-                policy = artifact.instantiate(policy_env_info, device=device)
-                policy = policy.to(device)
-                policy.eval()
-                return policy
-
-            return _m
-
-        policy_initializers = [_materialize_policy((normalized_uri))]
->>>>>>> 6c562f16
         rollout_results = run_simulations(
-            policy_specs=[policy_spec],
+            policy_specs=[CheckpointManager.policy_spec_from_uri(normalized_uri, device="cpu")],
             simulations=[sim.to_simulation_run_config() for sim in self.simulations],
             replay_dir=self.replay_dir,
             seed=self.system.seed,
