from __future__ import annotations

import logging
import time
import uuid
from dataclasses import dataclass
from pathlib import Path
from typing import Any, Dict

import torch

from metta.agent.mocks import MockAgent
from metta.agent.policy import Policy
from metta.app_backend.clients.stats_client import HttpStatsClient, StatsClient
from metta.rl.checkpoint_manager import CheckpointManager
from metta.rl.npc.factory import load_npc_policy
from metta.rl.policy_artifact import PolicyArtifact
from metta.sim.replay_log_writer import ReplayLogWriter
from metta.sim.simulation_config import SimulationConfig
from metta.sim.simulation_stats_db import SimulationStatsDB
from metta.sim.stats import DuckDBStatsWriter
from metta.sim.thumbnail_automation import maybe_generate_and_upload_thumbnail
from metta.sim.utils import get_or_create_policy_ids
from mettagrid.config.mettagrid_config import MettaGridConfig
from mettagrid.policy.policy import AgentPolicy
from mettagrid.policy.policy_env_interface import PolicyEnvInterface
from mettagrid.simulator.rollout import Rollout

SYNTHETIC_EVAL_SUITE = "training"

logger = logging.getLogger(__name__)


class SimulationCompatibilityError(Exception):
    """Raised when there's a compatibility issue that prevents simulation from running."""

    pass


class Simulation:
    """A simulation that runs episodes sequentially using Rollout (non-parallel)."""

    def __init__(
        self,
        cfg: SimulationConfig,
        policy_uri: str | None,
        replay_dir: str | None,
        stats_dir: str = "/tmp/stats",
        stats_client: StatsClient | None = None,
        stats_epoch_id: uuid.UUID | None = None,
        eval_task_id: uuid.UUID | None = None,
    ):
        self._config = cfg
        self._id = uuid.uuid4().hex[:12]
        self._eval_task_id = eval_task_id

        sim_stats_dir = (Path(stats_dir) / self._id).resolve()
        sim_stats_dir.mkdir(parents=True, exist_ok=True)
        self._stats_dir = sim_stats_dir
        self._stats_writer = DuckDBStatsWriter(sim_stats_dir)
        self._replay_writer: ReplayLogWriter | None = None
        if replay_dir is not None:
            self._replay_writer = ReplayLogWriter(f"{replay_dir}/{self._id}")
        self._device = torch.device("cpu")

        self._full_name = f"{cfg.suite}/{cfg.name}"

        if policy_uri:
            policy_artifact = CheckpointManager.load_artifact_from_uri(policy_uri)
            resolved_policy_uri = CheckpointManager.normalize_uri(policy_uri)
        else:
            policy_artifact = PolicyArtifact(policy=MockAgent())
            resolved_policy_uri = "mock://"

        self._num_episodes = cfg.num_episodes
        self._max_time_s = cfg.max_time_s
        self._agents_per_env = cfg.env.game.num_agents

        self._policy_artifact = policy_artifact
        self._policy: Policy | None = None
        self._policy_uri = resolved_policy_uri
<<<<<<< HEAD
        self._npc_policy: Policy | None = None
        self._npc_policy_identifier: str | None = None
=======

        # Load NPC policy if specified
        if cfg.npc_policy_uri:
            self._npc_artifact = CheckpointManager.load_artifact_from_uri(cfg.npc_policy_uri)
            self._npc_policy: Policy | None = None
        else:
            self._npc_artifact = None
            self._npc_policy = None
>>>>>>> 2a0be5aa
        self._npc_policy_uri = cfg.npc_policy_uri
        self._npc_policy_class = cfg.npc_policy_class
        self._npc_policy_kwargs = cfg.npc_policy_kwargs
        self._npc_policy_is_uri = bool(cfg.npc_policy_uri)
        self._policy_agents_pct = cfg.policy_agents_pct if (cfg.npc_policy_uri or cfg.npc_policy_class) else 1.0

        self._stats_client: StatsClient | None = stats_client
        self._stats_epoch_id: uuid.UUID | None = stats_epoch_id

        # We need to create a temporary environment to get PolicyEnvInterface
        # This is needed to instantiate the policies
        self._env_cfg: MettaGridConfig = cfg.env

<<<<<<< HEAD
        if self._npc_policy_uri or self._npc_policy_class:
            try:
                self._npc_policy, self._npc_policy_identifier = load_npc_policy(
                    npc_policy_uri=self._npc_policy_uri,
                    npc_policy_class=self._npc_policy_class,
                    npc_policy_kwargs=self._npc_policy_kwargs,
                    game_rules=game_rules,
                    device=self._device,
                    vector_env=self._vecenv,
                )
                self._npc_policy.to(self._device)
                self._npc_policy.eval()
                self._npc_policy.initialize_to_environment(game_rules, self._device)
            except Exception as exc:
                raise SimulationCompatibilityError(f"Failed to load NPC policy: {exc}") from exc

        # agent-index bookkeeping
        idx_matrix = torch.arange(metta_grid_env.num_agents * self._num_envs, device=self._device).reshape(
            self._num_envs, self._agents_per_env
        )
=======
        # Calculate agent assignments
>>>>>>> 2a0be5aa
        self._policy_agents_per_env = max(1, int(self._agents_per_env * self._policy_agents_pct))
        self._npc_agents_per_env = self._agents_per_env - self._policy_agents_per_env

        self._episode_counter = 0
        self._rollouts_data = []  # Store rollout data for stats

    def _materialize_policy(
        self,
        artifact: PolicyArtifact,
        existing_policy: Policy | None,
        policy_env_info: PolicyEnvInterface,
    ) -> Policy:
        using_existing = existing_policy is not None
        if using_existing:
            policy = existing_policy
        else:
            policy = artifact.instantiate(policy_env_info, device=self._device)

        policy = policy.to(self._device)
        policy.eval()

        if using_existing and hasattr(policy, "initialize_to_environment"):
            policy.initialize_to_environment(policy_env_info, self._device)
        return policy

    @classmethod
    def create(
        cls,
        sim_config: SimulationConfig,
        stats_dir: str = "./train_dir/stats",
        replay_dir: str | None = "./train_dir/replays",
        policy_uri: str | None = None,
    ) -> "Simulation":
        """Create a Simulation with sensible defaults."""
        # Create replay directory path with simulation name
        full_replay_dir = f"{replay_dir}/{sim_config.name}" if replay_dir is not None else None

        # Create and return simulation
        return cls(
            sim_config,
            policy_uri,
            stats_dir=stats_dir,
            replay_dir=full_replay_dir,
        )

    def start_simulation(self) -> None:
        """Start the simulation."""
        logger.info(
            "Sim '%s': Sequential execution, %d episodes, %d agents (%.0f%% candidate)",
            self._full_name,
            self._num_episodes,
            self._agents_per_env,
            100 * self._policy_agents_per_env / self._agents_per_env,
        )
        logger.info("Stats dir: %s", self._stats_dir)

        # Create policy environment interface and instantiate policies
        policy_env_info = PolicyEnvInterface.from_mg_cfg(self._env_cfg)
        self._policy = self._materialize_policy(self._policy_artifact, self._policy, policy_env_info)

        if self._npc_artifact is not None:
            self._npc_policy = self._materialize_policy(self._npc_artifact, self._npc_policy, policy_env_info)

        self._t0 = time.time()

    def _create_agent_policies(self, seed: int) -> list[AgentPolicy]:
        """Create agent policies for a single episode."""
        agent_policies = []

        for agent_id in range(self._agents_per_env):
            # Assign main policy to first N agents, NPC policy to remaining
            if agent_id < self._policy_agents_per_env:
                agent_policy = self._policy.agent_policy(agent_id)
            else:
                if self._npc_policy is not None:
                    agent_policy = self._npc_policy.agent_policy(agent_id)
                else:
                    # Fallback to main policy if no NPC policy
                    agent_policy = self._policy.agent_policy(agent_id)

            agent_policies.append(agent_policy)

        return agent_policies

    def simulate(self) -> SimulationResults:
        """Run the simulation; returns the merged `StatsDB`."""
        self.start_simulation()

        self._policy.reset_memory()
        if self._npc_policy is not None:
            self._npc_policy.reset_memory()

        # Run episodes sequentially
        for episode_idx in range(self._num_episodes):
            # Check timeout
            if (time.time() - self._t0) >= self._max_time_s:
                logger.warning("Simulation timeout reached after %d/%d episodes", episode_idx, self._num_episodes)
                break

            # Create agent policies for this episode
            agent_policies = self._create_agent_policies(seed=episode_idx)

            # Create and run rollout
            rollout = Rollout(
                self._env_cfg,
                agent_policies,
                max_action_time_ms=10000,
                render_mode=None,
                seed=episode_idx,
            )

            rollout.run_until_done()

            self._episode_counter += 1

            # Log progress
            if (episode_idx + 1) % 10 == 0:
                elapsed = time.time() - self._t0
                logger.info(
                    "Sim '%s': %d/%d episodes complete (%.1fs)",
                    self._full_name,
                    episode_idx + 1,
                    self._num_episodes,
                    elapsed,
                )

        return self.end_simulation()

    def end_simulation(self) -> SimulationResults:
        db = self._from_shards_and_context()

        # Generate thumbnail before writing to database so we can include the URL
        thumbnail_url = self._maybe_generate_thumbnail()
        self._write_remote_stats(db, thumbnail_url=thumbnail_url)

        logger.info(
            "Sim '%s' finished: %d episodes in %.1fs",
            self._full_name,
            self._episode_counter,
            time.time() - self._t0,
        )
        return SimulationResults(db)

    def _maybe_generate_thumbnail(self) -> str | None:
        """Generate thumbnail if this is the first run for this eval_name."""
        try:
            if self._replay_writer is None:
                logger.debug("Replay logging disabled; skipping thumbnail generation")
                return None

            # Skip synthetic evaluation framework simulations
            if self._config.suite == SYNTHETIC_EVAL_SUITE:
                logger.debug(f"Skipping thumbnail generation for synthetic simulation: {self._full_name}")
                return None

            # Get any replay data from this simulation
            if not self._replay_writer.episodes:
                logger.warning(f"No replay data available for thumbnail generation: {self._full_name}")
                return None

            # Use first available episode replay and get its ID
            episode_id = next(iter(self._replay_writer.episodes.keys()))
            episode_replay = self._replay_writer.episodes[episode_id]
            replay_data = episode_replay.get_replay_data()

            # Attempt to generate and upload thumbnail using episode ID (like replay files)
            success, thumbnail_url = maybe_generate_and_upload_thumbnail(replay_data, episode_id)
            if success:
                logger.info(f"Generated thumbnail for episode_id: {episode_id}")
                return thumbnail_url
            else:
                logger.debug(f"Thumbnail generation failed for episode_id: {episode_id}")
                return None

        except Exception as e:
            logger.error(f"Thumbnail generation failed for {self._full_name}: {e}", exc_info=True)
            return None

    def _from_shards_and_context(self) -> SimulationStatsDB:
        """Merge all *.duckdb* shards for this simulation → one `StatsDB`."""
        # Create agent map using URIs for database integration
        agent_map: Dict[int, str] = {}

        # Add policy agents to the map if they have a URI
        if self._policy_uri:
            for agent_id in range(self._policy_agents_per_env):
                agent_map[agent_id] = self._policy_uri

        # Add NPC agents to the map if they exist
<<<<<<< HEAD
        if self._npc_policy is not None and self._npc_policy_identifier:
            for idx in self._npc_idxs:
                agent_map[int(idx.item())] = self._npc_policy_identifier
=======
        if self._npc_policy is not None and self._npc_policy_uri:
            for agent_id in range(self._policy_agents_per_env, self._agents_per_env):
                agent_map[agent_id] = self._npc_policy_uri
>>>>>>> 2a0be5aa

        # Pass the policy URI directly
        db = SimulationStatsDB.from_shards_and_context(
            sim_id=self._id,
            dir_with_shards=self._stats_dir,
            agent_map=agent_map,
            sim_name=self._config.suite,
            sim_env=self._config.name,
            policy_uri=self._policy_uri or "",
        )
        return db

    def _write_remote_stats(self, stats_db: SimulationStatsDB, thumbnail_url: str | None = None) -> None:
        """Write stats to the remote stats database."""
        if self._stats_client is not None and isinstance(self._stats_client, HttpStatsClient):
            # Use policy_uri directly
            policy_details: list[tuple[str, str | None]] = []

            if self._policy_uri:  # Only add if we have a URI
                policy_details.append((self._policy_uri, None))

            # Add NPC policy if it exists
            if self._npc_policy_is_uri and self._npc_policy_uri:
                policy_details.append((self._npc_policy_uri, "NPC policy"))

            policy_ids = get_or_create_policy_ids(self._stats_client, policy_details, self._stats_epoch_id)

            agent_map: Dict[int, uuid.UUID] = {}

            if self._policy_uri:
                for agent_id in range(self._policy_agents_per_env):
                    agent_map[agent_id] = policy_ids[self._policy_uri]

<<<<<<< HEAD
            if self._npc_policy_is_uri and self._npc_policy_uri:
                for idx in self._npc_idxs:
                    agent_map[int(idx.item())] = policy_ids[self._npc_policy_uri]
=======
            if self._npc_policy_uri:
                for agent_id in range(self._policy_agents_per_env, self._agents_per_env):
                    agent_map[agent_id] = policy_ids[self._npc_policy_uri]
>>>>>>> 2a0be5aa

            # Get all episodes from the database
            episodes_df = stats_db.query("SELECT * FROM episodes")

            for _, episode_row in episodes_df.iterrows():
                episode_id = episode_row["id"]

                # Get agent metrics for this episode
                agent_metrics_df = stats_db.query(f"SELECT * FROM agent_metrics WHERE episode_id = '{episode_id}'")
                # agent_id -> metric_name -> metric_value
                agent_metrics: Dict[int, Dict[str, float]] = {}

                for _, metric_row in agent_metrics_df.iterrows():
                    agent_id = int(metric_row["agent_id"])
                    metric_name = metric_row["metric"]
                    metric_value = float(metric_row["value"])

                    if agent_id not in agent_metrics:
                        agent_metrics[agent_id] = {}
                    agent_metrics[agent_id][metric_name] = metric_value

                # Get episode attributes
                attributes_df = stats_db.query(f"SELECT * FROM episode_attributes WHERE episode_id = '{episode_id}'")
                attributes: Dict[str, Any] = {}

                for _, attr_row in attributes_df.iterrows():
                    attr_name = attr_row["attribute"]
                    attr_value = attr_row["value"]
                    attributes[attr_name] = attr_value

                # Record the episode remotely
                try:
                    self._stats_client.record_episode(
                        agent_policies=agent_map,
                        agent_metrics=agent_metrics,
                        primary_policy_id=policy_ids[self._policy_uri],
                        stats_epoch=self._stats_epoch_id,
                        sim_suite=self._config.suite,
                        env_name=self._config.name,
                        replay_url=episode_row.get("replay_url"),
                        attributes=attributes,
                        eval_task_id=self._eval_task_id,
                        thumbnail_url=thumbnail_url,
                    )
                except Exception as e:
                    logger.error(f"Failed to record episode {episode_id} remotely: {e}", exc_info=True)
                    # Continue with other episodes even if one fails

    def get_policy_state(self):
        """Get the policy state for memory manipulation."""
        # Return the policy state if it has one
        if hasattr(self._policy, "state"):
            return self._policy.state
        return None

    @property
    def full_name(self) -> str:
        return self._full_name

    def get_replays(self) -> dict:
        """Get all replays for this simulation."""
        if self._replay_writer is None:
            return {}
        return self._replay_writer.episodes.values()

    def get_replay(self) -> dict:
        """Makes sure this sim has a single replay, and return it."""
        if self._replay_writer is None:
            raise ValueError("Attempting to get single replay, but simulation has no replay writer.")

        # If no episodes yet, return empty replay structure
        if len(self._replay_writer.episodes) == 0:
            # Return initial replay structure with action names
            actions_dict = self._env_cfg.game.actions.model_dump()
            action_names = [name for name, cfg in actions_dict.items() if cfg.get("enabled", True)]

            return {
                "version": 2,
                "action_names": action_names,
                "item_names": [],
                "type_names": [],
                "num_agents": self._agents_per_env,
                "max_steps": self._env_cfg.game.max_steps,
                "map_size": [self._env_cfg.game.map.height, self._env_cfg.game.map.width]
                if hasattr(self._env_cfg.game, "map")
                else [0, 0],
                "file_name": "live_play",
                "steps": [],
            }
        if len(self._replay_writer.episodes) != 1:
            raise ValueError("Attempting to get single replay, but simulation has multiple episodes")
        # Get the single episode directly
        episode_id = next(iter(self._replay_writer.episodes))
        return self._replay_writer.episodes[episode_id].get_replay_data()


@dataclass
class SimulationResults:
    """Results of a simulation.
    For now just a stats db. Replay plays can be retrieved from the stats db."""

    stats_db: SimulationStatsDB
    replay_urls: dict[str, list[str]] | None = None  # Maps simulation names to lists of replay URLs<|MERGE_RESOLUTION|>--- conflicted
+++ resolved
@@ -5,7 +5,7 @@
 import uuid
 from dataclasses import dataclass
 from pathlib import Path
-from typing import Any, Dict
+from typing import Any, Dict, cast
 
 import torch
 
@@ -79,24 +79,21 @@
         self._policy_artifact = policy_artifact
         self._policy: Policy | None = None
         self._policy_uri = resolved_policy_uri
-<<<<<<< HEAD
+
+        # Load NPC policy if specified
         self._npc_policy: Policy | None = None
         self._npc_policy_identifier: str | None = None
-=======
-
-        # Load NPC policy if specified
-        if cfg.npc_policy_uri:
-            self._npc_artifact = CheckpointManager.load_artifact_from_uri(cfg.npc_policy_uri)
-            self._npc_policy: Policy | None = None
+        self._npc_policy_uri = cfg.npc_policy_uri
+        self._npc_policy_class = getattr(cfg, "npc_policy_class", None)
+        self._npc_policy_kwargs = getattr(cfg, "npc_policy_kwargs", {})
+        self._npc_policy_is_uri = bool(cfg.npc_policy_uri)
+
+        if self._npc_policy_uri:
+            self._npc_artifact = CheckpointManager.load_artifact_from_uri(self._npc_policy_uri)
         else:
             self._npc_artifact = None
-            self._npc_policy = None
->>>>>>> 2a0be5aa
-        self._npc_policy_uri = cfg.npc_policy_uri
-        self._npc_policy_class = cfg.npc_policy_class
-        self._npc_policy_kwargs = cfg.npc_policy_kwargs
-        self._npc_policy_is_uri = bool(cfg.npc_policy_uri)
-        self._policy_agents_pct = cfg.policy_agents_pct if (cfg.npc_policy_uri or cfg.npc_policy_class) else 1.0
+
+        self._policy_agents_pct = cfg.policy_agents_pct if (self._npc_policy_uri or self._npc_policy_class) else 1.0
 
         self._stats_client: StatsClient | None = stats_client
         self._stats_epoch_id: uuid.UUID | None = stats_epoch_id
@@ -105,35 +102,12 @@
         # This is needed to instantiate the policies
         self._env_cfg: MettaGridConfig = cfg.env
 
-<<<<<<< HEAD
-        if self._npc_policy_uri or self._npc_policy_class:
-            try:
-                self._npc_policy, self._npc_policy_identifier = load_npc_policy(
-                    npc_policy_uri=self._npc_policy_uri,
-                    npc_policy_class=self._npc_policy_class,
-                    npc_policy_kwargs=self._npc_policy_kwargs,
-                    game_rules=game_rules,
-                    device=self._device,
-                    vector_env=self._vecenv,
-                )
-                self._npc_policy.to(self._device)
-                self._npc_policy.eval()
-                self._npc_policy.initialize_to_environment(game_rules, self._device)
-            except Exception as exc:
-                raise SimulationCompatibilityError(f"Failed to load NPC policy: {exc}") from exc
-
-        # agent-index bookkeeping
-        idx_matrix = torch.arange(metta_grid_env.num_agents * self._num_envs, device=self._device).reshape(
-            self._num_envs, self._agents_per_env
-        )
-=======
         # Calculate agent assignments
->>>>>>> 2a0be5aa
         self._policy_agents_per_env = max(1, int(self._agents_per_env * self._policy_agents_pct))
         self._npc_agents_per_env = self._agents_per_env - self._policy_agents_per_env
 
         self._episode_counter = 0
-        self._rollouts_data = []  # Store rollout data for stats
+        self._rollouts_data: list[Any] = []  # Store rollout data for stats
 
     def _materialize_policy(
         self,
@@ -141,11 +115,12 @@
         existing_policy: Policy | None,
         policy_env_info: PolicyEnvInterface,
     ) -> Policy:
-        using_existing = existing_policy is not None
-        if using_existing:
+        if existing_policy is not None:
             policy = existing_policy
+            using_existing = True
         else:
             policy = artifact.instantiate(policy_env_info, device=self._device)
+            using_existing = False
 
         policy = policy.to(self._device)
         policy.eval()
@@ -191,23 +166,52 @@
 
         if self._npc_artifact is not None:
             self._npc_policy = self._materialize_policy(self._npc_artifact, self._npc_policy, policy_env_info)
+            self._npc_policy_identifier = self._npc_policy_uri
+        elif self._npc_policy_class:
+            try:
+                npc_policy_raw, descriptor = load_npc_policy(
+                    npc_policy_uri=None,
+                    npc_policy_class=self._npc_policy_class,
+                    npc_policy_kwargs=self._npc_policy_kwargs,
+                    policy_env_info=policy_env_info,
+                    device=self._device,
+                    vector_env=None,
+                )
+            except Exception as exc:  # pragma: no cover - defensive log path
+                msg = f"Failed to load scripted NPC policy '{self._npc_policy_class}': {exc}"
+                logger.error(msg, exc_info=True)
+                raise SimulationCompatibilityError(msg) from exc
+
+            npc_policy = cast(Policy, npc_policy_raw)
+            assert npc_policy is not None
+            npc_policy.to(self._device)
+            npc_policy.eval()
+            if hasattr(npc_policy, "initialize_to_environment"):
+                npc_policy.initialize_to_environment(policy_env_info, self._device)
+            self._npc_policy = cast(Policy, npc_policy)
+            self._npc_policy_identifier = descriptor
 
         self._t0 = time.time()
 
     def _create_agent_policies(self, seed: int) -> list[AgentPolicy]:
         """Create agent policies for a single episode."""
+        if self._policy is None:
+            raise RuntimeError("Simulation policy has not been initialized")
+
         agent_policies = []
+        policy = self._policy
+        npc_policy = self._npc_policy
 
         for agent_id in range(self._agents_per_env):
             # Assign main policy to first N agents, NPC policy to remaining
             if agent_id < self._policy_agents_per_env:
-                agent_policy = self._policy.agent_policy(agent_id)
+                agent_policy = policy.agent_policy(agent_id)
             else:
-                if self._npc_policy is not None:
-                    agent_policy = self._npc_policy.agent_policy(agent_id)
+                if npc_policy is not None:
+                    agent_policy = npc_policy.agent_policy(agent_id)
                 else:
                     # Fallback to main policy if no NPC policy
-                    agent_policy = self._policy.agent_policy(agent_id)
+                    agent_policy = policy.agent_policy(agent_id)
 
             agent_policies.append(agent_policy)
 
@@ -217,9 +221,14 @@
         """Run the simulation; returns the merged `StatsDB`."""
         self.start_simulation()
 
-        self._policy.reset_memory()
-        if self._npc_policy is not None:
-            self._npc_policy.reset_memory()
+        if self._policy is None:
+            raise RuntimeError("Simulation policy has not been initialized")
+
+        policy = self._policy
+        policy.reset_memory()
+        npc_policy = self._npc_policy
+        if npc_policy is not None:
+            npc_policy.reset_memory()
 
         # Run episodes sequentially
         for episode_idx in range(self._num_episodes):
@@ -318,15 +327,9 @@
                 agent_map[agent_id] = self._policy_uri
 
         # Add NPC agents to the map if they exist
-<<<<<<< HEAD
         if self._npc_policy is not None and self._npc_policy_identifier:
-            for idx in self._npc_idxs:
-                agent_map[int(idx.item())] = self._npc_policy_identifier
-=======
-        if self._npc_policy is not None and self._npc_policy_uri:
             for agent_id in range(self._policy_agents_per_env, self._agents_per_env):
-                agent_map[agent_id] = self._npc_policy_uri
->>>>>>> 2a0be5aa
+                agent_map[agent_id] = self._npc_policy_identifier
 
         # Pass the policy URI directly
         db = SimulationStatsDB.from_shards_and_context(
@@ -360,15 +363,9 @@
                 for agent_id in range(self._policy_agents_per_env):
                     agent_map[agent_id] = policy_ids[self._policy_uri]
 
-<<<<<<< HEAD
             if self._npc_policy_is_uri and self._npc_policy_uri:
-                for idx in self._npc_idxs:
-                    agent_map[int(idx.item())] = policy_ids[self._npc_policy_uri]
-=======
-            if self._npc_policy_uri:
                 for agent_id in range(self._policy_agents_per_env, self._agents_per_env):
                     agent_map[agent_id] = policy_ids[self._npc_policy_uri]
->>>>>>> 2a0be5aa
 
             # Get all episodes from the database
             episodes_df = stats_db.query("SELECT * FROM episodes")
