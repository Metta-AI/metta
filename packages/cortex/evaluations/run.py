from __future__ import annotations

import argparse
import logging
import os
import random
from dataclasses import dataclass
from typing import Callable, Dict, List, Optional, Tuple, cast

import torch
import torch.nn as nn
from cortex.stacks import CortexStack
from model import SequenceClassifier  # type: ignore[import-not-found]
from stacks import STACKS, StackSpec  # type: ignore[import-not-found]
from synthetic_datasets import (  # type: ignore[import-not-found]
    DelayedRecallDataset,
    DyckDataset,
    MajorityDataset,
    MajorityHeadPadDataset,
)
from torch.utils.data import DataLoader

from metta.utils.torch_init import enable_determinism

# Globals used by optional Axons parity probe
AXONS_PARITY_PROBE: int = 0
EPOCH_IDX: int = 0


def _ensure_disjoint_splits(train_ds, val_ds, test_ds) -> None:
    """Verify train/val/test splits are disjoint by global sample ids.

    All synthetic datasets in this harness expose an `ids` attribute that
    corresponds to the original generation indices. We use sets of these ids
    to assert there is no overlap between splits. If `ids` is missing, we
    log a warning and skip the check.
    """

    def _get_ids(ds):
        return getattr(ds, "ids", None)

    train_ids = _get_ids(train_ds)
    val_ids = _get_ids(val_ds)
    test_ids = _get_ids(test_ds)

    if any(ids is None for ids in (train_ids, val_ids, test_ids)):
        logging.warning("split-disjointness check skipped: `ids` attribute missing on dataset")
        return

    s_tr, s_va, s_te = set(train_ids), set(val_ids), set(test_ids)
    assert s_tr.isdisjoint(s_va), "train/val split leak detected"
    assert s_tr.isdisjoint(s_te), "train/test split leak detected"
    assert s_va.isdisjoint(s_te), "val/test split leak detected"


@dataclass
class TaskSpec:
    name: str
    make_splits: Callable[[], Tuple[torch.utils.data.Dataset, torch.utils.data.Dataset, torch.utils.data.Dataset]]
    vocab_size: int
    n_classes: int


#############################################
# Fast TBPTT-breaker datasets (local-only)  #
#############################################


class TwoNeedleXORFast(torch.utils.data.Dataset):
    """Binary parity over head with tail PAD; last-step supervision only.

    - L total steps with final `tail` steps all PAD=0
    - Place exactly two 1s uniformly in the head; with p=0.5, add a third 1
    - Label = parity of ones in head (odd=1, even=0)
    """

    PAD, ONE = 0, 1

    def __init__(
        self,
        num_samples: int,
        *,
        L: int = 256,
        tail: int = 64,
        seed: int = 0,
        start_idx: int = 0,
        end_idx: Optional[int] = None,
    ) -> None:
        super().__init__()
        assert 0 < tail < L
        self.L, self.tail = L, tail
        self.num_samples = num_samples
        self.seed = seed
        seqs, labels = self._generate_all(num_samples, L, tail, seed)
        end_idx = num_samples if end_idx is None else end_idx
        self._seqs = seqs[start_idx:end_idx]
        self._labels = labels[start_idx:end_idx]
        self.ids = list(range(start_idx, end_idx))

    @staticmethod
    def _generate_all(num_samples: int, L: int, tail: int, seed: int) -> Tuple[List[torch.Tensor], torch.Tensor]:
        rng = random.Random(seed)
        head_len = L - tail
        seqs: List[torch.Tensor] = []
        labels: List[int] = []
        for _ in range(num_samples):
            seq = torch.zeros(L, dtype=torch.long)
            i = rng.randrange(head_len)
            j = rng.randrange(head_len)
            while j == i:
                j = rng.randrange(head_len)
            seq[i] = seq[j] = TwoNeedleXORFast.ONE
            ones = 2
            if rng.random() < 0.5:
                k = rng.randrange(head_len)
                while k == i or k == j:
                    k = rng.randrange(head_len)
                seq[k] = TwoNeedleXORFast.ONE
                ones = 3
            label = int(ones % 2 == 1)
            seqs.append(seq)
            labels.append(label)
        return seqs, torch.tensor(labels, dtype=torch.long)

    def __len__(self) -> int:  # type: ignore[override]
        return len(self._seqs)

    def __getitem__(self, idx: int) -> Tuple[torch.Tensor, torch.Tensor]:  # type: ignore[override]
        return self._seqs[idx], self._labels[idx]

    @classmethod
    def splits(
        cls,
        *,
        num_samples: int,
        L: int = 256,
        tail: int = 64,
        train_frac: float = 0.8,
        val_frac: float = 0.1,
        seed: int = 0,
    ) -> Tuple["TwoNeedleXORFast", "TwoNeedleXORFast", "TwoNeedleXORFast"]:
        n_train = int(num_samples * train_frac)
        n_val = int(num_samples * val_frac)
        assert n_train > 0 and n_val > 0 and (num_samples - n_train - n_val) > 0
        train = cls(num_samples, L=L, tail=tail, seed=seed, start_idx=0, end_idx=n_train)
        val = cls(num_samples, L=L, tail=tail, seed=seed, start_idx=n_train, end_idx=n_train + n_val)
        test = cls(num_samples, L=L, tail=tail, seed=seed, start_idx=n_train + n_val, end_idx=None)
        return train, val, test


class AssocRecallFast(torch.utils.data.Dataset):
    KEY, VAL, QRY, PAD = 0, 1, 2, 3

    def __init__(
        self,
        num_samples: int,
        *,
        L: int = 384,
        K: int = 8,
        tail: int = 128,
        n_key: int = 256,
        n_val: int = 256,
        seed: int = 0,
        start_idx: int = 0,
        end_idx: Optional[int] = None,
    ) -> None:
        super().__init__()
        assert 0 < tail < L
        self.L, self.K, self.tail = L, K, tail
        self.nk, self.nv = n_key, n_val
        self.base = max(n_key, n_val)
        self.num_samples = num_samples
        self.seed = seed
        seqs, labels = self._generate_all(num_samples, L, K, tail, n_key, n_val, seed)
        end_idx = num_samples if end_idx is None else end_idx
        self._seqs = seqs[start_idx:end_idx]
        self._labels = labels[start_idx:end_idx]
        self.ids = list(range(start_idx, end_idx))

    @classmethod
    def _generate_all(
        cls,
        num_samples: int,
        L: int,
        K: int,
        tail: int,
        n_key: int,
        n_val: int,
        seed: int,
    ) -> Tuple[List[torch.Tensor], torch.Tensor]:
        rng = random.Random(seed)
        base = max(n_key, n_val)
        PAD_TOKEN = cls.PAD * base + 0
        head_len = L - tail
        seqs: List[torch.Tensor] = []
        labels: List[int] = []
        for _ in range(num_samples):
            seq = [PAD_TOKEN] * L
            pos = rng.sample(range(head_len), 2 * K)
            keys = [rng.randrange(n_key) for _ in range(K)]
            vals = [rng.randrange(n_val) for _ in range(K)]
            # place keys
            for p, k in zip(pos[:K], keys, strict=False):
                seq[p] = cls.KEY * base + k
            # place values, avoiding collisions by linear probe within head
            for p, v in zip(pos[K:], vals, strict=False):
                q = p
                while seq[q] != PAD_TOKEN:
                    q = (q + 1) % head_len
                seq[q] = cls.VAL * base + v
            j = rng.randrange(K)
            seq[-1] = cls.QRY * base + keys[j]
            seqs.append(torch.tensor(seq, dtype=torch.long))
            labels.append(vals[j])
        return seqs, torch.tensor(labels, dtype=torch.long)

    def __len__(self) -> int:  # type: ignore[override]
        return len(self._seqs)

    def __getitem__(self, idx: int) -> Tuple[torch.Tensor, torch.Tensor]:  # type: ignore[override]
        return self._seqs[idx], self._labels[idx]

    @classmethod
    def splits(
        cls,
        *,
        num_samples: int,
        L: int = 384,
        K: int = 8,
        tail: int = 128,
        n_key: int = 256,
        n_val: int = 256,
        train_frac: float = 0.8,
        val_frac: float = 0.1,
        seed: int = 0,
    ) -> Tuple["AssocRecallFast", "AssocRecallFast", "AssocRecallFast"]:
        n_train = int(num_samples * train_frac)
        n_val = int(num_samples * val_frac)
        assert n_train > 0 and n_val > 0 and (num_samples - n_train - n_val) > 0
        train = cls(
            num_samples,
            L=L,
            K=K,
            tail=tail,
            n_key=n_key,
            n_val=n_val,
            seed=seed,
            start_idx=0,
            end_idx=n_train,
        )
        val = cls(
            num_samples,
            L=L,
            K=K,
            tail=tail,
            n_key=n_key,
            n_val=n_val,
            seed=seed,
            start_idx=n_train,
            end_idx=n_train + n_val,
        )
        test = cls(
            num_samples,
            L=L,
            K=K,
            tail=tail,
            n_key=n_key,
            n_val=n_val,
            seed=seed,
            start_idx=n_train + n_val,
            end_idx=None,
        )
        return train, val, test


def make_task(task: str, *, num_samples: int, seed: int) -> TaskSpec:
    if task == "delayed_recall":
        delay = 512

        def _splits():
            return DelayedRecallDataset.splits(num_samples=num_samples, delay=delay, seed=seed)

        return TaskSpec(name=task, make_splits=_splits, vocab_size=3, n_classes=2)

    if task == "majority":
        length = 1024

        def _splits():
            return MajorityDataset.splits(num_samples=num_samples, length=length, seed=seed)

        return TaskSpec(name=task, make_splits=_splits, vocab_size=3, n_classes=2)

    if task == "majority_headpad":
        length = 1024
        tail_pad_len = 256  # choose chunk-size=256 to make last chunk all PAD

        def _splits():
            return MajorityHeadPadDataset.splits(
                num_samples=num_samples, length=length, tail_pad_len=tail_pad_len, seed=seed
            )

        return TaskSpec(name=task, make_splits=_splits, vocab_size=3, n_classes=2)

    if task == "dyck":
        n_pairs = 50

        def _splits():
            return DyckDataset.splits(num_samples=num_samples, n_pairs=n_pairs, seed=seed)

        return TaskSpec(name=task, make_splits=_splits, vocab_size=2, n_classes=2)

    if task == "two_needle_xor_fast":
        L = 256
        tail = 64

        def _splits():
            return TwoNeedleXORFast.splits(num_samples=num_samples, L=L, tail=tail, seed=seed)

        return TaskSpec(name=task, make_splits=_splits, vocab_size=2, n_classes=2)

    if task == "assoc_recall_fast":
        L = 384
        K = 8
        tail = 128
        n_key = 256
        n_val = 256

        def _splits():
            return AssocRecallFast.splits(
                num_samples=num_samples, L=L, K=K, tail=tail, n_key=n_key, n_val=n_val, seed=seed
            )

        vocab_size = 4 * max(n_key, n_val)
        n_classes = n_val
        return TaskSpec(name=task, make_splits=_splits, vocab_size=vocab_size, n_classes=n_classes)

    raise ValueError(f"Unknown task: {task}")


def set_seed(seed: int) -> None:
    random.seed(seed)
    torch.manual_seed(seed)
    torch.cuda.manual_seed_all(seed)


<<<<<<< HEAD
def _enable_determinism() -> None:
    """Force deterministic behavior where possible (CUDA/cuBLAS/torch)."""
    os.environ.setdefault("CUBLAS_WORKSPACE_CONFIG", ":4096:8")
    torch.use_deterministic_algorithms(True)
    torch.backends.cudnn.deterministic = True  # type: ignore[attr-defined]
    torch.backends.cudnn.benchmark = False  # type: ignore[attr-defined]


=======
>>>>>>> 8ae012d4
def train_one(
    *,
    stack: CortexStack,
    d_hidden: int,
    task: TaskSpec,
    device: torch.device,
    epochs: int,
    batch_size: int,
    lr: float,
    axon_lr_mult: float = 1.0,
    axon_weight_decay: float | None = None,
    chunk_size: int | None = None,
    rtu_disable_traces_last_chunk: bool = False,
    reset_state_before_last_chunk: bool = False,
    axons_parity_probe: int = 0,
) -> Dict[str, float]:
    train_ds, val_ds, test_ds = task.make_splits()
    _ensure_disjoint_splits(train_ds, val_ds, test_ds)
    # Ensure identical shuffle order across runs by seeding a dedicated generator
    g = torch.Generator()
    g.manual_seed(torch.initial_seed())
    train_loader = DataLoader(train_ds, batch_size=batch_size, shuffle=True, generator=g)
    val_loader = DataLoader(val_ds, batch_size=batch_size)
    test_loader = DataLoader(test_ds, batch_size=batch_size)

    model = SequenceClassifier(stack=stack, vocab_size=task.vocab_size, d_hidden=d_hidden, n_classes=task.n_classes)
    model.to(device)

    # Count and log model parameters
    total_params = sum(p.numel() for p in model.parameters())
    trainable_params = sum(p.numel() for p in model.parameters() if p.requires_grad)
    logging.info("model parameters: total=%d trainable=%d", total_params, trainable_params)

    # Optimizer: optionally boost LR and/or set weight_decay for Axon dynamics/input params
    if axon_lr_mult != 1.0 or axon_weight_decay is not None:
        axon_names = ("nu_log", "theta_log", "w1", "w2")
        axon_params = []
        base_params = []
        for n, p in model.named_parameters():
            if any(n.endswith(k) or (f".{k}" in n) for k in axon_names):
                axon_params.append(p)
            else:
                base_params.append(p)
        param_groups = [
            {"params": base_params, "lr": lr},
            {
                "params": axon_params,
                "lr": lr * max(axon_lr_mult, 0.0),
                **({"weight_decay": float(axon_weight_decay)} if axon_weight_decay is not None else {}),
            },
        ]
        logging.info(
            "optimizer param groups: base=%d axon=%d (lr_mult=%.2f, wd=%s)",
            sum(p.numel() for p in base_params),
            sum(p.numel() for p in axon_params),
            axon_lr_mult,
            "None" if axon_weight_decay is None else f"{axon_weight_decay}",
        )
        opt = torch.optim.AdamW(param_groups)
    else:
        opt = torch.optim.AdamW(model.parameters(), lr=lr)
    criterion = nn.CrossEntropyLoss()

    # Generic chunked processing (TBPTT on last chunk) for any stack when enabled
    chunk_enabled = bool(chunk_size and chunk_size > 0)
    if chunk_enabled:
        logging.info("chunked processing enabled: chunk_size=%d", int(cast(int, chunk_size)))

    def _zero_rtu_traces_in_state(state) -> tuple[int, int]:
        """Zero Axon eligibility traces wherever they appear in the nested state.

        Supports both direct AxonCell states (under a block key) and AxonLayer-managed
        substates nested under groups like 'axon', 'slstm', 'mlstm', 'mlstm_qkv', etc.
        """
        if state is None or not hasattr(state, "keys"):
            return (0, 0)

        trace_keys = (
            "E_nu_c1",
            "E_nu_c2",
            "E_th_c1",
            "E_th_c2",
            "E_w1_c1",
            "E_w1_c2",
            "E_w2_c1",
            "E_w2_c2",
        )

        scanned = 0
        zeroed = 0

        def _recurse(td, path: str) -> None:
            if td is None or not hasattr(td, "keys"):
                return
            td_keys = list(td.keys())

            # If this TensorDict looks like an Axon trace container, zero its traces
            has_explicit_traces = any(k in td_keys for k in trace_keys)
            looks_like_axon_state = ("hc1" in td_keys) and ("hc2" in td_keys)
            if has_explicit_traces or looks_like_axon_state:
                nonlocal scanned, zeroed
                scanned += 1
                pre_stats = []
                # Collect both explicit and generic E_* traces for logging
                for name in td_keys:
                    if (name in trace_keys or name.startswith("E_")) and torch.is_tensor(td.get(name)):
                        t = td.get(name)
                        pre_stats.append((name, float(t.norm().item())))
                if pre_stats:
                    msg = ", ".join(f"{n}:l2={v:.3e}" for n, v in pre_stats)
                    logging.debug("[traces] before-zero path=%s %s", path, msg)
                # Zero any known or generic E_* trace tensors
                for name in list(td_keys):
                    if (name in trace_keys or name.startswith("E_")) and torch.is_tensor(td.get(name)):
                        with torch.no_grad():
                            t = td.get(name)
                            td[name] = torch.zeros_like(t)
                zeroed += 1
                post_nonzero = []
                for name in td_keys:
                    if (name in trace_keys or name.startswith("E_")) and torch.is_tensor(td.get(name)):
                        t = td.get(name)
                        if float(t.abs().sum().item()) != 0.0:
                            post_nonzero.append(name)
                if post_nonzero:
                    logging.warning("[traces] non-zero after zeroing path=%s keys=%s", path, post_nonzero)
                else:
                    logging.debug("[traces] after-zero path=%s all-zero", path)

            # Recurse into children TensorDicts
            for k in td_keys:
                child = td.get(k)
                if hasattr(child, "keys"):
                    _recurse(child, f"{path}/{k}")

            # No architecture-specific fallbacks: recursion + generic E_* detection handles all cases

        # Start recursion from each top-level block key
        top_keys = list(state.keys())
        for k in top_keys:
            sub = state.get(k)
            if hasattr(sub, "keys"):
                _recurse(sub, k)
        logging.debug("[traces] summary: scanned=%d zeroed=%d", scanned, zeroed)
        return scanned, zeroed

    def _run_epoch(loader: DataLoader, train: bool) -> Tuple[float, float]:
        model.train(train)
        total_loss = 0.0
        correct = 0
        total = 0
        warned_no_traces = False
        for seq, labels in loader:
            state = None  # independent sequences; do not carry state across batches during training/eval
            seq = seq.to(device)
            labels = labels.to(device)
            if train:
                opt.zero_grad(set_to_none=True)
            if chunk_enabled:
                # Stream in chunks; detach state between chunks (TBPTT on last chunk)
                T = seq.size(1)
                C = int(chunk_size)  # type: ignore[arg-type]
                assert C > 0
                logits = None  # type: ignore[assignment]

                n_full = T // C
                tail = T % C

                # Process preceding chunks without gradients
                if n_full > 0:
                    last_full_to_process = n_full if tail > 0 else max(n_full - 1, 0)
                    for i in range(last_full_to_process):
                        start = i * C
                        end = start + C
                        with torch.no_grad():
                            _out, state = model(seq[:, start:end], state)
                            if state is not None:
                                state = state.detach()

                # Final chunk with gradients (tail if present, else last full chunk)
                # Optionally disable RTU traces at last chunk for sanity checks (no-op for non-RTU stacks)
                if rtu_disable_traces_last_chunk and state is not None:
                    scanned, zeroed = _zero_rtu_traces_in_state(state)
                    if scanned == 0 and not warned_no_traces:
                        warned_no_traces = True
                        logging.warning(
                            "rtu-disable-traces-last-chunk requested, but no Axon/RTU traces were found in state. "
                            "This flag is a no-op for stacks without AxonCell/AxonLayer (e.g., slstm_postup)."
                        )
                # Optionally drop the carried state entirely before final chunk
                if reset_state_before_last_chunk:
                    state = None
                if tail > 0:
                    start = n_full * C
                    logits, state = model(seq[:, start:], state)
                else:
                    start = (n_full - 1) * C if n_full > 0 else 0
                    logits, state = model(seq[:, start : start + C], state)
            else:
                logits, state = model(seq, state)
            loss = criterion(logits, labels)
            # Optional Axons parity probe: compute grads with both backends on the same minibatch
            # to catch any drift. This is a no-op for optimization; used for diagnostics only.
            if (
                train
                and AXONS_PARITY_PROBE > 0
                and hasattr(model.stack.blocks[0], "cell")
                and model.stack.blocks[0].cell.__class__.__name__ == "AxonsCell"
                and total == 0  # first minibatch only to avoid overhead
                and (EPOCH_IDX % max(AXONS_PARITY_PROBE, 1) == 0)
            ):
                import copy

                model_a = copy.deepcopy(model).to(device)
                model_b = copy.deepcopy(model).to(device)
                # Disable Triton for model_a
                os.environ["CORTEX_DISABLE_TRITON"] = "1"
                opt_a = torch.optim.SGD(model_a.parameters(), lr=0.0)
                opt_a.zero_grad(set_to_none=True)
                logits_a, _ = model_a(seq, state=None)
                loss_a = criterion(logits_a, labels)
                loss_a.backward()
                grads_a = [p.grad.detach().flatten() for p in model_a.parameters() if p.grad is not None]

                # Enable Triton for model_b
                os.environ.pop("CORTEX_DISABLE_TRITON", None)
                opt_b = torch.optim.SGD(model_b.parameters(), lr=0.0)
                opt_b.zero_grad(set_to_none=True)
                logits_b, _ = model_b(seq, state=None)
                loss_b = criterion(logits_b, labels)
                loss_b.backward()
                grads_b = [p.grad.detach().flatten() for p in model_b.parameters() if p.grad is not None]

                if len(grads_a) == len(grads_b):
                    diffs = [torch.max(torch.abs(a - b)).item() for a, b in zip(grads_a, grads_b, strict=False)]
                    max_diff = max(diffs) if diffs else 0.0
                    logging.info(
                        "[parity] max_grad_diff=%.3e (loss_pt=%.6f loss_tr=%.6f)",
                        max_diff,
                        loss_a.item(),
                        loss_b.item(),
                    )
                else:
                    logging.info("[parity] grad list length mismatch: %d vs %d", len(grads_a), len(grads_b))
            if train:
                loss.backward()
                torch.nn.utils.clip_grad_norm_(model.parameters(), max_norm=1.0)
                opt.step()
            total_loss += loss.item() * seq.size(0)
            preds = logits.argmax(dim=-1)
            correct += (preds == labels).sum().item()
            total += seq.size(0)
        avg_loss = total_loss / max(total, 1)
        acc = correct / max(total, 1)
        return avg_loss, acc

    best_val = 0.0
    # Globals for the parity probe inside the epoch loop. CLI flag overrides env.
    global AXONS_PARITY_PROBE, EPOCH_IDX
    env_probe = int(os.getenv("AXONS_PARITY_PROBE", "0"))
    AXONS_PARITY_PROBE = axons_parity_probe if axons_parity_probe > 0 else env_probe
    EPOCH_IDX = 0

    for epoch in range(1, epochs + 1):
        EPOCH_IDX = epoch
        train_loss, train_acc = _run_epoch(train_loader, train=True)
        val_loss, val_acc = _run_epoch(val_loader, train=False)
        best_val = max(best_val, val_acc)
        current_lr = opt.param_groups[0].get("lr", float("nan"))
        logging.info(
            "epoch=%d lr=%.6f train_loss=%.4f train_acc=%.4f val_loss=%.4f val_acc=%.4f",
            epoch,
            current_lr,
            train_loss,
            train_acc,
            val_loss,
            val_acc,
        )

    test_loss, test_acc = _run_epoch(test_loader, train=False)
    return {"val_acc": best_val, "test_acc": test_acc, "test_loss": test_loss}


def main() -> None:
    parser = argparse.ArgumentParser(description="Cortex synthetic evaluations")
    parser.add_argument(
        "--task",
        choices=[
            "delayed_recall",
            "majority",
            "majority_headpad",
            "dyck",
            "two_needle_xor_fast",
            "assoc_recall_fast",
        ],
        required=True,
    )
    # Build stack choices dynamically from the registry so new entries in STACKS are auto-discovered.
    stack_choices = sorted(list(STACKS.keys())) + ["all"]
    parser.add_argument("--stack", choices=stack_choices, default="all")
    parser.add_argument("--epochs", type=int, default=5)
    parser.add_argument("--batch-size", type=int, default=64)
    parser.add_argument("--lr", type=float, default=1e-3)
    parser.add_argument("--num-samples", type=int, default=2000)
    parser.add_argument("--seed", type=int, default=42)
    parser.add_argument(
        "--deterministic",
        action="store_true",
        help="Enable deterministic CUDA/torch settings (useful for A/B backend parity).",
    )
    parser.add_argument(
        "--axons-parity-probe",
        type=int,
        default=0,
        help=(
            "If >0 and the stack uses Axons, every N epochs run a no-op parity check on one minibatch "
            "(compute grads with PyTorch and Triton backends back-to-back) and log max grad diff."
        ),
    )
    parser.add_argument("--log-level", type=str, default="INFO", help="Logging level (DEBUG, INFO, WARNING, ERROR)")
    parser.add_argument(
        "--chunk-size",
        type=int,
        default=0,
        help=(
            "If >0, process sequences in chunks of this many timesteps and detach state between chunks "
            "(TBPTT on the last chunk only). Applies to any stack."
        ),
    )
    parser.add_argument(
        "--axon-lr-mult",
        type=float,
        default=1.0,
        help=(
            "If !=1, multiply LR of Axon dynamics/input params (nu_log, theta_log, w1, w2). "
            "Useful to accelerate Axon learning without affecting the rest of the model."
        ),
    )
    parser.add_argument(
        "--axon-weight-decay",
        type=float,
        default=None,
        help=(
            "If set, override weight_decay just for Axon dynamics/input params (nu_log, theta_log, w1, w2). "
            "Recommended: 0.0 to avoid shrinking retention on long-horizon tasks."
        ),
    )
    parser.add_argument(
        "--rtu-disable-traces-last-chunk",
        action="store_true",
        help=(
            "Sanity check: zero carried RTU streaming traces right before the final gradient-bearing chunk. "
            "Disables boundary-correction terms so delayed_recall should degrade under chunking."
        ),
    )
    parser.add_argument(
        "--reset-state-before-last-chunk",
        action="store_true",
        help=(
            "Diagnostic: set state=None immediately before the final gradient-bearing chunk when chunking is on. "
            "Removes information propagated from earlier chunks; majority and delayed_recall should drop toward chance."
        ),
    )
    args = parser.parse_args()

    # Configure logging once
    level = getattr(logging, args.log_level.upper(), logging.INFO)
    if not logging.getLogger().handlers:
        logging.basicConfig(
            level=level,
            format="[%(asctime)s] %(levelname)s - %(message)s",
            datefmt="%H:%M:%S",
        )
    else:
        logging.getLogger().setLevel(level)

    set_seed(args.seed)
    if args.deterministic:
        enable_determinism()
    device = torch.device("cuda" if torch.cuda.is_available() else "cpu")
    logging.info("device=%s seed=%d", device, args.seed)

    task = make_task(args.task, num_samples=args.num_samples, seed=args.seed)

    to_run: Dict[str, StackSpec]
    if args.stack == "all":
        to_run = STACKS
    else:
        to_run = {args.stack: STACKS[args.stack]}

    results: Dict[str, Dict[str, float]] = {}
    for name, spec in to_run.items():
        logging.info("starting stack=%s d_hidden=%d", name, spec.d_hidden)
        stack = spec.builder().to(device)
        metrics = train_one(
            stack=stack,
            d_hidden=spec.d_hidden,
            task=task,
            device=device,
            epochs=args.epochs,
            batch_size=args.batch_size,
            lr=args.lr,
            axon_lr_mult=args.axon_lr_mult,
            axon_weight_decay=args.axon_weight_decay,
            chunk_size=args.chunk_size if args.chunk_size > 0 else None,
            rtu_disable_traces_last_chunk=args.rtu_disable_traces_last_chunk,
            reset_state_before_last_chunk=args.reset_state_before_last_chunk,
            axons_parity_probe=args.axons_parity_probe,
        )
        results[name] = metrics
        logging.info(
            "finished stack=%s val_acc=%.4f test_acc=%.4f test_loss=%.4f",
            name,
            metrics["val_acc"],
            metrics["test_acc"],
            metrics["test_loss"],
        )

    # Pretty print
    logging.info("summary task=%s results=%s", task.name, results)


if __name__ == "__main__":
    main()<|MERGE_RESOLUTION|>--- conflicted
+++ resolved
@@ -343,17 +343,6 @@
     torch.cuda.manual_seed_all(seed)
 
 
-<<<<<<< HEAD
-def _enable_determinism() -> None:
-    """Force deterministic behavior where possible (CUDA/cuBLAS/torch)."""
-    os.environ.setdefault("CUBLAS_WORKSPACE_CONFIG", ":4096:8")
-    torch.use_deterministic_algorithms(True)
-    torch.backends.cudnn.deterministic = True  # type: ignore[attr-defined]
-    torch.backends.cudnn.benchmark = False  # type: ignore[attr-defined]
-
-
-=======
->>>>>>> 8ae012d4
 def train_one(
     *,
     stack: CortexStack,
