--- conflicted
+++ resolved
@@ -120,7 +120,6 @@
         max_args = metta_grid_env.max_action_args
 
         policy = self._policy_pr.policy()
-<<<<<<< HEAD
         # Initialize policy with environment
         if hasattr(policy, "initialize_to_environment"):
             policy.initialize_to_environment(features, action_names, max_args, self._device)
@@ -129,8 +128,8 @@
             logger.warning(f"Policy {type(policy).__name__} using deprecated activate_actions interface")
             policy.activate_actions(action_names, max_args, self._device)
         else:
-            raise AttributeError(
-                f"Policy is missing required method 'initialize_to_environment' or 'activate_actions'. "
+            raise SimulationCompatibilityError(
+                f"[{self._name}] Policy is missing required method 'initialize_to_environment' or 'activate_actions'. "
                 f"Expected a MettaAgent-like object but got {type(policy).__name__}"
             )
 
@@ -143,37 +142,10 @@
                 logger.warning(f"NPC policy {type(npc_policy).__name__} using deprecated activate_actions interface")
                 npc_policy.activate_actions(action_names, max_args, self._device)
             else:
-                raise AttributeError(
-                    f"NPC policy is missing required method 'initialize_to_environment' or 'activate_actions'. "
+                raise SimulationCompatibilityError(
+                    f"[{self._name}] NPC policy is missing required method 'initialize_to_environment' or 'activate_actions'. "
                     f"Expected a MettaAgent-like object but got {type(npc_policy).__name__}"
                 )
-            try:
-                # Already initialized above, no need to call again
-                pass
-=======
-        # Ensure policy has required interface
-        if not hasattr(policy, "activate_actions"):
-            raise AttributeError(
-                f"Policy is missing required method 'activate_actions'. "
-                f"Expected a MettaAgent-like object but got {type(policy).__name__}"
-            )
-        policy.activate_actions(action_names, max_args, self._device)
-
-        if self._npc_pr is not None:
-            npc_policy = self._npc_pr.policy()
-            if not hasattr(npc_policy, "activate_actions"):
-                raise AttributeError(
-                    f"NPC policy is missing required method 'activate_actions'. "
-                    f"Expected a MettaAgent-like object but got {type(npc_policy).__name__}"
-                )
-            try:
-                npc_policy.activate_actions(action_names, max_args, self._device)
->>>>>>> 877536f1
-            except Exception as e:
-                logger.error(f"Error initializing NPC policy: {e}")
-                raise SimulationCompatibilityError(
-                    f"[{self._name}] Error initializing NPC policy {self._npc_pr.name}: {e}"
-                ) from e
 
         # ---------------- agent-index bookkeeping ---------------------- #
         idx_matrix = torch.arange(metta_grid_env.num_agents * self._num_envs, device=self._device).reshape(
