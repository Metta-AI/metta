"""
MettaGridEnv - Training-specific Python environment class.

This class provides Metta's custom training environment, built on PufferLib
for high-performance vectorized training. Includes stats writing, replay writing,
and episode tracking functionality.
"""

from __future__ import annotations

import datetime
import logging
import time
import uuid
from typing import Any, Dict, List, Optional, Tuple, cast

import numpy as np
from omegaconf import OmegaConf
from pydantic import validate_call
from typing_extensions import override

from metta.common.profiling.stopwatch import Stopwatch, with_instance_timer
from metta.common.util.instantiate import instantiate
from metta.mettagrid.curriculum.core import Curriculum
from metta.mettagrid.level_builder import Level
from metta.mettagrid.mettagrid_c import MettaGrid as MettaGridCpp
from metta.mettagrid.puffer_base import MettaGridPufferBase
from metta.mettagrid.replay_writer import ReplayWriter
from metta.mettagrid.stats_writer import StatsWriter
from metta.mettagrid.util.dict_utils import unroll_nested_dict

logger = logging.getLogger("MettaGridEnv")


class MettaGridEnv(MettaGridPufferBase):
    """
    Main MettaGrid environment class for training.

    Inherits from MettaGridCore and PufferEnv, adding training-specific features like stats writing,
    replay writing, and episode tracking. This class is tightly coupled to PufferLib for
    vectorization support in the training system.
    """

    @validate_call(config={"arbitrary_types_allowed": True})
    def __init__(
        self,
        curriculum: Curriculum,
        render_mode: Optional[str] = None,
        level: Optional[Level] = None,
        buf: Optional[Any] = None,
        stats_writer: Optional[StatsWriter] = None,
        replay_writer: Optional[ReplayWriter] = None,
        is_training: bool = False,
        **kwargs: Any,
    ):
        """
        Initialize MettaGridEnv for training.

        Args:
            curriculum: Curriculum for task management
            render_mode: Rendering mode (None, "human", "miniscope")
            level: Optional pre-built level
            buf: PufferLib buffer object
            stats_writer: Optional stats writer
            replay_writer: Optional replay writer
            is_training: Whether this is for training
            **kwargs: Additional arguments
        """
        # Add training-specific attributes first (needed by MettaGridCore)
        self.timer = Stopwatch(logger)
        self.timer.start()
        self.timer.start("thread_idle")
        self._steps = 0
        self._resets = 0
        self._stats_writer = stats_writer
        self._replay_writer = replay_writer
        self._episode_id: str | None = None
        self._reset_at = datetime.datetime.now()
        self._is_training = is_training

<<<<<<< HEAD
        self._initialize_c_env()
        super().__init__(buf)

        if self._render_mode is not None:
            if self._render_mode == "human":
                from metta.mettagrid.renderer.nethack import NethackRenderer

                self._renderer = NethackRenderer(self.object_type_names)
            elif self._render_mode == "miniscope":
                from metta.mettagrid.renderer.miniscope import MiniscopeRenderer

                self._renderer = MiniscopeRenderer(self.object_type_names)

    def _make_id(self):
        return str(uuid.uuid4())
=======
        # Initialize with base PufferLib functionality
        super().__init__(
            curriculum=curriculum,
            render_mode=render_mode,
            level=level,
            buf=buf,
            **kwargs,
        )
>>>>>>> cfdbd910

        # Environment metadata (self._task is set by base class)
        self.labels: List[str] = self._task.env_cfg().get("labels", [])

<<<<<<< HEAD
        This creates a new c environment with a fixed configuration / map, which will last for one trial. This should
        be called whenever a new trial starts.
        """
        task = self._task
        level = self._level

        if level is None:
            map_builder_config = task.env_cfg().game.map_builder
            with self.timer("_initialize_c_env.build_map"):
                # Check if map_builder_config is already an instantiated object
                if hasattr(map_builder_config, "build"):
                    # Already instantiated
                    map_builder = map_builder_config
                else:
                    # Need to instantiate from config
                    map_builder = instantiate(map_builder_config, _recursive_=True)
                level = map_builder.build()

        # Validate the level
        level_agents = np.count_nonzero(np.char.startswith(level.grid, "agent"))
        assert task.env_cfg().game.num_agents == level_agents, (
            f"Number of agents {task.env_cfg().game.num_agents} does not match number of agents in map {level_agents}"
        )

        game_config_dict = OmegaConf.to_container(task.env_cfg().game)
        # map_builder probably shouldn't be in the game config. For now we deal with this by removing it, so we can
        # have GameConfig validate strictly. I'm less sure about diversity_bonus, but it's not used in the C++ code.
        if "map_builder" in game_config_dict:
            del game_config_dict["map_builder"]

        # During training, we run a lot of envs in parallel, and it's better if they are not
        # all synced together. The desync_episodes flag is used to desync the episodes.
        # Ideally vecenv would have a way to desync the episodes, but it doesn't.
        if self._is_training and self._current_trial == 0 and self._current_episode == 0:
            max_steps = game_config_dict["max_steps"]
            game_config_dict["max_steps"] = int(np.random.randint(1, max_steps + 1))
            # logger.info(f"Desync episode with max_steps {game_config_dict['max_steps']}")
=======
    def _make_episode_id(self) -> str:
        """Generate unique episode ID."""
        return str(uuid.uuid4())

    def _reset_trial(self) -> None:
        """Reset the environment for a new trial within the same episode."""
        # Get new task from curriculum (for new trial)
        self._task = self._curriculum.get_task()
        task_cfg = self._task.env_cfg()
        game_config_dict = OmegaConf.to_container(task_cfg.game)
        assert isinstance(game_config_dict, dict), "Game config must be a dictionary"

        # Create new C++ environment for new trial
        self._c_env_instance = self._create_c_env(game_config_dict, self._current_seed)
>>>>>>> cfdbd910

        # Reset counters for new trial
        self._steps = 0

        # Set up new trial tracking
        self._trial_id = self._make_episode_id()
        self._reset_at = datetime.datetime.now()

        # CRITICAL: Set buffers once after C++ env creation, before any operations
        # This establishes shared memory for high-performance training (400k+ SPS)
        if hasattr(self, "observations") and self._c_env_instance:
            self._c_env_instance.set_buffers(self.observations, self.terminals, self.truncations, self.rewards)

        # Start replay recording for new trial if enabled
        if self._replay_writer and self._trial_id:
            self._replay_writer.start_episode(self._trial_id, self)

        # Get initial observations for new trial
        if self._c_env_instance is None:
            raise RuntimeError("Core environment not initialized")
        self._c_env_instance.reset()

    @override
    @with_instance_timer("reset")
    def reset(self, seed: Optional[int] = None) -> Tuple[np.ndarray, Dict[str, Any]]:
        """
        Reset the environment for training.

        Args:
            seed: Random seed

        Returns:
            Tuple of (observations, info)
        """
        self.timer.stop("thread_idle")

        # Get new task from curriculum
        self._task = self._curriculum.get_task()
        task_cfg = self._task.env_cfg()
        game_config_dict = OmegaConf.to_container(task_cfg.game)
        assert isinstance(game_config_dict, dict), "Game config must be a dictionary"

        # Recreate C++ environment for new task (after first reset)
        if self._resets > 0:
            self._c_env_instance = self._create_c_env(game_config_dict, seed)

            # CRITICAL: Set buffers once after C++ env recreation
            # This establishes shared memory for high-performance training (400k+ SPS)
            if hasattr(self, "observations") and self._c_env_instance:
                self._c_env_instance.set_buffers(self.observations, self.terminals, self.truncations, self.rewards)

        # Reset counters
        self._steps = 0
        self._resets += 1

        # Set up episode tracking
        self._episode_id = self._make_episode_id()
        self._trial_id = self._episode_id  # For compatibility with trial-based logic
        self._current_seed = seed or 0
        self._reset_at = datetime.datetime.now()

        # Start replay recording if enabled
        if self._replay_writer and self._episode_id:
            self._replay_writer.start_episode(self._episode_id, self)

        # Reset flags
        self._should_reset = False

        # Create initial C++ environment if this is the first reset
        if self._resets == 1:
            self._c_env_instance = self._create_c_env(game_config_dict, seed)

            # CRITICAL: Set buffers once after C++ env creation, before any operations
            # This establishes shared memory for high-performance training (400k+ SPS)
            if hasattr(self, "observations") and self._c_env_instance:
                self._c_env_instance.set_buffers(self.observations, self.terminals, self.truncations, self.rewards)

        # Get initial observations from core environment
        if self._c_env_instance is None:
            raise RuntimeError("Core environment not initialized")
        observations, info = self._c_env_instance.reset()

        self.timer.start("thread_idle")
        return observations, info

    @override
    @with_instance_timer("step")
    def step(self, actions: np.ndarray) -> Tuple[np.ndarray, np.ndarray, np.ndarray, np.ndarray, Dict[str, Any]]:
        """
        Execute one timestep for training.

        Args:
            actions: Array of actions

        Returns:
            Tuple of (observations, rewards, terminals, truncations, infos)
        """
        self.timer.stop("thread_idle")

        if self._c_env_instance is None:
            raise RuntimeError("Environment not initialized. Call reset() first.")

        # Execute step directly on C++ environment to maintain buffer sharing
        # This is critical for PufferEnv performance - we must use the shared buffers
        with self.timer("_c_env.step"):
            self._c_env_instance.step(actions)
            self._steps += 1

        # Record step for replay (use shared PufferEnv buffers)
        if self._replay_writer and self._episode_id:
            with self.timer("_replay_writer.log_step"):
                self._replay_writer.log_step(self._trial_id, actions, self.rewards)

        # Check for episode completion (use shared PufferEnv buffers)
        infos = {}

        if self.terminals.all() or self.truncations.all():
            self._process_episode_completion(infos)
            # Note: _process_episode_completion already calls complete_trial()
            if self._task.is_complete():
                self._should_reset = True
                # Add curriculum task probabilities to infos for distributed logging
                infos["curriculum_task_probs"] = self._curriculum.get_task_probs()
            else:
                # Continue with new trial in same episode (like upstream)
                self._reset_trial()

        self.timer.start("thread_idle")
        return self.observations, self.rewards, self.terminals, self.truncations, infos

    def _create_c_env(self, game_config_dict: Dict[str, Any], seed: Optional[int] = None) -> MettaGridCpp:
        """
        Create a new MettaGridCpp instance with training-specific features.

        Args:
            game_config_dict: Game configuration dictionary
            seed: Random seed for environment

        Returns:
            New MettaGridCpp instance
        """
        # Handle episode desyncing for training
        if self._is_training and self._resets == 0:
            max_steps = game_config_dict["max_steps"]
            # Recreate with random max_steps
            game_config_dict = game_config_dict.copy()  # Don't modify original
            game_config_dict["max_steps"] = int(np.random.randint(1, max_steps + 1))

        return super()._create_c_env(game_config_dict, seed)

    def _process_episode_completion(self, infos: Dict[str, Any]) -> None:
        """Process episode completion - stats, curriculum, etc."""
        if self._c_env_instance is None:
            return

        self.timer.start("process_episode_stats")

        # Clear any existing infos
        infos.clear()

        # Get episode rewards and stats
        episode_rewards = self._c_env_instance.get_episode_rewards()
        episode_rewards_sum = episode_rewards.sum()
        episode_rewards_mean = episode_rewards_sum / self._c_env_instance.num_agents

        # Add map and label rewards
        for label in self._map_labels + self.labels:
            infos[f"map_reward/{label}"] = episode_rewards_mean

        # Add curriculum stats
        infos.update(self._curriculum.get_completion_rates())
        curriculum_stats = self._curriculum.get_curriculum_stats()
        for key, value in curriculum_stats.items():
            infos[f"curriculum/{key}"] = value

        # Get episode stats from core environment
        with self.timer("_c_env.get_episode_stats"):
            stats = self._c_env_instance.get_episode_stats()

        # Process agent stats
        infos["game"] = stats["game"]
        infos["agent"] = {}
        for agent_stats in stats["agent"]:
            for n, v in agent_stats.items():
                infos["agent"][n] = infos["agent"].get(n, 0) + v
        for n, v in infos["agent"].items():
            infos["agent"][n] = v / self._c_env_instance.num_agents

<<<<<<< HEAD
        # Add dual-policy specific logging if enabled
        if hasattr(self, "_dual_policy_enabled") and self._dual_policy_enabled:
            # Get agent groups (assuming first group is NPC, second is trained policy)
            agent_groups = self._get_agent_groups()
            if len(agent_groups) >= 2:
                npc_group = agent_groups[0]  # First group is NPC
                trained_group = agent_groups[1]  # Second group is trained policy

                # NPC group stats
                npc_rewards = trial_rewards[npc_group]
                npc_hearts = self._get_agent_hearts(npc_group)
                infos["dual_policy/npc/reward_mean"] = npc_rewards.mean().item()
                infos["dual_policy/npc/reward_sum"] = npc_rewards.sum().item()
                infos["dual_policy/npc/hearts_mean"] = npc_hearts.mean().item()
                infos["dual_policy/npc/hearts_sum"] = npc_hearts.sum().item()
                infos["dual_policy/npc/num_agents"] = len(npc_group)

                # Trained policy group stats
                trained_rewards = trial_rewards[trained_group]
                trained_hearts = self._get_agent_hearts(trained_group)
                infos["dual_policy/trained/reward_mean"] = trained_rewards.mean().item()
                infos["dual_policy/trained/reward_sum"] = trained_rewards.sum().item()
                infos["dual_policy/trained/hearts_mean"] = trained_hearts.mean().item()
                infos["dual_policy/trained/hearts_sum"] = trained_hearts.sum().item()
                infos["dual_policy/trained/num_agents"] = len(trained_group)

                # Combined stats
                infos["dual_policy/combined/reward_mean"] = trial_rewards_mean
                infos["dual_policy/combined/reward_sum"] = trial_rewards_sum
                infos["dual_policy/combined/hearts_mean"] = self._get_agent_hearts().mean().item()
                infos["dual_policy/combined/hearts_sum"] = self._get_agent_hearts().sum().item()
                infos["dual_policy/combined/num_agents"] = self._c_env.num_agents

        attributes: dict[str, int] = {
            "seed": self._current_seed,
            "map_w": self.map_width,
            "map_h": self.map_height,
            "initial_grid_hash": self.initial_grid_hash,
            "steps": self._current_step,
            "trials": self._current_trial,
            "resets": self._current_episode,
            "max_steps": self.max_steps,
=======
        # Add attributes
        attributes: Dict[str, Any] = {
            "seed": self._current_seed,
            "map_w": self._c_env_instance.map_width,
            "map_h": self._c_env_instance.map_height,
            "initial_grid_hash": self._c_env_instance.initial_grid_hash,
            "steps": self._steps,
            "resets": self._resets,
            "max_steps": self._c_env_instance.max_steps,
>>>>>>> cfdbd910
            "completion_time": time.time(),
        }
        infos["attributes"] = attributes

        # Handle replay writing
        replay_url = None
        with self.timer("_replay_writer"):
            if self._replay_writer and self._episode_id:
                replay_url = self._replay_writer.write_replay(self._episode_id)
                infos["replay_url"] = replay_url

        # Handle stats writing
        with self.timer("_stats_writer"):
            if self._stats_writer and self._episode_id:
                self._write_episode_stats(stats, episode_rewards, replay_url)

        # Update curriculum
        self._task.complete_trial(episode_rewards_mean)

        # Add curriculum task probabilities
        infos["curriculum_task_probs"] = self._curriculum.get_task_probs()

        # Add timing information
        self._add_timing_info(infos)

        # Add task-specific info
        task_init_time_msec = self.timer.lap_all().get("_create_c_env", 0) * 1000
        infos.update(
            {
                f"task_reward/{self._task.short_name()}/rewards.mean": episode_rewards_mean,
                f"task_timing/{self._task.short_name()}/init_time_msec": task_init_time_msec,
            }
        )

        # Clear episode ID
        self._episode_id = None

        self.timer.stop("process_episode_stats")

    def _write_episode_stats(
        self, stats: Dict[str, Any], episode_rewards: np.ndarray, replay_url: Optional[str]
    ) -> None:
        """Write episode statistics to stats writer."""
        if not self._stats_writer or not self._episode_id or not self._c_env_instance:
            return

        # Flatten environment config
        env_cfg_flattened: Dict[str, str] = {}
        env_cfg = OmegaConf.to_container(self._task.env_cfg(), resolve=False)
        for k, v in unroll_nested_dict(cast(Dict[str, Any], env_cfg)):
            env_cfg_flattened[f"config.{str(k).replace('/', '.')}"] = str(v)

        # Prepare agent metrics
        agent_metrics = {}
        for agent_idx, agent_stats in enumerate(stats["agent"]):
            agent_metrics[agent_idx] = {}
            agent_metrics[agent_idx]["reward"] = float(episode_rewards[agent_idx])
            for k, v in agent_stats.items():
                agent_metrics[agent_idx][k] = float(v)

        # Get agent groups
        grid_objects = self._c_env_instance.grid_objects()
        agent_groups: Dict[int, int] = {
            v["agent_id"]: v["agent:group"] for v in grid_objects.values() if v["type"] == 0
        }

        # Record episode
        self._stats_writer.record_episode(
            self._episode_id,
            env_cfg_flattened,
            agent_metrics,
            agent_groups,
            self._c_env_instance.max_steps,
            replay_url,
            self._reset_at,
        )

    def _add_timing_info(self, infos: Dict[str, Any]) -> None:
        """Add timing information to infos."""
        elapsed_times = self.timer.get_all_elapsed()
        thread_idle_time = elapsed_times.pop("thread_idle", 0)

        wall_time = self.timer.get_elapsed()
        adjusted_wall_time = wall_time - thread_idle_time

        lap_times = self.timer.lap_all(exclude_global=False)
        lap_thread_idle_time = lap_times.pop("thread_idle", 0)

        wall_time_for_lap = sum(lap_times.values()) + lap_thread_idle_time
        adjusted_lap_time = wall_time_for_lap - lap_thread_idle_time

        infos["timing_per_epoch"] = {
            **{
                f"active_frac/{op}": lap_elapsed / adjusted_lap_time if adjusted_lap_time > 0 else 0
                for op, lap_elapsed in lap_times.items()
            },
            **{f"msec/{op}": lap_elapsed * 1000 for op, lap_elapsed in lap_times.items()},
            "frac/thread_idle": lap_thread_idle_time / wall_time_for_lap,
        }

        infos["timing_cumulative"] = {
            **{
                f"active_frac/{op}": elapsed / adjusted_wall_time if adjusted_wall_time > 0 else 0
                for op, elapsed in elapsed_times.items()
            },
            "frac/thread_idle": thread_idle_time / wall_time,
        }

<<<<<<< HEAD
        task_init_time_msec = lap_times.get("_initialize_c_env", 0) * 1000
        infos.update(
            {
                f"task_reward/{self._task.short_name()}/rewards.mean": trial_rewards_mean,
                f"task_timing/{self._task.short_name()}/init_time_msec": task_init_time_msec,
            }
        )

        self._trial_id = None

    @property
    def max_steps(self) -> int:
        return self._c_env.max_steps

    @property
    @required
    def single_observation_space(self) -> spaces.Box:
        """
        Return the observation space for a single agent.
        Returns:
            Box: A Box space with shape depending on whether observation tokens are used.
                If using tokens: (num_agents, num_observation_tokens, 3)
                Otherwise: (obs_height, obs_width, num_grid_features)
        """
        return self._c_env.observation_space

    @property
    @required
    def single_action_space(self) -> spaces.MultiDiscrete:
        """
        Return the action space for a single agent.
        Returns:
            MultiDiscrete: A MultiDiscrete space with shape (num_actions, max_action_arg + 1)
        """
        return self._c_env.action_space

    # obs_width and obs_height correspond to the view window size, and should indicate the grid from which
    # tokens are being computed.
    @property
    def obs_width(self):
        return self._c_env.obs_width

    @property
    def obs_height(self):
        return self._c_env.obs_height

    @property
    def action_names(self) -> list[str]:
        return self._c_env.action_names()

    @property
    @required
    def num_agents(self) -> int:
        return self._c_env.num_agents

    def render(self) -> str | None:
        # Use the configured renderer if available
        if self._renderer is not None and hasattr(self._renderer, "render"):
            return self._renderer.render(self._current_step, self.grid_objects)

        return self._renderer.render(self._c_env.current_step, self._c_env.grid_objects())

    @property
    @override
    def done(self):
        return self._should_reset

    @property
    def feature_normalizations(self) -> dict[int, float]:
        # Extract normalizations from feature_spec
        feature_spec = self._c_env.feature_spec()
        normalizations = {}
        for _feature_name, feature_info in feature_spec.items():
            if "normalization" in feature_info:
                feature_id = feature_info.get("id", 0)
                normalizations[feature_id] = feature_info["normalization"]
        return normalizations

    def get_observation_features(self) -> dict[str, dict]:
        """
        Build the features dictionary for initialize_to_environment.

        Returns:
            Dictionary mapping feature names to their properties
        """
        # Get feature spec from C++ environment
        feature_spec = self._c_env.feature_spec()

        features = {}
        for feature_name, feature_info in feature_spec.items():
            feature_dict = {"id": feature_info["id"]}

            # Add normalization if present
            if "normalization" in feature_info:
                feature_dict["normalization"] = feature_info["normalization"]

            features[feature_name] = feature_dict

        return features

    @property
    @override
    def render_mode(self):
        return self._render_mode

    @property
    def map_width(self) -> int:
        return self._c_env.map_width

    @property
    def map_height(self) -> int:
        return self._c_env.map_height

    @property
    def grid_objects(self) -> dict[int, dict[str, Any]]:
        """
        Get information about all grid objects that are present in our map.

        It is important to keep in mind the difference between grid_objects, which are things
        like "walls" or "agents", and grid_features which is the encoded representation of all possible
        observations of grid_objects that is provided to the policy.

        Returns:
            A dictionary mapping object IDs to their properties.
        """
        return self._c_env.grid_objects()

    @property
    def max_action_args(self) -> list[int]:
        """
        Get the maximum argument variant for each action type.
        Returns:
            List of integers representing max parameters for each action type
        """
        action_args_array = self._c_env.max_action_args()
        return [int(x) for x in action_args_array]

    @property
    def action_success(self) -> list[bool]:
        action_success_array = self._c_env.action_success()
        return [bool(x) for x in action_success_array]

=======
    # PufferLib compatibility properties for training
>>>>>>> cfdbd910
    @property
    def single_observation_space(self):
        """Single agent observation space for PufferLib."""
        return self._observation_space

    @property
    def single_action_space(self):
        """Single agent action space for PufferLib."""
        return self._action_space

    @property
<<<<<<< HEAD
    def initial_grid_hash(self) -> int:
        """Returns the hash of the initial grid configuration."""
        return self._c_env.initial_grid_hash

    def _get_agent_groups(self) -> list[list[int]]:
        """Get agent groups for dual-policy logging.

        Returns:
            List of agent groups, where each group is a list of agent IDs.
            First group is assumed to be NPC, second group is trained policy.
        """
        # Get agent groups from grid objects
        grid_objects: Dict[int, Any] = self._c_env.grid_objects()
        agent_groups: Dict[int, int] = {
            v["agent_id"]: v["agent:group"] for v in grid_objects.values() if v["type"] == 0
        }

        if not agent_groups:
            return []

        # Group agents by their group ID
        group_agent_ids = {}
        for agent_id, group_id in agent_groups.items():
            if group_id not in group_agent_ids:
                group_agent_ids[group_id] = []
            group_agent_ids[group_id].append(agent_id)

        # Return groups sorted by group ID
        return [group_agent_ids[group_id] for group_id in sorted(group_agent_ids.keys())]

    def _get_agent_hearts(self, agent_ids: Optional[list[int]] = None) -> np.ndarray:
        """Get hearts for specified agents or all agents.

        Args:
            agent_ids: List of agent IDs to get hearts for. If None, gets all agents.

        Returns:
            Array of heart counts for the specified agents.
        """
        # Get agent stats
        agent_stats = self._c_env.get_agent_stats()

        if agent_ids is None:
            # Get hearts for all agents
            hearts = []
            for agent_stat in agent_stats:
                hearts.append(agent_stat.get("inventory.heart", 0))
            return np.array(hearts)
        else:
            # Get hearts for specified agents
            hearts = []
            for agent_id in agent_ids:
                if agent_id < len(agent_stats):
                    hearts.append(agent_stats[agent_id].get("inventory.heart", 0))
                else:
                    hearts.append(0)
            return np.array(hearts)
=======
    def emulated(self) -> bool:
        """Native envs do not use emulation (PufferLib compatibility)."""
        return False
>>>>>>> cfdbd910
<|MERGE_RESOLUTION|>--- conflicted
+++ resolved
@@ -20,7 +20,6 @@
 from typing_extensions import override
 
 from metta.common.profiling.stopwatch import Stopwatch, with_instance_timer
-from metta.common.util.instantiate import instantiate
 from metta.mettagrid.curriculum.core import Curriculum
 from metta.mettagrid.level_builder import Level
 from metta.mettagrid.mettagrid_c import MettaGrid as MettaGridCpp
@@ -78,23 +77,6 @@
         self._reset_at = datetime.datetime.now()
         self._is_training = is_training
 
-<<<<<<< HEAD
-        self._initialize_c_env()
-        super().__init__(buf)
-
-        if self._render_mode is not None:
-            if self._render_mode == "human":
-                from metta.mettagrid.renderer.nethack import NethackRenderer
-
-                self._renderer = NethackRenderer(self.object_type_names)
-            elif self._render_mode == "miniscope":
-                from metta.mettagrid.renderer.miniscope import MiniscopeRenderer
-
-                self._renderer = MiniscopeRenderer(self.object_type_names)
-
-    def _make_id(self):
-        return str(uuid.uuid4())
-=======
         # Initialize with base PufferLib functionality
         super().__init__(
             curriculum=curriculum,
@@ -103,50 +85,10 @@
             buf=buf,
             **kwargs,
         )
->>>>>>> cfdbd910
 
         # Environment metadata (self._task is set by base class)
         self.labels: List[str] = self._task.env_cfg().get("labels", [])
 
-<<<<<<< HEAD
-        This creates a new c environment with a fixed configuration / map, which will last for one trial. This should
-        be called whenever a new trial starts.
-        """
-        task = self._task
-        level = self._level
-
-        if level is None:
-            map_builder_config = task.env_cfg().game.map_builder
-            with self.timer("_initialize_c_env.build_map"):
-                # Check if map_builder_config is already an instantiated object
-                if hasattr(map_builder_config, "build"):
-                    # Already instantiated
-                    map_builder = map_builder_config
-                else:
-                    # Need to instantiate from config
-                    map_builder = instantiate(map_builder_config, _recursive_=True)
-                level = map_builder.build()
-
-        # Validate the level
-        level_agents = np.count_nonzero(np.char.startswith(level.grid, "agent"))
-        assert task.env_cfg().game.num_agents == level_agents, (
-            f"Number of agents {task.env_cfg().game.num_agents} does not match number of agents in map {level_agents}"
-        )
-
-        game_config_dict = OmegaConf.to_container(task.env_cfg().game)
-        # map_builder probably shouldn't be in the game config. For now we deal with this by removing it, so we can
-        # have GameConfig validate strictly. I'm less sure about diversity_bonus, but it's not used in the C++ code.
-        if "map_builder" in game_config_dict:
-            del game_config_dict["map_builder"]
-
-        # During training, we run a lot of envs in parallel, and it's better if they are not
-        # all synced together. The desync_episodes flag is used to desync the episodes.
-        # Ideally vecenv would have a way to desync the episodes, but it doesn't.
-        if self._is_training and self._current_trial == 0 and self._current_episode == 0:
-            max_steps = game_config_dict["max_steps"]
-            game_config_dict["max_steps"] = int(np.random.randint(1, max_steps + 1))
-            # logger.info(f"Desync episode with max_steps {game_config_dict['max_steps']}")
-=======
     def _make_episode_id(self) -> str:
         """Generate unique episode ID."""
         return str(uuid.uuid4())
@@ -161,7 +103,6 @@
 
         # Create new C++ environment for new trial
         self._c_env_instance = self._create_c_env(game_config_dict, self._current_seed)
->>>>>>> cfdbd910
 
         # Reset counters for new trial
         self._steps = 0
@@ -350,7 +291,6 @@
         for n, v in infos["agent"].items():
             infos["agent"][n] = v / self._c_env_instance.num_agents
 
-<<<<<<< HEAD
         # Add dual-policy specific logging if enabled
         if hasattr(self, "_dual_policy_enabled") and self._dual_policy_enabled:
             # Get agent groups (assuming first group is NPC, second is trained policy)
@@ -382,19 +322,8 @@
                 infos["dual_policy/combined/reward_sum"] = trial_rewards_sum
                 infos["dual_policy/combined/hearts_mean"] = self._get_agent_hearts().mean().item()
                 infos["dual_policy/combined/hearts_sum"] = self._get_agent_hearts().sum().item()
-                infos["dual_policy/combined/num_agents"] = self._c_env.num_agents
-
-        attributes: dict[str, int] = {
-            "seed": self._current_seed,
-            "map_w": self.map_width,
-            "map_h": self.map_height,
-            "initial_grid_hash": self.initial_grid_hash,
-            "steps": self._current_step,
-            "trials": self._current_trial,
-            "resets": self._current_episode,
-            "max_steps": self.max_steps,
-=======
-        # Add attributes
+                infos["dual_policy/combined/num_agents"] = self._c_env_instance.num_agents
+
         attributes: Dict[str, Any] = {
             "seed": self._current_seed,
             "map_w": self._c_env_instance.map_width,
@@ -403,7 +332,6 @@
             "steps": self._steps,
             "resets": self._resets,
             "max_steps": self._c_env_instance.max_steps,
->>>>>>> cfdbd910
             "completion_time": time.time(),
         }
         infos["attributes"] = attributes
@@ -512,23 +440,8 @@
             "frac/thread_idle": thread_idle_time / wall_time,
         }
 
-<<<<<<< HEAD
-        task_init_time_msec = lap_times.get("_initialize_c_env", 0) * 1000
-        infos.update(
-            {
-                f"task_reward/{self._task.short_name()}/rewards.mean": trial_rewards_mean,
-                f"task_timing/{self._task.short_name()}/init_time_msec": task_init_time_msec,
-            }
-        )
-
-        self._trial_id = None
-
-    @property
-    def max_steps(self) -> int:
-        return self._c_env.max_steps
-
-    @property
-    @required
+    # PufferLib compatibility properties for training
+    @property
     def single_observation_space(self) -> spaces.Box:
         """
         Return the observation space for a single agent.
@@ -537,43 +450,41 @@
                 If using tokens: (num_agents, num_observation_tokens, 3)
                 Otherwise: (obs_height, obs_width, num_grid_features)
         """
-        return self._c_env.observation_space
-
-    @property
-    @required
+        return self._observation_space
+
+    @property
     def single_action_space(self) -> spaces.MultiDiscrete:
         """
         Return the action space for a single agent.
         Returns:
             MultiDiscrete: A MultiDiscrete space with shape (num_actions, max_action_arg + 1)
         """
-        return self._c_env.action_space
+        return self._action_space
 
     # obs_width and obs_height correspond to the view window size, and should indicate the grid from which
     # tokens are being computed.
     @property
     def obs_width(self):
-        return self._c_env.obs_width
+        return self._c_env_instance.obs_width
 
     @property
     def obs_height(self):
-        return self._c_env.obs_height
+        return self._c_env_instance.obs_height
 
     @property
     def action_names(self) -> list[str]:
-        return self._c_env.action_names()
-
-    @property
-    @required
+        return self._c_env_instance.action_names()
+
+    @property
     def num_agents(self) -> int:
-        return self._c_env.num_agents
+        return self._c_env_instance.num_agents
 
     def render(self) -> str | None:
         # Use the configured renderer if available
         if self._renderer is not None and hasattr(self._renderer, "render"):
             return self._renderer.render(self._current_step, self.grid_objects)
 
-        return self._renderer.render(self._c_env.current_step, self._c_env.grid_objects())
+        return self._renderer.render(self._c_env_instance.current_step, self._c_env_instance.grid_objects())
 
     @property
     @override
@@ -583,7 +494,7 @@
     @property
     def feature_normalizations(self) -> dict[int, float]:
         # Extract normalizations from feature_spec
-        feature_spec = self._c_env.feature_spec()
+        feature_spec = self._c_env_instance.feature_spec()
         normalizations = {}
         for _feature_name, feature_info in feature_spec.items():
             if "normalization" in feature_info:
@@ -599,7 +510,7 @@
             Dictionary mapping feature names to their properties
         """
         # Get feature spec from C++ environment
-        feature_spec = self._c_env.feature_spec()
+        feature_spec = self._c_env_instance.feature_spec()
 
         features = {}
         for feature_name, feature_info in feature_spec.items():
@@ -620,11 +531,11 @@
 
     @property
     def map_width(self) -> int:
-        return self._c_env.map_width
+        return self._c_env_instance.map_width
 
     @property
     def map_height(self) -> int:
-        return self._c_env.map_height
+        return self._c_env_instance.map_height
 
     @property
     def grid_objects(self) -> dict[int, dict[str, Any]]:
@@ -638,7 +549,7 @@
         Returns:
             A dictionary mapping object IDs to their properties.
         """
-        return self._c_env.grid_objects()
+        return self._c_env_instance.grid_objects()
 
     @property
     def max_action_args(self) -> list[int]:
@@ -647,32 +558,26 @@
         Returns:
             List of integers representing max parameters for each action type
         """
-        action_args_array = self._c_env.max_action_args()
+        action_args_array = self._c_env_instance.max_action_args()
         return [int(x) for x in action_args_array]
 
     @property
     def action_success(self) -> list[bool]:
-        action_success_array = self._c_env.action_success()
+        action_success_array = self._c_env_instance.action_success()
         return [bool(x) for x in action_success_array]
 
-=======
-    # PufferLib compatibility properties for training
->>>>>>> cfdbd910
-    @property
-    def single_observation_space(self):
-        """Single agent observation space for PufferLib."""
-        return self._observation_space
-
-    @property
-    def single_action_space(self):
-        """Single agent action space for PufferLib."""
-        return self._action_space
-
-    @property
-<<<<<<< HEAD
+    @property
+    def object_type_names(self) -> list[str]:
+        return self._c_env_instance.object_type_names()
+
+    @property
+    def inventory_item_names(self) -> list[str]:
+        return self._c_env_instance.inventory_item_names()
+
+    @property
     def initial_grid_hash(self) -> int:
         """Returns the hash of the initial grid configuration."""
-        return self._c_env.initial_grid_hash
+        return self._c_env_instance.initial_grid_hash
 
     def _get_agent_groups(self) -> list[list[int]]:
         """Get agent groups for dual-policy logging.
@@ -682,7 +587,7 @@
             First group is assumed to be NPC, second group is trained policy.
         """
         # Get agent groups from grid objects
-        grid_objects: Dict[int, Any] = self._c_env.grid_objects()
+        grid_objects: Dict[int, Any] = self._c_env_instance.grid_objects()
         agent_groups: Dict[int, int] = {
             v["agent_id"]: v["agent:group"] for v in grid_objects.values() if v["type"] == 0
         }
@@ -710,7 +615,7 @@
             Array of heart counts for the specified agents.
         """
         # Get agent stats
-        agent_stats = self._c_env.get_agent_stats()
+        agent_stats = self._c_env_instance.get_agent_stats()
 
         if agent_ids is None:
             # Get hearts for all agents
@@ -727,8 +632,7 @@
                 else:
                     hearts.append(0)
             return np.array(hearts)
-=======
+
     def emulated(self) -> bool:
         """Native envs do not use emulation (PufferLib compatibility)."""
-        return False
->>>>>>> cfdbd910
+        return False