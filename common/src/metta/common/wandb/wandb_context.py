--- conflicted
+++ resolved
@@ -101,19 +101,11 @@
                 settings=wandb.Settings(quiet=True, init_timeout=self.timeout),
             )
 
-<<<<<<< HEAD
-            # Save config and set up file syncing only if wandb init succeeded
-            assert self.cfg.data_dir
-            wandb.save(os.path.join(self.cfg.data_dir, "*.log"), base_path=self.cfg.data_dir, policy="live")
-            wandb.save(os.path.join(self.cfg.data_dir, "*.yaml"), base_path=self.cfg.data_dir, policy="live")
-            wandb.save(os.path.join(self.cfg.data_dir, "*.json"), base_path=self.cfg.data_dir, policy="live")
-=======
             # Save config and set up file syncing only if wandb init succeeded and data_dir is set
             if self.cfg.data_dir:
                 wandb.save(os.path.join(self.cfg.data_dir, "*.log"), base_path=self.cfg.data_dir, policy="live")
                 wandb.save(os.path.join(self.cfg.data_dir, "*.yaml"), base_path=self.cfg.data_dir, policy="live")
                 wandb.save(os.path.join(self.cfg.data_dir, "*.json"), base_path=self.cfg.data_dir, policy="live")
->>>>>>> 8ab9cb81
             logger.info(f"Successfully initialized W&B run: {self.run.name} ({self.run.id})")
 
         except (TimeoutError, CommError) as e:
