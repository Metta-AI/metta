#ifndef OBJECTS_AGENT_HPP_
#define OBJECTS_AGENT_HPP_

#include <algorithm>
#include <array>
#include <cassert>
#include <string>
#include <vector>

#include "../grid_object.hpp"
#include "../stats_tracker.hpp"
#include "constants.hpp"
#include "types.hpp"

// #MettagridConfig
struct AgentConfig : public GridObjectConfig {
  AgentConfig(TypeId type_id,
              const std::string& type_name,
              unsigned char group_id,
              const std::string& group_name,
              unsigned char freeze_duration,
              float action_failure_penalty,
              const std::map<InventoryItem, InventoryQuantity>& resource_limits,
              const std::map<InventoryItem, RewardType>& resource_rewards,
              const std::map<InventoryItem, RewardType>& resource_reward_max,
              const std::map<std::string, RewardType>& stat_rewards,
              const std::map<std::string, RewardType>& stat_reward_max,
              float group_reward_pct,
              const std::map<InventoryItem, InventoryQuantity>& initial_inventory)
      : GridObjectConfig(type_id, type_name),
        group_id(group_id),
        group_name(group_name),
        freeze_duration(freeze_duration),
        action_failure_penalty(action_failure_penalty),
        resource_limits(resource_limits),
        resource_rewards(resource_rewards),
        resource_reward_max(resource_reward_max),
        stat_rewards(stat_rewards),
        stat_reward_max(stat_reward_max),
        group_reward_pct(group_reward_pct),
        initial_inventory(initial_inventory) {}
  unsigned char group_id;
  std::string group_name;
  short freeze_duration;
  float action_failure_penalty;
  std::map<InventoryItem, InventoryQuantity> resource_limits;
  std::map<InventoryItem, RewardType> resource_rewards;
  std::map<InventoryItem, RewardType> resource_reward_max;
  std::map<std::string, RewardType> stat_rewards;
  std::map<std::string, RewardType> stat_reward_max;
  float group_reward_pct;
  std::map<InventoryItem, InventoryQuantity> initial_inventory;
};

class Agent : public GridObject {
public:
  ObservationType group;
  short frozen;
  short freeze_duration;
  Orientation orientation;
  // inventory is a map of item to amount.
  // keys should be deleted when the amount is 0, to keep iteration faster.
  // however, this should not be relied on for correctness.
  std::map<InventoryItem, InventoryQuantity> inventory;
  std::map<InventoryItem, RewardType> resource_rewards;
  std::map<InventoryItem, RewardType> resource_reward_max;
  std::map<std::string, RewardType> stat_rewards;
  std::map<std::string, RewardType> stat_reward_max;
  std::map<InventoryItem, InventoryQuantity> resource_limits;
  float action_failure_penalty;
  std::string group_name;
  ObservationType color;
  ObservationType glyph;
  // Despite being a GridObjectId, this is different from the `id` property.
  // This is the index into MettaGrid._agents (std::vector<Agent*>)
  GridObjectId agent_id;
  StatsTracker stats;
  RewardType current_stat_reward;
  RewardType* reward;
  // Visitation count grid: tracks how many times the agent has visited each position
  std::vector<std::vector<unsigned int>> visitation_grid;
  bool visitation_counts_enabled = false;
  GridLocation prev_location;
  std::string prev_action_name;
  unsigned int steps_without_motion;

  // Action history tracking with ring buffer
  static constexpr size_t MAX_HISTORY_LENGTH = 1024;
  size_t history_count = 0;  // Total actions recorded (capped at MAX_HISTORY_LENGTH)

  Agent(GridCoord r, GridCoord c, const AgentConfig& config)
      : group(config.group_id),
        frozen(0),
        freeze_duration(config.freeze_duration),
        orientation(Orientation::Up),
        inventory(),
        resource_rewards(config.resource_rewards),
        resource_reward_max(config.resource_reward_max),
        stat_rewards(config.stat_rewards),
        stat_reward_max(config.stat_reward_max),
        resource_limits(config.resource_limits),
        action_failure_penalty(config.action_failure_penalty),
        group_name(config.group_name),
        color(0),
        agent_id(0),
        stats(),  // default constructor
        current_stat_reward(0),
        reward(nullptr),
        prev_location(r, c, GridLayer::AgentLayer),
        prev_action_name(""),
<<<<<<< HEAD
        steps_without_motion(0),
        history_count(0),
        action_history{},
        action_arg_history{},
        history_write_pos(0) {
=======
        steps_without_motion(0) {
    populate_initial_inventory(config.initial_inventory);
>>>>>>> 2baabe4a
    GridObject::init(config.type_id, config.type_name, GridLocation(r, c, GridLayer::AgentLayer));
  }

  void init(RewardType* reward_ptr) {
    this->reward = reward_ptr;
  }

  void populate_initial_inventory(const std::map<InventoryItem, InventoryQuantity>& initial_inventory) {
    for (const auto& [item, amount] : initial_inventory) {
      if (amount > 0) {
        this->inventory[item] = amount;
      }
    }
  }

  void init_visitation_grid(GridCoord height, GridCoord width) {
    visitation_grid.resize(height, std::vector<unsigned int>(width, 0));
    visitation_counts_enabled = true;
  }

  void reset_visitation_counts() {
    for (auto& row : visitation_grid) {
      std::fill(row.begin(), row.end(), 0);
    }
  }

  void increment_visitation_count(GridCoord r, GridCoord c) {
    if (!visitation_counts_enabled) return;

    if (r >= 0 && r < static_cast<GridCoord>(visitation_grid.size()) && c >= 0 &&
        c < static_cast<GridCoord>(visitation_grid[0].size())) {
      visitation_grid[r][c]++;
    }
  }

  std::array<unsigned int, 5> get_visitation_counts() const {
    std::array<unsigned int, 5> counts = {0, 0, 0, 0, 0};
    if (!visitation_grid.empty()) {
      counts[0] = get_visitation_count(location.r, location.c);      // center
      counts[1] = get_visitation_count(location.r - 1, location.c);  // up
      counts[2] = get_visitation_count(location.r + 1, location.c);  // down
      counts[3] = get_visitation_count(location.r, location.c - 1);  // left
      counts[4] = get_visitation_count(location.r, location.c + 1);  // right
    }
    return counts;
  }

  InventoryDelta update_inventory(InventoryItem item, InventoryDelta attempted_delta) {
    // Get the initial amount (0 if item doesn't exist)
    InventoryQuantity initial_amount = 0;
    auto inv_it = this->inventory.find(item);
    if (inv_it != this->inventory.end()) {
      initial_amount = inv_it->second;
    }

    // Calculate the new amount with clamping
    InventoryQuantity new_amount = static_cast<InventoryQuantity>(std::clamp(
        static_cast<int>(initial_amount + attempted_delta), 0, static_cast<int>(this->resource_limits[item])));

    InventoryDelta delta = new_amount - initial_amount;

    // Update inventory
    if (new_amount > 0) {
      this->inventory[item] = new_amount;
    } else {
      this->inventory.erase(item);
    }

    // Update stats
    if (delta > 0) {
      this->stats.add(this->stats.inventory_item_name(item) + ".gained", static_cast<float>(delta));
    } else if (delta < 0) {
      this->stats.add(this->stats.inventory_item_name(item) + ".lost", static_cast<float>(-delta));
    }

    // Update resource rewards incrementally
    this->_update_resource_reward(item, initial_amount, new_amount);

    return delta;
  }

  void compute_stat_rewards() {
    if (this->stat_rewards.empty()) {
      return;
    }

    float new_stat_reward = 0;
    auto stat_dict = this->stats.to_dict();

    for (const auto& [stat_name, reward_per_unit] : this->stat_rewards) {
      if (stat_dict.count(stat_name) > 0) {
        float stat_value = stat_dict[stat_name];

        float stats_reward = stat_value * reward_per_unit;
        if (this->stat_reward_max.count(stat_name) > 0) {
          stats_reward = std::min(stats_reward, this->stat_reward_max.at(stat_name));
        }

        new_stat_reward += stats_reward;
      }
    }

    // Update the agent's reward with the difference
    float reward_delta = new_stat_reward - this->current_stat_reward;
    if (reward_delta != 0.0f) {
      *this->reward += reward_delta;
      this->current_stat_reward = new_stat_reward;
    }
  }

  bool swappable() const override {
    return this->frozen;
  }

  std::vector<PartialObservationToken> obs_features() const override {
    const size_t num_tokens = this->inventory.size() + 5 + (glyph > 0 ? 1 : 0);

    std::vector<PartialObservationToken> features;
    features.reserve(num_tokens);

    features.push_back({ObservationFeature::TypeId, static_cast<ObservationType>(type_id)});
    features.push_back({ObservationFeature::Group, static_cast<ObservationType>(group)});
    features.push_back({ObservationFeature::Frozen, static_cast<ObservationType>(frozen != 0 ? 1 : 0)});
    features.push_back({ObservationFeature::Orientation, static_cast<ObservationType>(orientation)});
    features.push_back({ObservationFeature::Color, static_cast<ObservationType>(color)});
    if (glyph != 0) features.push_back({ObservationFeature::Glyph, static_cast<ObservationType>(glyph)});

    for (const auto& [item, amount] : this->inventory) {
      // inventory should only contain non-zero amounts
      assert(amount > 0);
      auto item_observation_feature = static_cast<ObservationType>(InventoryFeatureOffset + item);
      features.push_back({item_observation_feature, static_cast<ObservationType>(amount)});
    }

    return features;
  }

  void record_action(ActionType action, ActionArg arg) {
    action_history[history_write_pos] = action;
    action_arg_history[history_write_pos] = arg;
    // Update position and count
    history_write_pos = (history_write_pos + 1) % MAX_HISTORY_LENGTH;
    if (history_count < MAX_HISTORY_LENGTH) {
      history_count++;
    }
  }

  void copy_history_to_buffers(ActionType* action_dest, ActionArg* arg_dest) const {
    if (history_count == 0) return;

    if (history_count < MAX_HISTORY_LENGTH) {
      if (action_dest) {
        std::memcpy(action_dest, action_history.data(), history_count * sizeof(ActionType));
      }
      if (arg_dest) {
        std::memcpy(arg_dest, action_arg_history.data(), history_count * sizeof(ActionArg));
      }
    } else {
      size_t first_part = MAX_HISTORY_LENGTH - history_write_pos;
      size_t second_part = history_write_pos;

      if (action_dest) {
        std::memcpy(action_dest, action_history.data() + history_write_pos, first_part * sizeof(ActionType));
        std::memcpy(action_dest + first_part, action_history.data(), second_part * sizeof(ActionType));
      }
      if (arg_dest) {
        std::memcpy(arg_dest, action_arg_history.data() + history_write_pos, first_part * sizeof(ActionArg));
        std::memcpy(arg_dest + first_part, action_arg_history.data(), second_part * sizeof(ActionArg));
      }
    }
  }

private:
  std::array<ActionType, MAX_HISTORY_LENGTH> action_history;
  std::array<ActionArg, MAX_HISTORY_LENGTH> action_arg_history;
  size_t history_write_pos = 0;  // Current write position in ring buffer

  inline void _update_resource_reward(InventoryItem item, InventoryQuantity old_amount, InventoryQuantity new_amount) {
    // Early exit if this item doesn't contribute to rewards
    auto reward_it = this->resource_rewards.find(item);
    if (reward_it == this->resource_rewards.end()) {
      return;
    }

    // Calculate the old and new contributions from this item
    float reward_per_item = reward_it->second;
    float old_contribution = reward_per_item * old_amount;
    float new_contribution = reward_per_item * new_amount;

    // Apply per-item cap if it exists
    auto max_it = this->resource_reward_max.find(item);
    if (max_it != this->resource_reward_max.end()) {
      float reward_cap = max_it->second;
      old_contribution = std::min(old_contribution, reward_cap);
      new_contribution = std::min(new_contribution, reward_cap);
    }

    // Update both the current resource reward and the total reward
    float reward_delta = new_contribution - old_contribution;
    *this->reward += reward_delta;
  }

  unsigned int get_visitation_count(GridCoord r, GridCoord c) const {
    if (visitation_grid.empty() || r < 0 || r >= static_cast<GridCoord>(visitation_grid.size()) || c < 0 ||
        c >= static_cast<GridCoord>(visitation_grid[0].size())) {
      return 0;  // Return 0 for out-of-bounds positions
    }
    return visitation_grid[r][c];
  }
};

#endif  // OBJECTS_AGENT_HPP_<|MERGE_RESOLUTION|>--- conflicted
+++ resolved
@@ -108,16 +108,12 @@
         reward(nullptr),
         prev_location(r, c, GridLayer::AgentLayer),
         prev_action_name(""),
-<<<<<<< HEAD
         steps_without_motion(0),
         history_count(0),
         action_history{},
         action_arg_history{},
         history_write_pos(0) {
-=======
-        steps_without_motion(0) {
     populate_initial_inventory(config.initial_inventory);
->>>>>>> 2baabe4a
     GridObject::init(config.type_id, config.type_name, GridLocation(r, c, GridLayer::AgentLayer));
   }
 
