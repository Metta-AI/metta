#!/usr/bin/env -S uv run
"""
Evaluation Script for Baseline Scripted Agents

Tests two baseline policies:
- BaselinePolicy: Single/multi-agent resource gathering and heart assembly
- UnclippingPolicy: Extends baseline with extractor unclipping

Usage:
  # Quick test
  uv run python packages/cogames/scripts/evaluate_scripted_agents.py \\
      --agent simple --experiments OxygenBottleneck --cogs 1

  # Full evaluation
  uv run python packages/cogames/scripts/evaluate_scripted_agents.py --agent all

  # Specific configuration
  uv run python packages/cogames/scripts/evaluate_scripted_agents.py \\
      --agent unclipping --experiments ExtractorHub30 ExtractorHub50 --cogs 1 2 4
"""

import argparse
import dataclasses
import json
import logging
import typing

<<<<<<< HEAD
import cogames.cogs_vs_clips.evals.difficulty_variants
import cogames.cogs_vs_clips.evals.eval_missions
import cogames.cogs_vs_clips.mission
import cogames.policy.scripted_agent
import mettagrid.policy.policy_env_interface
import mettagrid.simulator.rollout
=======
from cogames.cogs_vs_clips.evals.difficulty_variants import DIFFICULTY_VARIANTS, get_difficulty
from cogames.cogs_vs_clips.evals.eval_missions import EVAL_MISSIONS
from cogames.cogs_vs_clips.mission import NumCogsVariant
from cogames.policy.scripted_agent import (
    BASELINE_HYPERPARAMETER_PRESETS,
    BaselinePolicy,
    UnclippingPolicy,
)
from mettagrid.policy.policy_env_interface import PolicyEnvInterface
from mettagrid.simulator.rollout import Rollout
>>>>>>> 0b06b7d5

logging.basicConfig(level=logging.INFO, format="%(levelname)s: %(message)s")
logger = logging.getLogger(__name__)


@dataclasses.dataclass
class EvalResult:
    """Results from a single evaluation run."""

    agent: str
    experiment: str
    num_cogs: int
    difficulty: str
    preset: str
    clip_rate: float
    total_reward: float
    hearts_assembled: int
    steps_taken: int
    max_steps: int
    success: bool


@dataclasses.dataclass
class AgentConfig:
    """Configuration for a baseline agent."""

    key: str
    label: str
    policy_class: type
    cogs_list: typing.List[int]
    difficulties: typing.List[str]


def is_clipping_difficulty(name: str) -> bool:
    """Check if a difficulty involves clipping."""
    return "clipped" in name.lower() or "clipping" in name.lower()


# Available agents
AGENT_CONFIGS: typing.Dict[str, AgentConfig] = {
    "baseline": AgentConfig(
        key="baseline",
        label="Baseline",
        policy_class=cogames.policy.scripted_agent.BaselinePolicy,
        cogs_list=[1, 2, 4, 8],
        difficulties=[
            d.name
            for d in cogames.cogs_vs_clips.evals.difficulty_variants.DIFFICULTY_VARIANTS
            if not is_clipping_difficulty(d.name)
        ],
    ),
    "unclipping": AgentConfig(
        key="unclipping",
        label="UnclippingAgent",
        policy_class=cogames.policy.scripted_agent.UnclippingPolicy,
        cogs_list=[1, 2, 4, 8],
        difficulties=[
            d.name for d in cogames.cogs_vs_clips.evals.difficulty_variants.DIFFICULTY_VARIANTS
        ],  # With and without clipping
    ),
}

# All evaluation missions
EXPERIMENT_MAP = {mission.name: mission for mission in cogames.cogs_vs_clips.evals.eval_missions.EVAL_MISSIONS}


def run_evaluation(
    agent_config: AgentConfig,
    experiments: typing.List[str],
    difficulties: typing.List[str],
    cogs_list: typing.List[int],
    max_steps: int = 1000,
    seed: int = 42,
<<<<<<< HEAD
) -> typing.List[EvalResult]:
=======
    preset: str = "default",
) -> List[EvalResult]:
>>>>>>> 0b06b7d5
    """Run evaluation for an agent configuration."""
    results = []

    # Get hyperparameters for the preset
    hyperparams = BASELINE_HYPERPARAMETER_PRESETS.get(preset)
    if hyperparams is None:
        logger.error(f"Unknown preset: {preset}. Using 'default'.")
        hyperparams = BASELINE_HYPERPARAMETER_PRESETS["default"]
        preset = "default"

    logger.info(f"\n{'=' * 80}")
    logger.info(f"Evaluating: {agent_config.label} (preset: {preset})")
    logger.info(f"Experiments: {len(experiments)}")
    logger.info(f"Difficulties: {len(difficulties)}")
    logger.info(f"Agent counts: {cogs_list}")
    logger.info(f"{'=' * 80}\n")

    total_tests = len(experiments) * len(difficulties) * len(cogs_list)
    completed = 0

    for exp_name in experiments:
        if exp_name not in EXPERIMENT_MAP:
            logger.error(f"Unknown experiment: {exp_name}")
            continue

        mission = EXPERIMENT_MAP[exp_name]

        for difficulty_name in difficulties:
            try:
                difficulty = cogames.cogs_vs_clips.evals.difficulty_variants.get_difficulty(difficulty_name)
            except Exception:
                logger.error(f"Unknown difficulty: {difficulty_name}")
                continue

            for num_cogs in cogs_list:
                completed += 1
                logger.info(f"[{completed}/{total_tests}] {exp_name} | {difficulty_name} | {num_cogs} agent(s)")

                # Create mission and apply difficulty
                mission = mission.with_variants(
                    [difficulty, cogames.cogs_vs_clips.mission.NumCogsVariant(num_cogs=num_cogs)]
                )

                # Get clip rate for metadata
                clip_rate = getattr(difficulty, "extractor_clip_rate", 0.0)

                try:
                    env_config = mission.make_env()
                    env_config.game.max_steps = max_steps

<<<<<<< HEAD
                    # Create policy with PolicyEnvInterface
                    policy_env_info = mettagrid.policy.policy_env_interface.PolicyEnvInterface.from_mg_cfg(env_config)
                    policy = agent_config.policy_class(policy_env_info)
=======
                    # Create policy with PolicyEnvInterface and hyperparameters
                    policy_env_info = PolicyEnvInterface.from_mg_cfg(env_config)
                    policy = agent_config.policy_class(policy_env_info, hyperparams)
>>>>>>> 0b06b7d5
                    agent_policies = [policy.agent_policy(i) for i in range(num_cogs)]

                    # Create rollout and run episode
                    rollout = mettagrid.simulator.rollout.Rollout(
                        env_config,
                        agent_policies,
                        render_mode="none",
                        seed=seed,
                        pass_sim_to_policies=True,
                    )
                    rollout.run_until_done()

                    # Get results
                    total_reward = float(sum(rollout._sim.episode_rewards))
                    final_step = rollout._sim.current_step

                    # Record result
                    result = EvalResult(
                        agent=agent_config.label,
                        experiment=exp_name,
                        num_cogs=num_cogs,
                        difficulty=difficulty_name,
                        preset=preset,
                        clip_rate=clip_rate,
                        total_reward=total_reward,
                        hearts_assembled=int(total_reward),
                        steps_taken=final_step + 1,
                        max_steps=max_steps,
                        success=total_reward > 0,
                    )
                    results.append(result)

                    status = "✓" if result.success else "✗"
                    logger.info(f"  {status} Reward: {total_reward:.1f}, Steps: {final_step + 1}/{max_steps}")

                except Exception as e:
                    logger.error(f"  ✗ Error: {e}")
                    # Record failure
                    result = EvalResult(
                        agent=agent_config.label,
                        experiment=exp_name,
                        num_cogs=num_cogs,
                        difficulty=difficulty_name,
                        preset=preset,
                        clip_rate=0.0,
                        total_reward=0.0,
                        hearts_assembled=0,
                        steps_taken=0,
                        max_steps=max_steps,
                        success=False,
                    )
                    results.append(result)

    return results


def print_summary(results: typing.List[EvalResult]):
    """Print summary statistics."""
    if not results:
        logger.info("\nNo results to summarize.")
        return

    logger.info(f"\n{'=' * 80}")
    logger.info("SUMMARY")
    logger.info(f"{'=' * 80}\n")

    total = len(results)
    successes = sum(1 for r in results if r.success)
    logger.info(f"Total tests: {total}")
    logger.info(f"Successes: {successes}/{total} ({100 * successes / total:.1f}%)")

    # By agent
    logger.info("\n## By Agent")
    agents = sorted(set(r.agent for r in results))
    for agent in agents:
        agent_results = [r for r in results if r.agent == agent]
        agent_successes = sum(1 for r in agent_results if r.success)
        avg_reward = sum(r.total_reward for r in agent_results) / len(agent_results)
        logger.info(
            f"  {agent}: {agent_successes}/{len(agent_results)} "
            f"({100 * agent_successes / len(agent_results):.1f}%) "
            f"avg_reward={avg_reward:.2f}"
        )

    # By agent count
    logger.info("\n## By Agent Count")
    cogs = sorted(set(r.num_cogs for r in results))
    for num_cogs in cogs:
        cogs_results = [r for r in results if r.num_cogs == num_cogs]
        cogs_successes = sum(1 for r in cogs_results if r.success)
        avg_reward = sum(r.total_reward for r in cogs_results) / len(cogs_results)
        logger.info(
            f"  {num_cogs} agent(s): {cogs_successes}/{len(cogs_results)} "
            f"({100 * cogs_successes / len(cogs_results):.1f}%) "
            f"avg_reward={avg_reward:.2f}"
        )

    # By difficulty
    logger.info("\n## By Difficulty")
    difficulties = sorted(set(r.difficulty for r in results))
    for diff in difficulties:
        diff_results = [r for r in results if r.difficulty == diff]
        diff_successes = sum(1 for r in diff_results if r.success)
        avg_reward = sum(r.total_reward for r in diff_results) / len(diff_results)
        logger.info(
            f"  {diff:20s}: {diff_successes}/{len(diff_results)} "
            f"({100 * diff_successes / len(diff_results):.1f}%) "
            f"avg_reward={avg_reward:.2f}"
        )

    # By preset (if multiple presets tested)
    presets = sorted(set(r.preset for r in results))
    if len(presets) > 1:
        logger.info("\n## By Hyperparameter Preset")
        for preset in presets:
            preset_results = [r for r in results if r.preset == preset]
            preset_successes = sum(1 for r in preset_results if r.success)
            avg_reward = sum(r.total_reward for r in preset_results) / len(preset_results)
            logger.info(
                f"  {preset:15s}: {preset_successes}/{len(preset_results)} "
                f"({100 * preset_successes / len(preset_results):.1f}%) "
                f"avg_reward={avg_reward:.2f}"
            )


def main():
    parser = argparse.ArgumentParser(description="Evaluate baseline scripted agents")
    parser.add_argument(
        "--agent",
        choices=[*AGENT_CONFIGS.keys(), "all"],
        default="all",
        help="Agent to evaluate (default: all)",
    )
    parser.add_argument(
        "--experiments",
        nargs="*",
        default=None,
        help="Experiments to test (default: all). Use class names like 'OxygenBottleneck'",
    )
    parser.add_argument(
        "--difficulties",
        nargs="*",
        default=None,
        help="Difficulties to test (default: agent-specific)",
    )
    parser.add_argument(
        "--cogs",
        nargs="*",
        type=int,
        default=None,
        help="Agent counts to test (default: agent-specific)",
    )
    parser.add_argument("--steps", type=int, default=1000, help="Max steps per episode (default: 1000)")
    parser.add_argument("--seed", type=int, default=42, help="Random seed (default: 42)")
    parser.add_argument("--output", type=str, default=None, help="Output JSON file for results")
    parser.add_argument(
        "--preset",
        choices=list(BASELINE_HYPERPARAMETER_PRESETS.keys()),
        default="default",
        help="Hyperparameter preset to use (default: default)",
    )
    parser.add_argument(
        "--all-presets",
        action="store_true",
        help="Run evaluation across all hyperparameter presets",
    )

    args = parser.parse_args()

    # Determine which agents to test
    if args.agent == "all":
        configs = list(AGENT_CONFIGS.values())
    else:
        configs = [AGENT_CONFIGS[args.agent]]

    # Determine experiments
    if args.experiments:
        experiments = args.experiments
    else:
        experiments = list(EXPERIMENT_MAP.keys())

    # Determine which presets to test
    if args.all_presets:
        presets = list(BASELINE_HYPERPARAMETER_PRESETS.keys())
    else:
        presets = [args.preset]

    # Run evaluations
    all_results = []
    for preset in presets:
        for config in configs:
            # Use specified difficulties or agent-specific defaults
            difficulties = args.difficulties if args.difficulties else config.difficulties

            # Use specified cogs or agent-specific defaults
            cogs_list = args.cogs if args.cogs else config.cogs_list

            results = run_evaluation(
                agent_config=config,
                experiments=experiments,
                difficulties=difficulties,
                cogs_list=cogs_list,
                max_steps=args.steps,
                seed=args.seed,
                preset=preset,
            )
            all_results.extend(results)

    # Print summary
    print_summary(all_results)

    # Save results if requested
    if args.output:
        with open(args.output, "w") as f:
            json.dump([dataclasses.asdict(r) for r in all_results], f, indent=2)
        logger.info(f"\nResults saved to: {args.output}")


if __name__ == "__main__":
    main()<|MERGE_RESOLUTION|>--- conflicted
+++ resolved
@@ -25,25 +25,12 @@
 import logging
 import typing
 
-<<<<<<< HEAD
 import cogames.cogs_vs_clips.evals.difficulty_variants
 import cogames.cogs_vs_clips.evals.eval_missions
 import cogames.cogs_vs_clips.mission
 import cogames.policy.scripted_agent
 import mettagrid.policy.policy_env_interface
 import mettagrid.simulator.rollout
-=======
-from cogames.cogs_vs_clips.evals.difficulty_variants import DIFFICULTY_VARIANTS, get_difficulty
-from cogames.cogs_vs_clips.evals.eval_missions import EVAL_MISSIONS
-from cogames.cogs_vs_clips.mission import NumCogsVariant
-from cogames.policy.scripted_agent import (
-    BASELINE_HYPERPARAMETER_PRESETS,
-    BaselinePolicy,
-    UnclippingPolicy,
-)
-from mettagrid.policy.policy_env_interface import PolicyEnvInterface
-from mettagrid.simulator.rollout import Rollout
->>>>>>> 0b06b7d5
 
 logging.basicConfig(level=logging.INFO, format="%(levelname)s: %(message)s")
 logger = logging.getLogger(__name__)
@@ -117,20 +104,16 @@
     cogs_list: typing.List[int],
     max_steps: int = 1000,
     seed: int = 42,
-<<<<<<< HEAD
+    preset: str = "default",
 ) -> typing.List[EvalResult]:
-=======
-    preset: str = "default",
-) -> List[EvalResult]:
->>>>>>> 0b06b7d5
     """Run evaluation for an agent configuration."""
     results = []
 
     # Get hyperparameters for the preset
-    hyperparams = BASELINE_HYPERPARAMETER_PRESETS.get(preset)
+    hyperparams = cogames.policy.scripted_agent.BASELINE_HYPERPARAMETER_PRESETS.get(preset)
     if hyperparams is None:
         logger.error(f"Unknown preset: {preset}. Using 'default'.")
-        hyperparams = BASELINE_HYPERPARAMETER_PRESETS["default"]
+        hyperparams = cogames.policy.scripted_agent.BASELINE_HYPERPARAMETER_PRESETS["default"]
         preset = "default"
 
     logger.info(f"\n{'=' * 80}")
@@ -173,15 +156,9 @@
                     env_config = mission.make_env()
                     env_config.game.max_steps = max_steps
 
-<<<<<<< HEAD
-                    # Create policy with PolicyEnvInterface
+                    # Create policy with PolicyEnvInterface and hyperparameters
                     policy_env_info = mettagrid.policy.policy_env_interface.PolicyEnvInterface.from_mg_cfg(env_config)
-                    policy = agent_config.policy_class(policy_env_info)
-=======
-                    # Create policy with PolicyEnvInterface and hyperparameters
-                    policy_env_info = PolicyEnvInterface.from_mg_cfg(env_config)
                     policy = agent_config.policy_class(policy_env_info, hyperparams)
->>>>>>> 0b06b7d5
                     agent_policies = [policy.agent_policy(i) for i in range(num_cogs)]
 
                     # Create rollout and run episode
@@ -339,7 +316,7 @@
     parser.add_argument("--output", type=str, default=None, help="Output JSON file for results")
     parser.add_argument(
         "--preset",
-        choices=list(BASELINE_HYPERPARAMETER_PRESETS.keys()),
+        choices=list(cogames.policy.scripted_agent.BASELINE_HYPERPARAMETER_PRESETS.keys()),
         default="default",
         help="Hyperparameter preset to use (default: default)",
     )
@@ -365,7 +342,7 @@
 
     # Determine which presets to test
     if args.all_presets:
-        presets = list(BASELINE_HYPERPARAMETER_PRESETS.keys())
+        presets = list(cogames.policy.scripted_agent.BASELINE_HYPERPARAMETER_PRESETS.keys())
     else:
         presets = [args.preset]
 
