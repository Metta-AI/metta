"""Rollout phase functions for Metta training."""

import logging
from typing import Any, Dict, Optional, Tuple

import torch
from torch import Tensor

<<<<<<< HEAD
from metta.agent.policy_record import PolicyRecord
=======
from metta.agent.metta_agent import PolicyAgent
>>>>>>> 5d24dee3
from metta.agent.policy_state import PolicyState
from metta.agent.util.debug import assert_shape
from metta.common.profiling.stopwatch import Stopwatch
from metta.rl.experience import Experience

logger = logging.getLogger(__name__)


<<<<<<< HEAD
def rollout(
    vecenv: Any,
    policy: Any,
    experience: Any,
    device: torch.device,
    timer: Any,
) -> tuple[int, list]:
    """Perform a complete rollout phase.

    Returns:
        Tuple of (total_steps, raw_infos)
    """
    raw_infos = []
    experience.reset_for_rollout()
    total_steps = 0

    while not experience.ready_for_training:
        # Get observation
        o, r, d, t, info, training_env_id, mask, num_steps = get_observation(vecenv, device, timer)
        total_steps += num_steps

        # Run policy inference
        actions, selected_action_log_probs, values, lstm_state_to_store = run_policy_inference(
            policy, o, experience, training_env_id.start, device
        )

        # Store experience
        experience.store(
            obs=o,
            actions=actions,
            logprobs=selected_action_log_probs,
            rewards=r,
            dones=d,
            truncations=t,
            values=values,
            env_id=training_env_id,
            mask=mask,
            lstm_state=lstm_state_to_store,
        )

        # Send actions back to environment
        with timer("_rollout.env"):
            vecenv.send(actions.cpu().numpy().astype(dtype_actions))

        # Collect info for batch processing
        if info:
            raw_infos.extend(info)

    return total_steps, raw_infos


def run_dual_policy_rollout(
    training_policy: torch.nn.Module,
    npc_policy_record: PolicyRecord,
    observations: Tensor,
    experience: Experience,
    training_env_id_start: int,
    device: torch.device,
    training_agents_pct: float,
    num_agents_per_env: int,
    num_envs: int,
) -> Tuple[Tensor, Tensor, Tensor, Optional[Dict[str, Tensor]]]:
    """Run dual-policy rollout where some agents use training policy and others use NPC policy.

    Args:
        training_policy: The policy being trained
        npc_policy_record: The NPC policy record loaded from wandb URI
        observations: Observations tensor of shape (total_agents, *obs_shape)
        experience: Experience buffer
        training_env_id_start: Starting environment ID
        device: Device to run inference on
        training_agents_pct: Percentage of agents that use training policy
        num_agents_per_env: Number of agents per environment
        num_envs: Number of environments

    Returns:
        Tuple of (actions, selected_action_log_probs, values, lstm_state_to_store)
        Only includes data from training policy agents, NPC data is excluded
    """
    with torch.no_grad():
        # Calculate agent indices for training vs NPC policies
        training_agents_per_env = max(1, int(num_agents_per_env * training_agents_pct))
        npc_agents_per_env = num_agents_per_env - training_agents_per_env

        # Create index matrices for all environments
        total_agents = num_envs * num_agents_per_env
        idx_matrix = torch.arange(total_agents, device=device).reshape(num_envs, num_agents_per_env)

        # Training policy agents: first training_agents_per_env agents in each env
        training_idxs = idx_matrix[:, :training_agents_per_env].reshape(-1)
        # NPC agents: remaining agents in each env
        npc_idxs = (
            idx_matrix[:, training_agents_per_env:].reshape(-1)
            if npc_agents_per_env > 0
            else torch.tensor([], device=device, dtype=torch.long)
        )

        # Get training policy actions for training agents
        training_obs = observations[training_idxs]
        training_state = PolicyState()
        lstm_h, lstm_c = experience.get_lstm_state(training_env_id_start)
        if lstm_h is not None:
            training_state.lstm_h = lstm_h
            training_state.lstm_c = lstm_c

        training_actions, training_log_probs, _, training_values, _ = training_policy(training_obs, training_state)

        # Get NPC policy actions for NPC agents (if any)
        if len(npc_idxs) > 0:
            npc_obs = observations[npc_idxs]
            npc_policy = npc_policy_record.policy
            npc_state = PolicyState()

            # Initialize NPC policy to environment if needed
            if not hasattr(npc_policy, "_initialized_to_env"):
                # This would need to be done during setup, but for now we'll assume it's already done
                pass

            npc_actions, npc_log_probs, _, npc_values, _ = npc_policy(npc_obs, npc_state)

            # Combine actions: training agents first, then NPC agents
            # Reshape to (num_envs, agents_per_env, action_dim)
            training_actions_reshaped = training_actions.reshape(num_envs, training_agents_per_env, -1)
            npc_actions_reshaped = npc_actions.reshape(num_envs, npc_agents_per_env, -1)

            # Concatenate along agents dimension
            all_actions = torch.cat([training_actions_reshaped, npc_actions_reshaped], dim=1)
            # Flatten back to (total_agents, action_dim)
            actions = all_actions.reshape(-1, all_actions.shape[-1])
        else:
            # No NPC agents, use only training actions
            actions = training_actions

        # Store LSTM state for training policy only
        lstm_state_to_store = None
        if training_state.lstm_h is not None and training_state.lstm_c is not None:
            lstm_state_to_store = {"lstm_h": training_state.lstm_h.detach(), "lstm_c": training_state.lstm_c.detach()}

        if str(device).startswith("cuda"):
            torch.cuda.synchronize()

    # Return only training policy data (actions, log_probs, values)
    # The actions tensor contains all agents' actions for environment step
    # But we only return training policy's log_probs and values for experience storage
    return actions, training_log_probs, training_values.flatten(), lstm_state_to_store


=======
>>>>>>> 5d24dee3
def get_observation(
    vecenv: Any,  # pufferlib VecEnv instance
    device: torch.device,
    timer: Stopwatch,
) -> Tuple[Tensor, Tensor, Tensor, Tensor, list, slice, Tensor, int]:
    """Get observations from vectorized environment and convert to tensors."""
    with timer("_rollout.env"):
        o, r, d, t, info, env_id, mask = vecenv.recv()

    training_env_id = slice(env_id[0], env_id[-1] + 1)

    mask = torch.as_tensor(mask)
    num_steps = int(mask.sum().item())

    # Convert to tensors
    o = torch.as_tensor(o).to(device, non_blocking=True)
    r = torch.as_tensor(r).to(device, non_blocking=True)
    d = torch.as_tensor(d).to(device, non_blocking=True)
    t = torch.as_tensor(t).to(device, non_blocking=True)

    return o, r, d, t, info, training_env_id, mask, num_steps


def send_observation(
    vecenv: Any,
    actions: Tensor,
    dtype_actions: Any,
    timer: Any,
) -> None:
    """Send actions back to the vectorized environment."""
    with timer("_rollout.env"):
        vecenv.send(actions.cpu().numpy().astype(dtype_actions))


def run_policy_inference(
    policy: PolicyAgent,
    observations: Tensor,
    experience: Experience,
    training_env_id_start: int,
    device: torch.device,
) -> Tuple[Tensor, Tensor, Tensor, Optional[Dict[str, Tensor]]]:
    """Run policy inference to get actions and values."""
    with torch.no_grad():
        state = PolicyState()
        lstm_h, lstm_c = experience.get_lstm_state(training_env_id_start)
        if lstm_h is not None:
            state.lstm_h = lstm_h
            state.lstm_c = lstm_c

        actions, selected_action_log_probs, _, value, _ = policy(observations, state)

        if __debug__:
            assert_shape(selected_action_log_probs, ("BT",), "selected_action_log_probs")
            assert_shape(actions, ("BT", 2), "actions")

        lstm_state_to_store = None
        if state.lstm_h is not None and state.lstm_c is not None:
            lstm_state_to_store = {"lstm_h": state.lstm_h.detach(), "lstm_c": state.lstm_c.detach()}

        if str(device).startswith("cuda"):
            torch.cuda.synchronize()

    return actions, selected_action_log_probs, value.flatten(), lstm_state_to_store


def get_lstm_config(policy: PolicyAgent) -> Tuple[int, int]:
    """Extract LSTM configuration from policy."""
    hidden_size = getattr(policy, "hidden_size", 256)
    num_lstm_layers = 2  # Default value

    # Try to get actual number of LSTM layers from policy
    if hasattr(policy, "components") and "_core_" in policy.components:
        lstm_module = policy.components["_core_"]
        if hasattr(lstm_module, "_net") and hasattr(lstm_module._net, "num_layers"):
            num_lstm_layers = lstm_module._net.num_layers

    return hidden_size, num_lstm_layers<|MERGE_RESOLUTION|>--- conflicted
+++ resolved
@@ -6,69 +6,46 @@
 import torch
 from torch import Tensor
 
-<<<<<<< HEAD
+from metta.agent.metta_agent import PolicyAgent
 from metta.agent.policy_record import PolicyRecord
-=======
-from metta.agent.metta_agent import PolicyAgent
->>>>>>> 5d24dee3
-from metta.agent.policy_state import PolicyState
-from metta.agent.util.debug import assert_shape
 from metta.common.profiling.stopwatch import Stopwatch
 from metta.rl.experience import Experience
 
 logger = logging.getLogger(__name__)
 
 
-<<<<<<< HEAD
-def rollout(
+def get_observation(
+    vecenv: Any,  # pufferlib VecEnv instance
+    device: torch.device,
+    timer: Stopwatch,
+) -> Tuple[Tensor, Tensor, Tensor, Tensor, list, slice, Tensor, int]:
+    """Get observations from vectorized environment and convert to tensors."""
+    with timer("_rollout.env"):
+        o, r, d, t, info, env_id, mask = vecenv.recv()
+
+    training_env_id = slice(env_id[0], env_id[-1] + 1)
+
+    mask = torch.as_tensor(mask)
+    num_steps = int(mask.sum().item())
+
+    # Convert to tensors
+    o = torch.as_tensor(o).to(device, non_blocking=True)
+    r = torch.as_tensor(r).to(device, non_blocking=True)
+    d = torch.as_tensor(d).to(device, non_blocking=True)
+    t = torch.as_tensor(t).to(device, non_blocking=True)
+
+    return o, r, d, t, info, training_env_id, mask, num_steps
+
+
+def send_observation(
     vecenv: Any,
-    policy: Any,
-    experience: Any,
-    device: torch.device,
+    actions: Tensor,
+    dtype_actions: Any,
     timer: Any,
-) -> tuple[int, list]:
-    """Perform a complete rollout phase.
-
-    Returns:
-        Tuple of (total_steps, raw_infos)
-    """
-    raw_infos = []
-    experience.reset_for_rollout()
-    total_steps = 0
-
-    while not experience.ready_for_training:
-        # Get observation
-        o, r, d, t, info, training_env_id, mask, num_steps = get_observation(vecenv, device, timer)
-        total_steps += num_steps
-
-        # Run policy inference
-        actions, selected_action_log_probs, values, lstm_state_to_store = run_policy_inference(
-            policy, o, experience, training_env_id.start, device
-        )
-
-        # Store experience
-        experience.store(
-            obs=o,
-            actions=actions,
-            logprobs=selected_action_log_probs,
-            rewards=r,
-            dones=d,
-            truncations=t,
-            values=values,
-            env_id=training_env_id,
-            mask=mask,
-            lstm_state=lstm_state_to_store,
-        )
-
-        # Send actions back to environment
-        with timer("_rollout.env"):
-            vecenv.send(actions.cpu().numpy().astype(dtype_actions))
-
-        # Collect info for batch processing
-        if info:
-            raw_infos.extend(info)
-
-    return total_steps, raw_infos
+) -> None:
+    """Send actions back to the vectorized environment."""
+    with timer("_rollout.env"):
+        vecenv.send(actions.cpu().numpy().astype(dtype_actions))
 
 
 def run_dual_policy_rollout(
@@ -117,90 +94,35 @@
             else torch.tensor([], device=device, dtype=torch.long)
         )
 
-        # Get training policy actions for training agents
+        # Get observations for training policy agents
         training_obs = observations[training_idxs]
-        training_state = PolicyState()
-        lstm_h, lstm_c = experience.get_lstm_state(training_env_id_start)
-        if lstm_h is not None:
-            training_state.lstm_h = lstm_h
-            training_state.lstm_c = lstm_c
+        npc_obs = (
+            observations[npc_idxs] if len(npc_idxs) > 0 else torch.empty(0, *observations.shape[1:], device=device)
+        )
 
-        training_actions, training_log_probs, _, training_values, _ = training_policy(training_obs, training_state)
+        # Run inference for training policy
+        training_actions, training_log_probs, training_values, training_lstm_state = run_policy_inference(
+            training_policy, training_obs, experience, training_env_id_start, device
+        )
 
-        # Get NPC policy actions for NPC agents (if any)
+        # Run inference for NPC policy if there are NPC agents
         if len(npc_idxs) > 0:
-            npc_obs = observations[npc_idxs]
             npc_policy = npc_policy_record.policy
-            npc_state = PolicyState()
+            npc_actions, npc_log_probs, npc_values, npc_lstm_state = run_policy_inference(
+                npc_policy, npc_obs, experience, training_env_id_start, device
+            )
+        else:
+            # No NPC agents, create empty tensors
+            npc_actions = torch.empty(0, device=device, dtype=torch.long)
 
-            # Initialize NPC policy to environment if needed
-            if not hasattr(npc_policy, "_initialized_to_env"):
-                # This would need to be done during setup, but for now we'll assume it's already done
-                pass
+        # Stitch actions back together in original order
+        all_actions = torch.zeros(total_agents, device=device, dtype=torch.long)
+        all_actions[training_idxs] = training_actions
+        if len(npc_idxs) > 0:
+            all_actions[npc_idxs] = npc_actions
 
-            npc_actions, npc_log_probs, _, npc_values, _ = npc_policy(npc_obs, npc_state)
-
-            # Combine actions: training agents first, then NPC agents
-            # Reshape to (num_envs, agents_per_env, action_dim)
-            training_actions_reshaped = training_actions.reshape(num_envs, training_agents_per_env, -1)
-            npc_actions_reshaped = npc_actions.reshape(num_envs, npc_agents_per_env, -1)
-
-            # Concatenate along agents dimension
-            all_actions = torch.cat([training_actions_reshaped, npc_actions_reshaped], dim=1)
-            # Flatten back to (total_agents, action_dim)
-            actions = all_actions.reshape(-1, all_actions.shape[-1])
-        else:
-            # No NPC agents, use only training actions
-            actions = training_actions
-
-        # Store LSTM state for training policy only
-        lstm_state_to_store = None
-        if training_state.lstm_h is not None and training_state.lstm_c is not None:
-            lstm_state_to_store = {"lstm_h": training_state.lstm_h.detach(), "lstm_c": training_state.lstm_c.detach()}
-
-        if str(device).startswith("cuda"):
-            torch.cuda.synchronize()
-
-    # Return only training policy data (actions, log_probs, values)
-    # The actions tensor contains all agents' actions for environment step
-    # But we only return training policy's log_probs and values for experience storage
-    return actions, training_log_probs, training_values.flatten(), lstm_state_to_store
-
-
-=======
->>>>>>> 5d24dee3
-def get_observation(
-    vecenv: Any,  # pufferlib VecEnv instance
-    device: torch.device,
-    timer: Stopwatch,
-) -> Tuple[Tensor, Tensor, Tensor, Tensor, list, slice, Tensor, int]:
-    """Get observations from vectorized environment and convert to tensors."""
-    with timer("_rollout.env"):
-        o, r, d, t, info, env_id, mask = vecenv.recv()
-
-    training_env_id = slice(env_id[0], env_id[-1] + 1)
-
-    mask = torch.as_tensor(mask)
-    num_steps = int(mask.sum().item())
-
-    # Convert to tensors
-    o = torch.as_tensor(o).to(device, non_blocking=True)
-    r = torch.as_tensor(r).to(device, non_blocking=True)
-    d = torch.as_tensor(d).to(device, non_blocking=True)
-    t = torch.as_tensor(t).to(device, non_blocking=True)
-
-    return o, r, d, t, info, training_env_id, mask, num_steps
-
-
-def send_observation(
-    vecenv: Any,
-    actions: Tensor,
-    dtype_actions: Any,
-    timer: Any,
-) -> None:
-    """Send actions back to the vectorized environment."""
-    with timer("_rollout.env"):
-        vecenv.send(actions.cpu().numpy().astype(dtype_actions))
+        # Return only training policy data for experience storage
+        return all_actions, training_log_probs, training_values, training_lstm_state
 
 
 def run_policy_inference(
@@ -210,39 +132,34 @@
     training_env_id_start: int,
     device: torch.device,
 ) -> Tuple[Tensor, Tensor, Tensor, Optional[Dict[str, Tensor]]]:
-    """Run policy inference to get actions and values."""
+    """Run policy inference and return actions, log probs, values, and LSTM state."""
     with torch.no_grad():
-        state = PolicyState()
-        lstm_h, lstm_c = experience.get_lstm_state(training_env_id_start)
-        if lstm_h is not None:
-            state.lstm_h = lstm_h
-            state.lstm_c = lstm_c
+        # Get policy outputs
+        policy_outputs = policy(observations)
 
-        actions, selected_action_log_probs, _, value, _ = policy(observations, state)
+        # Extract actions and log probabilities
+        actions = policy_outputs.actions
+        selected_action_log_probs = policy_outputs.selected_action_log_probs
+        values = policy_outputs.values
 
-        if __debug__:
-            assert_shape(selected_action_log_probs, ("BT",), "selected_action_log_probs")
-            assert_shape(actions, ("BT", 2), "actions")
+        # Get LSTM state if available
+        lstm_state_to_store = None
+        if hasattr(policy_outputs, "lstm_state") and policy_outputs.lstm_state is not None:
+            lstm_state_to_store = {
+                "h": policy_outputs.lstm_state[0].detach(),
+                "c": policy_outputs.lstm_state[1].detach(),
+            }
 
-        lstm_state_to_store = None
-        if state.lstm_h is not None and state.lstm_c is not None:
-            lstm_state_to_store = {"lstm_h": state.lstm_h.detach(), "lstm_c": state.lstm_c.detach()}
-
-        if str(device).startswith("cuda"):
-            torch.cuda.synchronize()
-
-    return actions, selected_action_log_probs, value.flatten(), lstm_state_to_store
+        return actions, selected_action_log_probs, values, lstm_state_to_store
 
 
 def get_lstm_config(policy: PolicyAgent) -> Tuple[int, int]:
-    """Extract LSTM configuration from policy."""
-    hidden_size = getattr(policy, "hidden_size", 256)
-    num_lstm_layers = 2  # Default value
+    """Get LSTM configuration from policy."""
+    # Check if policy has LSTM layers
+    if hasattr(policy, "_core_") and "_core_" in policy._modules:
+        core_module = policy._core_
+        if hasattr(core_module, "_net") and hasattr(core_module._net, "num_layers"):
+            return core_module._net.hidden_size, core_module._net.num_layers
 
-    # Try to get actual number of LSTM layers from policy
-    if hasattr(policy, "components") and "_core_" in policy.components:
-        lstm_module = policy.components["_core_"]
-        if hasattr(lstm_module, "_net") and hasattr(lstm_module._net, "num_layers"):
-            num_lstm_layers = lstm_module._net.num_layers
-
-    return hidden_size, num_lstm_layers+    # Default values if no LSTM found
+    return 256, 1