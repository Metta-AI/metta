"""
Simple Baseline Scripted Agent - Minimal implementation for ablation studies.

This agent only implements the core functionality needed to:
1. Explore the map to find extractors, assembler, and chest
2. Gather resources from nearest extractors
3. Deposit resources at the assembler
4. Assemble hearts and deliver to chest

No advanced features: no coordination, no caching, no probes, no visit scoring.
Just simple, clean, correct behavior.
"""

from __future__ import annotations

import random
from typing import Callable, Optional, Tuple, Union

from cogames.policy import StatefulPolicyImpl
from mettagrid.config.mettagrid_config import CardinalDirection, CardinalDirections
from mettagrid.config.vibes import VIBE_BY_NAME
from mettagrid.policy.policy import MultiAgentPolicy, StatefulAgentPolicy
from mettagrid.policy.policy_env_interface import PolicyEnvInterface
from mettagrid.simulator import Action
from mettagrid.simulator.interface import AgentObservation

from .pathfinding import compute_goal_cells, shortest_path
from .pathfinding import is_traversable as path_is_traversable
from .pathfinding import is_within_bounds as path_is_within_bounds
from .types import (
    BaselineHyperparameters,
    CellType,
    ExtractorInfo,
    ObjectState,
    ParsedObservation,
    Phase,
    SimpleAgentState,
)
from .utils import is_adjacent, is_station, is_wall

# Sentinel for agent-centric features
AGENT_SENTINEL = 0x55


class BaselineAgentPolicyImpl(StatefulPolicyImpl[SimpleAgentState]):
    def __init__(
        self,
        policy_env_info: PolicyEnvInterface,
        agent_id: int,
        hyperparams: BaselineHyperparameters,
    ):
        self._agent_id = agent_id
        self._hyperparams = hyperparams
        self._policy_env_info = policy_env_info

        # Observation grid half-ranges from config
        self._obs_hr = policy_env_info.obs_height // 2  # Egocentric observation half-radius (rows)
        self._obs_wr = policy_env_info.obs_width // 2  # Egocentric observation half-radius (cols)

        # Action lookup
        self._actions = policy_env_info.actions
        self._move_deltas = {
            "north": (-1, 0),
            "south": (1, 0),
            "east": (0, 1),
            "west": (0, -1),
        }

        # Fast lookup tables for observation feature decoding
        self._spatial_feature_names = {
            "tag",
            "converting",
            "cooldown_remaining",
            "clipped",
            "remaining_uses",
        }
        agent_feature_pairs = {
            "agent:group": "agent_group",
            "agent:frozen": "agent_frozen",
        }
        self._agent_feature_key_by_name: dict[str, str] = agent_feature_pairs

        # Protocol feature prefixes (for dynamic recipe discovery)
        self._protocol_input_prefix = "protocol_input:"
        self._protocol_output_prefix = "protocol_output:"

        # Map resource names to their corresponding vibe names for debugging glyphs.
        # This keeps resource naming (carbon, oxygen, germanium, silicon) separate from
        # visual glyph naming (carbon_a, oxygen_a, etc.).
        self._resource_to_vibe: dict[str, str] = {
            "carbon": "carbon_a",
            "oxygen": "oxygen_a",
            "germanium": "germanium_a",
            "silicon": "silicon_a",
        }

    def _change_vibe_action(self, vibe_name: str) -> Action:
        """
        Return a safe vibe-change action.
        Guard only on configured number_of_vibes (>1) to avoid emitting an invalid action.
        """
        change_vibe_cfg = getattr(self._actions, "change_vibe", None)
        if change_vibe_cfg is None:
            return self._actions.noop.Noop()
        num_vibes = int(getattr(change_vibe_cfg, "number_of_vibes", 0))
        if num_vibes <= 1:
            return self._actions.noop.Noop()

<<<<<<< HEAD
        # Look up the vibe safely; fall back to noop if it doesn't exist.
        vibe = VIBE_BY_NAME.get(vibe_name)
        if vibe is None:
            return self._actions.noop.Noop()
=======
        # Raise an exception if the vibe doesn't exist
        vibe = VIBE_BY_NAME.get(vibe_name)
        if vibe is None:
            raise Exception(f"No valid vibes called {vibe_name}")
>>>>>>> d5afe7d3
        return self._actions.change_vibe.ChangeVibe(vibe)

    def _read_inventory_from_obs(self, s: SimpleAgentState, obs: AgentObservation) -> None:
        """Read inventory from observation tokens at center cell and update state."""
        inv = {}
        center_r, center_c = self._obs_hr, self._obs_wr
        for tok in obs.tokens:
            if tok.location == (center_r, center_c):
                feature_name = tok.feature.name
                if feature_name.startswith("inv:"):
                    resource_name = feature_name[4:]  # Remove "inv:" prefix
                    inv[resource_name] = tok.value

        s.energy = inv.get("energy", 0)
        s.carbon = inv.get("carbon", 0)
        s.oxygen = inv.get("oxygen", 0)
        s.germanium = inv.get("germanium", 0)
        s.silicon = inv.get("silicon", 0)
        s.hearts = inv.get("heart", 0)
        s.decoder = inv.get("decoder", 0)
        s.modulator = inv.get("modulator", 0)
        s.resonator = inv.get("resonator", 0)
        s.scrambler = inv.get("scrambler", 0)

    def initial_agent_state(self) -> SimpleAgentState:
        """Get initial state for an agent."""
        # Cache tag name mapping for efficient tag -> object name lookup
        self._tag_names = self._policy_env_info.tag_id_to_name

        # Use a reasonable default size for origin-relative positioning
        # The agent will expand the map dynamically as it explores
        map_size = 200  # Large enough for most missions
        center = map_size // 2  # Agent starts at center of this larger map

        # Initialize heart recipe from protocols passed via PolicyEnvInterface
        heart_recipe = None
        for protocol in self._policy_env_info.assembler_protocols:
            if protocol.output_resources.get("heart", 0) > 0:
                # Use this protocol's input resources as the heart recipe
                heart_recipe = dict(protocol.input_resources)
                # Remove energy from the recipe if present (agents don't track energy as a gatherable resource)
                heart_recipe.pop("energy", None)
                break

        return SimpleAgentState(
            agent_id=self._agent_id,
            map_height=map_size,
            map_width=map_size,
            occupancy=[[CellType.FREE.value] * map_size for _ in range(map_size)],
            row=center,
            col=center,
            heart_recipe=heart_recipe,
        )

    def _process_feature_at_position(
        self,
        position_features: dict[tuple[int, int], dict[str, Union[int, list[int], dict[str, int]]]],
        pos: tuple[int, int],
        feature_name: str,
        value: int,
    ) -> None:
        """Process a single observation feature and add it to position_features."""
        if pos not in position_features:
            position_features[pos] = {}

        # Handle spatial features (tag, converting, cooldown, etc.)
        if feature_name in self._spatial_feature_names:
            # Tag: collect all tags as a list (objects can have multiple tags)
            if feature_name == "tag":
                tags = position_features[pos].setdefault("tags", [])
                if isinstance(tags, list):
                    tags.append(value)
                return
            # Other spatial features are single values
            position_features[pos][feature_name] = value
            return

        # Handle agent features (agent:group -> agent_group, etc.)
        agent_feature_key = self._agent_feature_key_by_name.get(feature_name)
        if agent_feature_key is not None:
            position_features[pos][agent_feature_key] = value
            return

        # Handle protocol features (recipes)
        if feature_name.startswith(self._protocol_input_prefix):
            resource = feature_name[len(self._protocol_input_prefix) :]
            inputs = position_features[pos].setdefault("protocol_inputs", {})
            if isinstance(inputs, dict):
                inputs[resource] = value
            return

        if feature_name.startswith(self._protocol_output_prefix):
            resource = feature_name[len(self._protocol_output_prefix) :]
            outputs = position_features[pos].setdefault("protocol_outputs", {})
            if isinstance(outputs, dict):
                outputs[resource] = value
            return

    def _create_object_state(self, features: dict[str, Union[int, list[int], dict[str, int]]]) -> ObjectState:
        """Create an ObjectState from collected features.

        Note: Objects can have multiple tags (e.g., "wall" + "green" vibe).
        We use the first tag as the primary object name.
        """
        # Get tags list (now stored as "tags" instead of "tag")
        tags_value = features.get("tags", [])
        if isinstance(tags_value, list):
            tag_ids = list(tags_value)
        elif isinstance(tags_value, int):
            tag_ids = [tags_value]
        else:
            tag_ids = []

        # Use first tag as primary object name
        if tag_ids:
            primary_tag_id = tag_ids[0]
            obj_name = self._tag_names.get(primary_tag_id, f"unknown_tag_{primary_tag_id}")
        else:
            obj_name = "unknown"

        # Helper to safely extract int values
        def get_int(key: str, default: int) -> int:
            val = features.get(key, default)
            return int(val) if isinstance(val, int) else default

        # Helper to safely extract dict values
        def get_dict(key: str) -> dict[str, int]:
            val = features.get(key, {})
            return dict(val) if isinstance(val, dict) else {}

        return ObjectState(
            name=obj_name,
            converting=get_int("converting", 0),
            cooldown_remaining=get_int("cooldown_remaining", 0),
            clipped=get_int("clipped", 0),
            remaining_uses=get_int("remaining_uses", 999),
            protocol_inputs=get_dict("protocol_inputs"),
            protocol_outputs=get_dict("protocol_outputs"),
            agent_group=get_int("agent_group", -1),
            agent_frozen=get_int("agent_frozen", 0),
        )

    def parse_observation(
        self, state: SimpleAgentState, obs: AgentObservation, debug: bool = False
    ) -> ParsedObservation:
        """Parse token-based observation into structured format.

        AgentObservation with tokens (ObservationToken list)
        - Inventory is obtained via agent.inventory (not parsed here)
        - Only spatial features are parsed from observations

        Converts egocentric spatial coordinates to world coordinates using agent position.
        Agent position (agent_row, agent_col) comes from simulation.grid_objects().
        """
        # First pass: collect all spatial features by position
        position_features: dict[tuple[int, int], dict[str, Union[int, list[int], dict[str, int]]]] = {}

        for tok in obs.tokens:
            obs_r, obs_c = tok.location
            feature_name = tok.feature.name
            value = tok.value

            # Skip center location - that's inventory/global obs, obtained via agent.inventory
            if obs_r == self._obs_hr and obs_c == self._obs_wr:
                continue

            # Convert observation-relative coords to world coords
            if state.row >= 0 and state.col >= 0:
                r = obs_r - self._obs_hr + state.row
                c = obs_c - self._obs_wr + state.col

                if 0 <= r < state.map_height and 0 <= c < state.map_width:
                    self._process_feature_at_position(position_features, (r, c), feature_name, value)

        # Second pass: create ObjectState for each position with tags
        nearby_objects = {
            pos: self._create_object_state(features)
            for pos, features in position_features.items()
            if "tags" in features  # Note: stored as "tags" (plural) to support multiple tags per object
        }

        return ParsedObservation(
            row=state.row,
            col=state.col,
            energy=0,  # Inventory obtained via agent.inventory
            carbon=0,
            oxygen=0,
            germanium=0,
            silicon=0,
            hearts=0,
            decoder=0,
            modulator=0,
            resonator=0,
            scrambler=0,
            nearby_objects=nearby_objects,
        )

    def _try_random_direction(self, s: SimpleAgentState) -> Optional[Action]:
        """Try to move in any free adjacent direction, avoiding agent collisions. Returns None if all blocked."""
        directions: list[CardinalDirection] = ["north", "south", "east", "west"]
        random.shuffle(directions)
        for direction in directions:
            dr, dc = self._move_deltas[direction]
            nr, nc = s.row + dr, s.col + dc

            # Check if cell is traversable
            if not (path_is_within_bounds(s, nr, nc) and s.occupancy[nr][nc] == CellType.FREE.value):
                continue

            # Check for agent collision at target world coordinates
            if (nr, nc) in s.agent_occupancy:
                continue

            return self._actions.move.Move(direction)
        return None

    def _clear_stuck_state(self, s: SimpleAgentState) -> None:
        """Clear all stuck detection state."""
        s.stuck_loop_detected = False

    def _check_stuck_and_escape(self, s: SimpleAgentState) -> Optional[Action]:
        """Check if agent is stuck in a loop and return escape action if needed."""
        if not self._hyperparams.stuck_detection_enabled or not s.stuck_loop_detected:
            return None

        action = self._try_random_direction(s)
        self._clear_stuck_state(s)
        return action if action else self._actions.noop.Noop()

    def step_with_state(self, obs: AgentObservation, state: SimpleAgentState) -> Tuple[Action, SimpleAgentState]:
        """Compute action for one agent (returns action index)."""
        state.step_count += 1

        # Store observation for collision detection
        state.current_obs = obs
        state.agent_occupancy.clear()

        # Read inventory from observation tokens at center cell
        self._read_inventory_from_obs(state, obs)
        self._update_agent_position(state)
        parsed = self.parse_observation(state, obs)
        self._update_occupancy_and_discover(state, parsed)

        self._update_phase(state)

        # Update vibe to match phase
        desired_vibe = self._get_vibe_for_phase(state.phase, state)
        if state.current_glyph != desired_vibe:
            state.current_glyph = desired_vibe
            # Return vibe change action this step
            action = self._change_vibe_action(desired_vibe)
            state.last_action = action
            return action, state

        # Check for stuck loop and attempt escape
        action = self._check_stuck_and_escape(state)
        if action is not None:
            state.last_action = action
            return action, state

        action = self._execute_phase(state)

        # Save action for next step's position update
        state.last_action = action

        return action, state

    def _update_occupancy_and_discover(self, s: SimpleAgentState, parsed: ParsedObservation) -> None:
        """Update occupancy map and discover objects from parsed observation."""
        # Discover heart recipe from assembler protocol (if not yet discovered)
        if s.heart_recipe is None:
            for _pos, obj_state in parsed.nearby_objects.items():
                if obj_state.name == "assembler" and obj_state.protocol_inputs:
                    # Check if this is the heart recipe (outputs "heart")
                    if obj_state.protocol_outputs.get("heart", 0) > 0:
                        s.heart_recipe = dict(obj_state.protocol_inputs)
                        break

        # Update occupancy map and discover extractors/stations
        self._discover_objects(s, parsed)

    def _update_agent_position(self, s: SimpleAgentState) -> None:
        """Update agent position based on last action.

        Position is tracked relative to origin (starting position), using only movement deltas.
        No dependency on simulation.grid_objects().

        IMPORTANT: When using objects (extractors, stations), the agent "moves into" them but doesn't
        actually change position. We detect this by checking the using_object_this_step flag.
        """
        # If last action was a move and we're not using an object, update position
        # We assume the move succeeded unless we were using an object
        if s.last_action and s.last_action.name.startswith("move_") and not s.using_object_this_step:
            # Extract direction from action name (e.g., "move_north" -> "north")
            direction = s.last_action.name[5:]  # Remove "move_" prefix
            if direction in self._move_deltas:
                dr, dc = self._move_deltas[direction]
                s.row += dr
                s.col += dc
        # Clear the flag for next step
        s.using_object_this_step = False

        # Update position history and detect loops
        current_pos = (s.row, s.col)
        s.position_history.append(current_pos)
        if len(s.position_history) > self._hyperparams.position_history_size:
            s.position_history.pop(0)

        # Detect if agent is stuck in a back-and-forth loop
        # Check if last 4-6 positions show oscillation (e.g., A->B->A->B or A->B->C->A->B->C)
        if len(s.position_history) >= 6:
            # Check for 2-position loop (A->B->A->B->A->B)
            if (
                s.position_history[-1] == s.position_history[-3] == s.position_history[-5]
                and s.position_history[-2] == s.position_history[-4] == s.position_history[-6]
                and s.position_history[-1] != s.position_history[-2]
            ):
                s.stuck_loop_detected = True
                s.stuck_escape_step = s.step_count
            # Check for 3-position loop (A->B->C->A->B->C)
            elif len(s.position_history) >= 9:
                if (
                    s.position_history[-1] == s.position_history[-4] == s.position_history[-7]
                    and s.position_history[-2] == s.position_history[-5] == s.position_history[-8]
                    and s.position_history[-3] == s.position_history[-6] == s.position_history[-9]
                ):
                    s.stuck_loop_detected = True
                    s.stuck_escape_step = s.step_count

    def _discover_objects(self, s: SimpleAgentState, parsed: ParsedObservation) -> None:
        """Discover extractors and stations from parsed observation."""
        if s.row < 0:
            return

        # First pass: Mark ALL observed cells as FREE (will be updated to OBSTACLE below if needed)
        # This ensures empty cells are marked as traversable
        for obs_r in range(2 * self._obs_hr + 1):
            for obs_c in range(2 * self._obs_wr + 1):
                # Convert observation-relative coords to world coords
                r, c = obs_r - self._obs_hr + s.row, obs_c - self._obs_wr + s.col
                if 0 <= r < s.map_height and 0 <= c < s.map_width:
                    s.occupancy[r][c] = CellType.FREE.value

        # Second pass: mark obstacles and discover objects
        for pos, obj_state in parsed.nearby_objects.items():
            r, c = pos
            obj_name = obj_state.name.lower()

            # Walls are obstacles
            if is_wall(obj_name):
                s.occupancy[r][c] = CellType.OBSTACLE.value
                continue

            # Other agents: track their positions but don't mark as obstacles
            if obj_name == "agent" and obj_state.agent_id != s.agent_id:
                s.agent_occupancy.add((r, c))
                continue

            # Discover stations (all stations are obstacles - can't walk through them)
            for station_name in ("assembler", "chest", "charger"):
                if is_station(obj_name, station_name):
                    s.occupancy[r][c] = CellType.OBSTACLE.value
                    self._discover_station(s, pos, station_name)
                    break
            else:
                # Extractors are also obstacles
                if "extractor" in obj_name:
                    s.occupancy[r][c] = CellType.OBSTACLE.value
                    resource_type = obj_name.replace("_extractor", "").replace("clipped_", "")
                    if resource_type:
                        self._discover_extractor(s, pos, resource_type, obj_state)

    def _discover_station(self, s: SimpleAgentState, pos: tuple[int, int], station_key: str) -> None:
        """Record a discovered station location if not already known."""
        if s.stations.get(station_key) is None:
            s.stations[station_key] = pos

    def _discover_extractor(
        self,
        s: SimpleAgentState,
        pos: tuple[int, int],
        resource_type: str,
        obj_state: ObjectState,
    ) -> None:
        extractor = None
        for existing in s.extractors[resource_type]:
            if existing.position == pos:
                extractor = existing
                break

        if extractor is None:
            extractor = ExtractorInfo(
                position=pos,
                resource_type=resource_type,
                last_seen_step=s.step_count,
            )
            s.extractors[resource_type].append(extractor)

        extractor.last_seen_step = s.step_count
        extractor.converting = obj_state.converting > 0
        extractor.cooldown_remaining = obj_state.cooldown_remaining
        extractor.clipped = obj_state.clipped > 0
        extractor.remaining_uses = obj_state.remaining_uses

    def _update_phase(self, s: SimpleAgentState) -> None:
        """
        Update agent phase based on current goals (no arbitrary thresholds).

        Priority order:
        1. RECHARGE if energy low
        2. DELIVER if have hearts
        3. ASSEMBLE if have all 4 resources
        4. GATHER (default) - collect resources, explore if needed
        """
        old_phase = s.phase

        # Priority 1: Recharge if energy low
        # Enter RECHARGE if energy drops below threshold
        if s.energy < self._hyperparams.recharge_threshold_low:
            if s.phase != Phase.RECHARGE:
                s.phase = Phase.RECHARGE
                # Clear extractor waiting state when leaving GATHER
                s.pending_use_resource = None
                s.pending_use_amount = 0
                s.waiting_at_extractor = None
            return

        # Stay in RECHARGE until energy is fully restored
        if s.phase == Phase.RECHARGE:
            if s.energy >= self._hyperparams.recharge_threshold_high:
                s.phase = Phase.GATHER
                s.target_position = None
            # Still recharging, stay in this phase
            return

        # Priority 2: Deliver hearts if we have any
        if s.hearts > 0:
            if s.phase != Phase.DELIVER:
                s.phase = Phase.DELIVER
                # Clear extractor waiting state when leaving GATHER
                s.pending_use_resource = None
                s.pending_use_amount = 0
                s.waiting_at_extractor = None
            return

        # Priority 3: Assemble if we have all resources
        # Only check if we've discovered the recipe
        can_assemble = False
        if s.heart_recipe is not None:
            can_assemble = (
                s.carbon >= s.heart_recipe.get("carbon", 0)
                and s.oxygen >= s.heart_recipe.get("oxygen", 0)
                and s.germanium >= s.heart_recipe.get("germanium", 0)
                and s.silicon >= s.heart_recipe.get("silicon", 0)
            )

        if can_assemble:
            if s.phase != Phase.ASSEMBLE:
                s.phase = Phase.ASSEMBLE
                # Clear extractor waiting state when leaving GATHER
                s.pending_use_resource = None
                s.pending_use_amount = 0
                s.waiting_at_extractor = None
            return

        # Priority 4: Default to GATHER
        # GATHER will explore internally when it can't find needed extractors
        if s.phase != Phase.GATHER:
            s.phase = Phase.GATHER
            s.target_position = None
            s.pending_use_resource = None
            s.pending_use_amount = 0
            s.waiting_at_extractor = None

        # Invalidate cached path if phase changed (likely targeting something different now)
        if old_phase != s.phase:
            s.cached_path = None
            s.cached_path_target = None

    def _get_vibe_for_phase(self, phase: Phase, state: SimpleAgentState) -> str:
        """Map phase to a vibe for visual debugging in replays."""
        # During GATHER, vibe the target resource we're currently collecting
        if phase == Phase.GATHER and state.target_resource is not None:
            # Map resource name (e.g., "silicon") to a valid vibe name (e.g., "silicon_a").
            return self._resource_to_vibe.get(state.target_resource, "default")

        phase_to_vibe = {
            Phase.GATHER: "carbon_a",  # Default fallback if no target resource
            Phase.ASSEMBLE: "heart_a",  # Red for assembly
            Phase.DELIVER: "default",  # Must be "default" to deposit hearts into chest
            Phase.RECHARGE: "charger",  # Blue/electric for recharging
            Phase.CRAFT_UNCLIP: "gear",  # Gear icon for crafting unclip items
            Phase.UNCLIP: "gear",  # Gear icon for unclipping
        }
        return phase_to_vibe.get(phase, "default")

    def _calculate_deficits(self, s: SimpleAgentState) -> dict[str, int]:
        """Calculate how many more of each resource we need for a heart."""
        # Recipe must be discovered from observations - no hardcoded fallback
        if s.heart_recipe is None:
            raise RuntimeError(
                "Heart recipe not discovered! Agent must observe assembler with correct vibe to learn recipe. "
                "Ensure protocol_details_obs=True in game config."
            )

        return {
            "carbon": max(0, s.heart_recipe.get("carbon", 0) - s.carbon),
            "oxygen": max(0, s.heart_recipe.get("oxygen", 0) - s.oxygen),
            "germanium": max(0, s.heart_recipe.get("germanium", 0) - s.germanium),
            "silicon": max(0, s.heart_recipe.get("silicon", 0) - s.silicon),
        }

    def _execute_phase(self, s: SimpleAgentState) -> Action:
        """Execute action for current phase."""
        if s.phase == Phase.GATHER:
            return self._do_gather(s)
        elif s.phase == Phase.ASSEMBLE:
            return self._do_assemble(s)
        elif s.phase == Phase.DELIVER:
            return self._do_deliver(s)
        elif s.phase == Phase.RECHARGE:
            return self._do_recharge(s)
        elif s.phase == Phase.UNCLIP:
            return self._do_unclip(s)
        return self._actions.noop.Noop()

    def _explore_directional(self, s: SimpleAgentState) -> Action:
        """
        Simple directional exploration: pick a random direction and stick to it for ~15 steps.
        Changes direction when blocked or after persistence expires.
        Uses move_towards for actual movement to benefit from collision detection and pathfinding checks.

        Anti-stuck mechanism: If stuck in a small area (configurable via hyperparameters) for
        a configurable number of steps, navigates to assembler for a configurable duration
        to escape, then continues exploring.
        """
        if s.row < 0:
            return self._actions.noop.Noop()

        # Check if we're in escape mode (navigating to assembler)
        if s.exploration_escape_until_step > 0:
            if s.step_count >= s.exploration_escape_until_step:
                # Done escaping, continue normal exploration
                s.exploration_escape_until_step = 0
            else:
                # Still in escape mode - navigate to assembler
                if s.stations["assembler"] is not None:
                    # Check if we've reached the assembler (adjacent)
                    if is_adjacent((s.row, s.col), s.stations["assembler"]):
                        # Reached assembler! Exit escape mode
                        s.exploration_escape_until_step = 0
                    else:
                        return self._move_towards(s, s.stations["assembler"], reach_adjacent=True)
                else:
                    # Don't know where assembler is yet, just continue exploring
                    s.exploration_escape_until_step = 0

        # Check if stuck in small area using last N positions from history
        if len(s.position_history) >= self._hyperparams.exploration_area_check_window:
            recent_positions = s.position_history[-self._hyperparams.exploration_area_check_window :]
            min_row = min(pos[0] for pos in recent_positions)
            max_row = max(pos[0] for pos in recent_positions)
            min_col = min(pos[1] for pos in recent_positions)
            max_col = max(pos[1] for pos in recent_positions)

            area_height = max_row - min_row + 1
            area_width = max_col - min_col + 1

            if (
                area_height <= self._hyperparams.exploration_area_size_threshold
                and area_width <= self._hyperparams.exploration_area_size_threshold
                and s.stations["assembler"] is not None
            ):
                assembler_pos = s.stations["assembler"]
                if assembler_pos is not None:
                    dist = abs(s.row - assembler_pos[0]) + abs(s.col - assembler_pos[1])
                    # Only trigger escape if far from assembler and not already in escape mode
                    # Also prevent triggering too frequently (wait at least 25 steps since last escape ended)
                    if (
                        dist > self._hyperparams.exploration_assembler_distance_threshold
                        and s.exploration_escape_until_step == 0
                    ):
                        # Stuck in small area and far from assembler! Enter escape mode
                        s.exploration_escape_until_step = s.step_count + self._hyperparams.exploration_escape_duration
                        return self._move_towards(s, assembler_pos, reach_adjacent=True)
        # Check if we should keep current exploration direction
        if s.exploration_target_step is not None:
            steps_in_direction = s.step_count - s.exploration_target_step
            if steps_in_direction < self._hyperparams.exploration_direction_persistence:
                # Still committed to current direction, try to move that way
                if s.exploration_target is not None and isinstance(s.exploration_target, str):
                    # exploration_target stores the direction as a string
                    direction = s.exploration_target
                    # Calculate target position in that direction
                    dr, dc = {"north": (-1, 0), "south": (1, 0), "east": (0, 1), "west": (0, -1)}.get(direction, (0, 0))
                    next_r, next_c = s.row + dr, s.col + dc

                    # Use move_towards to handle the movement (includes all checks)
                    action = self._move_towards(s, (next_r, next_c))

                    # If move_towards returned noop (blocked), pick a new direction
                    if action == self._actions.noop.Noop():
                        # Fall through to pick new direction
                        pass
                    else:
                        return action

        # Need to pick a new direction
        # Try all directions and pick a random valid one
        valid_directions = []
        for direction in CardinalDirections:
            dr, dc = {"north": (-1, 0), "south": (1, 0), "east": (0, 1), "west": (0, -1)}.get(direction, (0, 0))
            next_r, next_c = s.row + dr, s.col + dc
            if path_is_traversable(s, next_r, next_c, CellType):
                valid_directions.append(direction)

        if valid_directions:
            # Pick a random valid direction
            new_direction = random.choice(valid_directions)
            s.exploration_target = new_direction  # Store direction as string
            s.exploration_target_step = s.step_count

            # Calculate target position for the new direction
            dr, dc = {"north": (-1, 0), "south": (1, 0), "east": (0, 1), "west": (0, -1)}.get(new_direction, (0, 0))
            next_r, next_c = s.row + dr, s.col + dc

            # Use move_towards for actual movement
            return self._move_towards(s, (next_r, next_c))

        # No valid moves, use try_random_direction (which also checks agent collisions)
        random_action = self._try_random_direction(s)
        return random_action if random_action else self._actions.noop.Noop()

    def _explore_until(
        self, s: SimpleAgentState, condition: Callable[[], bool], reason: str = "Exploring"
    ) -> Action | None:
        """
        Explore until a condition is met.

        Args:
            condition: Function that returns True when exploration should stop
            reason: Description for logging

        Returns:
            Exploration action if condition not met, None if condition met
        """
        if condition():
            # Condition met, stop exploring
            return None

        # For goal-directed exploration, disable escape mode
        # so we can focus on finding the target object (extractor, assembler, etc.)
        # Escape mode will resume during pure exploration if needed
        s.exploration_escape_until_step = 0

        return self._explore(s)

    def _explore(self, s: SimpleAgentState) -> Action:
        """Execute exploration using directional strategy."""
        return self._explore_directional(s)

    def _find_any_needed_extractor(self, s: SimpleAgentState) -> tuple[ExtractorInfo, str] | None:
        """
        Find ANY extractor that produces ANY resource we need.
        Prioritizes resources by deficit size (biggest deficit first).
        Returns (extractor, resource_type) tuple, or None if nothing found.
        """
        deficits = self._calculate_deficits(s)
        # Sort resources by deficit size (largest first)
        sorted_resources = sorted(deficits.items(), key=lambda x: x[1], reverse=True)

        # Check resources in order of deficit size
        for resource_type, deficit in sorted_resources:
            if deficit > 0:
                extractor = self._find_nearest_extractor(s, resource_type)
                if extractor is not None:
                    return (extractor, resource_type)

        return None

    def _find_extractor_at_position(self, s: SimpleAgentState, pos: tuple[int, int]) -> Optional[ExtractorInfo]:
        """Find extractor at given position in agent's known extractors."""
        for extractor_list in s.extractors.values():
            for ext in extractor_list:
                if ext.position == pos:
                    return ext
        return None

    def _clear_waiting_state(self, s: SimpleAgentState) -> None:
        """Clear extractor waiting state."""
        s.waiting_at_extractor = None
        s.wait_steps = 0

    def _handle_waiting_for_extractor(self, s: SimpleAgentState) -> Optional[Action]:
        """Handle waiting for activated extractor. Returns Noop if still waiting, None if done."""
        if s.pending_use_resource is None or s.waiting_at_extractor is None:
            return None

        # Check if we received resources (inventory increased)
        current_amount = getattr(s, s.pending_use_resource, 0)
        if current_amount > s.pending_use_amount:
            # Success - clear pending state and continue gathering
            s.pending_use_resource = None
            s.pending_use_amount = 0
            self._clear_waiting_state(s)
            return None  # Continue with next resource

        # Look up the extractor we're waiting for
        extractor = self._find_extractor_at_position(s, s.waiting_at_extractor)

        # Calculate timeout based on observed cooldown
        max_wait = extractor.cooldown_remaining + 5 if extractor else 20

        s.wait_steps += 1
        if s.wait_steps > max_wait:
            # Timeout - reset and try again
            s.pending_use_resource = None
            s.pending_use_amount = 0
            self._clear_waiting_state(s)
            return None  # Let _do_gather try again immediately

        return self._actions.noop.Noop()

    def _navigate_to_adjacent(
        self, s: SimpleAgentState, target_pos: tuple[int, int], target_name: str = "target"
    ) -> Optional[Action]:
        """Navigate to adjacent cell of target. Returns action if navigating, None if already adjacent.

        This is a generic helper used for both extractors and stations.
        """
        is_adjacent_to_target = is_adjacent((s.row, s.col), target_pos)

        if is_adjacent_to_target:
            return None  # Already adjacent

        # Move towards target
        action = self._move_towards(s, target_pos, reach_adjacent=True)
        if action == self._actions.noop.Noop():
            return self._explore(s)
        return action

    def _use_object_at(self, s: SimpleAgentState, target_pos: tuple[int, int], using_for: str = "") -> Action:
        """Use an object by moving into its cell. Sets a flag so position tracking knows not to update.

        This is the generic "move into to use" action for extractors, assemblers, chests, chargers, etc.
        The 'using_for' parameter is used for tracking what we're using (e.g., 'extractor', 'assembler').
        """
        action = self._move_into_cell(s, target_pos)

        # Mark that we're using an object so position tracking doesn't update
        s.using_object_this_step = True

        return action

    def _use_extractor_if_ready(self, s: SimpleAgentState, extractor: ExtractorInfo, resource_type: str) -> Action:
        """Try to use extractor if ready. Returns appropriate action."""

        # Wait if on cooldown
        if extractor.cooldown_remaining > 0 or extractor.converting:
            s.waiting_at_extractor = extractor.position
            s.wait_steps += 1
            return self._actions.noop.Noop()

        # Skip if depleted/clipped
        if extractor.remaining_uses == 0 or extractor.clipped:
            self._clear_waiting_state(s)
            return self._actions.noop.Noop()

        # Use it! Track pre-use inventory and activate
        old_amount = getattr(s, resource_type, 0)

        # Set waiting state to detect when resource is received
        s.pending_use_resource = resource_type
        s.pending_use_amount = old_amount
        s.waiting_at_extractor = extractor.position

        return self._use_object_at(s, extractor.position, using_for=f"{resource_type}_extractor")

    def _do_gather(self, s: SimpleAgentState) -> Action:
        """
        Gather resources from nearest extractors.
        Opportunistically uses ANY extractor for ANY needed resource.
        """
        # Handle waiting for activated extractor
        wait_action = self._handle_waiting_for_extractor(s)
        if wait_action is not None:
            return wait_action

        # Check resource deficits
        deficits = self._calculate_deficits(s)

        if all(d <= 0 for d in deficits.values()):
            self._clear_waiting_state(s)
            return self._actions.noop.Noop()

        # Explore until we find an extractor for a needed resource

        explore_action = self._explore_until(
            s,
            condition=lambda: self._find_any_needed_extractor(s) is not None,
            reason=f"Need extractors for: {', '.join(k for k, v in deficits.items() if v > 0)}",
        )
        if explore_action is not None:
            return explore_action

        # Found an extractor - navigate and use it

        result = self._find_any_needed_extractor(s)
        if result is None:
            return self._explore(s)  # Shouldn't happen, but be safe

        extractor, resource_type = result
        s.exploration_target = None  # Clear exploration target
        s.target_resource = resource_type

        # Navigate to extractor if not adjacent
        nav_action = self._navigate_to_adjacent(s, extractor.position, target_name=f"{resource_type}_extractor")
        if nav_action is not None:
            self._clear_waiting_state(s)
            return nav_action

        # Adjacent - try to use it
        return self._use_extractor_if_ready(s, extractor, resource_type)

    def _do_assemble(self, s: SimpleAgentState) -> Action:
        """Assemble hearts at assembler."""
        # Explore until we find assembler
        explore_action = self._explore_until(
            s, condition=lambda: s.stations["assembler"] is not None, reason="Need assembler"
        )
        if explore_action is not None:
            return explore_action

        # First, ensure we have the correct glyph (heart) for assembling
        if s.current_glyph != "heart_a":
            vibe_action = self._actions.change_vibe.ChangeVibe(VIBE_BY_NAME["heart_a"])
            s.current_glyph = "heart_a"
            return vibe_action

        # Assembler is known, navigate to it and use it
        assembler = s.stations["assembler"]
        assert assembler is not None  # Guaranteed by _explore_until above

        # Navigate to adjacent cell
        nav_action = self._navigate_to_adjacent(s, assembler, target_name="assembler")
        if nav_action is not None:
            return nav_action

        # Adjacent - use it
        return self._use_object_at(s, assembler, using_for="assembler")

    def _do_deliver(self, s: SimpleAgentState) -> Action:
        """Deliver hearts to chest."""
        # Explore until we find chest
        explore_action = self._explore_until(s, condition=lambda: s.stations["chest"] is not None, reason="Need chest")
        if explore_action is not None:
            return explore_action

        # First, ensure we have the correct glyph (default/neutral) for chest deposit
        # - "default" vibe: DEPOSIT resources (positive values)
        # - specific resource vibes (e.g., "heart_a"): WITHDRAW resources (negative values)
        if s.current_glyph != "default":
            vibe_action = self._change_vibe_action("default")
            s.current_glyph = "default"
            return vibe_action

        # Chest is known, navigate to it and use it
        chest = s.stations["chest"]
        assert chest is not None  # Guaranteed by _explore_until above

        # Navigate to adjacent cell
        nav_action = self._navigate_to_adjacent(s, chest, target_name="chest")
        if nav_action is not None:
            return nav_action

        # Adjacent - use it
        return self._use_object_at(s, chest, using_for="chest")

    def _do_recharge(self, s: SimpleAgentState) -> Action:
        """Recharge at charger."""
        # Explore until we find charger
        explore_action = self._explore_until(
            s, condition=lambda: s.stations["charger"] is not None, reason="Need charger"
        )
        if explore_action is not None:
            return explore_action

        # Charger is known, navigate to it and use it
        charger = s.stations["charger"]
        assert charger is not None  # Guaranteed by _explore_until above

        # Navigate to adjacent cell
        nav_action = self._navigate_to_adjacent(s, charger, target_name="charger")
        if nav_action is not None:
            return nav_action

        # Adjacent - use it
        return self._use_object_at(s, charger, using_for="charger")

    def _do_unclip(self, s: SimpleAgentState) -> Action:
        """Unclip extractors - this is implemented in the UnclippingAgent."""
        s.phase = Phase.GATHER
        return self._actions.noop.Noop()

    def _find_nearest_extractor(self, s: SimpleAgentState, resource_type: str) -> Optional[ExtractorInfo]:
        """Find the nearest AVAILABLE extractor of the given type."""
        extractors = s.extractors.get(resource_type, [])
        if not extractors:
            return None

        # Filter out clipped or depleted extractors
        available = [e for e in extractors if not e.clipped and e.remaining_uses > 0]

        if not available:
            return None

        def distance(pos: tuple[int, int]) -> int:
            return abs(pos[0] - s.row) + abs(pos[1] - s.col)

        return min(available, key=lambda e: distance(e.position))

    def _move_towards(
        self,
        s: SimpleAgentState,
        target: tuple[int, int],
        *,
        reach_adjacent: bool = False,
        allow_goal_block: bool = False,
    ) -> Action:
        """Pathfind toward a target using BFS with obstacle awareness.

        Uses path caching to avoid recomputing BFS every step - only recomputes when:
        - Target changed
        - Path parameters changed (reach_adjacent)
        - Next step is blocked
        - Path completed or invalid
        """

        start = (s.row, s.col)
        if start == target and not reach_adjacent:
            return self._actions.noop.Noop()

        goal_cells = compute_goal_cells(s, target, reach_adjacent, CellType)
        if not goal_cells:
            return self._actions.noop.Noop()

        # Check if we can reuse cached path
        path = None
        if (
            s.cached_path
            and len(s.cached_path) > 0
            and s.cached_path_target == target
            and s.cached_path_reach_adjacent == reach_adjacent
        ):
            # Validate cached path - check if next step is still walkable
            next_pos = s.cached_path[0]
            if path_is_traversable(s, next_pos[0], next_pos[1], CellType) or (
                allow_goal_block and next_pos in goal_cells
            ):
                # Cached path is valid! Use it
                path = s.cached_path
            # If next step blocked, fall through to recompute

        # Need to recompute path
        if path is None:
            path = shortest_path(s, start, goal_cells, allow_goal_block, CellType)
            # Cache the new path
            s.cached_path = path.copy() if path else None
            s.cached_path_target = target
            s.cached_path_reach_adjacent = reach_adjacent
        if not path:
            # No path found - try a random direction to escape
            random_action = self._try_random_direction(s)
            return random_action if random_action else self._actions.noop.Noop()

        # Get next step from path
        next_pos = path[0]

        # Advance cached path (remove the step we're about to take)
        if s.cached_path and len(s.cached_path) > 0:
            s.cached_path = s.cached_path[1:]  # Remove first element
            # Clear cache if we've reached the end
            if len(s.cached_path) == 0:
                s.cached_path = None
                s.cached_path_target = None

        # Convert next position to action
        dr = next_pos[0] - s.row
        dc = next_pos[1] - s.col

        # Check if there's an agent at the target location in observations
        # Calculate observation coordinates for the target cell
        target_obs_r = self._obs_hr + dr
        target_obs_c = self._obs_wr + dc

        if dr == -1 and dc == 0:
            action = "north"
        elif dr == 1 and dc == 0:
            action = "south"
        elif dr == 0 and dc == 1:
            action = "east"
        elif dr == 0 and dc == -1:
            action = "west"
        else:
            return self._actions.noop.Noop()

        # Check for agent collision and try alternative direction if blocked
        if self._is_agent_at_obs_location(s, target_obs_r, target_obs_c):
            # Agent collision detected! Try a random collision-free direction
            random_action = self._try_random_direction(s)
            if random_action:
                s.cached_path = None
                s.cached_path_target = None
                return random_action
            # No valid moves, just noop
            return self._actions.noop.Noop()

        return self._actions.move.Move(action)

    def _is_agent_at_obs_location(self, s: SimpleAgentState, obs_r: int, obs_c: int) -> bool:
        """Check if there's an agent at the given observation coordinates.

        Args:
            s: Agent state
            obs_r: Row in observation space (relative to agent's view)
            obs_c: Column in observation space (relative to agent's view)

        Returns:
            True if an agent is detected at that location
        """
        if s.current_obs is None:
            return False

        for tok in s.current_obs.tokens:
            if tok.location == (obs_r, obs_c):
                # Check for agent:group feature which indicates another agent
                if tok.feature.name == "agent:group":
                    return True
        return False

    def _move_into_cell(self, s: SimpleAgentState, target: tuple[int, int]) -> Action:
        """Return the action that attempts to step into the target cell.

        Checks for agent occupancy before moving to avoid collisions.
        """
        tr, tc = target
        if s.row == tr and s.col == tc:
            return self._actions.noop.Noop()
        dr = tr - s.row
        dc = tc - s.col

        # Check if another agent is at the target position
        if (tr, tc) in s.agent_occupancy:
            # Another agent is blocking the target, wait or try alternative
            random_action = self._try_random_direction(s)
            return random_action if random_action else self._actions.noop.Noop()

        if dr == -1:
            return self._actions.move.Move("north")
        if dr == 1:
            return self._actions.move.Move("south")
        if dc == 1:
            return self._actions.move.Move("east")
        if dc == -1:
            return self._actions.move.Move("west")
        # Fallback to pathfinder if offsets unexpected
        return self._move_towards(s, target, allow_goal_block=True)


# ============================================================================
# Policy Wrapper Classes
# ============================================================================


class BaselinePolicy(MultiAgentPolicy):
    short_names = ["cvc_simple", "scripted_baseline", "baseline", "simple_baseline"]

    def __init__(self, policy_env_info: PolicyEnvInterface, hyperparams: Optional[BaselineHyperparameters] = None):
        super().__init__(policy_env_info)
        self._agent_policies: dict[int, StatefulAgentPolicy[SimpleAgentState]] = {}
        self._hyperparams = hyperparams or BaselineHyperparameters()

    def agent_policy(self, agent_id: int) -> StatefulAgentPolicy[SimpleAgentState]:
        if agent_id not in self._agent_policies:
            self._agent_policies[agent_id] = StatefulAgentPolicy(
                BaselineAgentPolicyImpl(self._policy_env_info, agent_id, self._hyperparams),
                self._policy_env_info,
                agent_id=agent_id,
            )
        return self._agent_policies[agent_id]


RESOURCE_VIBE_ALIASES: dict[str, str] = {
    "carbon": "carbon_a",
    "oxygen": "oxygen_a",
    "germanium": "germanium_a",
    "silicon": "silicon_a",
    # Crafting resources (appear when crafting unclipping items)
    "decoder": "gear",
    "modulator": "gear",
    "resonator": "gear",
    "scrambler": "gear",
}<|MERGE_RESOLUTION|>--- conflicted
+++ resolved
@@ -106,17 +106,10 @@
         if num_vibes <= 1:
             return self._actions.noop.Noop()
 
-<<<<<<< HEAD
-        # Look up the vibe safely; fall back to noop if it doesn't exist.
-        vibe = VIBE_BY_NAME.get(vibe_name)
-        if vibe is None:
-            return self._actions.noop.Noop()
-=======
         # Raise an exception if the vibe doesn't exist
         vibe = VIBE_BY_NAME.get(vibe_name)
         if vibe is None:
             raise Exception(f"No valid vibes called {vibe_name}")
->>>>>>> d5afe7d3
         return self._actions.change_vibe.ChangeVibe(vibe)
 
     def _read_inventory_from_obs(self, s: SimpleAgentState, obs: AgentObservation) -> None:
