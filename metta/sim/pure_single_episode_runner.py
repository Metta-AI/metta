import json
import socket
import sys
from contextlib import contextmanager, nullcontext

from pydantic import BaseModel, model_validator

from mettagrid import MettaGridConfig
from mettagrid.policy.loader import AgentPolicy, PolicyEnvInterface, initialize_or_load_policy
from mettagrid.policy.prepare_policy_spec import download_policy_spec_from_s3_as_zip
from mettagrid.simulator.replay_log_writer import EpisodeReplay, InMemoryReplayWriter
from mettagrid.simulator.rollout import Rollout
from mettagrid.types import EpisodeStats
from mettagrid.util.file import write_data
from mettagrid.util.uri_resolvers.schemes import parse_uri, policy_spec_from_uri, resolve_uri


class PureSingleEpisodeJob(BaseModel):
    policy_uris: list[str]

    # It is important that this is explicit, else the results will have to include the choices we made
    # when randomizing
    assignments: list[int]

    env: MettaGridConfig

    # For now, this only supports file:// scheme. Will eventually support https:// to send to s3
    results_uri: str | None  # Contains EpisodeRolloutResult
    replay_uri: str | None  # Where to place replay file. If missing, do not generate a replay

    # There's no way to ask us to generate a seed; the caller has to pick one
    seed: int = 0

    max_action_time_ms: int = 10000

    @model_validator(mode="after")
    def validate_replay_uri(self) -> "PureSingleEpisodeJob":
        # replay_uri and results_uri are both file:// URIs and point to local directories
        for uri in [self.replay_uri, self.results_uri]:
            if uri is None:
                continue

            parsed = parse_uri(uri, allow_none=False)
            if parsed.scheme != "file":
                raise ValueError(f"URI {uri} must be a file:// URI")

            if not parsed.local_path.parent.exists():
                raise ValueError(f"Directory {parsed.local_path.parent} does not exist")

        if self.replay_uri is not None:
            if self.replay_uri.endswith(".json.z"):
                pass
            elif self.replay_uri.endswith(".json.gz"):
                pass
            else:
                raise ValueError("Replay URI must end with .json.z or .json.gz")

        if not all(0 <= assignment < len(self.policy_uris) for assignment in self.assignments):
            raise ValueError("Assignment index out of range")

        if len(self.assignments) != self.env.game.num_agents:
            raise ValueError("Number of assignments must match number of agents")

        return self


class PureSingleEpisodeResult(BaseModel):
    rewards: list[float]
    action_timeouts: list[int]
    stats: EpisodeStats
    steps: int


@contextmanager
def _no_python_sockets():
    _real_socket = socket.socket
    _real_getaddrinfo = socket.getaddrinfo

    def _blocked(*args, **kwargs):
        raise RuntimeError("Network access disabled")

    socket.socket = _blocked
    socket.getaddrinfo = _blocked

    try:
        yield
    finally:
        socket.socket = _real_socket
        socket.getaddrinfo = _real_getaddrinfo


<<<<<<< HEAD
def run_single_episode(job: PureSingleEpisodeJob, device: str = "cpu") -> None:
    job = job.model_copy()
=======
def run_single_episode(job: PureSingleEpisodeJob, allow_network: bool = False, device: str = "cpu") -> None:
>>>>>>> 4036ed89
    # Pull each policy onto the local filesystem, leave them as zip files
    local_uris: list[str] = []
    for uri in job.policy_uris:
        resolved = resolve_uri(uri)
        local: str | None = None
        if resolved.scheme == "file":
            local = resolved.local_path.as_uri()
        elif resolved.scheme == "s3":
            local = download_policy_spec_from_s3_as_zip(
                resolved.canonical,
                remove_downloaded_copy_on_exit=True,
            ).as_uri()
        if local is None:
            raise RuntimeError(f"could not resolve policy {uri}")
        local_uris.append(local)
    job.policy_uris = local_uris
    with (_no_python_sockets if not allow_network else nullcontext)():
        results, replay = run_pure_single_episode(job, device)

    if job.replay_uri is not None:
        if replay is not None:
            if job.replay_uri.endswith(".z"):
                replay.set_compression("zlib")
            elif job.replay_uri.endswith(".gz"):
                replay.set_compression("gzip")
            replay.write_replay(job.replay_uri)
        else:
            raise ValueError("No replay was generated")
    if job.results_uri is not None:
        write_data(job.results_uri, results.model_dump_json(), content_type="application/json")


def run_pure_single_episode(
    job: PureSingleEpisodeJob,
    device: str,
) -> tuple[PureSingleEpisodeResult, EpisodeReplay | None]:
    policy_specs = [policy_spec_from_uri(uri) for uri in job.policy_uris]

    env_interface = PolicyEnvInterface.from_mg_cfg(job.env)
    agent_policies: list[AgentPolicy] = [
        initialize_or_load_policy(env_interface, policy_specs[assignment], device_override=device).agent_policy(
            agent_id
        )
        for agent_id, assignment in enumerate(job.assignments)
    ]
    replay_writer: InMemoryReplayWriter | None = None
    if job.replay_uri is not None:
        replay_writer = InMemoryReplayWriter()

    rollout = Rollout(
        job.env,
        agent_policies,
        max_action_time_ms=job.max_action_time_ms,
        render_mode="none",
        seed=job.seed,
        event_handlers=[replay_writer] if replay_writer is not None else None,
    )
    rollout.run_until_done()

    results = PureSingleEpisodeResult(
        rewards=list(rollout._sim.episode_rewards),
        action_timeouts=list(rollout.timeout_counts),
        stats=rollout._sim.episode_stats,
        steps=rollout._sim.current_step,
    )
    replay: EpisodeReplay | None = None
    if replay_writer is not None:
        replays = replay_writer.get_completed_replays()
        if len(replays) != 1:
            raise ValueError(f"Expected 1 replay, got {len(replays)}")
        assert job.replay_uri is not None
        replay = replays[0]

    return results, replay


if __name__ == "__main__":
    with open(sys.argv[1]) as f:
        args = json.load(f)
    job = PureSingleEpisodeJob.model_validate(args["job"])
    device = args["device"]
    allow_network = args.get("allow_network", False)
    run_single_episode(job, allow_network=allow_network, device=device)<|MERGE_RESOLUTION|>--- conflicted
+++ resolved
@@ -89,12 +89,8 @@
         socket.getaddrinfo = _real_getaddrinfo
 
 
-<<<<<<< HEAD
-def run_single_episode(job: PureSingleEpisodeJob, device: str = "cpu") -> None:
+def run_single_episode(job: PureSingleEpisodeJob, allow_network: bool = False, device: str = "cpu") -> None:
     job = job.model_copy()
-=======
-def run_single_episode(job: PureSingleEpisodeJob, allow_network: bool = False, device: str = "cpu") -> None:
->>>>>>> 4036ed89
     # Pull each policy onto the local filesystem, leave them as zip files
     local_uris: list[str] = []
     for uri in job.policy_uris:
