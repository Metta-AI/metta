defaults:
  - /env/mettagrid-base/simple@
  - _self_

game:
  agent:
    rewards:
      # action_failure_penalty: ${sampling:0, 0.0001, 0.00001}
      ore.red: ${sampling:0, 1, 0.1}
      ore.red.max: ${sampling:1, 50, 10}
      ore.blue: ${sampling:0, 1, 0.1}
      ore.blue.max: ${sampling:1, 50, 10}
      ore.green: ${sampling:0, 1, 0.1}
      ore.green.max: ${sampling:1, 50, 10}
      battery: ${sampling:0, 1, 0.1}
      battery_max: ${sampling:1, 50, 10}
      heart: ${sampling:0, 1, 0.1}
      heart_max: ${sampling:1, 50, 10}
      laser: ${sampling:0, 1, 0.1}
      laser_max: ${sampling:1, 50, 10}
      armor: ${sampling:0, 1, 0.1}
      armor_max: ${sampling:1, 50, 10}
      blueprint: ${sampling:0, 1, 0.1}
      blueprint_max: ${sampling:1, 50, 10}
<<<<<<< HEAD


  groups:
      group_1:
        id: 1
        sprite: 1
        props:
          rewards:
            ore.red: ${sampling:0, 1, 0.1}
            ore.red.max: ${sampling:1, 50, 10}
            ore.blue: ${sampling:0, 1, 0.1}
            ore.blue.max: ${sampling:1, 50, 10}
            ore.green: ${sampling:0, 1, 0.1}
            ore.green.max: ${sampling:1, 50, 10}
            battery: ${sampling:0, 1, 0.1}
            battery_max: ${sampling:1, 50, 10}
            heart: ${sampling:0, 1, 0.1}
            heart_max: ${sampling:1, 50, 10}
            laser: ${sampling:0, 1, 0.1}
            laser_max: ${sampling:1, 50, 10}
            armor: ${sampling:0, 1, 0.1}
            armor_max: ${sampling:1, 50, 10}
            blueprint: ${sampling:0, 1, 0.1}
            blueprint_max: ${sampling:1, 50, 10}

      group_2:
        id: 2
        sprite: 4
        props:
          rewards:
            ore.red: ${sampling:0, 1, 0.1}
            ore.red.max: ${sampling:1, 50, 10}
            ore.blue: ${sampling:0, 1, 0.1}
            ore.blue.max: ${sampling:1, 50, 10}
            ore.green: ${sampling:0, 1, 0.1}
            ore.green.max: ${sampling:1, 50, 10}
            battery: ${sampling:0, 1, 0.1}
            battery_max: ${sampling:1, 50, 10}
            heart: ${sampling:0, 1, 0.1}
            heart_max: ${sampling:1, 50, 10}
            laser: ${sampling:0, 1, 0.1}
            laser_max: ${sampling:1, 50, 10}
            armor: ${sampling:0, 1, 0.1}
            armor_max: ${sampling:1, 50, 10}
            blueprint: ${sampling:0, 1, 0.1}
            blueprint_max: ${sampling:1, 50, 10}

      group_3:
        id: 3
        sprite: 8
        props:
          rewards:
            ore.red: ${sampling:0, 1, 0.1}
            ore.red.max: ${sampling:1, 50, 10}
            ore.blue: ${sampling:0, 1, 0.1}
            ore.blue.max: ${sampling:1, 50, 10}
            ore.green: ${sampling:0, 1, 0.1}
            ore.green.max: ${sampling:1, 50, 10}
            battery: ${sampling:0, 1, 0.1}
            battery_max: ${sampling:1, 50, 10}
            heart: ${sampling:0, 1, 0.1}
            heart_max: ${sampling:1, 50, 10}
            laser: ${sampling:0, 1, 0.1}
            laser_max: ${sampling:1, 50, 10}
            armor: ${sampling:0, 1, 0.1}
            armor_max: ${sampling:1, 50, 10}
            blueprint: ${sampling:0, 1, 0.1}
            blueprint_max: ${sampling:1, 50, 10}
=======

  groups:
    group_1:
      id: 1
      sprite: 1
      props:
        rewards:
          ore.red: ${sampling:0, 1, 0.1}
          ore.red.max: ${sampling:1, 50, 10}
          ore.blue: ${sampling:0, 1, 0.1}
          ore.blue.max: ${sampling:1, 50, 10}
          ore.green: ${sampling:0, 1, 0.1}
          ore.green.max: ${sampling:1, 50, 10}
          battery: ${sampling:0, 1, 0.1}
          battery_max: ${sampling:1, 50, 10}
          heart: ${sampling:0, 1, 0.1}
          heart_max: ${sampling:1, 50, 10}
          laser: ${sampling:0, 1, 0.1}
          laser_max: ${sampling:1, 50, 10}
          armor: ${sampling:0, 1, 0.1}
          armor_max: ${sampling:1, 50, 10}
          blueprint: ${sampling:0, 1, 0.1}
          blueprint_max: ${sampling:1, 50, 10}

    group_2:
      id: 2
      sprite: 4
      props:
        rewards:
          ore.red: ${sampling:0, 1, 0.1}
          ore.red.max: ${sampling:1, 50, 10}
          ore.blue: ${sampling:0, 1, 0.1}
          ore.blue.max: ${sampling:1, 50, 10}
          ore.green: ${sampling:0, 1, 0.1}
          ore.green.max: ${sampling:1, 50, 10}
          battery: ${sampling:0, 1, 0.1}
          battery_max: ${sampling:1, 50, 10}
          heart: ${sampling:0, 1, 0.1}
          heart_max: ${sampling:1, 50, 10}
          laser: ${sampling:0, 1, 0.1}
          laser_max: ${sampling:1, 50, 10}
          armor: ${sampling:0, 1, 0.1}
          armor_max: ${sampling:1, 50, 10}
          blueprint: ${sampling:0, 1, 0.1}
          blueprint_max: ${sampling:1, 50, 10}

    group_3:
      id: 3
      sprite: 8
      props:
        rewards:
          ore.red: ${sampling:0, 1, 0.1}
          ore.red.max: ${sampling:1, 50, 10}
          ore.blue: ${sampling:0, 1, 0.1}
          ore.blue.max: ${sampling:1, 50, 10}
          ore.green: ${sampling:0, 1, 0.1}
          ore.green.max: ${sampling:1, 50, 10}
          battery: ${sampling:0, 1, 0.1}
          battery_max: ${sampling:1, 50, 10}
          heart: ${sampling:0, 1, 0.1}
          heart_max: ${sampling:1, 50, 10}
          laser: ${sampling:0, 1, 0.1}
          laser_max: ${sampling:1, 50, 10}
          armor: ${sampling:0, 1, 0.1}
          armor_max: ${sampling:1, 50, 10}
          blueprint: ${sampling:0, 1, 0.1}
          blueprint_max: ${sampling:1, 50, 10}
>>>>>>> 3c5da447

  map_builder:
    room:
      agents:
        group_1: 2
        group_2: 2
        group_3: 2<|MERGE_RESOLUTION|>--- conflicted
+++ resolved
@@ -22,76 +22,6 @@
       armor_max: ${sampling:1, 50, 10}
       blueprint: ${sampling:0, 1, 0.1}
       blueprint_max: ${sampling:1, 50, 10}
-<<<<<<< HEAD
-
-
-  groups:
-      group_1:
-        id: 1
-        sprite: 1
-        props:
-          rewards:
-            ore.red: ${sampling:0, 1, 0.1}
-            ore.red.max: ${sampling:1, 50, 10}
-            ore.blue: ${sampling:0, 1, 0.1}
-            ore.blue.max: ${sampling:1, 50, 10}
-            ore.green: ${sampling:0, 1, 0.1}
-            ore.green.max: ${sampling:1, 50, 10}
-            battery: ${sampling:0, 1, 0.1}
-            battery_max: ${sampling:1, 50, 10}
-            heart: ${sampling:0, 1, 0.1}
-            heart_max: ${sampling:1, 50, 10}
-            laser: ${sampling:0, 1, 0.1}
-            laser_max: ${sampling:1, 50, 10}
-            armor: ${sampling:0, 1, 0.1}
-            armor_max: ${sampling:1, 50, 10}
-            blueprint: ${sampling:0, 1, 0.1}
-            blueprint_max: ${sampling:1, 50, 10}
-
-      group_2:
-        id: 2
-        sprite: 4
-        props:
-          rewards:
-            ore.red: ${sampling:0, 1, 0.1}
-            ore.red.max: ${sampling:1, 50, 10}
-            ore.blue: ${sampling:0, 1, 0.1}
-            ore.blue.max: ${sampling:1, 50, 10}
-            ore.green: ${sampling:0, 1, 0.1}
-            ore.green.max: ${sampling:1, 50, 10}
-            battery: ${sampling:0, 1, 0.1}
-            battery_max: ${sampling:1, 50, 10}
-            heart: ${sampling:0, 1, 0.1}
-            heart_max: ${sampling:1, 50, 10}
-            laser: ${sampling:0, 1, 0.1}
-            laser_max: ${sampling:1, 50, 10}
-            armor: ${sampling:0, 1, 0.1}
-            armor_max: ${sampling:1, 50, 10}
-            blueprint: ${sampling:0, 1, 0.1}
-            blueprint_max: ${sampling:1, 50, 10}
-
-      group_3:
-        id: 3
-        sprite: 8
-        props:
-          rewards:
-            ore.red: ${sampling:0, 1, 0.1}
-            ore.red.max: ${sampling:1, 50, 10}
-            ore.blue: ${sampling:0, 1, 0.1}
-            ore.blue.max: ${sampling:1, 50, 10}
-            ore.green: ${sampling:0, 1, 0.1}
-            ore.green.max: ${sampling:1, 50, 10}
-            battery: ${sampling:0, 1, 0.1}
-            battery_max: ${sampling:1, 50, 10}
-            heart: ${sampling:0, 1, 0.1}
-            heart_max: ${sampling:1, 50, 10}
-            laser: ${sampling:0, 1, 0.1}
-            laser_max: ${sampling:1, 50, 10}
-            armor: ${sampling:0, 1, 0.1}
-            armor_max: ${sampling:1, 50, 10}
-            blueprint: ${sampling:0, 1, 0.1}
-            blueprint_max: ${sampling:1, 50, 10}
-=======
 
   groups:
     group_1:
@@ -159,7 +89,6 @@
           armor_max: ${sampling:1, 50, 10}
           blueprint: ${sampling:0, 1, 0.1}
           blueprint_max: ${sampling:1, 50, 10}
->>>>>>> 3c5da447
 
   map_builder:
     room:
