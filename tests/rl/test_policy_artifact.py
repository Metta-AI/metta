from __future__ import annotations

from pathlib import Path
from types import SimpleNamespace

<<<<<<< HEAD
import gymnasium as gym
import numpy as np
import pytest
=======
>>>>>>> ac9f6b54
import torch
import torch.nn as nn
from pydantic import Field
from tensordict import TensorDict

<<<<<<< HEAD
from metta.agent.components.action import ActionEmbedding, ActionEmbeddingConfig
=======
from metta.agent.components.cortex import CortexTD
>>>>>>> ac9f6b54
from metta.agent.policies.fast import FastConfig
from metta.agent.policies.vit import ViTDefaultConfig
from metta.agent.policy import Policy, PolicyArchitecture
from mettagrid.base_config import Config
from mettagrid.policy.mpt_artifact import MptArtifact, load_mpt, save_mpt
from mettagrid.policy.policy_env_interface import PolicyEnvInterface


class DummyActionComponentConfig(Config):
    name: str = "dummy"

    def make_component(self, env=None) -> nn.Module:
        return nn.Identity()


class DummyPolicyArchitecture(PolicyArchitecture):
    class_path: str = "tests.rl.test_policy_artifact.DummyPolicy"
    action_probs_config: DummyActionComponentConfig = Field(default_factory=DummyActionComponentConfig)


class DummyPolicy(Policy):
    def __init__(self, policy_env_info: PolicyEnvInterface | None, _: PolicyArchitecture | None = None):
        if policy_env_info is None:
            from mettagrid.config import MettaGridConfig

            policy_env_info = PolicyEnvInterface.from_mg_cfg(MettaGridConfig())
        super().__init__(policy_env_info)
        self.linear = nn.Linear(1, 1)

    def forward(self, td: TensorDict) -> TensorDict:
        td["logits"] = self.linear(td["env_obs"].float())
        return td

    @property
    def device(self) -> torch.device:
        return next(self.parameters()).device

    def reset_memory(self) -> None:
        return None


def _policy_env_info() -> PolicyEnvInterface:
    from mettagrid.config import MettaGridConfig

    return PolicyEnvInterface.from_mg_cfg(MettaGridConfig())


<<<<<<< HEAD
class ActionTestArchitecture(PolicyArchitecture):
    class_path: str = "tests.rl.test_policy_artifact.ActionTestPolicy"
    action_probs_config: DummyActionComponentConfig = Field(default_factory=DummyActionComponentConfig)


class ActionTestPolicy(Policy):
    def __init__(self, policy_env_info: PolicyEnvInterface | None, _: PolicyArchitecture | None = None):
        super().__init__(policy_env_info or _policy_env_info())
        config = ActionEmbeddingConfig(out_key="action_embedding", embedding_dim=4)
        self.components = nn.ModuleDict({"action_embedding": ActionEmbedding(config)})
        self._device = torch.device("cpu")

    def forward(
        self, td: TensorDict, action: torch.Tensor | None = None
    ) -> TensorDict:  # pragma: no cover - simple passthrough
        return td

    def initialize_to_environment(self, policy_env_info: PolicyEnvInterface, device: torch.device):
        self._device = torch.device(device)
        self.components["action_embedding"].initialize_to_environment(policy_env_info, self._device)

    @property
    def device(self) -> torch.device:
        return self._device

    def reset_memory(self) -> None:  # pragma: no cover - no-op for test policy
        return None


def _make_env_info(action_names: list[str]) -> PolicyEnvInterface:
    actions = SimpleNamespace(
        actions=lambda: [SimpleNamespace(name=name) for name in action_names],
    )
    env_info = PolicyEnvInterface(
        obs_features=[],
        actions=actions,  # type: ignore[arg-type]
        num_agents=1,
        observation_space=gym.spaces.Box(low=0, high=255, shape=(1, 3), dtype=np.uint8),
        action_space=gym.spaces.Discrete(len(action_names) or 1),
        obs_width=1,
        obs_height=1,
    )
    return env_info


def test_policy_only_artifact_instantiate() -> None:
=======
def test_artifact_instantiate() -> None:
>>>>>>> ac9f6b54
    policy_env_info = _policy_env_info()
    architecture = DummyPolicyArchitecture()
    policy = architecture.make_policy(policy_env_info)

    artifact = MptArtifact(architecture=architecture, state_dict=policy.state_dict())

    instantiated = artifact.instantiate(policy_env_info, torch.device("cpu"))
    assert isinstance(instantiated, DummyPolicy)
    assert instantiated.device.type == "cpu"


def test_save_and_load_weights_and_architecture(tmp_path: Path) -> None:
    policy_env_info = _policy_env_info()
    architecture = DummyPolicyArchitecture()
    policy = architecture.make_policy(policy_env_info)

    artifact_path = tmp_path / "artifact.mpt"
    save_mpt(artifact_path, architecture=architecture, state_dict=policy.state_dict())

    assert artifact_path.exists()

    loaded = load_mpt(str(artifact_path))
    assert isinstance(loaded.architecture, DummyPolicyArchitecture)
    assert loaded.state_dict is not None

    instantiated = loaded.instantiate(policy_env_info, torch.device("cpu"))
    assert isinstance(instantiated, DummyPolicy)


def test_architecture_round_trip_vit() -> None:
    config = ViTDefaultConfig()
    spec = config.to_spec()
    reconstructed = PolicyArchitecture.from_spec(spec)

    assert isinstance(reconstructed, ViTDefaultConfig)
    assert reconstructed.model_dump() == config.model_dump()


def test_architecture_round_trip_fast_with_override() -> None:
    config = FastConfig(actor_hidden_dim=321)
    spec = config.to_spec()
    reconstructed = PolicyArchitecture.from_spec(spec)

    assert isinstance(reconstructed, FastConfig)
    assert reconstructed.model_dump() == config.model_dump()


def test_architecture_from_spec_without_args() -> None:
    spec = "metta.agent.policies.vit.ViTDefaultConfig"
    architecture = PolicyArchitecture.from_spec(spec)
    assert isinstance(architecture, ViTDefaultConfig)

    canonical = architecture.to_spec()
    assert canonical.startswith("metta.agent.policies.vit.ViTDefaultConfig(")
    round_tripped = PolicyArchitecture.from_spec(canonical)
    assert round_tripped.model_dump() == architecture.model_dump()


def test_architecture_from_spec_with_args_round_trip() -> None:
    spec = "metta.agent.policies.fast.FastConfig(actor_hidden_dim=2048, critic_hidden_dim=4096)"
    architecture = PolicyArchitecture.from_spec(spec)

    assert isinstance(architecture, FastConfig)
    assert architecture.actor_hidden_dim == 2048
    assert architecture.critic_hidden_dim == 4096

    canonical = architecture.to_spec()
    assert "actor_hidden_dim=2048" in canonical
    assert "critic_hidden_dim=4096" in canonical
    round_tripped = PolicyArchitecture.from_spec(canonical)
    assert round_tripped.model_dump() == architecture.model_dump()


def test_safetensors_save_with_fast_core(tmp_path: Path) -> None:
    from mettagrid.config import MettaGridConfig

    policy_env_info = PolicyEnvInterface.from_mg_cfg(MettaGridConfig())

    architecture = FastConfig()
    policy = architecture.make_policy(policy_env_info)
    policy.initialize_to_environment(policy_env_info, torch.device("cpu"))

    artifact_path = tmp_path / "artifact.mpt"
    save_mpt(artifact_path, architecture=architecture, state_dict=policy.state_dict())

    loaded = load_mpt(str(artifact_path))
    reloaded = loaded.instantiate(policy_env_info, torch.device("cpu"))

<<<<<<< HEAD
    # Access lstm_reset component from the components dict and check lstm_h buffer
    assert reloaded.components["lstm_reset"].lstm_h.size(1) == 0


def test_policy_artifact_reinitializes_environment_dependent_buffers() -> None:
    """Policies should refresh action embeddings after weights are loaded."""

    action_names = ["noop", "attack_0", "attack_1"]
    old_env_info = _make_env_info(action_names)
    new_env_info = _make_env_info(action_names)

    architecture = ActionTestArchitecture()
    policy = architecture.make_policy(old_env_info)
    policy.initialize_to_environment(old_env_info, torch.device("cpu"))

    artifact = PolicyArtifact(policy_architecture=architecture, state_dict=policy.state_dict())
    artifact.state_dict["components.action_embedding.active_indices"] = torch.tensor([5, 6, 7], dtype=torch.long)

    reloaded = artifact.instantiate(new_env_info, torch.device("cpu"))

    action_component = reloaded.components["action_embedding"]
    assert tuple(action_component.active_indices.tolist()) == (0, 1, 2)
    assert action_component.num_actions == 3
=======
    assert hasattr(reloaded, "core")
    assert isinstance(reloaded.core, CortexTD)
>>>>>>> ac9f6b54
<|MERGE_RESOLUTION|>--- conflicted
+++ resolved
@@ -1,24 +1,13 @@
 from __future__ import annotations
 
 from pathlib import Path
-from types import SimpleNamespace
 
-<<<<<<< HEAD
-import gymnasium as gym
-import numpy as np
-import pytest
-=======
->>>>>>> ac9f6b54
 import torch
 import torch.nn as nn
 from pydantic import Field
 from tensordict import TensorDict
 
-<<<<<<< HEAD
-from metta.agent.components.action import ActionEmbedding, ActionEmbeddingConfig
-=======
 from metta.agent.components.cortex import CortexTD
->>>>>>> ac9f6b54
 from metta.agent.policies.fast import FastConfig
 from metta.agent.policies.vit import ViTDefaultConfig
 from metta.agent.policy import Policy, PolicyArchitecture
@@ -66,56 +55,7 @@
     return PolicyEnvInterface.from_mg_cfg(MettaGridConfig())
 
 
-<<<<<<< HEAD
-class ActionTestArchitecture(PolicyArchitecture):
-    class_path: str = "tests.rl.test_policy_artifact.ActionTestPolicy"
-    action_probs_config: DummyActionComponentConfig = Field(default_factory=DummyActionComponentConfig)
-
-
-class ActionTestPolicy(Policy):
-    def __init__(self, policy_env_info: PolicyEnvInterface | None, _: PolicyArchitecture | None = None):
-        super().__init__(policy_env_info or _policy_env_info())
-        config = ActionEmbeddingConfig(out_key="action_embedding", embedding_dim=4)
-        self.components = nn.ModuleDict({"action_embedding": ActionEmbedding(config)})
-        self._device = torch.device("cpu")
-
-    def forward(
-        self, td: TensorDict, action: torch.Tensor | None = None
-    ) -> TensorDict:  # pragma: no cover - simple passthrough
-        return td
-
-    def initialize_to_environment(self, policy_env_info: PolicyEnvInterface, device: torch.device):
-        self._device = torch.device(device)
-        self.components["action_embedding"].initialize_to_environment(policy_env_info, self._device)
-
-    @property
-    def device(self) -> torch.device:
-        return self._device
-
-    def reset_memory(self) -> None:  # pragma: no cover - no-op for test policy
-        return None
-
-
-def _make_env_info(action_names: list[str]) -> PolicyEnvInterface:
-    actions = SimpleNamespace(
-        actions=lambda: [SimpleNamespace(name=name) for name in action_names],
-    )
-    env_info = PolicyEnvInterface(
-        obs_features=[],
-        actions=actions,  # type: ignore[arg-type]
-        num_agents=1,
-        observation_space=gym.spaces.Box(low=0, high=255, shape=(1, 3), dtype=np.uint8),
-        action_space=gym.spaces.Discrete(len(action_names) or 1),
-        obs_width=1,
-        obs_height=1,
-    )
-    return env_info
-
-
-def test_policy_only_artifact_instantiate() -> None:
-=======
 def test_artifact_instantiate() -> None:
->>>>>>> ac9f6b54
     policy_env_info = _policy_env_info()
     architecture = DummyPolicyArchitecture()
     policy = architecture.make_policy(policy_env_info)
@@ -204,31 +144,5 @@
     loaded = load_mpt(str(artifact_path))
     reloaded = loaded.instantiate(policy_env_info, torch.device("cpu"))
 
-<<<<<<< HEAD
-    # Access lstm_reset component from the components dict and check lstm_h buffer
-    assert reloaded.components["lstm_reset"].lstm_h.size(1) == 0
-
-
-def test_policy_artifact_reinitializes_environment_dependent_buffers() -> None:
-    """Policies should refresh action embeddings after weights are loaded."""
-
-    action_names = ["noop", "attack_0", "attack_1"]
-    old_env_info = _make_env_info(action_names)
-    new_env_info = _make_env_info(action_names)
-
-    architecture = ActionTestArchitecture()
-    policy = architecture.make_policy(old_env_info)
-    policy.initialize_to_environment(old_env_info, torch.device("cpu"))
-
-    artifact = PolicyArtifact(policy_architecture=architecture, state_dict=policy.state_dict())
-    artifact.state_dict["components.action_embedding.active_indices"] = torch.tensor([5, 6, 7], dtype=torch.long)
-
-    reloaded = artifact.instantiate(new_env_info, torch.device("cpu"))
-
-    action_component = reloaded.components["action_embedding"]
-    assert tuple(action_component.active_indices.tolist()) == (0, 1, 2)
-    assert action_component.num_actions == 3
-=======
     assert hasattr(reloaded, "core")
-    assert isinstance(reloaded.core, CortexTD)
->>>>>>> ac9f6b54
+    assert isinstance(reloaded.core, CortexTD)