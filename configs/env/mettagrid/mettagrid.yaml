--- conflicted
+++ resolved
@@ -22,16 +22,9 @@
     last_action: true # Controls both last_action and last_action_arg tokens
     last_reward: true
     resource_rewards: false
-<<<<<<< HEAD
-    visitation_counts:
-      false # Controls whether an agent can see how many times it has visited a square
-      # may create memory issues for large number of agents / large grids
-
-=======
     visitation_counts: false
       # Controls whether an agent can see how many times it has visited a square
       # may create memory issues for large number of agents / large grids
->>>>>>> 932dc591
   # We could figure this out implicitly, but being explicit reduces the risk of people accidentally configuring
   # inventory they didn't intend (e.g., "ore" instead of "ore_red").
   inventory_item_names:
