"""Game management and discovery for CoGames."""

import importlib.util
import json
import sys
from pathlib import Path

import yaml

<<<<<<< HEAD
from cogames.cogs_vs_clips.missions import USER_MAP_CATALOG, UserMap
from mettagrid.config.mettagrid_config import AssemblerConfig, MettaGridConfig
=======
from mettagrid.config.mettagrid_config import MettaGridConfig
>>>>>>> 0a4fd321

_SUPPORTED_MISSION_EXTENSIONS = [".yaml", ".yml", ".json", ".py"]


def load_mission_config_from_python(path: Path) -> MettaGridConfig:
    """Load a mission configuration from a Python file.

    The Python file should define a function called 'get_config()' that returns a MettaGridConfig.
    Alternatively, it can define a variable named 'config' that is a MettaGridConfig.

    Args:
        path: Path to the Python file

    Returns:
        The loaded mission configuration

    Raises:
        ValueError: If the Python file doesn't contain the required function or variable
    """
    # Load the Python module dynamically
    spec = importlib.util.spec_from_file_location("game_config", path)
    if spec is None or spec.loader is None:
        raise ValueError(f"Failed to load Python module from {path}")

    module = importlib.util.module_from_spec(spec)
    sys.modules["game_config"] = module
    spec.loader.exec_module(module)

    # Try to get config from get_config() function or config variable
    if hasattr(module, "get_config") and callable(module.get_config):
        config = module.get_config()
    elif hasattr(module, "config"):
        config = module.config
    else:
        raise ValueError(
            f"Python file {path} must define either a 'get_config()' function "
            "or a 'config' variable that returns/contains a MettaGridConfig"
        )

    if not isinstance(config, MettaGridConfig):
        raise ValueError(f"Python file {path} must return a MettaGridConfig instance")

    # Clean up the temporary module
    del sys.modules["game_config"]

    return config


<<<<<<< HEAD
def get_all_missions() -> list[str]:
    """Get all available missions."""
    return [
        f"{user_map.name}:{mission}" if mission != user_map.default_mission else user_map.name
        for user_map in USER_MAP_CATALOG
        for mission in user_map.available_missions
    ]


def get_user_map(map_name: str) -> Optional[UserMap]:
    """Return the registered user map for a given name, if present."""

    for user_map in USER_MAP_CATALOG:
        if user_map.name == map_name:
            return user_map
    return None


def get_mission(
    map_name: str, mission_name: Optional[str] = None
) -> tuple[MettaGridConfig, Optional[str], Optional[str]]:
    """Get a specific mission configuration by name or file path.

    Args:
        map_name: Name of the map or path to config file (.yaml, .json, or .py)
        mission_name: Name of the mission. If unspecified, will use the default mission for the map.

    Returns:
        Environment configuration, map name, mission name

    Raises:
        ValueError: If mission not found or file cannot be loaded
    """
    # Check if it's a file path
    if any(map_name.endswith(ext) for ext in [".yaml", ".yml", ".json", ".py"]):
        path = Path(map_name)
        if not path.exists():
            raise ValueError(f"File not found: {map_name}")
        if not path.is_file():
            raise ValueError(f"Not a file: {map_name}")

        # Load config based on file extension
        if path.suffix == ".py":
            return load_mission_config_from_python(path), None, None
        elif path.suffix in [".yaml", ".yml", ".json"]:
            return load_mission_config(path), None, None
        else:
            raise ValueError(f"Unsupported file format: {path.suffix}")

    # Otherwise, treat it as a mission name
    matching_maps = [um for um in USER_MAP_CATALOG if um.name == map_name]
    if not matching_maps:
        suffix_to_variant = (
            ("_easy_shaped", "easy_shaped"),
            ("_easy", "easy"),
            ("_shaped", "shaped"),
        )
        for suffix, variant in suffix_to_variant:
            if map_name.endswith(suffix):
                base_name = map_name[: -len(suffix)]
                return get_mission(base_name, variant)

        raise ValueError(
            f"Map '{map_name}' not found. Available maps: {', '.join(user_map.name for user_map in USER_MAP_CATALOG)}"
        )
    user_map = matching_maps[0]
    effective_mission = mission_name or user_map.default_mission
    return user_map.generate_env(effective_mission), user_map.name, effective_mission


def list_missions(console: Console) -> None:
    """Create a table listing all available missions.

    Args:
        console: Rich console for rendering

    Returns:
        Rich Table with mission information
    """

    if not USER_MAP_CATALOG:
        console.print("No maps found")
        return

    table = Table(title="Available Missions", show_header=True, header_style="bold magenta")
    table.add_column("Mission", style="cyan", no_wrap=True)
    table.add_column("Agents", style="yellow", justify="center")
    table.add_column("Map Size", style="green", justify="center")

    for user_map in USER_MAP_CATALOG:
        for mission_name in user_map.available_missions:
            game_config = user_map.generate_env(mission_name)
            num_agents = game_config.game.num_agents

            # Try to get map size if available
            map_builder = game_config.game.map_builder
            if hasattr(map_builder, "width") and hasattr(map_builder, "height"):
                map_size = f"{map_builder.width}x{map_builder.height}"  # type: ignore[attr-defined]
            else:
                map_size = "N/A"

            if mission_name == user_map.default_mission:
                table.add_row(user_map.name, str(num_agents), map_size)
            else:
                table.add_row(f"{user_map.name}[gray]:[/gray][cyan]{mission_name}[/cyan]", str(num_agents), map_size)
    console.print(table)
    console.print()
    console.print("To specify a <[bold cyan]mission[/bold cyan]>, you can:")
    console.print("  • Use a mission name from above")
    console.print("  • Use a path to a mission configuration file, e.g. path/to/mission.yaml")


def describe_mission(mission_name: str, game_config: MettaGridConfig, console: Console) -> None:
    """Print detailed information about a specific mission.

    Args:
        mission_name: Name of the mission
        env_cfg: Environment configuration
        console: Rich console for output
    """

    console.print(f"\n[bold cyan]{mission_name}[/bold cyan]\n")

    # Display mission configuration
    console.print("[bold]Mission Configuration:[/bold]")
    console.print(f"  • Number of agents: {game_config.game.num_agents}")
    console.print(f"  • Map size: {game_config.game.map_builder.width}x{game_config.game.map_builder.height}")  # type: ignore[attr-defined]

    # Display available actions
    console.print("\n[bold]Available Actions:[/bold]")
    for n, a in game_config.game.actions.model_dump().items():
        if a["enabled"]:
            console.print(f"  • {n}: {a['consumed_resources']}")

    # Display objects
    console.print("\n[bold]Stations:[/bold]")
    for obj_name, obj_config in game_config.game.objects.items():
        console.print(f"  • {obj_name}")
        if isinstance(obj_config, AssemblerConfig):
            for _, recipe in obj_config.recipes:
                if recipe.input_resources:
                    inputs = ", ".join(f"{k}:{v}" for k, v in recipe.input_resources.items())
                    outputs = ", ".join(f"{k}:{v}" for k, v in recipe.output_resources.items())
                    console.print(f"    {inputs} → {outputs} (cooldown: {recipe.cooldown})")

    # Display agent configuration
    console.print("\n[bold]Agent Configuration:[/bold]")
    console.print(f"  • Default resource limit: {game_config.game.agent.default_resource_limit}")
    if game_config.game.agent.resource_limits:
        console.print(f"  • Resource limits: {game_config.game.agent.resource_limits}")


=======
>>>>>>> 0a4fd321
def save_mission_config(config: MettaGridConfig, output_path: Path) -> None:
    """Save a mission configuration to file.

    Args:
        config: The mission configuration
        output_path: Path to save the configuration

    Raises:
        ValueError: If file extension is not supported
    """
    if output_path.suffix in [".yaml", ".yml"]:
        with open(output_path, "w") as f:
            yaml.dump(config.model_dump(mode="yaml"), f, default_flow_style=False, sort_keys=False)
    elif output_path.suffix == ".json":
        with open(output_path, "w") as f:
            json.dump(config.model_dump(mode="json"), f, indent=2)
    else:
        raise ValueError(
            f"Unsupported file format: {output_path.suffix}. Supported: {', '.join(_SUPPORTED_MISSION_EXTENSIONS)}"
        )


def load_mission_config(path: Path) -> MettaGridConfig:
    """Load a mission configuration from file.

    Args:
        path: Path to the configuration file

    Returns:
        The loaded game configuration

    Raises:
        ValueError: If file extension is not supported
    """
    if path.suffix in [".yaml", ".yml"]:
        with open(path, "r") as f:
            config_dict = yaml.safe_load(f)
    elif path.suffix == ".json":
        with open(path, "r") as f:
            config_dict = json.load(f)
    else:
        raise ValueError(
            f"Unsupported file format: {path.suffix}. Supported: {', '.join(_SUPPORTED_MISSION_EXTENSIONS)}"
        )

    return MettaGridConfig(**config_dict)<|MERGE_RESOLUTION|>--- conflicted
+++ resolved
@@ -1,38 +1,29 @@
 """Game management and discovery for CoGames."""
+
+from __future__ import annotations
 
 import importlib.util
 import json
 import sys
 from pathlib import Path
+from typing import Optional
 
 import yaml
 
-<<<<<<< HEAD
 from cogames.cogs_vs_clips.missions import USER_MAP_CATALOG, UserMap
-from mettagrid.config.mettagrid_config import AssemblerConfig, MettaGridConfig
-=======
 from mettagrid.config.mettagrid_config import MettaGridConfig
->>>>>>> 0a4fd321
 
-_SUPPORTED_MISSION_EXTENSIONS = [".yaml", ".yml", ".json", ".py"]
+SUPPORTED_MISSION_EXTENSIONS = (".yaml", ".yml", ".json", ".py")
+MAP_MISSION_DELIMITER = ":"
+_SUFFIX_TO_VARIANT = (
+    ("_easy_shaped", "easy_shaped"),
+    ("_easy", "easy"),
+    ("_shaped", "shaped"),
+)
 
 
 def load_mission_config_from_python(path: Path) -> MettaGridConfig:
-    """Load a mission configuration from a Python file.
-
-    The Python file should define a function called 'get_config()' that returns a MettaGridConfig.
-    Alternatively, it can define a variable named 'config' that is a MettaGridConfig.
-
-    Args:
-        path: Path to the Python file
-
-    Returns:
-        The loaded mission configuration
-
-    Raises:
-        ValueError: If the Python file doesn't contain the required function or variable
-    """
-    # Load the Python module dynamically
+    """Load a mission configuration from a Python file."""
     spec = importlib.util.spec_from_file_location("game_config", path)
     if spec is None or spec.loader is None:
         raise ValueError(f"Failed to load Python module from {path}")
@@ -41,7 +32,6 @@
     sys.modules["game_config"] = module
     spec.loader.exec_module(module)
 
-    # Try to get config from get_config() function or config variable
     if hasattr(module, "get_config") and callable(module.get_config):
         config = module.get_config()
     elif hasattr(module, "config"):
@@ -55,177 +45,12 @@
     if not isinstance(config, MettaGridConfig):
         raise ValueError(f"Python file {path} must return a MettaGridConfig instance")
 
-    # Clean up the temporary module
     del sys.modules["game_config"]
-
     return config
 
 
-<<<<<<< HEAD
-def get_all_missions() -> list[str]:
-    """Get all available missions."""
-    return [
-        f"{user_map.name}:{mission}" if mission != user_map.default_mission else user_map.name
-        for user_map in USER_MAP_CATALOG
-        for mission in user_map.available_missions
-    ]
-
-
-def get_user_map(map_name: str) -> Optional[UserMap]:
-    """Return the registered user map for a given name, if present."""
-
-    for user_map in USER_MAP_CATALOG:
-        if user_map.name == map_name:
-            return user_map
-    return None
-
-
-def get_mission(
-    map_name: str, mission_name: Optional[str] = None
-) -> tuple[MettaGridConfig, Optional[str], Optional[str]]:
-    """Get a specific mission configuration by name or file path.
-
-    Args:
-        map_name: Name of the map or path to config file (.yaml, .json, or .py)
-        mission_name: Name of the mission. If unspecified, will use the default mission for the map.
-
-    Returns:
-        Environment configuration, map name, mission name
-
-    Raises:
-        ValueError: If mission not found or file cannot be loaded
-    """
-    # Check if it's a file path
-    if any(map_name.endswith(ext) for ext in [".yaml", ".yml", ".json", ".py"]):
-        path = Path(map_name)
-        if not path.exists():
-            raise ValueError(f"File not found: {map_name}")
-        if not path.is_file():
-            raise ValueError(f"Not a file: {map_name}")
-
-        # Load config based on file extension
-        if path.suffix == ".py":
-            return load_mission_config_from_python(path), None, None
-        elif path.suffix in [".yaml", ".yml", ".json"]:
-            return load_mission_config(path), None, None
-        else:
-            raise ValueError(f"Unsupported file format: {path.suffix}")
-
-    # Otherwise, treat it as a mission name
-    matching_maps = [um for um in USER_MAP_CATALOG if um.name == map_name]
-    if not matching_maps:
-        suffix_to_variant = (
-            ("_easy_shaped", "easy_shaped"),
-            ("_easy", "easy"),
-            ("_shaped", "shaped"),
-        )
-        for suffix, variant in suffix_to_variant:
-            if map_name.endswith(suffix):
-                base_name = map_name[: -len(suffix)]
-                return get_mission(base_name, variant)
-
-        raise ValueError(
-            f"Map '{map_name}' not found. Available maps: {', '.join(user_map.name for user_map in USER_MAP_CATALOG)}"
-        )
-    user_map = matching_maps[0]
-    effective_mission = mission_name or user_map.default_mission
-    return user_map.generate_env(effective_mission), user_map.name, effective_mission
-
-
-def list_missions(console: Console) -> None:
-    """Create a table listing all available missions.
-
-    Args:
-        console: Rich console for rendering
-
-    Returns:
-        Rich Table with mission information
-    """
-
-    if not USER_MAP_CATALOG:
-        console.print("No maps found")
-        return
-
-    table = Table(title="Available Missions", show_header=True, header_style="bold magenta")
-    table.add_column("Mission", style="cyan", no_wrap=True)
-    table.add_column("Agents", style="yellow", justify="center")
-    table.add_column("Map Size", style="green", justify="center")
-
-    for user_map in USER_MAP_CATALOG:
-        for mission_name in user_map.available_missions:
-            game_config = user_map.generate_env(mission_name)
-            num_agents = game_config.game.num_agents
-
-            # Try to get map size if available
-            map_builder = game_config.game.map_builder
-            if hasattr(map_builder, "width") and hasattr(map_builder, "height"):
-                map_size = f"{map_builder.width}x{map_builder.height}"  # type: ignore[attr-defined]
-            else:
-                map_size = "N/A"
-
-            if mission_name == user_map.default_mission:
-                table.add_row(user_map.name, str(num_agents), map_size)
-            else:
-                table.add_row(f"{user_map.name}[gray]:[/gray][cyan]{mission_name}[/cyan]", str(num_agents), map_size)
-    console.print(table)
-    console.print()
-    console.print("To specify a <[bold cyan]mission[/bold cyan]>, you can:")
-    console.print("  • Use a mission name from above")
-    console.print("  • Use a path to a mission configuration file, e.g. path/to/mission.yaml")
-
-
-def describe_mission(mission_name: str, game_config: MettaGridConfig, console: Console) -> None:
-    """Print detailed information about a specific mission.
-
-    Args:
-        mission_name: Name of the mission
-        env_cfg: Environment configuration
-        console: Rich console for output
-    """
-
-    console.print(f"\n[bold cyan]{mission_name}[/bold cyan]\n")
-
-    # Display mission configuration
-    console.print("[bold]Mission Configuration:[/bold]")
-    console.print(f"  • Number of agents: {game_config.game.num_agents}")
-    console.print(f"  • Map size: {game_config.game.map_builder.width}x{game_config.game.map_builder.height}")  # type: ignore[attr-defined]
-
-    # Display available actions
-    console.print("\n[bold]Available Actions:[/bold]")
-    for n, a in game_config.game.actions.model_dump().items():
-        if a["enabled"]:
-            console.print(f"  • {n}: {a['consumed_resources']}")
-
-    # Display objects
-    console.print("\n[bold]Stations:[/bold]")
-    for obj_name, obj_config in game_config.game.objects.items():
-        console.print(f"  • {obj_name}")
-        if isinstance(obj_config, AssemblerConfig):
-            for _, recipe in obj_config.recipes:
-                if recipe.input_resources:
-                    inputs = ", ".join(f"{k}:{v}" for k, v in recipe.input_resources.items())
-                    outputs = ", ".join(f"{k}:{v}" for k, v in recipe.output_resources.items())
-                    console.print(f"    {inputs} → {outputs} (cooldown: {recipe.cooldown})")
-
-    # Display agent configuration
-    console.print("\n[bold]Agent Configuration:[/bold]")
-    console.print(f"  • Default resource limit: {game_config.game.agent.default_resource_limit}")
-    if game_config.game.agent.resource_limits:
-        console.print(f"  • Resource limits: {game_config.game.agent.resource_limits}")
-
-
-=======
->>>>>>> 0a4fd321
 def save_mission_config(config: MettaGridConfig, output_path: Path) -> None:
-    """Save a mission configuration to file.
-
-    Args:
-        config: The mission configuration
-        output_path: Path to save the configuration
-
-    Raises:
-        ValueError: If file extension is not supported
-    """
+    """Save a mission configuration to YAML or JSON."""
     if output_path.suffix in [".yaml", ".yml"]:
         with open(output_path, "w") as f:
             yaml.dump(config.model_dump(mode="yaml"), f, default_flow_style=False, sort_keys=False)
@@ -234,22 +59,12 @@
             json.dump(config.model_dump(mode="json"), f, indent=2)
     else:
         raise ValueError(
-            f"Unsupported file format: {output_path.suffix}. Supported: {', '.join(_SUPPORTED_MISSION_EXTENSIONS)}"
+            f"Unsupported file format: {output_path.suffix}. Supported: {', '.join(SUPPORTED_MISSION_EXTENSIONS)}"
         )
 
 
 def load_mission_config(path: Path) -> MettaGridConfig:
-    """Load a mission configuration from file.
-
-    Args:
-        path: Path to the configuration file
-
-    Returns:
-        The loaded game configuration
-
-    Raises:
-        ValueError: If file extension is not supported
-    """
+    """Load a mission configuration from YAML or JSON."""
     if path.suffix in [".yaml", ".yml"]:
         with open(path, "r") as f:
             config_dict = yaml.safe_load(f)
@@ -258,7 +73,82 @@
             config_dict = json.load(f)
     else:
         raise ValueError(
-            f"Unsupported file format: {path.suffix}. Supported: {', '.join(_SUPPORTED_MISSION_EXTENSIONS)}"
+            f"Unsupported file format: {path.suffix}. Supported: {', '.join(SUPPORTED_MISSION_EXTENSIONS)}"
         )
 
-    return MettaGridConfig(**config_dict)+    return MettaGridConfig(**config_dict)
+
+
+def get_all_missions() -> list[str]:
+    """Return the full set of registered missions."""
+    missions: list[str] = []
+    for user_map in USER_MAP_CATALOG:
+        for mission in user_map.available_missions:
+            if mission == user_map.default_mission:
+                missions.append(user_map.name)
+            else:
+                missions.append(f"{user_map.name}{MAP_MISSION_DELIMITER}{mission}")
+    return missions
+
+
+def get_user_map(map_name: str) -> Optional[UserMap]:
+    """Return the registered user map for a given name, if present."""
+    for user_map in USER_MAP_CATALOG:
+        if user_map.name == map_name:
+            return user_map
+    return None
+
+
+def get_mission(
+    map_identifier: str,
+    mission_name: Optional[str] = None,
+) -> tuple[MettaGridConfig, Optional[str], Optional[str]]:
+    """Resolve a mission by file, map name, or alias."""
+    if _looks_like_supported_file(map_identifier):
+        path = Path(map_identifier)
+        if not path.exists():
+            raise ValueError(f"File not found: {map_identifier}")
+        if not path.is_file():
+            raise ValueError(f"Not a file: {map_identifier}")
+        if path.suffix == ".py":
+            return load_mission_config_from_python(path), None, None
+        return load_mission_config(path), None, None
+
+    candidate_map = map_identifier
+    candidate_mission = mission_name
+
+    if candidate_mission is None and MAP_MISSION_DELIMITER in candidate_map:
+        candidate_map, candidate_mission = candidate_map.split(MAP_MISSION_DELIMITER, 1)
+        if candidate_mission == "":
+            candidate_mission = None
+
+    user_map = get_user_map(candidate_map)
+    if user_map is None:
+        suffix_match = _match_suffix_alias(candidate_map)
+        if suffix_match is not None and candidate_mission is None:
+            base_name, derived_mission = suffix_match
+            return get_mission(base_name, derived_mission)
+        raise ValueError(
+            f"Map '{candidate_map}' not found. "
+            f"Available maps: {', '.join(user_map.name for user_map in USER_MAP_CATALOG)}"
+        )
+
+    effective_mission = candidate_mission or user_map.default_mission
+    if effective_mission not in user_map.available_missions:
+        raise ValueError(
+            f"Mission '{effective_mission}' not found for map '{user_map.name}'. "
+            f"Available missions: {', '.join(user_map.available_missions)}"
+        )
+
+    return user_map.generate_env(effective_mission), user_map.name, effective_mission
+
+
+def _looks_like_supported_file(identifier: str) -> bool:
+    return any(identifier.endswith(ext) for ext in SUPPORTED_MISSION_EXTENSIONS)
+
+
+def _match_suffix_alias(map_name: str) -> Optional[tuple[str, str]]:
+    for suffix, variant in _SUFFIX_TO_VARIANT:
+        if map_name.endswith(suffix):
+            return map_name[: -len(suffix)], variant
+    return None