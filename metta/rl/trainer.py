--- conflicted
+++ resolved
@@ -90,37 +90,9 @@
             logger.info(f"Recent checkpoints: {', '.join(recent_files)}")
 
         self.cfg = cfg
-<<<<<<< HEAD
-        self.trainer_cfg = trainer_cfg = parse_trainer_config(cfg)
+        self.trainer_cfg = trainer_cfg = create_trainer_config(cfg)
 
         self.hyperparameter_scheduler = HyperparameterScheduler(trainer_cfg, self, trainer_cfg.total_timesteps, logging)
-
-        # it doesn't make sense to evaluate more often than we checkpoint since we need a saved policy to evaluate
-        if (
-            trainer_cfg.simulation.evaluate_interval != 0
-            and trainer_cfg.simulation.evaluate_interval < trainer_cfg.checkpoint.checkpoint_interval
-        ):
-            raise ValueError("evaluate_interval must be at least as large as checkpoint_interval")
-
-        if (
-            trainer_cfg.simulation.evaluate_interval != 0
-            and trainer_cfg.simulation.evaluate_interval < trainer_cfg.checkpoint.wandb_checkpoint_interval
-        ):
-            raise ValueError("evaluate_interval must be at least as large as wandb_checkpoint_interval")
-
-        # Validate that we save policies locally at least as often as we upload to wandb
-        if (
-            trainer_cfg.checkpoint.wandb_checkpoint_interval != 0
-            and trainer_cfg.checkpoint.checkpoint_interval != 0
-            and trainer_cfg.checkpoint.wandb_checkpoint_interval < trainer_cfg.checkpoint.checkpoint_interval
-        ):
-            raise ValueError(
-                "wandb_checkpoint_interval must be at least as large as checkpoint_interval "
-                "to ensure policies exist locally before uploading to wandb"
-            )
-=======
-        self.trainer_cfg = trainer_cfg = create_trainer_config(cfg)
->>>>>>> d29c7c1f
 
         if trainer_cfg.checkpoint.checkpoint_dir:
             os.makedirs(trainer_cfg.checkpoint.checkpoint_dir, exist_ok=True)
@@ -869,38 +841,21 @@
             "latest_saved_policy_epoch": self.latest_saved_policy_record.metadata.epoch,
         }
 
-<<<<<<< HEAD
-        hyperparameters = {
-            "hyperparameters/learning_rate": self.optimizer.param_groups[0]["lr"],
-            "hyperparameters/ppo_clip_coef": self.trainer_cfg.ppo.clip_coef,
-            "hyperparameters/ppo_vf_clip_coef": self.trainer_cfg.ppo.vf_clip_coef,
-            "hyperparameters/ppo_ent_coef": self.trainer_cfg.ppo.ent_coef,
-            "hyperparameters/ppo_l2_reg_loss_coef": self.trainer_cfg.ppo.l2_reg_loss_coef,
-            "hyperparameters/ppo_l2_init_loss_coef": self.trainer_cfg.ppo.l2_init_loss_coef,
-        }
-
-        self.wandb_run.log(
-            {
-                **{f"overview/{k}": v for k, v in overview.items()},
-                **{f"losses/{k}": v for k, v in losses.items()},
-                **{f"experience/{k}": v for k, v in self.experience.stats().items()},
-                **{f"parameters/{k}": v for k, v in parameters.items()},
-                **{f"eval_{k}": v for k, v in self.evals.items()},
-                **{f"monitor/{k}": v for k, v in self._system_monitor.stats().items()},
-                **{f"trainer_memory/{k}": v for k, v in self._memory_monitor.stats().items()},
-                **environment_stats,
-                **weight_stats,
-                **timing_stats,
-                **metric_stats,
-                **self.grad_stats,
-                **hyperparameters,
-            },
-=======
         # Include custom stats from trainer config
         if hasattr(self.trainer_cfg, "stats") and hasattr(self.trainer_cfg.stats, "overview"):
             for k, v in self.trainer_cfg.stats.overview.items():
                 if k in self.stats:
                     processed_stats["overview"][v] = self.stats[k]
+
+        # Add hyperparameter values
+        hyperparameters = {
+            "learning_rate": self.optimizer.param_groups[0]["lr"],
+            "ppo_clip_coef": self.trainer_cfg.ppo.clip_coef,
+            "ppo_vf_clip_coef": self.trainer_cfg.ppo.vf_clip_coef,
+            "ppo_ent_coef": self.trainer_cfg.ppo.ent_coef,
+            "ppo_l2_reg_loss_coef": self.trainer_cfg.ppo.l2_reg_loss_coef,
+            "ppo_l2_init_loss_coef": self.trainer_cfg.ppo.l2_init_loss_coef,
+        }
 
         # Build complete stats dictionary for wandb
         all_stats = build_wandb_stats(
@@ -911,6 +866,7 @@
             system_stats=self._system_monitor.stats() if hasattr(self, "_system_monitor") else {},
             memory_stats=self._memory_monitor.stats() if hasattr(self, "_memory_monitor") else {},
             parameters=parameters,
+            hyperparameters=hyperparameters,
             evals=self.evals,
             agent_step=self.agent_step,
             epoch=self.epoch,
@@ -919,7 +875,6 @@
         # Log to wandb
         self.wandb_run.log(
             all_stats,
->>>>>>> d29c7c1f
             # WandB can automatically increment step on each call to log, but we force the value here
             # to make WandB reject any non-monotonic data points. This hides duplicate data when resuming
             # from checkpoints and keeps graphs clean. The policy is reset to the checkpoint too so the
