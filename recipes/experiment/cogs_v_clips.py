--- conflicted
+++ resolved
@@ -533,11 +533,4 @@
     "evaluate",
     "play",
     "play_training_env",
-<<<<<<< HEAD
-    "train_coordination",
-    "train_fixed_maps",
-    "train_proc_maps",
 ]
-=======
-]
->>>>>>> 30f40c25
