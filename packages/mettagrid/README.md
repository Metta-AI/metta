# MettaGrid Environment

MettaGrid is a multi-agent gridworld environment for studying the emergence of cooperation and social behaviors in
reinforcement learning agents. The environment features a variety of objects and actions that agents can interact with
to manage resources, engage in combat, share with others, and optimize their rewards.

## Requirements

- Bazel 7.0.0 or newer (the project uses Bzlmod and modern Bazel features)
- Python 3.11 or newer
- C++ compiler with C++20 support

## Overview

In MettaGrid, agents navigate a gridworld and interact with various objects to manage their energy, harvest resources,
engage in combat, and cooperate with other agents. The key dynamics include:

- **Energy Management**: Agents must efficiently manage their energy, which is required for all actions. They can
  harvest resources and convert them to energy at charger stations.
- **Resource Gathering**: Agents can gather resources from generator objects scattered throughout the environment.
- **Cooperation and Sharing**: Agents have the ability to share resources with other agents and use energy to power the
  heart assembler, which provides rewards.
- **Combat**: Agents can attack other agents to temporarily freeze them and steal their resources. They can also use
  shields to defend against attacks.

The environment is highly configurable, allowing for experimentation with different world layouts, object placements,
and agent capabilities.

## Objects

### Agent

<img src="https://github.com/daveey/Griddly/blob/develop/resources/images/oryx/oryx_tiny_galaxy/tg_sliced/tg_monsters/tg_monsters_astronaut_u1.png?raw=true" width="32"/>

The `Agent` object represents an individual agent in the environment. Agents can move, rotate, attack, and interact with
other objects. Each agent has energy, resources, and shield properties that govern its abilities and interactions.

### assembler

<img src="https://github.com/daveey/Griddly/blob/develop/resources/images/oryx/oryx_tiny_galaxy/tg_sliced/tg_items/tg_items_heart_full.png?raw=true" width="32"/>

<<<<<<< HEAD
The `assembler` object allows agents to spend energy to gain rewards. Agents can power the assembler by using the `use` action
when near it. The assembler has a cooldown period between uses.

- Using the heart assembler costs `assembler.use_cost energy`. So, no matter how much energy you have, you are always dumping
  the same amount of energy in it and getting the same amount of reward.
- After the heart assembler is used, it is unable to be used for the next value in `assembler.cooldown` (defaults to a single
  delay) timesteps. The cooldown field accepts either an integer or a list of integers; when a list is provided the
  assembler cycles through those delays.
=======
The `assembler` object allows agents to spend energy to gain rewards. Agents can power the assembler by using the `use`
action when near it. The assembler has a cooldown period between uses.

- Using the heart assembler costs `assembler.use_cost energy`. So, no matter how much energy you have, you are always
  dumping the same amount of energy in it and getting the same amount of reward.
- After the heart assembler is used, it is unable to be used for the next value in `assembler.cooldown` (defaults to a
  single delay) timesteps. The cooldown field accepts either an integer or a list of integers; when a list is provided
  the assembler cycles through those delays.
>>>>>>> b05cd0c3
- A single use of the heart assembler gives you a single unit of reward: if
  `target._type_id == ObjectType.assemblerT: self.env._rewards[actor_id] += 1`

### Converter

<img src="https://github.com/daveey/Griddly/blob/develop/resources/images/oryx/oryx_tiny_galaxy/tg_sliced/tg_items/tg_items_pda_A.png?raw=true" width="32"/>

The `Converter` object allows agents to convert their harvested resources into energy. Agents can use converters by
moving to them and taking the `use` action. Each use of a converter provides a specified amount of energy and has a
cooldown period.

- Using the converter does not cost any energy.
- Using the converter outputs `converter.energy_output.r1` energy
  - see `this.output_energy = cfg[b"energy_output.r1"]` in the Converter cppclass
- Using the converter increments resource 2 by one and decrements resource 1 by 1
- There is currently no use for `converter.energy_output.r2` and `converter.energy_output.r3`
- After the converter is used, it waits for the next value in `converter.cooldown` before it can be used again.
  Supplying a list of integers causes the converter to cycle through the provided schedule.

### Generator

<img src="https://github.com/daveey/Griddly/blob/develop/resources/images/oryx/oryx_fantasy/ore-0.png?raw=true" width="32"/>

The `Generator` object produces resources that agents can harvest. Agents can gather resources from generators by moving
to them and taking the `use` action. Generators have a specified capacity and replenish resources over time.

- Using the generator once gives one resource 1
- After the generator is used, it is unable to be used for the next value in `generator.cooldown` timesteps

### Wall

<img src="https://github.com/daveey/Griddly/blob/develop/resources/images/oryx/oryx_fantasy/wall2-0.png?raw=true" width="32"/>

The `Wall` object acts as an impassable barrier in the environment, restricting agent movement.

### Cooldown

The `cooldown` property holds one or more delays that determine how long objects wait before they can be used again.
When provided as a list, the delays are applied cyclically.

## Actions

### Move / Rotate

The `move` action allows agents to move to an adjacent cell in the gridworld. The action has two modes: moving forward
and moving backward relative to the agent's current orientation.

The `rotate` action enables agents to change their orientation within the gridworld. Agents can rotate to face in four
directions: down, left, right, and up.

### Attack

The `attack` action allows agents to attack other agents or objects within their attack range. Successful attacks freeze
the target for `freeze_duration` timesteps and allow the attacker to steal resources. Further, the attacked agent's
energy is set to `0`. Attacks have a cost and inflict a damage value. The agent selects from one of nine coordinates
within its attack range.

### Shield (Toggle)

The `shield` action turns on a shield. When the shield is active, the agent is protected from attacks by other agents.
The shield consumes energy defined by `upkeep.shield` while active. Attack damage is subtracted from the agent's energy,
rather than freezing the agent.

### Transfer

The `transfer` action enables agents to share resources with other agents. Agents can choose to transfer specific
resources to another agent in an adjacent cell. It is currently not implemented.

### Use

<<<<<<< HEAD
The `use` action allows agents to interact with objects such as assemblers, converters, and generators. The specific effects
of the `use` action depend on the target object and can include converting resources to energy, powering the assembler for
rewards, or harvesting resources from generators.
=======
The `use` action allows agents to interact with objects such as assemblers, converters, and generators. The specific
effects of the `use` action depend on the target object and can include converting resources to energy, powering the
assembler for rewards, or harvesting resources from generators.
>>>>>>> b05cd0c3

## Configuration

The MettaGrid environment is highly configurable through the use of YAML configuration files. These files specify the
layout of the gridworld, the placement of objects, and various properties of the objects and agents.

**Current settings:**

1. Ore   - Base resource obtained from mines. Mines produce one ore when used. No resource requirements for use.   -
   Reward value: 0.005 per unit (max 2)   - Used to create batteries and lasers
2. Battery   - Intermediate resource created from ore at a generator. Generator turns one ore into one battery.   -
   Reward value: 0.01 per unit (max 2)   - Used to create hearts and lasers
<<<<<<< HEAD
3. Heart / heart assembler   - High value reward, requires 3 batteries to be converted into a heart at a heart assembler.
=======
3. Heart / heart assembler   - High value reward, requires 3 batteries to be converted into a heart at a heart
   assembler.
>>>>>>> b05cd0c3
4. Laser   - Weapon resource created from ore and batteries. Requires 1 ore and 2 batteries. Created at the lasery.

- Consumed on use. When hitting an unarmored agent: freezes them and steals their whole inventory. When hitting an
  armoured agent, destroys their armor. **Inventory System**
- Agents have limited inventory space (default max: 50 items)
- Resources provide rewards just by being in inventory (up to their max reward value)
- Resources can be stolen through attacks Objects Various buildings: Mine, Generator, Armory, Lasery, assembler, Lab,
  Factory, Temple.
- HP — hitpoints, the number of times something can be hit before destruction.
- Cooldown between uses (varies by building)
- Can be damaged and destroyed by attacks

## Environment Architecture

MettaGrid uses a modular architecture designed primarily for the Softmax Studio ML project, with lightweight adapters to
maintain compatibility with external RL frameworks:

### Primary Training Environment

**`PufferMettaGridEnv`** - The main environment actively developed for Softmax Studio training systems

- Full-featured environment with comprehensive stats collection, replay recording, and curriculum support
- PufferLib-compatible environment wrapper that provides reset/step API
- **Exclusively used** by `metta.rl.trainer` and `metta.sim.simulation`
- Continuously developed and optimized for Softmax Studio use cases
- Backward compatible with existing training code

### Core Infrastructure

**`Simulation`** - Core simulation class for running MettaGrid simulations

- Foundation that provides the core game mechanics and performance
- Direct simulation access without environment API (no reset/step)
- Use when you need fine-grained control over simulation steps

### External Framework Compatibility Adapters

Lightweight wrappers around `MettaGridCore` to maintain compatibility with other training systems:

- **`MettaGridGymEnv`** - Gymnasium compatibility for research workflows
- **`MettaGridPettingZooEnv`** - PettingZoo compatibility for multi-agent research
- **`MettaGridPufferEnv`** - PufferLib compatibility for high-performance external training

**Important**: These adapters are **only used with their respective training systems**, not with the Metta trainer.

### Design Philosophy

- **Primary Focus**: `PufferMettaGridEnv` receives active development and new features for Softmax Studio
- **Compatibility Maintenance**: External adapters ensure other frameworks continue working as the core evolves
- **Testing for Compatibility**: Demos verify external frameworks remain functional during core development
- **Clear Separation**: Each environment type serves its specific training system - no mixing between systems

### Compatibility Testing Demos

These demos ensure external framework adapters remain functional as the core environment evolves:

```bash
# Verify PettingZoo compatibility
python -m mettagrid.demos.demo_train_pettingzoo

# Verify PufferLib compatibility
python -m mettagrid.demos.demo_train_puffer

# Verify Gymnasium compatibility
python -m mettagrid.demos.demo_train_gym
```

The demos serve as regression tests to catch compatibility issues during core development, ensuring external users can
continue using their preferred frameworks.

## Building and testing

For local development, refer to the top-level [README.md](../README.md) in this repository.

### Bazel

By default, `uv sync` will run the Bazel build automatically via the custom build backend. If you need to run C++ tests
and benchmarks directly, you'll need to invoke `bazel` directly.

Build C++ tests and benchmarks in debug mode:

```sh
# Build with debug flags
bazel build --config=dbg //:mettagrid_c
# Run all tests
bazel test //...
```

For benchmarks you might prefer to use the optimized build:

```sh
# Build with optimizations
bazel build --config=opt //:mettagrid_c

# Run benchmarks
./build-release/benchmarks/grid_object_benchmark
```

## Debugging C++ Code

MettaGrid is written in C++ with Python bindings via pybind11. You can debug C++ code directly in VSCode/Cursor by
setting breakpoints in the C++ source files.

### Prerequisites

1. **VSCode Extension**: Install the
   [Python C++ Debugger](https://marketplace.visualstudio.com/items?itemName=benjamin-simmonds.pythoncpp-debug)
   extension (`pythoncpp`)
2. **Debug Build**: Always build with `DEBUG=1` to enable debug symbols and dSYM generation

### Setup

The repository includes pre-configured launch configurations in `.vscode/launch.json`:

- **MettaGrid Demo** and other pythoncpp configurations - Combined Python + C++ debugging session for the demo script
  (requires the pythoncpp extension)
- **\_C++ Attach** - Attach C++ debugger to any running Python process (shared by all configurations but can be ran
  manually).

### Quick Start

1. **Build with debug symbols**:
   - Clean everything up

     ```sh
     cd packages/mettagrid # (from root of the repository)
     bazel clean --expunge
     ```

   - Rebuild with debug flags

     ```sh
     bazel build --config=dbg //:mettagrid_c
     ```

   - Or Reinstall with DEBUG=1 to trigger dSYM generation

     ```sh
     cd ../..
     export DEBUG=1
     uv sync --reinstall-package mettagrid
     ```

2. **Set breakpoints** in both Python and C++ files (e.g., `packages/mettagrid/cpp/bindings/mettagrid_c.cpp`,
   `packages/mettagrid/demos/demo_train_pettingzoo.py`)

3. **Launch debugger** using the "MettaGrid Demo" or any other pythoncpp configuration from the VSCode Run panel.

4. **Alternatively**, you can use the "\_C++ Attach" configuration to attach the debugger to any running Python process.
   It will ask you to select a process - type "metta" or "python" to filter the list.

### Testing C++ Debugging

To verify that C++ breakpoints are working correctly, use a simple test that calls from Python into C++:

#### Quick Test Method

1. **Add a test call** to any Python entrypoint that uses mettagrid:

   ```python
   def test_cpp_debugging() -> None:
       """Test function to trigger C++ code for debugging."""
       try:
           from mettagrid.mettagrid_c import PackedCoordinate

           # Call a simple C++ function
           packed = PackedCoordinate.pack(5, 10)
           print(f"C++ test: PackedCoordinate.pack(5, 10) = {packed}")

           # Unpack it back
           r, c = PackedCoordinate.unpack(packed)
           print(f"C++ test: PackedCoordinate.unpack({packed}) = ({r}, {c})")
       except Exception as e:
           print(f"C++ debugging test failed: {e}")

   # Call at module level or early in your script
   test_cpp_debugging()
   ```

2. **Set a C++ breakpoint** in the corresponding C++ implementation:
   - Open `packages/mettagrid/cpp/include/mettagrid/systems/packed_coordinate.hpp`
   - Find the `pack()` or `unpack()` function implementation
   - Set a breakpoint inside the function body (e.g., on the return statement)

3. **Launch your debug configuration** (e.g., "MettaGrid Demo" or any pythoncpp configuration)

4. **Verify the breakpoint hits** when the Python code calls `PackedCoordinate.pack()`

#### Where to Add the Test

Add the test call early in any Python entrypoint that uses mettagrid:

- Demo scripts (e.g., `packages/mettagrid/demos/demo_train_*.py`)
- CLI entrypoints (e.g., `packages/cogames/src/cogames/main.py`)
- Tool runners (e.g., `common/src/metta/common/tool/run_tool.py`)
- Training scripts (e.g., `metta/tools/train.py`)

**Note**: This test is only for verifying your debugging setup. Remove it before committing.

### Configuration Files

- **`.bazelrc`** - Defines the `--config=dbg` build mode with debug flags (`-g`, `-O0`, `--apple_generate_dsym`)
- **`.vscode/launch.json`** - Contains launch configurations for combined Python/C++ debugging

### Important Notes

- **Always use `DEBUG=1`**: Without this environment variable, dSYM files won't be generated and C++ breakpoints won't
  work.
- **Source maps**: The launch config includes source maps to correctly locate C++ files in the packages/mettagrid's
  workspace.<|MERGE_RESOLUTION|>--- conflicted
+++ resolved
@@ -39,16 +39,6 @@
 
 <img src="https://github.com/daveey/Griddly/blob/develop/resources/images/oryx/oryx_tiny_galaxy/tg_sliced/tg_items/tg_items_heart_full.png?raw=true" width="32"/>
 
-<<<<<<< HEAD
-The `assembler` object allows agents to spend energy to gain rewards. Agents can power the assembler by using the `use` action
-when near it. The assembler has a cooldown period between uses.
-
-- Using the heart assembler costs `assembler.use_cost energy`. So, no matter how much energy you have, you are always dumping
-  the same amount of energy in it and getting the same amount of reward.
-- After the heart assembler is used, it is unable to be used for the next value in `assembler.cooldown` (defaults to a single
-  delay) timesteps. The cooldown field accepts either an integer or a list of integers; when a list is provided the
-  assembler cycles through those delays.
-=======
 The `assembler` object allows agents to spend energy to gain rewards. Agents can power the assembler by using the `use`
 action when near it. The assembler has a cooldown period between uses.
 
@@ -57,7 +47,6 @@
 - After the heart assembler is used, it is unable to be used for the next value in `assembler.cooldown` (defaults to a
   single delay) timesteps. The cooldown field accepts either an integer or a list of integers; when a list is provided
   the assembler cycles through those delays.
->>>>>>> b05cd0c3
 - A single use of the heart assembler gives you a single unit of reward: if
   `target._type_id == ObjectType.assemblerT: self.env._rewards[actor_id] += 1`
 
@@ -128,15 +117,9 @@
 
 ### Use
 
-<<<<<<< HEAD
-The `use` action allows agents to interact with objects such as assemblers, converters, and generators. The specific effects
-of the `use` action depend on the target object and can include converting resources to energy, powering the assembler for
-rewards, or harvesting resources from generators.
-=======
 The `use` action allows agents to interact with objects such as assemblers, converters, and generators. The specific
 effects of the `use` action depend on the target object and can include converting resources to energy, powering the
 assembler for rewards, or harvesting resources from generators.
->>>>>>> b05cd0c3
 
 ## Configuration
 
@@ -149,12 +132,8 @@
    Reward value: 0.005 per unit (max 2)   - Used to create batteries and lasers
 2. Battery   - Intermediate resource created from ore at a generator. Generator turns one ore into one battery.   -
    Reward value: 0.01 per unit (max 2)   - Used to create hearts and lasers
-<<<<<<< HEAD
-3. Heart / heart assembler   - High value reward, requires 3 batteries to be converted into a heart at a heart assembler.
-=======
 3. Heart / heart assembler   - High value reward, requires 3 batteries to be converted into a heart at a heart
    assembler.
->>>>>>> b05cd0c3
 4. Laser   - Weapon resource created from ore and batteries. Requires 1 ore and 2 batteries. Created at the lasery.
 
 - Consumed on use. When hitting an unarmored agent: freezes them and steals their whole inventory. When hitting an
