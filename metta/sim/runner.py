<<<<<<< HEAD
import uuid
from functools import partial
from pathlib import Path
=======
>>>>>>> 6c562f16
from typing import Callable, Sequence

from pydantic import BaseModel, ConfigDict, Field

from mettagrid import MettaGridConfig
from mettagrid.policy.loader import initialize_or_load_policy
from mettagrid.policy.policy import MultiAgentPolicy, PolicySpec
from mettagrid.policy.policy_env_interface import PolicyEnvInterface
from mettagrid.simulator.multi_episode.rollout import MultiEpisodeRolloutResult, multi_episode_rollout
from mettagrid.simulator.replay_log_writer import ReplayLogWriter


class SimulationRunConfig(BaseModel):
    env: MettaGridConfig  # noqa: F821
    num_episodes: int = Field(default=1, description="Number of episodes to run", ge=1)
    proportions: Sequence[float] | None = None

    max_action_time_ms: int | None = Field(
        default=10000, description="Maximum time (in ms) a policy is given to take an action"
    )
    episode_tags: dict[str, str] = Field(default_factory=dict, description="Tags to add to each episode")


class SimulationRunResult(BaseModel):
    model_config = ConfigDict(arbitrary_types_allowed=True)

    run: SimulationRunConfig
    results: MultiEpisodeRolloutResult
    replay_urls: dict[str, str]


MultiAgentPolicyInitializer = Callable[[PolicyEnvInterface], MultiAgentPolicy]


def _make_replay_writer(replay_dir: str | None) -> ReplayLogWriter | None:
    if replay_dir is None:
        return None
    replay_root = Path(replay_dir).expanduser()
    unique_dir = replay_root / uuid.uuid4().hex[:12]
    unique_dir.mkdir(parents=True, exist_ok=True)
    return ReplayLogWriter(str(unique_dir))


def run_simulations(
    *,
    policy_specs: Sequence[PolicySpec] | None = None,
    policy_initializers: Sequence[MultiAgentPolicyInitializer] | None = None,
    simulations: Sequence[SimulationRunConfig],
    replay_dir: str | None,
    seed: int,
    enable_replays: bool = True,
) -> list[SimulationRunResult]:
    if policy_initializers is None:
        if policy_specs is None:
            msg = "Either policy_specs or policy_initializers must be provided"
            raise ValueError(msg)
        policy_initializers = [partial(initialize_or_load_policy, policy_spec=spec) for spec in policy_specs]
    elif policy_specs is not None:
        msg = "Provide only policy_specs or policy_initializers, not both"
        raise ValueError(msg)

    if not policy_initializers:
        msg = "At least one policy initializer is required"
        raise ValueError(msg)

    simulation_rollouts: list[SimulationRunResult] = []

    for simulation in simulations:
        replay_writer: ReplayLogWriter | None = None
        if enable_replays and replay_dir:
<<<<<<< HEAD
            replay_writer = _make_replay_writer(replay_dir)
=======
            replay_writer = ReplayLogWriter(str(replay_dir))
>>>>>>> 6c562f16

        env_interface = PolicyEnvInterface.from_mg_cfg(simulation.env)
        multi_agent_policies: list[MultiAgentPolicy] = [pi(env_interface) for pi in policy_initializers]

        rollout_result = multi_episode_rollout(
            env_cfg=simulation.env,
            policies=multi_agent_policies,
            episodes=simulation.num_episodes,
            seed=seed,
            proportions=simulation.proportions,
            # TODO: support this if and only if we also reflect that it happened in results
            # max_time_s=simulation.max_time_s,
            max_action_time_ms=simulation.max_action_time_ms,
            event_handlers=[replay_writer] if replay_writer else None,
        )

        replay_urls = replay_writer.get_written_replay_urls() if replay_writer else {}

        simulation_rollouts.append(
            SimulationRunResult(
                run=simulation,
                results=rollout_result,
                replay_urls=replay_urls,
            )
        )

    return simulation_rollouts<|MERGE_RESOLUTION|>--- conflicted
+++ resolved
@@ -1,9 +1,6 @@
-<<<<<<< HEAD
 import uuid
 from functools import partial
 from pathlib import Path
-=======
->>>>>>> 6c562f16
 from typing import Callable, Sequence
 
 from pydantic import BaseModel, ConfigDict, Field
@@ -72,13 +69,10 @@
     simulation_rollouts: list[SimulationRunResult] = []
 
     for simulation in simulations:
+        proportions = simulation.proportions
         replay_writer: ReplayLogWriter | None = None
         if enable_replays and replay_dir:
-<<<<<<< HEAD
             replay_writer = _make_replay_writer(replay_dir)
-=======
-            replay_writer = ReplayLogWriter(str(replay_dir))
->>>>>>> 6c562f16
 
         env_interface = PolicyEnvInterface.from_mg_cfg(simulation.env)
         multi_agent_policies: list[MultiAgentPolicy] = [pi(env_interface) for pi in policy_initializers]
@@ -88,7 +82,7 @@
             policies=multi_agent_policies,
             episodes=simulation.num_episodes,
             seed=seed,
-            proportions=simulation.proportions,
+            proportions=proportions,
             # TODO: support this if and only if we also reflect that it happened in results
             # max_time_s=simulation.max_time_s,
             max_action_time_ms=simulation.max_action_time_ms,
