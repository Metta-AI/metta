--- conflicted
+++ resolved
@@ -28,16 +28,9 @@
 from metta.sim.simulation_config import SimulationSuiteConfig, SingleEnvSimulationConfig
 from metta.sim.simulation_suite import SimulationSuite
 from metta.sim.vecenv import make_vecenv
-<<<<<<< HEAD
-from metta.util.config import config_from_path
-from metta.util.timing import Stopwatch
-from mettagrid.curriculum import SamplingCurriculum
-from mettagrid.mettagrid_env import MettaGridEnv, dtype_actions
-=======
 from metta.util.timing import Stopwatch
 from mettagrid.curriculum import curriculum_from_config_path
-from mettagrid.mettagrid_env import MettaGridEnv
->>>>>>> 4c0ff2b6
+from mettagrid.mettagrid_env import MettaGridEnv, dtype_actions
 
 torch.set_float32_matmul_precision("high")
 
@@ -725,20 +718,6 @@
 
         # Add timing metrics to wandb
         if self.wandb_run and self._master:
-<<<<<<< HEAD
-            rollout_time = self.timer.get_elapsed("_rollout")
-            train_time = self.timer.get_elapsed("_train")
-            stats_time = self.timer.get_elapsed("_process_stats")
-            checkpoint_time = self.timer.get_elapsed("_checkpoint_trainer")
-            evaluate_time = self.timer.get_elapsed("_evaluate_policy")
-            wandb_save_time = self.timer.get_elapsed("_save_policy_to_wandb")
-            replay_time = self.timer.get_elapsed("_generate_and_upload_replay")
-
-            training_time = rollout_time + train_time
-            wall_time = self.timer.get_elapsed()
-            steps_per_sec = self.agent_step / training_time
-
-=======
             timer_data = {}
             wall_time = self.timer.get_elapsed()  # global timer
             timer_data = self.timer.get_all_elapsed()
@@ -762,7 +741,6 @@
             }
 
             # Log everything to wandb
->>>>>>> 4c0ff2b6
             self.wandb_run.log(
                 {
                     **{f"overview/{k}": v for k, v in overview.items()},
@@ -775,21 +753,7 @@
                     "train/epoch": epoch,
                     "train/learning_rate": learning_rate,
                     "train/average_reward": self.average_reward if self.trainer_cfg.average_reward else None,
-<<<<<<< HEAD
-                    # Timing metrics
-                    "timing/steps_per_sec": steps_per_sec,
-                    "timing/training_pct": 100 * training_time / wall_time,
-                    "timing/rollout_pct": 100 * rollout_time / wall_time,
-                    "timing/train_pct": 100 * train_time / wall_time,
-                    "timing/stats_pct": 100 * stats_time / wall_time,
-                    "timing/checkpoint_pct": 100 * checkpoint_time / wall_time,
-                    "timing/evaluate_pct": 100 * evaluate_time / wall_time,
-                    "timing/wandb_save_pct": 100 * wandb_save_time / wall_time,
-                    "timing/replay_pct": 100 * replay_time / wall_time,
-                    "timing/wall_time": wall_time,
-=======
                     **timing_logs,
->>>>>>> 4c0ff2b6
                 }
             )
 
