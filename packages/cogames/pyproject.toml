--- conflicted
+++ resolved
@@ -52,7 +52,6 @@
 root = "../.."
 fallback_version = "0.0.0"
 # Provide a specific git command to be used in order to find the correct versioning tags
-<<<<<<< HEAD
 git_describe_command = [
   "git",
   "describe",
@@ -62,10 +61,6 @@
   "--match",
   "cogames-v*",
 ]
-=======
-git_describe_command = ["git", "describe", "--dirty", "--tags", "--long", "--match", "cogames-v*"]
-
->>>>>>> debc866f
 [tool.pytest.ini_options]
 pythonpath = ["src"]
 
