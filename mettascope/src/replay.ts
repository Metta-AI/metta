--- conflicted
+++ resolved
@@ -276,7 +276,7 @@
     }
   }
 
-  // Create  resource image mappings for faster access.
+  // Create resource image mappings for faster access.
   state.replay.resourceImages = []
   for (const resourceName of state.replay.itemNames) {
     const path = `resources/${resourceName}.png`
@@ -362,15 +362,6 @@
   const data: any = {
     version: 2,
   }
-<<<<<<< HEAD
-  if (oldMapSize[0] !== state.replay.map_size[0] || oldMapSize[1] !== state.replay.map_size[1]) {
-    // The map size changed, so update the map.
-    console.info('Map size changed to: ', state.replay.map_size[0], 'x', state.replay.map_size[1])
-    focusFullMap(ui.mapPanel)
-    // Force a resize to update the minimap panel.
-    onResize()
-    state.heatmap.initialize()
-=======
   data.action_names = replayData.action_names
   data.action_names = data.action_names.map((name: string) => {
     if (name === 'put_recipe_items') {
@@ -500,7 +491,6 @@
       object.action_param = action_param
     }
     data.objects.push(object)
->>>>>>> 5e081f1f
   }
 
   data.map_size = [maxX + 1, maxY + 1]
