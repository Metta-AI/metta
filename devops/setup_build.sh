#!/bin/bash
# Setup script for Metta development environment
# This script installs all required dependencies and configures the environment

# Exit immediately if a command exits with a non-zero status
set -e

<<<<<<< HEAD
=======
SCRIPT_DIR="$(dirname "$(readlink -f "$0")")"

>>>>>>> 949a4b3e
# Install base requirements
echo "Installing metta python requirements..."
pip install -r requirements.txt

# Create and enter deps directory for all external dependencies
echo "Creating deps directory..."
mkdir -p deps
cd deps

# ========== FAST_GAE ==========
if [ ! -d "fast_gae" ]; then
  echo "Cloning fast_gae into $(pwd)"
  git clone https://github.com/Metta-AI/fast_gae.git
fi
cd fast_gae
echo "Updating fast_gae..."
git pull
echo "Building fast_gae into $(pwd)"
python setup.py build_ext --inplace
echo "Installing fast_gae into $(pwd)"
pip install -e .
cd ..

# ========== PUFFERLIB ==========
if [ ! -d "pufferlib" ]; then
  echo "Cloning pufferlib into $(pwd)"
  git clone https://github.com/Metta-AI/pufferlib.git
fi
cd pufferlib
echo "Fetching pufferlib into $(pwd)"
git fetch
echo "Checking out metta into $(pwd)"
git checkout metta
echo "Updating pufferlib..."
git pull
echo "Installing pufferlib into $(pwd)"
pip install -e .
echo "Stashing pufferlib into $(pwd)"
git stash
cd ..

# ========== METTAGRID ==========
if [ ! -d "mettagrid" ]; then
  echo "Cloning mettagrid into $(pwd)"
  git clone https://github.com/Metta-AI/mettagrid.git
fi
cd mettagrid
echo "Fetching mettagrid into $(pwd)"
git fetch
# Check out the specified reference
if [ -n "$METTAGRID_REF" ]; then
  echo "Checking out mettagrid reference: $METTAGRID_REF"
  git checkout "$METTAGRID_REF"
fi
echo "Installing mettagrid python requirements..."
pip install -r requirements.txt
echo "Building mettagrid into $(pwd)"
python setup.py build_ext --inplace
echo "Installing mettagrid into $(pwd)"
pip install -e .
cd ..

# ========== CARBS ==========
if [ ! -d "carbs" ]; then
  echo "Cloning carbs into $(pwd)"
  #git clone https://github.com/imbue-ai/carbs.git
  git clone https://github.com/kywch/carbs.git
fi
cd carbs
echo "Updating carbs..."
git pull
echo "Installing carbs into $(pwd)"
pip install -e .
cd ..

# ========== WANDB_CARBS ==========
if [ ! -d "wandb_carbs" ]; then
  echo "Cloning wandb_carbs into $(pwd)"
  git clone https://github.com/Metta-AI/wandb_carbs.git
fi
cd wandb_carbs
echo "Updating wandb_carbs..."
git pull
echo "Installing wandb_carbs into $(pwd)"
pip install -e .
cd ..

<<<<<<< HEAD
# ========== VS CODE INTEGRATION ==========
# Create symlink for VS Code IntelliSense to find packages from Conda environment
# This allows VS Code to properly resolve imports from the conda environment
# Create symlink in /var/tmp with a standardized name
echo "Creating symlink for VS Code IntelliSense..."
if [ -n "$CONDA_PREFIX" ]; then
  SITE_PACKAGES_PATH="$CONDA_PREFIX/lib/python3.11/site-packages"
  SYMLINK_PATH="/var/tmp/metta/conda-site-packages"
  mkdir -p "/var/tmp/metta"
  ln -sf "$SITE_PACKAGES_PATH" "$SYMLINK_PATH"
  echo "Symlink created: $SYMLINK_PATH -> $SITE_PACKAGES_PATH"
else
  echo "WARNING: CONDA_PREFIX is not set. Make sure you've activated your conda environment."
  echo "Run 'conda activate metta' before running this script."
fi
=======
# TODO -- ideally we can find a way to skip this step when we are not on a user's machine
# for now we are including this here as a convenience because the README and other places
# tell people to setup their workspace using ./devops/setup_build.sh

# ========== VS CODE INTEGRATION ==========
echo "Setting up VSCode integration..."
source "$SCRIPT_DIR/sandbox/setup_vscode_workspace.sh"
>>>>>>> 949a4b3e
<|MERGE_RESOLUTION|>--- conflicted
+++ resolved
@@ -5,11 +5,8 @@
 # Exit immediately if a command exits with a non-zero status
 set -e
 
-<<<<<<< HEAD
-=======
 SCRIPT_DIR="$(dirname "$(readlink -f "$0")")"
 
->>>>>>> 949a4b3e
 # Install base requirements
 echo "Installing metta python requirements..."
 pip install -r requirements.txt
@@ -97,28 +94,10 @@
 pip install -e .
 cd ..
 
-<<<<<<< HEAD
-# ========== VS CODE INTEGRATION ==========
-# Create symlink for VS Code IntelliSense to find packages from Conda environment
-# This allows VS Code to properly resolve imports from the conda environment
-# Create symlink in /var/tmp with a standardized name
-echo "Creating symlink for VS Code IntelliSense..."
-if [ -n "$CONDA_PREFIX" ]; then
-  SITE_PACKAGES_PATH="$CONDA_PREFIX/lib/python3.11/site-packages"
-  SYMLINK_PATH="/var/tmp/metta/conda-site-packages"
-  mkdir -p "/var/tmp/metta"
-  ln -sf "$SITE_PACKAGES_PATH" "$SYMLINK_PATH"
-  echo "Symlink created: $SYMLINK_PATH -> $SITE_PACKAGES_PATH"
-else
-  echo "WARNING: CONDA_PREFIX is not set. Make sure you've activated your conda environment."
-  echo "Run 'conda activate metta' before running this script."
-fi
-=======
 # TODO -- ideally we can find a way to skip this step when we are not on a user's machine
 # for now we are including this here as a convenience because the README and other places
 # tell people to setup their workspace using ./devops/setup_build.sh
 
 # ========== VS CODE INTEGRATION ==========
 echo "Setting up VSCode integration..."
-source "$SCRIPT_DIR/sandbox/setup_vscode_workspace.sh"
->>>>>>> 949a4b3e
+source "$SCRIPT_DIR/sandbox/setup_vscode_workspace.sh"