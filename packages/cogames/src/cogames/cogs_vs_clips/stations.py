--- conflicted
+++ resolved
@@ -126,18 +126,9 @@
             map_char="G",
             render_symbol=vibes.VIBE_BY_NAME["germanium"].symbol,
             # Protocols
-<<<<<<< HEAD
-            max_uses=self.max_uses,
-            recipes=[
-                (
-                    [],
-                    ProtocolConfig(output_resources={"germanium": self.efficiency}),
-                ),
-=======
             max_uses=1,
             protocols=[
                 ProtocolConfig(output_resources={"germanium": self.efficiency}),
->>>>>>> bfeb3249
                 *[
                     ProtocolConfig(
                         vibes=["germanium"] * i, output_resources={"germanium": self.efficiency + i * self.synergy}
