<<<<<<< HEAD
import os
from typing import Any, List, Optional, Union
=======
from __future__ import annotations

import os
from typing import (
    Any,
    Type,
    TypeVar,
    Union,
)
>>>>>>> c51ba667

import boto3
import hydra
import wandb
from botocore.exceptions import ClientError, NoCredentialsError
<<<<<<< HEAD
from omegaconf import DictConfig, ListConfig, OmegaConf


def config_from_path(
    config_path: str, overrides: Optional[Union[DictConfig, dict[str, Any]]] = None
) -> Union[DictConfig, ListConfig]:
    """
    Load a configuration from a specified path, optionally with overrides.

    Args:
        config_path: Path to the configuration file
        overrides: Optional configuration overrides to merge with the loaded config

    Returns:
        The loaded and potentially merged configuration (either DictConfig or ListConfig)
    """
    # Start with a DictConfig from hydra.compose
    env_cfg: Union[DictConfig, ListConfig] = hydra.compose(config_name=config_path)

    if config_path.startswith("/"):
        config_path = config_path[1:]

    path_components: List[str] = config_path.split("/")

    # Navigate through nested config structure
    for p in path_components[:-1]:
        # Type checking for safe access
        if isinstance(env_cfg, DictConfig):
            env_cfg = env_cfg[p]
        elif isinstance(env_cfg, ListConfig):
            # Try to convert p to int for list access, or raise a meaningful error
            try:
                idx = int(p)
                env_cfg = env_cfg[idx]
            except ValueError as err:
                raise TypeError(f"Cannot use string key '{p}' with ListConfig - must be an integer index") from err
        else:
            raise TypeError(f"Unexpected config type: {type(env_cfg)}")
=======
from omegaconf import DictConfig, OmegaConf
from pydantic import BaseModel, ValidationError

T = TypeVar("T")
class Config(BaseModel):
    """
    Pydantic-backed config base.
    - extra keys are ignored
    - you can do `MyConfig(cfg_node)` where cfg_node is a DictConfig or dict
    - .dictconfig()  → OmegaConf.DictConfig
    - .yaml()        → YAML string
    """

    class Config:
        extra = "forbid"

    def __init__(self, *args: Any, **kwargs: Any) -> None:
        # allow `Config(DictConfig)` or `Config(dict)` as shorthand for .from_dictconfig(...)
        if len(args) == 1 and not kwargs and isinstance(args[0], (DictConfig, dict)):
            raw = args[0]
            data = OmegaConf.to_container(raw, resolve=True) if isinstance(raw, DictConfig) else dict(raw)
            try:
                super().__init__(**data)
            except ValidationError:
                # re-raise so traceback points here
                raise
        else:
            # normal BaseModel __init__(**kwargs)
            super().__init__(*args, **kwargs)

    @classmethod
    def from_dictconfig(cls: Type[T], cfg: Union[DictConfig, dict]) -> T:
        """
        Explicit constructor from a DictConfig or plain dict.
        """
        raw = cfg
        data = OmegaConf.to_container(raw, resolve=True) if isinstance(raw, DictConfig) else dict(raw)
        return cls.parse_obj(data)

    def dictconfig(self) -> DictConfig:
        """
        Convert this model back to an OmegaConf DictConfig.
        """
        return OmegaConf.create(self.dict())

    def yaml(self) -> str:
        """
        Render this model as a YAML string.
        """
        return OmegaConf.to_yaml(self.dictconfig())
>>>>>>> c51ba667

    # Handle the original edge case with special error message
    if overrides is not None and overrides != {}:
        if isinstance(env_cfg, DictConfig) and env_cfg.get("_target_") == "mettagrid.mettagrid_env.MettaGridEnvSet":
            raise NotImplementedError("Cannot parse overrides when using multienv_mettagrid")
        env_cfg = OmegaConf.merge(env_cfg, overrides)

    return env_cfg


def check_aws_credentials() -> bool:
    """Check if valid AWS credentials are available from any source."""
    if "AWS_ACCESS_KEY_ID" in os.environ and "AWS_SECRET_ACCESS_KEY" in os.environ:
        # This check is primarily for github actions.
        return True
    try:
        sts = boto3.client("sts")
        sts.get_caller_identity()
        return True
    except (NoCredentialsError, ClientError):
        return False


def check_wandb_credentials() -> bool:
    """Check if valid W&B credentials are available."""
    if "WANDB_API_KEY" in os.environ:
        # This check is primarily for github actions.
        return True
    try:
        return wandb.login(anonymous="never", timeout=10)
    except Exception:
        return False


def setup_metta_environment(cfg: DictConfig, require_aws: bool = True, require_wandb: bool = True):
    """
    Set up the environment for metta, checking for required credentials.

    Args:
        cfg: The configuration object
        require_aws: Whether to require AWS credentials
        require_wandb: Whether to require W&B credentials
    """
    if require_aws:
        # Check that AWS is good to go.
        if not check_aws_credentials():
            print("AWS is not configured, please install:")
            print("brew install awscli")
            print("and run:")
            print("python ./devops/aws/setup_sso.py")
            print("Alternatively, set AWS_ACCESS_KEY_ID and AWS_SECRET_ACCESS_KEY in your environment.")
            exit(1)

    if cfg.wandb.track and require_wandb:
        # Check that AWS is good to go.
        if not check_wandb_credentials():
            print("W&B is not configured, please install:")
            print("pip install wandb")
            print("and run:")
            print("wandb login")
            print("Alternatively, set WANDB_API_KEY or copy ~/.netrc from another machine that has it configured.")
            exit(1)<|MERGE_RESOLUTION|>--- conflicted
+++ resolved
@@ -1,7 +1,3 @@
-<<<<<<< HEAD
-import os
-from typing import Any, List, Optional, Union
-=======
 from __future__ import annotations
 
 import os
@@ -11,52 +7,11 @@
     TypeVar,
     Union,
 )
->>>>>>> c51ba667
 
 import boto3
 import hydra
 import wandb
 from botocore.exceptions import ClientError, NoCredentialsError
-<<<<<<< HEAD
-from omegaconf import DictConfig, ListConfig, OmegaConf
-
-
-def config_from_path(
-    config_path: str, overrides: Optional[Union[DictConfig, dict[str, Any]]] = None
-) -> Union[DictConfig, ListConfig]:
-    """
-    Load a configuration from a specified path, optionally with overrides.
-
-    Args:
-        config_path: Path to the configuration file
-        overrides: Optional configuration overrides to merge with the loaded config
-
-    Returns:
-        The loaded and potentially merged configuration (either DictConfig or ListConfig)
-    """
-    # Start with a DictConfig from hydra.compose
-    env_cfg: Union[DictConfig, ListConfig] = hydra.compose(config_name=config_path)
-
-    if config_path.startswith("/"):
-        config_path = config_path[1:]
-
-    path_components: List[str] = config_path.split("/")
-
-    # Navigate through nested config structure
-    for p in path_components[:-1]:
-        # Type checking for safe access
-        if isinstance(env_cfg, DictConfig):
-            env_cfg = env_cfg[p]
-        elif isinstance(env_cfg, ListConfig):
-            # Try to convert p to int for list access, or raise a meaningful error
-            try:
-                idx = int(p)
-                env_cfg = env_cfg[idx]
-            except ValueError as err:
-                raise TypeError(f"Cannot use string key '{p}' with ListConfig - must be an integer index") from err
-        else:
-            raise TypeError(f"Unexpected config type: {type(env_cfg)}")
-=======
 from omegaconf import DictConfig, OmegaConf
 from pydantic import BaseModel, ValidationError
 
@@ -107,14 +62,21 @@
         Render this model as a YAML string.
         """
         return OmegaConf.to_yaml(self.dictconfig())
->>>>>>> c51ba667
 
-    # Handle the original edge case with special error message
-    if overrides is not None and overrides != {}:
-        if isinstance(env_cfg, DictConfig) and env_cfg.get("_target_") == "mettagrid.mettagrid_env.MettaGridEnvSet":
+
+def config_from_path(config_path: str, overrides: DictConfig = None) -> DictConfig:
+    if config_path is None:
+        raise ValueError("Config path cannot be None")
+
+    env_cfg = hydra.compose(config_name=config_path)
+    if config_path.startswith("/"):
+        config_path = config_path[1:]
+    for p in config_path.split("/")[:-1]:
+        env_cfg = env_cfg[p]
+    if overrides not in [None, {}]:
+        if env_cfg._target_ == "mettagrid.mettagrid_env.MettaGridEnvSet":
             raise NotImplementedError("Cannot parse overrides when using multienv_mettagrid")
         env_cfg = OmegaConf.merge(env_cfg, overrides)
-
     return env_cfg
 
 
@@ -143,14 +105,6 @@
 
 
 def setup_metta_environment(cfg: DictConfig, require_aws: bool = True, require_wandb: bool = True):
-    """
-    Set up the environment for metta, checking for required credentials.
-
-    Args:
-        cfg: The configuration object
-        require_aws: Whether to require AWS credentials
-        require_wandb: Whether to require W&B credentials
-    """
     if require_aws:
         # Check that AWS is good to go.
         if not check_aws_credentials():
@@ -160,9 +114,8 @@
             print("python ./devops/aws/setup_sso.py")
             print("Alternatively, set AWS_ACCESS_KEY_ID and AWS_SECRET_ACCESS_KEY in your environment.")
             exit(1)
-
     if cfg.wandb.track and require_wandb:
-        # Check that AWS is good to go.
+        # Check that W&B is good to go.
         if not check_wandb_credentials():
             print("W&B is not configured, please install:")
             print("pip install wandb")
