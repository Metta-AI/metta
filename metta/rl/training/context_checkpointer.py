--- conflicted
+++ resolved
@@ -66,11 +66,8 @@
                     "epoch": raw.get("epoch", 0),
                     "optimizer_state": raw.get("optimizer_state", {}),
                     "stopwatch_state": raw.get("stopwatch_state"),
-<<<<<<< HEAD
                     "curriculum_state": raw.get("curriculum_state"),
-=======
                     "loss_states": raw.get("loss_states", {}),
->>>>>>> 706c97ed
                 }
 
         payload = self._distributed.broadcast_from_master(payload)
@@ -100,7 +97,6 @@
             except Exception as exc:  # pragma: no cover - defensive
                 logger.warning("Failed to restore stopwatch state: %s", exc)
 
-<<<<<<< HEAD
         curriculum_state = payload.get("curriculum_state")
         context.state.curriculum_state = curriculum_state
         if curriculum_state and context.curriculum is not None:
@@ -109,7 +105,7 @@
                 logger.info("Successfully restored curriculum state")
             except Exception as exc:  # pragma: no cover - defensive
                 logger.warning("Failed to restore curriculum state: %s", exc)
-=======
+
         loss_states = payload.get("loss_states") or {}
         context.state.loss_states = loss_states
         losses = getattr(context, "losses", None)
@@ -122,7 +118,6 @@
                     loss.load_state_dict(stored, strict=False)
                 except Exception as exc:  # pragma: no cover - defensive
                     logger.warning("Failed to restore loss state for %s: %s", name, exc)
->>>>>>> 706c97ed
 
         context.timing_baseline = {
             "agent_step": context.agent_step,
@@ -186,9 +181,6 @@
             current_epoch,
             agent_step,
             stopwatch_state=context.state.stopwatch_state,
-<<<<<<< HEAD
             curriculum_state=context.state.curriculum_state,
-=======
             loss_states=context.state.loss_states,
->>>>>>> 706c97ed
         )