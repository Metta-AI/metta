--- conflicted
+++ resolved
@@ -193,14 +193,7 @@
             )
 
     def _build_policy_spec(self, policy_uri: str) -> PolicySpec:
-<<<<<<< HEAD
-        return policy_spec_from_uri(
-            policy_uri,
-            device=self._device,
-        )
-=======
         return policy_spec_from_uri(policy_uri, device=self._device)
->>>>>>> 0f2d531f
 
     @staticmethod
     def _spec_display_name(policy_spec: PolicySpec) -> str:
