--- conflicted
+++ resolved
@@ -77,11 +77,7 @@
         if duplicate_names := duplicates(all_names):
             raise ValueError(f"Duplicate component names found: {duplicate_names}")
 
-<<<<<<< HEAD
-        if not torch.distributed.is_initialized() or torch.distributed.get_rank() == 0:
-=======
         if IS_MASTER:
->>>>>>> 960a7ffa
             logger.info(f"{self.__class__.__name__} policy components: {self.components}")
 
         # Initialize action conversion tensors (will be set by MettaAgent)
