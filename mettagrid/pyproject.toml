[build-system]
requires = ["scikit-build-core", "wheel", "numpy<2", "pybind11==2.10.4"]
build-backend = "scikit_build_core.build"

[project]
name = "metta-mettagrid"
version = "0.1.6"
description = "A fast grid-based open-ended MARL environment"
authors = [{ name = "David Bloomin", email = "daveey@gmail.com" }]
requires-python = "==3.11.7"
license = "MIT"
readme = "README.md"
urls = { Homepage = "https://daveey.github.io", Repository = "https://github.com/Metta-AI/metta" }
keywords = [
    "gridworld",
    "minigrid",
    "rl",
    "reinforcement-learning",
    "environment",
    "gym",
]
dependencies = [
    # Note: pufferlib is required at runtime but not listed as a dependency to avoid circular issues
    # It's provided by the environment (either PufferLib installation or metta installation)
    "boto3>=1.38.32",
    "botocore>=1.38.29",
    "duckdb>=1.3.0",
    "filelock>=3.18.0",
    "gymnasium==0.29.1",
    "hydra-core>=1.4.0.dev1",
    "matplotlib>=3.10.3",
<<<<<<< HEAD
=======
    "metta-common",
>>>>>>> 982066ed
    "numpy<2",
    "omegaconf>=2.4.0.dev3",
    "pandas>=2.3.0",
    "pettingzoo>=1.24.1",
    "pydantic>=2.11.5",
    "raylib>=5.5.0",
    "pyyaml>=6.0.2",
    "rich>=13.9.4",
    "scipy>=1.15.3",
    "tabulate>=0.9.0",
    "termcolor>=2.4.0",
    "tqdm>=4.67.1",
    "wandb>=0.19.11",
]

[dependency-groups]
dev = ["pytest>=8.3.3", "pytest-benchmark>=5.1.0", "pytest-xdist>=3.8.0"]

[tool.scikit-build]
# `release-no-tests` is faster than `release` preset.
# uv builds are done in isolated environment, so tests and benchmarks are not built here.
# See `./README.md` for more details.
cmake.args = ["--preset", "release-no-tests"]
wheel.packages = ["src/metta"]

# Note: if you decide to use `editable.rebuild` here, consider that it's not
# compatible with isolated builds.
#
# That's because isolated builds produce a `build` directory that refers to the
# temporary isolated environment, which doesn't exist anymore by the time the
# rebuild is triggered by scikit-build.
#
# We could enable uv's `no-build-isolation-package` option, but it creates its
# own issues (we'd have to install build dependencies manually).
#
# So for now we're recompiling the entire package on every C++ code change.

[tool.pytest.ini_options]
# Configuring pytest here causes us to ignore metta/conftest.py
testpaths = ["tests", "benchmarks"]
python_files = ["test_*.py"]
python_functions = ["test_*"]
python_classes = ["Test*"]

[tool.uv]
cache-keys = [
    { file = "pyproject.toml" },
    { file = "CMakeLists.txt" },
    { file = "src/**/*.{cpp,hpp}" },
]

[tool.setuptools.packages.find]
where = ["src"]
include = ["metta.mettagrid", "metta.mettagrid.*"]

[tool.setuptools.package-data]
"metta" = ["__init__.py"]
"metta.mettagrid" = ["py.typed"]

[tool.uv.sources]
metta-common = { workspace = true }

[tool.coverage.run]
source = ["metta.mettagrid"]<|MERGE_RESOLUTION|>--- conflicted
+++ resolved
@@ -29,10 +29,7 @@
     "gymnasium==0.29.1",
     "hydra-core>=1.4.0.dev1",
     "matplotlib>=3.10.3",
-<<<<<<< HEAD
-=======
     "metta-common",
->>>>>>> 982066ed
     "numpy<2",
     "omegaconf>=2.4.0.dev3",
     "pandas>=2.3.0",
