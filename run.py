--- conflicted
+++ resolved
@@ -8,7 +8,7 @@
 from omegaconf import DictConfig, OmegaConf
 
 from metta.agent.policy_store import PolicyStore
-from metta.api.agent import Agent, wrap_agent_distributed
+from metta.api.agent import Agent
 from metta.api.directories import (
     save_experiment_config,
     setup_device_and_distributed,
@@ -27,13 +27,6 @@
     initialize_wandb,
     load_checkpoint,
     save_checkpoint,
-<<<<<<< HEAD
-    should_run_on_interval,
-=======
-    save_experiment_config,
-    setup_distributed_training,
-    setup_run_directories,
->>>>>>> cff33f7b
 )
 from metta.common.profiling.memory_monitor import MemoryMonitor
 from metta.common.profiling.stopwatch import Stopwatch
@@ -54,19 +47,13 @@
     calculate_explained_variance,
     maybe_update_l2_weights,
 )
-from metta.rl.functions.policy_management import wrap_agent_distributed
+from metta.rl.functions.policy_management import (
+    wrap_agent_distributed,
+)
 from metta.rl.functions.rollout import (
     get_lstm_config,
     get_observation,
     run_policy_inference,
-<<<<<<< HEAD
-)
-
-# Import additional functions from metta.rl.functions
-from metta.rl.functions import (
-    calculate_prioritized_sampling_params as calculate_anneal_beta,
-=======
->>>>>>> cff33f7b
 )
 from metta.rl.functions.stats import (
     accumulate_rollout_stats,
@@ -74,7 +61,7 @@
     compute_timing_stats,
     process_training_stats,
 )
-from metta.rl.functions.utils import should_run
+from metta.rl.functions.utils import should_run as should_run_on_interval
 from metta.rl.kickstarter import Kickstarter
 from metta.rl.losses import Losses
 from metta.rl.trainer_config import (
@@ -545,7 +532,7 @@
     )
 
     # Record heartbeat periodically (master only)
-    if should_run(epoch, 10, is_master):
+    if should_run_on_interval(epoch, 10, is_master):
         record_heartbeat()
 
     # Update L2 weights if configured
@@ -558,7 +545,7 @@
         )
 
     # Save checkpoint periodically
-    if should_run(epoch, trainer_config.checkpoint.checkpoint_interval, True):  # All ranks participate
+    if should_run_on_interval(epoch, trainer_config.checkpoint.checkpoint_interval, True):  # All ranks participate
         saved_policy_path = save_checkpoint(
             epoch=epoch,
             agent_step=agent_step,
