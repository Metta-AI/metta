#!/usr/bin/env -S uv run

"""CLI for CoGames - collection of environments for multi-agent cooperative and competitive games."""

import importlib.metadata
import json
import logging
import sys
from pathlib import Path
from typing import Callable, Literal, Optional

import typer
import yaml
from packaging.version import Version
from rich.console import Console
from rich.table import Table

from cogames import evaluate as evaluate_module
from cogames import game, utils
from cogames import play as play_module
from cogames import train as train_module
from cogames.policy.policy import PolicySpec
from cogames.policy.utils import parse_policy_spec, resolve_policy_class_path, resolve_policy_data_path
from mettagrid import MettaGridConfig, MettaGridEnv

# Always add current directory to Python path
sys.path.insert(0, ".")

logger = logging.getLogger("cogames.main")

app = typer.Typer(
    help="CoGames - Multi-agent cooperative and competitive games",
    context_settings={"help_option_names": ["-h", "--help"]},
)
console = Console()


@app.callback(invoke_without_command=True)
def default(ctx: typer.Context) -> None:
    """Show help when no command is provided."""
    if ctx.invoked_subcommand is None:
        # No command provided, show help
        print(ctx.get_help())


mission_argument = typer.Argument(
    None,
    help="Name of the mission. Can be in the format 'map_name' or 'map_name:mission' or 'path/to/mission.yaml'.",
    callback=lambda ctx, value: game.require_mission_argument(ctx, value, console),
)


@app.command("missions", help="List all available missions, or describe a specific mission")
@app.command("games", hidden=True)
def games_cmd(
    mission_name: str = mission_argument,
<<<<<<< HEAD
    format_: Literal[None, "yaml", "json"] = typer.Option(None, "--format"),
=======
    format_: Literal[None, "yaml", "json"] = typer.Option(
        None, "--format", help="Output mission configuration in YAML or JSON."
    ),
>>>>>>> cb1a687b
    save: Optional[Path] = typer.Option(  # noqa: B008
        None,
        "--save",
        "-s",
        help="Save mission configuration to file (YAML or JSON)",
<<<<<<< HEAD
    ),  # noqa: B008
) -> None:
    resolved_mission, env_cfg = utils.get_mission_config(console, mission_name)

    if format_ and save:
        console.print("[red]Error: --format and --save cannot be used together[/red]")
        raise typer.Exit(1)

    if save:
        try:
            game.save_mission_config(env_cfg, save)
        except ValueError as exc:
            console.print(f"[red]Error saving configuration: {exc}[/red]")
            raise typer.Exit(1) from exc
        console.print(f"[green]Mission configuration saved to: {save}[/green]")
        return

    if format_:
        console.print(env_cfg.model_dump(mode=format_))
=======
    ),
) -> None:
    resolved_mission, env_cfg = utils.get_mission_config(console, mission_name)

    if save is not None:
        try:
            game.save_mission_config(env_cfg, save)
            console.print(f"[green]Mission configuration saved to: {save}[/green]")
        except ValueError as exc:  # pragma: no cover - user input
            console.print(f"[red]Error saving configuration: {exc}[/red]")
            raise typer.Exit(1) from exc
        return

    if format_ is not None:
        try:
            data = env_cfg.model_dump(mode="json")
            if format_ == "json":
                console.print(json.dumps(data, indent=2))
            else:
                console.print(yaml.safe_dump(data, sort_keys=False))
        except Exception as exc:  # pragma: no cover - serialization errors
            console.print(f"[red]Error formatting configuration: {exc}[/red]")
            raise typer.Exit(1) from exc
>>>>>>> cb1a687b
        return

    try:
        game.describe_mission(resolved_mission, env_cfg, console)
<<<<<<< HEAD
    except ValueError as exc:
=======
    except ValueError as exc:  # pragma: no cover - user input
>>>>>>> cb1a687b
        console.print(f"[red]Error: {exc}[/red]")
        raise typer.Exit(1) from exc


@app.command(name="play", no_args_is_help=True, help="Play a game")
def play_cmd(
    mission_name: str = mission_argument,
    policy_class_path: str = typer.Option(
        "cogames.policy.random.RandomPolicy",
        "--policy",
        help="Path to policy class",
        callback=resolve_policy_class_path,
    ),
    policy_data_path: Optional[str] = typer.Option(
        None,
        "--policy-data",
        help="Path to policy weights file or directory",
    ),
    interactive: bool = typer.Option(True, "--interactive", "-i", help="Run in interactive mode"),
    steps: int = typer.Option(1000, "--steps", "-s", help="Number of steps to run", min=1),
    render: Literal["gui", "text", "none"] = typer.Option(
        "gui", "--render", "-r", help="Render mode: 'gui', 'text', or 'none' (no rendering)"
    ),
) -> None:
    resolved_mission, env_cfg = utils.get_mission_config(console, mission_name)

    try:
        resolved_policy_data = resolve_policy_data_path(
            policy_data_path,
            policy_class_path=policy_class_path,
            game_name=resolved_mission,
            console=console,
        )
<<<<<<< HEAD
    except FileNotFoundError as exc:
=======
    except FileNotFoundError as exc:  # pragma: no cover - user input
>>>>>>> cb1a687b
        console.print(f"[red]Error: {exc}[/red]")
        raise typer.Exit(1) from exc

    console.print(f"[cyan]Playing {resolved_mission}[/cyan]")
    console.print(f"Max Steps: {steps}, Interactive: {interactive}, Render: {render}")

    play_module.play(
        console,
        env_cfg=env_cfg,
        policy_class_path=policy_class_path,
        policy_data_path=resolved_policy_data,
        game_name=resolved_mission,
        max_steps=steps,
        seed=42,
        render=render,
        verbose=interactive,
    )


@app.command("make-mission", help="Create a new mission configuration")
@app.command("make-game", hidden=True)
def make_mission(
    base_mission: str = mission_argument,
    num_agents: int = typer.Option(2, "--agents", "-a", help="Number of agents", min=1),
    width: int = typer.Option(10, "--width", "-w", help="Map width", min=1),
    height: int = typer.Option(10, "--height", "-h", help="Map height", min=1),
    output: Optional[Path] = typer.Option(None, "--output", "-o", help="Output file path (yml or json)"),  # noqa: B008
) -> None:
    try:
        resolved_mission, env_cfg = utils.get_mission_config(console, base_mission)

        env_cfg.game.map_builder.width = width  # type: ignore[attr-defined]
        env_cfg.game.map_builder.height = height  # type: ignore[attr-defined]
        env_cfg.game.num_agents = num_agents

        _ = MettaGridEnv(env_cfg)

        if output:
            game.save_mission_config(env_cfg, output)
            console.print(f"[green]Game configuration saved to: {output}[/green]")
        else:
            console.print("\n[yellow]To save this configuration, use the --output option.[/yellow]")

    except Exception as exc:  # pragma: no cover - user input
        console.print(f"[red]Error: {exc}[/red]")
        raise typer.Exit(1) from exc


@app.command(name="train", help="Train a policy on a mission")
def train_cmd(
    mission_name: str = mission_argument,
    policy_class_path: str = typer.Option(
        "cogames.policy.simple.SimplePolicy",
        "--policy",
        help="Path to policy class",
        callback=resolve_policy_class_path,
    ),
    initial_weights_path: Optional[str] = typer.Option(
        None,
        "--initial-weights",
        help="Path to initial policy weights .pt file",
    ),
    checkpoints_path: str = typer.Option(
        "./train_dir",
        "--checkpoints",
        help="Path to save training data",
    ),
    steps: int = typer.Option(10_000_000_000, "--steps", "-s", help="Number of training steps", min=1),
    device: str = typer.Option(
        "auto",
        "--device",
        help="Device to train on (e.g. 'auto', 'cpu', 'cuda')",
    ),
    seed: int = typer.Option(42, "--seed", help="Seed for training", min=0),
    batch_size: int = typer.Option(4096, "--batch-size", help="Batch size for training", min=1),
    minibatch_size: int = typer.Option(4096, "--minibatch-size", help="Minibatch size for training", min=1),
    num_workers: Optional[int] = typer.Option(
        None,
        "--num-workers",
        help="Number of worker processes (defaults to number of CPU cores)",
        min=1,
    ),
    parallel_envs: Optional[int] = typer.Option(
        None,
        "--parallel-envs",
        help="Number of parallel environments",
        min=1,
    ),
    vector_batch_size: Optional[int] = typer.Option(
        None,
        "--vector-batch-size",
        help="Override vectorized environment batch size",
        min=1,
    ),
) -> None:
<<<<<<< HEAD
    from cogames import curricula

    rotation_aliases = {"training_rotation", "training_facility_rotation", "training_cycle"}
    rotation_easy_aliases = {"training_rotation_easy"}
    rotation_shaped_aliases = {"training_rotation_shaped"}
    rotation_easy_shaped_aliases = {"training_rotation_easy_shaped"}

    env_cfg = None
    curriculum_callable: Optional[Callable[[], "MettaGridConfig"]] = None
    resolved_mission = mission_name

    if mission_name in rotation_aliases:
        curriculum_callable = curricula.training_rotation()
    elif mission_name in rotation_easy_aliases:
        curriculum_callable = curricula.training_rotation_easy()
    elif mission_name in rotation_shaped_aliases:
        curriculum_callable = curricula.training_rotation_shaped()
    elif mission_name in rotation_easy_shaped_aliases:
        curriculum_callable = curricula.training_rotation_easy_shaped()
    else:
        resolved_mission, env_cfg = utils.get_mission_config(console, mission_name)
=======
    resolved_mission, env_cfg = utils.get_mission_config(console, mission_name)
>>>>>>> cb1a687b

    torch_device = utils.resolve_training_device(console, device)

    try:
        train_module.train(
            env_cfg=env_cfg,
            policy_class_path=policy_class_path,
            initial_weights_path=initial_weights_path,
            device=torch_device,
            num_steps=steps,
            checkpoints_path=Path(checkpoints_path),
            seed=seed,
            batch_size=batch_size,
            minibatch_size=minibatch_size,
            game_name=resolved_mission,
            vector_num_workers=num_workers,
            vector_num_envs=parallel_envs,
<<<<<<< HEAD
            vector_batch_size=vector_batch_size or batch_size,
            env_cfg_supplier=curriculum_callable,
=======
            vector_batch_size=vector_batch_size,
            game_name=resolved_mission,
>>>>>>> cb1a687b
        )

    except ValueError as exc:  # pragma: no cover - user input
        console.print(f"[red]Error: {exc}[/red]")
        raise typer.Exit(1) from exc

    console.print(f"[green]Training complete. Checkpoints saved to: {checkpoints_path}[/green]")


@app.command(
    name="evaluate",
    no_args_is_help=True,
    help="Evaluate one or more policies on a mission",
)
@app.command("eval", hidden=True)
def evaluate_cmd(
    mission_name: str = mission_argument,
    policies: list[str] = typer.Argument(  # noqa: B008
        None,
        help=(
            "List of policies in the form '{policy_class_path}[:policy_data_path][:proportion]'. "
            "Provide multiple options for mixed populations."
        ),
    ),
    policy_class_path: str = typer.Option(
        None,
        "--policy",
        help="Path to policy class. Only provide this if you did not supply a list of policies",
        callback=lambda p: None if p is None else resolve_policy_class_path(p),
    ),
    policy_data_path: Optional[str] = typer.Option(
        None,
        "--policy-data",
        help="Path to policy weights file or directory. Only provide this if you did not supply a list of policies",
    ),
    episodes: int = typer.Option(10, "--episodes", "-e", help="Number of evaluation episodes", min=1),
    action_timeout_ms: int = typer.Option(
        250,
        "--action-timeout-ms",
        help="Max milliseconds afforded to generate each action before noop is used by default",
        min=1,
    ),
) -> None:
    if not policies and not policy_class_path:
        console.print("[red]Error: No policies provided[/red]")
        raise typer.Exit(1)
    if policies and (policy_class_path or policy_data_path):
<<<<<<< HEAD
        console.print("[red]Provide --policies or (--policy and --policy-data), not both[/red]")
        raise typer.Exit(1)

    resolved_mission, env_cfg = utils.get_mission_config(console, mission_name)

    try:
        if policies:
            policy_specs = [parse_policy_spec(spec, console=console, game_name=resolved_mission) for spec in policies]
        else:
            resolved_policy_data = resolve_policy_data_path(
                policy_data_path,
                policy_class_path=policy_class_path,
                game_name=resolved_mission,
                console=console,
            )
            policy_specs = [
                PolicySpec(
                    policy_class_path=policy_class_path,
                    policy_data_path=resolved_policy_data,
                )
            ]
    except (ValueError, FileNotFoundError) as exc:
        console.print(f"[red]Error: {exc}[/red]")
        raise typer.Exit(1) from exc

    console.print(
        f"[cyan]Evaluating {len(policy_specs)} policies on {resolved_mission} over {episodes} episodes[/cyan]"
    )
=======
        console.print("[red]Provide --policies or (--policy and --policy-data), not both.[/red]")
        raise typer.Exit(1)
    resolved_game, env_cfg = utils.get_mission_config(console, mission_name)

    try:
        if policies:
            policy_specs = [parse_policy_spec(spec, console=console, game_name=resolved_game) for spec in policies]
        else:
            policy_specs = [
                PolicySpec(
                    policy_class_path=policy_class_path,
                    policy_data_path=resolve_policy_data_path(
                        policy_data_path,
                        policy_class_path=policy_class_path,
                        game_name=resolved_game,
                        console=console,
                    ),
                )
            ]
    except ValueError as exc:  # pragma: no cover - user input
        console.print(f"[red]Error: {exc}[/red]")
        raise typer.Exit(1) from exc
    except FileNotFoundError as exc:  # pragma: no cover - user input
        console.print(f"[red]Error: {exc}[/red]")
        raise typer.Exit(1) from exc

    console.print(f"[cyan]Evaluating {len(policy_specs)} policies on {resolved_game} over {episodes} episodes[/cyan]")
>>>>>>> cb1a687b

    evaluate_module.evaluate(
        console,
        resolved_game=resolved_mission,
        env_cfg=env_cfg,
        policy_specs=policy_specs,
        action_timeout_ms=action_timeout_ms,
        episodes=episodes,
    )


@app.command(name="version", help="Show version information")
def version_cmd() -> None:
    def public_version(dist_name: str) -> str:
        return str(Version(importlib.metadata.version(dist_name)).public)

    table = Table(show_header=False, box=None, show_lines=False, pad_edge=False)
    table.add_column("", justify="right", style="bold cyan")
    table.add_column("", justify="right")

    for dist_name in ["mettagrid", "pufferlib-core", "cogames"]:
        table.add_row(dist_name, public_version(dist_name))

    console.print(table)


if __name__ == "__main__":
    app()<|MERGE_RESOLUTION|>--- conflicted
+++ resolved
@@ -54,42 +54,21 @@
 @app.command("games", hidden=True)
 def games_cmd(
     mission_name: str = mission_argument,
-<<<<<<< HEAD
-    format_: Literal[None, "yaml", "json"] = typer.Option(None, "--format"),
-=======
     format_: Literal[None, "yaml", "json"] = typer.Option(
         None, "--format", help="Output mission configuration in YAML or JSON."
     ),
->>>>>>> cb1a687b
     save: Optional[Path] = typer.Option(  # noqa: B008
         None,
         "--save",
         "-s",
         help="Save mission configuration to file (YAML or JSON)",
-<<<<<<< HEAD
-    ),  # noqa: B008
+    ),
 ) -> None:
     resolved_mission, env_cfg = utils.get_mission_config(console, mission_name)
 
     if format_ and save:
         console.print("[red]Error: --format and --save cannot be used together[/red]")
         raise typer.Exit(1)
-
-    if save:
-        try:
-            game.save_mission_config(env_cfg, save)
-        except ValueError as exc:
-            console.print(f"[red]Error saving configuration: {exc}[/red]")
-            raise typer.Exit(1) from exc
-        console.print(f"[green]Mission configuration saved to: {save}[/green]")
-        return
-
-    if format_:
-        console.print(env_cfg.model_dump(mode=format_))
-=======
-    ),
-) -> None:
-    resolved_mission, env_cfg = utils.get_mission_config(console, mission_name)
 
     if save is not None:
         try:
@@ -110,16 +89,11 @@
         except Exception as exc:  # pragma: no cover - serialization errors
             console.print(f"[red]Error formatting configuration: {exc}[/red]")
             raise typer.Exit(1) from exc
->>>>>>> cb1a687b
         return
 
     try:
         game.describe_mission(resolved_mission, env_cfg, console)
-<<<<<<< HEAD
-    except ValueError as exc:
-=======
     except ValueError as exc:  # pragma: no cover - user input
->>>>>>> cb1a687b
         console.print(f"[red]Error: {exc}[/red]")
         raise typer.Exit(1) from exc
 
@@ -153,11 +127,7 @@
             game_name=resolved_mission,
             console=console,
         )
-<<<<<<< HEAD
-    except FileNotFoundError as exc:
-=======
     except FileNotFoundError as exc:  # pragma: no cover - user input
->>>>>>> cb1a687b
         console.print(f"[red]Error: {exc}[/red]")
         raise typer.Exit(1) from exc
 
@@ -253,7 +223,6 @@
         min=1,
     ),
 ) -> None:
-<<<<<<< HEAD
     from cogames import curricula
 
     rotation_aliases = {"training_rotation", "training_facility_rotation", "training_cycle"}
@@ -275,9 +244,6 @@
         curriculum_callable = curricula.training_rotation_easy_shaped()
     else:
         resolved_mission, env_cfg = utils.get_mission_config(console, mission_name)
-=======
-    resolved_mission, env_cfg = utils.get_mission_config(console, mission_name)
->>>>>>> cb1a687b
 
     torch_device = utils.resolve_training_device(console, device)
 
@@ -295,13 +261,8 @@
             game_name=resolved_mission,
             vector_num_workers=num_workers,
             vector_num_envs=parallel_envs,
-<<<<<<< HEAD
             vector_batch_size=vector_batch_size or batch_size,
             env_cfg_supplier=curriculum_callable,
-=======
-            vector_batch_size=vector_batch_size,
-            game_name=resolved_mission,
->>>>>>> cb1a687b
         )
 
     except ValueError as exc:  # pragma: no cover - user input
@@ -349,8 +310,7 @@
         console.print("[red]Error: No policies provided[/red]")
         raise typer.Exit(1)
     if policies and (policy_class_path or policy_data_path):
-<<<<<<< HEAD
-        console.print("[red]Provide --policies or (--policy and --policy-data), not both[/red]")
+        console.print("[red]Provide --policies or (--policy and --policy-data), not both.[/red]")
         raise typer.Exit(1)
 
     resolved_mission, env_cfg = utils.get_mission_config(console, mission_name)
@@ -371,42 +331,13 @@
                     policy_data_path=resolved_policy_data,
                 )
             ]
-    except (ValueError, FileNotFoundError) as exc:
+    except (ValueError, FileNotFoundError) as exc:  # pragma: no cover - user input
         console.print(f"[red]Error: {exc}[/red]")
         raise typer.Exit(1) from exc
 
     console.print(
         f"[cyan]Evaluating {len(policy_specs)} policies on {resolved_mission} over {episodes} episodes[/cyan]"
     )
-=======
-        console.print("[red]Provide --policies or (--policy and --policy-data), not both.[/red]")
-        raise typer.Exit(1)
-    resolved_game, env_cfg = utils.get_mission_config(console, mission_name)
-
-    try:
-        if policies:
-            policy_specs = [parse_policy_spec(spec, console=console, game_name=resolved_game) for spec in policies]
-        else:
-            policy_specs = [
-                PolicySpec(
-                    policy_class_path=policy_class_path,
-                    policy_data_path=resolve_policy_data_path(
-                        policy_data_path,
-                        policy_class_path=policy_class_path,
-                        game_name=resolved_game,
-                        console=console,
-                    ),
-                )
-            ]
-    except ValueError as exc:  # pragma: no cover - user input
-        console.print(f"[red]Error: {exc}[/red]")
-        raise typer.Exit(1) from exc
-    except FileNotFoundError as exc:  # pragma: no cover - user input
-        console.print(f"[red]Error: {exc}[/red]")
-        raise typer.Exit(1) from exc
-
-    console.print(f"[cyan]Evaluating {len(policy_specs)} policies on {resolved_game} over {episodes} episodes[/cyan]")
->>>>>>> cb1a687b
 
     evaluate_module.evaluate(
         console,
