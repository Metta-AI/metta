--- conflicted
+++ resolved
@@ -21,7 +21,6 @@
   agentPaths = initTable[int, seq[PathAction]]()
   agentObjectives = initTable[int, seq[Objective]]()
 
-<<<<<<< HEAD
   # Initialize heatmap for the new replay
   worldHeatmap = newHeatmap(replay)
   worldHeatmap.initialize(replay)
@@ -29,9 +28,6 @@
   worldHeatmapShader.updateTexture(worldHeatmap, 0)
   echo "Heatmap initialized: ", worldHeatmap.width, "x", worldHeatmap.height, " (replay: ", replay.mapSize[0], "x", replay.mapSize[1], ")"
 
-  fitVisibleMap(worldMapZoomInfo)
-=======
   needsInitialFit = true
->>>>>>> 4036ed89
 
   echo "Replay loaded: ", replay.fileName