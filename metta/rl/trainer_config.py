--- conflicted
+++ resolved
@@ -42,17 +42,12 @@
 class AdvantageConfig(Config):
     vtrace_rho_clip: float = Field(default=1.0, gt=0)
     vtrace_c_clip: float = Field(default=1.0, gt=0)
-<<<<<<< HEAD
 
     # Average-reward baseline: replace r with (r - r_bar) and update r_bar via EMA.
     reward_centering: RewardCenteringConfig = Field(default_factory=RewardCenteringConfig)
 
     gamma: float = Field(default=1.0, ge=0, le=1.0)
-    gae_lambda: float = Field(default=0.95, ge=0, le=1.0)
-=======
-    gamma: float = Field(default=0.977, ge=0, le=1.0)
     gae_lambda: float = Field(default=0.9900000095367432, ge=0, le=1.0)
->>>>>>> 5adc8370
 
 
 class InitialPolicyConfig(Config):
