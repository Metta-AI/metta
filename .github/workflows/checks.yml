name: "Test and Benchmark"
concurrency:
  group: ${{ github.workflow }}-${{ github.event_name == 'merge_group' && github.event.merge_group.head_ref || github.ref }}
  cancel-in-progress: true
on:
  pull_request:
    types: [opened, synchronize, ready_for_review]
  push:
    branches: [main]
  merge_group:
    types: [checks_requested]
    branches: [main]
  workflow_dispatch:
    inputs:
      run_lint:
        description: "Run lint checks"
        type: boolean
        default: true
      run_test:
        description: "Run tests"
        type: boolean
        default: true
      run_benchmark:
        description: "Run benchmarks (requires tests)"
        type: boolean
        default: true

# Set default permissions
permissions:
  checks: write
  pull-requests: write

env:
  HYDRA_FULL_ERROR: 1
  VENV_PATH: .venv

jobs:
  # check if CI should run based on Graphite's stack position
  graphite-ci-optimizer:
    name: "Graphite CI Optimizer"
    if: |
      github.event.pull_request.draft == false ||
      github.event_name == 'push' ||
      github.event_name == 'workflow_dispatch' ||
      github.event_name == 'merge_group'
    runs-on: ubuntu-latest
    outputs:
      should_skip: ${{ steps.graphite_ci.outputs.skip }}
    steps:
      - name: Checkout code
        uses: actions/checkout@v4

      - name: Graphite CI Optimizer
        id: graphite_ci
        uses: withgraphite/graphite-ci-action@main
        with:
          github_token: ${{ secrets.GITHUB_TOKEN }}
          graphite_token: ${{ secrets.GRAPHITE_TOKEN }}

  # check if any source code files have changed
  setup-checks:
    name: "Set up for source code checks"
    needs: graphite-ci-optimizer
    if: |
      (needs.graphite-ci-optimizer.outputs.should_skip == 'false') &&
      (github.event.pull_request.draft == false ||
       github.event_name == 'push' ||
       github.event_name == 'workflow_dispatch' ||
       github.event_name == 'merge_group')
    runs-on: ubuntu-latest
    outputs:
      has_relevant_changes: ${{ steps.check_py_files.outputs.has_relevant_changes }}
      run_lint: ${{ steps.determine_tasks.outputs.run_lint }}
      run_test: ${{ steps.determine_tasks.outputs.run_test }}
      run_benchmark: ${{ steps.determine_tasks.outputs.run_benchmark }}
    steps:
      - name: Checkout code
        uses: actions/checkout@v4

      - name: Check for file changes
        id: check_py_files
        uses: ./.github/actions/file-changes
        with:
          patterns: "**/*.py,**/*.pyx,**/*.pxd,**/*.cpp,**/*.hpp"
          specific_files: "uv.lock"
          github-token: ${{ secrets.GITHUB_TOKEN }}

      - name: Determine which tasks to run
        id: determine_tasks
        run: |
          # Default behavior based on event type and file changes
          if [[ "${{ github.event_name }}" == "workflow_dispatch" ]]; then
            # Use workflow dispatch inputs for manual runs
            RUN_LINT="${{ github.event.inputs.run_lint }}"
            RUN_TEST="${{ github.event.inputs.run_test }}"
            RUN_BENCHMARK="${{ github.event.inputs.run_benchmark }}"
          elif [[ "${{ github.event_name }}" == "pull_request" && "${{ steps.check_py_files.outputs.has_relevant_changes }}" == "false" ]]; then
            # Skip everything for PRs with no relevant changes
            RUN_LINT="false"
            RUN_TEST="false"
            RUN_BENCHMARK="false"
            echo "::notice title=Skipping Tasks::Skipping all tasks because no relevant files have changed"
          else
            # Default to running everything for other events or when changes exist
            RUN_LINT="true"
            RUN_TEST="true"
            RUN_BENCHMARK="true"
          fi

          # Output the decisions
          echo "run_lint=${RUN_LINT}" >> $GITHUB_OUTPUT
          echo "run_test=${RUN_TEST}" >> $GITHUB_OUTPUT
          echo "run_benchmark=${RUN_BENCHMARK}" >> $GITHUB_OUTPUT

          echo "run lint? ${RUN_LINT}"
          echo "run test? ${RUN_TEST}"
          echo "run benchmark? ${RUN_BENCHMARK}"

  lint:
    name: "Lint"
    needs: [graphite-ci-optimizer, setup-checks]
    if: |
      (needs.graphite-ci-optimizer.outputs.should_skip == 'false') &&
      (needs.setup-checks.outputs.run_lint == 'true')
    runs-on: ubuntu-latest
    steps:
      - name: Checkout code
        uses: actions/checkout@v4

      - name: Setup Python and uv
        uses: ./.github/actions/setup-uv

      - name: Run Ruff linter
        run: |
          ruff format --check .

      - name: Run Ruff formatting
        run: |
          ruff check --exit-non-zero-on-fix .

      - name: Install C++ linter
        run: |
          sudo apt-get install -y clang-format
      - name: Run cpplint
        run: ./mettagrid/tests/cpplint.sh

  test:
    name: "Tests"
    needs: [graphite-ci-optimizer, setup-checks]
    if: |
      (needs.graphite-ci-optimizer.outputs.should_skip == 'false') &&
      (needs.setup-checks.outputs.run_test == 'true')
    runs-on: ubuntu-latest
    timeout-minutes: 10
    steps:
      - name: Checkout code
        uses: actions/checkout@v4

      - name: Setup uv
        uses: ./.github/actions/setup-uv

      - name: Run Pytest on core tests
        run: |
          pytest --maxfail=1 --disable-warnings -q

      - name: Run Pytest on MettaGrid tests
        working-directory: mettagrid
        run: |
          pytest --maxfail=1 --disable-warnings -q

      - name: Run MettaGrid C++ tests
        run: |
          source .venv/bin/activate
          cd mettagrid
          cmake --preset debug
          cmake --build build-debug
          ctest --test-dir build-debug -L test

  smoke-test:
    name: "Smoke Tests"
    if: |
      (needs.graphite-ci-optimizer.outputs.should_skip == 'false')
    needs: [graphite-ci-optimizer, setup-checks]
    runs-on: ubuntu-latest
    timeout-minutes: 10
    env:
      CHECKPOINT_PATH: ./train_dir/github_test/checkpoints/
    steps:
      - name: Checkout code
        uses: actions/checkout@v4

      - name: Setup uv
        uses: ./.github/actions/setup-uv

      - name: Training smoke test
        id: train
        env:
          WANDB_API_KEY: set_but_not_used
          AWS_ACCESS_KEY_ID: set_but_not_used
          AWS_SECRET_ACCESS_KEY: set_but_not_used
        run: |
          mkdir -p train_dir
          source .github/scripts/benchmark.sh
          benchmark "train" "./tools/train.py +hardware=github wandb=off"
          ls -la $CHECKPOINT_PATH || echo "Warning: Checkpoint directory not created"

      - name: Save training benchmark
        uses: ./.github/actions/save-benchmarks
        with:
          name: train_smoke_test
          metrics: '{"duration": ${{ steps.train.outputs.duration }}, "memory_usage": ${{ steps.train.outputs.memory_usage }}}'
          filename: smoke_test_train_benchmark_results.json

      - name: Upload training benchmark file
        uses: actions/upload-artifact@v4
        with:
          name: train-benchmark-results
          path: |
            smoke_test_train_benchmark_results.json
          retention-days: 1
          if-no-files-found: warn

      - name: Upload training output
        uses: actions/upload-artifact@v4
        with:
          name: train-output
          path: train_dir/
          retention-days: 1
          if-no-files-found: error

      - name: Download training output
        uses: actions/download-artifact@v4
        with:
          name: train-output
          path: train_dir/

      - name: Verify training artifacts
        run: |
          ls -la train_dir/
          ls -la $CHECKPOINT_PATH || echo "Checkpoint directory not found!"

      - name: Replay smoke test
        id: replay
        env:
          WANDB_API_KEY: set_but_not_used
          AWS_ACCESS_KEY_ID: set_but_not_used
          AWS_SECRET_ACCESS_KEY: set_but_not_used
        run: |
          source .github/scripts/benchmark.sh
          benchmark "replay" "./tools/replay.py +hardware=github wandb=off"

      - name: Save replay benchmark
        uses: ./.github/actions/save-benchmarks
        with:
          name: replay_smoke_test
          metrics: '{"duration": ${{ steps.replay.outputs.duration }}, "memory_usage": ${{ steps.replay.outputs.memory_usage }}}'
          filename: smoke_test_replay_benchmark_results.json

      - name: Upload replay benchmark file
        uses: actions/upload-artifact@v4
        with:
          name: replay-benchmark-results
          path: |
            smoke_test_replay_benchmark_results.json
          retention-days: 1
          if-no-files-found: warn

      - name: Run evals smoke test
        id: eval_smoke_test
        env:
          WANDB_API_KEY: ${{ secrets.WANDB_API_KEY }}
          AWS_ACCESS_KEY_ID: set_but_not_used
          AWS_SECRET_ACCESS_KEY: set_but_not_used
          EVAL_SMOKE_TEST_POLICY: ${{ vars.EVAL_SMOKE_TEST_POLICY }}
        # We retry evals a few times because they're not deterministic (despite our best efforts)
        # Our smoke tests should pass at least 90% of the time if they're working, so this should have
        # a spurious failure rate of less than 0.01%. We assume that spurious successes should be
        # extremely rare.
        run: |
          source .github/scripts/benchmark.sh
<<<<<<< HEAD
          echo "Using smoke test policy: $EVAL_SMOKE_TEST_POLICY"

          # Smoke test configuration
          SMOKE_TEST_ARGS="+sim_job.smoke_test=True seed=31415 torch_deterministic=True device=cpu"

          for i in {1..4}; do
            if benchmark "evals_try$i" "python3 -m tools.sim \
              sim=navigation \
              run=navigation_smoke_$i \
              policy_uri=wandb://run/$EVAL_SMOKE_TEST_POLICY \
              +eval_db_uri=wandb://artifacts/navigation_db \
              $SMOKE_TEST_ARGS"; then
=======

          # Smoke test configuration
          EVAL_SMOKE_TEST_POLICY="b.rwalters.0605.nav.pr811.00"
          SMOKE_TEST_MIN_REWARD=0.15
          MAX_ATTEMPTS=4

          # Create a wrapper script for the eval command
          cat > run_eval_smoke_test.sh << 'EOF'
          #!/bin/bash
          python3 -m tools.sim \
              sim=navigation \
              run=navigation_smoke_$1 \
              policy_uri=wandb://run/$2 \
              +eval_db_uri=wandb://artifacts/navigation_db \
              seed=31415 \
              torch_deterministic=True \
              device=cpu
          EOF
          chmod +x run_eval_smoke_test.sh

          for i in $(seq 1 $MAX_ATTEMPTS); do
            echo "Running smoke test attempt $i/$MAX_ATTEMPTS..."

            # Run with benchmark and capture output
            FULL_OUTPUT=$(benchmark "evals_try$i" "./run_eval_smoke_test.sh $i $EVAL_SMOKE_TEST_POLICY" 2>&1)

            # Extract JSON output
            JSON_OUTPUT=$(echo "$FULL_OUTPUT" | sed -n '/===JSON_OUTPUT_START===/,/===JSON_OUTPUT_END===/p' | sed '1d;$d')

            # Extract reward value
            REWARD=$(echo "$JSON_OUTPUT" | jq -r '.policies[0].checkpoints[0].metrics.reward_avg // "ERROR"' 2>/dev/null)

            echo "JSON output:"
            echo "$JSON_OUTPUT"
            echo "Achieved reward: $REWARD"

            # Check if reward meets threshold
            if [ "$REWARD" != "ERROR" ] && python3 -c "exit(0 if float('$REWARD') >= $SMOKE_TEST_MIN_REWARD else 1)" 2>/dev/null; then
              echo "✓ Smoke test passed"
>>>>>>> 98954bda
              exit 0
            fi

            echo "✗ Attempt $i failed"
          done

          echo "✗ All attempts failed"
          exit 1

      - name: Save evals benchmark
        id: save_evals_benchmark
        uses: ./.github/actions/save-benchmarks
        with:
          name: evals_smoke_test
          metrics: '{"duration": ${{ steps.eval_smoke_test.outputs.duration }}, "memory_usage": ${{ steps.eval_smoke_test.outputs.memory_usage }}}'
          filename: smoke_test_evals_benchmark_results.json

      - name: Upload evals benchmark file
        uses: actions/upload-artifact@v4
        with:
          name: evals-benchmark-results
          path: |
            smoke_test_evals_benchmark_results.json
          retention-days: 1
          if-no-files-found: warn

  python-benchmark:
    name: "Python Benchmarks"
    needs: [graphite-ci-optimizer, setup-checks]
    if: |
      (needs.graphite-ci-optimizer.outputs.should_skip == 'false') &&
      (needs.setup-checks.outputs.run_benchmark == 'true')
    runs-on: ubuntu-latest
    timeout-minutes: 10
    steps:
      - name: Checkout code
        uses: actions/checkout@v4

      - name: Setup uv
        uses: ./.github/actions/setup-uv

      - name: Run Python benchmarks
        env:
          PYTHONOPTIMIZE: 1 # Disable __debug__ blocks and asserts for accurate benchmarks
        run: |
          # Main benchmarks
          pytest --benchmark-only --benchmark-json=main_benchmark_results.json

          # Mettagrid benchmarks
          cd mettagrid
          pytest --benchmark-only --benchmark-json=../mettagrid_benchmark_results.json

      - name: Upload Python benchmark artifacts
        uses: actions/upload-artifact@v4
        with:
          name: python-benchmark-results
          path: |
            main_benchmark_results.json
            mettagrid_benchmark_results.json
          retention-days: 1

  cpp-benchmark:
    name: "C++ Benchmarks"
    needs: [graphite-ci-optimizer, setup-checks]
    if: |
      (needs.graphite-ci-optimizer.outputs.should_skip == 'false') &&
      (needs.setup-checks.outputs.run_benchmark == 'true')
    runs-on: ubuntu-latest
    timeout-minutes: 10
    steps:
      - name: Checkout code
        uses: actions/checkout@v4

      - name: Setup uv
        uses: ./.github/actions/setup-uv

      - name: Build and run C++ benchmarks
        run: |
          source .venv/bin/activate
          cd mettagrid
          cmake --preset release
          cmake --build build-release

          mkdir -p benchmark_output
          for f in build-release/benchmarks/*_benchmark; do
            "$f" --benchmark_format=json > benchmark_output/$(basename $f).json
          done

      - name: Upload C++ benchmark artifacts
        uses: actions/upload-artifact@v4
        with:
          name: cpp-benchmark-results
          path: mettagrid/benchmark_output/*.json
          retention-days: 1

  upload-benchmarks:
    name: "Upload Benchmarks"
    needs: [python-benchmark, cpp-benchmark, setup-checks]
    if: |
      (needs.setup-checks.outputs.run_benchmark == 'true') &&
      (always() && (needs.python-benchmark.result == 'success' || needs.cpp-benchmark.result == 'success'))
    runs-on: ubuntu-latest
    timeout-minutes: 10
    steps:
      - name: Checkout code
        uses: actions/checkout@v4

      - name: Download Python benchmark results
        uses: actions/download-artifact@v4
        with:
          name: python-benchmark-results
          path: ./benchmarks/
        continue-on-error: true

      - name: Download C++ benchmark results
        uses: actions/download-artifact@v4
        with:
          name: cpp-benchmark-results
          path: ./benchmarks/
        continue-on-error: true

      - name: Debug downloaded artifacts
        shell: bash
        run: |
          echo "=== Checking downloaded artifacts ==="
          ls -la ./benchmarks/ || echo "No benchmarks directory"

          echo "=== Python benchmark files content ==="
          for file in ./benchmarks/main_benchmark_results.json ./benchmarks/mettagrid_benchmark_results.json; do
            if [ -f "$file" ]; then
              echo "--- $file ---"
              echo "File size: $(wc -c < "$file") bytes"
              head -20 "$file" || echo "Could not read $file"
            else
              echo "$file not found"
            fi
          done

      - name: Combine all benchmark results
        uses: ./.github/actions/combine-all-benchmarks
        with:
          python_files: "./benchmarks/main_benchmark_results.json,./benchmarks/mettagrid_benchmark_results.json"
          cpp_files: "./benchmarks/*.json"
          output_file: "unified_benchmark_results.json"

      - name: Validate generated BMF files
        shell: bash
        run: |
          echo "=== Validating generated BMF files ==="

          if [ -f "unified_benchmark_results.json" ]; then
            if jq empty unified_benchmark_results.json; then
              echo "✅ unified_benchmark_results.json is valid JSON"
              echo "File size: $(wc -c < unified_benchmark_results.json) bytes"
              echo "Number of benchmarks: $(jq 'length' unified_benchmark_results.json)"
              echo "Sample benchmark names:"
              jq -r 'keys[0:3][]' unified_benchmark_results.json || echo "No benchmarks found"
            else
              echo "❌ unified_benchmark_results.json is invalid JSON"
              exit 1
            fi
          else
            echo "❌ unified_benchmark_results.json not found"
            exit 1
          fi

      - name: Check for significant performance changes
        uses: ./.github/actions/call-bencher-api
        with:
          bencher_token: ${{ secrets.BENCHER_API_TOKEN }}
          github_token: ${{ secrets.GITHUB_TOKEN }}
          benchmark_file: "unified_benchmark_results.json"
        continue-on-error: true

      - name: Upload benchmark artifacts for debugging
        if: always()
        uses: actions/upload-artifact@v4
        with:
          name: processed-benchmark-results
          path: |
            unified_benchmark_results.json
          retention-days: 7<|MERGE_RESOLUTION|>--- conflicted
+++ resolved
@@ -271,32 +271,16 @@
           WANDB_API_KEY: ${{ secrets.WANDB_API_KEY }}
           AWS_ACCESS_KEY_ID: set_but_not_used
           AWS_SECRET_ACCESS_KEY: set_but_not_used
-          EVAL_SMOKE_TEST_POLICY: ${{ vars.EVAL_SMOKE_TEST_POLICY }}
+          POLICY: ${{ vars.EVAL_SMOKE_TEST_POLICY }}
+          MIN_REWARD: ${{ vars.EVAL_SMOKE_TEST_MIN_REWARD }}
+          MAX_ATTEMPTS: ${{ vars.EVAL_SMOKE_TEST_MAX_ATTEMPTS }}
+
         # We retry evals a few times because they're not deterministic (despite our best efforts)
         # Our smoke tests should pass at least 90% of the time if they're working, so this should have
         # a spurious failure rate of less than 0.01%. We assume that spurious successes should be
         # extremely rare.
         run: |
           source .github/scripts/benchmark.sh
-<<<<<<< HEAD
-          echo "Using smoke test policy: $EVAL_SMOKE_TEST_POLICY"
-
-          # Smoke test configuration
-          SMOKE_TEST_ARGS="+sim_job.smoke_test=True seed=31415 torch_deterministic=True device=cpu"
-
-          for i in {1..4}; do
-            if benchmark "evals_try$i" "python3 -m tools.sim \
-              sim=navigation \
-              run=navigation_smoke_$i \
-              policy_uri=wandb://run/$EVAL_SMOKE_TEST_POLICY \
-              +eval_db_uri=wandb://artifacts/navigation_db \
-              $SMOKE_TEST_ARGS"; then
-=======
-
-          # Smoke test configuration
-          EVAL_SMOKE_TEST_POLICY="b.rwalters.0605.nav.pr811.00"
-          SMOKE_TEST_MIN_REWARD=0.15
-          MAX_ATTEMPTS=4
 
           # Create a wrapper script for the eval command
           cat > run_eval_smoke_test.sh << 'EOF'
@@ -316,7 +300,7 @@
             echo "Running smoke test attempt $i/$MAX_ATTEMPTS..."
 
             # Run with benchmark and capture output
-            FULL_OUTPUT=$(benchmark "evals_try$i" "./run_eval_smoke_test.sh $i $EVAL_SMOKE_TEST_POLICY" 2>&1)
+            FULL_OUTPUT=$(benchmark "evals_try$i" "./run_eval_smoke_test.sh $i $POLICY" 2>&1)
 
             # Extract JSON output
             JSON_OUTPUT=$(echo "$FULL_OUTPUT" | sed -n '/===JSON_OUTPUT_START===/,/===JSON_OUTPUT_END===/p' | sed '1d;$d')
@@ -329,9 +313,8 @@
             echo "Achieved reward: $REWARD"
 
             # Check if reward meets threshold
-            if [ "$REWARD" != "ERROR" ] && python3 -c "exit(0 if float('$REWARD') >= $SMOKE_TEST_MIN_REWARD else 1)" 2>/dev/null; then
+            if [ "$REWARD" != "ERROR" ] && python3 -c "exit(0 if float('$REWARD') >= $MIN_REWARD else 1)" 2>/dev/null; then
               echo "✓ Smoke test passed"
->>>>>>> 98954bda
               exit 0
             fi
 
