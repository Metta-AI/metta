import logging
import os
import time
from collections import defaultdict
from typing import Any

import einops
import numpy as np
import torch
import wandb
from heavyball import ForeachMuon
from omegaconf import DictConfig, ListConfig
from pufferlib import unroll_nested_dict
from wandb.sdk import wandb_run

from metta.agent.metta_agent import DistributedMettaAgent, MettaAgent
from metta.agent.policy_state import PolicyState
from metta.agent.policy_store import PolicyRecord, PolicyStore
from metta.agent.util.debug import assert_shape
from metta.eval.eval_stats_db import EvalStatsDB
from metta.rl.experience import Experience
from metta.rl.fast_gae import compute_gae
from metta.rl.kickstarter import Kickstarter
from metta.rl.losses import Losses
from metta.rl.policy import PytorchAgent
from metta.rl.torch_profiler import TorchProfiler
from metta.rl.trainer_checkpoint import TrainerCheckpoint
from metta.rl.vecenv import make_vecenv
from metta.sim.simulation import Simulation
from metta.sim.simulation_config import SimulationSuiteConfig, SingleEnvSimulationConfig
from metta.sim.simulation_suite import SimulationSuite
from mettagrid.curriculum import curriculum_from_config_path
from mettagrid.mettagrid_env import MettaGridEnv, dtype_actions
from mettagrid.util.stopwatch import Stopwatch, with_instance_timer

torch.set_float32_matmul_precision("high")

# Get rank for logger name
rank = int(os.environ.get("RANK", 0))
local_rank = int(os.environ.get("LOCAL_RANK", 0))
logger = logging.getLogger(f"trainer-{rank}-{local_rank}")


class MettaTrainer:
    def __init__(
        self,
        cfg: DictConfig | ListConfig,
        wandb_run: wandb_run.Run | None,
        policy_store: PolicyStore,
        sim_suite_config: SimulationSuiteConfig,
        **kwargs: Any,
    ):
        self.cfg = cfg
        self.trainer_cfg = cfg.trainer

        self.sim_suite_config = sim_suite_config

        self._master = True
        self._world_size = 1
        self.device: torch.device = cfg.device
        self._batch_size = self.trainer_cfg.batch_size
        self._minibatch_size = self.trainer_cfg.minibatch_size
        if torch.distributed.is_initialized():
            self._master = int(os.environ["RANK"]) == 0
            self._world_size = torch.distributed.get_world_size()

            self._batch_size = self.trainer_cfg.batch_size // self._world_size
            self._minibatch_size = self.trainer_cfg.minibatch_size // self._world_size

            logger.info(
                f"Rank: {os.environ['RANK']}, Local rank: {os.environ['LOCAL_RANK']}, World size: {self._world_size}"
            )

        self.torch_profiler = TorchProfiler(self._master, cfg.run_dir, cfg.trainer.profiler_interval_epochs, wandb_run)
        self.losses = Losses()
        self.stats = defaultdict(list)
        self.wandb_run = wandb_run
        self.policy_store = policy_store
        self.mean_reward = 0.0
        self.filtered_mean_reward = 0.0  # IIR filtered value used by self.trainer_cfg.average_reward

        self._current_eval_score = None
        self._eval_grouped_scores = {}
        self._eval_suite_avgs = {}
        self._eval_categories = set()

        self.timer = Stopwatch(logger)
        self.timer.start()

        curriculum_config = self.trainer_cfg.get("curriculum", self.trainer_cfg.get("env", {}))
        env_overrides = DictConfig({"env_overrides": self.trainer_cfg.env_overrides})
        self._curriculum = curriculum_from_config_path(curriculum_config, env_overrides)

        self._make_vecenv()

        metta_grid_env: MettaGridEnv = self.vecenv.driver_env  # type: ignore
        assert isinstance(metta_grid_env, MettaGridEnv), (
            f"vecenv.driver_env type {type(metta_grid_env).__name__} is not MettaGridEnv"
        )

        logger.info("Loading checkpoint")
        os.makedirs(cfg.trainer.checkpoint_dir, exist_ok=True)
        checkpoint = TrainerCheckpoint.load(cfg.run_dir)

        policy_record = None
        load_policy_attempts = 10
        while policy_record is None and load_policy_attempts > 0:
            if checkpoint.policy_path:
                logger.info(f"Loading policy from checkpoint: {checkpoint.policy_path}")
                policy_record = policy_store.policy(checkpoint.policy_path)
                if "filtered_mean_reward" in checkpoint.extra_args:
                    self.filtered_mean_reward = checkpoint.extra_args["filtered_mean_reward"]
            elif cfg.trainer.initial_policy.uri is not None:
                logger.info(f"Loading initial policy URI: {cfg.trainer.initial_policy.uri}")
                policy_record = policy_store.policy(cfg.trainer.initial_policy)
            else:
                policy_path = os.path.join(cfg.trainer.checkpoint_dir, policy_store.make_model_name(0))

                if os.path.exists(policy_path):
                    logger.info(f"Loading policy from checkpoint: {policy_path}")
                    policy_record = policy_store.policy(policy_path)
                elif self._master:
                    logger.info(f"Failed to load policy from default checkpoint: {policy_path}. Creating a new policy!")
                    policy_record = policy_store.create(metta_grid_env)
            if policy_record is not None:
                break
            load_policy_attempts -= 1
            time.sleep(5)

        assert policy_record is not None, "No policy found"

        if self._master:
            logger.info(f"MettaTrainer loaded: {policy_record.policy()}")

        self._initial_pr = policy_record
        self.last_pr = policy_record
        self.policy = policy_record.policy().to(self.device)
        self.policy_record = policy_record
        self.uncompiled_policy = self.policy

        # Note that these fields are specific to MettaGridEnv, which is why we can't keep
        # self.vecenv.driver_env as just the parent class pufferlib.PufferEnv
        actions_names = metta_grid_env.action_names
        actions_max_params = metta_grid_env.max_action_args

        self.policy.activate_actions(actions_names, actions_max_params, self.device)

        if self.trainer_cfg.compile:
            logger.info("Compiling policy")
            self.policy = torch.compile(self.policy, mode=self.trainer_cfg.compile_mode)

        self.kickstarter = Kickstarter(self.cfg, self.policy_store, actions_names, actions_max_params)

        if torch.distributed.is_initialized():
            logger.info(f"Initializing DistributedDataParallel on device {self.device}")
            # Store the original policy for cleanup purposes
            self._original_policy = self.policy
            self.policy = DistributedMettaAgent(self.policy, self.device)

        self._make_experience_buffer()

        self.agent_step = checkpoint.agent_step
        self.epoch = checkpoint.epoch

        assert self.trainer_cfg.optimizer.type in (
            "adam",
            "muon",
        ), f"Optimizer type must be 'adam' or 'muon', got {self.trainer_cfg.optimizer.type}"
        opt_cls = torch.optim.Adam if self.trainer_cfg.optimizer.type == "adam" else ForeachMuon
        self.optimizer = opt_cls(
            self.policy.parameters(),
            lr=self.trainer_cfg.optimizer.learning_rate,
            betas=(self.trainer_cfg.optimizer.beta1, self.trainer_cfg.optimizer.beta2),
            eps=self.trainer_cfg.optimizer.eps,
            weight_decay=self.trainer_cfg.optimizer.weight_decay,
        )

        # validate that policy matches environment
        self.metta_agent: MettaAgent | DistributedMettaAgent = self.policy  # type: ignore
        assert isinstance(self.metta_agent, (MettaAgent, DistributedMettaAgent, PytorchAgent)), self.metta_agent
        _env_shape = metta_grid_env.single_observation_space.shape
        environment_shape = tuple(_env_shape) if isinstance(_env_shape, list) else _env_shape

        if isinstance(self.metta_agent, (MettaAgent, DistributedMettaAgent)):
            found_match = False
            for component_name, component in self.metta_agent.components.items():
                if hasattr(component, "_obs_shape"):
                    found_match = True
                    component_shape = (
                        tuple(component._obs_shape) if isinstance(component._obs_shape, list) else component._obs_shape
                    )
                    if component_shape != environment_shape:
                        raise ValueError(
                            f"Observation space mismatch error:\n"
                            f"[policy] component_name: {component_name}\n"
                            f"[policy] component_shape: {component_shape}\n"
                            f"environment_shape: {environment_shape}\n"
                        )

            if not found_match:
                raise ValueError(
                    "No component with observation shape found in policy. "
                    f"Environment observation shape: {environment_shape}"
                )

        self.lr_scheduler = None
        if self.trainer_cfg.lr_scheduler.enabled:
            self.lr_scheduler = torch.optim.lr_scheduler.CosineAnnealingLR(
                self.optimizer, T_max=self.trainer_cfg.total_timesteps // self.trainer_cfg.batch_size
            )

        if checkpoint.agent_step > 0:
            self.optimizer.load_state_dict(checkpoint.optimizer_state_dict)

        if wandb_run and self._master:
            # Define metrics (wandb x-axis values)
            metrics = ["step", "epoch", "total_time", "train_time"]
            for metric in metrics:
                wandb_run.define_metric(f"metric/{metric}")

            # set the default x-axis to be step count
            for k in ["overview", "env", "losses", "performance"]:
                wandb_run.define_metric(f"{k}/*", step_metric="metric/step")

            # set up plots that do not use steps as the x-axis
            metric_overrides = [
                ("overview/reward_vs_total_time", "metric/total_time"),
                ("overview/reward_vs_train_time", "metric/train_time"),
                ("overview/reward_vs_epoch", "metric/epoch"),
            ]

            for metric_name, step_metric in metric_overrides:
                wandb_run.define_metric(metric_name, step_metric=step_metric)

<<<<<<< HEAD
        self.replay_sim_config = SingleEnvSimulationConfig(
            env="/env/mettagrid/mettagrid",
            num_episodes=1,
            env_overrides=self._curriculum.get_task().env_cfg(),
        )
=======
        self.timer = Stopwatch(logger)
        self.timer.start()
>>>>>>> 56efc53b

        logger.info(f"MettaTrainer initialization complete on device: {self.device}")

    def train(self) -> None:
        logger.info("Starting training")

        # it doesn't make sense to evaluate more often than checkpointing since we need a saved policy to evaluate
        if (
            self.trainer_cfg.evaluate_interval != 0
            and self.trainer_cfg.evaluate_interval < self.trainer_cfg.checkpoint_interval
        ):
            raise ValueError("evaluate_interval must be at least as large as checkpoint_interval")

        logger.info(f"Training on {self.device}")
        while self.agent_step < self.trainer_cfg.total_timesteps:
            steps_before = self.agent_step

            with self.torch_profiler:
                self._rollout()
                self._train()

            # Processing stats
            self._process_stats()

            rollout_time = self.timer.get_last_elapsed("_rollout")
            train_time = self.timer.get_last_elapsed("_train")
            stats_time = self.timer.get_last_elapsed("_process_stats")
            steps_calculated = self.agent_step - steps_before

            total_time = train_time + rollout_time + stats_time
            steps_per_sec = steps_calculated / total_time

            train_pct = (train_time / total_time) * 100
            rollout_pct = (rollout_time / total_time) * 100
            stats_pct = (stats_time / total_time) * 100

            logger.info(
                f"Epoch {self.epoch} - "
                f"{steps_per_sec:.0f} steps/sec "
                f"({train_pct:.0f}% train / {rollout_pct:.0f}% rollout / {stats_pct:.0f}% stats)"
            )

            # Checkpointing trainer
            if self.epoch % self.trainer_cfg.checkpoint_interval == 0:
                self._checkpoint_trainer()

            if self.trainer_cfg.evaluate_interval != 0 and self.epoch % self.trainer_cfg.evaluate_interval == 0:
                self._evaluate_policy()

            self.torch_profiler.on_epoch_end(self.epoch)

            if self.epoch % self.trainer_cfg.wandb_checkpoint_interval == 0:
                self._save_policy_to_wandb()

            if (
                self.cfg.agent.l2_init_weight_update_interval != 0
                and self.epoch % self.cfg.agent.l2_init_weight_update_interval == 0
            ):
                self._update_l2_init_weight_copy()

            if self.trainer_cfg.replay_interval != 0 and self.epoch % self.trainer_cfg.replay_interval == 0:
                self._generate_and_upload_replay()

            self._on_train_step()

        timing_summary = self.timer.get_all_summaries()
        logger.info("Training complete!")
        for name, summary in timing_summary.items():
            logger.info(f"  {name}: {self.timer.format_time(summary['total_elapsed'])}")

        self._checkpoint_trainer()
        self._save_policy_to_wandb()

    @with_instance_timer("_evaluate_policy", log_level=logging.INFO)
    def _evaluate_policy(self):
        if not self._master:
            return

        logger.info(f"Simulating policy: {self.last_pr.uri} with config: {self.sim_suite_config}")
        sim = SimulationSuite(
            config=self.sim_suite_config,
            policy_pr=self.last_pr,
            policy_store=self.policy_store,
            device=self.device,
            vectorization=self.cfg.vectorization,
            stats_dir="/tmp/stats",
        )
        result = sim.simulate()
        stats_db = EvalStatsDB.from_sim_stats_db(result.stats_db)

        logger.info("Simulation complete")

        self._eval_categories = set()
        for sim_name in self.sim_suite_config.simulations.keys():
            self._eval_categories.add(sim_name.split("/")[0])
        self._eval_suite_avgs = {}

        # Compute scores for each evaluation category
        for category in self._eval_categories:
            score = stats_db.get_average_metric_by_filter("reward", self.last_pr, f"sim_name LIKE '%{category}%'")
            logger.info(f"{category} score: {score}")
            # Only add the score if we got a non-None result
            if score is not None:
                self._eval_suite_avgs[f"{category}_score"] = score
            else:
                self._eval_suite_avgs[f"{category}_score"] = 0.0

        # Get overall score (average of all rewards)
        overall_score = stats_db.get_average_metric_by_filter("reward", self.last_pr)
        self._current_eval_score = overall_score if overall_score is not None else 0.0
        all_scores = stats_db.simulation_scores(self.last_pr, "reward")

        # Categorize scores by environment type
        self._eval_grouped_scores = {}
        # Process each score and assign to the right category
        for (_, sim_name, _), score in all_scores.items():
            for category in self._eval_categories:
                if category in sim_name.lower():
                    self._eval_grouped_scores[f"{category}/{sim_name.split('/')[-1]}"] = score

    @with_instance_timer("_update_l2_init_weight_copy")
    def _update_l2_init_weight_copy(self):
        self.policy.update_l2_init_weight_copy()

    def _on_train_step(self):
        pass

    @with_instance_timer("_rollout")
    def _rollout(self):
        experience = self.experience

        policy = self.policy
        infos = defaultdict(list)
        lstm_h, lstm_c = experience.lstm_h, experience.lstm_c

        while not experience.full:
            with self.timer("_rollout.env"):
                o, r, d, t, info, env_id, mask = self.vecenv.recv()
                if self.trainer_cfg.require_contiguous_env_ids:
                    raise ValueError(
                        "We are assuming contiguous eng id is always False. async_factor == num_workers = "
                        f"{self.trainer_cfg.async_factor} != {self.trainer_cfg.num_workers}"
                    )

                training_env_id = torch.as_tensor(env_id).to(self.device, non_blocking=True)

            num_steps = sum(mask)
            self.agent_step += num_steps * self._world_size

            o = torch.as_tensor(o)
            r = torch.as_tensor(r)
            d = torch.as_tensor(d)

            with torch.no_grad():
                assert training_env_id is not None and training_env_id.numel() > 0, (
                    "training_env_id must exist and have elements"
                )
                assert training_env_id.device == lstm_h.device, "training_env_id must be on the same device as lstm_h"
                assert training_env_id.dim() == 1, "training_env_id should be 1D (list of env indices)"
                assert training_env_id.max() < lstm_h.shape[1], "Index out of bounds for lstm_h"
                assert training_env_id.min() >= 0, "Negative index in training_env_id"

                state = PolicyState(lstm_h=lstm_h[:, training_env_id], lstm_c=lstm_c[:, training_env_id])

                o_device = o.to(self.device, non_blocking=True)
                actions, selected_action_log_probs, _, value, _ = policy(o_device, state)

                if __debug__:
                    assert_shape(selected_action_log_probs, ("BT",), "selected_action_log_probs")
                    assert_shape(actions, ("BT", 2), "actions")

                lstm_h[:, training_env_id] = (
                    state.lstm_h if state.lstm_h is not None else torch.zeros_like(lstm_h[:, training_env_id])
                )
                lstm_c[:, training_env_id] = (
                    state.lstm_c if state.lstm_c is not None else torch.zeros_like(lstm_c[:, training_env_id])
                )

                if self.device == "cuda":
                    torch.cuda.synchronize()

            value = value.flatten()
            mask = torch.as_tensor(mask)  # * policy.mask)
            o = o if self.trainer_cfg.cpu_offload else o_device
            self.experience.store(o, value, actions, selected_action_log_probs, r, d, training_env_id, mask)

            # At this point, infos contains lists of values collected across:
            # 1. Multiple vectorized environments managed by this GPU's vecenv
            # 2. Multiple rollout steps (until experience buffer is full)
            #
            # - Some stats (like "episode/reward") appear only when episodes complete
            # - Other stats might appear every step
            #
            # These will later be averaged in _process_stats() to get mean values
            # across all environments on this GPU. Stats from other GPUs (if using
            # distributed training) are handled separately and not aggregated here.

            for i in info:
                for k, v in unroll_nested_dict(i):
                    infos[k].append(v)

            with self.timer("_rollout.env"):
                actions_np = actions.cpu().numpy().astype(dtype_actions)
                self.vecenv.send(actions_np)

        for k, v in infos.items():
            if isinstance(v, np.ndarray):
                v = v.tolist()

            if isinstance(v, list):
                if k not in self.stats:
                    self.stats[k] = []
                self.stats[k].extend(v)
            else:
                if k not in self.stats:
                    self.stats[k] = v
                else:
                    try:
                        self.stats[k] += v
                    except TypeError:
                        self.stats[k] = [self.stats[k], v]  # fallback: bundle as list

        # TODO: Better way to enable multiple collects
        experience.ptr = 0
        experience.step = 0
        return self.stats, infos

    def _get_experience_buffer_mean_reward(self) -> float:
        # Use rewards from experience buffer
        if hasattr(self, "experience") and self.experience.rewards_np is not None:
            return float(np.mean(self.experience.rewards_np))

        return 0.0

    @with_instance_timer("_train")
    def _train(self):
        experience = self.experience
        self.losses.zero()
        self._total_minibatches = experience.num_minibatches * self.trainer_cfg.update_epochs
        steps_since_last = self.agent_step - self._last_agent_step
        self._agent_steps_per_update = steps_since_last / max(self._total_minibatches, 1)

        idxs = experience.sort_training_data()
        dones_np = experience.dones_np[idxs]
        values_np = experience.values_np[idxs]
        rewards_np = experience.rewards_np[idxs]

        self.mean_reward = self._get_experience_buffer_mean_reward()

        if self.trainer_cfg.average_reward:
            # Average reward formulation: A_t = GAE(r_t - ρ, γ=1.0)
            # where ρ is the average reward estimate

            # Apply IIR filter (exponential moving average)
            alpha = self.trainer_cfg.average_reward_alpha
            self.filtered_mean_reward = (1 - alpha) * self.filtered_mean_reward + alpha * self.mean_reward

            # Use filtered estimate for advantage computation
            rewards_np_adjusted = (rewards_np - self.mean_reward).astype(np.float32)
            effective_gamma = 1.0
            advantages_np = compute_gae(
                dones_np, values_np, rewards_np_adjusted, effective_gamma, self.trainer_cfg.gae_lambda
            )
        else:
            # Standard discounted formulation: A_t = GAE(r_t, γ<1.0)
            effective_gamma = self.trainer_cfg.gamma
            advantages_np = compute_gae(dones_np, values_np, rewards_np, effective_gamma, self.trainer_cfg.gae_lambda)

        experience.returns_np = advantages_np + values_np
        experience.flatten_batch(advantages_np)

        # Optimizing the policy and value network
        for _epoch in range(self.trainer_cfg.update_epochs):
            lstm_state = PolicyState()
            teacher_lstm_state = []
            for mb in range(experience.num_minibatches):
                obs = experience.b_obs[mb]
                obs = obs.to(self.device, non_blocking=True)
                atn = experience.b_actions[mb]
                old_action_log_probs = experience.b_logprobs[mb]
                val = experience.b_values[mb]
                adv = experience.b_advantages[mb]
                ret = experience.b_returns[mb]

                # Forward pass returns: (action, new_action_log_probs, entropy, value, full_log_probs_distribution)
                _, new_action_log_probs, entropy, newvalue, full_log_probs_distribution = self.policy(
                    obs, lstm_state, action=atn
                )
                if self.device == "cuda":
                    torch.cuda.synchronize()

                if __debug__:
                    assert_shape(new_action_log_probs, ("BT",), "new_action_log_probs")
                    assert_shape(old_action_log_probs, ("B", "T"), "old_action_log_probs")

                logratio = new_action_log_probs - old_action_log_probs.reshape(-1)
                ratio = logratio.exp()

                with torch.no_grad():
                    # calculate approx_kl http://joschu.net/blog/kl-approx.html
                    old_approx_kl = (-logratio).mean()
                    approx_kl = ((ratio - 1) - logratio).mean()
                    clipfrac = ((ratio - 1.0).abs() > self.trainer_cfg.clip_coef).float().mean()

                adv = self._compute_advantage(adv)

                # Policy loss
                pg_loss1 = -adv * ratio
                pg_loss2 = -adv * torch.clamp(ratio, 1 - self.trainer_cfg.clip_coef, 1 + self.trainer_cfg.clip_coef)
                pg_loss = torch.max(pg_loss1, pg_loss2).mean()

                # Value loss
                newvalue = newvalue.view(-1)
                if self.trainer_cfg.clip_vloss:
                    v_loss_unclipped = (newvalue - ret) ** 2
                    v_clipped = val + torch.clamp(
                        newvalue - val,
                        -self.trainer_cfg.vf_clip_coef,
                        self.trainer_cfg.vf_clip_coef,
                    )
                    v_loss_clipped = (v_clipped - ret) ** 2
                    v_loss_max = torch.max(v_loss_unclipped, v_loss_clipped)
                    v_loss = 0.5 * v_loss_max.mean()
                else:
                    v_loss = 0.5 * ((newvalue - ret) ** 2).mean()

                entropy_loss = entropy.mean()

                ks_action_loss, ks_value_loss = self.kickstarter.loss(
                    self.agent_step, full_log_probs_distribution, newvalue, obs, teacher_lstm_state
                )

                l2_reg_loss = torch.tensor(0.0, device=self.device)
                if self.trainer_cfg.l2_reg_loss_coef > 0:
                    l2_reg_loss = self.trainer_cfg.l2_reg_loss_coef * self.policy.l2_reg_loss().to(self.device)

                l2_init_loss = torch.tensor(0.0, device=self.device)
                if self.trainer_cfg.l2_init_loss_coef > 0:
                    l2_init_loss = self.trainer_cfg.l2_init_loss_coef * self.policy.l2_init_loss().to(self.device)

                loss = (
                    pg_loss
                    - self.trainer_cfg.ent_coef * entropy_loss
                    + v_loss * self.trainer_cfg.vf_coef
                    + l2_reg_loss
                    + l2_init_loss
                    + ks_action_loss
                    + ks_value_loss
                )

                self.optimizer.zero_grad()
                loss.backward()
                torch.nn.utils.clip_grad_norm_(self.policy.parameters(), self.trainer_cfg.max_grad_norm)
                self.optimizer.step()

                if self.cfg.agent.clip_range > 0:
                    self.policy.clip_weights()

                if self.device == "cuda":
                    torch.cuda.synchronize()

                self.losses.policy_loss_sum += pg_loss.item()
                self.losses.value_loss_sum += v_loss.item()
                self.losses.entropy_sum += entropy_loss.item()
                self.losses.old_approx_kl_sum += old_approx_kl.item()
                self.losses.approx_kl_sum += approx_kl.item()
                self.losses.clipfrac_sum += clipfrac.item()
                self.losses.l2_reg_loss_sum += l2_reg_loss.item()
                self.losses.l2_init_loss_sum += l2_init_loss.item()
                self.losses.ks_action_loss_sum += ks_action_loss.item()
                self.losses.ks_value_loss_sum += ks_value_loss.item()
                self.losses.minibatches_processed += 1
                # end loop over minibatches

            # check early exit if we have reached target_kl
            if self.trainer_cfg.target_kl is not None:
                average_approx_kl = self.losses.approx_kl_sum / self.losses.minibatches_processed
                if average_approx_kl > self.trainer_cfg.target_kl:
                    break

            self.epoch += 1
            # end loop over epochs

        if self.lr_scheduler is not None:
            self.lr_scheduler.step()

        y_pred = experience.values_np
        y_true = experience.returns_np
        var_y = np.var(y_true)
        explained_var = np.nan if var_y == 0 else 1 - np.var(y_true - y_pred) / var_y
        self.losses.explained_variance = float(explained_var)

    def _checkpoint_trainer(self):
        if not self._master:
            return

        pr = self._checkpoint_policy()

        # Save filtered average reward estimate for restart continuity
        extra_args = {}
        if self.trainer_cfg.average_reward:
            extra_args["filtered_mean_reward"] = self.filtered_mean_reward

        self.checkpoint = TrainerCheckpoint(
            self.agent_step, self.epoch, self.optimizer.state_dict(), pr.local_path(), **extra_args
        ).save(self.cfg.run_dir)

    def _checkpoint_policy(self) -> PolicyRecord | None:
        if not self._master:
            return

        metta_grid_env: MettaGridEnv = self.vecenv.driver_env  # type: ignore
        assert isinstance(metta_grid_env, MettaGridEnv), "vecenv.driver_env must be a MettaGridEnv for checkpointing"

        name = self.policy_store.make_model_name(self.epoch)

        generation = 0
        if self._initial_pr:
            generation = self._initial_pr.metadata.get("generation", 0) + 1

        training_time = self.timer.get_elapsed("_rollout") + self.timer.get_elapsed("_train")

        self.last_pr = self.policy_store.save(
            name,
            os.path.join(self.cfg.trainer.checkpoint_dir, name),
            self.uncompiled_policy,
            metadata={
                "agent_step": self.agent_step,
                "epoch": self.epoch,
                "run": self.cfg.run,
                "action_names": metta_grid_env.action_names,
                "generation": generation,
                "initial_uri": self._initial_pr.uri,
                "train_time": training_time,
                "score": self._current_eval_score,
                "eval_scores": self._eval_suite_avgs,
            },
        )
        # this is hacky, but otherwise the initial_pr points
        # at the same policy as the last_pr
        return self.last_pr

    def _save_policy_to_wandb(self):
        if not self._master:
            return

        if self.wandb_run is None:
            return

        pr = self._checkpoint_policy()
        self.policy_store.add_to_wandb_run(self.wandb_run.name, pr)

    @with_instance_timer("_generate_and_upload_replay", log_level=logging.INFO)
    def _generate_and_upload_replay(self):
        if self._master:
            replay_sim_config = SingleEnvSimulationConfig(
                env="/env/mettagrid/mettagrid",
                num_episodes=1,
                env_overrides=self._curriculum.get_task().env_cfg(),
            )
            logger.info("Generating and saving a replay to wandb and S3.")

            replay_simulator = Simulation(
                name=f"replay_{self.epoch}",
                config=replay_sim_config,
                policy_pr=self.last_pr,
                policy_store=self.policy_store,
                device=self.device,
                vectorization=self.cfg.vectorization,
                replay_dir=self.cfg.trainer.replay_dir,
            )
            results = replay_simulator.simulate()

            if self.wandb_run is not None:
                replay_urls = results.stats_db.get_replay_urls(
                    policy_key=self.last_pr.key(), policy_version=self.last_pr.version()
                )
                if len(replay_urls) > 0:
                    replay_url = replay_urls[0]
                    player_url = "https://metta-ai.github.io/metta/?replayUrl=" + replay_url
                    link_summary = {
                        "replays/link": wandb.Html(f'<a href="{player_url}">MetaScope Replay (Epoch {self.epoch})</a>')
                    }
                    self.wandb_run.log(link_summary)

    @with_instance_timer("_process_stats")
    def _process_stats(self):
        # Early exit if no wandb logging
        if not self.wandb_run or not self._master:
            self.stats.clear()
            return

        # convert lists of values (collected across all environments and rollout steps on this GPU)
        # into single mean values.
        mean_stats = {}
        for k, v in self.stats.items():
            try:
                mean_stats[k] = np.mean(v)
            except (TypeError, ValueError) as e:
                raise RuntimeError(
                    f"Cannot compute mean for stat '{k}' with value {v!r} (type: {type(v)}). "
                    f"All collected stats must be numeric values or lists of numeric values. "
                    f"Error: {e}"
                ) from e
        self.stats = mean_stats

        weight_stats = {}
        if self.cfg.agent.analyze_weights_interval != 0 and self.epoch % self.cfg.agent.analyze_weights_interval == 0:
            for metrics in self.policy.compute_weight_metrics():
                name = metrics.get("name", "unknown")
                for key, value in metrics.items():
                    if key != "name":
                        weight_stats[f"weights/{key}/{name}"] = value

        elapsed_times = self.timer.get_all_elapsed()
        wall_time = self.timer.get_elapsed()
        train_time = elapsed_times.get("_rollout", 0) + elapsed_times.get("_train", 0)

        # X-axis values for wandb
        metric_stats = {
            "metric/step": self.agent_step,
            "metric/epoch": self.epoch,
            "metric/total_time": wall_time,
            "metric/train_time": train_time,
        }
        lap_times = self.timer.lap_all(self.agent_step)
        wall_time_for_lap = lap_times.pop("global", 0)

        timing_stats = {
            **{
                f"timing_per_epoch/fraction/{op}": lap_elapsed / wall_time_for_lap if wall_time_for_lap > 0 else 0
                for op, lap_elapsed in lap_times.items()
            },
            **{
                f"timing_cumulative/fraction/{op}": elapsed / wall_time if wall_time > 0 else 0
                for op, elapsed in elapsed_times.items()
            },
        }

        delta_steps = self.timer.get_lap_steps()
        if delta_steps is None:
            delta_steps = self.agent_step
        lap_steps_per_second = delta_steps / wall_time_for_lap if wall_time_for_lap > 0 else 0
        steps_per_second = self.timer.get_rate(self.agent_step) if wall_time > 0 else 0

        overview = {
            "sps": steps_per_second,
            "lap_sps": lap_steps_per_second,
            "reward": self.mean_reward,
            "reward_vs_total_time": self.mean_reward,
            "reward_vs_train_time": self.mean_reward,
            "reward_vs_epoch": self.mean_reward,
        }

        for k, v in self.trainer_cfg.stats.overview.items():
            if k in self.stats:
                overview[v] = self.stats[k]

        for category in self._eval_categories:
            score = self._eval_suite_avgs.get(f"{category}_score", None)
            if score is not None:
                overview[f"{category}_evals"] = score

        # Add filtered average reward if applicable
        if self.trainer_cfg.average_reward:
            overview["filtered_mean_reward"] = self.filtered_mean_reward

        losses = self.losses.to_dict()

        # don't plot losses that are unused
        if self.trainer_cfg.l2_reg_loss_coef == 0:
            losses.pop("l2_reg_loss")
        if self.trainer_cfg.l2_init_loss_coef == 0:
            losses.pop("l2_init_loss")
        if not self.kickstarter.enabled:
            losses.pop("ks_action_loss")
            losses.pop("ks_value_loss")

        environment_stats = {f"env_{k.split('/')[0]}/{'/'.join(k.split('/')[1:])}": v for k, v in self.stats.items()}

        parameter_stats = {
            "parameter/learning_rate": self.optimizer.param_groups[0]["lr"],
            "parameter/delta_steps": delta_steps,
            "parameter/num_minibatches": self.experience.num_minibatches,
        }

        # Log everything to wandb
        self.wandb_run.log(
            {
                **{f"overview/{k}": v for k, v in overview.items()},
                **{f"losses/{k}": v for k, v in losses.items()},
                **environment_stats,
                **weight_stats,
                **self._eval_grouped_scores,
                **parameter_stats,
                **timing_stats,
                **metric_stats,
            }
        )

        self._eval_grouped_scores = {}
        self.stats.clear()

    @with_instance_timer("_compute_advantage")
    def _compute_advantage(self, adv: torch.Tensor) -> torch.Tensor:
        """Compute normalized advantages, handling distributed training synchronization."""
        adv = adv.reshape(-1)
        if self.trainer_cfg.norm_adv:
            if torch.distributed.is_initialized():
                local_sum = einops.rearrange(adv.sum(), "-> 1")
                local_sq_sum = einops.rearrange((adv * adv).sum(), "-> 1")
                local_count = torch.tensor([adv.numel()], dtype=adv.dtype, device=adv.device)

                stats = einops.rearrange([local_sum, local_sq_sum, local_count], "one float -> (float one)")
                torch.distributed.all_reduce(stats, op=torch.distributed.ReduceOp.SUM)

                global_sum, global_sq_sum, global_count = stats[0], stats[1], stats[2]
                mu = global_sum / global_count
                var = (global_sq_sum / global_count) - (mu * mu)
                std = torch.sqrt(var.clamp(min=1e-8))

                adv = (adv - mu) / (std + 1e-8)
            else:
                adv = (adv - adv.mean()) / (adv.std() + 1e-8)
        return adv

    def close(self):
        self.vecenv.close()

    def initial_pr_uri(self) -> str:
        return self._initial_pr.uri

    def last_pr_uri(self) -> str:
        return self.last_pr.uri

    def _make_experience_buffer(self):
        metta_grid_env: MettaGridEnv = self.vecenv.driver_env  # type: ignore
        assert isinstance(metta_grid_env, MettaGridEnv), (
            "vecenv.driver_env must be a MettaGridEnv for experience buffer"
        )

        # Extract environment specifications
        obs_shape = metta_grid_env.single_observation_space.shape
        obs_dtype = metta_grid_env.single_observation_space.dtype
        atn_shape = metta_grid_env.single_action_space.shape
        atn_dtype = metta_grid_env.single_action_space.dtype

        # Use num_agents for the total number of environments/states to track
        lstm_total_agents = getattr(self.vecenv, "num_agents", 0)
        assert lstm_total_agents > 0, "self.vecenv.num_agents not found!"
        logging.info(f"Creating experience buffer with lstm_total_agents={lstm_total_agents} (from vecenv.num_agents)")

        # Handle policy fields with assertions
        assert hasattr(self.policy, "hidden_size"), "Policy must have hidden_size attribute"
        hidden_size = int(getattr(self.policy, "hidden_size", -1))
        assert hidden_size > 0, f"Policy hidden_size cannot be converted to int: {type(hidden_size)}"

        assert hasattr(self.policy, "lstm"), "Policy must have lstm attribute"
        lstm = getattr(self.policy, "lstm", {})
        assert isinstance(lstm, torch.nn.modules.rnn.LSTM), (
            f"Policy lstm must be a valid LSTM instance, got: {type(lstm)}"
        )

        # Create the Experience buffer with appropriate parameters
        self.experience = Experience(
            batch_size=self._batch_size,  # Total number of environment steps to collect before updating
            bptt_horizon=self.trainer_cfg.bptt_horizon,  # Sequence length for BPTT (backpropagation through time)
            minibatch_size=self._minibatch_size,  # Size of minibatches for training
            hidden_size=hidden_size,  # Dimension of the policy's hidden state
            obs_shape=obs_shape,  # Shape of a single observation
            obs_dtype=obs_dtype,  # Data type of observations
            atn_shape=atn_shape,  # Shape of a single action
            atn_dtype=atn_dtype,  # Data type of actions
            cpu_offload=self.trainer_cfg.cpu_offload,  # Whether to store data on CPU and transfer to GPU as needed
            device=self.device,  # Device to store tensors on ("cuda" or "cpu")
            lstm=lstm,  # LSTM module from the policy (needed for dimensions) # type: ignore - Pylance is wrong
            lstm_total_agents=lstm_total_agents,  # Total number of LSTM states to maintain
        )

    @with_instance_timer("_make_vecenv")
    def _make_vecenv(self):
        """Create a vectorized environment."""

        num_agents = self._curriculum.get_task().env_cfg().game.num_agents

        self.target_batch_size = self.trainer_cfg.forward_pass_minibatch_target_size // num_agents
        if self.target_batch_size < 2:  # pufferlib bug requires batch size >= 2
            self.target_batch_size = 2

        forward_pass_batch_size = (
            self.target_batch_size // self.trainer_cfg.num_workers
        ) * self.trainer_cfg.num_workers
        logger.info(f"vecenv_batch_size: {forward_pass_batch_size}")

        num_envs = forward_pass_batch_size * self.trainer_cfg.async_factor
        logger.info(f"num_envs: {num_envs}")

        if num_envs < 1:
            logger.error(
                f"num_envs = batch_size ({forward_pass_batch_size}) * async_factor ({self.trainer_cfg.async_factor}) "
                f"is {num_envs}, which is less than 1! (Increase trainer.forward_pass_minibatch_target_size)"
            )

        self.vecenv = make_vecenv(
            self._curriculum,
            self.cfg.vectorization,
            num_envs=num_envs,
            batch_size=forward_pass_batch_size,
            num_workers=self.trainer_cfg.num_workers,
            zero_copy=self.trainer_cfg.zero_copy,
        )

        if self.cfg.seed is None:
            self.cfg.seed = np.random.randint(0, 1000000)

        # Use rank-specific seed for environment reset to ensure different
        # processes generate uncorrelated environments in distributed training
        rank = int(os.environ.get("RANK", 0))
        self.vecenv.async_reset(self.cfg.seed + rank)


class AbortingTrainer(MettaTrainer):
    def __init__(self, *args: Any, **kwargs: Any):
        super().__init__(*args, **kwargs)

    def _on_train_step(self):
        if self.wandb_run is None:
            return

        if "abort" not in wandb.Api().run(self.wandb_run.path).tags:
            return

        logger.info("Abort tag detected. Stopping the run.")
        self.cfg.trainer.total_timesteps = int(self.agent_step)
        self.wandb_run.config.update(
            {"trainer.total_timesteps": self.cfg.trainer.total_timesteps}, allow_val_change=True
        )<|MERGE_RESOLUTION|>--- conflicted
+++ resolved
@@ -232,17 +232,6 @@
             for metric_name, step_metric in metric_overrides:
                 wandb_run.define_metric(metric_name, step_metric=step_metric)
 
-<<<<<<< HEAD
-        self.replay_sim_config = SingleEnvSimulationConfig(
-            env="/env/mettagrid/mettagrid",
-            num_episodes=1,
-            env_overrides=self._curriculum.get_task().env_cfg(),
-        )
-=======
-        self.timer = Stopwatch(logger)
-        self.timer.start()
->>>>>>> 56efc53b
-
         logger.info(f"MettaTrainer initialization complete on device: {self.device}")
 
     def train(self) -> None:
@@ -696,40 +685,40 @@
 
     @with_instance_timer("_generate_and_upload_replay", log_level=logging.INFO)
     def _generate_and_upload_replay(self):
-        if self._master:
-            replay_sim_config = SingleEnvSimulationConfig(
-                env="/env/mettagrid/mettagrid",
-                num_episodes=1,
-                env_overrides=self._curriculum.get_task().env_cfg(),
+        if not self._master:
+            return
+
+        replay_sim_config = SingleEnvSimulationConfig(
+            env="/env/mettagrid/mettagrid",
+            num_episodes=1,
+            env_overrides=self._curriculum.get_task().env_cfg(),
+        )
+
+        replay_simulator = Simulation(
+            name=f"replay_{self.epoch}",
+            config=replay_sim_config,
+            policy_pr=self.last_pr,
+            policy_store=self.policy_store,
+            device=self.device,
+            vectorization=self.cfg.vectorization,
+            replay_dir=self.cfg.trainer.replay_dir,
+        )
+        results = replay_simulator.simulate()
+
+        if self.wandb_run is not None:
+            replay_urls = results.stats_db.get_replay_urls(
+                policy_key=self.last_pr.key(), policy_version=self.last_pr.version()
             )
-            logger.info("Generating and saving a replay to wandb and S3.")
-
-            replay_simulator = Simulation(
-                name=f"replay_{self.epoch}",
-                config=replay_sim_config,
-                policy_pr=self.last_pr,
-                policy_store=self.policy_store,
-                device=self.device,
-                vectorization=self.cfg.vectorization,
-                replay_dir=self.cfg.trainer.replay_dir,
-            )
-            results = replay_simulator.simulate()
-
-            if self.wandb_run is not None:
-                replay_urls = results.stats_db.get_replay_urls(
-                    policy_key=self.last_pr.key(), policy_version=self.last_pr.version()
-                )
-                if len(replay_urls) > 0:
-                    replay_url = replay_urls[0]
-                    player_url = "https://metta-ai.github.io/metta/?replayUrl=" + replay_url
-                    link_summary = {
-                        "replays/link": wandb.Html(f'<a href="{player_url}">MetaScope Replay (Epoch {self.epoch})</a>')
-                    }
-                    self.wandb_run.log(link_summary)
+            if len(replay_urls) > 0:
+                replay_url = replay_urls[0]
+                player_url = "https://metta-ai.github.io/metta/?replayUrl=" + replay_url
+                link_summary = {
+                    "replays/link": wandb.Html(f'<a href="{player_url}">MetaScope Replay (Epoch {self.epoch})</a>')
+                }
+                self.wandb_run.log(link_summary)
 
     @with_instance_timer("_process_stats")
     def _process_stats(self):
-        # Early exit if no wandb logging
         if not self.wandb_run or not self._master:
             self.stats.clear()
             return
