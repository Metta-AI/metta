import os
import json
from datetime import datetime
import wandb
from util.datastruct import flatten_config
import logging
import gzip

logger = logging.getLogger("eval_stats_logger.py")

class EvalStatsLogger:
    def __init__(self, cfg, wandb_run):
        self._cfg = cfg
        self._wandb_run = wandb_run
        # We want local stats dir to be the same for train, analysis and eval for a particular run
        save_dir = cfg.run_dir.replace("analyze", "train").replace("eval", "train")

        artifact_name = None
        if cfg.eval.eval_db_uri is None:
            json_path = os.path.join(save_dir, "eval_stats")
        elif cfg.eval.eval_db_uri.startswith("wandb://"):
            artifact_name = cfg.eval.eval_db_uri.split("/")[-1]
            json_path = os.path.join(save_dir, "eval_stats")
        elif cfg.eval.eval_db_uri.startswith("file://"):
            json_path = cfg.eval.eval_db_uri.split("file://")[1]
        else:
            if "://" in cfg.eval.eval_db_uri:
                raise ValueError(f"Invalid eval_db_uri: {cfg.eval.eval_db_uri}")
            json_path = cfg.eval.eval_db_uri

        self._json_path = json_path if json_path.endswith('.json') else  f"{json_path}.json"
        os.makedirs(os.path.dirname(self._json_path), exist_ok=True)
        self.artifact_name = artifact_name

    def _add_additional_fields(self, eval_stats, eval_name = "eval"):
        additional_fields = {}
        additional_fields['run_id'] = self._cfg.get("run_id", self._wandb_run.id)
        additional_fields['eval_name'] = eval_name or self._cfg.eval.get("name", None)
        if self._cfg.eval.npc_policy_uri is not None:
            additional_fields['npc'] = self._cfg.eval.npc_policy_uri
        additional_fields['timestamp'] = datetime.now().isoformat()

        # Convert the environment configuration to a dictionary and flatten it.
        flattened_env = flatten_config(self._cfg.env.game, parent_key = "env.game")
        additional_fields.update(flattened_env)

        for episode in eval_stats:
            for record in episode:
                record.update(additional_fields)

        return eval_stats

    def _log_to_file(self, eval_stats):
        # If file exists, load and merge with existing data
        if os.path.exists(self._json_path):
            with open(self._json_path, "r") as f:
                existing_stats = json.load(f)
            eval_stats.extend(existing_stats)
        with open(self._json_path, "w") as f:
            json.dump(eval_stats, f, indent=4)
        logger.info(f"Saved eval stats to {self._json_path}")

    def _log_to_wandb(self, artifact_name: str, eval_stats):
        artifact = wandb.Artifact(name=artifact_name, type=artifact_name)
        zip_file_path = self._json_path + ".gz"
        with gzip.open(zip_file_path, 'wt', encoding='utf-8') as f:
            json.dump(eval_stats, f)
        artifact = wandb.Artifact(name=artifact_name, type=artifact_name)
        artifact.add_file(zip_file_path)
        artifact.save()
        artifact.wait()
        self._wandb_run.log_artifact(artifact)
        logger.info(f"Logged artifact {artifact_name} to wandb")

    def log(self, eval_stats):

        # If we are running eval suite, we need to add additional fields for each eval
        # since the eval_name is different
        if isinstance(eval_stats, dict):
            eval_suite_stats = []
            for eval_name, stats in eval_stats.items():
                self._add_additional_fields(stats, eval_name = eval_name)
                eval_suite_stats.extend(stats)
            eval_stats = eval_suite_stats
        else:
            self._add_additional_fields(eval_stats)

<<<<<<< HEAD
        if self.artifact_name is None:
            self._log_to_file(eval_stats)
        else:
            self._log_to_wandb(self.artifact_name, eval_stats)
=======
        if self.artifact_name is not None:
            self._log_to_wandb(self.artifact_name)
        else:
            self._log_to_file(eval_stats)
>>>>>>> 502e96cf

        return eval_stats<|MERGE_RESOLUTION|>--- conflicted
+++ resolved
@@ -85,16 +85,9 @@
         else:
             self._add_additional_fields(eval_stats)
 
-<<<<<<< HEAD
-        if self.artifact_name is None:
-            self._log_to_file(eval_stats)
-        else:
+        if self.artifact_name is not None:
             self._log_to_wandb(self.artifact_name, eval_stats)
-=======
-        if self.artifact_name is not None:
-            self._log_to_wandb(self.artifact_name)
         else:
             self._log_to_file(eval_stats)
->>>>>>> 502e96cf
 
         return eval_stats