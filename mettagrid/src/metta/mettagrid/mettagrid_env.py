"""MettaGridEnv - Training-specific Python environment class.

This class provides Metta's custom training environment, built on PufferLib
for high-performance vectorized training. Includes stats writing, replay writing,
and episode tracking functionality."""

from __future__ import annotations

import datetime
import logging
import time
import uuid
from typing import TYPE_CHECKING, Any, Dict, Optional, Tuple, cast

import numpy as np
from pydantic import validate_call
from typing_extensions import override

from metta.mettagrid.mettagrid_config import MettaGridConfig
from metta.mettagrid.profiling.stopwatch import Stopwatch, with_instance_timer
from metta.mettagrid.puffer_base import MettaGridPufferBase
from metta.mettagrid.replay_writer import ReplayWriter
from metta.mettagrid.stats_writer import StatsWriter
from metta.mettagrid.util.dict_utils import unroll_nested_dict

if TYPE_CHECKING:
    from metta.mettagrid.mettagrid_c import EpisodeStats

logger = logging.getLogger("MettaGridEnv")


class MettaGridEnv(MettaGridPufferBase):
    """
    Main MettaGrid environment class for training.

    Inherits from MettaGridCore and PufferEnv, adding training-specific features like stats writing,
    replay writing, and episode tracking. This class is tightly coupled to PufferLib for
    vectorization support in the training system.
    """

    @validate_call(config={"arbitrary_types_allowed": True})
    def __init__(
        self,
        env_cfg: MettaGridConfig,
        render_mode: Optional[str] = None,
        stats_writer: Optional[StatsWriter] = None,
        replay_writer: Optional[ReplayWriter] = None,
        is_training: bool = False,
    ):
        """Initialize MettaGridEnv for training."""
        # Add training-specific attributes first (needed by MettaGridCore)
        self.timer = Stopwatch(log_level=logger.getEffectiveLevel())
        self.timer.start()
        self.timer.start("thread_idle")
        self._steps = 0
        self._resets = 0
        self._stats_writer = stats_writer
        self._replay_writer = replay_writer
        self._episode_id: str | None = None
        self._last_reset_ts = datetime.datetime.now()
        self._is_training = is_training
        self._label_completions = {"completed_tasks": [], "completion_rates": {}}
        self.per_label_rewards = {}

        # DesyncEpisodes - when training we want to stagger experience. The first episode
        # will end early so that the next episode can begin at a different time on each worker.
        self._early_reset: int | None = None
        if self._is_training and env_cfg.desync_episodes:
            self._early_reset = int(np.random.randint(1, env_cfg.game.max_steps))

        # Initialize MettaGridPufferBase
        super().__init__(
            env_cfg,
            render_mode=render_mode,
        )

    def _make_episode_id(self) -> str:
        """Generate unique episode ID."""
        return str(uuid.uuid4())

    @override
    @with_instance_timer("reset")
    def reset(self, seed: Optional[int] = None) -> Tuple[np.ndarray, Dict[str, Any]]:
        """Reset the environment for training."""
        self.timer.stop("thread_idle")

        # Reset counters
        self._steps = 0
        self._resets += 1

        # Set up episode tracking
        self._episode_id = self._make_episode_id()
        self._last_reset_ts = datetime.datetime.now()

        # Start replay recording if enabled
        if self._replay_writer and self._episode_id:
            self._replay_writer.start_episode(self._episode_id, self)

        observations, info = super().reset(seed)

        self.timer.start("thread_idle")
        return observations, info

    @override
    @with_instance_timer("step")
    def step(self, actions: np.ndarray) -> Tuple[np.ndarray, np.ndarray, np.ndarray, np.ndarray, Dict[str, Any]]:
        """Execute one timestep for training."""
        self.timer.stop("thread_idle")

        with self.timer("_c_env.step"):
            observations, rewards, terminals, truncations, infos = super().step(actions)
            self._steps += 1

        if self._replay_writer and self._episode_id:
            with self.timer("_replay_writer.log_step"):
                self._replay_writer.log_step(self._episode_id, actions, rewards)

        # Handle early reset for #DesyncEpisodes
        if self._early_reset is not None and self._steps >= self._early_reset:
            truncations[:] = True
            self._early_reset = None

        infos = {}
        if terminals.all() or truncations.all():
            self._process_episode_completion(infos)

        self.timer.start("thread_idle")
        return observations, rewards, terminals, truncations, infos

    def _update_label_completions(self, moving_avg_window: int = 500) -> None:
        """Update label completions."""
        label = self.mg_config.label

        # keep track of a list of the last 500 labels
        if len(self._label_completions["completed_tasks"]) >= moving_avg_window:
            self._label_completions["completed_tasks"].pop(0)
        self._label_completions["completed_tasks"].append(label)

        # moving average of the completion rates
        self._label_completions["completion_rates"] = {t: 0 for t in set(self._label_completions["completed_tasks"])}
        for t in self._label_completions["completed_tasks"]:
            self._label_completions["completion_rates"][t] += 1
        self._label_completions["completion_rates"] = {
            t: self._label_completions["completion_rates"][t] / len(self._label_completions["completed_tasks"])
            for t in self._label_completions["completion_rates"]
        }

<<<<<<< HEAD
    def _process_episode_completion(self, infos: Dict[str, Any]) -> None:
=======
    def _process_episode_completion(self, infos: Dict[str, Any], moving_avg_window: int = 500, alpha=0.9) -> None:
>>>>>>> 20b10eb3
        """Process episode completion - stats, etc."""
        self.timer.start("process_episode_stats")

        # Clear any existing infos
        infos.clear()

        # Get episode rewards and stats
        episode_rewards = self.get_episode_rewards()

        # Get episode stats from core environment
        with self.timer("_c_env.get_episode_stats"):
            stats = self.get_episode_stats()

        # Process agent stats
        infos["game"] = stats["game"]
        infos["agent"] = {}
        for agent_stats in stats["agent"]:
            for n, v in agent_stats.items():
                infos["agent"][n] = infos["agent"].get(n, 0) + v
        for n, v in infos["agent"].items():
            infos["agent"][n] = v / self.num_agents

        # If reward estimates are set, plot them compared to the mean reward
        if self.mg_config.game.reward_estimates:
            infos["reward_estimates"] = {}
            infos["reward_estimates"]["diff_from_efficient_optimal"] = (
                self.mg_config.game.reward_estimates["most_efficient_optimal_reward"] - episode_rewards.mean()
            )
            infos["reward_estimates"]["diff_from_inefficient_optimal"] = (
                self.mg_config.game.reward_estimates["least_efficient_optimal_reward"] - episode_rewards.mean()
            )

<<<<<<< HEAD
        self._update_label_completions()
        infos["label_completions"] = self._label_completions["completion_rates"]
=======
        self._update_label_completions(moving_avg_window)

        # only plot label completions once we have a full moving average window, to prevent initial bias
        if len(self._label_completions["completed_tasks"]) == moving_avg_window:
            infos["label_completions"] = self._label_completions["completion_rates"]
>>>>>>> 20b10eb3

        if self.mg_config.label not in self.per_label_rewards:
            self.per_label_rewards[self.mg_config.label] = 0
        self.per_label_rewards[self.mg_config.label] += episode_rewards.mean()
<<<<<<< HEAD
        infos["per_label_rewards"] = self.per_label_rewards
=======
        infos["per_label_rewards"] = (
            alpha * self.per_label_rewards[self.mg_config.label] + (1 - alpha) * episode_rewards.mean()
        )
>>>>>>> 20b10eb3

        # Add attributes
        attributes: Dict[str, Any] = {
            "seed": self._current_seed,
            "map_w": self.map_width,
            "map_h": self.map_height,
            "initial_grid_hash": self.initial_grid_hash,
            "steps": self._steps,
            "resets": self._resets,
            "max_steps": self.max_steps,
            "completion_time": time.time(),
        }
        infos["attributes"] = attributes

        # Handle replay writing
        replay_url = None
        with self.timer("_replay_writer"):
            if self._replay_writer and self._episode_id:
                replay_url = self._replay_writer.write_replay(self._episode_id)
                infos["replay_url"] = replay_url

        # Handle stats writing
        with self.timer("_stats_writer"):
            if self._stats_writer and self._episode_id:
                self._write_episode_stats(stats, episode_rewards, replay_url)

        # Add timing information
        self._add_timing_info(infos)

        # Clear episode ID
        self._episode_id = None

        self.timer.stop("process_episode_stats")

    def _write_episode_stats(self, stats: EpisodeStats, episode_rewards: np.ndarray, replay_url: Optional[str]) -> None:
        """Write episode statistics to stats writer."""
        if not self._stats_writer or not self._episode_id:
            return

        # Flatten environment config
        env_cfg_flattened: Dict[str, str] = {}
        env_cfg = self.mg_config.model_dump()
        for k, v in unroll_nested_dict(cast(Dict[str, Any], env_cfg)):
            env_cfg_flattened[f"config.{str(k).replace('/', '.')}"] = str(v)

        # Prepare agent metrics
        agent_metrics = {}
        for agent_idx, agent_stats in enumerate(stats["agent"]):
            agent_metrics[agent_idx] = {}
            agent_metrics[agent_idx]["reward"] = float(episode_rewards[agent_idx])
            for k, v in agent_stats.items():
                agent_metrics[agent_idx][k] = float(v)

        # Get agent groups
        grid_objects = self.grid_objects
        agent_groups: Dict[int, int] = {
            v["agent_id"]: v["agent:group"] for v in grid_objects.values() if v["type"] == 0
        }

        # Record episode
        self._stats_writer.record_episode(
            self._episode_id,
            env_cfg_flattened,
            agent_metrics,
            agent_groups,
            self.max_steps,
            replay_url,
            self._last_reset_ts,
        )

    def _add_timing_info(self, infos: Dict[str, Any]) -> None:
        """Add timing information to infos."""
        elapsed_times = self.timer.get_all_elapsed()
        thread_idle_time = elapsed_times.pop("thread_idle", 0)

        wall_time = self.timer.get_elapsed()
        adjusted_wall_time = wall_time - thread_idle_time

        lap_times = self.timer.lap_all(exclude_global=False)
        lap_thread_idle_time = lap_times.pop("thread_idle", 0)

        wall_time_for_lap = sum(lap_times.values()) + lap_thread_idle_time
        adjusted_lap_time = wall_time_for_lap - lap_thread_idle_time

        infos["timing_per_epoch"] = {
            **{
                f"active_frac/{op}": lap_elapsed / adjusted_lap_time if adjusted_lap_time > 0 else 0
                for op, lap_elapsed in lap_times.items()
            },
            **{f"msec/{op}": lap_elapsed * 1000 for op, lap_elapsed in lap_times.items()},
            "frac/thread_idle": lap_thread_idle_time / wall_time_for_lap,
        }

        infos["timing_cumulative"] = {
            **{
                f"active_frac/{op}": elapsed / adjusted_wall_time if adjusted_wall_time > 0 else 0
                for op, elapsed in elapsed_times.items()
            },
            "frac/thread_idle": thread_idle_time / wall_time,
        }

    # PufferLib compatibility properties for training
    @property
    def single_observation_space(self):
        """Single agent observation space for PufferLib."""
        return self._observation_space

    @property
    def single_action_space(self):
        """Single agent action space for PufferLib."""
        return self._action_space

    @property
    def emulated(self) -> bool:
        """Native envs do not use emulation (PufferLib compatibility)."""
        return False<|MERGE_RESOLUTION|>--- conflicted
+++ resolved
@@ -145,11 +145,7 @@
             for t in self._label_completions["completion_rates"]
         }
 
-<<<<<<< HEAD
-    def _process_episode_completion(self, infos: Dict[str, Any]) -> None:
-=======
     def _process_episode_completion(self, infos: Dict[str, Any], moving_avg_window: int = 500, alpha=0.9) -> None:
->>>>>>> 20b10eb3
         """Process episode completion - stats, etc."""
         self.timer.start("process_episode_stats")
 
@@ -182,27 +178,18 @@
                 self.mg_config.game.reward_estimates["least_efficient_optimal_reward"] - episode_rewards.mean()
             )
 
-<<<<<<< HEAD
-        self._update_label_completions()
-        infos["label_completions"] = self._label_completions["completion_rates"]
-=======
         self._update_label_completions(moving_avg_window)
 
         # only plot label completions once we have a full moving average window, to prevent initial bias
         if len(self._label_completions["completed_tasks"]) == moving_avg_window:
             infos["label_completions"] = self._label_completions["completion_rates"]
->>>>>>> 20b10eb3
 
         if self.mg_config.label not in self.per_label_rewards:
             self.per_label_rewards[self.mg_config.label] = 0
         self.per_label_rewards[self.mg_config.label] += episode_rewards.mean()
-<<<<<<< HEAD
-        infos["per_label_rewards"] = self.per_label_rewards
-=======
         infos["per_label_rewards"] = (
             alpha * self.per_label_rewards[self.mg_config.label] + (1 - alpha) * episode_rewards.mean()
         )
->>>>>>> 20b10eb3
 
         # Add attributes
         attributes: Dict[str, Any] = {
