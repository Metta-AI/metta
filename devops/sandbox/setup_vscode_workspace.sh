#!/bin/bash

# ========== VS CODE INTEGRATION ==========
echo "Creating symlinks for VS Code IntelliSense..."

mkdir -p "/var/tmp/metta"

# Link site-packages for IntelliSense support
if [ -n "$CONDA_PREFIX" ]; then
  SITE_PACKAGES_PATH="$CONDA_PREFIX/lib/python3.11/site-packages"
  SYMLINK_PATH="/var/tmp/metta/conda-site-packages"
  ln -sf "$SITE_PACKAGES_PATH" "$SYMLINK_PATH"
  echo "Symlink created: $SYMLINK_PATH -> $SITE_PACKAGES_PATH"
else
  echo "WARNING: CONDA_PREFIX is not set. Make sure you've activated your conda environment."
  echo "Run 'conda activate metta' before running this script."
<<<<<<< HEAD
fi

# Link deps folder for external tools
PROJECT_ROOT="$(cd "$(dirname "${BASH_SOURCE[0]}")/../.." && pwd)"
DEPS_SOURCE="$PROJECT_ROOT/deps"
DEPS_SYMLINK="/var/tmp/metta/deps"

# Remove existing symlink if it exists
if [ -L "$DEPS_SYMLINK" ]; then
  rm -f "$DEPS_SYMLINK"
fi

if [ -d "$DEPS_SOURCE" ] && [ ! -L "$DEPS_SOURCE" ]; then
  ln -sf "$DEPS_SOURCE" "$DEPS_SYMLINK"
  echo "Symlink created: $DEPS_SYMLINK -> $DEPS_SOURCE"
else
  echo "WARNING: Could not find deps directory at $DEPS_SOURCE or it's already a symlink"
=======
>>>>>>> 0bb5d9f3
fi<|MERGE_RESOLUTION|>--- conflicted
+++ resolved
@@ -14,24 +14,4 @@
 else
   echo "WARNING: CONDA_PREFIX is not set. Make sure you've activated your conda environment."
   echo "Run 'conda activate metta' before running this script."
-<<<<<<< HEAD
-fi
-
-# Link deps folder for external tools
-PROJECT_ROOT="$(cd "$(dirname "${BASH_SOURCE[0]}")/../.." && pwd)"
-DEPS_SOURCE="$PROJECT_ROOT/deps"
-DEPS_SYMLINK="/var/tmp/metta/deps"
-
-# Remove existing symlink if it exists
-if [ -L "$DEPS_SYMLINK" ]; then
-  rm -f "$DEPS_SYMLINK"
-fi
-
-if [ -d "$DEPS_SOURCE" ] && [ ! -L "$DEPS_SOURCE" ]; then
-  ln -sf "$DEPS_SOURCE" "$DEPS_SYMLINK"
-  echo "Symlink created: $DEPS_SYMLINK -> $DEPS_SOURCE"
-else
-  echo "WARNING: Could not find deps directory at $DEPS_SOURCE or it's already a symlink"
-=======
->>>>>>> 0bb5d9f3
 fi