--- conflicted
+++ resolved
@@ -3,12 +3,11 @@
 import pydantic
 import tensordict
 import torch
-<<<<<<< HEAD
 import torchrl.data
 
 import metta.agent.policy
 import metta.rl.advantage
-import metta.rl.loss
+import metta.rl.loss.loss
 import metta.rl.loss.replay_samplers
 import metta.rl.trainer_config
 import metta.rl.training
@@ -21,28 +20,6 @@
     gae_gamma: float = pydantic.Field(default=0.977, ge=0, le=1.0)  # pulling from our PPO config
     gae_lambda: float = pydantic.Field(default=0.891477, ge=0, le=1.0)  # pulling from our PPO config
     vf_clip_coef: float = pydantic.Field(default=0.1, ge=0)  # pulling from our PPO config
-=======
-from pydantic import Field
-from tensordict import TensorDict
-from torch import Tensor
-from torchrl.data import Composite, UnboundedContinuous, UnboundedDiscrete
-
-from metta.agent.policy import Policy
-from metta.rl.advantage import compute_advantage, normalize_advantage_distributed
-from metta.rl.loss.loss import Loss
-from metta.rl.loss.replay_samplers import sample_minibatch_sequential
-from metta.rl.trainer_config import TrainerConfig
-from metta.rl.training import ComponentContext
-from mettagrid.base_config import Config
-
-
-class ActionSupervisedConfig(Config):
-    action_loss_coef: float = Field(default=0.75, ge=0)
-    value_loss_coef: float = Field(default=1.5, ge=0)
-    gae_gamma: float = Field(default=0.977, ge=0, le=1.0)  # pulling from our PPO config
-    gae_lambda: float = Field(default=0.891477, ge=0, le=1.0)  # pulling from our PPO config
-    vf_clip_coef: float = Field(default=0.1, ge=0)  # pulling from our PPO config
->>>>>>> 0b06b7d5
     use_own_sampling: bool = True  # Does not use prioritized sampling
     use_own_rollout: bool = True  # Update when including PPO as concurent loss
     student_led: bool = True  # sigma as per Matt's document
@@ -68,7 +45,7 @@
 
 
 # --------------------------ActionSupervised Loss----------------------------------
-class ActionSupervised(metta.rl.loss.Loss):
+class ActionSupervised(metta.rl.loss.loss.Loss):
     __slots__ = (
         "action_loss_coef",
         "value_loss_coef",
