--- conflicted
+++ resolved
@@ -93,12 +93,7 @@
         env = MettaGrid(env_config, game_map)
 
         # Set up buffers
-<<<<<<< HEAD
-        num_features = len(env.grid_features())
-        observations = np.zeros((1, 3, 3, num_features), dtype=dtype_observations)
-=======
         observations = np.zeros((1, NUM_OBS_TOKENS, OBS_TOKEN_SIZE), dtype=dtype_observations)
->>>>>>> 98954bda
         terminals = np.zeros(1, dtype=dtype_terminals)
         truncations = np.zeros(1, dtype=dtype_truncations)
         rewards = np.zeros(1, dtype=dtype_rewards)
