import json
import logging
import sys
import uuid
from datetime import datetime
from typing import Sequence

import torch
from pydantic import Field

from metta.app_backend.clients.stats_client import HttpStatsClient, StatsClient
from metta.common.tool import Tool
from metta.common.util.constants import SOFTMAX_S3_BASE
from metta.common.wandb.context import WandbContext
from metta.eval.eval_request_config import EvalResults
from metta.eval.eval_service import evaluate_policy
from metta.rl import stats as rl_stats
from metta.rl.checkpoint_manager import CheckpointManager
from metta.sim.simulation_config import SimulationConfig
from metta.tools.remote_job import JobResult, RemoteJobTool
from metta.tools.utils.auto_config import auto_wandb_config
from metta.utils.uri import ParsedURI

logger = logging.getLogger(__name__)


def _determine_run_name(policy_uri: str) -> str:
    parsed = ParsedURI.parse(policy_uri)
    if parsed.scheme == "file" and parsed.local_path is not None:
        return f"eval_{parsed.local_path.stem}"
    return f"eval_{datetime.now().strftime('%Y%m%d_%H%M%S')}"


class EvaluateRemoteJobTool(RemoteJobTool):
    # required params:
    simulations: Sequence[SimulationConfig]  # list of simulations to run
    policy_uri: str  # policy uri to evaluate
    replay_dir: str = Field(default=f"{SOFTMAX_S3_BASE}/replays/{str(uuid.uuid4())}")
    job_result_file_path: str  # path to the file where the results will be written

    group: str | None = None  # Separate group parameter like in train.py

    stats_server_uri: str | None = None  # If set, send stats to this http server
    eval_task_id: str | None = None
    push_metrics_to_wandb: bool = False

    def run_job(self) -> JobResult:
        eval_tool = EvaluateTool(
            simulations=self.simulations,
            policy_uris=[self.policy_uri],
            replay_dir=self.replay_dir,
            group=self.group,
            stats_server_uri=self.stats_server_uri,
            eval_task_id=self.eval_task_id,
            push_metrics_to_wandb=self.push_metrics_to_wandb,
        )

        try:
            normalized_uri = CheckpointManager.normalize_uri(self.policy_uri)

            stats_client: StatsClient | None = None
            if self.stats_server_uri is not None:
                stats_client = HttpStatsClient.create(self.stats_server_uri)

            device = torch.device(self.system.device)

            eval_results = eval_tool.eval_policy(
                normalized_uri=normalized_uri, device=device, stats_client=stats_client
            )
            if len(eval_results.scores.simulation_scores) == 0:
                return JobResult(result="failure", error="No simulations were run")
            elif len(eval_results.scores.simulation_scores) != len(self.simulations):
                # Find missing simulations
                missing_simulations = [
                    sim for sim in self.simulations if sim.full_name not in eval_results.scores.simulation_scores
                ]
                return JobResult(result="success", warnings=[f"Failed to run simulations: {missing_simulations}"])

            return JobResult(result="success")
        except Exception as e:
            return JobResult(result="failure", error=str(e))


class EvaluateTool(Tool):
    # required params:
    simulations: Sequence[SimulationConfig]  # list of simulations to run
    policy_uris: str | Sequence[str] | None = None  # list of policy uris to evaluate
    replay_dir: str = Field(default=f"{SOFTMAX_S3_BASE}/replays/{str(uuid.uuid4())}")

    group: str | None = None  # Separate group parameter like in train.py

    stats_dir: str | None = None  # The (local) directory where stats should be stored
    stats_db_uri: str | None = None  # If set, export stats to this url (local path, wandb:// or s3://)
    stats_server_uri: str | None = None  # If set, send stats to this http server
    register_missing_policies: bool = False
    eval_task_id: str | None = None
    push_metrics_to_wandb: bool = False

    def _log_to_wandb(self, policy_uri: str, eval_results: EvalResults, stats_client: StatsClient | None):
        if stats_client is None:
            logger.info("Stats client is not set, skipping wandb logging")
            return

        if not self.push_metrics_to_wandb:
            logger.info("Push metrics to wandb is not set, skipping wandb logging")
            return

        run_name = CheckpointManager.get_policy_metadata(policy_uri).get("run_name")
        if run_name is None:
            logger.info("Could not determine run name, skipping wandb logging")
            return

        # Resume the existing training run without overriding its group
        wandb = auto_wandb_config(run_name)
        if self.group:
            wandb.group = self.group

        if not wandb.enabled:
            logger.info("WandB is not enabled, skipping wandb logging")
            return

        wandb_context = WandbContext(wandb, self)
        with wandb_context as wandb_run:
            if not wandb_run:
                logger.info("Failed to initialize wandb run, skipping wandb logging")
                return

            logger.info(f"Initialized wandb run: {wandb_run.id}")

            try:
                (epoch, attributes) = stats_client.sql_query(
                    f"""SELECT e.end_training_epoch, e.attributes
                          FROM policies p join epochs e ON p.epoch_id = e.id
                          WHERE p.url = '{policy_uri}'"""
                ).rows[0]
                agent_step = attributes.get("agent_step")
                if agent_step is None:
                    logger.info("Agent step is not set, skipping wandb logging")
                    return

                rl_stats.process_policy_evaluator_stats(policy_uri, eval_results, wandb_run, epoch, agent_step, False)
            except IndexError:
                # No rows returned; log with fallback step/epoch
                logger.info(
                    "No epoch metadata for %s in stats DB; logging eval metrics to WandB with default step/epoch=0",
                    policy_uri,
                )
                try:
                    rl_stats.process_policy_evaluator_stats(policy_uri, eval_results, wandb_run, 0, 0, False)
                except Exception as e:
                    logger.error("Fallback WandB logging failed: %s", e)
            except Exception as e:
                logger.error(f"Error logging evaluation results to wandb: {e}")
                # Best-effort fallback logging with default indices
                try:
                    rl_stats.process_policy_evaluator_stats(policy_uri, eval_results, wandb_run, 0, 0, False)
                except Exception as e2:
                    logger.error("Fallback WandB logging failed: %s", e2)

    def eval_policy(self, normalized_uri: str, device: torch.device, stats_client: StatsClient | None) -> EvalResults:
        # Verify the checkpoint exists
        try:
            agent = CheckpointManager.load_from_uri(normalized_uri, device="cpu")
            metadata = CheckpointManager.get_policy_metadata(normalized_uri)
            del agent
        except Exception as e:
            logger.warning(f"Failed to load policy from {normalized_uri}: {e}")
            raise

        eval_run_name = _determine_run_name(normalized_uri)

        # Get eval_task_id from config if provided
        eval_task_id = None
        if self.eval_task_id:
            eval_task_id = uuid.UUID(self.eval_task_id)

        eval_results = evaluate_policy(
            checkpoint_uri=normalized_uri,
            simulations=list(self.simulations),
            stats_dir=self.stats_dir,
            replay_dir=f"{self.replay_dir}/{eval_run_name}/{metadata.get('run_name', 'unknown')}",
            device=device,
            vectorization=self.system.vectorization,
            export_stats_db_uri=self.stats_db_uri,
            stats_client=stats_client,
            eval_task_id=eval_task_id,
        )

        self._log_to_wandb(normalized_uri, eval_results, stats_client)

        return eval_results

    def invoke(self, args: dict[str, str]) -> int | None:
        if self.policy_uris is None:
            raise ValueError("policy_uris is required")

        if isinstance(self.policy_uris, str):
            self.policy_uris = [self.policy_uris]

        for uri in self.policy_uris:
            parsed_uri = ParsedURI.parse(uri)
            if parsed_uri.scheme == "wandb":
                raise ValueError(
                    "Policy artifacts must be stored on local disk or S3. "
                    "Download the checkpoint and re-run with a file:// or s3:// URI."
                )

        stats_client: StatsClient | None = None
        if self.stats_server_uri is not None:
            stats_client = HttpStatsClient.create(self.stats_server_uri)

        all_results = {"simulations": [sim.full_name for sim in self.simulations], "policies": []}
        device = torch.device(self.system.device)

        for policy_uri in self.policy_uris:
            normalized_uri = CheckpointManager.normalize_uri(policy_uri)
<<<<<<< HEAD

            # Verify the checkpoint exists and load metadata
            try:
                agent = CheckpointManager.load_artifact_from_uri(normalized_uri)
                metadata = CheckpointManager.get_policy_metadata(normalized_uri)
                del agent
            except Exception as e:
                logger.warning(f"Failed to load policy from {normalized_uri}: {e}")
                continue

            eval_run_name = _determine_run_name(normalized_uri)
=======
>>>>>>> 446056b1
            results = {"policy_uri": normalized_uri, "checkpoints": []}
            eval_results = self.eval_policy(normalized_uri, device, stats_client)
            metadata = CheckpointManager.get_policy_metadata(normalized_uri)
            results["checkpoints"].append(
                {
                    "name": metadata.get("run_name", "unknown"),
                    "uri": normalized_uri,
                    "metrics": {
                        "reward_avg": eval_results.scores.avg_simulation_score,
                        "reward_avg_category_normalized": eval_results.scores.avg_category_score,
                        "detailed": eval_results.scores.to_wandb_metrics_format(),
                    },
                    "replay_url": eval_results.replay_urls,
                }
            )
            all_results["policies"].append(results)

        # Output JSON results to stdout
        # Ensure all logging is flushed before printing JSON
        sys.stderr.flush()
        sys.stdout.flush()

        # Print JSON with a marker for easier extraction
        print("===JSON_OUTPUT_START===")
        print(json.dumps(all_results, indent=2))
        print("===JSON_OUTPUT_END===")<|MERGE_RESOLUTION|>--- conflicted
+++ resolved
@@ -214,7 +214,6 @@
 
         for policy_uri in self.policy_uris:
             normalized_uri = CheckpointManager.normalize_uri(policy_uri)
-<<<<<<< HEAD
 
             # Verify the checkpoint exists and load metadata
             try:
@@ -226,8 +225,6 @@
                 continue
 
             eval_run_name = _determine_run_name(normalized_uri)
-=======
->>>>>>> 446056b1
             results = {"policy_uri": normalized_uri, "checkpoints": []}
             eval_results = self.eval_policy(normalized_uri, device, stats_client)
             metadata = CheckpointManager.get_policy_metadata(normalized_uri)
