--- conflicted
+++ resolved
@@ -8,11 +8,7 @@
 
   agent:
     rewards:
-<<<<<<< HEAD
       laser: 1
-=======
-      laser: 3
->>>>>>> b3f5a5fb
       ore.red: 0
       battery: 0
 
@@ -25,10 +21,6 @@
       cooldown: 255
     lasery:
       initial_items: 0
-<<<<<<< HEAD
-
-=======
->>>>>>> b3f5a5fb
 
   map_builder:
     _target_: mettagrid.config.room.multi_room.MultiRoom
