--- conflicted
+++ resolved
@@ -114,11 +114,8 @@
         if hasattr(self.policy, "burn_in_steps"):
             self.burn_in_steps = self.policy.burn_in_steps
         self.burn_in_steps_iter = 0
-<<<<<<< HEAD
         self._diag_batch_logged = False
-=======
         self.register_state_attr("anneal_beta", "burn_in_steps_iter")
->>>>>>> f33182ce
 
     def get_experience_spec(self) -> Composite:
         act_space = self.env.single_action_space
@@ -203,7 +200,8 @@
             values_tensor = minibatch["values"].float()
             ratio_tensor = minibatch.get("ratio", torch.ones_like(values_tensor)).float()
             logger.info(
-                "[TRANSFORMER_DIAG] PPO rollout stats: values_mean=%s values_std=%s advantages_mean=%s advantages_std=%s ratio_mean=%s ratio_std=%s",
+                "[TRANSFORMER_DIAG] PPO rollout stats: values_mean=%s values_std=%s "
+                "advantages_mean=%s advantages_std=%s ratio_mean=%s ratio_std=%s",
                 float(values_tensor.mean().item()),
                 float(values_tensor.std().item()),
                 float(adv.float().mean().item()),
