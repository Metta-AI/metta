import logging
import os
import time
from collections import defaultdict
from contextlib import nullcontext

import hydra
import numpy as np
import pufferlib
import pufferlib.utils
import torch
import torch.distributed as dist
from fast_gae import fast_gae
from omegaconf import OmegaConf

from util.config import config_from_path
import wandb
from agent.metta_agent import DistributedMettaAgent
from agent.policy_store import PolicyStore
from rl.eval.eval_stats_db import EvalStatsDB
from rl.eval.eval_stats_logger import EvalStatsLogger
from rl.pufferlib.experience import Experience
from rl.pufferlib.kickstarter import Kickstarter
from rl.pufferlib.profile import Profile
from rl.pufferlib.trace import save_trace_image
from rl.pufferlib.trainer_checkpoint import TrainerCheckpoint
from rl.pufferlib.vecenv import make_vecenv

from agent.util.distribution_utils import sample_logits

torch.set_float32_matmul_precision('high')

# Get rank for logger name
rank = int(os.environ.get("RANK", 0))
local_rank = int(os.environ.get("LOCAL_RANK", 0))
logger = logging.getLogger(f"trainer-{rank}-{local_rank}")
class PufferTrainer:
    def __init__(self,
                 cfg: OmegaConf,
                 wandb_run,
                 policy_store: PolicyStore,
                 **kwargs):

        self.cfg = cfg
        self.trainer_cfg = cfg.trainer
        self._env_cfg = config_from_path(
            self.trainer_cfg.env, self.trainer_cfg.env_overrides)

        self._master = True
        self._world_size = 1
        self.device = cfg.device
        if dist.is_initialized():
            self._master = (int(os.environ["RANK"]) == 0)
            self._world_size = dist.get_world_size()
            logger.info(f"Rank: {os.environ['RANK']}, Local rank: {os.environ['LOCAL_RANK']}, World size: {self._world_size}")
            self.device = f'cuda:{os.environ["LOCAL_RANK"]}'
            logger.info(f"Setting up distributed training on device {self.device}")

        self.profile = Profile()
        self.losses = self._make_losses()
        self.stats = defaultdict(list)
        self.wandb_run = wandb_run
        self.policy_store = policy_store
        self.use_e3b = self.trainer_cfg.use_e3b
        self.eval_stats_logger = EvalStatsLogger(cfg, self._env_cfg)
        self.average_reward = 0.0  # Initialize average reward estimate
        self._policy_fitness = []
        self._effective_rank = []
        self._make_vecenv()

        logger.info("Loading checkpoint")
        os.makedirs(cfg.trainer.checkpoint_dir, exist_ok=True)
        checkpoint = TrainerCheckpoint.load(cfg.run_dir)

        logger.info("Setting up policy")
        if checkpoint.policy_path:
            logger.info(f"Loading policy from checkpoint: {checkpoint.policy_path}")
            policy_record = policy_store.policy(checkpoint.policy_path)
            if hasattr(checkpoint, 'average_reward'):
                self.average_reward = checkpoint.average_reward
        elif cfg.trainer.initial_policy.uri is not None:
            logger.info(f"Loading initial policy: {cfg.trainer.initial_policy.uri}")
            policy_record = policy_store.policy(cfg.trainer.initial_policy)
        else:
            policy_path = os.path.join(cfg.trainer.checkpoint_dir,
                                 policy_store.make_model_name(0))
            for i in range(20):
                if os.path.exists(policy_path):
                    logger.info(f"Loading policy from checkpoint: {policy_path}")
                    policy_record = policy_store.policy(policy_path)
                    break
                elif self._master:
                    logger.info("Creating new policy")
                    policy_record = policy_store.create(self.vecenv.driver_env)
                    break

                logger.info("No policy found. Waiting for 10 seconds before retrying.")
                time.sleep(10)
            assert policy_record is not None, "No policy found"

        if self._master:
            print(policy_record.policy())

        if policy_record.metadata["action_names"] != self.vecenv.driver_env.action_names():
            raise ValueError(
                "Action names do not match between policy and environment: "
                f"{policy_record.metadata['action_names']} != {self.vecenv.driver_env.action_names()}")

        self._initial_pr = policy_record
        self.last_pr = policy_record
        self.policy = policy_record.policy().to(self.device)
        self.policy_record = policy_record
        self.uncompiled_policy = self.policy

        if self.trainer_cfg.compile:
            logger.info("Compiling policy")
            self.policy = torch.compile(self.policy, mode=self.trainer_cfg.compile_mode)

        if dist.is_initialized():
            logger.info(f"Initializing DistributedDataParallel on device {self.device}")
            # Store the original policy for cleanup purposes
            self._original_policy = self.policy
            self.policy = DistributedMettaAgent(self.policy, self.device)

        self._make_experience_buffer()

        # Inject diayn_discriminator into the policy. You will want this in your policy
        if cfg.trainer.use_diayn:
            self.policy.diayn_discriminator = torch.nn.Sequential(
                pufferlib.pytorch.layer_init(torch.nn.Linear(self.policy.hidden_size, self.policy.hidden_size)),
                torch.nn.ReLU(),
                pufferlib.pytorch.layer_init(torch.nn.Linear(self.policy.hidden_size, cfg.trainer.diayn_archive))
            )

            # Right now, I'm just adding the output of this to the hidden state because I don't know how
            # to modify your policy setup. You'd ideally want to concat this with the rest of your embeddings
            self.policy.diayn_encoder = torch.nn.Linear(cfg.trainer.diayn_archive, self.policy.hidden_size)

        self.agent_step = checkpoint.agent_step
        self.epoch = checkpoint.epoch

        assert self.trainer_cfg.optimizer in ('adam', 'muon')
        if self.trainer_cfg.optimizer == 'adam':
            self.optimizer = torch.optim.Adam(
                self.policy.parameters(),
                lr=self.trainer_cfg.learning_rate,
                betas=(self.trainer_cfg.adam_beta1, self.trainer_cfg.adam_beta2),
                eps=self.trainer_cfg.adam_eps
            )
        elif self.trainer_cfg.optimizer == 'muon':
            from heavyball import ForeachMuon
            import heavyball.utils
            self.optimizer = ForeachMuon(
                self.policy.parameters(),
                lr=self.trainer_cfg.learning_rate,
                betas=(self.trainer_cfg.adam_beta1, self.trainer_cfg.adam_beta2),
                eps=self.trainer_cfg.adam_eps
            )

        epochs = self.trainer_cfg.total_timesteps // self.trainer_cfg.batch_size
        assert self.trainer_cfg.scheduler in ('linear', 'cosine')
        if self.trainer_cfg.scheduler == 'linear':
            self.scheduler = torch.optim.lr_scheduler.LinearLR(
                self.optimizer, start_factor=1.0, end_factor=0.0, total_iters=epochs)
        elif self.trainer_cfg.scheduler == 'cosine':
            self.scheduler = torch.optim.lr_scheduler.CosineAnnealingLR(self.optimizer, T_max=epochs)

        self.scaler = None if self.trainer_cfg.precision == 'float32' else torch.amp.GradScaler()
        self.amp_context = (nullcontext() if self.trainer_cfg.precision == 'float32'
            else torch.amp.autocast(device_type='cuda', dtype=getattr(torch, self.trainer_cfg.precision)))

        if checkpoint.agent_step > 0:
            self.optimizer.load_state_dict(checkpoint.optimizer_state_dict)

        if self.cfg.wandb.track and wandb_run and self._master:
            wandb_run.define_metric("train/agent_step")
            for k in ["0verview", "env", "losses", "performance", "train"]:
                wandb_run.define_metric(f"{k}/*", step_metric="train/agent_step")

        self.kickstarter = Kickstarter(self.cfg, self.policy_store, self.vecenv.single_action_space)

        logger.info(f"PufferTrainer initialization complete on device: {self.device}")

    def train(self):
        self.train_start = time.time()
        logger.info("Starting training")

        # it doesn't make sense to evaluate more often than checkpointing since we need a saved policy to evaluate
        if self.trainer_cfg.evaluate_interval != 0 and self.trainer_cfg.evaluate_interval < self.trainer_cfg.checkpoint_interval:
            self.trainer_cfg.evaluate_interval = self.trainer_cfg.checkpoint_interval

        logger.info(f"Training on {self.device}")
        while self.agent_step < self.trainer_cfg.total_timesteps:
            # Collecting experience
            self._evaluate()

            # Training on collected experience
            self._train()

            # Processing stats
            self._process_stats()

            logger.info(f"Epoch {self.epoch} - {self.agent_step} "\
                        f"({100.00*self.agent_step / self.trainer_cfg.total_timesteps:.2f}%)")

            # Checkpointing trainer
            if self.epoch % self.trainer_cfg.checkpoint_interval == 0:
                self._checkpoint_trainer()
            if self.trainer_cfg.evaluate_interval != 0 and self.epoch % self.trainer_cfg.evaluate_interval == 0:
                self._evaluate_policy()
            if self.cfg.agent.effective_rank_interval != 0 and self.epoch % self.cfg.agent.effective_rank_interval == 0:
                self._effective_rank = self.policy.compute_effective_rank()
            if self.epoch % self.trainer_cfg.wandb_checkpoint_interval == 0:
                self._save_policy_to_wandb()
            if self.cfg.agent.l2_init_weight_update_interval != 0 and self.epoch % self.cfg.agent.l2_init_weight_update_interval == 0:
                self._update_l2_init_weight_copy()
            if (self.trainer_cfg.trace_interval != 0 and
                self.epoch % self.trainer_cfg.trace_interval == 0):
                self._save_trace_to_wandb()

            self._on_train_step()

        self.train_time = time.time() - self.train_start
        self._checkpoint_trainer()
        self._save_policy_to_wandb()
        logger.info(f"Training complete. Total time: {self.train_time:.2f} seconds")

    def _evaluate_policy(self):
        if not self._master:
            return

        self.cfg.eval.policy_uri = self.last_pr.uri
        self.cfg.analyzer.policy_uri = self.last_pr.uri

        eval = hydra.utils.instantiate(
            self.cfg.eval,
            self.policy_store,
            self.last_pr,
            self.cfg.get("run_id", self.wandb_run.id),
            _recursive_ = False)
        stats = eval.evaluate()

        try:
            self.eval_stats_logger.log(stats)
        except Exception as e:
            logger.error(f"Error logging stats: {e}")

        eval_stats_db = EvalStatsDB.from_uri(self.cfg.eval.eval_db_uri, self.cfg.run_dir, self.wandb_run)
        analyzer = hydra.utils.instantiate(self.cfg.analyzer, eval_stats_db)
        _, policy_fitness_records = analyzer.analyze()
        self._policy_fitness = policy_fitness_records


    def _update_l2_init_weight_copy(self):
        self.policy.update_l2_init_weight_copy()

    def _on_train_step(self):
        pass

    @pufferlib.utils.profile
    def _evaluate(self):
        data = self
        profile = data.profile
        with profile.eval_misc:
            config = data.cfg
            train_cfg = data.trainer_cfg
            experience = data.experience
            policy = data.policy
            infos = defaultdict(list)
            lstm_h = experience.lstm_h
            lstm_c = experience.lstm_c

        with data.amp_context:
            while not experience.full:
                with profile.env:
                    o, r, d, t, info, env_id, mask = data.vecenv.recv()

                    # This was originally self.config.env_batch_size == 1, but you have scaling
                    # configured differently in metta. You want the whole forward pass batch to come
                    # from one core to reduce indexing overhead.
                    # contiguous_env_ids = self.vecenv.agents_per_batch == self.vecenv.driver_env.agents_per_env[0]
                    contiguous_env_ids = self.trainer_cfg.async_factor == self.trainer_cfg.num_workers
                    contiguous_env_ids = False
                    if contiguous_env_ids:
                        gpu_env_id = cpu_env_id = slice(env_id[0], env_id[-1] + 1)
                    else:
                        if self.trainer_cfg.require_contiguous_env_ids:
                            raise ValueError("Env ids are not contiguous. "\
                                f"{self.trainer_cfg.async_factor} != {self.trainer_cfg.num_workers}")
                        cpu_env_id = env_id
                        gpu_env_id = torch.as_tensor(env_id).to(self.device, non_blocking=True)

                with profile.eval_misc:
                    done_mask = d + t
                    data.agent_step += mask.sum()

                    if data.trainer_cfg.use_diayn:
                        idxs = env_id[done_mask]
                        if len(idxs) > 0:
                            z_idxs = torch.randint(0, experience.diayn_archive.shape[0], (done_mask.sum(),)).to(config.device)
                            experience.diayn_skills[idxs] = z_idxs

                with profile.eval_copy:
                    if data.use_e3b and done_mask.any():
                        done_idxs = env_id[done_mask]
                        experience.e3b_inv[done_idxs] = experience.e3b_orig[done_idxs]


                    o = torch.as_tensor(o)
                    o_device = o.to(config.device, non_blocking=True)
                    r = torch.as_tensor(r).to(config.device, non_blocking=True)
                    d = torch.as_tensor(d).to(config.device, non_blocking=True)

                    h = None
                    c = None
                    if lstm_h is not None:
                        h = lstm_h[:, gpu_env_id]
                        c = lstm_c[:, gpu_env_id]

                    if config.device == 'cuda':
                        torch.cuda.synchronize()

                with profile.eval_forward, torch.no_grad():
                    state = pufferlib.namespace(
                        reward=r,
                        done=d,
                        env_id=gpu_env_id,
                        mask=mask,
                        lstm_h=h,
                        lstm_c=c,
                    )

                    if data.trainer_cfg.use_diayn:
                        z_idxs = experience.diayn_skills[env_id]
                        z = experience.diayn_archive[z_idxs]
                        state.diayn_z_idxs = z_idxs
                        state.diayn_z = z

                    logits, value = policy(o_device, state)
                    action, logprob, _, normalized_logits = sample_logits(logits)

                    if data.trainer_cfg.use_diayn:
                        # You will want something like this. I couldn't figure out how
                        # your components setup works, so I just injected this subnet
                        # into the policy in trainer init.
                        #discriminator = policy.components['diayn_discriminator']
                        discriminator = self.policy.diayn_discriminator
                        q = discriminator(state.hidden).squeeze()
                        r_diayn = torch.log_softmax(q, dim=-1).gather(-1, z_idxs.unsqueeze(-1)).squeeze()
                        r += train_cfg.diayn_coef*r_diayn# - np.log(1/data.diayn_archive)
                        state.diayn_z = z
                        state.diayn_z_idxs = z_idxs

                    if data.trainer_cfg.use_e3b:
                        e3b = experience.e3b_inv[env_id]
                        phi = state.hidden.detach()
                        u = phi.unsqueeze(1) @ e3b
                        b = u @ phi.unsqueeze(2)
                        experience.e3b_inv[env_id] -= (u.mT @ u) / (1 + b)
                        done_inds = env_id[done_mask]
                        experience.e3b_inv[done_inds] = experience.e3b_orig[done_inds]
                        e3b_reward = b.squeeze()

                        if experience.e3b_mean is None:
                            experience.e3b_mean = e3b_reward.mean()
                            experience.e3b_std = e3b_reward.std()
                        else:
                            w = train_cfg.e3b_norm
                            experience.e3b_mean = (1-w)*e3b_reward.mean() + w*experience.e3b_mean
                            experience.e3b_std = (1-w)*e3b_reward.std() + w*experience.e3b_std

                        e3b_reward = (e3b_reward - experience.e3b_mean) / (experience.e3b_std + 1e-6)
                        e3b_reward = train_cfg.e3b_coef*e3b_reward
                        r += e3b_reward

                    # Clip rewards
<<<<<<< HEAD
                    # r = torch.clamp(r, -1, 1)
=======
                    if train_cfg.clip_reward:
                        r = torch.clamp(r, -1, 1)
>>>>>>> 78471ed3

                    if config.device == 'cuda':
                        torch.cuda.synchronize()

                with profile.eval_copy, torch.no_grad():
                    if lstm_h is not None:
                        lstm_h[:, gpu_env_id] = state.lstm_h
                        lstm_c[:, gpu_env_id] = state.lstm_c

                        if config.device == 'cuda':
                            torch.cuda.synchronize()

                with profile.eval_copy:
                    o = o if train_cfg.cpu_offload else o_device
                    actions = experience.store(state, o, o_device, value, action, logprob, r, d, env_id, mask)

                    if config.device == 'cuda':
                        torch.cuda.synchronize()

                with profile.eval_misc:
                    for i in info:
                        for k, v in pufferlib.utils.unroll_nested_dict(i):
                            infos[k].append(v)

                with profile.env:
                    data.vecenv.send(actions)

        with profile.eval_misc:
            for k, v in infos.items():
                if '_map' in k:
                    if data.wandb is not None:
                        data.stats[f'Media/{k}'] = data.wandb.Image(v[0])
                        continue
                    elif data.neptune is not None:
                        # TODO: Add neptune image logging
                        pass

                if isinstance(v, np.ndarray):
                    v = v.tolist()
                try:
                    iter(v)
                except TypeError:
                    data.stats[k].append(v)
                else:
                    data.stats[k] += v

        # TODO: Better way to enable multiple collects
        data.experience.ptr = 0
        data.experience.step = 0
        return data.stats, infos

    @pufferlib.utils.profile
    def _train(self):
        data = self
        config, profile, experience = data.cfg, data.profile, data.experience
        train_cfg = data.trainer_cfg
        self.losses = self._make_losses()
        losses = data.losses

        with profile.train_copy:
            idxs = experience.sort_training_data()
            dones = experience.dones[idxs]
            rewards = experience.rewards[idxs]

        with profile.train_misc:
            if train_cfg.use_p3o:
                reward_block = experience.reward_block
                mask_block = experience.mask_block
                values_mean = experience.values_mean[idxs]
                values_std = experience.values_std[idxs]
                advantages = experience.advantages

                # Note: This function gets messed up by computing across
                # episode bounds. Because we store experience in a flat buffer,
                # bounds can be crossed even after handling dones. This prevent
                # our method from scaling to longer horizons. TODO: Redo the way
                # we store experience to avoid this issue
                vstd_min = values_std.min().item()
                vstd_max = values_std.max().item()
                torch.cuda.synchronize()

                mask_block.zero_()
                experience.buf.zero_()
                reward_block.zero_()
                r_mean = rewards.mean().item()
                r_std = rewards.std().item()
                advantages.zero_()
                experience.bounds.zero_()

                # TODO: Rename vstd to r_std
                advantages = self.compute_advantages(reward_block, mask_block, values_mean, values_std,
                        experience.buf, dones, rewards, advantages, experience.bounds,
                        r_std, data.puf, train_cfg.p3o_horizon)

                horizon = torch.where(values_std[0] > 0.95*r_std)[0]
                horizon = horizon[0].item()+1 if len(horizon) else 1
                if horizon < 16:
                    horizon = 16

                advantages = advantages.cpu().numpy()
                torch.cuda.synchronize()

                experience.flatten_batch(advantages, reward_block, mask_block)
                torch.cuda.synchronize()
            else:
                values_np = experience.values[idxs].to('cpu', non_blocking=True).numpy()
                dones_np = dones.to('cpu', non_blocking=True).numpy()
                rewards_np = rewards.to('cpu', non_blocking=True).numpy()
                torch.cuda.synchronize()
                advantages_np = fast_gae.compute_gae(dones_np, values_np,
                rewards_np, train_cfg.gamma, train_cfg.gae_lambda)
                experience.flatten_batch(advantages_np)

        # Optimizing the policy and value network
        total_minibatches = experience.num_minibatches * train_cfg.update_epochs
        mean_pg_loss, mean_v_loss, mean_entropy_loss = 0, 0, 0
        mean_old_kl, mean_kl, mean_clipfrac = 0, 0, 0
        cross_entropy = torch.nn.CrossEntropyLoss()
        accumulate_minibatches = max(1, train_cfg.minibatch_size // train_cfg.max_minibatch_size)
        for epoch in range(train_cfg.update_epochs):
            lstm_h = None
            lstm_c = None
            for mb in range(experience.num_minibatches):
                with profile.train_misc:
                    state = pufferlib.namespace(
                        action=experience.b_actions[mb],
                        lstm_h=lstm_h,
                        lstm_c=lstm_c,
                    )
                    obs = experience.b_obs[mb]
                    obs = obs.to(config.device)
                    atn = experience.b_actions[mb]
                    log_probs = experience.b_logprobs[mb]
                    adv = experience.b_advantages[mb]
                    ret = experience.b_returns[mb]

                    if train_cfg.use_diayn:
                        z_idxs = experience.b_diayn_z_idxs[mb]
                        z = experience.b_diayn_z[mb]
                        state.diayn_z = z

                    if train_cfg.use_p3o:
                        val_mean = experience.b_values_mean[mb]
                        val_std = experience.b_values_std[mb]
                        rew_block = experience.b_reward_block[mb]
                        mask_block = experience.b_mask_block[mb]
                    else:
                        val = experience.b_values[mb]

                    if config.device == 'cuda':
                        torch.cuda.synchronize()

                with data.amp_context:
                    with profile.train_forward:
                        #if not hasattr(data.policy, 'recurrent'):
                        #    obs = obs.reshape(-1, *data.vecenv.single_observation_space.shape)

                        logits, newvalue = data.policy.forward_train(obs, state)
                        lstm_h = state.lstm_h
                        lstm_c = state.lstm_c
                        if lstm_h is not None:
                            lstm_h = lstm_h.detach()
                        if lstm_c is not None:
                            lstm_c = lstm_c.detach()

                        actions, newlogprob, entropy, normalized_logits = sample_logits(logits, action=atn)

                        if config.device == 'cuda':
                            torch.cuda.synchronize()

                    with profile.train_misc:
                        logratio = newlogprob - log_probs.reshape(-1)
                        ratio = logratio.exp()

                        # TODO: Only do this if we are KL clipping? Saves 1-2% compute
                        with torch.no_grad():
                            # calculate approx_kl http://joschu.net/blog/kl-approx.html
                            old_approx_kl = (-logratio).mean()
                            approx_kl = ((ratio - 1) - logratio).mean()
                            clipfrac = ((ratio - 1.0).abs() > train_cfg.clip_coef).float().mean()

                        adv = adv.reshape(-1)
                        if train_cfg.norm_adv:
                            adv = (adv - adv.mean()) / (adv.std() + 1e-8)

                        # Policy loss
                        pg_loss1 = -adv * ratio
                        pg_loss2 = -adv * torch.clamp(
                            ratio, 1 - train_cfg.clip_coef, 1 + train_cfg.clip_coef
                        )
                        pg_loss = torch.max(pg_loss1, pg_loss2).mean()

                        # Value loss
                        if train_cfg.use_p3o:
                            newvalue_mean = newvalue.mean.view(-1, train_cfg.p3o_horizon)
                            newvalue_std = newvalue.std.view(-1, train_cfg.p3o_horizon)
                            newvalue_var = torch.square(newvalue_std)
                            criterion = torch.nn.GaussianNLLLoss(reduction='none')
                            #v_loss = criterion(newvalue_mean[:, :32], rew_block[:, :32], newvalue_var[:, :32])
                            v_loss = criterion(newvalue_mean, rew_block, newvalue_var)
                            v_loss = v_loss[:, :(horizon+3)]
                            mask_block = mask_block[:, :(horizon+3)]
                            #v_loss[:, horizon:] = 0
                            #v_loss = (v_loss * mask_block).sum(axis=1)
                            #v_loss = (v_loss - v_loss.mean().item()) / (v_loss.std().item() + 1e-8)
                            #v_loss = v_loss.mean()
                            v_loss = v_loss[mask_block.bool()].mean()
                            #TODO: Count mask and sum
                            # There is going to have to be some sort of norm here.
                            # Right now, learning works at different horizons, but you need
                            # to retune hyperparameters. Ideally, horizon should be a stable
                            # param that zero-shots the same hypers

                            # Faster than masking
                            #v_loss = (v_loss*mask_block[:, :32]).sum() / mask_block[:, :32].sum()
                            #v_loss = (v_loss*mask_block).sum() / mask_block.sum()
                            #v_loss = v_loss[mask_block.bool()].mean()
                        elif train_cfg.clip_vloss:
                            newvalue = newvalue.flatten()
                            v_loss_unclipped = (newvalue - ret) ** 2
                            v_clipped = val + torch.clamp(
                                newvalue - val,
                                -train_cfg.vf_clip_coef,
                                train_cfg.vf_clip_coef,
                            )
                            v_loss_clipped = (v_clipped - ret) ** 2
                            v_loss_max = torch.max(v_loss_unclipped, v_loss_clipped)
                            v_loss = 0.5 * v_loss_max.mean()
                        else:
                            newvalue = newvalue.flatten()
                            v_loss = 0.5 * ((newvalue - ret) ** 2).mean()

                        entropy_loss = entropy.mean()

                        l2_reg_loss = torch.tensor(0.0, device=self.device)
                        if self.trainer_cfg.l2_reg_loss_coef > 0:
                            l2_reg_loss = self.trainer_cfg.l2_reg_loss_coef * self.policy.l2_reg_loss().to(self.device)

                        l2_init_loss = torch.tensor(0.0, device=self.device)
                        if self.trainer_cfg.l2_init_loss_coef > 0:
                            l2_init_loss = self.trainer_cfg.l2_init_loss_coef * self.policy.l2_init_loss().to(self.device)


                        loss = pg_loss - train_cfg.ent_coef*entropy_loss + v_loss*train_cfg.vf_coef + l2_reg_loss + l2_init_loss

                        with profile.custom:
                            if train_cfg.use_diayn:
                                discriminator = self.policy.diayn_discriminator
                                q = discriminator(state.hidden).squeeze()
                                diayn_loss = cross_entropy(q, z_idxs)
                                loss += train_cfg.diayn_loss_coef*diayn_loss
                                torch.cuda.synchronize()

                with profile.learn:
                    if data.scaler is None:
                        loss.backward()
                    else:
                        data.scaler.scale(loss).backward()

                    if data.scaler is not None:
                        data.scaler.unscale_(data.optimizer)

                    with torch.no_grad():
                        grads = torch.cat([p.grad.flatten() for p in data.policy.parameters()])
                        grad_var = grads.var(0).mean() * train_cfg.minibatch_size
                        data.msg = f'Gradient variance: {grad_var.item():.3f}'

                    if (mb + 1) % accumulate_minibatches == 0:
                        torch.nn.utils.clip_grad_norm_(data.policy.parameters(), train_cfg.max_grad_norm)

                        if data.scaler is None:
                            data.optimizer.step()
                        else:
                            data.scaler.step(data.optimizer)
                            data.scaler.update()

                        data.optimizer.zero_grad()

                        if config.device == 'cuda':
                            torch.cuda.synchronize()

                with profile.train_misc:
                    losses.policy_loss += pg_loss.item() / total_minibatches
                    losses.value_loss += v_loss.item() / total_minibatches
                    losses.entropy += entropy_loss.item() / total_minibatches
                    losses.old_approx_kl += old_approx_kl.item() / total_minibatches
                    losses.approx_kl += approx_kl.item() / total_minibatches
                    losses.clipfrac += clipfrac.item() / total_minibatches
                    losses.grad_var += grad_var.item() / total_minibatches

                    if train_cfg.use_diayn:
                        losses.diayn_loss += diayn_loss.item() / total_minibatches

            if train_cfg.target_kl is not None:
                if approx_kl > train_cfg.target_kl:
                    break

        with profile.train_misc:
            if train_cfg.anneal_lr:
                data.scheduler.step()

            if train_cfg.use_p3o:
                y_pred = experience.values_mean
                y_true = experience.reward_block
            else:
                y_pred = experience.values
                y_true = experience.returns

            var_y = y_true.var()
            explained_var = torch.nan if var_y == 0 else 1 - (y_true - y_pred).var() / var_y
            losses.explained_variance = explained_var.item()
            data.epoch += 1

            done_training = data.agent_step >= train_cfg.total_timesteps
            # TODO: beter way to get episode return update without clogging dashboard
            # TODO: make this appear faster
            logs = None
            profile.update(
                self.agent_step,
                train_cfg.total_timesteps,
                self._timers
            )

        return logs

    def _checkpoint_trainer(self):
        if not self._master:
            return

        pr = self._checkpoint_policy()
        self.checkpoint = TrainerCheckpoint(
            self.agent_step,
            self.epoch,
            self.optimizer.state_dict(),
            pr.local_path(),
            average_reward=self.average_reward  # Save average reward state
        ).save(self.cfg.run_dir)

    def _checkpoint_policy(self):
        if not self._master:
            return

        name = self.policy_store.make_model_name(self.epoch)

        generation = 0
        if self._initial_pr:
            generation = self._initial_pr.metadata.get("generation", 0) + 1

        self.last_pr = self.policy_store.save(
            name,
            os.path.join(self.cfg.trainer.checkpoint_dir, name),
            self.uncompiled_policy,
            metadata={
                "agent_step": self.agent_step,
                "epoch": self.epoch,
                "run": self.cfg.run,
                "action_names": self.vecenv.driver_env.action_names(),
                "generation": generation,
                "initial_uri": self._initial_pr.uri,
                "train_time": time.time() - self.train_start,
            }
        )
        # this is hacky, but otherwise the initial_pr points
        # at the same policy as the last_pr
        return self.last_pr

    def _save_policy_to_wandb(self):
        if not self._master:
            return

        if self.wandb_run is None:
            return

        pr = self._checkpoint_policy()
        self.policy_store.add_to_wandb_run(self.wandb_run.name, pr)

    def _save_trace_to_wandb(self):
        image_path = f"{self.cfg.run_dir}/traces/trace.{self.epoch}.png"
        save_trace_image(self.cfg, self.last_pr, image_path)
        if self._master:
            wandb.log({"traces/actions": wandb.Image(image_path)})

    def _process_stats(self):
        for k in list(self.stats.keys()):
            v = self.stats[k]
            try:
                v = np.mean(v)
                self.stats[k] = v
            except:
                del self.stats[k]

        # Now synchronize and aggregate stats across processes
        sps = self.profile.SPS
        agent_steps = self.agent_step
        epoch = self.epoch
        learning_rate = self.optimizer.param_groups[0]["lr"]
        losses = {k: v for k, v in vars(self.losses).items() if not k.startswith('_')}
        performance = {k: v for k, v in self.profile}

        overview = {'SPS': sps}
        for k, v in self.trainer_cfg.stats.overview.items():
            if k in self.stats:
                overview[v] = self.stats[k]

        environment = {
            f"env_{k.split('/')[0]}/{'/'.join(k.split('/')[1:])}": v
            for k, v in self.stats.items()
        }

        policy_fitness_metrics = {
            f'pfs/{r["eval"]}:{r["metric"]}': r["fitness"]
            for r in self._policy_fitness
        }

        effective_rank_metrics = {
            f'train/effective_rank/{rank["name"]}': rank["effective_rank"]
            for rank in self._effective_rank
        }

        if self.wandb_run and self.cfg.wandb.track and self._master:
            self.wandb_run.log({
                **{f"overview/{k}": v for k, v in overview.items()},
                **{f"losses/{k}": v for k, v in losses.items()},
                **{f"performance/{k}": v for k, v in performance.items()},
                **environment,
                **policy_fitness_metrics,
                **effective_rank_metrics,
                "train/agent_step": agent_steps,
                "train/epoch": epoch,
                "train/learning_rate": learning_rate,
                "train/average_reward": self.average_reward if self.trainer_cfg.average_reward else None,
            })

        self._policy_fitness = []
        self._effective_rank = []
        self.stats.clear()

    def close(self):
        self.vecenv.close()

    def initial_pr_uri(self):
        return self._initial_pr.uri

    def last_pr_uri(self):
        return self.last_pr.uri

    def _make_experience_buffer(self):
        obs_shape = self.vecenv.single_observation_space.shape
        obs_dtype = self.vecenv.single_observation_space.dtype
        atn_shape = self.vecenv.single_action_space.shape
        atn_dtype = self.vecenv.single_action_space.dtype
        total_agents = self.vecenv.num_agents

        self.experience = Experience(self.trainer_cfg.batch_size, self.trainer_cfg.bptt_horizon,
            self.trainer_cfg.minibatch_size, self.trainer_cfg.max_minibatch_size,
            self.policy.hidden_size, obs_shape, obs_dtype,
            atn_shape, atn_dtype, self.trainer_cfg.cpu_offload, self.device, self.policy.lstm, total_agents,
            use_e3b=self.trainer_cfg.use_e3b, e3b_coef=self.trainer_cfg.e3b_coef, e3b_lambda=self.trainer_cfg.e3b_lambda,
            use_diayn=self.trainer_cfg.use_diayn, diayn_archive=self.trainer_cfg.diayn_archive, diayn_coef=self.trainer_cfg.diayn_coef,
            use_p3o=self.trainer_cfg.use_p3o, p3o_horizon=self.trainer_cfg.p3o_horizon
        )

    def _make_losses(self):
        return pufferlib.namespace(
            policy_loss=0,
            value_loss=0,
            entropy=0,
            old_approx_kl=0,
            approx_kl=0,
            clipfrac=0,
            explained_variance=0,
            l2_reg_loss=0,
            l2_init_loss=0,
            ks_action_loss=0,
            ks_value_loss=0,
            grad_var=0,
            diayn_loss=0,
        )

    def _make_vecenv(self):
        """Create a vectorized environment."""
        # Create the vectorized environment
        self.target_batch_size = self.trainer_cfg.forward_pass_minibatch_target_size // self._env_cfg.game.num_agents
        if self.target_batch_size < 2: # pufferlib bug requires batch size >= 2
            self.target_batch_size = 2
        self.batch_size = (self.target_batch_size // self.trainer_cfg.num_workers) * self.trainer_cfg.num_workers

        self.vecenv = make_vecenv(
            self._env_cfg,
            self.cfg.vectorization,
            num_envs = self.batch_size * self.trainer_cfg.async_factor,
            batch_size = self.batch_size,
            num_workers=self.trainer_cfg.num_workers,
            zero_copy=self.trainer_cfg.zero_copy)

        if self.cfg.seed is None:
            self.cfg.seed = np.random.randint(0, 1000000)
        self.vecenv.async_reset(self.cfg.seed)


class AbortingTrainer(PufferTrainer):
    def __init__(self, *args, **kwargs):
        super().__init__(*args, **kwargs)

    def _on_train_step(self):
        if self.wandb_run is None:
            return

        if "abort" not in wandb.Api().run(self.wandb_run.path).tags:
            return

        logger.info("Abort tag detected. Stopping the run.")
        self.cfg.trainer.total_timesteps = int(self.agent_step)
        self.wandb_run.config.update({
            "trainer.total_timesteps": self.cfg.trainer.total_timesteps
        }, allow_val_change=True)<|MERGE_RESOLUTION|>--- conflicted
+++ resolved
@@ -374,12 +374,8 @@
                         r += e3b_reward
 
                     # Clip rewards
-<<<<<<< HEAD
-                    # r = torch.clamp(r, -1, 1)
-=======
                     if train_cfg.clip_reward:
                         r = torch.clamp(r, -1, 1)
->>>>>>> 78471ed3
 
                     if config.device == 'cuda':
                         torch.cuda.synchronize()
