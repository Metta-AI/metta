--- conflicted
+++ resolved
@@ -7,14 +7,10 @@
 - **Core Git Operations**: Run git commands with consistent error handling
 - **Git Utilities**: Branch management, commit tracking, diff analysis
 - **GitHub API Integration**: Create PRs, post commit statuses, query PR information
-<<<<<<< HEAD
 - **Authenticated GitHub API**: Multiple authentication methods (token, custom headers)
 - **GitHub Actions**: Query workflow runs and job statuses
 - **Commit Management**: List and filter commits with pagination support
-- **Repository Filtering**: Extract specific paths using git-filter-repo
-=======
 - **Repository Filtering**: Extract specific paths using git subtree split
->>>>>>> 00e5d976
 
 ## Installation
 
