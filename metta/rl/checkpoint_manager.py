import logging
import pickle
from collections import OrderedDict
from pathlib import Path
from typing import Any, Dict, List, Optional, TypedDict

import torch

from metta.agent.mocks import MockAgent
from mettagrid.util.file import local_copy, write_file
from mettagrid.util.uri import ParsedURI

logger = logging.getLogger(__name__)


def _is_state_dict(loaded_obj: Any) -> bool:
    """
    Check if the loaded object is a state_dict (PufferLib format) rather than a full agent.
    A state_dict is typically a dict with tensor values and parameter names as keys.
    """
    if not isinstance(loaded_obj, dict):
        return False

    if not loaded_obj:
        return False

    # State dicts typically have keys ending with .weight, .bias, etc.
    # and values that are tensors
    sample_items = list(loaded_obj.items())[:5]  # Check first 5 items
    for key, value in sample_items:
        if isinstance(key, str) and torch.is_tensor(value):
            # This looks like a parameter name -> tensor mapping
            continue
        else:
            return False
    return True


def _create_agent_from_state_dict(state_dict: Dict[str, torch.Tensor], device: str | torch.device = "cpu"):
    """
    Create a MettaAgent from a state_dict (PufferLib checkpoint format).
    This requires creating the agent architecture and loading the weights.
    """
    from metta.agent.agent_config import AgentConfig
    from metta.agent.metta_agent import MettaAgent
    from metta.mettagrid.builder.envs import make_arena
    from metta.mettagrid.mettagrid_env import MettaGridEnv
    from metta.rl.system_config import SystemConfig

    logger.info("Loading PufferLib checkpoint format (state_dict) - creating MettaAgent")

    # Create a minimal environment for agent initialization

    env_cfg = make_arena(num_agents=60)
    temp_env = MettaGridEnv(env_cfg, render_mode="rgb_array")

    system_cfg = SystemConfig(device=str(device))
    agent_cfg = AgentConfig(name="pytorch/fast")

    # Create the agent
    agent = MettaAgent(temp_env, system_cfg, agent_cfg)

    temp_env.close()
    # Try to load only compatible parameters
    agent_state = agent.policy.state_dict()
    compatible_state = {}

    new_state_dict = {}

    for state_dict_key, state_dict_value in state_dict.items():
        if state_dict_key.startswith("fast_policy."):
            new_key = state_dict_key[len("fast_policy.") :]
            new_state_dict[new_key] = state_dict_value
        else:
            new_state_dict[state_dict_key] = state_dict_value
    
    keys_matched = 0
    for key, value in new_state_dict.items():
        if key in agent_state:
            agent_state[key] = value
            keys_matched += 1
        else:
            logger.info(f"Skipping incompatible parameter: {key}")
    
    logger.info(f"Loaded {keys_matched}/{len(new_state_dict)} compatible parameters")

    if compatible_state:
        agent.load_state_dict(compatible_state, strict=True)
        logger.info(f"Loaded {len(compatible_state)}/{len(state_dict)} compatible parameters")
    else:
        logger.warning("No compatible parameters found - proceeding with random initialization")

    return agent


class PolicyMetadata(TypedDict, total=False):
    """Type definition for policy metadata returned by get_policy_metadata."""

    run_name: str
    epoch: int
    uri: str
    original_uri: str
    # Optional fields (only present for valid checkpoint files)
    agent_step: int
    total_time: int
    score: float


def key_and_version(uri: str) -> tuple[str, int]:
    """Extract key (run name) and version (epoch) from a policy URI.
    "file:///tmp/my_run/checkpoints/my_run:v5.pt" -> ("my_run", 5)
    "s3://bucket/policies/my_run/checkpoints/my_run:v10.pt" -> ("my_run", 10)
    "mock://test_agent" -> ("test_agent", 0)
    """
    parsed = ParsedURI.parse(uri)

    if parsed.scheme == "file" and parsed.local_path is not None:
        path = parsed.local_path

        if path.suffix == ".pt":
            return _extract_run_and_epoch(path)

        if path.is_dir():
            checkpoint_file = _find_latest_checkpoint_in_dir(path)
            if checkpoint_file:
                return _extract_run_and_epoch(checkpoint_file)
        return (path.stem if path.suffix else path.name, 0)

    if parsed.scheme == "s3" and parsed.key:
        key_path = Path(parsed.key)
        if key_path.suffix == ".pt":
            try:
                return _extract_run_and_epoch(Path(key_path.name))
            except ValueError:
                pass
        return (key_path.stem if key_path.suffix else key_path.name, 0)

    if parsed.scheme == "mock":
        return (parsed.path or "mock"), 0

    return "unknown", 0


def _extract_run_and_epoch(path: Path) -> tuple[str, int]:
    """Infer run name and epoch from a checkpoint path.

    The parser is intentionally permissive: it understands the new
    ``<run_name>:v{epoch}.pt`` format while falling back to directory
    structure, leading ``v{epoch}.pt}``, or legacy ``run__e{epoch}``
    filenames. Unexpected filenames return epoch ``0`` with a best-effort
    run name instead of failing.
    """

    stem = path.stem

    # Prefer run from filename (<run>:v{epoch}.pt) when present.
    run_name: str | None = None
    epoch = 0

    if ":v" in stem:
        candidate_run, suffix = stem.rsplit(":v", 1)
        if candidate_run:
            run_name = candidate_run
        if suffix.isdigit():
            epoch = int(suffix)

    # Fall back to directory structure (…/<run>/checkpoints/<file>.pt)
    if run_name is None:
        if path.parent.name == "checkpoints" and path.parent.parent.name:
            run_name = path.parent.parent.name
        elif path.parent.name not in {"", "."}:
            run_name = path.parent.name
        else:
            run_name = stem

    # Handle filenames like v{epoch}.pt where run name comes from directories
    if epoch == 0 and stem.startswith("v") and stem[1:].isdigit():
        epoch = int(stem[1:])

    # Legacy ``run__e{epoch}`` filenames
    if epoch == 0:
        parts = stem.split("__")
        if len(parts) >= 2 and parts[1].startswith("e") and parts[1][1:].isdigit():
            run_name = parts[0]
            epoch = int(parts[1][1:])

    # Last resort: try to parse trailing digits after 'v'
    if epoch == 0 and "v" in stem:
        trailing = stem.rsplit("v", 1)[-1]
        if trailing.isdigit():
            epoch = int(trailing)

    return run_name or "unknown", epoch


def _find_latest_checkpoint_in_dir(directory: Path) -> Optional[Path]:
    """Find the latest checkpoint file in a directory (by epoch)."""
    # Try direct directory first, then checkpoints subdirectory
    search_dirs = [directory]
    if directory.name != "checkpoints":
        checkpoints_subdir = directory / "checkpoints"
        if checkpoints_subdir.is_dir():
            search_dirs.append(checkpoints_subdir)

    for search_dir in search_dirs:
        checkpoint_files = [ckpt for ckpt in search_dir.glob("*.pt") if ckpt.stem]
        if checkpoint_files:
            try:
                return max(checkpoint_files, key=lambda p: _extract_run_and_epoch(p)[1])
            except ValueError:
                continue
    return None


def _load_checkpoint_file(path: str, device: str | torch.device):
    """Load a checkpoint file, raising FileNotFoundError on corruption."""
    try:
        return torch.load(path, weights_only=False, map_location=device)
    except FileNotFoundError:
        raise
    except (pickle.UnpicklingError, RuntimeError, OSError) as err:
        raise FileNotFoundError(f"Invalid or corrupted checkpoint file: {path}") from err


class CheckpointManager:
    """Checkpoint manager with filename-embedded metadata and LRU cache."""

    def __init__(
        self,
        run: str = "default",
        run_dir: str = "./train_dir",
        cache_size: int = 3,
        remote_prefix: str | None = None,
    ):
        # Validate run name
        if not run or not run.strip():
            raise ValueError("Run name cannot be empty")
        if any(char in run for char in [" ", "/", "*", "\\", ":", "<", ">", "|", "?", '"']):
            raise ValueError(f"Run name contains invalid characters: {run}")
        if "__" in run:
            raise ValueError(f"Run name cannot contain '__' as it's used as a delimiter in checkpoint filenames: {run}")

        self.run = run
        self.run_name = run
        self.run_dir = Path(run_dir)
        self.checkpoint_dir = self.run_dir / self.run / "checkpoints"
        self.cache_size = cache_size
        self._cache = OrderedDict()
        self._remote_prefix = None
        if remote_prefix:
            parsed = ParsedURI.parse(remote_prefix)
            if parsed.scheme != "s3" or not parsed.bucket or not parsed.key:
                raise ValueError("remote_prefix must be an s3:// URI with bucket and key prefix")
            # Remove trailing slash from prefix for deterministic joins
            key_prefix = parsed.key.rstrip("/")
            self._remote_prefix = f"s3://{parsed.bucket}/{key_prefix}" if key_prefix else f"s3://{parsed.bucket}"

    def clear_cache(self):
        """Clear the instance's LRU cache."""
        self._cache.clear()

    @staticmethod
    def load_from_uri(uri: str, device: str | torch.device = "cpu"):
<<<<<<< HEAD
        """Load a policy from a URI (file://, wandb://, s3://, or mock://).
        Supports both Metta format (full agent) and PufferLib format (state_dict)."""

        def _load_and_handle_format(checkpoint_path_or_obj):
            """Helper to load checkpoint and handle both formats."""
            if isinstance(checkpoint_path_or_obj, (str, Path)):
                loaded_obj = torch.load(checkpoint_path_or_obj, weights_only=False, map_location=device)
            else:
                loaded_obj = checkpoint_path_or_obj

            # Check if this is a PufferLib checkpoint (state_dict format)
            if _is_state_dict(loaded_obj):
                logger.info(f"Detected PufferLib checkpoint format in {uri}")
                return _create_agent_from_state_dict(loaded_obj, device)
            else:
                # Standard Metta format (full agent object)
                return loaded_obj

        if uri.startswith("file://"):
            path = Path(_parse_uri_path(uri, "file"))
=======
        """Load a policy from a URI (file://, s3://, or mock://)."""
        if uri.startswith(("http://", "https://", "ftp://", "gs://")):
            raise ValueError(f"Invalid URI: {uri}")
        parsed = ParsedURI.parse(uri)

        if parsed.scheme == "file" and parsed.local_path is not None:
            path = parsed.local_path
>>>>>>> 9f0379c5
            if path.is_dir():
                checkpoint_file = _find_latest_checkpoint_in_dir(path)
                if not checkpoint_file:
                    raise FileNotFoundError(f"No checkpoint files in {uri}")
<<<<<<< HEAD
                return _load_and_handle_format(checkpoint_file)
            # Load specific file
            return _load_and_handle_format(path)

        if uri.startswith("s3://"):
            with local_copy(uri) as local_path:
                return _load_and_handle_format(local_path)

        if uri.startswith("wandb://"):
            # For wandb, we need to handle the result after loading
            loaded_obj = load_policy_from_wandb_uri(uri, device=device)
            if _is_state_dict(loaded_obj):
                logger.info(f"Detected PufferLib checkpoint format in wandb URI {uri}")
                return _create_agent_from_state_dict(loaded_obj, device)
            return loaded_obj
=======
                return _load_checkpoint_file(str(checkpoint_file), device)
            if not path.exists():
                raise FileNotFoundError(f"Checkpoint file not found: {path}")
            return _load_checkpoint_file(str(path), device)

        if parsed.scheme == "s3":
            with local_copy(parsed.canonical) as local_path:
                return _load_checkpoint_file(str(local_path), device)
>>>>>>> 9f0379c5

        if parsed.scheme == "mock":
            return MockAgent()

        raise ValueError(f"Invalid URI: {uri}")

    @staticmethod
    def normalize_uri(uri: str) -> str:
        """Convert paths to file:// URIs. Keep other URI schemes as-is."""
        parsed = ParsedURI.parse(uri)
        return parsed.canonical

    @staticmethod
    def get_policy_metadata(uri: str) -> PolicyMetadata:
        """Extract metadata from policy URI."""
        normalized_uri = CheckpointManager.normalize_uri(uri)
        run_name, epoch = key_and_version(normalized_uri)
        return {
            "run_name": run_name,
            "epoch": epoch,
            "uri": normalized_uri,
            "original_uri": uri,
        }

    def _find_checkpoint_files(self, epoch: Optional[int] = None) -> List[Path]:
        def matches_epoch(path: Path) -> bool:
            if epoch is None:
                return True
            stem = path.stem
            if stem.endswith(f":v{epoch}"):
                return True
            _, version = _extract_run_and_epoch(path)
            return version == epoch

        candidates = [
            path for path in self.checkpoint_dir.glob("*.pt") if path.name != "trainer_state.pt" and matches_epoch(path)
        ]

        candidates.sort(
            key=lambda p: (_extract_run_and_epoch(p)[1], p.stat().st_mtime),
            reverse=True,
        )
        return candidates

    def load_agent(self, epoch: Optional[int] = None, device: Optional[torch.device] = None):
        """Load agent checkpoint from local directory with LRU caching."""
        files = self._find_checkpoint_files(epoch)
        if not files:
            raise FileNotFoundError(f"No checkpoints found for {self.run_name} epoch={epoch}")

        # Select file: first if epoch specified, latest otherwise
        agent_file = files[0] if epoch else max(files, key=lambda p: _extract_run_and_epoch(p)[1])
        cache_key = str(agent_file)

        # Check cache
        if cache_key in self._cache:
            self._cache.move_to_end(cache_key)
            return self._cache[cache_key]

        # Load from disk
        file_uri = f"file://{agent_file.resolve()}"
        agent = self.load_from_uri(file_uri, device=device or "cpu")

        # Update cache
        if self.cache_size > 0:
            if len(self._cache) >= self.cache_size:
                self._cache.popitem(last=False)  # Evict oldest
            self._cache[cache_key] = agent

        return agent

    def load_trainer_state(self) -> Optional[Dict[str, Any]]:
        trainer_file = self.checkpoint_dir / "trainer_state.pt"
        if not trainer_file.exists():
            return None
        state = torch.load(trainer_file, weights_only=False)
        result = {
            "optimizer_state": state.get("optimizer", state.get("optimizer_state")),
            "epoch": state.get("epoch", 0),
            "agent_step": state.get("agent_step", 0),
        }
        if "stopwatch_state" in state:
            result["stopwatch_state"] = state["stopwatch_state"]
        return result

    def save_agent(self, agent, epoch: int, metadata: Dict[str, Any]) -> str:
        """Save agent checkpoint to disk and upload to remote storage if configured.

        Returns URI of saved checkpoint (s3:// if remote prefix configured, otherwise file://).
        """
        self.checkpoint_dir.mkdir(parents=True, exist_ok=True)
        filename = f"{self.run_name}:v{epoch}.pt"
        checkpoint_path = self.checkpoint_dir / filename

        # Check if we're overwriting an existing checkpoint for this epoch
        existing_files = self._find_checkpoint_files(epoch)

        torch.save(agent, checkpoint_path)

        remote_uri = None
        if self._remote_prefix:
            remote_uri = f"{self._remote_prefix}/{filename}"
            write_file(remote_uri, str(checkpoint_path))

        # Only invalidate cache entries if we're overwriting an existing checkpoint
        if existing_files:
            keys_to_remove = []
            for cached_path in self._cache.keys():
                if Path(cached_path).name.startswith(f"{self.run_name}:v{epoch}"):
                    keys_to_remove.append(cached_path)
            for key in keys_to_remove:
                self._cache.pop(key, None)

        if remote_uri:
            return remote_uri
        return f"file://{checkpoint_path.resolve()}"

    def save_trainer_state(
        self, optimizer, epoch: int, agent_step: int, stopwatch_state: Optional[Dict[str, Any]] = None
    ):
        self.checkpoint_dir.mkdir(parents=True, exist_ok=True)
        trainer_file = self.checkpoint_dir / "trainer_state.pt"
        state = {"optimizer": optimizer.state_dict(), "epoch": epoch, "agent_step": agent_step}
        if stopwatch_state:
            state["stopwatch_state"] = stopwatch_state
        torch.save(state, trainer_file)

    def select_checkpoints(self, strategy: str = "latest", count: int = 1) -> List[str]:
        """Select checkpoints and return their URIs.

        Strategy can be "latest" or "all". Checkpoints are ordered purely by epoch.
        """
        checkpoint_files = self._find_checkpoint_files()
        if not checkpoint_files:
            return []
        checkpoint_files.sort(key=lambda f: _extract_run_and_epoch(f)[1], reverse=True)
        selected_files = checkpoint_files if strategy == "all" else checkpoint_files[:count]
        if self._remote_prefix:
            return [f"{self._remote_prefix}/{path.name}" for path in selected_files]
        return [f"file://{path.resolve()}" for path in selected_files]

    def cleanup_old_checkpoints(self, keep_last_n: int = 5) -> int:
        agent_files = self._find_checkpoint_files()
        if len(agent_files) <= keep_last_n:
            return 0
        agent_files.sort(key=lambda p: _extract_run_and_epoch(p)[1])
        files_to_remove = agent_files if keep_last_n == 0 else agent_files[:-keep_last_n]
        for agent_file in files_to_remove:
            agent_file.unlink()
        # Clean up trainer state if all checkpoints are being removed
        if keep_last_n == 0:
            trainer_file = self.checkpoint_dir / "trainer_state.pt"
            trainer_file.unlink(missing_ok=True)
        return len(files_to_remove)<|MERGE_RESOLUTION|>--- conflicted
+++ resolved
@@ -73,7 +73,7 @@
             new_state_dict[new_key] = state_dict_value
         else:
             new_state_dict[state_dict_key] = state_dict_value
-    
+
     keys_matched = 0
     for key, value in new_state_dict.items():
         if key in agent_state:
@@ -81,7 +81,7 @@
             keys_matched += 1
         else:
             logger.info(f"Skipping incompatible parameter: {key}")
-    
+
     logger.info(f"Loaded {keys_matched}/{len(new_state_dict)} compatible parameters")
 
     if compatible_state:
@@ -261,7 +261,6 @@
 
     @staticmethod
     def load_from_uri(uri: str, device: str | torch.device = "cpu"):
-<<<<<<< HEAD
         """Load a policy from a URI (file://, wandb://, s3://, or mock://).
         Supports both Metta format (full agent) and PufferLib format (state_dict)."""
 
@@ -282,20 +281,10 @@
 
         if uri.startswith("file://"):
             path = Path(_parse_uri_path(uri, "file"))
-=======
-        """Load a policy from a URI (file://, s3://, or mock://)."""
-        if uri.startswith(("http://", "https://", "ftp://", "gs://")):
-            raise ValueError(f"Invalid URI: {uri}")
-        parsed = ParsedURI.parse(uri)
-
-        if parsed.scheme == "file" and parsed.local_path is not None:
-            path = parsed.local_path
->>>>>>> 9f0379c5
             if path.is_dir():
                 checkpoint_file = _find_latest_checkpoint_in_dir(path)
                 if not checkpoint_file:
                     raise FileNotFoundError(f"No checkpoint files in {uri}")
-<<<<<<< HEAD
                 return _load_and_handle_format(checkpoint_file)
             # Load specific file
             return _load_and_handle_format(path)
@@ -311,18 +300,8 @@
                 logger.info(f"Detected PufferLib checkpoint format in wandb URI {uri}")
                 return _create_agent_from_state_dict(loaded_obj, device)
             return loaded_obj
-=======
-                return _load_checkpoint_file(str(checkpoint_file), device)
-            if not path.exists():
-                raise FileNotFoundError(f"Checkpoint file not found: {path}")
-            return _load_checkpoint_file(str(path), device)
-
-        if parsed.scheme == "s3":
-            with local_copy(parsed.canonical) as local_path:
-                return _load_checkpoint_file(str(local_path), device)
->>>>>>> 9f0379c5
-
-        if parsed.scheme == "mock":
+
+        if uri.startswith("mock://"):
             return MockAgent()
 
         raise ValueError(f"Invalid URI: {uri}")
