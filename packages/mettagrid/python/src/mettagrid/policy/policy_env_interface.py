--- conflicted
+++ resolved
@@ -51,16 +51,14 @@
             assembler_protocols = assembler_config.protocols
 
         # Get tag ID to name mapping from id_map
-        id_map = mg_cfg.id_map()
-        tag_id_to_name = id_map.tag_names()
+        id_map = mg_cfg.game.id_map()
+        tag_names_list = id_map.tag_names()
+        # Tag IDs are assigned based on alphabetical order (index in sorted list)
+        tag_id_to_name = {i: name for i, name in enumerate(tag_names_list)}
 
         return PolicyEnvInterface(
-<<<<<<< HEAD
             obs_features=id_map.features(),
-=======
-            obs_features=mg_cfg.game.id_map().features(),
-            tags=mg_cfg.game.id_map().tag_names(),
->>>>>>> d7133f4b
+            tags=tag_names_list,
             actions=mg_cfg.game.actions,
             num_agents=mg_cfg.game.num_agents,
             observation_space=gym.spaces.Box(
