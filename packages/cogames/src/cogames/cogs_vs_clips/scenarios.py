--- conflicted
+++ resolved
@@ -40,10 +40,7 @@
 
 MAPS_DIR = Path(__file__).resolve().parent.parent / "maps"
 
-<<<<<<< HEAD
-
-=======
->>>>>>> dc114cff
+
 def _base_game_config(num_cogs: int, clipping_rate: float) -> MettaGridConfig:
     """Shared base configuration for all game types."""
     return MettaGridConfig(
@@ -86,16 +83,7 @@
                     ("carbon", "oxygen", "germanium", "silicon"): 100,
                     ("scrambler", "modulator", "decoder", "resonator"): 5,
                 },
-<<<<<<< HEAD
                 rewards=AgentRewards(stats={"chest.heart.amount": 1 / num_cogs}),
-=======
-                rewards=AgentRewards(
-                    stats={"chest.heart.amount": 1 / num_cogs},
-                    # inventory={
-                    #     "heart": 1,
-                    # },
-                ),
->>>>>>> dc114cff
                 initial_inventory={
                     "energy": 100,
                 },
@@ -177,7 +165,6 @@
     return cfg
 
 
-<<<<<<< HEAD
 def _char_to_name_for(base_config: MettaGridConfig) -> dict[str, str]:
     """Build a char->name map from object configs plus agent and spawn defaults."""
     char_to_name = {obj.map_char: obj.name for obj in base_config.game.objects.values()}
@@ -223,13 +210,6 @@
 
     base_config = _base_game_config(num_cogs, clipping_rate)
     char_to_name = _char_to_name_for(base_config)
-=======
-def make_game_from_map(map_name: str, num_cogs: int = 4, clipping_rate: float = 0.0) -> MettaGridConfig:
-    """Create a game configuration from a map file."""
-
-    # Build the full config first to get the objects
-    config = _base_game_config(num_cogs, clipping_rate)
->>>>>>> dc114cff
 
     map_builder = AsciiMapBuilder.Config.from_uri(
         str(map_path),
@@ -247,37 +227,6 @@
 
 
 def games() -> dict[str, MettaGridConfig]:
-<<<<<<< HEAD
-    # Build from catalog to avoid duplication
-    g: dict[str, MettaGridConfig] = {}
-
-    # Tutorials (unchanged)
-    g["assembler_1_simple"] = tutorial_assembler_complex(num_cogs=1)
-    g["assembler_1_complex"] = tutorial_assembler_simple(num_cogs=1)
-    g["assembler_2_simple"] = tutorial_assembler_simple(num_cogs=4)
-    g["assembler_2_complex"] = tutorial_assembler_complex(num_cogs=4)
-
-    # Map-based from catalog; default to non-dynamic maps, clip rate from catalog
-    for name, (filename, clip_rate) in _map_name_to_file().items():
-        # Only auto-generate canonical names; variants like *_clipped covered in catalog
-        g[name] = make_game_from_map(filename, clipping_rate=clip_rate)
-
-    return g
-
-
-def supports_dynamic_spawn(game_name: str) -> bool:
-    """Return True if the named game is a map-based scenario that supports dynamic spawning."""
-    return game_name in _map_name_to_file()
-
-
-def make_map_game(game_name: str, num_agents: int, dynamic_spawn: bool = True) -> MettaGridConfig:
-    """Create a map-based game by name, optionally enabling dynamic spawn."""
-    catalog = _map_name_to_file()
-    if game_name not in catalog:
-        raise ValueError(f"Game '{game_name}' is not a recognized map-based scenario")
-    filename, clip_rate = catalog[game_name]
-    return make_game_from_map(filename, num_cogs=num_agents, clipping_rate=clip_rate, dynamic_spawn=dynamic_spawn)
-=======
     return {
         # "extractor_1cog_1resource": tutorial_extractor(num_cogs=1),""
         # "extractor_1cog_4resource": tutorial_extractor(num_cogs=1),
@@ -308,4 +257,17 @@
         "machina_6_bigger": make_game_from_map("canidate3_1000_stations.map"),
         "machina_7_big": make_game_from_map("canidate4_500_stations.map"),
     }
->>>>>>> dc114cff
+
+
+def supports_dynamic_spawn(game_name: str) -> bool:
+    """Return True if the named game is a map-based scenario that supports dynamic spawning."""
+    return game_name in _map_name_to_file()
+
+
+def make_map_game(game_name: str, num_agents: int, dynamic_spawn: bool = True) -> MettaGridConfig:
+    """Create a map-based game by name, optionally enabling dynamic spawn."""
+    catalog = _map_name_to_file()
+    if game_name not in catalog:
+        raise ValueError(f"Game '{game_name}' is not a recognized map-based scenario")
+    filename, clip_rate = catalog[game_name]
+    return make_game_from_map(filename, num_cogs=num_agents, clipping_rate=clip_rate, dynamic_spawn=dynamic_spawn)