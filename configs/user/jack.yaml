--- conflicted
+++ resolved
@@ -1,7 +1,6 @@
 # @package __global__
 
 defaults:
-<<<<<<< HEAD
   - /sim/navigation@sim_job.simulation_suite
   - _self_
 
@@ -12,12 +11,6 @@
 run_dir: ${data_dir}/${run}
 policy_uri: wandb://run/navigation_poisson_sparser.r.2
 trained_policy_uri: ${run_dir}/checkpoints
-=======
-  - override /agent: simple
-  - override /eval: navigation
-  - override /analyzer: eval_analyzer
-  - _self_
->>>>>>> 3c5da447
 
 trainer:
   env: /env/mettagrid/reward_dr
@@ -34,11 +27,6 @@
   game:
     max_steps: 2000
 
-<<<<<<< HEAD
-=======
-policy_uri: wandb://run/b.daveey.t.64.dr90.1
-
->>>>>>> 3c5da447
 analyzer:
   policy_uri: ${..policy_uri}
   view_type: latest
@@ -61,9 +49,5 @@
     - "wandb://run/navigation_poisson_sparser_pretrained.r.6"
     - "wandb://run/b.daveey.t.64.dr90.1"
 
-<<<<<<< HEAD
-# WandB configuration
-=======
->>>>>>> 3c5da447
 wandb:
   checkpoint_interval: 1