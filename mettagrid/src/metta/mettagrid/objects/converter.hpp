--- conflicted
+++ resolved
@@ -22,13 +22,8 @@
                   short max_output,
                   unsigned short conversion_ticks,
                   unsigned short cooldown,
-<<<<<<< HEAD
                   unsigned char initial_items,
                   ObservationType color)
-=======
-                  unsigned char initial_resource_count,
-                  ObsType color)
->>>>>>> 9c19e864
       : GridObjectConfig(type_id, type_name),
         input_resources(input_resources),
         output_resources(output_resources),
@@ -43,13 +38,8 @@
   short max_output;
   unsigned short conversion_ticks;
   unsigned short cooldown;
-<<<<<<< HEAD
   unsigned char initial_items;
   ObservationType color;
-=======
-  unsigned char initial_resource_count;
-  ObsType color;
->>>>>>> 9c19e864
 };
 
 class Converter : public HasInventory {
