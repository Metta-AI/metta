--- conflicted
+++ resolved
@@ -31,29 +31,12 @@
 unalias lt 2> /dev/null
 
 lt() {
-<<<<<<< HEAD
-    local original_dir="$(pwd)"
-    cd_repo_root
-    local repo_result=$?
-
-    if [ $repo_result -eq 0 ]; then
-        ./devops/skypilot/launch.py "$@"
-        local exit_code=$?
-    else
-        local exit_code=$repo_result
-    fi
-
-    cd "$original_dir"
-    return $exit_code
-}
-
-=======
   local original_dir="$(pwd)"
   cd_repo_root
   local repo_result=$?
 
   if [ $repo_result -eq 0 ]; then
-    ./devops/skypilot/launch.py "train" "$@"
+    ./devops/skypilot/launch.py "$@"
     local exit_code=$?
   else
     local exit_code=$repo_result
@@ -61,5 +44,4 @@
 
   cd "$original_dir"
   return $exit_code
-}
->>>>>>> 46979a36
+}