--- conflicted
+++ resolved
@@ -24,7 +24,7 @@
 from mettagrid.base_config import Config
 from mettagrid.policy.policy import AgentPolicy, MultiAgentPolicy, TrainablePolicy
 from mettagrid.policy.policy_env_interface import PolicyEnvInterface
-from mettagrid.simulator import Action, AgentObservation
+from mettagrid.simulator import Action, AgentObservation, Simulation
 from mettagrid.util.module import load_symbol
 
 
@@ -115,7 +115,7 @@
         self._policy(td)
         return self._actions_by_id[int(td["actions"][0].item())]
 
-    def reset(self, simulation=None, *args, **kwargs) -> None:
+    def reset(self, simulation: Optional[Simulation] = None) -> None:
         """Reset policy state if needed."""
         self._policy.reset_memory()
 
@@ -139,11 +139,7 @@
         return td
 
 
-<<<<<<< HEAD
-class DistributedPolicy(DistributedDataParallel):
-=======
 class DistributedPolicy(TrainablePolicy, DistributedDataParallel):
->>>>>>> 457894ee
     """Thin wrapper around DistributedDataParallel that preserves Policy interface."""
 
     def __init__(self, policy: MultiAgentPolicy, device: torch.device):
