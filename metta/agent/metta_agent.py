--- conflicted
+++ resolved
@@ -285,16 +285,6 @@
             for component in self.components.values():
                 component.clip_weights()
 
-<<<<<<< HEAD
-    def compute_effective_rank(self, delta: float = 0.01) -> List[dict]:
-        '''Effective rank computation is off by default. Set effective_rank to True in the config to turn it on for a given component.'''
-        effective_ranks = []
-        for component in self.components.values():
-            rank = component.effective_rank(delta)
-            if rank is not None:
-                effective_ranks.append(rank)
-        return effective_ranks
-=======
     def compute_weight_metrics(self, delta: float = 0.01) -> List[dict]:
         """Compute weight metrics for all components that have weights enabled for analysis.
         Returns a list of metric dictionaries, one per component. Set analyze_weights to True in the config to turn it
@@ -304,5 +294,4 @@
             metrics = component.compute_weight_metrics(delta)
             if metrics is not None:
                 weight_metrics.append(metrics)
-        return weight_metrics
->>>>>>> f070935b
+        return weight_metrics