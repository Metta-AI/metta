"""Statistics processing functions for Metta training."""

import logging
import uuid
from collections import defaultdict
from dataclasses import dataclass, field
from typing import Any

import numpy as np
import torch
import wandb

from metta.agent.agent_config import AgentConfig
from metta.agent.metta_agent import PolicyAgent
from metta.agent.policy_store import PolicyRecord
from metta.common.profiling.memory_monitor import MemoryMonitor
from metta.common.profiling.stopwatch import Stopwatch
from metta.common.util.system_monitor import SystemMonitor
from metta.common.wandb.wandb_context import WandbRun
from metta.eval.eval_request_config import EvalResults, EvalRewardSummary
from metta.mettagrid.util.dict_utils import unroll_nested_dict
from metta.rl.evaluate import upload_replay_html
from metta.rl.experience import Experience
from metta.rl.kickstarter import Kickstarter
from metta.rl.losses import Losses
from metta.rl.trainer_config import TrainerConfig
from metta.rl.utils import should_run
from metta.rl.wandb import (
    POLICY_EVALUATOR_EPOCH_METRIC,
    POLICY_EVALUATOR_METRIC_PREFIX,
    POLICY_EVALUATOR_STEP_METRIC,
    setup_policy_evaluator_metrics,
)

logger = logging.getLogger(__name__)


@dataclass
class StatsTracker:
    """Manages training statistics and database tracking."""

    # Rollout stats collected during episodes
    rollout_stats: dict[str, Any] = field(default_factory=dict)

    # Gradient statistics (computed periodically)
    grad_stats: dict[str, float] = field(default_factory=dict)

    # Database tracking for stats service
    stats_epoch_start: int = 0
    stats_epoch_id: uuid.UUID | None = None
    stats_run_id: uuid.UUID | None = None

    def clear_rollout_stats(self) -> None:
        """Clear rollout stats after processing."""
        self.rollout_stats.clear()

    def clear_grad_stats(self) -> None:
        """Clear gradient stats after processing."""
        self.grad_stats.clear()

    def update_epoch_tracking(self, new_epoch_start: int) -> None:
        """Update epoch tracking after creating a new stats epoch."""
        self.stats_epoch_start = new_epoch_start


def accumulate_rollout_stats(
    raw_infos: list,
    stats: dict[str, Any],
) -> None:
    """Accumulate rollout statistics from info dictionaries."""
    infos = defaultdict(list)

    # Batch process info dictionaries
    for i in raw_infos:
        for k, v in unroll_nested_dict(i):
            # Detach any tensors before accumulating to prevent memory leaks
            if torch.is_tensor(v):
                v = v.detach().cpu().item() if v.numel() == 1 else v.detach().cpu().numpy()
            elif isinstance(v, np.ndarray) and v.size == 1:
                v = v.item()
            infos[k].append(v)

    # Batch process stats
    for k, v in infos.items():
        if isinstance(v, np.ndarray):
            v = v.tolist()

        if isinstance(v, list):
            stats.setdefault(k, []).extend(v)
        else:
            if k not in stats:
                stats[k] = v
            else:
                try:
                    stats[k] += v
                except TypeError:
                    stats[k] = [stats[k], v]  # fallback: bundle as list


def filter_movement_metrics(stats: dict[str, Any]) -> dict[str, Any]:
    """Filter movement metrics to only keep core values, removing derived stats."""
    filtered = {}

    # Core movement metrics we want to keep (without any suffix)
    # These will have the env_ prefix when passed to this function
    core_metrics = {
        "env_agent/movement.direction.up",
        "env_agent/movement.direction.down",
        "env_agent/movement.direction.left",
        "env_agent/movement.direction.right",
        "env_agent/movement.sequential_rotations",
        "env_agent/movement.rotation.to_up",
        "env_agent/movement.rotation.to_down",
        "env_agent/movement.rotation.to_left",
        "env_agent/movement.rotation.to_right",
    }

    for key, value in stats.items():
        # Check if this is a core metric (exact match)
        if key in core_metrics:
            filtered[key] = value
        # Skip any movement metric with derived stats suffixes
        elif key.startswith("env_agent/movement"):
            continue
        # Keep all non-movement metrics
        else:
            filtered[key] = value

    return filtered


def process_training_stats(
    raw_stats: dict[str, Any],
    losses: Losses,
    experience: Experience,
    trainer_config: TrainerConfig,
    kickstarter: Kickstarter | None,
) -> dict[str, Any]:
    """Process training statistics into a clean format."""
    # Convert lists to means
    mean_stats = {}
    for k, v in raw_stats.items():
        try:
            mean_stats[k] = np.mean(v)
        except (TypeError, ValueError):
            mean_stats[k] = v

    # Get loss and experience statistics
    losses_stats = losses.stats() if hasattr(losses, "stats") else {}
    experience_stats = experience.stats() if hasattr(experience, "stats") else {}

    # Remove unused losses
    if trainer_config.ppo.l2_reg_loss_coef == 0:
        losses_stats.pop("l2_reg_loss", None)
    if trainer_config.ppo.l2_init_loss_coef == 0:
        losses_stats.pop("l2_init_loss", None)
    if kickstarter is None or not kickstarter.enabled:
        losses_stats.pop("ks_action_loss", None)
        losses_stats.pop("ks_value_loss", None)

    # Calculate environment statistics
    environment_stats = {
        f"env_{k.split('/')[0]}/{'/'.join(k.split('/')[1:])}": v for k, v in mean_stats.items() if "/" in k
    }

    # Filter movement metrics to only keep core values
    environment_stats = filter_movement_metrics(environment_stats)

    # Calculate overview statistics
    overview = {}

    # Calculate average reward from environment stats
    task_reward_values = [v for k, v in environment_stats.items() if k.startswith("env_task_reward")]
    if task_reward_values:
        mean_reward = sum(task_reward_values) / len(task_reward_values)
        overview["reward"] = mean_reward

    return {
        "mean_stats": mean_stats,
        "losses_stats": losses_stats,
        "experience_stats": experience_stats,
        "environment_stats": environment_stats,
        "overview": overview,
    }


def compute_timing_stats(
    timer: Stopwatch,
    agent_step: int,
) -> dict[str, Any]:
    """Compute timing statistics from a Stopwatch timer."""
    elapsed_times = timer.get_all_elapsed()
    wall_time = timer.get_elapsed()
    train_time = elapsed_times.get("_rollout", 0) + elapsed_times.get("_train", 0)

    lap_times = timer.lap_all(agent_step, exclude_global=False)
    wall_time_for_lap = lap_times.pop("global", 0)

    epoch_steps = timer.get_lap_steps()
    if epoch_steps is None:
        epoch_steps = 0

    epoch_steps_per_second = epoch_steps / wall_time_for_lap if wall_time_for_lap > 0 else 0
    steps_per_second = timer.get_rate(agent_step) if wall_time > 0 else 0

    timing_stats = {
        **{
            f"timing_per_epoch/frac/{op}": lap_elapsed / wall_time_for_lap if wall_time_for_lap > 0 else 0
            for op, lap_elapsed in lap_times.items()
        },
        **{
            f"timing_per_epoch/msec/{op}": lap_elapsed * 1000 if wall_time_for_lap > 0 else 0
            for op, lap_elapsed in lap_times.items()
        },
        "timing_per_epoch/sps": epoch_steps_per_second,
        **{
            f"timing_cumulative/frac/{op}": elapsed / wall_time if wall_time > 0 else 0
            for op, elapsed in elapsed_times.items()
        },
        "timing_cumulative/sps": steps_per_second,
    }

    return {
        "lap_times": lap_times,
        "elapsed_times": elapsed_times,
        "wall_time": wall_time,
        "train_time": train_time,
        "wall_time_for_lap": wall_time_for_lap,
        "epoch_steps": epoch_steps,
        "epoch_steps_per_second": epoch_steps_per_second,
        "steps_per_second": steps_per_second,
        "timing_stats": timing_stats,
    }


def build_wandb_stats(
    processed_stats: dict[str, Any],
    timing_info: dict[str, Any],
    weight_stats: dict[str, Any],
    grad_stats: dict[str, Any],
    system_stats: dict[str, Any],
    memory_stats: dict[str, Any],
    parameters: dict[str, Any],
    hyperparameters: dict[str, Any],
    evals: EvalRewardSummary,
    agent_step: int,
    epoch: int,
) -> dict[str, Any]:
<<<<<<< HEAD
    """Build complete statistics dictionary for wandb logging.

    Args:
        processed_stats: Output from process_training_stats
        timing_info: Output from compute_timing_stats
        weight_stats: Weight analysis statistics
        grad_stats: Gradient statistics
        system_stats: System monitor statistics
        memory_stats: Memory monitor statistics
        parameters: Training parameters
        hyperparameters: Current hyperparameter values
        evals: Evaluation scores
        agent_step: Current agent step
        epoch: Current epoch

    Returns:
        Complete dictionary ready for wandb logging
    """
    # Build overview with sps and rewards (excluding eval scores)
=======
    """Build complete statistics dictionary for wandb logging."""
    # Build overview with sps and rewards
>>>>>>> d5f2b997
    overview = {
        "sps": timing_info["epoch_steps_per_second"],
        **processed_stats["overview"],
    }

    # Also add reward_vs_total_time if we have reward
    if "reward" in overview:
        overview["reward_vs_total_time"] = overview["reward"]

    # X-axis values for wandb
    metric_stats = {
        "metric/agent_step": agent_step,
        "metric/epoch": epoch,
        "metric/total_time": timing_info["wall_time"],
        "metric/train_time": timing_info["train_time"],
    }

    # Build consolidated evals structure
    evals_stats = {}

    # Add category scores
    for category, score in evals.category_scores.items():
        evals_stats[f"{category}/score"] = score

    # Add simulation scores
    for (category, sim), score in evals.simulation_scores.items():
        evals_stats[f"{category}/{sim}"] = score

    # Add summary statistics
    if evals.category_scores:
        evals_stats["avg_category_score"] = evals.avg_category_score
    if evals.simulation_scores:
        evals_stats["avg_simulation_score"] = evals.avg_simulation_score

    # Combine all stats
    return {
        **{f"overview/{k}": v for k, v in overview.items()},
        **{f"losses/{k}": v for k, v in processed_stats["losses_stats"].items()},
        **{f"experience/{k}": v for k, v in processed_stats["experience_stats"].items()},
        **{f"parameters/{k}": v for k, v in parameters.items()},
        **{f"hyperparameters/{k}": v for k, v in hyperparameters.items()},
        **{f"evals/{k}": v for k, v in evals_stats.items()},
        **system_stats,  # Already has monitor/ prefix from SystemMonitor.stats()
        **{f"trainer_memory/{k}": v for k, v in memory_stats.items()},
        **processed_stats["environment_stats"],
        **weight_stats,
        **timing_info["timing_stats"],
        **metric_stats,
        **grad_stats,
    }


def process_stats(
    stats: dict[str, Any],
    losses: Losses,
    evals: EvalRewardSummary,
    grad_stats: dict[str, float],
    experience: Experience,
    policy: PolicyAgent,
    timer: Stopwatch,
    trainer_cfg: TrainerConfig,
    agent_cfg: AgentConfig,
    agent_step: int,
    epoch: int,
    wandb_run: WandbRun | None,
    memory_monitor: MemoryMonitor,
    system_monitor: SystemMonitor,
    latest_saved_policy_record: PolicyRecord,
    optimizer: torch.optim.Optimizer,
    kickstarter: Kickstarter | None = None,
) -> None:
    """Process and log training statistics."""
    if not wandb_run:
        return

    # Process training stats
    processed_stats = process_training_stats(
        raw_stats=stats,
        losses=losses,
        experience=experience,
        trainer_config=trainer_cfg,
        kickstarter=kickstarter,
    )

    # Compute timing stats
    timing_info = compute_timing_stats(
        timer=timer,
        agent_step=agent_step,
    )

    # Compute weight stats if configured
    weight_stats = {}
    if hasattr(agent_cfg, "analyze_weights_interval"):
        if should_run(epoch, agent_cfg.analyze_weights_interval):
            for metrics in policy.compute_weight_metrics():
                name = metrics.get("name", "unknown")
                for key, value in metrics.items():
                    if key != "name":
                        weight_stats[f"weights/{key}/{name}"] = value

    # Build parameters
    parameters = {
        "learning_rate": optimizer.param_groups[0]["lr"] if optimizer else trainer_cfg.optimizer.learning_rate,
        "epoch_steps": timing_info["epoch_steps"],
        "num_minibatches": experience.num_minibatches,
        "latest_saved_policy_epoch": latest_saved_policy_record.metadata.epoch if latest_saved_policy_record else 0,
    }

    # Get system stats - note: can impact performance
    system_stats = system_monitor.stats()
    memory_stats = memory_monitor.stats()

    # Current hyperparameter values (after potential scheduler updates)
    hyperparameters = {
        "learning_rate": parameters["learning_rate"],
        "ppo_clip_coef": trainer_cfg.ppo.clip_coef,
        "ppo_vf_clip_coef": trainer_cfg.ppo.vf_clip_coef,
        "ppo_ent_coef": trainer_cfg.ppo.ent_coef,
        "ppo_l2_reg_loss_coef": trainer_cfg.ppo.l2_reg_loss_coef,
        "ppo_l2_init_loss_coef": trainer_cfg.ppo.l2_init_loss_coef,
    }

    # Build complete stats
    all_stats = build_wandb_stats(
        processed_stats=processed_stats,
        timing_info=timing_info,
        weight_stats=weight_stats,
        grad_stats=grad_stats,
        system_stats=system_stats,
        memory_stats=memory_stats,
        hyperparameters=hyperparameters,
        parameters=parameters,
        evals=evals,
        agent_step=agent_step,
        epoch=epoch,
    )

    # Log to wandb
    wandb_run.log(all_stats, step=agent_step)


def process_policy_evaluator_stats(
    pr: PolicyRecord,
    eval_results: EvalResults,
) -> None:
    # Build consolidated evals structure
    evals_stats = {}

    # Add category scores
    for category, score in eval_results.scores.category_scores.items():
        evals_stats[f"{category}/score"] = score

    # Add simulation scores
    for (category, sim), score in eval_results.scores.simulation_scores.items():
        evals_stats[f"{category}/{sim}"] = score

    # Add summary statistics
    if eval_results.scores.category_scores:
        evals_stats["avg_category_score"] = eval_results.scores.avg_category_score
    if eval_results.scores.simulation_scores:
        evals_stats["avg_simulation_score"] = eval_results.scores.avg_simulation_score

    # Create metrics with evals prefix
    metrics_to_log: dict[str, float] = {
        f"{POLICY_EVALUATOR_METRIC_PREFIX}/evals/{k}": v for k, v in evals_stats.items()
    }

    if not metrics_to_log:
        logger.warning("No metrics to log for policy evaluator")
        return

    if not (epoch := pr.metadata.epoch) or not (agent_step := pr.metadata.agent_step):
        logger.warning("No epoch or agent_step found in policy record")
        return

    try:
        wandb_entity, wandb_project, wandb_run_id, _ = pr.extract_wandb_run_info()
    except ValueError as e:
        logger.warning(f"Failed to get wandb info from policy record {pr.uri}: {e}")
        return

    if not all((wandb_run_id, wandb_project, wandb_entity)):
        logger.warning("No wandb info found in policy record")
        return

    run = wandb.init(
        id=wandb_run_id,
        project=wandb_project,
        entity=wandb_entity,
        resume="must",
    )
    try:
        try:
            setup_policy_evaluator_metrics(run)
        except Exception:
            logger.warning("Failed to set default axes for policy evaluator metrics. Continuing")
            pass

        run.log({**metrics_to_log, POLICY_EVALUATOR_STEP_METRIC: agent_step, POLICY_EVALUATOR_EPOCH_METRIC: epoch})
        logger.info(f"Logged {len(metrics_to_log)} metrics to wandb for policy {pr.uri}")
        if eval_results.replay_urls:
            try:
                upload_replay_html(
                    replay_urls=eval_results.replay_urls,
                    agent_step=agent_step,
                    epoch=epoch,
                    wandb_run=run,
                    metric_prefix=POLICY_EVALUATOR_METRIC_PREFIX,
                    step_metric_key=POLICY_EVALUATOR_STEP_METRIC,
                    epoch_metric_key=POLICY_EVALUATOR_EPOCH_METRIC,
                )
            except Exception as e:
                logger.error(f"Failed to upload replays for {pr.uri}: {e}", exc_info=True)
    finally:
        run.finish()<|MERGE_RESOLUTION|>--- conflicted
+++ resolved
@@ -246,7 +246,6 @@
     agent_step: int,
     epoch: int,
 ) -> dict[str, Any]:
-<<<<<<< HEAD
     """Build complete statistics dictionary for wandb logging.
 
     Args:
@@ -265,11 +264,7 @@
     Returns:
         Complete dictionary ready for wandb logging
     """
-    # Build overview with sps and rewards (excluding eval scores)
-=======
-    """Build complete statistics dictionary for wandb logging."""
     # Build overview with sps and rewards
->>>>>>> d5f2b997
     overview = {
         "sps": timing_info["epoch_steps_per_second"],
         **processed_stats["overview"],
