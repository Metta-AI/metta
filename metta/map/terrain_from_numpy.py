--- conflicted
+++ resolved
@@ -103,34 +103,20 @@
 
         valid_mask = empty_mask & has_empty_neighbor
 
-<<<<<<< HEAD
-                distances = (valid_positions[:, 0] - center_y) ** 2 + (valid_positions[:, 1] - center_x) ** 2
-                sorted_indices = np.argsort(distances)
-                valid_positions = valid_positions[sorted_indices]
-=======
         # Exclude border cells for non-assemblers
         if not assemblers:
             valid_mask[0, :] = False
             valid_mask[-1, :] = False
             valid_mask[:, 0] = False
             valid_mask[:, -1] = False
->>>>>>> acfabb32
 
         # Get coordinates as numpy array
         valid_positions = np.array(np.where(valid_mask)).T  # Shape: (N, 2)
 
-<<<<<<< HEAD
-                for pos in valid_positions:
-                    y, x = pos
-                    # Check if position and neighbors are free
-                    y_min, y_max = max(0, y - 1), min(level.shape[0], y + 2)
-                    x_min, x_max = max(0, x - 1), min(level.shape[1], x + 2)
-=======
         if assemblers and mass_in_center:
             center = np.array(level.shape) / 2
             distances = np.sum((valid_positions - center) ** 2, axis=1)
             valid_positions = valid_positions[np.argsort(distances)]
->>>>>>> acfabb32
 
             # Space out positions to ensure neighbors are empty
             occupied = np.zeros(level.shape, dtype=bool)
@@ -145,14 +131,7 @@
                     spaced_positions.append(pos)
                     occupied[y_slice, x_slice] = True
 
-<<<<<<< HEAD
-            # Get coordinates of valid positions
-            valid_positions = list(zip(*np.where(valid_mask), strict=False))
-        valid_positions = list(valid_positions)
-        self.config.rng.shuffle(valid_positions)
-=======
             return np.array(spaced_positions, dtype=int)
->>>>>>> acfabb32
 
         # Shuffle using indices to avoid numpy array shuffle issues
         indices = np.arange(len(valid_positions))
@@ -199,12 +178,9 @@
         for pos, label in zip(agent_positions, agent_labels, strict=False):
             grid[tuple(pos)] = label
 
-<<<<<<< HEAD
-=======
         # Keep remaining positions
         valid_positions = valid_positions[num_agents:]
 
->>>>>>> acfabb32
         for obj_name, count in self.config.objects.items():
             # Adjust count for existing objects
             existing_count = (grid == obj_name).sum()
@@ -288,38 +264,10 @@
         grid, valid_positions, agent_labels = self.clean_grid(
             grid, assemblers=True, mass_in_center=self.config.mass_in_center
         )
-<<<<<<< HEAD
-        # breakpoint()
-=======
->>>>>>> acfabb32
         num_agents = len(agent_labels)
 
         # GUARANTEE: Ensure we have enough valid positions for all agents
         if len(valid_positions) < num_agents:
-<<<<<<< HEAD
-            grid, empty_centers = self.carve_out_patches(grid, valid_positions, num_agents - len(valid_positions))
-            valid_positions.extend(empty_centers)
-
-        # Place agents with bias towards the center
-        agent_position_possibities = (
-            valid_positions[: int(len(valid_positions) / 2)]
-            if len(valid_positions) / 2 > num_agents
-            else valid_positions
-        )
-
-        agent_positions = self.config.rng.sample(agent_position_possibities, num_agents)
-
-        for pos, label in zip(agent_positions, agent_labels, strict=False):
-            grid[pos] = label
-            valid_positions.remove(pos)
-
-        if len(valid_positions) < sum(self.config.objects.values()):
-            grid, empty_centers = self.carve_out_patches(
-                grid, valid_positions, sum(self.config.objects.values()) - len(valid_positions)
-            )
-            valid_positions.extend(empty_centers)
-
-=======
             patches_needed = num_agents - len(valid_positions)
             grid, empty_centers = self.carve_out_patches(grid, valid_positions, patches_needed)
             if len(empty_centers) > 0:
@@ -353,7 +301,6 @@
                 valid_positions = np.vstack([valid_positions, empty_centers])
 
         # Place objects (ensuring they have empty neighbors since valid_positions came from assemblers=True)
->>>>>>> acfabb32
         for obj_name, count in self.config.objects.items():
             if count <= 0:
                 continue
