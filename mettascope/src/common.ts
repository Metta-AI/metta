import { Context3d } from './context3d.js'
import type { HoverBubble } from './hoverbubbles.js'
import { find, localStorageGetNumber, parseHtmlColor, toggleOpacity } from './htmlutils.js'
import { PanelInfo } from './panels.js'
import { Vec2f } from './vector_math.js'
<<<<<<< HEAD
import { Heatmap } from './heatmap.js'
=======
import { Entity, Replay } from './replay.js'
>>>>>>> 5e081f1f

// The 3D context, used for nearly everything.
export const ctx = new Context3d(find('#global-canvas') as HTMLCanvasElement)

// Constants
export const MIN_ZOOM_LEVEL = 0.025
export const MAX_ZOOM_LEVEL = 2.5
export const DEFAULT_ZOOM_LEVEL = 1 / 3
export const DEFAULT_TRACE_ZOOM_LEVEL = 1 / 4
export const SPLIT_DRAG_THRESHOLD = 10 // Pixels to detect split dragging.
export const ZOOM_SENSITIVITY = 0.003 // Controls zoom speed - smaller = slower, smoother zoom
export const MACROMAP_ZOOM_THRESHOLD = 0.05 // when to switch the map to 'macromap' minimap-style rendering
export const PANEL_BOTTOM_MARGIN = 60
export const HEADER_HEIGHT = 60
export const FOOTER_HEIGHT = 128
export const SPEEDS = [0.02, 0.1, 0.25, 0.5, 1.0, 5.0]

// GitHub constants - keep in sync with metta/common/src/metta/common/util/constants.py
export const METTA_GITHUB_ORGANIZATION = 'Metta-AI'
export const METTA_GITHUB_REPO = 'metta'
export const METTA_GITHUB_PRIMARY_BRANCH = 'main'

// Map constants
export const TILE_SIZE = 200
export const INVENTORY_PADDING = 16
export const MINI_MAP_TILE_SIZE = 2

// Agent defaults
export const DEFAULT_VISION_SIZE = 11

// Trace constants
export const TRACE_HEIGHT = 512
export const TRACE_WIDTH = 54

// Info panel constants
export const INFO_PANEL_POP_TIME = 300 // ms

export const HEATMAP_MIN_OPACITY = 0.1
export const HEATMAP_MAX_OPACITY = 0.7

// Colors for resources
export const COLORS = new Map([
  ['red', parseHtmlColor('#E4433A')],
  ['green', parseHtmlColor('#66BB6A')],
  ['blue', parseHtmlColor('#3498DB')],
] as const)

export const ui = {
  // Mouse events
  mouseDown: false,
  mouseUp: false,
  mouseClick: false,
  mouseDoubleClick: false,
  mousePos: new Vec2f(0, 0),
  mouseTargets: [] as string[],
  dragging: '',
  dragHtml: null as HTMLElement | null,
  dragOffset: new Vec2f(0, 0),
  lastMousePos: new Vec2f(0, 0),
  mouseDownPos: new Vec2f(0, 0),
  scrollDelta: 0,
  lastClickTime: 0, // For double-click detection.
  mainScrubberDown: false,
  mainTraceMinimapDown: false,

  // Touch events for pinch-to-zoom
  touches: [] as Touch[],
  lastTouches: [] as Touch[],
  pinchDistance: 0,
  lastPinchDistance: 0,
  pinchCenter: new Vec2f(0, 0),
  lastPinchCenter: new Vec2f(0, 0),
  isPinching: false,

  dpr: 1, // DPI scale factor used for Retina displays.

  // Split between trace and info panels.
  traceSplit: localStorageGetNumber('traceSplit', 0.8),
  agentPanelSplit: localStorageGetNumber('agentPanelSplit', 0.5),

  // Panels
  mapPanel: new PanelInfo('#worldmap-panel'),
  miniMapPanel: new PanelInfo('#minimap-panel'),
  tracePanel: new PanelInfo('#trace-panel'),
  infoPanel: new PanelInfo('#info-panel'),
  agentPanel: new PanelInfo('#agent-panel'),
  timelinePanel: new PanelInfo('#timeline-panel'),

  hoverBubbles: [] as HoverBubble[],
  hoverObject: null as any,
  hoverTimer: null as any,
  delayedHoverObject: null as any,
  hideHoverTimer: null as any,
}

export const state = {
  // Replay data and player state
  replay: new Replay(),
  selectedGridObject: null as Entity | null,
  followSelection: false, // Flag to follow the selected entity.
  heatmap: new Heatmap(),

  // Playback state
  step: 0,
  isPlaying: false,
  partialStep: 0,
  playbackSpeed: 0.1,
  demoMode: false,
  fullScreen: false,

  // What to show?
  showUi: true,
  showResources: true,
  showGrid: true,
  showVisualRanges: true,
  showFogOfWar: false,
  showHeatmap: true, // TODO we need to add a heatmap button
  showMiniMap: false,
  showInfo: false,
  showTraces: true,
  showActionButtons: false,
  showAgentPanel: false,
  showAttackMode: false,

  // Playing over a WebSocket
  ws: null as WebSocket | null,
  isOneToOneAction: false,
}

export const html = {
  globalCanvas: find('#global-canvas') as HTMLCanvasElement,

  // Header area
  fileName: find('#file-name'),
  helpButton: find('#help-button'),
  shareButton: find('#share-button'),

  rewindToStartButton: find('#rewind-to-start'),
  stepBackButton: find('#step-back'),
  playButton: find('#play'),
  stepForwardButton: find('#step-forward'),
  rewindToEndButton: find('#rewind-to-end'),
  demoModeToggle: find('#demo-mode-toggle'),
  fullScreenToggle: find('#full-screen-toggle'),
  tracesToggle: find('#traces-toggle'),

  actionButtons: find('#action-buttons'),

  speedButtons: [find('#speed1'), find('#speed2'), find('#speed3'), find('#speed4'), find('#speed5'), find('#speed6')],

  focusToggle: find('#focus-toggle'),

  minimapToggle: find('#minimap-toggle'),
  controlsToggle: find('#controls-toggle'),
  infoToggle: find('#info-toggle'),
  agentPanelToggle: find('#agent-panel-toggle'),

  resourcesToggle: find('#resources-toggle'),
  gridToggle: find('#grid-toggle'),
  visualRangeToggle: find('#visual-range-toggle'),
  fogOfWarToggle: find('#fog-of-war-toggle'),
  // heatmapToggle: find('#heatmap-toggle'),

  stepCounter: find('#step-counter'),

  // Utility
  modal: find('#modal'),
  toast: find('#toast'),
}

/** Generates a color from an agent ID. */
export function colorFromId(agentId: number) {
  const n = agentId + Math.PI + Math.E + Math.SQRT2
  return [(n * Math.PI) % 1.0, (n * Math.E) % 1.0, (n * Math.SQRT2) % 1.0, 1.0]
}

/** Sets the follow selection state. You can pass null to leave a state unchanged. */
export function setFollowSelection(map: boolean | null) {
  if (map != null) {
    state.followSelection = map
    toggleOpacity(html.focusToggle, map)
  }
}

/** Shows the modal. */
export function showModal(type: string, title: string, message: string) {
  html.modal.classList.remove('hidden')
  html.modal.classList.add(type)
  const header = html.modal.querySelector('.header')
  if (header) {
    header.textContent = title
  }
  const content = html.modal.querySelector('.message')
  if (content) {
    content.textContent = message
  }
}

/** Closes the modal. */
export function closeModal() {
  // Remove error class from modal.
  html.modal.classList.remove('error')
  html.modal.classList.remove('info')
  html.modal.classList.add('hidden')
}

/** Functions to show and hide toast notifications. */
export function showToast(message: string, duration = 3000) {
  // Set the message
  const msg = html.toast.querySelector('.message')
  if (msg != null) {
    msg.textContent = message
  }
  // Remove any existing classes
  html.toast.classList.remove('hiding')
  // Make the toast visible
  html.toast.classList.add('visible')
  // Set a timeout to hide the toast after the specified duration
  setTimeout(() => {
    hideToast()
  }, duration)
}

/** Hides the currently visible toast with an upward animation. */
export function hideToast() {
  // Add the hiding class for the upward animation
  html.toast.classList.add('hiding')
  // Remove the visible class after the animation completes
  setTimeout(() => {
    html.toast.classList.remove('visible')
    html.toast.classList.remove('hiding')
  }, 300) // Match the transition duration from CSS
}<|MERGE_RESOLUTION|>--- conflicted
+++ resolved
@@ -3,11 +3,7 @@
 import { find, localStorageGetNumber, parseHtmlColor, toggleOpacity } from './htmlutils.js'
 import { PanelInfo } from './panels.js'
 import { Vec2f } from './vector_math.js'
-<<<<<<< HEAD
-import { Heatmap } from './heatmap.js'
-=======
 import { Entity, Replay } from './replay.js'
->>>>>>> 5e081f1f
 
 // The 3D context, used for nearly everything.
 export const ctx = new Context3d(find('#global-canvas') as HTMLCanvasElement)
