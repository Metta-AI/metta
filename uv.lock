version = 1
revision = 3
requires-python = "==3.11.7"
resolution-markers = [
    "sys_platform == 'linux'",
    "sys_platform != 'linux'",
]

[manifest]
members = [
    "codebot",
    "cogames",
    "experiments",
    "gitta",
    "metta",
    "metta-agent",
    "metta-app-backend",
    "metta-common",
    "mettagrid",
    "softmax",
]

[[package]]
name = "aiofiles"
version = "24.1.0"
source = { registry = "https://pypi.org/simple" }
sdist = { url = "https://files.pythonhosted.org/packages/0b/03/a88171e277e8caa88a4c77808c20ebb04ba74cc4681bf1e9416c862de237/aiofiles-24.1.0.tar.gz", hash = "sha256:22a075c9e5a3810f0c2e48f3008c94d68c65d763b9b03857924c99e57355166c", size = 30247, upload-time = "2024-06-24T11:02:03.584Z" }
wheels = [
    { url = "https://files.pythonhosted.org/packages/a5/45/30bb92d442636f570cb5651bc661f52b610e2eec3f891a5dc3a4c3667db0/aiofiles-24.1.0-py3-none-any.whl", hash = "sha256:b4ec55f4195e3eb5d7abd1bf7e061763e864dd4954231fb8539a0ef8bb8260e5", size = 15896, upload-time = "2024-06-24T11:02:01.529Z" },
]

[[package]]
name = "aiohappyeyeballs"
version = "2.6.1"
source = { registry = "https://pypi.org/simple" }
sdist = { url = "https://files.pythonhosted.org/packages/26/30/f84a107a9c4331c14b2b586036f40965c128aa4fee4dda5d3d51cb14ad54/aiohappyeyeballs-2.6.1.tar.gz", hash = "sha256:c3f9d0113123803ccadfdf3f0faa505bc78e6a72d1cc4806cbd719826e943558", size = 22760, upload-time = "2025-03-12T01:42:48.764Z" }
wheels = [
    { url = "https://files.pythonhosted.org/packages/0f/15/5bf3b99495fb160b63f95972b81750f18f7f4e02ad051373b669d17d44f2/aiohappyeyeballs-2.6.1-py3-none-any.whl", hash = "sha256:f349ba8f4b75cb25c99c5c2d84e997e485204d2902a9597802b0371f09331fb8", size = 15265, upload-time = "2025-03-12T01:42:47.083Z" },
]

[[package]]
name = "aiohttp"
version = "3.12.15"
source = { registry = "https://pypi.org/simple" }
dependencies = [
    { name = "aiohappyeyeballs" },
    { name = "aiosignal" },
    { name = "attrs" },
    { name = "frozenlist" },
    { name = "multidict" },
    { name = "propcache" },
    { name = "yarl" },
]
sdist = { url = "https://files.pythonhosted.org/packages/9b/e7/d92a237d8802ca88483906c388f7c201bbe96cd80a165ffd0ac2f6a8d59f/aiohttp-3.12.15.tar.gz", hash = "sha256:4fc61385e9c98d72fcdf47e6dd81833f47b2f77c114c29cd64a361be57a763a2", size = 7823716, upload-time = "2025-07-29T05:52:32.215Z" }
wheels = [
    { url = "https://files.pythonhosted.org/packages/20/19/9e86722ec8e835959bd97ce8c1efa78cf361fa4531fca372551abcc9cdd6/aiohttp-3.12.15-cp311-cp311-macosx_10_9_universal2.whl", hash = "sha256:d3ce17ce0220383a0f9ea07175eeaa6aa13ae5a41f30bc61d84df17f0e9b1117", size = 711246, upload-time = "2025-07-29T05:50:15.937Z" },
    { url = "https://files.pythonhosted.org/packages/71/f9/0a31fcb1a7d4629ac9d8f01f1cb9242e2f9943f47f5d03215af91c3c1a26/aiohttp-3.12.15-cp311-cp311-macosx_10_9_x86_64.whl", hash = "sha256:010cc9bbd06db80fe234d9003f67e97a10fe003bfbedb40da7d71c1008eda0fe", size = 483515, upload-time = "2025-07-29T05:50:17.442Z" },
    { url = "https://files.pythonhosted.org/packages/62/6c/94846f576f1d11df0c2e41d3001000527c0fdf63fce7e69b3927a731325d/aiohttp-3.12.15-cp311-cp311-macosx_11_0_arm64.whl", hash = "sha256:3f9d7c55b41ed687b9d7165b17672340187f87a773c98236c987f08c858145a9", size = 471776, upload-time = "2025-07-29T05:50:19.568Z" },
    { url = "https://files.pythonhosted.org/packages/f8/6c/f766d0aaafcee0447fad0328da780d344489c042e25cd58fde566bf40aed/aiohttp-3.12.15-cp311-cp311-manylinux_2_17_aarch64.manylinux2014_aarch64.whl", hash = "sha256:bc4fbc61bb3548d3b482f9ac7ddd0f18c67e4225aaa4e8552b9f1ac7e6bda9e5", size = 1741977, upload-time = "2025-07-29T05:50:21.665Z" },
    { url = "https://files.pythonhosted.org/packages/17/e5/fb779a05ba6ff44d7bc1e9d24c644e876bfff5abe5454f7b854cace1b9cc/aiohttp-3.12.15-cp311-cp311-manylinux_2_17_armv7l.manylinux2014_armv7l.manylinux_2_31_armv7l.whl", hash = "sha256:7fbc8a7c410bb3ad5d595bb7118147dfbb6449d862cc1125cf8867cb337e8728", size = 1690645, upload-time = "2025-07-29T05:50:23.333Z" },
    { url = "https://files.pythonhosted.org/packages/37/4e/a22e799c2035f5d6a4ad2cf8e7c1d1bd0923192871dd6e367dafb158b14c/aiohttp-3.12.15-cp311-cp311-manylinux_2_17_ppc64le.manylinux2014_ppc64le.whl", hash = "sha256:74dad41b3458dbb0511e760fb355bb0b6689e0630de8a22b1b62a98777136e16", size = 1789437, upload-time = "2025-07-29T05:50:25.007Z" },
    { url = "https://files.pythonhosted.org/packages/28/e5/55a33b991f6433569babb56018b2fb8fb9146424f8b3a0c8ecca80556762/aiohttp-3.12.15-cp311-cp311-manylinux_2_17_s390x.manylinux2014_s390x.whl", hash = "sha256:3b6f0af863cf17e6222b1735a756d664159e58855da99cfe965134a3ff63b0b0", size = 1828482, upload-time = "2025-07-29T05:50:26.693Z" },
    { url = "https://files.pythonhosted.org/packages/c6/82/1ddf0ea4f2f3afe79dffed5e8a246737cff6cbe781887a6a170299e33204/aiohttp-3.12.15-cp311-cp311-manylinux_2_17_x86_64.manylinux2014_x86_64.whl", hash = "sha256:b5b7fe4972d48a4da367043b8e023fb70a04d1490aa7d68800e465d1b97e493b", size = 1730944, upload-time = "2025-07-29T05:50:28.382Z" },
    { url = "https://files.pythonhosted.org/packages/1b/96/784c785674117b4cb3877522a177ba1b5e4db9ce0fd519430b5de76eec90/aiohttp-3.12.15-cp311-cp311-manylinux_2_5_i686.manylinux1_i686.manylinux_2_17_i686.manylinux2014_i686.whl", hash = "sha256:6443cca89553b7a5485331bc9bedb2342b08d073fa10b8c7d1c60579c4a7b9bd", size = 1668020, upload-time = "2025-07-29T05:50:30.032Z" },
    { url = "https://files.pythonhosted.org/packages/12/8a/8b75f203ea7e5c21c0920d84dd24a5c0e971fe1e9b9ebbf29ae7e8e39790/aiohttp-3.12.15-cp311-cp311-musllinux_1_2_aarch64.whl", hash = "sha256:6c5f40ec615e5264f44b4282ee27628cea221fcad52f27405b80abb346d9f3f8", size = 1716292, upload-time = "2025-07-29T05:50:31.983Z" },
    { url = "https://files.pythonhosted.org/packages/47/0b/a1451543475bb6b86a5cfc27861e52b14085ae232896a2654ff1231c0992/aiohttp-3.12.15-cp311-cp311-musllinux_1_2_armv7l.whl", hash = "sha256:2abbb216a1d3a2fe86dbd2edce20cdc5e9ad0be6378455b05ec7f77361b3ab50", size = 1711451, upload-time = "2025-07-29T05:50:33.989Z" },
    { url = "https://files.pythonhosted.org/packages/55/fd/793a23a197cc2f0d29188805cfc93aa613407f07e5f9da5cd1366afd9d7c/aiohttp-3.12.15-cp311-cp311-musllinux_1_2_i686.whl", hash = "sha256:db71ce547012a5420a39c1b744d485cfb823564d01d5d20805977f5ea1345676", size = 1691634, upload-time = "2025-07-29T05:50:35.846Z" },
    { url = "https://files.pythonhosted.org/packages/ca/bf/23a335a6670b5f5dfc6d268328e55a22651b440fca341a64fccf1eada0c6/aiohttp-3.12.15-cp311-cp311-musllinux_1_2_ppc64le.whl", hash = "sha256:ced339d7c9b5030abad5854aa5413a77565e5b6e6248ff927d3e174baf3badf7", size = 1785238, upload-time = "2025-07-29T05:50:37.597Z" },
    { url = "https://files.pythonhosted.org/packages/57/4f/ed60a591839a9d85d40694aba5cef86dde9ee51ce6cca0bb30d6eb1581e7/aiohttp-3.12.15-cp311-cp311-musllinux_1_2_s390x.whl", hash = "sha256:7c7dd29c7b5bda137464dc9bfc738d7ceea46ff70309859ffde8c022e9b08ba7", size = 1805701, upload-time = "2025-07-29T05:50:39.591Z" },
    { url = "https://files.pythonhosted.org/packages/85/e0/444747a9455c5de188c0f4a0173ee701e2e325d4b2550e9af84abb20cdba/aiohttp-3.12.15-cp311-cp311-musllinux_1_2_x86_64.whl", hash = "sha256:421da6fd326460517873274875c6c5a18ff225b40da2616083c5a34a7570b685", size = 1718758, upload-time = "2025-07-29T05:50:41.292Z" },
    { url = "https://files.pythonhosted.org/packages/36/ab/1006278d1ffd13a698e5dd4bfa01e5878f6bddefc296c8b62649753ff249/aiohttp-3.12.15-cp311-cp311-win32.whl", hash = "sha256:4420cf9d179ec8dfe4be10e7d0fe47d6d606485512ea2265b0d8c5113372771b", size = 428868, upload-time = "2025-07-29T05:50:43.063Z" },
    { url = "https://files.pythonhosted.org/packages/10/97/ad2b18700708452400278039272032170246a1bf8ec5d832772372c71f1a/aiohttp-3.12.15-cp311-cp311-win_amd64.whl", hash = "sha256:edd533a07da85baa4b423ee8839e3e91681c7bfa19b04260a469ee94b778bf6d", size = 453273, upload-time = "2025-07-29T05:50:44.613Z" },
]

[[package]]
name = "aiosignal"
version = "1.4.0"
source = { registry = "https://pypi.org/simple" }
dependencies = [
    { name = "frozenlist" },
    { name = "typing-extensions" },
]
sdist = { url = "https://files.pythonhosted.org/packages/61/62/06741b579156360248d1ec624842ad0edf697050bbaf7c3e46394e106ad1/aiosignal-1.4.0.tar.gz", hash = "sha256:f47eecd9468083c2029cc99945502cb7708b082c232f9aca65da147157b251c7", size = 25007, upload-time = "2025-07-03T22:54:43.528Z" }
wheels = [
    { url = "https://files.pythonhosted.org/packages/fb/76/641ae371508676492379f16e2fa48f4e2c11741bd63c48be4b12a6b09cba/aiosignal-1.4.0-py3-none-any.whl", hash = "sha256:053243f8b92b990551949e63930a839ff0cf0b0ebbe0597b0f3fb19e1a0fe82e", size = 7490, upload-time = "2025-07-03T22:54:42.156Z" },
]

[[package]]
name = "aiosqlite"
version = "0.21.0"
source = { registry = "https://pypi.org/simple" }
dependencies = [
    { name = "typing-extensions" },
]
sdist = { url = "https://files.pythonhosted.org/packages/13/7d/8bca2bf9a247c2c5dfeec1d7a5f40db6518f88d314b8bca9da29670d2671/aiosqlite-0.21.0.tar.gz", hash = "sha256:131bb8056daa3bc875608c631c678cda73922a2d4ba8aec373b19f18c17e7aa3", size = 13454, upload-time = "2025-02-03T07:30:16.235Z" }
wheels = [
    { url = "https://files.pythonhosted.org/packages/f5/10/6c25ed6de94c49f88a91fa5018cb4c0f3625f31d5be9f771ebe5cc7cd506/aiosqlite-0.21.0-py3-none-any.whl", hash = "sha256:2549cf4057f95f53dcba16f2b64e8e2791d7e1adedb13197dd8ed77bb226d7d0", size = 15792, upload-time = "2025-02-03T07:30:13.6Z" },
]

[[package]]
name = "alembic"
version = "1.16.5"
source = { registry = "https://pypi.org/simple" }
dependencies = [
    { name = "mako" },
    { name = "sqlalchemy" },
    { name = "typing-extensions" },
]
sdist = { url = "https://files.pythonhosted.org/packages/9a/ca/4dc52902cf3491892d464f5265a81e9dff094692c8a049a3ed6a05fe7ee8/alembic-1.16.5.tar.gz", hash = "sha256:a88bb7f6e513bd4301ecf4c7f2206fe93f9913f9b48dac3b78babde2d6fe765e", size = 1969868, upload-time = "2025-08-27T18:02:05.668Z" }
wheels = [
    { url = "https://files.pythonhosted.org/packages/39/4a/4c61d4c84cfd9befb6fa08a702535b27b21fff08c946bc2f6139decbf7f7/alembic-1.16.5-py3-none-any.whl", hash = "sha256:e845dfe090c5ffa7b92593ae6687c5cb1a101e91fa53868497dbd79847f9dbe3", size = 247355, upload-time = "2025-08-27T18:02:07.37Z" },
]

[[package]]
name = "altair"
version = "5.5.0"
source = { registry = "https://pypi.org/simple" }
dependencies = [
    { name = "jinja2" },
    { name = "jsonschema" },
    { name = "narwhals" },
    { name = "packaging" },
    { name = "typing-extensions" },
]
sdist = { url = "https://files.pythonhosted.org/packages/16/b1/f2969c7bdb8ad8bbdda031687defdce2c19afba2aa2c8e1d2a17f78376d8/altair-5.5.0.tar.gz", hash = "sha256:d960ebe6178c56de3855a68c47b516be38640b73fb3b5111c2a9ca90546dd73d", size = 705305, upload-time = "2024-11-23T23:39:58.542Z" }
wheels = [
    { url = "https://files.pythonhosted.org/packages/aa/f3/0b6ced594e51cc95d8c1fc1640d3623770d01e4969d29c0bd09945fafefa/altair-5.5.0-py3-none-any.whl", hash = "sha256:91a310b926508d560fe0148d02a194f38b824122641ef528113d029fcd129f8c", size = 731200, upload-time = "2024-11-23T23:39:56.4Z" },
]

[[package]]
name = "annotated-types"
version = "0.7.0"
source = { registry = "https://pypi.org/simple" }
sdist = { url = "https://files.pythonhosted.org/packages/ee/67/531ea369ba64dcff5ec9c3402f9f51bf748cec26dde048a2f973a4eea7f5/annotated_types-0.7.0.tar.gz", hash = "sha256:aff07c09a53a08bc8cfccb9c85b05f1aa9a2a6f23728d790723543408344ce89", size = 16081, upload-time = "2024-05-20T21:33:25.928Z" }
wheels = [
    { url = "https://files.pythonhosted.org/packages/78/b6/6307fbef88d9b5ee7421e68d78a9f162e0da4900bc5f5793f6d3d0e34fb8/annotated_types-0.7.0-py3-none-any.whl", hash = "sha256:1f02e8b43a8fbbc3f3e0d4f0f4bfc8131bcb4eebe8849b8e5c773f3a1c582a53", size = 13643, upload-time = "2024-05-20T21:33:24.1Z" },
]

[[package]]
name = "anthropic"
version = "0.68.0"
source = { registry = "https://pypi.org/simple" }
dependencies = [
    { name = "anyio" },
    { name = "distro" },
    { name = "docstring-parser" },
    { name = "httpx" },
    { name = "jiter" },
    { name = "pydantic" },
    { name = "sniffio" },
    { name = "typing-extensions" },
]
sdist = { url = "https://files.pythonhosted.org/packages/64/46/da44bf087ddaf3f7dbe4808c00c7cde466fe68c4fc9fbebdfc231f4ea205/anthropic-0.68.0.tar.gz", hash = "sha256:507e9b5f627d1b249128ff15b21855e718fa4ed8dabc787d0e68860a4b32a7a8", size = 471584, upload-time = "2025-09-17T15:20:19.509Z" }
wheels = [
    { url = "https://files.pythonhosted.org/packages/60/32/2d7553184b05bdbec61dd600014a55b9028408aee6128b25cb6f20e3002c/anthropic-0.68.0-py3-none-any.whl", hash = "sha256:ac579ea5eca22a7165b1042e6af57c4bf556e51afae3ca80e24768d4756b78c0", size = 325199, upload-time = "2025-09-17T15:20:17.452Z" },
]

[[package]]
name = "antlr4-python3-runtime"
version = "4.9.3"
source = { registry = "https://pypi.org/simple" }
sdist = { url = "https://files.pythonhosted.org/packages/3e/38/7859ff46355f76f8d19459005ca000b6e7012f2f1ca597746cbcd1fbfe5e/antlr4-python3-runtime-4.9.3.tar.gz", hash = "sha256:f224469b4168294902bb1efa80a8bf7855f24c99aef99cbefc1bcd3cce77881b", size = 117034, upload-time = "2021-11-06T17:52:23.524Z" }

[[package]]
name = "anyio"
version = "4.10.0"
source = { registry = "https://pypi.org/simple" }
dependencies = [
    { name = "idna" },
    { name = "sniffio" },
    { name = "typing-extensions" },
]
sdist = { url = "https://files.pythonhosted.org/packages/f1/b4/636b3b65173d3ce9a38ef5f0522789614e590dab6a8d505340a4efe4c567/anyio-4.10.0.tar.gz", hash = "sha256:3f3fae35c96039744587aa5b8371e7e8e603c0702999535961dd336026973ba6", size = 213252, upload-time = "2025-08-04T08:54:26.451Z" }
wheels = [
    { url = "https://files.pythonhosted.org/packages/6f/12/e5e0282d673bb9746bacfb6e2dba8719989d3660cdb2ea79aee9a9651afb/anyio-4.10.0-py3-none-any.whl", hash = "sha256:60e474ac86736bbfd6f210f7a61218939c318f43f9972497381f1c5e930ed3d1", size = 107213, upload-time = "2025-08-04T08:54:24.882Z" },
]

[[package]]
name = "anywidget"
version = "0.9.18"
source = { registry = "https://pypi.org/simple" }
dependencies = [
    { name = "ipywidgets" },
    { name = "psygnal" },
    { name = "typing-extensions" },
]
sdist = { url = "https://files.pythonhosted.org/packages/ed/69/20423d6abd2a57d767d20a9dcf3f816bd4cbbe4813ac7c7158ba16e44c3f/anywidget-0.9.18.tar.gz", hash = "sha256:262cf459b517a7d044d6fbc84b953e9c83f026790b2dd3ce90f21a7f8eded00f", size = 9808509, upload-time = "2025-03-23T20:01:22.358Z" }
wheels = [
    { url = "https://files.pythonhosted.org/packages/2b/f0/09a30ca0551af20c7cefa7464b7ccb6f5407a550b83c4dcb15c410814849/anywidget-0.9.18-py3-none-any.whl", hash = "sha256:944b82ef1dd17b8ff0fb6d1f199f613caf9111338e6e2857da478f6e73770cb8", size = 220671, upload-time = "2025-03-23T20:01:21.057Z" },
]

[[package]]
name = "appnope"
version = "0.1.4"
source = { registry = "https://pypi.org/simple" }
sdist = { url = "https://files.pythonhosted.org/packages/35/5d/752690df9ef5b76e169e68d6a129fa6d08a7100ca7f754c89495db3c6019/appnope-0.1.4.tar.gz", hash = "sha256:1de3860566df9caf38f01f86f65e0e13e379af54f9e4bee1e66b48f2efffd1ee", size = 4170, upload-time = "2024-02-06T09:43:11.258Z" }
wheels = [
    { url = "https://files.pythonhosted.org/packages/81/29/5ecc3a15d5a33e31b26c11426c45c501e439cb865d0bff96315d86443b78/appnope-0.1.4-py2.py3-none-any.whl", hash = "sha256:502575ee11cd7a28c0205f379b525beefebab9d161b7c964670864014ed7213c", size = 4321, upload-time = "2024-02-06T09:43:09.663Z" },
]

[[package]]
name = "argon2-cffi"
version = "25.1.0"
source = { registry = "https://pypi.org/simple" }
dependencies = [
    { name = "argon2-cffi-bindings" },
]
sdist = { url = "https://files.pythonhosted.org/packages/0e/89/ce5af8a7d472a67cc819d5d998aa8c82c5d860608c4db9f46f1162d7dab9/argon2_cffi-25.1.0.tar.gz", hash = "sha256:694ae5cc8a42f4c4e2bf2ca0e64e51e23a040c6a517a85074683d3959e1346c1", size = 45706, upload-time = "2025-06-03T06:55:32.073Z" }
wheels = [
    { url = "https://files.pythonhosted.org/packages/4f/d3/a8b22fa575b297cd6e3e3b0155c7e25db170edf1c74783d6a31a2490b8d9/argon2_cffi-25.1.0-py3-none-any.whl", hash = "sha256:fdc8b074db390fccb6eb4a3604ae7231f219aa669a2652e0f20e16ba513d5741", size = 14657, upload-time = "2025-06-03T06:55:30.804Z" },
]

[[package]]
name = "argon2-cffi-bindings"
version = "25.1.0"
source = { registry = "https://pypi.org/simple" }
dependencies = [
    { name = "cffi" },
]
sdist = { url = "https://files.pythonhosted.org/packages/5c/2d/db8af0df73c1cf454f71b2bbe5e356b8c1f8041c979f505b3d3186e520a9/argon2_cffi_bindings-25.1.0.tar.gz", hash = "sha256:b957f3e6ea4d55d820e40ff76f450952807013d361a65d7f28acc0acbf29229d", size = 1783441, upload-time = "2025-07-30T10:02:05.147Z" }
wheels = [
    { url = "https://files.pythonhosted.org/packages/1d/57/96b8b9f93166147826da5f90376e784a10582dd39a393c99bb62cfcf52f0/argon2_cffi_bindings-25.1.0-cp39-abi3-macosx_10_9_universal2.whl", hash = "sha256:aecba1723ae35330a008418a91ea6cfcedf6d31e5fbaa056a166462ff066d500", size = 54121, upload-time = "2025-07-30T10:01:50.815Z" },
    { url = "https://files.pythonhosted.org/packages/0a/08/a9bebdb2e0e602dde230bdde8021b29f71f7841bd54801bcfd514acb5dcf/argon2_cffi_bindings-25.1.0-cp39-abi3-macosx_10_9_x86_64.whl", hash = "sha256:2630b6240b495dfab90aebe159ff784d08ea999aa4b0d17efa734055a07d2f44", size = 29177, upload-time = "2025-07-30T10:01:51.681Z" },
    { url = "https://files.pythonhosted.org/packages/b6/02/d297943bcacf05e4f2a94ab6f462831dc20158614e5d067c35d4e63b9acb/argon2_cffi_bindings-25.1.0-cp39-abi3-macosx_11_0_arm64.whl", hash = "sha256:7aef0c91e2c0fbca6fc68e7555aa60ef7008a739cbe045541e438373bc54d2b0", size = 31090, upload-time = "2025-07-30T10:01:53.184Z" },
    { url = "https://files.pythonhosted.org/packages/c1/93/44365f3d75053e53893ec6d733e4a5e3147502663554b4d864587c7828a7/argon2_cffi_bindings-25.1.0-cp39-abi3-manylinux_2_26_aarch64.manylinux_2_28_aarch64.whl", hash = "sha256:1e021e87faa76ae0d413b619fe2b65ab9a037f24c60a1e6cc43457ae20de6dc6", size = 81246, upload-time = "2025-07-30T10:01:54.145Z" },
    { url = "https://files.pythonhosted.org/packages/09/52/94108adfdd6e2ddf58be64f959a0b9c7d4ef2fa71086c38356d22dc501ea/argon2_cffi_bindings-25.1.0-cp39-abi3-manylinux_2_26_x86_64.manylinux_2_28_x86_64.whl", hash = "sha256:d3e924cfc503018a714f94a49a149fdc0b644eaead5d1f089330399134fa028a", size = 87126, upload-time = "2025-07-30T10:01:55.074Z" },
    { url = "https://files.pythonhosted.org/packages/72/70/7a2993a12b0ffa2a9271259b79cc616e2389ed1a4d93842fac5a1f923ffd/argon2_cffi_bindings-25.1.0-cp39-abi3-musllinux_1_2_aarch64.whl", hash = "sha256:c87b72589133f0346a1cb8d5ecca4b933e3c9b64656c9d175270a000e73b288d", size = 80343, upload-time = "2025-07-30T10:01:56.007Z" },
    { url = "https://files.pythonhosted.org/packages/78/9a/4e5157d893ffc712b74dbd868c7f62365618266982b64accab26bab01edc/argon2_cffi_bindings-25.1.0-cp39-abi3-musllinux_1_2_x86_64.whl", hash = "sha256:1db89609c06afa1a214a69a462ea741cf735b29a57530478c06eb81dd403de99", size = 86777, upload-time = "2025-07-30T10:01:56.943Z" },
    { url = "https://files.pythonhosted.org/packages/74/cd/15777dfde1c29d96de7f18edf4cc94c385646852e7c7b0320aa91ccca583/argon2_cffi_bindings-25.1.0-cp39-abi3-win32.whl", hash = "sha256:473bcb5f82924b1becbb637b63303ec8d10e84c8d241119419897a26116515d2", size = 27180, upload-time = "2025-07-30T10:01:57.759Z" },
    { url = "https://files.pythonhosted.org/packages/e2/c6/a759ece8f1829d1f162261226fbfd2c6832b3ff7657384045286d2afa384/argon2_cffi_bindings-25.1.0-cp39-abi3-win_amd64.whl", hash = "sha256:a98cd7d17e9f7ce244c0803cad3c23a7d379c301ba618a5fa76a67d116618b98", size = 31715, upload-time = "2025-07-30T10:01:58.56Z" },
    { url = "https://files.pythonhosted.org/packages/42/b9/f8d6fa329ab25128b7e98fd83a3cb34d9db5b059a9847eddb840a0af45dd/argon2_cffi_bindings-25.1.0-cp39-abi3-win_arm64.whl", hash = "sha256:b0fdbcf513833809c882823f98dc2f931cf659d9a1429616ac3adebb49f5db94", size = 27149, upload-time = "2025-07-30T10:01:59.329Z" },
]

[[package]]
name = "arrow"
version = "1.3.0"
source = { registry = "https://pypi.org/simple" }
dependencies = [
    { name = "python-dateutil" },
    { name = "types-python-dateutil" },
]
sdist = { url = "https://files.pythonhosted.org/packages/2e/00/0f6e8fcdb23ea632c866620cc872729ff43ed91d284c866b515c6342b173/arrow-1.3.0.tar.gz", hash = "sha256:d4540617648cb5f895730f1ad8c82a65f2dad0166f57b75f3ca54759c4d67a85", size = 131960, upload-time = "2023-09-30T22:11:18.25Z" }
wheels = [
    { url = "https://files.pythonhosted.org/packages/f8/ed/e97229a566617f2ae958a6b13e7cc0f585470eac730a73e9e82c32a3cdd2/arrow-1.3.0-py3-none-any.whl", hash = "sha256:c728b120ebc00eb84e01882a6f5e7927a53960aa990ce7dd2b10f39005a67f80", size = 66419, upload-time = "2023-09-30T22:11:16.072Z" },
]

[[package]]
name = "asttokens"
version = "3.0.0"
source = { registry = "https://pypi.org/simple" }
sdist = { url = "https://files.pythonhosted.org/packages/4a/e7/82da0a03e7ba5141f05cce0d302e6eed121ae055e0456ca228bf693984bc/asttokens-3.0.0.tar.gz", hash = "sha256:0dcd8baa8d62b0c1d118b399b2ddba3c4aff271d0d7a9e0d4c1681c79035bbc7", size = 61978, upload-time = "2024-11-30T04:30:14.439Z" }
wheels = [
    { url = "https://files.pythonhosted.org/packages/25/8a/c46dcc25341b5bce5472c718902eb3d38600a903b14fa6aeecef3f21a46f/asttokens-3.0.0-py3-none-any.whl", hash = "sha256:e3078351a059199dd5138cb1c706e6430c05eff2ff136af5eb4790f9d28932e2", size = 26918, upload-time = "2024-11-30T04:30:10.946Z" },
]

[[package]]
name = "async-lru"
version = "2.0.5"
source = { registry = "https://pypi.org/simple" }
sdist = { url = "https://files.pythonhosted.org/packages/b2/4d/71ec4d3939dc755264f680f6c2b4906423a304c3d18e96853f0a595dfe97/async_lru-2.0.5.tar.gz", hash = "sha256:481d52ccdd27275f42c43a928b4a50c3bfb2d67af4e78b170e3e0bb39c66e5bb", size = 10380, upload-time = "2025-03-16T17:25:36.919Z" }
wheels = [
    { url = "https://files.pythonhosted.org/packages/03/49/d10027df9fce941cb8184e78a02857af36360d33e1721df81c5ed2179a1a/async_lru-2.0.5-py3-none-any.whl", hash = "sha256:ab95404d8d2605310d345932697371a5f40def0487c03d6d0ad9138de52c9943", size = 6069, upload-time = "2025-03-16T17:25:35.422Z" },
]

[[package]]
name = "attrs"
version = "25.3.0"
source = { registry = "https://pypi.org/simple" }
sdist = { url = "https://files.pythonhosted.org/packages/5a/b0/1367933a8532ee6ff8d63537de4f1177af4bff9f3e829baf7331f595bb24/attrs-25.3.0.tar.gz", hash = "sha256:75d7cefc7fb576747b2c81b4442d4d4a1ce0900973527c011d1030fd3bf4af1b", size = 812032, upload-time = "2025-03-13T11:10:22.779Z" }
wheels = [
    { url = "https://files.pythonhosted.org/packages/77/06/bb80f5f86020c4551da315d78b3ab75e8228f89f0162f2c3a819e407941a/attrs-25.3.0-py3-none-any.whl", hash = "sha256:427318ce031701fea540783410126f03899a97ffc6f61596ad581ac2e40e3bc3", size = 63815, upload-time = "2025-03-13T11:10:21.14Z" },
]

[[package]]
name = "babel"
version = "2.17.0"
source = { registry = "https://pypi.org/simple" }
sdist = { url = "https://files.pythonhosted.org/packages/7d/6b/d52e42361e1aa00709585ecc30b3f9684b3ab62530771402248b1b1d6240/babel-2.17.0.tar.gz", hash = "sha256:0c54cffb19f690cdcc52a3b50bcbf71e07a808d1c80d549f2459b9d2cf0afb9d", size = 9951852, upload-time = "2025-02-01T15:17:41.026Z" }
wheels = [
    { url = "https://files.pythonhosted.org/packages/b7/b8/3fe70c75fe32afc4bb507f75563d39bc5642255d1d94f1f23604725780bf/babel-2.17.0-py3-none-any.whl", hash = "sha256:4d0b53093fdfb4b21c92b5213dba5a1b23885afa8383709427046b21c366e5f2", size = 10182537, upload-time = "2025-02-01T15:17:37.39Z" },
]

[[package]]
name = "basedpyright"
version = "1.31.4"
source = { registry = "https://pypi.org/simple" }
dependencies = [
    { name = "nodejs-wheel-binaries" },
]
sdist = { url = "https://files.pythonhosted.org/packages/0b/53/570b03ec0445a9b2cc69788482c1d12902a9b88a9b159e449c4c537c4e3a/basedpyright-1.31.4.tar.gz", hash = "sha256:2450deb16530f7c88c1a7da04530a079f9b0b18ae1c71cb6f812825b3b82d0b1", size = 22494467, upload-time = "2025-09-03T13:05:55.817Z" }
wheels = [
    { url = "https://files.pythonhosted.org/packages/e5/40/d1047a5addcade9291685d06ef42a63c1347517018bafd82747af9da0294/basedpyright-1.31.4-py3-none-any.whl", hash = "sha256:055e4a38024bd653be12d6216c1cfdbee49a1096d342b4d5f5b4560f7714b6fc", size = 11731440, upload-time = "2025-09-03T13:05:52.308Z" },
]

[[package]]
name = "bcrypt"
version = "4.3.0"
source = { registry = "https://pypi.org/simple" }
sdist = { url = "https://files.pythonhosted.org/packages/bb/5d/6d7433e0f3cd46ce0b43cd65e1db465ea024dbb8216fb2404e919c2ad77b/bcrypt-4.3.0.tar.gz", hash = "sha256:3a3fd2204178b6d2adcf09cb4f6426ffef54762577a7c9b54c159008cb288c18", size = 25697, upload-time = "2025-02-28T01:24:09.174Z" }
wheels = [
    { url = "https://files.pythonhosted.org/packages/11/22/5ada0b9af72b60cbc4c9a399fdde4af0feaa609d27eb0adc61607997a3fa/bcrypt-4.3.0-cp38-abi3-macosx_10_12_universal2.whl", hash = "sha256:f81b0ed2639568bf14749112298f9e4e2b28853dab50a8b357e31798686a036d", size = 498019, upload-time = "2025-02-28T01:23:05.838Z" },
    { url = "https://files.pythonhosted.org/packages/b8/8c/252a1edc598dc1ce57905be173328eda073083826955ee3c97c7ff5ba584/bcrypt-4.3.0-cp38-abi3-manylinux_2_17_aarch64.manylinux2014_aarch64.whl", hash = "sha256:864f8f19adbe13b7de11ba15d85d4a428c7e2f344bac110f667676a0ff84924b", size = 279174, upload-time = "2025-02-28T01:23:07.274Z" },
    { url = "https://files.pythonhosted.org/packages/29/5b/4547d5c49b85f0337c13929f2ccbe08b7283069eea3550a457914fc078aa/bcrypt-4.3.0-cp38-abi3-manylinux_2_17_x86_64.manylinux2014_x86_64.whl", hash = "sha256:3e36506d001e93bffe59754397572f21bb5dc7c83f54454c990c74a468cd589e", size = 283870, upload-time = "2025-02-28T01:23:09.151Z" },
    { url = "https://files.pythonhosted.org/packages/be/21/7dbaf3fa1745cb63f776bb046e481fbababd7d344c5324eab47f5ca92dd2/bcrypt-4.3.0-cp38-abi3-manylinux_2_28_aarch64.whl", hash = "sha256:842d08d75d9fe9fb94b18b071090220697f9f184d4547179b60734846461ed59", size = 279601, upload-time = "2025-02-28T01:23:11.461Z" },
    { url = "https://files.pythonhosted.org/packages/6d/64/e042fc8262e971347d9230d9abbe70d68b0a549acd8611c83cebd3eaec67/bcrypt-4.3.0-cp38-abi3-manylinux_2_28_armv7l.manylinux_2_31_armv7l.whl", hash = "sha256:7c03296b85cb87db865d91da79bf63d5609284fc0cab9472fdd8367bbd830753", size = 297660, upload-time = "2025-02-28T01:23:12.989Z" },
    { url = "https://files.pythonhosted.org/packages/50/b8/6294eb84a3fef3b67c69b4470fcdd5326676806bf2519cda79331ab3c3a9/bcrypt-4.3.0-cp38-abi3-manylinux_2_28_x86_64.whl", hash = "sha256:62f26585e8b219cdc909b6a0069efc5e4267e25d4a3770a364ac58024f62a761", size = 284083, upload-time = "2025-02-28T01:23:14.5Z" },
    { url = "https://files.pythonhosted.org/packages/62/e6/baff635a4f2c42e8788fe1b1633911c38551ecca9a749d1052d296329da6/bcrypt-4.3.0-cp38-abi3-manylinux_2_34_aarch64.whl", hash = "sha256:beeefe437218a65322fbd0069eb437e7c98137e08f22c4660ac2dc795c31f8bb", size = 279237, upload-time = "2025-02-28T01:23:16.686Z" },
    { url = "https://files.pythonhosted.org/packages/39/48/46f623f1b0c7dc2e5de0b8af5e6f5ac4cc26408ac33f3d424e5ad8da4a90/bcrypt-4.3.0-cp38-abi3-manylinux_2_34_x86_64.whl", hash = "sha256:97eea7408db3a5bcce4a55d13245ab3fa566e23b4c67cd227062bb49e26c585d", size = 283737, upload-time = "2025-02-28T01:23:18.897Z" },
    { url = "https://files.pythonhosted.org/packages/49/8b/70671c3ce9c0fca4a6cc3cc6ccbaa7e948875a2e62cbd146e04a4011899c/bcrypt-4.3.0-cp38-abi3-musllinux_1_1_aarch64.whl", hash = "sha256:191354ebfe305e84f344c5964c7cd5f924a3bfc5d405c75ad07f232b6dffb49f", size = 312741, upload-time = "2025-02-28T01:23:21.041Z" },
    { url = "https://files.pythonhosted.org/packages/27/fb/910d3a1caa2d249b6040a5caf9f9866c52114d51523ac2fb47578a27faee/bcrypt-4.3.0-cp38-abi3-musllinux_1_1_x86_64.whl", hash = "sha256:41261d64150858eeb5ff43c753c4b216991e0ae16614a308a15d909503617732", size = 316472, upload-time = "2025-02-28T01:23:23.183Z" },
    { url = "https://files.pythonhosted.org/packages/dc/cf/7cf3a05b66ce466cfb575dbbda39718d45a609daa78500f57fa9f36fa3c0/bcrypt-4.3.0-cp38-abi3-musllinux_1_2_aarch64.whl", hash = "sha256:33752b1ba962ee793fa2b6321404bf20011fe45b9afd2a842139de3011898fef", size = 343606, upload-time = "2025-02-28T01:23:25.361Z" },
    { url = "https://files.pythonhosted.org/packages/e3/b8/e970ecc6d7e355c0d892b7f733480f4aa8509f99b33e71550242cf0b7e63/bcrypt-4.3.0-cp38-abi3-musllinux_1_2_x86_64.whl", hash = "sha256:50e6e80a4bfd23a25f5c05b90167c19030cf9f87930f7cb2eacb99f45d1c3304", size = 362867, upload-time = "2025-02-28T01:23:26.875Z" },
    { url = "https://files.pythonhosted.org/packages/a9/97/8d3118efd8354c555a3422d544163f40d9f236be5b96c714086463f11699/bcrypt-4.3.0-cp38-abi3-win32.whl", hash = "sha256:67a561c4d9fb9465ec866177e7aebcad08fe23aaf6fbd692a6fab69088abfc51", size = 160589, upload-time = "2025-02-28T01:23:28.381Z" },
    { url = "https://files.pythonhosted.org/packages/29/07/416f0b99f7f3997c69815365babbc2e8754181a4b1899d921b3c7d5b6f12/bcrypt-4.3.0-cp38-abi3-win_amd64.whl", hash = "sha256:584027857bc2843772114717a7490a37f68da563b3620f78a849bcb54dc11e62", size = 152794, upload-time = "2025-02-28T01:23:30.187Z" },
    { url = "https://files.pythonhosted.org/packages/6e/c1/3fa0e9e4e0bfd3fd77eb8b52ec198fd6e1fd7e9402052e43f23483f956dd/bcrypt-4.3.0-cp39-abi3-macosx_10_12_universal2.whl", hash = "sha256:0d3efb1157edebfd9128e4e46e2ac1a64e0c1fe46fb023158a407c7892b0f8c3", size = 498969, upload-time = "2025-02-28T01:23:31.945Z" },
    { url = "https://files.pythonhosted.org/packages/ce/d4/755ce19b6743394787fbd7dff6bf271b27ee9b5912a97242e3caf125885b/bcrypt-4.3.0-cp39-abi3-manylinux_2_17_aarch64.manylinux2014_aarch64.whl", hash = "sha256:08bacc884fd302b611226c01014eca277d48f0a05187666bca23aac0dad6fe24", size = 279158, upload-time = "2025-02-28T01:23:34.161Z" },
    { url = "https://files.pythonhosted.org/packages/9b/5d/805ef1a749c965c46b28285dfb5cd272a7ed9fa971f970435a5133250182/bcrypt-4.3.0-cp39-abi3-manylinux_2_17_x86_64.manylinux2014_x86_64.whl", hash = "sha256:f6746e6fec103fcd509b96bacdfdaa2fbde9a553245dbada284435173a6f1aef", size = 284285, upload-time = "2025-02-28T01:23:35.765Z" },
    { url = "https://files.pythonhosted.org/packages/ab/2b/698580547a4a4988e415721b71eb45e80c879f0fb04a62da131f45987b96/bcrypt-4.3.0-cp39-abi3-manylinux_2_28_aarch64.whl", hash = "sha256:afe327968aaf13fc143a56a3360cb27d4ad0345e34da12c7290f1b00b8fe9a8b", size = 279583, upload-time = "2025-02-28T01:23:38.021Z" },
    { url = "https://files.pythonhosted.org/packages/f2/87/62e1e426418204db520f955ffd06f1efd389feca893dad7095bf35612eec/bcrypt-4.3.0-cp39-abi3-manylinux_2_28_armv7l.manylinux_2_31_armv7l.whl", hash = "sha256:d9af79d322e735b1fc33404b5765108ae0ff232d4b54666d46730f8ac1a43676", size = 297896, upload-time = "2025-02-28T01:23:39.575Z" },
    { url = "https://files.pythonhosted.org/packages/cb/c6/8fedca4c2ada1b6e889c52d2943b2f968d3427e5d65f595620ec4c06fa2f/bcrypt-4.3.0-cp39-abi3-manylinux_2_28_x86_64.whl", hash = "sha256:f1e3ffa1365e8702dc48c8b360fef8d7afeca482809c5e45e653af82ccd088c1", size = 284492, upload-time = "2025-02-28T01:23:40.901Z" },
    { url = "https://files.pythonhosted.org/packages/4d/4d/c43332dcaaddb7710a8ff5269fcccba97ed3c85987ddaa808db084267b9a/bcrypt-4.3.0-cp39-abi3-manylinux_2_34_aarch64.whl", hash = "sha256:3004df1b323d10021fda07a813fd33e0fd57bef0e9a480bb143877f6cba996fe", size = 279213, upload-time = "2025-02-28T01:23:42.653Z" },
    { url = "https://files.pythonhosted.org/packages/dc/7f/1e36379e169a7df3a14a1c160a49b7b918600a6008de43ff20d479e6f4b5/bcrypt-4.3.0-cp39-abi3-manylinux_2_34_x86_64.whl", hash = "sha256:531457e5c839d8caea9b589a1bcfe3756b0547d7814e9ce3d437f17da75c32b0", size = 284162, upload-time = "2025-02-28T01:23:43.964Z" },
    { url = "https://files.pythonhosted.org/packages/1c/0a/644b2731194b0d7646f3210dc4d80c7fee3ecb3a1f791a6e0ae6bb8684e3/bcrypt-4.3.0-cp39-abi3-musllinux_1_1_aarch64.whl", hash = "sha256:17a854d9a7a476a89dcef6c8bd119ad23e0f82557afbd2c442777a16408e614f", size = 312856, upload-time = "2025-02-28T01:23:46.011Z" },
    { url = "https://files.pythonhosted.org/packages/dc/62/2a871837c0bb6ab0c9a88bf54de0fc021a6a08832d4ea313ed92a669d437/bcrypt-4.3.0-cp39-abi3-musllinux_1_1_x86_64.whl", hash = "sha256:6fb1fd3ab08c0cbc6826a2e0447610c6f09e983a281b919ed721ad32236b8b23", size = 316726, upload-time = "2025-02-28T01:23:47.575Z" },
    { url = "https://files.pythonhosted.org/packages/0c/a1/9898ea3faac0b156d457fd73a3cb9c2855c6fd063e44b8522925cdd8ce46/bcrypt-4.3.0-cp39-abi3-musllinux_1_2_aarch64.whl", hash = "sha256:e965a9c1e9a393b8005031ff52583cedc15b7884fce7deb8b0346388837d6cfe", size = 343664, upload-time = "2025-02-28T01:23:49.059Z" },
    { url = "https://files.pythonhosted.org/packages/40/f2/71b4ed65ce38982ecdda0ff20c3ad1b15e71949c78b2c053df53629ce940/bcrypt-4.3.0-cp39-abi3-musllinux_1_2_x86_64.whl", hash = "sha256:79e70b8342a33b52b55d93b3a59223a844962bef479f6a0ea318ebbcadf71505", size = 363128, upload-time = "2025-02-28T01:23:50.399Z" },
    { url = "https://files.pythonhosted.org/packages/11/99/12f6a58eca6dea4be992d6c681b7ec9410a1d9f5cf368c61437e31daa879/bcrypt-4.3.0-cp39-abi3-win32.whl", hash = "sha256:b4d4e57f0a63fd0b358eb765063ff661328f69a04494427265950c71b992a39a", size = 160598, upload-time = "2025-02-28T01:23:51.775Z" },
    { url = "https://files.pythonhosted.org/packages/a9/cf/45fb5261ece3e6b9817d3d82b2f343a505fd58674a92577923bc500bd1aa/bcrypt-4.3.0-cp39-abi3-win_amd64.whl", hash = "sha256:e53e074b120f2877a35cc6c736b8eb161377caae8925c17688bd46ba56daaa5b", size = 152799, upload-time = "2025-02-28T01:23:53.139Z" },
    { url = "https://files.pythonhosted.org/packages/4c/b1/1289e21d710496b88340369137cc4c5f6ee036401190ea116a7b4ae6d32a/bcrypt-4.3.0-pp311-pypy311_pp73-manylinux_2_28_aarch64.whl", hash = "sha256:a839320bf27d474e52ef8cb16449bb2ce0ba03ca9f44daba6d93fa1d8828e48a", size = 275103, upload-time = "2025-02-28T01:24:00.764Z" },
    { url = "https://files.pythonhosted.org/packages/94/41/19be9fe17e4ffc5d10b7b67f10e459fc4eee6ffe9056a88de511920cfd8d/bcrypt-4.3.0-pp311-pypy311_pp73-manylinux_2_28_x86_64.whl", hash = "sha256:bdc6a24e754a555d7316fa4774e64c6c3997d27ed2d1964d55920c7c227bc4ce", size = 280513, upload-time = "2025-02-28T01:24:02.243Z" },
    { url = "https://files.pythonhosted.org/packages/aa/73/05687a9ef89edebdd8ad7474c16d8af685eb4591c3c38300bb6aad4f0076/bcrypt-4.3.0-pp311-pypy311_pp73-manylinux_2_34_aarch64.whl", hash = "sha256:55a935b8e9a1d2def0626c4269db3fcd26728cbff1e84f0341465c31c4ee56d8", size = 274685, upload-time = "2025-02-28T01:24:04.512Z" },
    { url = "https://files.pythonhosted.org/packages/63/13/47bba97924ebe86a62ef83dc75b7c8a881d53c535f83e2c54c4bd701e05c/bcrypt-4.3.0-pp311-pypy311_pp73-manylinux_2_34_x86_64.whl", hash = "sha256:57967b7a28d855313a963aaea51bf6df89f833db4320da458e5b3c5ab6d4c938", size = 280110, upload-time = "2025-02-28T01:24:05.896Z" },
]

[[package]]
name = "beautifulsoup4"
version = "4.13.5"
source = { registry = "https://pypi.org/simple" }
dependencies = [
    { name = "soupsieve" },
    { name = "typing-extensions" },
]
sdist = { url = "https://files.pythonhosted.org/packages/85/2e/3e5079847e653b1f6dc647aa24549d68c6addb4c595cc0d902d1b19308ad/beautifulsoup4-4.13.5.tar.gz", hash = "sha256:5e70131382930e7c3de33450a2f54a63d5e4b19386eab43a5b34d594268f3695", size = 622954, upload-time = "2025-08-24T14:06:13.168Z" }
wheels = [
    { url = "https://files.pythonhosted.org/packages/04/eb/f4151e0c7377a6e08a38108609ba5cede57986802757848688aeedd1b9e8/beautifulsoup4-4.13.5-py3-none-any.whl", hash = "sha256:642085eaa22233aceadff9c69651bc51e8bf3f874fb6d7104ece2beb24b47c4a", size = 105113, upload-time = "2025-08-24T14:06:14.884Z" },
]

[[package]]
name = "bidict"
version = "0.23.1"
source = { registry = "https://pypi.org/simple" }
sdist = { url = "https://files.pythonhosted.org/packages/9a/6e/026678aa5a830e07cd9498a05d3e7e650a4f56a42f267a53d22bcda1bdc9/bidict-0.23.1.tar.gz", hash = "sha256:03069d763bc387bbd20e7d49914e75fc4132a41937fa3405417e1a5a2d006d71", size = 29093, upload-time = "2024-02-18T19:09:05.748Z" }
wheels = [
    { url = "https://files.pythonhosted.org/packages/99/37/e8730c3587a65eb5645d4aba2d27aae48e8003614d6aaf15dda67f702f1f/bidict-0.23.1-py3-none-any.whl", hash = "sha256:5dae8d4d79b552a71cbabc7deb25dfe8ce710b17ff41711e13010ead2abfc3e5", size = 32764, upload-time = "2024-02-18T19:09:04.156Z" },
]

[[package]]
name = "black"
version = "25.1.0"
source = { registry = "https://pypi.org/simple" }
dependencies = [
    { name = "click" },
    { name = "mypy-extensions" },
    { name = "packaging" },
    { name = "pathspec" },
    { name = "platformdirs" },
]
sdist = { url = "https://files.pythonhosted.org/packages/94/49/26a7b0f3f35da4b5a65f081943b7bcd22d7002f5f0fb8098ec1ff21cb6ef/black-25.1.0.tar.gz", hash = "sha256:33496d5cd1222ad73391352b4ae8da15253c5de89b93a80b3e2c8d9a19ec2666", size = 649449, upload-time = "2025-01-29T04:15:40.373Z" }
wheels = [
    { url = "https://files.pythonhosted.org/packages/7e/4f/87f596aca05c3ce5b94b8663dbfe242a12843caaa82dd3f85f1ffdc3f177/black-25.1.0-cp311-cp311-macosx_10_9_x86_64.whl", hash = "sha256:a39337598244de4bae26475f77dda852ea00a93bd4c728e09eacd827ec929df0", size = 1614372, upload-time = "2025-01-29T05:37:11.71Z" },
    { url = "https://files.pythonhosted.org/packages/e7/d0/2c34c36190b741c59c901e56ab7f6e54dad8df05a6272a9747ecef7c6036/black-25.1.0-cp311-cp311-macosx_11_0_arm64.whl", hash = "sha256:96c1c7cd856bba8e20094e36e0f948718dc688dba4a9d78c3adde52b9e6c2299", size = 1442865, upload-time = "2025-01-29T05:37:14.309Z" },
    { url = "https://files.pythonhosted.org/packages/21/d4/7518c72262468430ead45cf22bd86c883a6448b9eb43672765d69a8f1248/black-25.1.0-cp311-cp311-manylinux_2_17_x86_64.manylinux2014_x86_64.manylinux_2_28_x86_64.whl", hash = "sha256:bce2e264d59c91e52d8000d507eb20a9aca4a778731a08cfff7e5ac4a4bb7096", size = 1749699, upload-time = "2025-01-29T04:18:17.688Z" },
    { url = "https://files.pythonhosted.org/packages/58/db/4f5beb989b547f79096e035c4981ceb36ac2b552d0ac5f2620e941501c99/black-25.1.0-cp311-cp311-win_amd64.whl", hash = "sha256:172b1dbff09f86ce6f4eb8edf9dede08b1fce58ba194c87d7a4f1a5aa2f5b3c2", size = 1428028, upload-time = "2025-01-29T04:18:51.711Z" },
    { url = "https://files.pythonhosted.org/packages/09/71/54e999902aed72baf26bca0d50781b01838251a462612966e9fc4891eadd/black-25.1.0-py3-none-any.whl", hash = "sha256:95e8176dae143ba9097f351d174fdaf0ccd29efb414b362ae3fd72bf0f710717", size = 207646, upload-time = "2025-01-29T04:15:38.082Z" },
]

[[package]]
name = "bleach"
version = "6.2.0"
source = { registry = "https://pypi.org/simple" }
dependencies = [
    { name = "webencodings" },
]
sdist = { url = "https://files.pythonhosted.org/packages/76/9a/0e33f5054c54d349ea62c277191c020c2d6ef1d65ab2cb1993f91ec846d1/bleach-6.2.0.tar.gz", hash = "sha256:123e894118b8a599fd80d3ec1a6d4cc7ce4e5882b1317a7e1ba69b56e95f991f", size = 203083, upload-time = "2024-10-29T18:30:40.477Z" }
wheels = [
    { url = "https://files.pythonhosted.org/packages/fc/55/96142937f66150805c25c4d0f31ee4132fd33497753400734f9dfdcbdc66/bleach-6.2.0-py3-none-any.whl", hash = "sha256:117d9c6097a7c3d22fd578fcd8d35ff1e125df6736f554da4e432fdd63f31e5e", size = 163406, upload-time = "2024-10-29T18:30:38.186Z" },
]

[package.optional-dependencies]
css = [
    { name = "tinycss2" },
]

[[package]]
name = "boto3"
version = "1.40.34"
source = { registry = "https://pypi.org/simple" }
dependencies = [
    { name = "botocore" },
    { name = "jmespath" },
    { name = "s3transfer" },
]
sdist = { url = "https://files.pythonhosted.org/packages/f1/31/ed11ed9968a92a9134988a037813095992a20b25f58fecae0804cd7553ba/boto3-1.40.34.tar.gz", hash = "sha256:e0e0cc46ba7596a75509caa21c1200a488cf0676a51c1bd9c01428886b43b7b8", size = 111613, upload-time = "2025-09-18T19:28:11.368Z" }
wheels = [
    { url = "https://files.pythonhosted.org/packages/e4/f7/42da265ff615b0f0d147f2f22f6283c71588fc2659e50d713fb5579c96a9/boto3-1.40.34-py3-none-any.whl", hash = "sha256:6770478420b7383657c5f9c0805c6912eefb0dac9f1c54a32198b2a175feaa5c", size = 139343, upload-time = "2025-09-18T19:28:09.633Z" },
]

[[package]]
name = "botocore"
version = "1.40.34"
source = { registry = "https://pypi.org/simple" }
dependencies = [
    { name = "jmespath" },
    { name = "python-dateutil" },
    { name = "urllib3" },
]
sdist = { url = "https://files.pythonhosted.org/packages/2d/59/ff48ba1d0b043df45f86ce81c36bb19b96104a415ceb0c5484796d133631/botocore-1.40.34.tar.gz", hash = "sha256:681b3751c430aa1d70c7117efec4faeeb745acd8646d1657456e282a3a400d3b", size = 14347947, upload-time = "2025-09-18T19:28:01.06Z" }
wheels = [
    { url = "https://files.pythonhosted.org/packages/4b/b7/396f083dbe7b9f9d8ad7c05c74ce98e423b05917dc63288393fe7da9b9f4/botocore-1.40.34-py3-none-any.whl", hash = "sha256:b46d27550ed7e2ac7d5e2ce0ab7a95b7296076e64bc8a3c496e41ea1fc9abd4b", size = 14017834, upload-time = "2025-09-18T19:27:57.211Z" },
]

[[package]]
name = "bravado"
version = "11.1.0"
source = { registry = "https://pypi.org/simple" }
dependencies = [
    { name = "bravado-core" },
    { name = "monotonic" },
    { name = "msgpack" },
    { name = "python-dateutil" },
    { name = "pyyaml" },
    { name = "requests" },
    { name = "simplejson" },
    { name = "six" },
    { name = "typing-extensions" },
]
sdist = { url = "https://files.pythonhosted.org/packages/5e/cc/49c20eb8b0d1dbfc85b40f1636163cf8182db814205e4d6052c6167f6b94/bravado-11.1.0.tar.gz", hash = "sha256:f88a6e8a7aa15d947fa8abc8c601cf3da6720b84755254f4a15cfda9419a1990", size = 37438, upload-time = "2025-02-13T09:07:05.822Z" }
wheels = [
    { url = "https://files.pythonhosted.org/packages/b4/65/5f66e75cc3b4e83b22187041380b29486197592c7681d4a16956e40129f3/bravado-11.1.0-py2.py3-none-any.whl", hash = "sha256:a403ef29ec2dda20a855c7c1bd591795d24e16af4fe96e2d7cb3d6edabeba94d", size = 37567, upload-time = "2025-02-13T09:07:04.171Z" },
]

[[package]]
name = "bravado-core"
version = "6.1.1"
source = { registry = "https://pypi.org/simple" }
dependencies = [
    { name = "jsonref" },
    { name = "jsonschema", extra = ["format-nongpl"] },
    { name = "msgpack" },
    { name = "python-dateutil" },
    { name = "pytz" },
    { name = "pyyaml" },
    { name = "requests" },
    { name = "simplejson" },
    { name = "six" },
    { name = "swagger-spec-validator" },
]
sdist = { url = "https://files.pythonhosted.org/packages/ca/6d/1ffa5c64533bc2fa436afdb9ef287cb0c0d443ef1e84db0601b0af7ce6f5/bravado-core-6.1.1.tar.gz", hash = "sha256:8cf1f7bbac2f7c696d37e970253938b5be4ddec92c8d5e64400b17469c3714b4", size = 63851, upload-time = "2023-12-14T22:27:42.168Z" }

[[package]]
name = "bytecode"
version = "0.17.0"
source = { registry = "https://pypi.org/simple" }
sdist = { url = "https://files.pythonhosted.org/packages/98/c4/4818b392104bd426171fc2ce9c79c8edb4019ba6505747626d0f7107766c/bytecode-0.17.0.tar.gz", hash = "sha256:0c37efa5bd158b1b873f530cceea2c645611d55bd2dc2a4758b09f185749b6fd", size = 105863, upload-time = "2025-09-03T19:55:45.703Z" }
wheels = [
    { url = "https://files.pythonhosted.org/packages/ce/80/379e685099841f8501a19fb58b496512ef432331fed38276c3938ab09d8e/bytecode-0.17.0-py3-none-any.whl", hash = "sha256:64fb10cde1db7ef5cc39bd414ecebd54ba3b40e1c4cf8121ca5e72f170916ff8", size = 43045, upload-time = "2025-09-03T19:55:43.879Z" },
]

[[package]]
name = "cachetools"
version = "5.5.2"
source = { registry = "https://pypi.org/simple" }
sdist = { url = "https://files.pythonhosted.org/packages/6c/81/3747dad6b14fa2cf53fcf10548cf5aea6913e96fab41a3c198676f8948a5/cachetools-5.5.2.tar.gz", hash = "sha256:1a661caa9175d26759571b2e19580f9d6393969e5dfca11fdb1f947a23e640d4", size = 28380, upload-time = "2025-02-20T21:01:19.524Z" }
wheels = [
    { url = "https://files.pythonhosted.org/packages/72/76/20fa66124dbe6be5cafeb312ece67de6b61dd91a0247d1ea13db4ebb33c2/cachetools-5.5.2-py3-none-any.whl", hash = "sha256:d26a22bcc62eb95c3beabd9f1ee5e820d3d2704fe2967cbe350e20c8ffcd3f0a", size = 10080, upload-time = "2025-02-20T21:01:16.647Z" },
]

[[package]]
name = "casbin"
version = "1.43.0"
source = { registry = "https://pypi.org/simple" }
dependencies = [
    { name = "simpleeval" },
]
sdist = { url = "https://files.pythonhosted.org/packages/ad/df/ff2aa55cf0d7c14622ce4f9252cdc34c828c81d4213965d73207ac5434ae/casbin-1.43.0.tar.gz", hash = "sha256:d2e90ce8e72f912877851e94d37999f32c558c6ba7aba0437d483275262e86e0", size = 425727, upload-time = "2025-05-10T06:57:18.902Z" }
wheels = [
    { url = "https://files.pythonhosted.org/packages/08/07/facef6abd81378e6153b757dc1848621675d971fbc88ebb5d182ebc1c37f/casbin-1.43.0-py3-none-any.whl", hash = "sha256:63a3d1228870250e859ccd94133fe478821093f71dd37f05e0baa0c6fea26623", size = 475059, upload-time = "2025-05-10T06:57:16.89Z" },
]

[[package]]
name = "certifi"
version = "2025.8.3"
source = { registry = "https://pypi.org/simple" }
sdist = { url = "https://files.pythonhosted.org/packages/dc/67/960ebe6bf230a96cda2e0abcf73af550ec4f090005363542f0765df162e0/certifi-2025.8.3.tar.gz", hash = "sha256:e564105f78ded564e3ae7c923924435e1daa7463faeab5bb932bc53ffae63407", size = 162386, upload-time = "2025-08-03T03:07:47.08Z" }
wheels = [
    { url = "https://files.pythonhosted.org/packages/e5/48/1549795ba7742c948d2ad169c1c8cdbae65bc450d6cd753d124b17c8cd32/certifi-2025.8.3-py3-none-any.whl", hash = "sha256:f6c12493cfb1b06ba2ff328595af9350c65d6644968e5d3a2ffd78699af217a5", size = 161216, upload-time = "2025-08-03T03:07:45.777Z" },
]

[[package]]
name = "cffi"
version = "2.0.0"
source = { registry = "https://pypi.org/simple" }
dependencies = [
    { name = "pycparser", marker = "implementation_name != 'PyPy'" },
]
sdist = { url = "https://files.pythonhosted.org/packages/eb/56/b1ba7935a17738ae8453301356628e8147c79dbb825bcbc73dc7401f9846/cffi-2.0.0.tar.gz", hash = "sha256:44d1b5909021139fe36001ae048dbdde8214afa20200eda0f64c068cac5d5529", size = 523588, upload-time = "2025-09-08T23:24:04.541Z" }
wheels = [
    { url = "https://files.pythonhosted.org/packages/12/4a/3dfd5f7850cbf0d06dc84ba9aa00db766b52ca38d8b86e3a38314d52498c/cffi-2.0.0-cp311-cp311-macosx_10_13_x86_64.whl", hash = "sha256:b4c854ef3adc177950a8dfc81a86f5115d2abd545751a304c5bcf2c2c7283cfe", size = 184344, upload-time = "2025-09-08T23:22:26.456Z" },
    { url = "https://files.pythonhosted.org/packages/4f/8b/f0e4c441227ba756aafbe78f117485b25bb26b1c059d01f137fa6d14896b/cffi-2.0.0-cp311-cp311-macosx_11_0_arm64.whl", hash = "sha256:2de9a304e27f7596cd03d16f1b7c72219bd944e99cc52b84d0145aefb07cbd3c", size = 180560, upload-time = "2025-09-08T23:22:28.197Z" },
    { url = "https://files.pythonhosted.org/packages/b1/b7/1200d354378ef52ec227395d95c2576330fd22a869f7a70e88e1447eb234/cffi-2.0.0-cp311-cp311-manylinux1_i686.manylinux2014_i686.manylinux_2_17_i686.manylinux_2_5_i686.whl", hash = "sha256:baf5215e0ab74c16e2dd324e8ec067ef59e41125d3eade2b863d294fd5035c92", size = 209613, upload-time = "2025-09-08T23:22:29.475Z" },
    { url = "https://files.pythonhosted.org/packages/b8/56/6033f5e86e8cc9bb629f0077ba71679508bdf54a9a5e112a3c0b91870332/cffi-2.0.0-cp311-cp311-manylinux2014_aarch64.manylinux_2_17_aarch64.whl", hash = "sha256:730cacb21e1bdff3ce90babf007d0a0917cc3e6492f336c2f0134101e0944f93", size = 216476, upload-time = "2025-09-08T23:22:31.063Z" },
    { url = "https://files.pythonhosted.org/packages/dc/7f/55fecd70f7ece178db2f26128ec41430d8720f2d12ca97bf8f0a628207d5/cffi-2.0.0-cp311-cp311-manylinux2014_ppc64le.manylinux_2_17_ppc64le.whl", hash = "sha256:6824f87845e3396029f3820c206e459ccc91760e8fa24422f8b0c3d1731cbec5", size = 203374, upload-time = "2025-09-08T23:22:32.507Z" },
    { url = "https://files.pythonhosted.org/packages/84/ef/a7b77c8bdc0f77adc3b46888f1ad54be8f3b7821697a7b89126e829e676a/cffi-2.0.0-cp311-cp311-manylinux2014_s390x.manylinux_2_17_s390x.whl", hash = "sha256:9de40a7b0323d889cf8d23d1ef214f565ab154443c42737dfe52ff82cf857664", size = 202597, upload-time = "2025-09-08T23:22:34.132Z" },
    { url = "https://files.pythonhosted.org/packages/d7/91/500d892b2bf36529a75b77958edfcd5ad8e2ce4064ce2ecfeab2125d72d1/cffi-2.0.0-cp311-cp311-manylinux2014_x86_64.manylinux_2_17_x86_64.whl", hash = "sha256:8941aaadaf67246224cee8c3803777eed332a19d909b47e29c9842ef1e79ac26", size = 215574, upload-time = "2025-09-08T23:22:35.443Z" },
    { url = "https://files.pythonhosted.org/packages/44/64/58f6255b62b101093d5df22dcb752596066c7e89dd725e0afaed242a61be/cffi-2.0.0-cp311-cp311-musllinux_1_2_aarch64.whl", hash = "sha256:a05d0c237b3349096d3981b727493e22147f934b20f6f125a3eba8f994bec4a9", size = 218971, upload-time = "2025-09-08T23:22:36.805Z" },
    { url = "https://files.pythonhosted.org/packages/ab/49/fa72cebe2fd8a55fbe14956f9970fe8eb1ac59e5df042f603ef7c8ba0adc/cffi-2.0.0-cp311-cp311-musllinux_1_2_i686.whl", hash = "sha256:94698a9c5f91f9d138526b48fe26a199609544591f859c870d477351dc7b2414", size = 211972, upload-time = "2025-09-08T23:22:38.436Z" },
    { url = "https://files.pythonhosted.org/packages/0b/28/dd0967a76aab36731b6ebfe64dec4e981aff7e0608f60c2d46b46982607d/cffi-2.0.0-cp311-cp311-musllinux_1_2_x86_64.whl", hash = "sha256:5fed36fccc0612a53f1d4d9a816b50a36702c28a2aa880cb8a122b3466638743", size = 217078, upload-time = "2025-09-08T23:22:39.776Z" },
    { url = "https://files.pythonhosted.org/packages/2b/c0/015b25184413d7ab0a410775fdb4a50fca20f5589b5dab1dbbfa3baad8ce/cffi-2.0.0-cp311-cp311-win32.whl", hash = "sha256:c649e3a33450ec82378822b3dad03cc228b8f5963c0c12fc3b1e0ab940f768a5", size = 172076, upload-time = "2025-09-08T23:22:40.95Z" },
    { url = "https://files.pythonhosted.org/packages/ae/8f/dc5531155e7070361eb1b7e4c1a9d896d0cb21c49f807a6c03fd63fc877e/cffi-2.0.0-cp311-cp311-win_amd64.whl", hash = "sha256:66f011380d0e49ed280c789fbd08ff0d40968ee7b665575489afa95c98196ab5", size = 182820, upload-time = "2025-09-08T23:22:42.463Z" },
    { url = "https://files.pythonhosted.org/packages/95/5c/1b493356429f9aecfd56bc171285a4c4ac8697f76e9bbbbb105e537853a1/cffi-2.0.0-cp311-cp311-win_arm64.whl", hash = "sha256:c6638687455baf640e37344fe26d37c404db8b80d037c3d29f58fe8d1c3b194d", size = 177635, upload-time = "2025-09-08T23:22:43.623Z" },
]

[[package]]
name = "charset-normalizer"
version = "3.4.3"
source = { registry = "https://pypi.org/simple" }
sdist = { url = "https://files.pythonhosted.org/packages/83/2d/5fd176ceb9b2fc619e63405525573493ca23441330fcdaee6bef9460e924/charset_normalizer-3.4.3.tar.gz", hash = "sha256:6fce4b8500244f6fcb71465d4a4930d132ba9ab8e71a7859e6a5d59851068d14", size = 122371, upload-time = "2025-08-09T07:57:28.46Z" }
wheels = [
    { url = "https://files.pythonhosted.org/packages/7f/b5/991245018615474a60965a7c9cd2b4efbaabd16d582a5547c47ee1c7730b/charset_normalizer-3.4.3-cp311-cp311-macosx_10_9_universal2.whl", hash = "sha256:b256ee2e749283ef3ddcff51a675ff43798d92d746d1a6e4631bf8c707d22d0b", size = 204483, upload-time = "2025-08-09T07:55:53.12Z" },
    { url = "https://files.pythonhosted.org/packages/c7/2a/ae245c41c06299ec18262825c1569c5d3298fc920e4ddf56ab011b417efd/charset_normalizer-3.4.3-cp311-cp311-manylinux2014_aarch64.manylinux_2_17_aarch64.manylinux_2_28_aarch64.whl", hash = "sha256:13faeacfe61784e2559e690fc53fa4c5ae97c6fcedb8eb6fb8d0a15b475d2c64", size = 145520, upload-time = "2025-08-09T07:55:54.712Z" },
    { url = "https://files.pythonhosted.org/packages/3a/a4/b3b6c76e7a635748c4421d2b92c7b8f90a432f98bda5082049af37ffc8e3/charset_normalizer-3.4.3-cp311-cp311-manylinux2014_ppc64le.manylinux_2_17_ppc64le.manylinux_2_28_ppc64le.whl", hash = "sha256:00237675befef519d9af72169d8604a067d92755e84fe76492fef5441db05b91", size = 158876, upload-time = "2025-08-09T07:55:56.024Z" },
    { url = "https://files.pythonhosted.org/packages/e2/e6/63bb0e10f90a8243c5def74b5b105b3bbbfb3e7bb753915fe333fb0c11ea/charset_normalizer-3.4.3-cp311-cp311-manylinux2014_s390x.manylinux_2_17_s390x.manylinux_2_28_s390x.whl", hash = "sha256:585f3b2a80fbd26b048a0be90c5aae8f06605d3c92615911c3a2b03a8a3b796f", size = 156083, upload-time = "2025-08-09T07:55:57.582Z" },
    { url = "https://files.pythonhosted.org/packages/87/df/b7737ff046c974b183ea9aa111b74185ac8c3a326c6262d413bd5a1b8c69/charset_normalizer-3.4.3-cp311-cp311-manylinux2014_x86_64.manylinux_2_17_x86_64.manylinux_2_28_x86_64.whl", hash = "sha256:0e78314bdc32fa80696f72fa16dc61168fda4d6a0c014e0380f9d02f0e5d8a07", size = 150295, upload-time = "2025-08-09T07:55:59.147Z" },
    { url = "https://files.pythonhosted.org/packages/61/f1/190d9977e0084d3f1dc169acd060d479bbbc71b90bf3e7bf7b9927dec3eb/charset_normalizer-3.4.3-cp311-cp311-musllinux_1_2_aarch64.whl", hash = "sha256:96b2b3d1a83ad55310de8c7b4a2d04d9277d5591f40761274856635acc5fcb30", size = 148379, upload-time = "2025-08-09T07:56:00.364Z" },
    { url = "https://files.pythonhosted.org/packages/4c/92/27dbe365d34c68cfe0ca76f1edd70e8705d82b378cb54ebbaeabc2e3029d/charset_normalizer-3.4.3-cp311-cp311-musllinux_1_2_ppc64le.whl", hash = "sha256:939578d9d8fd4299220161fdd76e86c6a251987476f5243e8864a7844476ba14", size = 160018, upload-time = "2025-08-09T07:56:01.678Z" },
    { url = "https://files.pythonhosted.org/packages/99/04/baae2a1ea1893a01635d475b9261c889a18fd48393634b6270827869fa34/charset_normalizer-3.4.3-cp311-cp311-musllinux_1_2_s390x.whl", hash = "sha256:fd10de089bcdcd1be95a2f73dbe6254798ec1bda9f450d5828c96f93e2536b9c", size = 157430, upload-time = "2025-08-09T07:56:02.87Z" },
    { url = "https://files.pythonhosted.org/packages/2f/36/77da9c6a328c54d17b960c89eccacfab8271fdaaa228305330915b88afa9/charset_normalizer-3.4.3-cp311-cp311-musllinux_1_2_x86_64.whl", hash = "sha256:1e8ac75d72fa3775e0b7cb7e4629cec13b7514d928d15ef8ea06bca03ef01cae", size = 151600, upload-time = "2025-08-09T07:56:04.089Z" },
    { url = "https://files.pythonhosted.org/packages/64/d4/9eb4ff2c167edbbf08cdd28e19078bf195762e9bd63371689cab5ecd3d0d/charset_normalizer-3.4.3-cp311-cp311-win32.whl", hash = "sha256:6cf8fd4c04756b6b60146d98cd8a77d0cdae0e1ca20329da2ac85eed779b6849", size = 99616, upload-time = "2025-08-09T07:56:05.658Z" },
    { url = "https://files.pythonhosted.org/packages/f4/9c/996a4a028222e7761a96634d1820de8a744ff4327a00ada9c8942033089b/charset_normalizer-3.4.3-cp311-cp311-win_amd64.whl", hash = "sha256:31a9a6f775f9bcd865d88ee350f0ffb0e25936a7f930ca98995c05abf1faf21c", size = 107108, upload-time = "2025-08-09T07:56:07.176Z" },
    { url = "https://files.pythonhosted.org/packages/8a/1f/f041989e93b001bc4e44bb1669ccdcf54d3f00e628229a85b08d330615c5/charset_normalizer-3.4.3-py3-none-any.whl", hash = "sha256:ce571ab16d890d23b5c278547ba694193a45011ff86a9162a71307ed9f86759a", size = 53175, upload-time = "2025-08-09T07:57:26.864Z" },
]

[[package]]
name = "click"
version = "8.1.8"
source = { registry = "https://pypi.org/simple" }
dependencies = [
    { name = "colorama", marker = "sys_platform == 'win32'" },
]
sdist = { url = "https://files.pythonhosted.org/packages/b9/2e/0090cbf739cee7d23781ad4b89a9894a41538e4fcf4c31dcdd705b78eb8b/click-8.1.8.tar.gz", hash = "sha256:ed53c9d8990d83c2a27deae68e4ee337473f6330c040a31d4225c9574d16096a", size = 226593, upload-time = "2024-12-21T18:38:44.339Z" }
wheels = [
    { url = "https://files.pythonhosted.org/packages/7e/d4/7ebdbd03970677812aac39c869717059dbb71a4cfc033ca6e5221787892c/click-8.1.8-py3-none-any.whl", hash = "sha256:63c132bbbed01578a06712a2d1f497bb62d9c1c0d329b7903a866228027263b2", size = 98188, upload-time = "2024-12-21T18:38:41.666Z" },
]

[[package]]
name = "cloudpickle"
version = "3.1.1"
source = { registry = "https://pypi.org/simple" }
sdist = { url = "https://files.pythonhosted.org/packages/52/39/069100b84d7418bc358d81669d5748efb14b9cceacd2f9c75f550424132f/cloudpickle-3.1.1.tar.gz", hash = "sha256:b216fa8ae4019d5482a8ac3c95d8f6346115d8835911fd4aefd1a445e4242c64", size = 22113, upload-time = "2025-01-14T17:02:05.085Z" }
wheels = [
    { url = "https://files.pythonhosted.org/packages/7e/e8/64c37fadfc2816a7701fa8a6ed8d87327c7d54eacfbfb6edab14a2f2be75/cloudpickle-3.1.1-py3-none-any.whl", hash = "sha256:c8c5a44295039331ee9dad40ba100a9c7297b6f988e50e87ccdf3765a668350e", size = 20992, upload-time = "2025-01-14T17:02:02.417Z" },
]

[[package]]
name = "codebot"
version = "0.1.0"
source = { editable = "codebot" }
dependencies = [
    { name = "gitta" },
    { name = "tiktoken" },
    { name = "typer" },
]

[package.metadata]
requires-dist = [
    { name = "gitta", editable = "gitta" },
    { name = "tiktoken", specifier = ">=0.9.0" },
    { name = "typer", specifier = ">=0.9.0" },
]

[[package]]
name = "cogames"
<<<<<<< HEAD
version = "0.2.0"
source = { editable = "cogames" }
=======
version = "0.2.0.1"
source = { editable = "packages/cogames" }
>>>>>>> 868eae7c
dependencies = [
    { name = "mettagrid" },
    { name = "pufferlib" },
    { name = "pydantic" },
    { name = "pyyaml" },
    { name = "scipy" },
]

[package.metadata]
requires-dist = [
    { name = "mettagrid", editable = "packages/mettagrid" },
    { name = "pufferlib", specifier = ">=3.0.0" },
    { name = "pydantic", specifier = ">=2.11.5" },
    { name = "pyyaml", specifier = ">=6.0.2" },
    { name = "scipy", specifier = ">=1.15.3" },
]

[[package]]
name = "colorama"
version = "0.4.6"
source = { registry = "https://pypi.org/simple" }
sdist = { url = "https://files.pythonhosted.org/packages/d8/53/6f443c9a4a8358a93a6792e2acffb9d9d5cb0a5cfd8802644b7b1c9a02e4/colorama-0.4.6.tar.gz", hash = "sha256:08695f5cb7ed6e0531a20572697297273c47b8cae5a63ffc6d6ed5c201be6e44", size = 27697, upload-time = "2022-10-25T02:36:22.414Z" }
wheels = [
    { url = "https://files.pythonhosted.org/packages/d1/d6/3965ed04c63042e047cb6a3e6ed1a63a35087b6a609aa3a15ed8ac56c221/colorama-0.4.6-py2.py3-none-any.whl", hash = "sha256:4f1d9991f5acc0ca119f9d443620b77f9d6b33703e51011c16baf57afb285fc6", size = 25335, upload-time = "2022-10-25T02:36:20.889Z" },
]

[[package]]
name = "colorlog"
version = "6.9.0"
source = { registry = "https://pypi.org/simple" }
dependencies = [
    { name = "colorama", marker = "sys_platform == 'win32'" },
]
sdist = { url = "https://files.pythonhosted.org/packages/d3/7a/359f4d5df2353f26172b3cc39ea32daa39af8de522205f512f458923e677/colorlog-6.9.0.tar.gz", hash = "sha256:bfba54a1b93b94f54e1f4fe48395725a3d92fd2a4af702f6bd70946bdc0c6ac2", size = 16624, upload-time = "2024-10-29T18:34:51.011Z" }
wheels = [
    { url = "https://files.pythonhosted.org/packages/e3/51/9b208e85196941db2f0654ad0357ca6388ab3ed67efdbfc799f35d1f83aa/colorlog-6.9.0-py3-none-any.whl", hash = "sha256:5906e71acd67cb07a71e779c47c4bcb45fb8c2993eebe9e5adcd6a6f1b283eff", size = 11424, upload-time = "2024-10-29T18:34:49.815Z" },
]

[[package]]
name = "comm"
version = "0.2.3"
source = { registry = "https://pypi.org/simple" }
sdist = { url = "https://files.pythonhosted.org/packages/4c/13/7d740c5849255756bc17888787313b61fd38a0a8304fc4f073dfc46122aa/comm-0.2.3.tar.gz", hash = "sha256:2dc8048c10962d55d7ad693be1e7045d891b7ce8d999c97963a5e3e99c055971", size = 6319, upload-time = "2025-07-25T14:02:04.452Z" }
wheels = [
    { url = "https://files.pythonhosted.org/packages/60/97/891a0971e1e4a8c5d2b20bbe0e524dc04548d2307fee33cdeba148fd4fc7/comm-0.2.3-py3-none-any.whl", hash = "sha256:c615d91d75f7f04f095b30d1c1711babd43bdc6419c1be9886a85f2f4e489417", size = 7294, upload-time = "2025-07-25T14:02:02.896Z" },
]

[[package]]
name = "contourpy"
version = "1.3.3"
source = { registry = "https://pypi.org/simple" }
dependencies = [
    { name = "numpy" },
]
sdist = { url = "https://files.pythonhosted.org/packages/58/01/1253e6698a07380cd31a736d248a3f2a50a7c88779a1813da27503cadc2a/contourpy-1.3.3.tar.gz", hash = "sha256:083e12155b210502d0bca491432bb04d56dc3432f95a979b429f2848c3dbe880", size = 13466174, upload-time = "2025-07-26T12:03:12.549Z" }
wheels = [
    { url = "https://files.pythonhosted.org/packages/91/2e/c4390a31919d8a78b90e8ecf87cd4b4c4f05a5b48d05ec17db8e5404c6f4/contourpy-1.3.3-cp311-cp311-macosx_10_9_x86_64.whl", hash = "sha256:709a48ef9a690e1343202916450bc48b9e51c049b089c7f79a267b46cffcdaa1", size = 288773, upload-time = "2025-07-26T12:01:02.277Z" },
    { url = "https://files.pythonhosted.org/packages/0d/44/c4b0b6095fef4dc9c420e041799591e3b63e9619e3044f7f4f6c21c0ab24/contourpy-1.3.3-cp311-cp311-macosx_11_0_arm64.whl", hash = "sha256:23416f38bfd74d5d28ab8429cc4d63fa67d5068bd711a85edb1c3fb0c3e2f381", size = 270149, upload-time = "2025-07-26T12:01:04.072Z" },
    { url = "https://files.pythonhosted.org/packages/30/2e/dd4ced42fefac8470661d7cb7e264808425e6c5d56d175291e93890cce09/contourpy-1.3.3-cp311-cp311-manylinux_2_26_aarch64.manylinux_2_28_aarch64.whl", hash = "sha256:929ddf8c4c7f348e4c0a5a3a714b5c8542ffaa8c22954862a46ca1813b667ee7", size = 329222, upload-time = "2025-07-26T12:01:05.688Z" },
    { url = "https://files.pythonhosted.org/packages/f2/74/cc6ec2548e3d276c71389ea4802a774b7aa3558223b7bade3f25787fafc2/contourpy-1.3.3-cp311-cp311-manylinux_2_26_ppc64le.manylinux_2_28_ppc64le.whl", hash = "sha256:9e999574eddae35f1312c2b4b717b7885d4edd6cb46700e04f7f02db454e67c1", size = 377234, upload-time = "2025-07-26T12:01:07.054Z" },
    { url = "https://files.pythonhosted.org/packages/03/b3/64ef723029f917410f75c09da54254c5f9ea90ef89b143ccadb09df14c15/contourpy-1.3.3-cp311-cp311-manylinux_2_26_s390x.manylinux_2_28_s390x.whl", hash = "sha256:0bf67e0e3f482cb69779dd3061b534eb35ac9b17f163d851e2a547d56dba0a3a", size = 380555, upload-time = "2025-07-26T12:01:08.801Z" },
    { url = "https://files.pythonhosted.org/packages/5f/4b/6157f24ca425b89fe2eb7e7be642375711ab671135be21e6faa100f7448c/contourpy-1.3.3-cp311-cp311-manylinux_2_27_x86_64.manylinux_2_28_x86_64.whl", hash = "sha256:51e79c1f7470158e838808d4a996fa9bac72c498e93d8ebe5119bc1e6becb0db", size = 355238, upload-time = "2025-07-26T12:01:10.319Z" },
    { url = "https://files.pythonhosted.org/packages/98/56/f914f0dd678480708a04cfd2206e7c382533249bc5001eb9f58aa693e200/contourpy-1.3.3-cp311-cp311-musllinux_1_2_aarch64.whl", hash = "sha256:598c3aaece21c503615fd59c92a3598b428b2f01bfb4b8ca9c4edeecc2438620", size = 1326218, upload-time = "2025-07-26T12:01:12.659Z" },
    { url = "https://files.pythonhosted.org/packages/fb/d7/4a972334a0c971acd5172389671113ae82aa7527073980c38d5868ff1161/contourpy-1.3.3-cp311-cp311-musllinux_1_2_x86_64.whl", hash = "sha256:322ab1c99b008dad206d406bb61d014cf0174df491ae9d9d0fac6a6fda4f977f", size = 1392867, upload-time = "2025-07-26T12:01:15.533Z" },
    { url = "https://files.pythonhosted.org/packages/75/3e/f2cc6cd56dc8cff46b1a56232eabc6feea52720083ea71ab15523daab796/contourpy-1.3.3-cp311-cp311-win32.whl", hash = "sha256:fd907ae12cd483cd83e414b12941c632a969171bf90fc937d0c9f268a31cafff", size = 183677, upload-time = "2025-07-26T12:01:17.088Z" },
    { url = "https://files.pythonhosted.org/packages/98/4b/9bd370b004b5c9d8045c6c33cf65bae018b27aca550a3f657cdc99acdbd8/contourpy-1.3.3-cp311-cp311-win_amd64.whl", hash = "sha256:3519428f6be58431c56581f1694ba8e50626f2dd550af225f82fb5f5814d2a42", size = 225234, upload-time = "2025-07-26T12:01:18.256Z" },
    { url = "https://files.pythonhosted.org/packages/d9/b6/71771e02c2e004450c12b1120a5f488cad2e4d5b590b1af8bad060360fe4/contourpy-1.3.3-cp311-cp311-win_arm64.whl", hash = "sha256:15ff10bfada4bf92ec8b31c62bf7c1834c244019b4a33095a68000d7075df470", size = 193123, upload-time = "2025-07-26T12:01:19.848Z" },
    { url = "https://files.pythonhosted.org/packages/a5/29/8dcfe16f0107943fa92388c23f6e05cff0ba58058c4c95b00280d4c75a14/contourpy-1.3.3-pp311-pypy311_pp73-macosx_10_15_x86_64.whl", hash = "sha256:cd5dfcaeb10f7b7f9dc8941717c6c2ade08f587be2226222c12b25f0483ed497", size = 278809, upload-time = "2025-07-26T12:02:52.74Z" },
    { url = "https://files.pythonhosted.org/packages/85/a9/8b37ef4f7dafeb335daee3c8254645ef5725be4d9c6aa70b50ec46ef2f7e/contourpy-1.3.3-pp311-pypy311_pp73-macosx_11_0_arm64.whl", hash = "sha256:0c1fc238306b35f246d61a1d416a627348b5cf0648648a031e14bb8705fcdfe8", size = 261593, upload-time = "2025-07-26T12:02:54.037Z" },
    { url = "https://files.pythonhosted.org/packages/0a/59/ebfb8c677c75605cc27f7122c90313fd2f375ff3c8d19a1694bda74aaa63/contourpy-1.3.3-pp311-pypy311_pp73-manylinux_2_26_aarch64.manylinux_2_28_aarch64.whl", hash = "sha256:70f9aad7de812d6541d29d2bbf8feb22ff7e1c299523db288004e3157ff4674e", size = 302202, upload-time = "2025-07-26T12:02:55.947Z" },
    { url = "https://files.pythonhosted.org/packages/3c/37/21972a15834d90bfbfb009b9d004779bd5a07a0ec0234e5ba8f64d5736f4/contourpy-1.3.3-pp311-pypy311_pp73-manylinux_2_27_x86_64.manylinux_2_28_x86_64.whl", hash = "sha256:5ed3657edf08512fc3fe81b510e35c2012fbd3081d2e26160f27ca28affec989", size = 329207, upload-time = "2025-07-26T12:02:57.468Z" },
    { url = "https://files.pythonhosted.org/packages/0c/58/bd257695f39d05594ca4ad60df5bcb7e32247f9951fd09a9b8edb82d1daa/contourpy-1.3.3-pp311-pypy311_pp73-win_amd64.whl", hash = "sha256:3d1a3799d62d45c18bafd41c5fa05120b96a28079f2393af559b843d1a966a77", size = 225315, upload-time = "2025-07-26T12:02:58.801Z" },
]

[[package]]
name = "coverage"
version = "7.10.6"
source = { registry = "https://pypi.org/simple" }
sdist = { url = "https://files.pythonhosted.org/packages/14/70/025b179c993f019105b79575ac6edb5e084fb0f0e63f15cdebef4e454fb5/coverage-7.10.6.tar.gz", hash = "sha256:f644a3ae5933a552a29dbb9aa2f90c677a875f80ebea028e5a52a4f429044b90", size = 823736, upload-time = "2025-08-29T15:35:16.668Z" }
wheels = [
    { url = "https://files.pythonhosted.org/packages/d4/16/2bea27e212c4980753d6d563a0803c150edeaaddb0771a50d2afc410a261/coverage-7.10.6-cp311-cp311-macosx_10_9_x86_64.whl", hash = "sha256:c706db3cabb7ceef779de68270150665e710b46d56372455cd741184f3868d8f", size = 217129, upload-time = "2025-08-29T15:33:13.575Z" },
    { url = "https://files.pythonhosted.org/packages/2a/51/e7159e068831ab37e31aac0969d47b8c5ee25b7d307b51e310ec34869315/coverage-7.10.6-cp311-cp311-macosx_11_0_arm64.whl", hash = "sha256:8e0c38dc289e0508ef68ec95834cb5d2e96fdbe792eaccaa1bccac3966bbadcc", size = 217532, upload-time = "2025-08-29T15:33:14.872Z" },
    { url = "https://files.pythonhosted.org/packages/e7/c0/246ccbea53d6099325d25cd208df94ea435cd55f0db38099dd721efc7a1f/coverage-7.10.6-cp311-cp311-manylinux1_i686.manylinux_2_28_i686.manylinux_2_5_i686.whl", hash = "sha256:752a3005a1ded28f2f3a6e8787e24f28d6abe176ca64677bcd8d53d6fe2ec08a", size = 247931, upload-time = "2025-08-29T15:33:16.142Z" },
    { url = "https://files.pythonhosted.org/packages/7d/fb/7435ef8ab9b2594a6e3f58505cc30e98ae8b33265d844007737946c59389/coverage-7.10.6-cp311-cp311-manylinux1_x86_64.manylinux_2_28_x86_64.manylinux_2_5_x86_64.whl", hash = "sha256:689920ecfd60f992cafca4f5477d55720466ad2c7fa29bb56ac8d44a1ac2b47a", size = 249864, upload-time = "2025-08-29T15:33:17.434Z" },
    { url = "https://files.pythonhosted.org/packages/51/f8/d9d64e8da7bcddb094d511154824038833c81e3a039020a9d6539bf303e9/coverage-7.10.6-cp311-cp311-manylinux2014_aarch64.manylinux_2_17_aarch64.manylinux_2_28_aarch64.whl", hash = "sha256:ec98435796d2624d6905820a42f82149ee9fc4f2d45c2c5bc5a44481cc50db62", size = 251969, upload-time = "2025-08-29T15:33:18.822Z" },
    { url = "https://files.pythonhosted.org/packages/43/28/c43ba0ef19f446d6463c751315140d8f2a521e04c3e79e5c5fe211bfa430/coverage-7.10.6-cp311-cp311-musllinux_1_2_aarch64.whl", hash = "sha256:b37201ce4a458c7a758ecc4efa92fa8ed783c66e0fa3c42ae19fc454a0792153", size = 249659, upload-time = "2025-08-29T15:33:20.407Z" },
    { url = "https://files.pythonhosted.org/packages/79/3e/53635bd0b72beaacf265784508a0b386defc9ab7fad99ff95f79ce9db555/coverage-7.10.6-cp311-cp311-musllinux_1_2_i686.whl", hash = "sha256:2904271c80898663c810a6b067920a61dd8d38341244a3605bd31ab55250dad5", size = 247714, upload-time = "2025-08-29T15:33:21.751Z" },
    { url = "https://files.pythonhosted.org/packages/4c/55/0964aa87126624e8c159e32b0bc4e84edef78c89a1a4b924d28dd8265625/coverage-7.10.6-cp311-cp311-musllinux_1_2_x86_64.whl", hash = "sha256:5aea98383463d6e1fa4e95416d8de66f2d0cb588774ee20ae1b28df826bcb619", size = 248351, upload-time = "2025-08-29T15:33:23.105Z" },
    { url = "https://files.pythonhosted.org/packages/eb/ab/6cfa9dc518c6c8e14a691c54e53a9433ba67336c760607e299bfcf520cb1/coverage-7.10.6-cp311-cp311-win32.whl", hash = "sha256:e3fb1fa01d3598002777dd259c0c2e6d9d5e10e7222976fc8e03992f972a2cba", size = 219562, upload-time = "2025-08-29T15:33:24.717Z" },
    { url = "https://files.pythonhosted.org/packages/5b/18/99b25346690cbc55922e7cfef06d755d4abee803ef335baff0014268eff4/coverage-7.10.6-cp311-cp311-win_amd64.whl", hash = "sha256:f35ed9d945bece26553d5b4c8630453169672bea0050a564456eb88bdffd927e", size = 220453, upload-time = "2025-08-29T15:33:26.482Z" },
    { url = "https://files.pythonhosted.org/packages/d8/ed/81d86648a07ccb124a5cf1f1a7788712b8d7216b593562683cd5c9b0d2c1/coverage-7.10.6-cp311-cp311-win_arm64.whl", hash = "sha256:99e1a305c7765631d74b98bf7dbf54eeea931f975e80f115437d23848ee8c27c", size = 219127, upload-time = "2025-08-29T15:33:27.777Z" },
    { url = "https://files.pythonhosted.org/packages/44/0c/50db5379b615854b5cf89146f8f5bd1d5a9693d7f3a987e269693521c404/coverage-7.10.6-py3-none-any.whl", hash = "sha256:92c4ecf6bf11b2e85fd4d8204814dc26e6a19f0c9d938c207c5cb0eadfcabbe3", size = 208986, upload-time = "2025-08-29T15:35:14.506Z" },
]

[[package]]
name = "cpplint"
version = "2.0.2"
source = { registry = "https://pypi.org/simple" }
sdist = { url = "https://files.pythonhosted.org/packages/c5/83/47a9e7513ba4d943a9dac2f6752b444377c91880f4f4968799b4f42d89cc/cpplint-2.0.2.tar.gz", hash = "sha256:8a5971e4b5490133e425284f0c566c7ade0b959e61018d2c9af3ff7f357ddc57", size = 373781, upload-time = "2025-04-08T01:22:26.017Z" }
wheels = [
    { url = "https://files.pythonhosted.org/packages/66/65/08d3a5039b565231c501b31d1a973d4222e9803c03b2c31a9c08bdec3e30/cpplint-2.0.2-py3-none-any.whl", hash = "sha256:7ec188b5a08e604294ae7e7f88ec3ece2699de857f0533b305620c8cf237cad5", size = 81987, upload-time = "2025-04-08T01:22:24.101Z" },
]

[[package]]
name = "cryptography"
version = "46.0.1"
source = { registry = "https://pypi.org/simple" }
dependencies = [
    { name = "cffi", marker = "platform_python_implementation != 'PyPy'" },
]
sdist = { url = "https://files.pythonhosted.org/packages/a9/62/e3664e6ffd7743e1694b244dde70b43a394f6f7fbcacf7014a8ff5197c73/cryptography-46.0.1.tar.gz", hash = "sha256:ed570874e88f213437f5cf758f9ef26cbfc3f336d889b1e592ee11283bb8d1c7", size = 749198, upload-time = "2025-09-17T00:10:35.797Z" }
wheels = [
    { url = "https://files.pythonhosted.org/packages/4c/8c/44ee01267ec01e26e43ebfdae3f120ec2312aa72fa4c0507ebe41a26739f/cryptography-46.0.1-cp311-abi3-macosx_10_9_universal2.whl", hash = "sha256:1cd6d50c1a8b79af1a6f703709d8973845f677c8e97b1268f5ff323d38ce8475", size = 7285044, upload-time = "2025-09-17T00:08:36.807Z" },
    { url = "https://files.pythonhosted.org/packages/22/59/9ae689a25047e0601adfcb159ec4f83c0b4149fdb5c3030cc94cd218141d/cryptography-46.0.1-cp311-abi3-manylinux2014_aarch64.manylinux_2_17_aarch64.whl", hash = "sha256:0ff483716be32690c14636e54a1f6e2e1b7bf8e22ca50b989f88fa1b2d287080", size = 4308182, upload-time = "2025-09-17T00:08:39.388Z" },
    { url = "https://files.pythonhosted.org/packages/c4/ee/ca6cc9df7118f2fcd142c76b1da0f14340d77518c05b1ebfbbabca6b9e7d/cryptography-46.0.1-cp311-abi3-manylinux2014_x86_64.manylinux_2_17_x86_64.whl", hash = "sha256:9873bf7c1f2a6330bdfe8621e7ce64b725784f9f0c3a6a55c3047af5849f920e", size = 4572393, upload-time = "2025-09-17T00:08:41.663Z" },
    { url = "https://files.pythonhosted.org/packages/7f/a3/0f5296f63815d8e985922b05c31f77ce44787b3127a67c0b7f70f115c45f/cryptography-46.0.1-cp311-abi3-manylinux_2_28_aarch64.whl", hash = "sha256:0dfb7c88d4462a0cfdd0d87a3c245a7bc3feb59de101f6ff88194f740f72eda6", size = 4308400, upload-time = "2025-09-17T00:08:43.559Z" },
    { url = "https://files.pythonhosted.org/packages/5d/8c/74fcda3e4e01be1d32775d5b4dd841acaac3c1b8fa4d0774c7ac8d52463d/cryptography-46.0.1-cp311-abi3-manylinux_2_28_armv7l.manylinux_2_31_armv7l.whl", hash = "sha256:e22801b61613ebdebf7deb18b507919e107547a1d39a3b57f5f855032dd7cfb8", size = 4015786, upload-time = "2025-09-17T00:08:45.758Z" },
    { url = "https://files.pythonhosted.org/packages/dc/b8/85d23287baeef273b0834481a3dd55bbed3a53587e3b8d9f0898235b8f91/cryptography-46.0.1-cp311-abi3-manylinux_2_28_ppc64le.whl", hash = "sha256:757af4f6341ce7a1e47c326ca2a81f41d236070217e5fbbad61bbfe299d55d28", size = 4982606, upload-time = "2025-09-17T00:08:47.602Z" },
    { url = "https://files.pythonhosted.org/packages/e5/d3/de61ad5b52433b389afca0bc70f02a7a1f074651221f599ce368da0fe437/cryptography-46.0.1-cp311-abi3-manylinux_2_28_x86_64.whl", hash = "sha256:f7a24ea78de345cfa7f6a8d3bde8b242c7fac27f2bd78fa23474ca38dfaeeab9", size = 4604234, upload-time = "2025-09-17T00:08:49.879Z" },
    { url = "https://files.pythonhosted.org/packages/dc/1f/dbd4d6570d84748439237a7478d124ee0134bf166ad129267b7ed8ea6d22/cryptography-46.0.1-cp311-abi3-manylinux_2_34_aarch64.whl", hash = "sha256:9e8776dac9e660c22241b6587fae51a67b4b0147daa4d176b172c3ff768ad736", size = 4307669, upload-time = "2025-09-17T00:08:52.321Z" },
    { url = "https://files.pythonhosted.org/packages/ec/fd/ca0a14ce7f0bfe92fa727aacaf2217eb25eb7e4ed513b14d8e03b26e63ed/cryptography-46.0.1-cp311-abi3-manylinux_2_34_ppc64le.whl", hash = "sha256:9f40642a140c0c8649987027867242b801486865277cbabc8c6059ddef16dc8b", size = 4947579, upload-time = "2025-09-17T00:08:54.697Z" },
    { url = "https://files.pythonhosted.org/packages/89/6b/09c30543bb93401f6f88fce556b3bdbb21e55ae14912c04b7bf355f5f96c/cryptography-46.0.1-cp311-abi3-manylinux_2_34_x86_64.whl", hash = "sha256:449ef2b321bec7d97ef2c944173275ebdab78f3abdd005400cc409e27cd159ab", size = 4603669, upload-time = "2025-09-17T00:08:57.16Z" },
    { url = "https://files.pythonhosted.org/packages/23/9a/38cb01cb09ce0adceda9fc627c9cf98eb890fc8d50cacbe79b011df20f8a/cryptography-46.0.1-cp311-abi3-musllinux_1_2_aarch64.whl", hash = "sha256:2dd339ba3345b908fa3141ddba4025568fa6fd398eabce3ef72a29ac2d73ad75", size = 4435828, upload-time = "2025-09-17T00:08:59.606Z" },
    { url = "https://files.pythonhosted.org/packages/0f/53/435b5c36a78d06ae0bef96d666209b0ecd8f8181bfe4dda46536705df59e/cryptography-46.0.1-cp311-abi3-musllinux_1_2_x86_64.whl", hash = "sha256:7411c910fb2a412053cf33cfad0153ee20d27e256c6c3f14d7d7d1d9fec59fd5", size = 4709553, upload-time = "2025-09-17T00:09:01.832Z" },
    { url = "https://files.pythonhosted.org/packages/f5/c4/0da6e55595d9b9cd3b6eb5dc22f3a07ded7f116a3ea72629cab595abb804/cryptography-46.0.1-cp311-abi3-win32.whl", hash = "sha256:cbb8e769d4cac884bb28e3ff620ef1001b75588a5c83c9c9f1fdc9afbe7f29b0", size = 3058327, upload-time = "2025-09-17T00:09:03.726Z" },
    { url = "https://files.pythonhosted.org/packages/95/0f/cd29a35e0d6e78a0ee61793564c8cff0929c38391cb0de27627bdc7525aa/cryptography-46.0.1-cp311-abi3-win_amd64.whl", hash = "sha256:92e8cfe8bd7dd86eac0a677499894862cd5cc2fd74de917daa881d00871ac8e7", size = 3523893, upload-time = "2025-09-17T00:09:06.272Z" },
    { url = "https://files.pythonhosted.org/packages/f2/dd/eea390f3e78432bc3d2f53952375f8b37cb4d37783e626faa6a51e751719/cryptography-46.0.1-cp311-abi3-win_arm64.whl", hash = "sha256:db5597a4c7353b2e5fb05a8e6cb74b56a4658a2b7bf3cb6b1821ae7e7fd6eaa0", size = 2932145, upload-time = "2025-09-17T00:09:08.568Z" },
    { url = "https://files.pythonhosted.org/packages/98/e5/fbd632385542a3311915976f88e0dfcf09e62a3fc0aff86fb6762162a24d/cryptography-46.0.1-cp38-abi3-macosx_10_9_universal2.whl", hash = "sha256:d84c40bdb8674c29fa192373498b6cb1e84f882889d21a471b45d1f868d8d44b", size = 7255677, upload-time = "2025-09-17T00:09:42.407Z" },
    { url = "https://files.pythonhosted.org/packages/56/3e/13ce6eab9ad6eba1b15a7bd476f005a4c1b3f299f4c2f32b22408b0edccf/cryptography-46.0.1-cp38-abi3-manylinux2014_aarch64.manylinux_2_17_aarch64.whl", hash = "sha256:9ed64e5083fa806709e74fc5ea067dfef9090e5b7a2320a49be3c9df3583a2d8", size = 4301110, upload-time = "2025-09-17T00:09:45.614Z" },
    { url = "https://files.pythonhosted.org/packages/a2/67/65dc233c1ddd688073cf7b136b06ff4b84bf517ba5529607c9d79720fc67/cryptography-46.0.1-cp38-abi3-manylinux2014_x86_64.manylinux_2_17_x86_64.whl", hash = "sha256:341fb7a26bc9d6093c1b124b9f13acc283d2d51da440b98b55ab3f79f2522ead", size = 4562369, upload-time = "2025-09-17T00:09:47.601Z" },
    { url = "https://files.pythonhosted.org/packages/17/db/d64ae4c6f4e98c3dac5bf35dd4d103f4c7c345703e43560113e5e8e31b2b/cryptography-46.0.1-cp38-abi3-manylinux_2_28_aarch64.whl", hash = "sha256:6ef1488967e729948d424d09c94753d0167ce59afba8d0f6c07a22b629c557b2", size = 4302126, upload-time = "2025-09-17T00:09:49.335Z" },
    { url = "https://files.pythonhosted.org/packages/3d/19/5f1eea17d4805ebdc2e685b7b02800c4f63f3dd46cfa8d4c18373fea46c8/cryptography-46.0.1-cp38-abi3-manylinux_2_28_armv7l.manylinux_2_31_armv7l.whl", hash = "sha256:7823bc7cdf0b747ecfb096d004cc41573c2f5c7e3a29861603a2871b43d3ef32", size = 4009431, upload-time = "2025-09-17T00:09:51.239Z" },
    { url = "https://files.pythonhosted.org/packages/81/b5/229ba6088fe7abccbfe4c5edb96c7a5ad547fac5fdd0d40aa6ea540b2985/cryptography-46.0.1-cp38-abi3-manylinux_2_28_ppc64le.whl", hash = "sha256:f736ab8036796f5a119ff8211deda416f8c15ce03776db704a7a4e17381cb2ef", size = 4980739, upload-time = "2025-09-17T00:09:54.181Z" },
    { url = "https://files.pythonhosted.org/packages/3a/9c/50aa38907b201e74bc43c572f9603fa82b58e831bd13c245613a23cff736/cryptography-46.0.1-cp38-abi3-manylinux_2_28_x86_64.whl", hash = "sha256:e46710a240a41d594953012213ea8ca398cd2448fbc5d0f1be8160b5511104a0", size = 4592289, upload-time = "2025-09-17T00:09:56.731Z" },
    { url = "https://files.pythonhosted.org/packages/5a/33/229858f8a5bb22f82468bb285e9f4c44a31978d5f5830bb4ea1cf8a4e454/cryptography-46.0.1-cp38-abi3-manylinux_2_34_aarch64.whl", hash = "sha256:84ef1f145de5aee82ea2447224dc23f065ff4cc5791bb3b506615957a6ba8128", size = 4301815, upload-time = "2025-09-17T00:09:58.548Z" },
    { url = "https://files.pythonhosted.org/packages/52/cb/b76b2c87fbd6ed4a231884bea3ce073406ba8e2dae9defad910d33cbf408/cryptography-46.0.1-cp38-abi3-manylinux_2_34_ppc64le.whl", hash = "sha256:9394c7d5a7565ac5f7d9ba38b2617448eba384d7b107b262d63890079fad77ca", size = 4943251, upload-time = "2025-09-17T00:10:00.475Z" },
    { url = "https://files.pythonhosted.org/packages/94/0f/f66125ecf88e4cb5b8017ff43f3a87ede2d064cb54a1c5893f9da9d65093/cryptography-46.0.1-cp38-abi3-manylinux_2_34_x86_64.whl", hash = "sha256:ed957044e368ed295257ae3d212b95456bd9756df490e1ac4538857f67531fcc", size = 4591247, upload-time = "2025-09-17T00:10:02.874Z" },
    { url = "https://files.pythonhosted.org/packages/f6/22/9f3134ae436b63b463cfdf0ff506a0570da6873adb4bf8c19b8a5b4bac64/cryptography-46.0.1-cp38-abi3-musllinux_1_2_aarch64.whl", hash = "sha256:f7de12fa0eee6234de9a9ce0ffcfa6ce97361db7a50b09b65c63ac58e5f22fc7", size = 4428534, upload-time = "2025-09-17T00:10:04.994Z" },
    { url = "https://files.pythonhosted.org/packages/89/39/e6042bcb2638650b0005c752c38ea830cbfbcbb1830e4d64d530000aa8dc/cryptography-46.0.1-cp38-abi3-musllinux_1_2_x86_64.whl", hash = "sha256:7fab1187b6c6b2f11a326f33b036f7168f5b996aedd0c059f9738915e4e8f53a", size = 4699541, upload-time = "2025-09-17T00:10:06.925Z" },
    { url = "https://files.pythonhosted.org/packages/68/46/753d457492d15458c7b5a653fc9a84a1c9c7a83af6ebdc94c3fc373ca6e8/cryptography-46.0.1-cp38-abi3-win32.whl", hash = "sha256:45f790934ac1018adeba46a0f7289b2b8fe76ba774a88c7f1922213a56c98bc1", size = 3043779, upload-time = "2025-09-17T00:10:08.951Z" },
    { url = "https://files.pythonhosted.org/packages/2f/50/b6f3b540c2f6ee712feeb5fa780bb11fad76634e71334718568e7695cb55/cryptography-46.0.1-cp38-abi3-win_amd64.whl", hash = "sha256:7176a5ab56fac98d706921f6416a05e5aff7df0e4b91516f450f8627cda22af3", size = 3517226, upload-time = "2025-09-17T00:10:10.769Z" },
    { url = "https://files.pythonhosted.org/packages/ff/e8/77d17d00981cdd27cc493e81e1749a0b8bbfb843780dbd841e30d7f50743/cryptography-46.0.1-cp38-abi3-win_arm64.whl", hash = "sha256:efc9e51c3e595267ff84adf56e9b357db89ab2279d7e375ffcaf8f678606f3d9", size = 2923149, upload-time = "2025-09-17T00:10:13.236Z" },
    { url = "https://files.pythonhosted.org/packages/27/27/077e09fd92075dd1338ea0ffaf5cfee641535545925768350ad90d8c36ca/cryptography-46.0.1-pp311-pypy311_pp73-macosx_10_9_x86_64.whl", hash = "sha256:b9c79af2c3058430d911ff1a5b2b96bbfe8da47d5ed961639ce4681886614e70", size = 3722319, upload-time = "2025-09-17T00:10:20.273Z" },
    { url = "https://files.pythonhosted.org/packages/db/32/6fc7250280920418651640d76cee34d91c1e0601d73acd44364570cf041f/cryptography-46.0.1-pp311-pypy311_pp73-manylinux_2_28_aarch64.whl", hash = "sha256:0ca4be2af48c24df689a150d9cd37404f689e2968e247b6b8ff09bff5bcd786f", size = 4249030, upload-time = "2025-09-17T00:10:22.396Z" },
    { url = "https://files.pythonhosted.org/packages/32/33/8d5398b2da15a15110b2478480ab512609f95b45ead3a105c9a9c76f9980/cryptography-46.0.1-pp311-pypy311_pp73-manylinux_2_28_x86_64.whl", hash = "sha256:13e67c4d3fb8b6bc4ef778a7ccdd8df4cd15b4bcc18f4239c8440891a11245cc", size = 4528009, upload-time = "2025-09-17T00:10:24.418Z" },
    { url = "https://files.pythonhosted.org/packages/fd/1c/4012edad2a8977ab386c36b6e21f5065974d37afa3eade83a9968cba4855/cryptography-46.0.1-pp311-pypy311_pp73-manylinux_2_34_aarch64.whl", hash = "sha256:15b5fd9358803b0d1cc42505a18d8bca81dabb35b5cfbfea1505092e13a9d96d", size = 4248902, upload-time = "2025-09-17T00:10:26.255Z" },
    { url = "https://files.pythonhosted.org/packages/58/a3/257cd5ae677302de8fa066fca9de37128f6729d1e63c04dd6a15555dd450/cryptography-46.0.1-pp311-pypy311_pp73-manylinux_2_34_x86_64.whl", hash = "sha256:e34da95e29daf8a71cb2841fd55df0511539a6cdf33e6f77c1e95e44006b9b46", size = 4527150, upload-time = "2025-09-17T00:10:28.28Z" },
    { url = "https://files.pythonhosted.org/packages/6a/cd/fe6b65e1117ec7631f6be8951d3db076bac3e1b096e3e12710ed071ffc3c/cryptography-46.0.1-pp311-pypy311_pp73-win_amd64.whl", hash = "sha256:34f04b7311174469ab3ac2647469743720f8b6c8b046f238e5cb27905695eb2a", size = 3448210, upload-time = "2025-09-17T00:10:30.145Z" },
]

[[package]]
name = "cycler"
version = "0.12.1"
source = { registry = "https://pypi.org/simple" }
sdist = { url = "https://files.pythonhosted.org/packages/a9/95/a3dbbb5028f35eafb79008e7522a75244477d2838f38cbb722248dabc2a8/cycler-0.12.1.tar.gz", hash = "sha256:88bb128f02ba341da8ef447245a9e138fae777f6a23943da4540077d3601eb1c", size = 7615, upload-time = "2023-10-07T05:32:18.335Z" }
wheels = [
    { url = "https://files.pythonhosted.org/packages/e7/05/c19819d5e3d95294a6f5947fb9b9629efb316b96de511b418c53d245aae6/cycler-0.12.1-py3-none-any.whl", hash = "sha256:85cef7cff222d8644161529808465972e51340599459b8ac3ccbac5a854e0d30", size = 8321, upload-time = "2023-10-07T05:32:16.783Z" },
]

[[package]]
name = "datadog-api-client"
version = "2.43.0"
source = { registry = "https://pypi.org/simple" }
dependencies = [
    { name = "certifi" },
    { name = "python-dateutil" },
    { name = "typing-extensions" },
    { name = "urllib3" },
]
sdist = { url = "https://files.pythonhosted.org/packages/bd/43/c7e9884cc6465ce6a1e5ef4dd92425a14283811d9589ca8087c648e2478d/datadog_api_client-2.43.0.tar.gz", hash = "sha256:f3aec5db9bcceb39f6315e505eea908da7133a19f8475ef996ef8be8e3c84855", size = 3330418, upload-time = "2025-09-15T09:42:04.703Z" }
wheels = [
    { url = "https://files.pythonhosted.org/packages/b6/02/884c1fc758009958d26c7968d33e22794e920c1f5a52f5fe46c394ddcf7e/datadog_api_client-2.43.0-py3-none-any.whl", hash = "sha256:1d038b545263ad0b665f46d9d36dc0f0ed491770d9dcd68380be4685a9ae6cc3", size = 4154216, upload-time = "2025-09-15T09:42:03.202Z" },
]

[[package]]
name = "ddtrace"
version = "3.14.2"
source = { registry = "https://pypi.org/simple" }
dependencies = [
    { name = "bytecode" },
    { name = "envier" },
    { name = "opentelemetry-api" },
    { name = "protobuf" },
    { name = "typing-extensions" },
    { name = "wrapt" },
]
wheels = [
    { url = "https://files.pythonhosted.org/packages/1f/ba/b3babe4433a52bd12347e258166d0abcd0000bf627a3624fbdb7fd167b3d/ddtrace-3.14.2-cp311-cp311-macosx_12_0_arm64.whl", hash = "sha256:a037e4c25502dc1a1a659cc830032a21af368d9db04d0431684a30a177fcc7d1", size = 5984456, upload-time = "2025-09-18T18:40:34.59Z" },
    { url = "https://files.pythonhosted.org/packages/d2/82/1405e43bf86493485e7b96a13c29afe0cf37fffe791babf4474b20b58155/ddtrace-3.14.2-cp311-cp311-macosx_12_0_x86_64.whl", hash = "sha256:c632a15bda025f495ffa01b2cf4f5be9667f8b2f52eda3941d17627e276c2a04", size = 6316778, upload-time = "2025-09-18T18:40:36.46Z" },
    { url = "https://files.pythonhosted.org/packages/b3/5e/26928ca971691e4c9393e9781cf4adca698f45549f81ffef76586b07b92a/ddtrace-3.14.2-cp311-cp311-manylinux2014_aarch64.manylinux_2_17_aarch64.whl", hash = "sha256:63b67c464d59a223d891b65bafd8f2a15252555ca8478c56dcb19764a9910589", size = 6973442, upload-time = "2025-09-18T18:40:38.177Z" },
    { url = "https://files.pythonhosted.org/packages/bd/9d/278c1f6526a3551a86a1dc569730c90434bc1f9d9bb6e44175eab3838de0/ddtrace-3.14.2-cp311-cp311-manylinux2014_x86_64.manylinux_2_17_x86_64.whl", hash = "sha256:a2351dc37d3006c5b5315e4aa6f621c5a9e27aa8c900c46ac7e55203d37393dc", size = 7247086, upload-time = "2025-09-18T18:40:40.257Z" },
    { url = "https://files.pythonhosted.org/packages/f7/9e/14bcffcef08b9e65d69ffa3d0efb701f498513dd109d033b410395240985/ddtrace-3.14.2-cp311-cp311-manylinux_2_28_i686.whl", hash = "sha256:9f2d2f0cc46a37371810730d7d1162f47c4520c56511d2d38f329b06b15c7bd2", size = 5075271, upload-time = "2025-09-18T18:40:42.323Z" },
    { url = "https://files.pythonhosted.org/packages/34/37/70b1445b4b2f83e8265341f9dd09b0dbb81bd4634cc75227aac6213f12a3/ddtrace-3.14.2-cp311-cp311-musllinux_1_2_aarch64.whl", hash = "sha256:52c319af48861d1acf3808b3baa2372da4113d9269ed9428b3782c1cefb19d1a", size = 7985429, upload-time = "2025-09-18T18:40:44.364Z" },
    { url = "https://files.pythonhosted.org/packages/57/b1/d25198b1928a0ca524939aacc7ecf855cc33011c45792b31b3f227ba1f8b/ddtrace-3.14.2-cp311-cp311-musllinux_1_2_i686.whl", hash = "sha256:a9f5afa80d76728a19be600d9ea28fcbfd020f42a48adabd1436703de6e1e13d", size = 6173065, upload-time = "2025-09-18T18:40:46.553Z" },
    { url = "https://files.pythonhosted.org/packages/b1/b1/b529c80f95a18966194dc6ab1d58bd334db04a8bb922b5f2f07674419df2/ddtrace-3.14.2-cp311-cp311-musllinux_1_2_x86_64.whl", hash = "sha256:0b275495128eb812350017d1925fff6f33c5dc0523101dfc6cf87c686c1d7d1a", size = 8310258, upload-time = "2025-09-18T18:40:48.353Z" },
    { url = "https://files.pythonhosted.org/packages/54/e7/895474a3c0338809bdd0d592a113bc014dfd2fc27bad57634ae4980d5d9b/ddtrace-3.14.2-cp311-cp311-win32.whl", hash = "sha256:a6080a37b3adbdd17a52c65346006f50d8cdb16101b64dc88269edc110a7a96f", size = 4319666, upload-time = "2025-09-18T18:40:50.221Z" },
    { url = "https://files.pythonhosted.org/packages/20/e8/0122b77490f1f0c126b4e88ca40ea201d33019d08aa5167203df5a469e44/ddtrace-3.14.2-cp311-cp311-win_amd64.whl", hash = "sha256:e5f60a4a0e20d116bdb86b5a41d4d3947221cd3801a31ad4adbd98573beb5e10", size = 4819426, upload-time = "2025-09-18T18:40:52.343Z" },
]

[[package]]
name = "debugpy"
version = "1.8.17"
source = { registry = "https://pypi.org/simple" }
sdist = { url = "https://files.pythonhosted.org/packages/15/ad/71e708ff4ca377c4230530d6a7aa7992592648c122a2cd2b321cf8b35a76/debugpy-1.8.17.tar.gz", hash = "sha256:fd723b47a8c08892b1a16b2c6239a8b96637c62a59b94bb5dab4bac592a58a8e", size = 1644129, upload-time = "2025-09-17T16:33:20.633Z" }
wheels = [
    { url = "https://files.pythonhosted.org/packages/d8/53/3af72b5c159278c4a0cf4cffa518675a0e73bdb7d1cac0239b815502d2ce/debugpy-1.8.17-cp311-cp311-macosx_15_0_universal2.whl", hash = "sha256:d3fce3f0e3de262a3b67e69916d001f3e767661c6e1ee42553009d445d1cd840", size = 2207154, upload-time = "2025-09-17T16:33:29.457Z" },
    { url = "https://files.pythonhosted.org/packages/8f/6d/204f407df45600e2245b4a39860ed4ba32552330a0b3f5f160ae4cc30072/debugpy-1.8.17-cp311-cp311-manylinux_2_34_x86_64.whl", hash = "sha256:c6bdf134457ae0cac6fb68205776be635d31174eeac9541e1d0c062165c6461f", size = 3170322, upload-time = "2025-09-17T16:33:30.837Z" },
    { url = "https://files.pythonhosted.org/packages/f2/13/1b8f87d39cf83c6b713de2620c31205299e6065622e7dd37aff4808dd410/debugpy-1.8.17-cp311-cp311-win32.whl", hash = "sha256:e79a195f9e059edfe5d8bf6f3749b2599452d3e9380484cd261f6b7cd2c7c4da", size = 5155078, upload-time = "2025-09-17T16:33:33.331Z" },
    { url = "https://files.pythonhosted.org/packages/c2/c5/c012c60a2922cc91caa9675d0ddfbb14ba59e1e36228355f41cab6483469/debugpy-1.8.17-cp311-cp311-win_amd64.whl", hash = "sha256:b532282ad4eca958b1b2d7dbcb2b7218e02cb934165859b918e3b6ba7772d3f4", size = 5179011, upload-time = "2025-09-17T16:33:35.711Z" },
    { url = "https://files.pythonhosted.org/packages/b0/d0/89247ec250369fc76db477720a26b2fce7ba079ff1380e4ab4529d2fe233/debugpy-1.8.17-py2.py3-none-any.whl", hash = "sha256:60c7dca6571efe660ccb7a9508d73ca14b8796c4ed484c2002abba714226cfef", size = 5283210, upload-time = "2025-09-17T16:34:25.835Z" },
]

[[package]]
name = "decorator"
version = "5.2.1"
source = { registry = "https://pypi.org/simple" }
sdist = { url = "https://files.pythonhosted.org/packages/43/fa/6d96a0978d19e17b68d634497769987b16c8f4cd0a7a05048bec693caa6b/decorator-5.2.1.tar.gz", hash = "sha256:65f266143752f734b0a7cc83c46f4618af75b8c5911b00ccb61d0ac9b6da0360", size = 56711, upload-time = "2025-02-24T04:41:34.073Z" }
wheels = [
    { url = "https://files.pythonhosted.org/packages/4e/8c/f3147f5c4b73e7550fe5f9352eaa956ae838d5c51eb58e7a25b9f3e2643b/decorator-5.2.1-py3-none-any.whl", hash = "sha256:d316bb415a2d9e2d2b3abcc4084c6502fc09240e292cd76a76afc106a1c8e04a", size = 9190, upload-time = "2025-02-24T04:41:32.565Z" },
]

[[package]]
name = "defusedxml"
version = "0.7.1"
source = { registry = "https://pypi.org/simple" }
sdist = { url = "https://files.pythonhosted.org/packages/0f/d5/c66da9b79e5bdb124974bfe172b4daf3c984ebd9c2a06e2b8a4dc7331c72/defusedxml-0.7.1.tar.gz", hash = "sha256:1bb3032db185915b62d7c6209c5a8792be6a32ab2fedacc84e01b52c51aa3e69", size = 75520, upload-time = "2021-03-08T10:59:26.269Z" }
wheels = [
    { url = "https://files.pythonhosted.org/packages/07/6c/aa3f2f849e01cb6a001cd8554a88d4c77c5c1a31c95bdf1cf9301e6d9ef4/defusedxml-0.7.1-py2.py3-none-any.whl", hash = "sha256:a352e7e428770286cc899e2542b6cdaedb2b4953ff269a210103ec58f6198a61", size = 25604, upload-time = "2021-03-08T10:59:24.45Z" },
]

[[package]]
name = "distro"
version = "1.9.0"
source = { registry = "https://pypi.org/simple" }
sdist = { url = "https://files.pythonhosted.org/packages/fc/f8/98eea607f65de6527f8a2e8885fc8015d3e6f5775df186e443e0964a11c3/distro-1.9.0.tar.gz", hash = "sha256:2fa77c6fd8940f116ee1d6b94a2f90b13b5ea8d019b98bc8bafdcabcdd9bdbed", size = 60722, upload-time = "2023-12-24T09:54:32.31Z" }
wheels = [
    { url = "https://files.pythonhosted.org/packages/12/b3/231ffd4ab1fc9d679809f356cebee130ac7daa00d6d6f3206dd4fd137e9e/distro-1.9.0-py3-none-any.whl", hash = "sha256:7bffd925d65168f85027d8da9af6bddab658135b840670a223589bc0c8ef02b2", size = 20277, upload-time = "2023-12-24T09:54:30.421Z" },
]

[[package]]
name = "docker"
version = "7.1.0"
source = { registry = "https://pypi.org/simple" }
dependencies = [
    { name = "pywin32", marker = "sys_platform == 'win32'" },
    { name = "requests" },
    { name = "urllib3" },
]
sdist = { url = "https://files.pythonhosted.org/packages/91/9b/4a2ea29aeba62471211598dac5d96825bb49348fa07e906ea930394a83ce/docker-7.1.0.tar.gz", hash = "sha256:ad8c70e6e3f8926cb8a92619b832b4ea5299e2831c14284663184e200546fa6c", size = 117834, upload-time = "2024-05-23T11:13:57.216Z" }
wheels = [
    { url = "https://files.pythonhosted.org/packages/e3/26/57c6fb270950d476074c087527a558ccb6f4436657314bfb6cdf484114c4/docker-7.1.0-py3-none-any.whl", hash = "sha256:c96b93b7f0a746f9e77d325bcfb87422a3d8bd4f03136ae8a85b37f1898d5fc0", size = 147774, upload-time = "2024-05-23T11:13:55.01Z" },
]

[[package]]
name = "docstring-parser"
version = "0.17.0"
source = { registry = "https://pypi.org/simple" }
sdist = { url = "https://files.pythonhosted.org/packages/b2/9d/c3b43da9515bd270df0f80548d9944e389870713cc1fe2b8fb35fe2bcefd/docstring_parser-0.17.0.tar.gz", hash = "sha256:583de4a309722b3315439bb31d64ba3eebada841f2e2cee23b99df001434c912", size = 27442, upload-time = "2025-07-21T07:35:01.868Z" }
wheels = [
    { url = "https://files.pythonhosted.org/packages/55/e2/2537ebcff11c1ee1ff17d8d0b6f4db75873e3b0fb32c2d4a2ee31ecb310a/docstring_parser-0.17.0-py3-none-any.whl", hash = "sha256:cf2569abd23dce8099b300f9b4fa8191e9582dda731fd533daf54c4551658708", size = 36896, upload-time = "2025-07-21T07:35:00.684Z" },
]

[[package]]
name = "docstring-to-markdown"
version = "0.17"
source = { registry = "https://pypi.org/simple" }
dependencies = [
    { name = "importlib-metadata" },
    { name = "typing-extensions" },
]
sdist = { url = "https://files.pythonhosted.org/packages/52/d8/8abe80d62c5dce1075578031bcfde07e735bcf0afe2886dd48b470162ab4/docstring_to_markdown-0.17.tar.gz", hash = "sha256:df72a112294c7492487c9da2451cae0faeee06e86008245c188c5761c9590ca3", size = 32260, upload-time = "2025-05-02T15:09:07.932Z" }
wheels = [
    { url = "https://files.pythonhosted.org/packages/56/7b/af3d0da15bed3a8665419bb3a630585756920f4ad67abfdfef26240ebcc0/docstring_to_markdown-0.17-py3-none-any.whl", hash = "sha256:fd7d5094aa83943bf5f9e1a13701866b7c452eac19765380dead666e36d3711c", size = 23479, upload-time = "2025-05-02T15:09:06.676Z" },
]

[[package]]
name = "docutils"
version = "0.22.1"
source = { registry = "https://pypi.org/simple" }
sdist = { url = "https://files.pythonhosted.org/packages/e4/47/d869000fb74438584858acc628a364b277fc012695f0dfd513cb10f99768/docutils-0.22.1.tar.gz", hash = "sha256:d2fb50923a313532b6d41a77776d24cb459a594be9b7e4afa1fbcb5bda1893e6", size = 2291655, upload-time = "2025-09-17T17:58:45.409Z" }
wheels = [
    { url = "https://files.pythonhosted.org/packages/8c/dc/1948b90c5d9dbfa4d1fd3991013a042ba3ac62ebd3afdcb3fac08366e755/docutils-0.22.1-py3-none-any.whl", hash = "sha256:806e896f256a17466426544038f30cb860a99f5d4af640e36c284bfcb1824512", size = 638455, upload-time = "2025-09-17T17:58:42.498Z" },
]

[[package]]
name = "duckdb"
version = "1.4.0"
source = { registry = "https://pypi.org/simple" }
sdist = { url = "https://files.pythonhosted.org/packages/82/93/adc0d183642fc9a602ca9b97cb16754c84b8c1d92e5b99aec412e0c419a8/duckdb-1.4.0.tar.gz", hash = "sha256:bd5edee8bd5a73b5822f2b390668597b5fcdc2d3292c244d8d933bb87ad6ac4c", size = 18453175, upload-time = "2025-09-16T10:22:41.509Z" }
wheels = [
    { url = "https://files.pythonhosted.org/packages/60/e9/b29cc5bceac52e049b20d613551a2171a092df07f26d4315f3f9651c80d4/duckdb-1.4.0-cp311-cp311-macosx_10_9_universal2.whl", hash = "sha256:6505fed1ccae8df9f574e744c48fa32ee2feaeebe5346c2daf4d4d10a8dac5aa", size = 31290878, upload-time = "2025-09-16T10:21:43.256Z" },
    { url = "https://files.pythonhosted.org/packages/1f/68/d88a15dba48bf6a4b33f1be5097ef45c83f7b9e97c854cc638a85bb07d70/duckdb-1.4.0-cp311-cp311-macosx_10_9_x86_64.whl", hash = "sha256:36974a04b29c74ac2143457e95420a7422016d050e28573060b89a90b9cf2b57", size = 17288823, upload-time = "2025-09-16T10:21:45.716Z" },
    { url = "https://files.pythonhosted.org/packages/8c/7e/e3d2101dc6bbd60f2b3c1d748351ff541fc8c48790ac1218c0199cb930f6/duckdb-1.4.0-cp311-cp311-macosx_11_0_arm64.whl", hash = "sha256:90484b896e5059f145d1facfabea38e22c54a2dcc2bd62dd6c290423f0aee258", size = 14819684, upload-time = "2025-09-16T10:21:48.117Z" },
    { url = "https://files.pythonhosted.org/packages/c4/bb/4ec8e4d03cb5b77d75b9ee0057c2c714cffaa9bda1e55ffec833458af0a3/duckdb-1.4.0-cp311-cp311-manylinux_2_27_aarch64.manylinux_2_28_aarch64.whl", hash = "sha256:a969d624b385853b31a43b0a23089683297da2f14846243921c6dbec8382d659", size = 18410075, upload-time = "2025-09-16T10:21:50.517Z" },
    { url = "https://files.pythonhosted.org/packages/ec/21/e896616d892d50dc1e0c142428e9359b483d4dd6e339231d822e57834ad3/duckdb-1.4.0-cp311-cp311-manylinux_2_27_x86_64.manylinux_2_28_x86_64.whl", hash = "sha256:5935644f96a75e9f6f3c3eeb3da14cdcaf7bad14d1199c08439103decb29466a", size = 20402984, upload-time = "2025-09-16T10:21:52.808Z" },
    { url = "https://files.pythonhosted.org/packages/c4/c0/b5eb9497e4a9167d23fbad745969eaa36e28d346648e17565471892d1b33/duckdb-1.4.0-cp311-cp311-win_amd64.whl", hash = "sha256:300aa0e963af97969c38440877fffd576fc1f49c1f5914789a9d01f2fe7def91", size = 12282971, upload-time = "2025-09-16T10:21:55.314Z" },
]

[[package]]
name = "einops"
version = "0.8.1"
source = { registry = "https://pypi.org/simple" }
sdist = { url = "https://files.pythonhosted.org/packages/e5/81/df4fbe24dff8ba3934af99044188e20a98ed441ad17a274539b74e82e126/einops-0.8.1.tar.gz", hash = "sha256:de5d960a7a761225532e0f1959e5315ebeafc0cd43394732f103ca44b9837e84", size = 54805, upload-time = "2025-02-09T03:17:00.434Z" }
wheels = [
    { url = "https://files.pythonhosted.org/packages/87/62/9773de14fe6c45c23649e98b83231fffd7b9892b6cf863251dc2afa73643/einops-0.8.1-py3-none-any.whl", hash = "sha256:919387eb55330f5757c6bea9165c5ff5cfe63a642682ea788a6d472576d81737", size = 64359, upload-time = "2025-02-09T03:17:01.998Z" },
]

[[package]]
name = "envier"
version = "0.6.1"
source = { registry = "https://pypi.org/simple" }
sdist = { url = "https://files.pythonhosted.org/packages/19/e7/4fe4d3f6e21213cea9bcddc36ba60e6ae4003035f9ce8055e6a9f0322ddb/envier-0.6.1.tar.gz", hash = "sha256:3309a01bb3d8850c9e7a31a5166d5a836846db2faecb79b9cb32654dd50ca9f9", size = 10063, upload-time = "2024-10-22T09:56:47.226Z" }
wheels = [
    { url = "https://files.pythonhosted.org/packages/56/e9/30493b1cc967f7c07869de4b2ab3929151a58e6bb04495015554d24b61db/envier-0.6.1-py3-none-any.whl", hash = "sha256:73609040a76be48bbcb97074d9969666484aa0de706183a6e9ef773156a8a6a9", size = 10638, upload-time = "2024-10-22T09:56:45.968Z" },
]

[[package]]
name = "execnet"
version = "2.1.1"
source = { registry = "https://pypi.org/simple" }
sdist = { url = "https://files.pythonhosted.org/packages/bb/ff/b4c0dc78fbe20c3e59c0c7334de0c27eb4001a2b2017999af398bf730817/execnet-2.1.1.tar.gz", hash = "sha256:5189b52c6121c24feae288166ab41b32549c7e2348652736540b9e6e7d4e72e3", size = 166524, upload-time = "2024-04-08T09:04:19.245Z" }
wheels = [
    { url = "https://files.pythonhosted.org/packages/43/09/2aea36ff60d16dd8879bdb2f5b3ee0ba8d08cbbdcdfe870e695ce3784385/execnet-2.1.1-py3-none-any.whl", hash = "sha256:26dee51f1b80cebd6d0ca8e74dd8745419761d3bef34163928cbebbdc4749fdc", size = 40612, upload-time = "2024-04-08T09:04:17.414Z" },
]

[[package]]
name = "executing"
version = "2.2.1"
source = { registry = "https://pypi.org/simple" }
sdist = { url = "https://files.pythonhosted.org/packages/cc/28/c14e053b6762b1044f34a13aab6859bbf40456d37d23aa286ac24cfd9a5d/executing-2.2.1.tar.gz", hash = "sha256:3632cc370565f6648cc328b32435bd120a1e4ebb20c77e3fdde9a13cd1e533c4", size = 1129488, upload-time = "2025-09-01T09:48:10.866Z" }
wheels = [
    { url = "https://files.pythonhosted.org/packages/c1/ea/53f2148663b321f21b5a606bd5f191517cf40b7072c0497d3c92c4a13b1e/executing-2.2.1-py2.py3-none-any.whl", hash = "sha256:760643d3452b4d777d295bb167ccc74c64a81df23fb5e08eff250c425a4b2017", size = 28317, upload-time = "2025-09-01T09:48:08.5Z" },
]

[[package]]
name = "experiments"
version = "0.1.0"
source = { editable = "experiments" }
dependencies = [
    { name = "anthropic" },
    { name = "basedpyright" },
    { name = "jupytext" },
    { name = "marimo" },
    { name = "moutils" },
    { name = "openai" },
    { name = "python-lsp-server" },
    { name = "sqlglot" },
    { name = "ty" },
]

[package.metadata]
requires-dist = [
    { name = "anthropic", specifier = ">=0.64.0" },
    { name = "basedpyright", specifier = ">=1.31.3" },
    { name = "jupytext", specifier = ">=1.17.2" },
    { name = "marimo", specifier = "==0.15.0" },
    { name = "moutils", specifier = ">=0.3.12" },
    { name = "openai", specifier = ">=1.102.0" },
    { name = "python-lsp-server", specifier = ">=1.13.1" },
    { name = "sqlglot", specifier = ">=27.8.0" },
    { name = "ty", specifier = ">=0.0.1a19" },
]

[[package]]
name = "farama-notifications"
version = "0.0.4"
source = { registry = "https://pypi.org/simple" }
sdist = { url = "https://files.pythonhosted.org/packages/2e/2c/8384832b7a6b1fd6ba95bbdcae26e7137bb3eedc955c42fd5cdcc086cfbf/Farama-Notifications-0.0.4.tar.gz", hash = "sha256:13fceff2d14314cf80703c8266462ebf3733c7d165336eee998fc58e545efd18", size = 2131, upload-time = "2023-02-27T18:28:41.047Z" }
wheels = [
    { url = "https://files.pythonhosted.org/packages/05/2c/ffc08c54c05cdce6fbed2aeebc46348dbe180c6d2c541c7af7ba0aa5f5f8/Farama_Notifications-0.0.4-py3-none-any.whl", hash = "sha256:14de931035a41961f7c056361dc7f980762a143d05791ef5794a751a2caf05ae", size = 2511, upload-time = "2023-02-27T18:28:39.447Z" },
]

[[package]]
name = "fastapi"
version = "0.116.2"
source = { registry = "https://pypi.org/simple" }
dependencies = [
    { name = "pydantic" },
    { name = "starlette" },
    { name = "typing-extensions" },
]
sdist = { url = "https://files.pythonhosted.org/packages/01/64/1296f46d6b9e3b23fb22e5d01af3f104ef411425531376212f1eefa2794d/fastapi-0.116.2.tar.gz", hash = "sha256:231a6af2fe21cfa2c32730170ad8514985fc250bec16c9b242d3b94c835ef529", size = 298595, upload-time = "2025-09-16T18:29:23.058Z" }
wheels = [
    { url = "https://files.pythonhosted.org/packages/32/e4/c543271a8018874b7f682bf6156863c416e1334b8ed3e51a69495c5d4360/fastapi-0.116.2-py3-none-any.whl", hash = "sha256:c3a7a8fb830b05f7e087d920e0d786ca1fc9892eb4e9a84b227be4c1bc7569db", size = 95670, upload-time = "2025-09-16T18:29:21.329Z" },
]

[[package]]
name = "fastjsonschema"
version = "2.21.2"
source = { registry = "https://pypi.org/simple" }
sdist = { url = "https://files.pythonhosted.org/packages/20/b5/23b216d9d985a956623b6bd12d4086b60f0059b27799f23016af04a74ea1/fastjsonschema-2.21.2.tar.gz", hash = "sha256:b1eb43748041c880796cd077f1a07c3d94e93ae84bba5ed36800a33554ae05de", size = 374130, upload-time = "2025-08-14T18:49:36.666Z" }
wheels = [
    { url = "https://files.pythonhosted.org/packages/cb/a8/20d0723294217e47de6d9e2e40fd4a9d2f7c4b6ef974babd482a59743694/fastjsonschema-2.21.2-py3-none-any.whl", hash = "sha256:1c797122d0a86c5cace2e54bf4e819c36223b552017172f32c5c024a6b77e463", size = 24024, upload-time = "2025-08-14T18:49:34.776Z" },
]

[[package]]
name = "filelock"
version = "3.19.1"
source = { registry = "https://pypi.org/simple" }
sdist = { url = "https://files.pythonhosted.org/packages/40/bb/0ab3e58d22305b6f5440629d20683af28959bf793d98d11950e305c1c326/filelock-3.19.1.tar.gz", hash = "sha256:66eda1888b0171c998b35be2bcc0f6d75c388a7ce20c3f3f37aa8e96c2dddf58", size = 17687, upload-time = "2025-08-14T16:56:03.016Z" }
wheels = [
    { url = "https://files.pythonhosted.org/packages/42/14/42b2651a2f46b022ccd948bca9f2d5af0fd8929c4eec235b8d6d844fbe67/filelock-3.19.1-py3-none-any.whl", hash = "sha256:d38e30481def20772f5baf097c122c3babc4fcdb7e14e57049eb9d88c6dc017d", size = 15988, upload-time = "2025-08-14T16:56:01.633Z" },
]

[[package]]
name = "fonttools"
version = "4.60.0"
source = { registry = "https://pypi.org/simple" }
sdist = { url = "https://files.pythonhosted.org/packages/27/d9/4eabd956fe123651a1f0efe29d9758b3837b5ae9a98934bdb571117033bb/fonttools-4.60.0.tar.gz", hash = "sha256:8f5927f049091a0ca74d35cce7f78e8f7775c83a6901a8fbe899babcc297146a", size = 3553671, upload-time = "2025-09-17T11:34:01.504Z" }
wheels = [
    { url = "https://files.pythonhosted.org/packages/da/3d/c57731fbbf204ef1045caca28d5176430161ead73cd9feac3e9d9ef77ee6/fonttools-4.60.0-cp311-cp311-macosx_10_9_universal2.whl", hash = "sha256:a9106c202d68ff5f9b4a0094c4d7ad2eaa7e9280f06427b09643215e706eb016", size = 2830883, upload-time = "2025-09-17T11:32:10.552Z" },
    { url = "https://files.pythonhosted.org/packages/cc/2d/b7a6ebaed464ce441c755252cc222af11edc651d17c8f26482f429cc2c0e/fonttools-4.60.0-cp311-cp311-macosx_10_9_x86_64.whl", hash = "sha256:9da3a4a3f2485b156bb429b4f8faa972480fc01f553f7c8c80d05d48f17eec89", size = 2356005, upload-time = "2025-09-17T11:32:13.248Z" },
    { url = "https://files.pythonhosted.org/packages/ee/c2/ea834e921324e2051403e125c1fe0bfbdde4951a7c1784e4ae6bdbd286cc/fonttools-4.60.0-cp311-cp311-manylinux2014_aarch64.manylinux_2_17_aarch64.manylinux_2_28_aarch64.whl", hash = "sha256:1f84de764c6057b2ffd4feb50ddef481d92e348f0c70f2c849b723118d352bf3", size = 5041201, upload-time = "2025-09-17T11:32:15.373Z" },
    { url = "https://files.pythonhosted.org/packages/93/3c/1c64a338e9aa410d2d0728827d5bb1301463078cb225b94589f27558b427/fonttools-4.60.0-cp311-cp311-manylinux2014_x86_64.manylinux_2_17_x86_64.whl", hash = "sha256:800b3fa0d5c12ddff02179d45b035a23989a6c597a71c8035c010fff3b2ef1bb", size = 4977696, upload-time = "2025-09-17T11:32:17.674Z" },
    { url = "https://files.pythonhosted.org/packages/07/cc/c8c411a0d9732bb886b870e052f20658fec9cf91118314f253950d2c1d65/fonttools-4.60.0-cp311-cp311-musllinux_1_2_aarch64.whl", hash = "sha256:8dd68f60b030277f292a582d31c374edfadc60bb33d51ec7b6cd4304531819ba", size = 5020386, upload-time = "2025-09-17T11:32:20.089Z" },
    { url = "https://files.pythonhosted.org/packages/13/01/1d3bc07cf92e7f4fc27f06d4494bf6078dc595b2e01b959157a4fd23df12/fonttools-4.60.0-cp311-cp311-musllinux_1_2_x86_64.whl", hash = "sha256:53328e3ca9e5c8660ef6de07c35f8f312c189b757535e12141be7a8ec942de6e", size = 5131575, upload-time = "2025-09-17T11:32:22.582Z" },
    { url = "https://files.pythonhosted.org/packages/5a/16/08db3917ee19e89d2eb0ee637d37cd4136c849dc421ff63f406b9165c1a1/fonttools-4.60.0-cp311-cp311-win32.whl", hash = "sha256:d493c175ddd0b88a5376e61163e3e6fde3be8b8987db9b092e0a84650709c9e7", size = 2229297, upload-time = "2025-09-17T11:32:24.834Z" },
    { url = "https://files.pythonhosted.org/packages/d2/0b/76764da82c0dfcea144861f568d9e83f4b921e84f2be617b451257bb25a7/fonttools-4.60.0-cp311-cp311-win_amd64.whl", hash = "sha256:cc2770c9dc49c2d0366e9683f4d03beb46c98042d7ccc8ddbadf3459ecb051a7", size = 2277193, upload-time = "2025-09-17T11:32:27.094Z" },
    { url = "https://files.pythonhosted.org/packages/f9/a4/247d3e54eb5ed59e94e09866cfc4f9567e274fbf310ba390711851f63b3b/fonttools-4.60.0-py3-none-any.whl", hash = "sha256:496d26e4d14dcccdd6ada2e937e4d174d3138e3d73f5c9b6ec6eb2fd1dab4f66", size = 1142186, upload-time = "2025-09-17T11:33:59.287Z" },
]

[[package]]
name = "fqdn"
version = "1.5.1"
source = { registry = "https://pypi.org/simple" }
sdist = { url = "https://files.pythonhosted.org/packages/30/3e/a80a8c077fd798951169626cde3e239adeba7dab75deb3555716415bd9b0/fqdn-1.5.1.tar.gz", hash = "sha256:105ed3677e767fb5ca086a0c1f4bb66ebc3c100be518f0e0d755d9eae164d89f", size = 6015, upload-time = "2021-03-11T07:16:29.08Z" }
wheels = [
    { url = "https://files.pythonhosted.org/packages/cf/58/8acf1b3e91c58313ce5cb67df61001fc9dcd21be4fadb76c1a2d540e09ed/fqdn-1.5.1-py3-none-any.whl", hash = "sha256:3a179af3761e4df6eb2e026ff9e1a3033d3587bf980a0b1b2e1e5d08d7358014", size = 9121, upload-time = "2021-03-11T07:16:28.351Z" },
]

[[package]]
name = "frozenlist"
version = "1.7.0"
source = { registry = "https://pypi.org/simple" }
sdist = { url = "https://files.pythonhosted.org/packages/79/b1/b64018016eeb087db503b038296fd782586432b9c077fc5c7839e9cb6ef6/frozenlist-1.7.0.tar.gz", hash = "sha256:2e310d81923c2437ea8670467121cc3e9b0f76d3043cc1d2331d56c7fb7a3a8f", size = 45078, upload-time = "2025-06-09T23:02:35.538Z" }
wheels = [
    { url = "https://files.pythonhosted.org/packages/34/7e/803dde33760128acd393a27eb002f2020ddb8d99d30a44bfbaab31c5f08a/frozenlist-1.7.0-cp311-cp311-macosx_10_9_universal2.whl", hash = "sha256:aa51e147a66b2d74de1e6e2cf5921890de6b0f4820b257465101d7f37b49fb5a", size = 82251, upload-time = "2025-06-09T23:00:16.279Z" },
    { url = "https://files.pythonhosted.org/packages/75/a9/9c2c5760b6ba45eae11334db454c189d43d34a4c0b489feb2175e5e64277/frozenlist-1.7.0-cp311-cp311-macosx_10_9_x86_64.whl", hash = "sha256:9b35db7ce1cd71d36ba24f80f0c9e7cff73a28d7a74e91fe83e23d27c7828750", size = 48183, upload-time = "2025-06-09T23:00:17.698Z" },
    { url = "https://files.pythonhosted.org/packages/47/be/4038e2d869f8a2da165f35a6befb9158c259819be22eeaf9c9a8f6a87771/frozenlist-1.7.0-cp311-cp311-macosx_11_0_arm64.whl", hash = "sha256:34a69a85e34ff37791e94542065c8416c1afbf820b68f720452f636d5fb990cd", size = 47107, upload-time = "2025-06-09T23:00:18.952Z" },
    { url = "https://files.pythonhosted.org/packages/79/26/85314b8a83187c76a37183ceed886381a5f992975786f883472fcb6dc5f2/frozenlist-1.7.0-cp311-cp311-manylinux_2_17_aarch64.manylinux2014_aarch64.whl", hash = "sha256:4a646531fa8d82c87fe4bb2e596f23173caec9185bfbca5d583b4ccfb95183e2", size = 237333, upload-time = "2025-06-09T23:00:20.275Z" },
    { url = "https://files.pythonhosted.org/packages/1f/fd/e5b64f7d2c92a41639ffb2ad44a6a82f347787abc0c7df5f49057cf11770/frozenlist-1.7.0-cp311-cp311-manylinux_2_17_armv7l.manylinux2014_armv7l.manylinux_2_31_armv7l.whl", hash = "sha256:79b2ffbba483f4ed36a0f236ccb85fbb16e670c9238313709638167670ba235f", size = 231724, upload-time = "2025-06-09T23:00:21.705Z" },
    { url = "https://files.pythonhosted.org/packages/20/fb/03395c0a43a5976af4bf7534759d214405fbbb4c114683f434dfdd3128ef/frozenlist-1.7.0-cp311-cp311-manylinux_2_17_ppc64le.manylinux2014_ppc64le.whl", hash = "sha256:a26f205c9ca5829cbf82bb2a84b5c36f7184c4316617d7ef1b271a56720d6b30", size = 245842, upload-time = "2025-06-09T23:00:23.148Z" },
    { url = "https://files.pythonhosted.org/packages/d0/15/c01c8e1dffdac5d9803507d824f27aed2ba76b6ed0026fab4d9866e82f1f/frozenlist-1.7.0-cp311-cp311-manylinux_2_17_s390x.manylinux2014_s390x.whl", hash = "sha256:bcacfad3185a623fa11ea0e0634aac7b691aa925d50a440f39b458e41c561d98", size = 239767, upload-time = "2025-06-09T23:00:25.103Z" },
    { url = "https://files.pythonhosted.org/packages/14/99/3f4c6fe882c1f5514b6848aa0a69b20cb5e5d8e8f51a339d48c0e9305ed0/frozenlist-1.7.0-cp311-cp311-manylinux_2_5_i686.manylinux1_i686.manylinux_2_17_i686.manylinux2014_i686.whl", hash = "sha256:72c1b0fe8fe451b34f12dce46445ddf14bd2a5bcad7e324987194dc8e3a74c86", size = 224130, upload-time = "2025-06-09T23:00:27.061Z" },
    { url = "https://files.pythonhosted.org/packages/4d/83/220a374bd7b2aeba9d0725130665afe11de347d95c3620b9b82cc2fcab97/frozenlist-1.7.0-cp311-cp311-manylinux_2_5_x86_64.manylinux1_x86_64.manylinux_2_17_x86_64.manylinux2014_x86_64.whl", hash = "sha256:61d1a5baeaac6c0798ff6edfaeaa00e0e412d49946c53fae8d4b8e8b3566c4ae", size = 235301, upload-time = "2025-06-09T23:00:29.02Z" },
    { url = "https://files.pythonhosted.org/packages/03/3c/3e3390d75334a063181625343e8daab61b77e1b8214802cc4e8a1bb678fc/frozenlist-1.7.0-cp311-cp311-musllinux_1_2_aarch64.whl", hash = "sha256:7edf5c043c062462f09b6820de9854bf28cc6cc5b6714b383149745e287181a8", size = 234606, upload-time = "2025-06-09T23:00:30.514Z" },
    { url = "https://files.pythonhosted.org/packages/23/1e/58232c19608b7a549d72d9903005e2d82488f12554a32de2d5fb59b9b1ba/frozenlist-1.7.0-cp311-cp311-musllinux_1_2_armv7l.whl", hash = "sha256:d50ac7627b3a1bd2dcef6f9da89a772694ec04d9a61b66cf87f7d9446b4a0c31", size = 248372, upload-time = "2025-06-09T23:00:31.966Z" },
    { url = "https://files.pythonhosted.org/packages/c0/a4/e4a567e01702a88a74ce8a324691e62a629bf47d4f8607f24bf1c7216e7f/frozenlist-1.7.0-cp311-cp311-musllinux_1_2_i686.whl", hash = "sha256:ce48b2fece5aeb45265bb7a58259f45027db0abff478e3077e12b05b17fb9da7", size = 229860, upload-time = "2025-06-09T23:00:33.375Z" },
    { url = "https://files.pythonhosted.org/packages/73/a6/63b3374f7d22268b41a9db73d68a8233afa30ed164c46107b33c4d18ecdd/frozenlist-1.7.0-cp311-cp311-musllinux_1_2_ppc64le.whl", hash = "sha256:fe2365ae915a1fafd982c146754e1de6ab3478def8a59c86e1f7242d794f97d5", size = 245893, upload-time = "2025-06-09T23:00:35.002Z" },
    { url = "https://files.pythonhosted.org/packages/6d/eb/d18b3f6e64799a79673c4ba0b45e4cfbe49c240edfd03a68be20002eaeaa/frozenlist-1.7.0-cp311-cp311-musllinux_1_2_s390x.whl", hash = "sha256:45a6f2fdbd10e074e8814eb98b05292f27bad7d1883afbe009d96abdcf3bc898", size = 246323, upload-time = "2025-06-09T23:00:36.468Z" },
    { url = "https://files.pythonhosted.org/packages/5a/f5/720f3812e3d06cd89a1d5db9ff6450088b8f5c449dae8ffb2971a44da506/frozenlist-1.7.0-cp311-cp311-musllinux_1_2_x86_64.whl", hash = "sha256:21884e23cffabb157a9dd7e353779077bf5b8f9a58e9b262c6caad2ef5f80a56", size = 233149, upload-time = "2025-06-09T23:00:37.963Z" },
    { url = "https://files.pythonhosted.org/packages/69/68/03efbf545e217d5db8446acfd4c447c15b7c8cf4dbd4a58403111df9322d/frozenlist-1.7.0-cp311-cp311-win32.whl", hash = "sha256:284d233a8953d7b24f9159b8a3496fc1ddc00f4db99c324bd5fb5f22d8698ea7", size = 39565, upload-time = "2025-06-09T23:00:39.753Z" },
    { url = "https://files.pythonhosted.org/packages/58/17/fe61124c5c333ae87f09bb67186d65038834a47d974fc10a5fadb4cc5ae1/frozenlist-1.7.0-cp311-cp311-win_amd64.whl", hash = "sha256:387cbfdcde2f2353f19c2f66bbb52406d06ed77519ac7ee21be0232147c2592d", size = 44019, upload-time = "2025-06-09T23:00:40.988Z" },
    { url = "https://files.pythonhosted.org/packages/ee/45/b82e3c16be2182bff01179db177fe144d58b5dc787a7d4492c6ed8b9317f/frozenlist-1.7.0-py3-none-any.whl", hash = "sha256:9a5af342e34f7e97caf8c995864c7a396418ae2859cc6fdf1b1073020d516a7e", size = 13106, upload-time = "2025-06-09T23:02:34.204Z" },
]

[[package]]
name = "fsspec"
version = "2025.9.0"
source = { registry = "https://pypi.org/simple" }
sdist = { url = "https://files.pythonhosted.org/packages/de/e0/bab50af11c2d75c9c4a2a26a5254573c0bd97cea152254401510950486fa/fsspec-2025.9.0.tar.gz", hash = "sha256:19fd429483d25d28b65ec68f9f4adc16c17ea2c7c7bf54ec61360d478fb19c19", size = 304847, upload-time = "2025-09-02T19:10:49.215Z" }
wheels = [
    { url = "https://files.pythonhosted.org/packages/47/71/70db47e4f6ce3e5c37a607355f80da8860a33226be640226ac52cb05ef2e/fsspec-2025.9.0-py3-none-any.whl", hash = "sha256:530dc2a2af60a414a832059574df4a6e10cce927f6f4a78209390fe38955cfb7", size = 199289, upload-time = "2025-09-02T19:10:47.708Z" },
]

[[package]]
name = "future"
version = "1.0.0"
source = { registry = "https://pypi.org/simple" }
sdist = { url = "https://files.pythonhosted.org/packages/a7/b2/4140c69c6a66432916b26158687e821ba631a4c9273c474343badf84d3ba/future-1.0.0.tar.gz", hash = "sha256:bd2968309307861edae1458a4f8a4f3598c03be43b97521076aebf5d94c07b05", size = 1228490, upload-time = "2024-02-21T11:52:38.461Z" }
wheels = [
    { url = "https://files.pythonhosted.org/packages/da/71/ae30dadffc90b9006d77af76b393cb9dfbfc9629f339fc1574a1c52e6806/future-1.0.0-py3-none-any.whl", hash = "sha256:929292d34f5872e70396626ef385ec22355a1fae8ad29e1a734c3e43f9fbc216", size = 491326, upload-time = "2024-02-21T11:52:35.956Z" },
]

[[package]]
name = "gcovr"
version = "8.3"
source = { registry = "https://pypi.org/simple" }
dependencies = [
    { name = "colorlog" },
    { name = "jinja2" },
    { name = "lxml" },
    { name = "pygments" },
]
sdist = { url = "https://files.pythonhosted.org/packages/40/9f/2883275d71f27f81919a7f000afe7eb344496ab74d62e1c0e4a804918b9f/gcovr-8.3.tar.gz", hash = "sha256:faa371f9c4a7f78c9800da655107d4f99f04b718d1c0d9f48cafdcbef0049079", size = 175323, upload-time = "2025-01-19T22:24:58.564Z" }
wheels = [
    { url = "https://files.pythonhosted.org/packages/25/59/22844af9ee07d106aeefcf1f19355b7dcf36deef01eb7bc9045839b5a0aa/gcovr-8.3-py3-none-any.whl", hash = "sha256:d613a90aeea967b4972fbff69587bf8995ee3cd80df2556983b73141f30642d2", size = 224188, upload-time = "2025-01-19T22:24:56.886Z" },
]

[[package]]
name = "gitdb"
version = "4.0.12"
source = { registry = "https://pypi.org/simple" }
dependencies = [
    { name = "smmap" },
]
sdist = { url = "https://files.pythonhosted.org/packages/72/94/63b0fc47eb32792c7ba1fe1b694daec9a63620db1e313033d18140c2320a/gitdb-4.0.12.tar.gz", hash = "sha256:5ef71f855d191a3326fcfbc0d5da835f26b13fbcba60c32c21091c349ffdb571", size = 394684, upload-time = "2025-01-02T07:20:46.413Z" }
wheels = [
    { url = "https://files.pythonhosted.org/packages/a0/61/5c78b91c3143ed5c14207f463aecfc8f9dbb5092fb2869baf37c273b2705/gitdb-4.0.12-py3-none-any.whl", hash = "sha256:67073e15955400952c6565cc3e707c554a4eea2e428946f7a4c162fab9bd9bcf", size = 62794, upload-time = "2025-01-02T07:20:43.624Z" },
]

[[package]]
name = "gitpython"
version = "3.1.45"
source = { registry = "https://pypi.org/simple" }
dependencies = [
    { name = "gitdb" },
]
sdist = { url = "https://files.pythonhosted.org/packages/9a/c8/dd58967d119baab745caec2f9d853297cec1989ec1d63f677d3880632b88/gitpython-3.1.45.tar.gz", hash = "sha256:85b0ee964ceddf211c41b9f27a49086010a190fd8132a24e21f362a4b36a791c", size = 215076, upload-time = "2025-07-24T03:45:54.871Z" }
wheels = [
    { url = "https://files.pythonhosted.org/packages/01/61/d4b89fec821f72385526e1b9d9a3a0385dda4a72b206d28049e2c7cd39b8/gitpython-3.1.45-py3-none-any.whl", hash = "sha256:8908cb2e02fb3b93b7eb0f2827125cb699869470432cc885f019b8fd0fccff77", size = 208168, upload-time = "2025-07-24T03:45:52.517Z" },
]

[[package]]
name = "gitta"
version = "0.1.0"
source = { editable = "gitta" }
dependencies = [
    { name = "httpx" },
]

[package.dev-dependencies]
dev = [
    { name = "pytest" },
    { name = "pytest-cov" },
]

[package.metadata]
requires-dist = [{ name = "httpx", specifier = ">=0.24.0" }]

[package.metadata.requires-dev]
dev = [
    { name = "pytest", specifier = ">=8.3.3" },
    { name = "pytest-cov", specifier = ">=6.1.1" },
]

[[package]]
name = "google-api-core"
version = "2.25.1"
source = { registry = "https://pypi.org/simple" }
dependencies = [
    { name = "google-auth" },
    { name = "googleapis-common-protos" },
    { name = "proto-plus" },
    { name = "protobuf" },
    { name = "requests" },
]
sdist = { url = "https://files.pythonhosted.org/packages/dc/21/e9d043e88222317afdbdb567165fdbc3b0aad90064c7e0c9eb0ad9955ad8/google_api_core-2.25.1.tar.gz", hash = "sha256:d2aaa0b13c78c61cb3f4282c464c046e45fbd75755683c9c525e6e8f7ed0a5e8", size = 165443, upload-time = "2025-06-12T20:52:20.439Z" }
wheels = [
    { url = "https://files.pythonhosted.org/packages/14/4b/ead00905132820b623732b175d66354e9d3e69fcf2a5dcdab780664e7896/google_api_core-2.25.1-py3-none-any.whl", hash = "sha256:8a2a56c1fef82987a524371f99f3bd0143702fecc670c72e600c1cda6bf8dbb7", size = 160807, upload-time = "2025-06-12T20:52:19.334Z" },
]

[[package]]
name = "google-api-python-client"
version = "2.182.0"
source = { registry = "https://pypi.org/simple" }
dependencies = [
    { name = "google-api-core" },
    { name = "google-auth" },
    { name = "google-auth-httplib2" },
    { name = "httplib2" },
    { name = "uritemplate" },
]
sdist = { url = "https://files.pythonhosted.org/packages/6f/cb/b85b1d7d7fd520739fb70c4878f1f414043c3c34434bc90ba9d4f93366ed/google_api_python_client-2.182.0.tar.gz", hash = "sha256:cb2aa127e33c3a31e89a06f39cf9de982db90a98dee020911b21013afafad35f", size = 13599318, upload-time = "2025-09-16T21:10:57.97Z" }
wheels = [
    { url = "https://files.pythonhosted.org/packages/c1/29/76dabe97ebb710ca9a308f0415b2206e37d149983ec2becbf66525c52322/google_api_python_client-2.182.0-py3-none-any.whl", hash = "sha256:a9b071036d41a17991d8fbf27bedb61f2888a39ae5696cb5a326bf999b2d5209", size = 14168745, upload-time = "2025-09-16T21:10:54.657Z" },
]

[[package]]
name = "google-auth"
version = "2.40.3"
source = { registry = "https://pypi.org/simple" }
dependencies = [
    { name = "cachetools" },
    { name = "pyasn1-modules" },
    { name = "rsa" },
]
sdist = { url = "https://files.pythonhosted.org/packages/9e/9b/e92ef23b84fa10a64ce4831390b7a4c2e53c0132568d99d4ae61d04c8855/google_auth-2.40.3.tar.gz", hash = "sha256:500c3a29adedeb36ea9cf24b8d10858e152f2412e3ca37829b3fa18e33d63b77", size = 281029, upload-time = "2025-06-04T18:04:57.577Z" }
wheels = [
    { url = "https://files.pythonhosted.org/packages/17/63/b19553b658a1692443c62bd07e5868adaa0ad746a0751ba62c59568cd45b/google_auth-2.40.3-py2.py3-none-any.whl", hash = "sha256:1370d4593e86213563547f97a92752fc658456fe4514c809544f330fed45a7ca", size = 216137, upload-time = "2025-06-04T18:04:55.573Z" },
]

[[package]]
name = "google-auth-httplib2"
version = "0.2.0"
source = { registry = "https://pypi.org/simple" }
dependencies = [
    { name = "google-auth" },
    { name = "httplib2" },
]
sdist = { url = "https://files.pythonhosted.org/packages/56/be/217a598a818567b28e859ff087f347475c807a5649296fb5a817c58dacef/google-auth-httplib2-0.2.0.tar.gz", hash = "sha256:38aa7badf48f974f1eb9861794e9c0cb2a0511a4ec0679b1f886d108f5640e05", size = 10842, upload-time = "2023-12-12T17:40:30.722Z" }
wheels = [
    { url = "https://files.pythonhosted.org/packages/be/8a/fe34d2f3f9470a27b01c9e76226965863f153d5fbe276f83608562e49c04/google_auth_httplib2-0.2.0-py2.py3-none-any.whl", hash = "sha256:b65a0a2123300dd71281a7bf6e64d65a0759287df52729bdd1ae2e47dc311a3d", size = 9253, upload-time = "2023-12-12T17:40:13.055Z" },
]

[[package]]
name = "google-auth-oauthlib"
version = "1.2.2"
source = { registry = "https://pypi.org/simple" }
dependencies = [
    { name = "google-auth" },
    { name = "requests-oauthlib" },
]
sdist = { url = "https://files.pythonhosted.org/packages/fb/87/e10bf24f7bcffc1421b84d6f9c3377c30ec305d082cd737ddaa6d8f77f7c/google_auth_oauthlib-1.2.2.tar.gz", hash = "sha256:11046fb8d3348b296302dd939ace8af0a724042e8029c1b872d87fabc9f41684", size = 20955, upload-time = "2025-04-22T16:40:29.172Z" }
wheels = [
    { url = "https://files.pythonhosted.org/packages/ac/84/40ee070be95771acd2f4418981edb834979424565c3eec3cd88b6aa09d24/google_auth_oauthlib-1.2.2-py3-none-any.whl", hash = "sha256:fd619506f4b3908b5df17b65f39ca8d66ea56986e5472eb5978fd8f3786f00a2", size = 19072, upload-time = "2025-04-22T16:40:28.174Z" },
]

[[package]]
name = "googleapis-common-protos"
version = "1.70.0"
source = { registry = "https://pypi.org/simple" }
dependencies = [
    { name = "protobuf" },
]
sdist = { url = "https://files.pythonhosted.org/packages/39/24/33db22342cf4a2ea27c9955e6713140fedd51e8b141b5ce5260897020f1a/googleapis_common_protos-1.70.0.tar.gz", hash = "sha256:0e1b44e0ea153e6594f9f394fef15193a68aaaea2d843f83e2742717ca753257", size = 145903, upload-time = "2025-04-14T10:17:02.924Z" }
wheels = [
    { url = "https://files.pythonhosted.org/packages/86/f1/62a193f0227cf15a920390abe675f386dec35f7ae3ffe6da582d3ade42c7/googleapis_common_protos-1.70.0-py3-none-any.whl", hash = "sha256:b8bfcca8c25a2bb253e0e0b0adaf8c00773e5e6af6fd92397576680b807e0fd8", size = 294530, upload-time = "2025-04-14T10:17:01.271Z" },
]

[[package]]
name = "greenlet"
version = "3.2.4"
source = { registry = "https://pypi.org/simple" }
sdist = { url = "https://files.pythonhosted.org/packages/03/b8/704d753a5a45507a7aab61f18db9509302ed3d0a27ac7e0359ec2905b1a6/greenlet-3.2.4.tar.gz", hash = "sha256:0dca0d95ff849f9a364385f36ab49f50065d76964944638be9691e1832e9f86d", size = 188260, upload-time = "2025-08-07T13:24:33.51Z" }
wheels = [
    { url = "https://files.pythonhosted.org/packages/a4/de/f28ced0a67749cac23fecb02b694f6473f47686dff6afaa211d186e2ef9c/greenlet-3.2.4-cp311-cp311-macosx_11_0_universal2.whl", hash = "sha256:96378df1de302bc38e99c3a9aa311967b7dc80ced1dcc6f171e99842987882a2", size = 272305, upload-time = "2025-08-07T13:15:41.288Z" },
    { url = "https://files.pythonhosted.org/packages/09/16/2c3792cba130000bf2a31c5272999113f4764fd9d874fb257ff588ac779a/greenlet-3.2.4-cp311-cp311-manylinux2014_aarch64.manylinux_2_17_aarch64.whl", hash = "sha256:1ee8fae0519a337f2329cb78bd7a8e128ec0f881073d43f023c7b8d4831d5246", size = 632472, upload-time = "2025-08-07T13:42:55.044Z" },
    { url = "https://files.pythonhosted.org/packages/ae/8f/95d48d7e3d433e6dae5b1682e4292242a53f22df82e6d3dda81b1701a960/greenlet-3.2.4-cp311-cp311-manylinux2014_ppc64le.manylinux_2_17_ppc64le.whl", hash = "sha256:94abf90142c2a18151632371140b3dba4dee031633fe614cb592dbb6c9e17bc3", size = 644646, upload-time = "2025-08-07T13:45:26.523Z" },
    { url = "https://files.pythonhosted.org/packages/d5/5e/405965351aef8c76b8ef7ad370e5da58d57ef6068df197548b015464001a/greenlet-3.2.4-cp311-cp311-manylinux2014_s390x.manylinux_2_17_s390x.whl", hash = "sha256:4d1378601b85e2e5171b99be8d2dc85f594c79967599328f95c1dc1a40f1c633", size = 640519, upload-time = "2025-08-07T13:53:13.928Z" },
    { url = "https://files.pythonhosted.org/packages/25/5d/382753b52006ce0218297ec1b628e048c4e64b155379331f25a7316eb749/greenlet-3.2.4-cp311-cp311-manylinux2014_x86_64.manylinux_2_17_x86_64.whl", hash = "sha256:0db5594dce18db94f7d1650d7489909b57afde4c580806b8d9203b6e79cdc079", size = 639707, upload-time = "2025-08-07T13:18:27.146Z" },
    { url = "https://files.pythonhosted.org/packages/1f/8e/abdd3f14d735b2929290a018ecf133c901be4874b858dd1c604b9319f064/greenlet-3.2.4-cp311-cp311-manylinux_2_24_x86_64.manylinux_2_28_x86_64.whl", hash = "sha256:2523e5246274f54fdadbce8494458a2ebdcdbc7b802318466ac5606d3cded1f8", size = 587684, upload-time = "2025-08-07T13:18:25.164Z" },
    { url = "https://files.pythonhosted.org/packages/5d/65/deb2a69c3e5996439b0176f6651e0052542bb6c8f8ec2e3fba97c9768805/greenlet-3.2.4-cp311-cp311-musllinux_1_1_aarch64.whl", hash = "sha256:1987de92fec508535687fb807a5cea1560f6196285a4cde35c100b8cd632cc52", size = 1116647, upload-time = "2025-08-07T13:42:38.655Z" },
    { url = "https://files.pythonhosted.org/packages/3f/cc/b07000438a29ac5cfb2194bfc128151d52f333cee74dd7dfe3fb733fc16c/greenlet-3.2.4-cp311-cp311-musllinux_1_1_x86_64.whl", hash = "sha256:55e9c5affaa6775e2c6b67659f3a71684de4c549b3dd9afca3bc773533d284fa", size = 1142073, upload-time = "2025-08-07T13:18:21.737Z" },
    { url = "https://files.pythonhosted.org/packages/d8/0f/30aef242fcab550b0b3520b8e3561156857c94288f0332a79928c31a52cf/greenlet-3.2.4-cp311-cp311-win_amd64.whl", hash = "sha256:9c40adce87eaa9ddb593ccb0fa6a07caf34015a29bf8d344811665b573138db9", size = 299100, upload-time = "2025-08-07T13:44:12.287Z" },
]

[[package]]
name = "gym"
version = "0.23.0"
source = { registry = "https://pypi.org/simple" }
dependencies = [
    { name = "cloudpickle" },
    { name = "gym-notices" },
    { name = "numpy" },
]
sdist = { url = "https://files.pythonhosted.org/packages/66/17/b4ec403562c0e8c56f1ce095dcf6d65b7faeabff87f46b6097ab45e6001a/gym-0.23.0.tar.gz", hash = "sha256:dbd3d0c50fc1260b57e6f12ba792152b73551730512623b7653d6dfb2f7a105d", size = 624422, upload-time = "2022-03-07T22:01:56.3Z" }

[[package]]
name = "gym-notices"
version = "0.1.0"
source = { registry = "https://pypi.org/simple" }
sdist = { url = "https://files.pythonhosted.org/packages/a2/4d/035922b950b224ee4b65a9a4550a22eac8985a3f0e1ef42546d9047e7a72/gym_notices-0.1.0.tar.gz", hash = "sha256:9f9477ef68a8c15e42625d4fa53631237e3e6ae947f325b5c149c081499adc1b", size = 3084, upload-time = "2025-07-27T10:12:41.534Z" }
wheels = [
    { url = "https://files.pythonhosted.org/packages/41/55/55d157aa8693090954fc9639bf27218240517c3bc7afa6e97412da6ebfd9/gym_notices-0.1.0-py3-none-any.whl", hash = "sha256:a943af4446cb619d04fd1e470b9272b4473e08a06d1c7cc9005755a4a0b8c905", size = 3349, upload-time = "2025-07-27T10:12:40.039Z" },
]

[[package]]
name = "gymnasium"
version = "0.29.1"
source = { registry = "https://pypi.org/simple" }
dependencies = [
    { name = "cloudpickle" },
    { name = "farama-notifications" },
    { name = "numpy" },
    { name = "typing-extensions" },
]
sdist = { url = "https://files.pythonhosted.org/packages/0d/f8/5699ddb3e1c4f6d97b8930e573074849b921da8374fccd141f0f3a9bd713/gymnasium-0.29.1.tar.gz", hash = "sha256:1a532752efcb7590478b1cc7aa04f608eb7a2fdad5570cd217b66b6a35274bb1", size = 820485, upload-time = "2023-08-21T13:07:32.024Z" }
wheels = [
    { url = "https://files.pythonhosted.org/packages/a8/4d/3cbfd81ed84db450dbe73a89afcd8bc405273918415649ac6683356afe92/gymnasium-0.29.1-py3-none-any.whl", hash = "sha256:61c3384b5575985bb7f85e43213bcb40f36fcdff388cae6bc229304c71f2843e", size = 953939, upload-time = "2023-08-21T13:07:29.934Z" },
]

[[package]]
name = "h11"
version = "0.16.0"
source = { registry = "https://pypi.org/simple" }
sdist = { url = "https://files.pythonhosted.org/packages/01/ee/02a2c011bdab74c6fb3c75474d40b3052059d95df7e73351460c8588d963/h11-0.16.0.tar.gz", hash = "sha256:4e35b956cf45792e4caa5885e69fba00bdbc6ffafbfa020300e549b208ee5ff1", size = 101250, upload-time = "2025-04-24T03:35:25.427Z" }
wheels = [
    { url = "https://files.pythonhosted.org/packages/04/4b/29cac41a4d98d144bf5f6d33995617b185d14b22401f75ca86f384e87ff1/h11-0.16.0-py3-none-any.whl", hash = "sha256:63cf8bbe7522de3bf65932fda1d9c2772064ffb3dae62d55932da54b31cb6c86", size = 37515, upload-time = "2025-04-24T03:35:24.344Z" },
]

[[package]]
name = "heavyball"
version = "1.7.2"
source = { registry = "https://pypi.org/simple" }
dependencies = [
    { name = "numpy" },
    { name = "opt-einsum" },
    { name = "torch" },
]
sdist = { url = "https://files.pythonhosted.org/packages/6d/48/7c45b21591b3ba6e81e266ff24b571571aa938e03bf3c377d4aad00e5b5a/heavyball-1.7.2.tar.gz", hash = "sha256:0aa07f06d00484876cbaf0800ac727e2ba1af355f4c69710ae626f794fc6663e", size = 61920, upload-time = "2025-03-29T19:58:16.293Z" }
wheels = [
    { url = "https://files.pythonhosted.org/packages/fc/70/4dcd9d09a2c8f930d65b5fd734c8acb644f7fa033fc83fa0c468612fc228/heavyball-1.7.2-py3-none-any.whl", hash = "sha256:6acc6ba4221db8f96d56c37c21b4882725088179ab03216363e435699026728d", size = 39276, upload-time = "2025-03-29T19:58:12.568Z" },
]

[[package]]
name = "httpcore"
version = "1.0.9"
source = { registry = "https://pypi.org/simple" }
dependencies = [
    { name = "certifi" },
    { name = "h11" },
]
sdist = { url = "https://files.pythonhosted.org/packages/06/94/82699a10bca87a5556c9c59b5963f2d039dbd239f25bc2a63907a05a14cb/httpcore-1.0.9.tar.gz", hash = "sha256:6e34463af53fd2ab5d807f399a9b45ea31c3dfa2276f15a2c3f00afff6e176e8", size = 85484, upload-time = "2025-04-24T22:06:22.219Z" }
wheels = [
    { url = "https://files.pythonhosted.org/packages/7e/f5/f66802a942d491edb555dd61e3a9961140fd64c90bce1eafd741609d334d/httpcore-1.0.9-py3-none-any.whl", hash = "sha256:2d400746a40668fc9dec9810239072b40b4484b640a8c38fd654a024c7a1bf55", size = 78784, upload-time = "2025-04-24T22:06:20.566Z" },
]

[[package]]
name = "httplib2"
version = "0.31.0"
source = { registry = "https://pypi.org/simple" }
dependencies = [
    { name = "pyparsing" },
]
sdist = { url = "https://files.pythonhosted.org/packages/52/77/6653db69c1f7ecfe5e3f9726fdadc981794656fcd7d98c4209fecfea9993/httplib2-0.31.0.tar.gz", hash = "sha256:ac7ab497c50975147d4f7b1ade44becc7df2f8954d42b38b3d69c515f531135c", size = 250759, upload-time = "2025-09-11T12:16:03.403Z" }
wheels = [
    { url = "https://files.pythonhosted.org/packages/8c/a2/0d269db0f6163be503775dc8b6a6fa15820cc9fdc866f6ba608d86b721f2/httplib2-0.31.0-py3-none-any.whl", hash = "sha256:b9cd78abea9b4e43a7714c6e0f8b6b8561a6fc1e95d5dbd367f5bf0ef35f5d24", size = 91148, upload-time = "2025-09-11T12:16:01.803Z" },
]

[[package]]
name = "httptools"
version = "0.6.4"
source = { registry = "https://pypi.org/simple" }
sdist = { url = "https://files.pythonhosted.org/packages/a7/9a/ce5e1f7e131522e6d3426e8e7a490b3a01f39a6696602e1c4f33f9e94277/httptools-0.6.4.tar.gz", hash = "sha256:4e93eee4add6493b59a5c514da98c939b244fce4a0d8879cd3f466562f4b7d5c", size = 240639, upload-time = "2024-10-16T19:45:08.902Z" }
wheels = [
    { url = "https://files.pythonhosted.org/packages/7b/26/bb526d4d14c2774fe07113ca1db7255737ffbb119315839af2065abfdac3/httptools-0.6.4-cp311-cp311-macosx_10_9_universal2.whl", hash = "sha256:f47f8ed67cc0ff862b84a1189831d1d33c963fb3ce1ee0c65d3b0cbe7b711069", size = 199029, upload-time = "2024-10-16T19:44:18.427Z" },
    { url = "https://files.pythonhosted.org/packages/a6/17/3e0d3e9b901c732987a45f4f94d4e2c62b89a041d93db89eafb262afd8d5/httptools-0.6.4-cp311-cp311-macosx_11_0_arm64.whl", hash = "sha256:0614154d5454c21b6410fdf5262b4a3ddb0f53f1e1721cfd59d55f32138c578a", size = 103492, upload-time = "2024-10-16T19:44:19.515Z" },
    { url = "https://files.pythonhosted.org/packages/b7/24/0fe235d7b69c42423c7698d086d4db96475f9b50b6ad26a718ef27a0bce6/httptools-0.6.4-cp311-cp311-manylinux_2_17_aarch64.manylinux2014_aarch64.whl", hash = "sha256:f8787367fbdfccae38e35abf7641dafc5310310a5987b689f4c32cc8cc3ee975", size = 462891, upload-time = "2024-10-16T19:44:21.067Z" },
    { url = "https://files.pythonhosted.org/packages/b1/2f/205d1f2a190b72da6ffb5f41a3736c26d6fa7871101212b15e9b5cd8f61d/httptools-0.6.4-cp311-cp311-manylinux_2_5_x86_64.manylinux1_x86_64.manylinux_2_17_x86_64.manylinux2014_x86_64.whl", hash = "sha256:40b0f7fe4fd38e6a507bdb751db0379df1e99120c65fbdc8ee6c1d044897a636", size = 459788, upload-time = "2024-10-16T19:44:22.958Z" },
    { url = "https://files.pythonhosted.org/packages/6e/4c/d09ce0eff09057a206a74575ae8f1e1e2f0364d20e2442224f9e6612c8b9/httptools-0.6.4-cp311-cp311-musllinux_1_2_aarch64.whl", hash = "sha256:40a5ec98d3f49904b9fe36827dcf1aadfef3b89e2bd05b0e35e94f97c2b14721", size = 433214, upload-time = "2024-10-16T19:44:24.513Z" },
    { url = "https://files.pythonhosted.org/packages/3e/d2/84c9e23edbccc4a4c6f96a1b8d99dfd2350289e94f00e9ccc7aadde26fb5/httptools-0.6.4-cp311-cp311-musllinux_1_2_x86_64.whl", hash = "sha256:dacdd3d10ea1b4ca9df97a0a303cbacafc04b5cd375fa98732678151643d4988", size = 434120, upload-time = "2024-10-16T19:44:26.295Z" },
    { url = "https://files.pythonhosted.org/packages/d0/46/4d8e7ba9581416de1c425b8264e2cadd201eb709ec1584c381f3e98f51c1/httptools-0.6.4-cp311-cp311-win_amd64.whl", hash = "sha256:288cd628406cc53f9a541cfaf06041b4c71d751856bab45e3702191f931ccd17", size = 88565, upload-time = "2024-10-16T19:44:29.188Z" },
]

[[package]]
name = "httpx"
version = "0.28.1"
source = { registry = "https://pypi.org/simple" }
dependencies = [
    { name = "anyio" },
    { name = "certifi" },
    { name = "httpcore" },
    { name = "idna" },
]
sdist = { url = "https://files.pythonhosted.org/packages/b1/df/48c586a5fe32a0f01324ee087459e112ebb7224f646c0b5023f5e79e9956/httpx-0.28.1.tar.gz", hash = "sha256:75e98c5f16b0f35b567856f597f06ff2270a374470a5c2392242528e3e3e42fc", size = 141406, upload-time = "2024-12-06T15:37:23.222Z" }
wheels = [
    { url = "https://files.pythonhosted.org/packages/2a/39/e50c7c3a983047577ee07d2a9e53faf5a69493943ec3f6a384bdc792deb2/httpx-0.28.1-py3-none-any.whl", hash = "sha256:d909fcccc110f8c7faf814ca82a9a4d816bc5a6dbfea25d6591d6985b8ba59ad", size = 73517, upload-time = "2024-12-06T15:37:21.509Z" },
]

[[package]]
name = "httpx-sse"
version = "0.4.1"
source = { registry = "https://pypi.org/simple" }
sdist = { url = "https://files.pythonhosted.org/packages/6e/fa/66bd985dd0b7c109a3bcb89272ee0bfb7e2b4d06309ad7b38ff866734b2a/httpx_sse-0.4.1.tar.gz", hash = "sha256:8f44d34414bc7b21bf3602713005c5df4917884f76072479b21f68befa4ea26e", size = 12998, upload-time = "2025-06-24T13:21:05.71Z" }
wheels = [
    { url = "https://files.pythonhosted.org/packages/25/0a/6269e3473b09aed2dab8aa1a600c70f31f00ae1349bee30658f7e358a159/httpx_sse-0.4.1-py3-none-any.whl", hash = "sha256:cba42174344c3a5b06f255ce65b350880f962d99ead85e776f23c6618a377a37", size = 8054, upload-time = "2025-06-24T13:21:04.772Z" },
]

[[package]]
name = "idna"
version = "3.10"
source = { registry = "https://pypi.org/simple" }
sdist = { url = "https://files.pythonhosted.org/packages/f1/70/7703c29685631f5a7590aa73f1f1d3fa9a380e654b86af429e0934a32f7d/idna-3.10.tar.gz", hash = "sha256:12f65c9b470abda6dc35cf8e63cc574b1c52b11df2c86030af0ac09b01b13ea9", size = 190490, upload-time = "2024-09-15T18:07:39.745Z" }
wheels = [
    { url = "https://files.pythonhosted.org/packages/76/c6/c88e154df9c4e1a2a66ccf0005a88dfb2650c1dffb6f5ce603dfbd452ce3/idna-3.10-py3-none-any.whl", hash = "sha256:946d195a0d259cbba61165e88e65941f16e9b36ea6ddb97f00452bae8b1287d3", size = 70442, upload-time = "2024-09-15T18:07:37.964Z" },
]

[[package]]
name = "imageio"
version = "2.37.0"
source = { registry = "https://pypi.org/simple" }
dependencies = [
    { name = "numpy" },
    { name = "pillow" },
]
sdist = { url = "https://files.pythonhosted.org/packages/0c/47/57e897fb7094afb2d26e8b2e4af9a45c7cf1a405acdeeca001fdf2c98501/imageio-2.37.0.tar.gz", hash = "sha256:71b57b3669666272c818497aebba2b4c5f20d5b37c81720e5e1a56d59c492996", size = 389963, upload-time = "2025-01-20T02:42:37.089Z" }
wheels = [
    { url = "https://files.pythonhosted.org/packages/cb/bd/b394387b598ed84d8d0fa90611a90bee0adc2021820ad5729f7ced74a8e2/imageio-2.37.0-py3-none-any.whl", hash = "sha256:11efa15b87bc7871b61590326b2d635439acc321cf7f8ce996f812543ce10eed", size = 315796, upload-time = "2025-01-20T02:42:34.931Z" },
]

[[package]]
name = "importlib-metadata"
version = "8.7.0"
source = { registry = "https://pypi.org/simple" }
dependencies = [
    { name = "zipp" },
]
sdist = { url = "https://files.pythonhosted.org/packages/76/66/650a33bd90f786193e4de4b3ad86ea60b53c89b669a5c7be931fac31cdb0/importlib_metadata-8.7.0.tar.gz", hash = "sha256:d13b81ad223b890aa16c5471f2ac3056cf76c5f10f82d6f9292f0b415f389000", size = 56641, upload-time = "2025-04-27T15:29:01.736Z" }
wheels = [
    { url = "https://files.pythonhosted.org/packages/20/b0/36bd937216ec521246249be3bf9855081de4c5e06a0c9b4219dbeda50373/importlib_metadata-8.7.0-py3-none-any.whl", hash = "sha256:e5dd1551894c77868a30651cef00984d50e1002d06942a7101d34870c5f02afd", size = 27656, upload-time = "2025-04-27T15:29:00.214Z" },
]

[[package]]
name = "importlib-resources"
version = "6.5.2"
source = { registry = "https://pypi.org/simple" }
sdist = { url = "https://files.pythonhosted.org/packages/cf/8c/f834fbf984f691b4f7ff60f50b514cc3de5cc08abfc3295564dd89c5e2e7/importlib_resources-6.5.2.tar.gz", hash = "sha256:185f87adef5bcc288449d98fb4fba07cea78bc036455dd44c5fc4a2fe78fed2c", size = 44693, upload-time = "2025-01-03T18:51:56.698Z" }
wheels = [
    { url = "https://files.pythonhosted.org/packages/a4/ed/1f1afb2e9e7f38a545d628f864d562a5ae64fe6f7a10e28ffb9b185b4e89/importlib_resources-6.5.2-py3-none-any.whl", hash = "sha256:789cfdc3ed28c78b67a06acb8126751ced69a3d5f79c095a98298cd8a760ccec", size = 37461, upload-time = "2025-01-03T18:51:54.306Z" },
]

[[package]]
name = "iniconfig"
version = "2.1.0"
source = { registry = "https://pypi.org/simple" }
sdist = { url = "https://files.pythonhosted.org/packages/f2/97/ebf4da567aa6827c909642694d71c9fcf53e5b504f2d96afea02718862f3/iniconfig-2.1.0.tar.gz", hash = "sha256:3abbd2e30b36733fee78f9c7f7308f2d0050e88f0087fd25c2645f63c773e1c7", size = 4793, upload-time = "2025-03-19T20:09:59.721Z" }
wheels = [
    { url = "https://files.pythonhosted.org/packages/2c/e1/e6716421ea10d38022b952c159d5161ca1193197fb744506875fbb87ea7b/iniconfig-2.1.0-py3-none-any.whl", hash = "sha256:9deba5723312380e77435581c6bf4935c94cbfab9b1ed33ef8d238ea168eb760", size = 6050, upload-time = "2025-03-19T20:10:01.071Z" },
]

[[package]]
name = "ipykernel"
version = "6.30.1"
source = { registry = "https://pypi.org/simple" }
dependencies = [
    { name = "appnope", marker = "sys_platform == 'darwin'" },
    { name = "comm" },
    { name = "debugpy" },
    { name = "ipython" },
    { name = "jupyter-client" },
    { name = "jupyter-core" },
    { name = "matplotlib-inline" },
    { name = "nest-asyncio" },
    { name = "packaging" },
    { name = "psutil" },
    { name = "pyzmq" },
    { name = "tornado" },
    { name = "traitlets" },
]
sdist = { url = "https://files.pythonhosted.org/packages/bb/76/11082e338e0daadc89c8ff866185de11daf67d181901038f9e139d109761/ipykernel-6.30.1.tar.gz", hash = "sha256:6abb270161896402e76b91394fcdce5d1be5d45f456671e5080572f8505be39b", size = 166260, upload-time = "2025-08-04T15:47:35.018Z" }
wheels = [
    { url = "https://files.pythonhosted.org/packages/fc/c7/b445faca8deb954fe536abebff4ece5b097b923de482b26e78448c89d1dd/ipykernel-6.30.1-py3-none-any.whl", hash = "sha256:aa6b9fb93dca949069d8b85b6c79b2518e32ac583ae9c7d37c51d119e18b3fb4", size = 117484, upload-time = "2025-08-04T15:47:32.622Z" },
]

[[package]]
name = "ipython"
version = "9.5.0"
source = { registry = "https://pypi.org/simple" }
dependencies = [
    { name = "colorama", marker = "sys_platform == 'win32'" },
    { name = "decorator" },
    { name = "ipython-pygments-lexers" },
    { name = "jedi" },
    { name = "matplotlib-inline" },
    { name = "pexpect", marker = "sys_platform != 'emscripten' and sys_platform != 'win32'" },
    { name = "prompt-toolkit" },
    { name = "pygments" },
    { name = "stack-data" },
    { name = "traitlets" },
    { name = "typing-extensions" },
]
sdist = { url = "https://files.pythonhosted.org/packages/6e/71/a86262bf5a68bf211bcc71fe302af7e05f18a2852fdc610a854d20d085e6/ipython-9.5.0.tar.gz", hash = "sha256:129c44b941fe6d9b82d36fc7a7c18127ddb1d6f02f78f867f402e2e3adde3113", size = 4389137, upload-time = "2025-08-29T12:15:21.519Z" }
wheels = [
    { url = "https://files.pythonhosted.org/packages/08/2a/5628a99d04acb2d2f2e749cdf4ea571d2575e898df0528a090948018b726/ipython-9.5.0-py3-none-any.whl", hash = "sha256:88369ffa1d5817d609120daa523a6da06d02518e582347c29f8451732a9c5e72", size = 612426, upload-time = "2025-08-29T12:15:18.866Z" },
]

[[package]]
name = "ipython-pygments-lexers"
version = "1.1.1"
source = { registry = "https://pypi.org/simple" }
dependencies = [
    { name = "pygments" },
]
sdist = { url = "https://files.pythonhosted.org/packages/ef/4c/5dd1d8af08107f88c7f741ead7a40854b8ac24ddf9ae850afbcf698aa552/ipython_pygments_lexers-1.1.1.tar.gz", hash = "sha256:09c0138009e56b6854f9535736f4171d855c8c08a563a0dcd8022f78355c7e81", size = 8393, upload-time = "2025-01-17T11:24:34.505Z" }
wheels = [
    { url = "https://files.pythonhosted.org/packages/d9/33/1f075bf72b0b747cb3288d011319aaf64083cf2efef8354174e3ed4540e2/ipython_pygments_lexers-1.1.1-py3-none-any.whl", hash = "sha256:a9462224a505ade19a605f71f8fa63c2048833ce50abc86768a0d81d876dc81c", size = 8074, upload-time = "2025-01-17T11:24:33.271Z" },
]

[[package]]
name = "ipywidgets"
version = "8.1.7"
source = { registry = "https://pypi.org/simple" }
dependencies = [
    { name = "comm" },
    { name = "ipython" },
    { name = "jupyterlab-widgets" },
    { name = "traitlets" },
    { name = "widgetsnbextension" },
]
sdist = { url = "https://files.pythonhosted.org/packages/3e/48/d3dbac45c2814cb73812f98dd6b38bbcc957a4e7bb31d6ea9c03bf94ed87/ipywidgets-8.1.7.tar.gz", hash = "sha256:15f1ac050b9ccbefd45dccfbb2ef6bed0029d8278682d569d71b8dd96bee0376", size = 116721, upload-time = "2025-05-05T12:42:03.489Z" }
wheels = [
    { url = "https://files.pythonhosted.org/packages/58/6a/9166369a2f092bd286d24e6307de555d63616e8ddb373ebad2b5635ca4cd/ipywidgets-8.1.7-py3-none-any.whl", hash = "sha256:764f2602d25471c213919b8a1997df04bef869251db4ca8efba1b76b1bd9f7bb", size = 139806, upload-time = "2025-05-05T12:41:56.833Z" },
]

[[package]]
name = "isoduration"
version = "20.11.0"
source = { registry = "https://pypi.org/simple" }
dependencies = [
    { name = "arrow" },
]
sdist = { url = "https://files.pythonhosted.org/packages/7c/1a/3c8edc664e06e6bd06cce40c6b22da5f1429aa4224d0c590f3be21c91ead/isoduration-20.11.0.tar.gz", hash = "sha256:ac2f9015137935279eac671f94f89eb00584f940f5dc49462a0c4ee692ba1bd9", size = 11649, upload-time = "2020-11-01T11:00:00.312Z" }
wheels = [
    { url = "https://files.pythonhosted.org/packages/7b/55/e5326141505c5d5e34c5e0935d2908a74e4561eca44108fbfb9c13d2911a/isoduration-20.11.0-py3-none-any.whl", hash = "sha256:b2904c2a4228c3d44f409c8ae8e2370eb21a26f7ac2ec5446df141dde3452042", size = 11321, upload-time = "2020-11-01T10:59:58.02Z" },
]

[[package]]
name = "itsdangerous"
version = "2.2.0"
source = { registry = "https://pypi.org/simple" }
sdist = { url = "https://files.pythonhosted.org/packages/9c/cb/8ac0172223afbccb63986cc25049b154ecfb5e85932587206f42317be31d/itsdangerous-2.2.0.tar.gz", hash = "sha256:e0050c0b7da1eea53ffaf149c0cfbb5c6e2e2b69c4bef22c81fa6eb73e5f6173", size = 54410, upload-time = "2024-04-16T21:28:15.614Z" }
wheels = [
    { url = "https://files.pythonhosted.org/packages/04/96/92447566d16df59b2a776c0fb82dbc4d9e07cd95062562af01e408583fc4/itsdangerous-2.2.0-py3-none-any.whl", hash = "sha256:c6242fc49e35958c8b15141343aa660db5fc54d4f13a1db01a3f5891b98700ef", size = 16234, upload-time = "2024-04-16T21:28:14.499Z" },
]

[[package]]
name = "jedi"
version = "0.19.2"
source = { registry = "https://pypi.org/simple" }
dependencies = [
    { name = "parso" },
]
sdist = { url = "https://files.pythonhosted.org/packages/72/3a/79a912fbd4d8dd6fbb02bf69afd3bb72cf0c729bb3063c6f4498603db17a/jedi-0.19.2.tar.gz", hash = "sha256:4770dc3de41bde3966b02eb84fbcf557fb33cce26ad23da12c742fb50ecb11f0", size = 1231287, upload-time = "2024-11-11T01:41:42.873Z" }
wheels = [
    { url = "https://files.pythonhosted.org/packages/c0/5a/9cac0c82afec3d09ccd97c8b6502d48f165f9124db81b4bcb90b4af974ee/jedi-0.19.2-py2.py3-none-any.whl", hash = "sha256:a8ef22bde8490f57fe5c7681a3c83cb58874daf72b4784de3cce5b6ef6edb5b9", size = 1572278, upload-time = "2024-11-11T01:41:40.175Z" },
]

[[package]]
name = "jinja2"
version = "3.1.6"
source = { registry = "https://pypi.org/simple" }
dependencies = [
    { name = "markupsafe" },
]
sdist = { url = "https://files.pythonhosted.org/packages/df/bf/f7da0350254c0ed7c72f3e33cef02e048281fec7ecec5f032d4aac52226b/jinja2-3.1.6.tar.gz", hash = "sha256:0137fb05990d35f1275a587e9aee6d56da821fc83491a0fb838183be43f66d6d", size = 245115, upload-time = "2025-03-05T20:05:02.478Z" }
wheels = [
    { url = "https://files.pythonhosted.org/packages/62/a1/3d680cbfd5f4b8f15abc1d571870c5fc3e594bb582bc3b64ea099db13e56/jinja2-3.1.6-py3-none-any.whl", hash = "sha256:85ece4451f492d0c13c5dd7c13a64681a86afae63a5f347908daf103ce6d2f67", size = 134899, upload-time = "2025-03-05T20:05:00.369Z" },
]

[[package]]
name = "jiter"
version = "0.11.0"
source = { registry = "https://pypi.org/simple" }
sdist = { url = "https://files.pythonhosted.org/packages/9d/c0/a3bb4cc13aced219dd18191ea66e874266bd8aa7b96744e495e1c733aa2d/jiter-0.11.0.tar.gz", hash = "sha256:1d9637eaf8c1d6a63d6562f2a6e5ab3af946c66037eb1b894e8fad75422266e4", size = 167094, upload-time = "2025-09-15T09:20:38.212Z" }
wheels = [
    { url = "https://files.pythonhosted.org/packages/38/55/a69fefeef09c2eaabae44b935a1aa81517e49639c0a0c25d861cb18cd7ac/jiter-0.11.0-cp311-cp311-macosx_10_12_x86_64.whl", hash = "sha256:cb5d9db02979c3f49071fce51a48f4b4e4cf574175fb2b11c7a535fa4867b222", size = 309503, upload-time = "2025-09-15T09:19:08.191Z" },
    { url = "https://files.pythonhosted.org/packages/bd/d5/a6aba9e6551f32f9c127184f398208e4eddb96c59ac065c8a92056089d28/jiter-0.11.0-cp311-cp311-macosx_11_0_arm64.whl", hash = "sha256:1dc6a123f3471c4730db7ca8ba75f1bb3dcb6faeb8d46dd781083e7dee88b32d", size = 317688, upload-time = "2025-09-15T09:19:09.918Z" },
    { url = "https://files.pythonhosted.org/packages/bb/f3/5e86f57c1883971cdc8535d0429c2787bf734840a231da30a3be12850562/jiter-0.11.0-cp311-cp311-manylinux_2_17_aarch64.manylinux2014_aarch64.whl", hash = "sha256:09858f8d230f031c7b8e557429102bf050eea29c77ad9c34c8fe253c5329acb7", size = 337418, upload-time = "2025-09-15T09:19:11.078Z" },
    { url = "https://files.pythonhosted.org/packages/5e/4f/a71d8a24c2a70664970574a8e0b766663f5ef788f7fe1cc20ee0c016d488/jiter-0.11.0-cp311-cp311-manylinux_2_17_armv7l.manylinux2014_armv7l.whl", hash = "sha256:dbe2196c4a0ce760925a74ab4456bf644748ab0979762139626ad138f6dac72d", size = 361423, upload-time = "2025-09-15T09:19:13.286Z" },
    { url = "https://files.pythonhosted.org/packages/8f/e5/b09076f4e7fd9471b91e16f9f3dc7330b161b738f3b39b2c37054a36e26a/jiter-0.11.0-cp311-cp311-manylinux_2_17_ppc64le.manylinux2014_ppc64le.whl", hash = "sha256:5beb56d22b63647bafd0b74979216fdee80c580c0c63410be8c11053860ffd09", size = 486367, upload-time = "2025-09-15T09:19:14.546Z" },
    { url = "https://files.pythonhosted.org/packages/fb/f1/98cb3a36f5e62f80cd860f0179f948d9eab5a316d55d3e1bab98d9767af5/jiter-0.11.0-cp311-cp311-manylinux_2_17_s390x.manylinux2014_s390x.whl", hash = "sha256:97025d09ef549795d8dc720a824312cee3253c890ac73c621721ddfc75066789", size = 376335, upload-time = "2025-09-15T09:19:15.939Z" },
    { url = "https://files.pythonhosted.org/packages/9f/d8/ec74886497ea393c29dbd7651ddecc1899e86404a6b1f84a3ddab0ab59fd/jiter-0.11.0-cp311-cp311-manylinux_2_17_x86_64.manylinux2014_x86_64.whl", hash = "sha256:d50880a6da65d8c23a2cf53c412847d9757e74cc9a3b95c5704a1d1a24667347", size = 348981, upload-time = "2025-09-15T09:19:17.568Z" },
    { url = "https://files.pythonhosted.org/packages/24/93/d22ad7fa3b86ade66c86153ceea73094fc2af8b20c59cb7fceab9fea4704/jiter-0.11.0-cp311-cp311-manylinux_2_5_i686.manylinux1_i686.whl", hash = "sha256:452d80a1c86c095a242007bd9fc5d21b8a8442307193378f891cb8727e469648", size = 385797, upload-time = "2025-09-15T09:19:19.121Z" },
    { url = "https://files.pythonhosted.org/packages/c8/bd/e25ff4a4df226e9b885f7cb01ee4b9dc74e3000e612d6f723860d71a1f34/jiter-0.11.0-cp311-cp311-musllinux_1_1_aarch64.whl", hash = "sha256:e84e58198d4894668eec2da660ffff60e0f3e60afa790ecc50cb12b0e02ca1d4", size = 516597, upload-time = "2025-09-15T09:19:20.301Z" },
    { url = "https://files.pythonhosted.org/packages/be/fb/beda613db7d93ffa2fdd2683f90f2f5dce8daf4bc2d0d2829e7de35308c6/jiter-0.11.0-cp311-cp311-musllinux_1_1_x86_64.whl", hash = "sha256:df64edcfc5dd5279a791eea52aa113d432c933119a025b0b5739f90d2e4e75f1", size = 508853, upload-time = "2025-09-15T09:19:22.075Z" },
    { url = "https://files.pythonhosted.org/packages/20/64/c5b0d93490634e41e38e2a15de5d54fdbd2c9f64a19abb0f95305b63373c/jiter-0.11.0-cp311-cp311-win32.whl", hash = "sha256:144fc21337d21b1d048f7f44bf70881e1586401d405ed3a98c95a114a9994982", size = 205140, upload-time = "2025-09-15T09:19:23.351Z" },
    { url = "https://files.pythonhosted.org/packages/a1/e6/c347c0e6f5796e97d4356b7e5ff0ce336498b7f4ef848fae621a56f1ccf3/jiter-0.11.0-cp311-cp311-win_amd64.whl", hash = "sha256:b0f32e644d241293b892b1a6dd8f0b9cc029bfd94c97376b2681c36548aabab7", size = 204311, upload-time = "2025-09-15T09:19:24.591Z" },
    { url = "https://files.pythonhosted.org/packages/70/f3/ce100253c80063a7b8b406e1d1562657fd4b9b4e1b562db40e68645342fb/jiter-0.11.0-graalpy311-graalpy242_311_native-manylinux_2_17_x86_64.manylinux2014_x86_64.whl", hash = "sha256:902b43386c04739229076bd1c4c69de5d115553d982ab442a8ae82947c72ede7", size = 336380, upload-time = "2025-09-15T09:20:36.867Z" },
]

[[package]]
name = "jmespath"
version = "1.0.1"
source = { registry = "https://pypi.org/simple" }
sdist = { url = "https://files.pythonhosted.org/packages/00/2a/e867e8531cf3e36b41201936b7fa7ba7b5702dbef42922193f05c8976cd6/jmespath-1.0.1.tar.gz", hash = "sha256:90261b206d6defd58fdd5e85f478bf633a2901798906be2ad389150c5c60edbe", size = 25843, upload-time = "2022-06-17T18:00:12.224Z" }
wheels = [
    { url = "https://files.pythonhosted.org/packages/31/b4/b9b800c45527aadd64d5b442f9b932b00648617eb5d63d2c7a6587b7cafc/jmespath-1.0.1-py3-none-any.whl", hash = "sha256:02e2e4cc71b5bcab88332eebf907519190dd9e6e82107fa7f83b1003a6252980", size = 20256, upload-time = "2022-06-17T18:00:10.251Z" },
]

[[package]]
name = "json5"
version = "0.12.1"
source = { registry = "https://pypi.org/simple" }
sdist = { url = "https://files.pythonhosted.org/packages/12/ae/929aee9619e9eba9015207a9d2c1c54db18311da7eb4dcf6d41ad6f0eb67/json5-0.12.1.tar.gz", hash = "sha256:b2743e77b3242f8d03c143dd975a6ec7c52e2f2afe76ed934e53503dd4ad4990", size = 52191, upload-time = "2025-08-12T19:47:42.583Z" }
wheels = [
    { url = "https://files.pythonhosted.org/packages/85/e2/05328bd2621be49a6fed9e3030b1e51a2d04537d3f816d211b9cc53c5262/json5-0.12.1-py3-none-any.whl", hash = "sha256:d9c9b3bc34a5f54d43c35e11ef7cb87d8bdd098c6ace87117a7b7e83e705c1d5", size = 36119, upload-time = "2025-08-12T19:47:41.131Z" },
]

[[package]]
name = "jsonpointer"
version = "3.0.0"
source = { registry = "https://pypi.org/simple" }
sdist = { url = "https://files.pythonhosted.org/packages/6a/0a/eebeb1fa92507ea94016a2a790b93c2ae41a7e18778f85471dc54475ed25/jsonpointer-3.0.0.tar.gz", hash = "sha256:2b2d729f2091522d61c3b31f82e11870f60b68f43fbc705cb76bf4b832af59ef", size = 9114, upload-time = "2024-06-10T19:24:42.462Z" }
wheels = [
    { url = "https://files.pythonhosted.org/packages/71/92/5e77f98553e9e75130c78900d000368476aed74276eb8ae8796f65f00918/jsonpointer-3.0.0-py2.py3-none-any.whl", hash = "sha256:13e088adc14fca8b6aa8177c044e12701e6ad4b28ff10e65f2267a90109c9942", size = 7595, upload-time = "2024-06-10T19:24:40.698Z" },
]

[[package]]
name = "jsonref"
version = "1.1.0"
source = { registry = "https://pypi.org/simple" }
sdist = { url = "https://files.pythonhosted.org/packages/aa/0d/c1f3277e90ccdb50d33ed5ba1ec5b3f0a242ed8c1b1a85d3afeb68464dca/jsonref-1.1.0.tar.gz", hash = "sha256:32fe8e1d85af0fdefbebce950af85590b22b60f9e95443176adbde4e1ecea552", size = 8814, upload-time = "2023-01-16T16:10:04.455Z" }
wheels = [
    { url = "https://files.pythonhosted.org/packages/0c/ec/e1db9922bceb168197a558a2b8c03a7963f1afe93517ddd3cf99f202f996/jsonref-1.1.0-py3-none-any.whl", hash = "sha256:590dc7773df6c21cbf948b5dac07a72a251db28b0238ceecce0a2abfa8ec30a9", size = 9425, upload-time = "2023-01-16T16:10:02.255Z" },
]

[[package]]
name = "jsonschema"
version = "4.25.1"
source = { registry = "https://pypi.org/simple" }
dependencies = [
    { name = "attrs" },
    { name = "jsonschema-specifications" },
    { name = "referencing" },
    { name = "rpds-py" },
]
sdist = { url = "https://files.pythonhosted.org/packages/74/69/f7185de793a29082a9f3c7728268ffb31cb5095131a9c139a74078e27336/jsonschema-4.25.1.tar.gz", hash = "sha256:e4a9655ce0da0c0b67a085847e00a3a51449e1157f4f75e9fb5aa545e122eb85", size = 357342, upload-time = "2025-08-18T17:03:50.038Z" }
wheels = [
    { url = "https://files.pythonhosted.org/packages/bf/9c/8c95d856233c1f82500c2450b8c68576b4cf1c871db3afac5c34ff84e6fd/jsonschema-4.25.1-py3-none-any.whl", hash = "sha256:3fba0169e345c7175110351d456342c364814cfcf3b964ba4587f22915230a63", size = 90040, upload-time = "2025-08-18T17:03:48.373Z" },
]

[package.optional-dependencies]
format-nongpl = [
    { name = "fqdn" },
    { name = "idna" },
    { name = "isoduration" },
    { name = "jsonpointer" },
    { name = "rfc3339-validator" },
    { name = "rfc3986-validator" },
    { name = "rfc3987-syntax" },
    { name = "uri-template" },
    { name = "webcolors" },
]

[[package]]
name = "jsonschema-specifications"
version = "2025.9.1"
source = { registry = "https://pypi.org/simple" }
dependencies = [
    { name = "referencing" },
]
sdist = { url = "https://files.pythonhosted.org/packages/19/74/a633ee74eb36c44aa6d1095e7cc5569bebf04342ee146178e2d36600708b/jsonschema_specifications-2025.9.1.tar.gz", hash = "sha256:b540987f239e745613c7a9176f3edb72b832a4ac465cf02712288397832b5e8d", size = 32855, upload-time = "2025-09-08T01:34:59.186Z" }
wheels = [
    { url = "https://files.pythonhosted.org/packages/41/45/1a4ed80516f02155c51f51e8cedb3c1902296743db0bbc66608a0db2814f/jsonschema_specifications-2025.9.1-py3-none-any.whl", hash = "sha256:98802fee3a11ee76ecaca44429fda8a41bff98b00a0f2838151b113f210cc6fe", size = 18437, upload-time = "2025-09-08T01:34:57.871Z" },
]

[[package]]
name = "jupyter-client"
version = "8.6.3"
source = { registry = "https://pypi.org/simple" }
dependencies = [
    { name = "jupyter-core" },
    { name = "python-dateutil" },
    { name = "pyzmq" },
    { name = "tornado" },
    { name = "traitlets" },
]
sdist = { url = "https://files.pythonhosted.org/packages/71/22/bf9f12fdaeae18019a468b68952a60fe6dbab5d67cd2a103cac7659b41ca/jupyter_client-8.6.3.tar.gz", hash = "sha256:35b3a0947c4a6e9d589eb97d7d4cd5e90f910ee73101611f01283732bd6d9419", size = 342019, upload-time = "2024-09-17T10:44:17.613Z" }
wheels = [
    { url = "https://files.pythonhosted.org/packages/11/85/b0394e0b6fcccd2c1eeefc230978a6f8cb0c5df1e4cd3e7625735a0d7d1e/jupyter_client-8.6.3-py3-none-any.whl", hash = "sha256:e8a19cc986cc45905ac3362915f410f3af85424b4c0905e94fa5f2cb08e8f23f", size = 106105, upload-time = "2024-09-17T10:44:15.218Z" },
]

[[package]]
name = "jupyter-core"
version = "5.8.1"
source = { registry = "https://pypi.org/simple" }
dependencies = [
    { name = "platformdirs" },
    { name = "pywin32", marker = "platform_python_implementation != 'PyPy' and sys_platform == 'win32'" },
    { name = "traitlets" },
]
sdist = { url = "https://files.pythonhosted.org/packages/99/1b/72906d554acfeb588332eaaa6f61577705e9ec752ddb486f302dafa292d9/jupyter_core-5.8.1.tar.gz", hash = "sha256:0a5f9706f70e64786b75acba995988915ebd4601c8a52e534a40b51c95f59941", size = 88923, upload-time = "2025-05-27T07:38:16.655Z" }
wheels = [
    { url = "https://files.pythonhosted.org/packages/2f/57/6bffd4b20b88da3800c5d691e0337761576ee688eb01299eae865689d2df/jupyter_core-5.8.1-py3-none-any.whl", hash = "sha256:c28d268fc90fb53f1338ded2eb410704c5449a358406e8a948b75706e24863d0", size = 28880, upload-time = "2025-05-27T07:38:15.137Z" },
]

[[package]]
name = "jupyter-events"
version = "0.12.0"
source = { registry = "https://pypi.org/simple" }
dependencies = [
    { name = "jsonschema", extra = ["format-nongpl"] },
    { name = "packaging" },
    { name = "python-json-logger" },
    { name = "pyyaml" },
    { name = "referencing" },
    { name = "rfc3339-validator" },
    { name = "rfc3986-validator" },
    { name = "traitlets" },
]
sdist = { url = "https://files.pythonhosted.org/packages/9d/c3/306d090461e4cf3cd91eceaff84bede12a8e52cd821c2d20c9a4fd728385/jupyter_events-0.12.0.tar.gz", hash = "sha256:fc3fce98865f6784c9cd0a56a20644fc6098f21c8c33834a8d9fe383c17e554b", size = 62196, upload-time = "2025-02-03T17:23:41.485Z" }
wheels = [
    { url = "https://files.pythonhosted.org/packages/e2/48/577993f1f99c552f18a0428731a755e06171f9902fa118c379eb7c04ea22/jupyter_events-0.12.0-py3-none-any.whl", hash = "sha256:6464b2fa5ad10451c3d35fabc75eab39556ae1e2853ad0c0cc31b656731a97fb", size = 19430, upload-time = "2025-02-03T17:23:38.643Z" },
]

[[package]]
name = "jupyter-lsp"
version = "2.3.0"
source = { registry = "https://pypi.org/simple" }
dependencies = [
    { name = "jupyter-server" },
]
sdist = { url = "https://files.pythonhosted.org/packages/eb/5a/9066c9f8e94ee517133cd98dba393459a16cd48bba71a82f16a65415206c/jupyter_lsp-2.3.0.tar.gz", hash = "sha256:458aa59339dc868fb784d73364f17dbce8836e906cd75fd471a325cba02e0245", size = 54823, upload-time = "2025-08-27T17:47:34.671Z" }
wheels = [
    { url = "https://files.pythonhosted.org/packages/1a/60/1f6cee0c46263de1173894f0fafcb3475ded276c472c14d25e0280c18d6d/jupyter_lsp-2.3.0-py3-none-any.whl", hash = "sha256:e914a3cb2addf48b1c7710914771aaf1819d46b2e5a79b0f917b5478ec93f34f", size = 76687, upload-time = "2025-08-27T17:47:33.15Z" },
]

[[package]]
name = "jupyter-server"
version = "2.17.0"
source = { registry = "https://pypi.org/simple" }
dependencies = [
    { name = "anyio" },
    { name = "argon2-cffi" },
    { name = "jinja2" },
    { name = "jupyter-client" },
    { name = "jupyter-core" },
    { name = "jupyter-events" },
    { name = "jupyter-server-terminals" },
    { name = "nbconvert" },
    { name = "nbformat" },
    { name = "overrides" },
    { name = "packaging" },
    { name = "prometheus-client" },
    { name = "pywinpty", marker = "os_name == 'nt' and sys_platform != 'linux'" },
    { name = "pyzmq" },
    { name = "send2trash" },
    { name = "terminado" },
    { name = "tornado" },
    { name = "traitlets" },
    { name = "websocket-client" },
]
sdist = { url = "https://files.pythonhosted.org/packages/5b/ac/e040ec363d7b6b1f11304cc9f209dac4517ece5d5e01821366b924a64a50/jupyter_server-2.17.0.tar.gz", hash = "sha256:c38ea898566964c888b4772ae1ed58eca84592e88251d2cfc4d171f81f7e99d5", size = 731949, upload-time = "2025-08-21T14:42:54.042Z" }
wheels = [
    { url = "https://files.pythonhosted.org/packages/92/80/a24767e6ca280f5a49525d987bf3e4d7552bf67c8be07e8ccf20271f8568/jupyter_server-2.17.0-py3-none-any.whl", hash = "sha256:e8cb9c7db4251f51ed307e329b81b72ccf2056ff82d50524debde1ee1870e13f", size = 388221, upload-time = "2025-08-21T14:42:52.034Z" },
]

[[package]]
name = "jupyter-server-terminals"
version = "0.5.3"
source = { registry = "https://pypi.org/simple" }
dependencies = [
    { name = "pywinpty", marker = "os_name == 'nt' and sys_platform != 'linux'" },
    { name = "terminado" },
]
sdist = { url = "https://files.pythonhosted.org/packages/fc/d5/562469734f476159e99a55426d697cbf8e7eb5efe89fb0e0b4f83a3d3459/jupyter_server_terminals-0.5.3.tar.gz", hash = "sha256:5ae0295167220e9ace0edcfdb212afd2b01ee8d179fe6f23c899590e9b8a5269", size = 31430, upload-time = "2024-03-12T14:37:03.049Z" }
wheels = [
    { url = "https://files.pythonhosted.org/packages/07/2d/2b32cdbe8d2a602f697a649798554e4f072115438e92249624e532e8aca6/jupyter_server_terminals-0.5.3-py3-none-any.whl", hash = "sha256:41ee0d7dc0ebf2809c668e0fc726dfaf258fcd3e769568996ca731b6194ae9aa", size = 13656, upload-time = "2024-03-12T14:37:00.708Z" },
]

[[package]]
name = "jupyterlab"
version = "4.4.7"
source = { registry = "https://pypi.org/simple" }
dependencies = [
    { name = "async-lru" },
    { name = "httpx" },
    { name = "ipykernel" },
    { name = "jinja2" },
    { name = "jupyter-core" },
    { name = "jupyter-lsp" },
    { name = "jupyter-server" },
    { name = "jupyterlab-server" },
    { name = "notebook-shim" },
    { name = "packaging" },
    { name = "setuptools" },
    { name = "tornado" },
    { name = "traitlets" },
]
sdist = { url = "https://files.pythonhosted.org/packages/d0/07/b3beaeb5722d4a55e345a38884c67baebd9cec2269c5309ce494485a5858/jupyterlab-4.4.7.tar.gz", hash = "sha256:8c8e225492f4513ebde9bbbc00a05b651ab9a1f5b0013015d96fabf671c37188", size = 22965570, upload-time = "2025-09-03T13:26:40.461Z" }
wheels = [
    { url = "https://files.pythonhosted.org/packages/7e/01/44f35124896dd5c73b26705c25bb8af2089895b32f057a1e4a3488847333/jupyterlab-4.4.7-py3-none-any.whl", hash = "sha256:808bae6136b507a4d18f04254218bfe71ed8ba399a36ef3280d5f259e69abf80", size = 12291583, upload-time = "2025-09-03T13:26:35.862Z" },
]

[[package]]
name = "jupyterlab-pygments"
version = "0.3.0"
source = { registry = "https://pypi.org/simple" }
sdist = { url = "https://files.pythonhosted.org/packages/90/51/9187be60d989df97f5f0aba133fa54e7300f17616e065d1ada7d7646b6d6/jupyterlab_pygments-0.3.0.tar.gz", hash = "sha256:721aca4d9029252b11cfa9d185e5b5af4d54772bb8072f9b7036f4170054d35d", size = 512900, upload-time = "2023-11-23T09:26:37.44Z" }
wheels = [
    { url = "https://files.pythonhosted.org/packages/b1/dd/ead9d8ea85bf202d90cc513b533f9c363121c7792674f78e0d8a854b63b4/jupyterlab_pygments-0.3.0-py3-none-any.whl", hash = "sha256:841a89020971da1d8693f1a99997aefc5dc424bb1b251fd6322462a1b8842780", size = 15884, upload-time = "2023-11-23T09:26:34.325Z" },
]

[[package]]
name = "jupyterlab-server"
version = "2.27.3"
source = { registry = "https://pypi.org/simple" }
dependencies = [
    { name = "babel" },
    { name = "jinja2" },
    { name = "json5" },
    { name = "jsonschema" },
    { name = "jupyter-server" },
    { name = "packaging" },
    { name = "requests" },
]
sdist = { url = "https://files.pythonhosted.org/packages/0a/c9/a883ce65eb27905ce77ace410d83587c82ea64dc85a48d1f7ed52bcfa68d/jupyterlab_server-2.27.3.tar.gz", hash = "sha256:eb36caca59e74471988f0ae25c77945610b887f777255aa21f8065def9e51ed4", size = 76173, upload-time = "2024-07-16T17:02:04.149Z" }
wheels = [
    { url = "https://files.pythonhosted.org/packages/54/09/2032e7d15c544a0e3cd831c51d77a8ca57f7555b2e1b2922142eddb02a84/jupyterlab_server-2.27.3-py3-none-any.whl", hash = "sha256:e697488f66c3db49df675158a77b3b017520d772c6e1548c7d9bcc5df7944ee4", size = 59700, upload-time = "2024-07-16T17:02:01.115Z" },
]

[[package]]
name = "jupyterlab-widgets"
version = "3.0.15"
source = { registry = "https://pypi.org/simple" }
sdist = { url = "https://files.pythonhosted.org/packages/b9/7d/160595ca88ee87ac6ba95d82177d29ec60aaa63821d3077babb22ce031a5/jupyterlab_widgets-3.0.15.tar.gz", hash = "sha256:2920888a0c2922351a9202817957a68c07d99673504d6cd37345299e971bb08b", size = 213149, upload-time = "2025-05-05T12:32:31.004Z" }
wheels = [
    { url = "https://files.pythonhosted.org/packages/43/6a/ca128561b22b60bd5a0c4ea26649e68c8556b82bc70a0c396eebc977fe86/jupyterlab_widgets-3.0.15-py3-none-any.whl", hash = "sha256:d59023d7d7ef71400d51e6fee9a88867f6e65e10a4201605d2d7f3e8f012a31c", size = 216571, upload-time = "2025-05-05T12:32:29.534Z" },
]

[[package]]
name = "jupytext"
version = "1.17.3"
source = { registry = "https://pypi.org/simple" }
dependencies = [
    { name = "markdown-it-py" },
    { name = "mdit-py-plugins" },
    { name = "nbformat" },
    { name = "packaging" },
    { name = "pyyaml" },
]
sdist = { url = "https://files.pythonhosted.org/packages/15/14/41faf71e168fcc6c48268f0fc67ba0d6acf6ee4e2c5c785c2bccb967c29d/jupytext-1.17.3.tar.gz", hash = "sha256:8b6dae76d63c95cad47b493c38f0d9c74491fb621dcd0980abfcac4c8f168679", size = 3753151, upload-time = "2025-08-28T18:30:51.117Z" }
wheels = [
    { url = "https://files.pythonhosted.org/packages/36/86/751ec86adb66104d15e650b704f89dddd64ba29283178b9651b9bc84b624/jupytext-1.17.3-py3-none-any.whl", hash = "sha256:09b0a94cd904416e823a5ba9f41bd181031215b6fc682d2b5c18e68354feb17c", size = 166548, upload-time = "2025-08-28T18:30:47.733Z" },
]

[[package]]
name = "kiwisolver"
version = "1.4.9"
source = { registry = "https://pypi.org/simple" }
sdist = { url = "https://files.pythonhosted.org/packages/5c/3c/85844f1b0feb11ee581ac23fe5fce65cd049a200c1446708cc1b7f922875/kiwisolver-1.4.9.tar.gz", hash = "sha256:c3b22c26c6fd6811b0ae8363b95ca8ce4ea3c202d3d0975b2914310ceb1bcc4d", size = 97564, upload-time = "2025-08-10T21:27:49.279Z" }
wheels = [
    { url = "https://files.pythonhosted.org/packages/6f/ab/c80b0d5a9d8a1a65f4f815f2afff9798b12c3b9f31f1d304dd233dd920e2/kiwisolver-1.4.9-cp311-cp311-macosx_10_9_universal2.whl", hash = "sha256:eb14a5da6dc7642b0f3a18f13654847cd8b7a2550e2645a5bda677862b03ba16", size = 124167, upload-time = "2025-08-10T21:25:53.403Z" },
    { url = "https://files.pythonhosted.org/packages/a0/c0/27fe1a68a39cf62472a300e2879ffc13c0538546c359b86f149cc19f6ac3/kiwisolver-1.4.9-cp311-cp311-macosx_10_9_x86_64.whl", hash = "sha256:39a219e1c81ae3b103643d2aedb90f1ef22650deb266ff12a19e7773f3e5f089", size = 66579, upload-time = "2025-08-10T21:25:54.79Z" },
    { url = "https://files.pythonhosted.org/packages/31/a2/a12a503ac1fd4943c50f9822678e8015a790a13b5490354c68afb8489814/kiwisolver-1.4.9-cp311-cp311-macosx_11_0_arm64.whl", hash = "sha256:2405a7d98604b87f3fc28b1716783534b1b4b8510d8142adca34ee0bc3c87543", size = 65309, upload-time = "2025-08-10T21:25:55.76Z" },
    { url = "https://files.pythonhosted.org/packages/66/e1/e533435c0be77c3f64040d68d7a657771194a63c279f55573188161e81ca/kiwisolver-1.4.9-cp311-cp311-manylinux2014_x86_64.manylinux_2_17_x86_64.whl", hash = "sha256:dc1ae486f9abcef254b5618dfb4113dd49f94c68e3e027d03cf0143f3f772b61", size = 1435596, upload-time = "2025-08-10T21:25:56.861Z" },
    { url = "https://files.pythonhosted.org/packages/67/1e/51b73c7347f9aabdc7215aa79e8b15299097dc2f8e67dee2b095faca9cb0/kiwisolver-1.4.9-cp311-cp311-manylinux_2_24_aarch64.manylinux_2_28_aarch64.whl", hash = "sha256:8a1f570ce4d62d718dce3f179ee78dac3b545ac16c0c04bb363b7607a949c0d1", size = 1246548, upload-time = "2025-08-10T21:25:58.246Z" },
    { url = "https://files.pythonhosted.org/packages/21/aa/72a1c5d1e430294f2d32adb9542719cfb441b5da368d09d268c7757af46c/kiwisolver-1.4.9-cp311-cp311-manylinux_2_24_ppc64le.manylinux_2_28_ppc64le.whl", hash = "sha256:cb27e7b78d716c591e88e0a09a2139c6577865d7f2e152488c2cc6257f460872", size = 1263618, upload-time = "2025-08-10T21:25:59.857Z" },
    { url = "https://files.pythonhosted.org/packages/a3/af/db1509a9e79dbf4c260ce0cfa3903ea8945f6240e9e59d1e4deb731b1a40/kiwisolver-1.4.9-cp311-cp311-manylinux_2_24_s390x.manylinux_2_28_s390x.whl", hash = "sha256:15163165efc2f627eb9687ea5f3a28137217d217ac4024893d753f46bce9de26", size = 1317437, upload-time = "2025-08-10T21:26:01.105Z" },
    { url = "https://files.pythonhosted.org/packages/e0/f2/3ea5ee5d52abacdd12013a94130436e19969fa183faa1e7c7fbc89e9a42f/kiwisolver-1.4.9-cp311-cp311-musllinux_1_2_aarch64.whl", hash = "sha256:bdee92c56a71d2b24c33a7d4c2856bd6419d017e08caa7802d2963870e315028", size = 2195742, upload-time = "2025-08-10T21:26:02.675Z" },
    { url = "https://files.pythonhosted.org/packages/6f/9b/1efdd3013c2d9a2566aa6a337e9923a00590c516add9a1e89a768a3eb2fc/kiwisolver-1.4.9-cp311-cp311-musllinux_1_2_ppc64le.whl", hash = "sha256:412f287c55a6f54b0650bd9b6dce5aceddb95864a1a90c87af16979d37c89771", size = 2290810, upload-time = "2025-08-10T21:26:04.009Z" },
    { url = "https://files.pythonhosted.org/packages/fb/e5/cfdc36109ae4e67361f9bc5b41323648cb24a01b9ade18784657e022e65f/kiwisolver-1.4.9-cp311-cp311-musllinux_1_2_s390x.whl", hash = "sha256:2c93f00dcba2eea70af2be5f11a830a742fe6b579a1d4e00f47760ef13be247a", size = 2461579, upload-time = "2025-08-10T21:26:05.317Z" },
    { url = "https://files.pythonhosted.org/packages/62/86/b589e5e86c7610842213994cdea5add00960076bef4ae290c5fa68589cac/kiwisolver-1.4.9-cp311-cp311-musllinux_1_2_x86_64.whl", hash = "sha256:f117e1a089d9411663a3207ba874f31be9ac8eaa5b533787024dc07aeb74f464", size = 2268071, upload-time = "2025-08-10T21:26:06.686Z" },
    { url = "https://files.pythonhosted.org/packages/3b/c6/f8df8509fd1eee6c622febe54384a96cfaf4d43bf2ccec7a0cc17e4715c9/kiwisolver-1.4.9-cp311-cp311-win_amd64.whl", hash = "sha256:be6a04e6c79819c9a8c2373317d19a96048e5a3f90bec587787e86a1153883c2", size = 73840, upload-time = "2025-08-10T21:26:07.94Z" },
    { url = "https://files.pythonhosted.org/packages/e2/2d/16e0581daafd147bc11ac53f032a2b45eabac897f42a338d0a13c1e5c436/kiwisolver-1.4.9-cp311-cp311-win_arm64.whl", hash = "sha256:0ae37737256ba2de764ddc12aed4956460277f00c4996d51a197e72f62f5eec7", size = 65159, upload-time = "2025-08-10T21:26:09.048Z" },
    { url = "https://files.pythonhosted.org/packages/a3/0f/36d89194b5a32c054ce93e586d4049b6c2c22887b0eb229c61c68afd3078/kiwisolver-1.4.9-pp311-pypy311_pp73-macosx_10_15_x86_64.whl", hash = "sha256:720e05574713db64c356e86732c0f3c5252818d05f9df320f0ad8380641acea5", size = 60104, upload-time = "2025-08-10T21:27:43.287Z" },
    { url = "https://files.pythonhosted.org/packages/52/ba/4ed75f59e4658fd21fe7dde1fee0ac397c678ec3befba3fe6482d987af87/kiwisolver-1.4.9-pp311-pypy311_pp73-macosx_11_0_arm64.whl", hash = "sha256:17680d737d5335b552994a2008fab4c851bcd7de33094a82067ef3a576ff02fa", size = 58592, upload-time = "2025-08-10T21:27:44.314Z" },
    { url = "https://files.pythonhosted.org/packages/33/01/a8ea7c5ea32a9b45ceeaee051a04c8ed4320f5add3c51bfa20879b765b70/kiwisolver-1.4.9-pp311-pypy311_pp73-manylinux2014_x86_64.manylinux_2_17_x86_64.whl", hash = "sha256:85b5352f94e490c028926ea567fc569c52ec79ce131dadb968d3853e809518c2", size = 80281, upload-time = "2025-08-10T21:27:45.369Z" },
    { url = "https://files.pythonhosted.org/packages/da/e3/dbd2ecdce306f1d07a1aaf324817ee993aab7aee9db47ceac757deabafbe/kiwisolver-1.4.9-pp311-pypy311_pp73-manylinux_2_24_aarch64.manylinux_2_28_aarch64.whl", hash = "sha256:464415881e4801295659462c49461a24fb107c140de781d55518c4b80cb6790f", size = 78009, upload-time = "2025-08-10T21:27:46.376Z" },
    { url = "https://files.pythonhosted.org/packages/da/e9/0d4add7873a73e462aeb45c036a2dead2562b825aa46ba326727b3f31016/kiwisolver-1.4.9-pp311-pypy311_pp73-win_amd64.whl", hash = "sha256:fb940820c63a9590d31d88b815e7a3aa5915cad3ce735ab45f0c730b39547de1", size = 73929, upload-time = "2025-08-10T21:27:48.236Z" },
]

[[package]]
name = "lark"
version = "1.2.2"
source = { registry = "https://pypi.org/simple" }
sdist = { url = "https://files.pythonhosted.org/packages/af/60/bc7622aefb2aee1c0b4ba23c1446d3e30225c8770b38d7aedbfb65ca9d5a/lark-1.2.2.tar.gz", hash = "sha256:ca807d0162cd16cef15a8feecb862d7319e7a09bdb13aef927968e45040fed80", size = 252132, upload-time = "2024-08-13T19:49:00.652Z" }
wheels = [
    { url = "https://files.pythonhosted.org/packages/2d/00/d90b10b962b4277f5e64a78b6609968859ff86889f5b898c1a778c06ec00/lark-1.2.2-py3-none-any.whl", hash = "sha256:c2276486b02f0f1b90be155f2c8ba4a8e194d42775786db622faccd652d8e80c", size = 111036, upload-time = "2024-08-13T19:48:58.603Z" },
]

[[package]]
name = "loro"
version = "1.6.0"
source = { registry = "https://pypi.org/simple" }
sdist = { url = "https://files.pythonhosted.org/packages/fa/9e/dfdb32e85b4e3b3485162576e7d6b557b1b6450948255f5129866efccd4b/loro-1.6.0.tar.gz", hash = "sha256:f543b85c77f7366df2162de1c00e3dd2c2c75171b7e9670cffc0b6ac561d7293", size = 63849, upload-time = "2025-08-31T06:38:35.517Z" }
wheels = [
    { url = "https://files.pythonhosted.org/packages/f3/4e/9c968a85f81e2b5a6c7c16ee103e98893d4cc55664e915826caa5cbda6dc/loro-1.6.0-cp311-cp311-macosx_10_12_x86_64.whl", hash = "sha256:e1ce4710379bd1cbfa54297e16267b7c7aacdd61f2f931594c46504e40f4c2a2", size = 3096560, upload-time = "2025-08-31T06:36:18.282Z" },
    { url = "https://files.pythonhosted.org/packages/30/8a/f830541bc58aa97ac460f48c3e6b0ed75776611ef73a04074c212cc3f8d4/loro-1.6.0-cp311-cp311-macosx_11_0_arm64.whl", hash = "sha256:8b0a1a65920037856a3068024029f4677a924d61de2d2014d1cc53a679b85eb0", size = 2874562, upload-time = "2025-08-31T06:36:03.468Z" },
    { url = "https://files.pythonhosted.org/packages/21/c3/71166beb50cc50d177b49f7c191c933476731b46e2ebb73d232a507428ab/loro-1.6.0-cp311-cp311-manylinux_2_17_aarch64.manylinux2014_aarch64.whl", hash = "sha256:9d66a4494efd3de3e6873425f77c1ad74b91d6b82864f6f0600fc84760ac313b", size = 3105694, upload-time = "2025-08-31T06:33:06.886Z" },
    { url = "https://files.pythonhosted.org/packages/71/be/dec613e14ab23bef1968795f780bd279a4158fa40751bbbee059afe31434/loro-1.6.0-cp311-cp311-manylinux_2_17_armv7l.manylinux2014_armv7l.whl", hash = "sha256:a597d357fc2b8875003111e9668ce9e1ce73e70a836441660f35ba37f49df373", size = 3180696, upload-time = "2025-08-31T06:33:40.345Z" },
    { url = "https://files.pythonhosted.org/packages/61/fb/da9e7a67a00a962d854196ab7abda0950d98ff3c84026471b7193bd9b3e7/loro-1.6.0-cp311-cp311-manylinux_2_17_ppc64le.manylinux2014_ppc64le.whl", hash = "sha256:f4bf30afeac2e6e84b960319961738e20fa5971af939c3565f4fc03b0c82b766", size = 3549526, upload-time = "2025-08-31T06:34:08.852Z" },
    { url = "https://files.pythonhosted.org/packages/a9/8f/0fe5d3c53ccb5b54bb145574f63271eb6dde05e5de62245102f48a500268/loro-1.6.0-cp311-cp311-manylinux_2_17_s390x.manylinux2014_s390x.whl", hash = "sha256:7d9c9ff73707c249d2621bfc2733d9bfe174779d677d2bfbebc4286a08d6c687", size = 3284108, upload-time = "2025-08-31T06:34:40.832Z" },
    { url = "https://files.pythonhosted.org/packages/09/81/cdf2e42ab3b208f529d1e90392feda65aa32a6804601bf7e3b7d7b8b9148/loro-1.6.0-cp311-cp311-manylinux_2_17_x86_64.manylinux2014_x86_64.whl", hash = "sha256:90909ed9d6dbcf75b815f224f58823ca268720e24236510def584934f9ca95f4", size = 3233965, upload-time = "2025-08-31T06:35:37.529Z" },
    { url = "https://files.pythonhosted.org/packages/25/fc/ea1747005a7c48466ec6e45bc2016244e752729d03dd3a3b03ce824c9921/loro-1.6.0-cp311-cp311-manylinux_2_5_i686.manylinux1_i686.whl", hash = "sha256:a62faca70f4182ffdb4f07351463a8961d311ccb272a928b62bb6e13ed85c9c9", size = 3495879, upload-time = "2025-08-31T06:35:10.917Z" },
    { url = "https://files.pythonhosted.org/packages/2d/36/62c69f184c71213c93284755a1254a42b18845aae21b0ee93115229260a9/loro-1.6.0-cp311-cp311-musllinux_1_2_aarch64.whl", hash = "sha256:f5890e041389da855c2cd0bb93dcf9727f53a9658bed1204bebe0c2d8154c1df", size = 3254467, upload-time = "2025-08-31T06:36:32.701Z" },
    { url = "https://files.pythonhosted.org/packages/f1/15/2d5ba4fc518b1299fad5e5c661eb026482604b9961f3f8a761c2971b31cf/loro-1.6.0-cp311-cp311-musllinux_1_2_armv7l.whl", hash = "sha256:823d8d7766f13afd1c545522e107a30772bb907fd0e6fbad846c03c36b49f3ba", size = 3442732, upload-time = "2025-08-31T06:37:02.794Z" },
    { url = "https://files.pythonhosted.org/packages/39/84/95b4017b75438dc657d862a69428bd53711eea44b07e027a96333eb55625/loro-1.6.0-cp311-cp311-musllinux_1_2_i686.whl", hash = "sha256:4d85a7ef6f3b0a8a164baea6e9d49d0529d3783eebc3969df769d31005c74608", size = 3492390, upload-time = "2025-08-31T06:37:33.637Z" },
    { url = "https://files.pythonhosted.org/packages/17/91/15a65e3904cb0d6d19f8379392bd8027824df344cda930d7d2603fc3cc69/loro-1.6.0-cp311-cp311-musllinux_1_2_x86_64.whl", hash = "sha256:98c0c9e0c5f5bf8de108044a835fc652f1fa74dec84a99e8d93d6e9ff7c78b1c", size = 3398844, upload-time = "2025-08-31T06:38:04.791Z" },
    { url = "https://files.pythonhosted.org/packages/5b/58/c92682a7c82a5d32e2a4297ac9e5819983bf0fcd60d4203279d576ed0621/loro-1.6.0-cp311-cp311-win32.whl", hash = "sha256:d2815d1d5085a6472607dc220df8eb992a382910b792eef0e262f65fc381fa29", size = 2586198, upload-time = "2025-08-31T06:38:57.297Z" },
    { url = "https://files.pythonhosted.org/packages/87/c6/e0e6f278950fdb323ee5341d489fdc764decf7c984f42368b6aca8c87750/loro-1.6.0-cp311-cp311-win_amd64.whl", hash = "sha256:40e6c4bda14968e8eeeae9476bb6fa6b5656771ce52469c27e4937db68c5ac8d", size = 2741746, upload-time = "2025-08-31T06:38:37.96Z" },
    { url = "https://files.pythonhosted.org/packages/5f/79/c9e99586a85527137b01a313410deea1bbb4bb9f415aeb876a771b99495b/loro-1.6.0-pp311-pypy311_pp73-manylinux_2_17_aarch64.manylinux2014_aarch64.whl", hash = "sha256:072107100e82c61b0c05f57b6f800d9e8f1a02ec0b4ecacd5a3778149daa9518", size = 3102100, upload-time = "2025-08-31T06:33:18.09Z" },
    { url = "https://files.pythonhosted.org/packages/77/7d/1c2a5d4996050d96adc250f26487173e9611f9c2ee8d2f6c76b75d8bcc28/loro-1.6.0-pp311-pypy311_pp73-manylinux_2_17_armv7l.manylinux2014_armv7l.whl", hash = "sha256:5451b3f839e639a97be198ac2445e4f3dea6c9b1ad855cd30e1b4d7c0e23e2f6", size = 3180654, upload-time = "2025-08-31T06:33:50.155Z" },
    { url = "https://files.pythonhosted.org/packages/68/a1/f7fd3b6a221123b8be35e7b4cfb3dd59df78029d4e62f39659394023cd3f/loro-1.6.0-pp311-pypy311_pp73-manylinux_2_17_ppc64le.manylinux2014_ppc64le.whl", hash = "sha256:670478fbd4f4627b7dc621e5fad60dc0c6dfcdbf301f597d41a2230674e1efb8", size = 3545840, upload-time = "2025-08-31T06:34:19.309Z" },
    { url = "https://files.pythonhosted.org/packages/42/af/29b75a8dea8805610f593fa09ac40a66b5cfd04e6394a9f94f3488da3427/loro-1.6.0-pp311-pypy311_pp73-manylinux_2_17_s390x.manylinux2014_s390x.whl", hash = "sha256:4362026663e843d7880dd349a342d648771df2db2e72185bc70681afb92ac4c2", size = 3285033, upload-time = "2025-08-31T06:34:50.028Z" },
    { url = "https://files.pythonhosted.org/packages/c8/9e/77cc17dfae4dda569b3440b1a38897fe581db678b25575cebb6a45936761/loro-1.6.0-pp311-pypy311_pp73-manylinux_2_17_x86_64.manylinux2014_x86_64.whl", hash = "sha256:48a4eb959e68e4b5bc66724e558e2c12572e230bccadac10b327dbc2334e5df1", size = 3228359, upload-time = "2025-08-31T06:35:47.175Z" },
    { url = "https://files.pythonhosted.org/packages/0d/51/c453c7fdc6c7cdfd7a77f33530d00c26d751ca88c68927c820662159b58c/loro-1.6.0-pp311-pypy311_pp73-manylinux_2_5_i686.manylinux1_i686.whl", hash = "sha256:038fb9e98545f66f4def559612b9010a4d3aa73ac91a3ca4c500a6389fe08d74", size = 3492414, upload-time = "2025-08-31T06:35:20.742Z" },
    { url = "https://files.pythonhosted.org/packages/08/69/af20a5a831d6fa5eca78a6b58502d3091d97471989c23988c7ed17c9df63/loro-1.6.0-pp311-pypy311_pp73-musllinux_1_2_aarch64.whl", hash = "sha256:32e2bd06e1c617702203514cb98b6f2054a3e3d576f5650bef4d7b5992a4486c", size = 3247127, upload-time = "2025-08-31T06:36:42.35Z" },
    { url = "https://files.pythonhosted.org/packages/fc/7f/691dc1c0843313aaddefebac1fa2290509990610fda4e29f2300a4c40054/loro-1.6.0-pp311-pypy311_pp73-musllinux_1_2_armv7l.whl", hash = "sha256:7683ad91f36bc8c965143279d6f850a93347ff05f6762c77f3aca6fb3d4716d0", size = 3443222, upload-time = "2025-08-31T06:37:12.08Z" },
    { url = "https://files.pythonhosted.org/packages/d7/0a/00ae2b7abcd4fef99447d2a701985fa0a2436ccdffc53749dc48cb7683fb/loro-1.6.0-pp311-pypy311_pp73-musllinux_1_2_i686.whl", hash = "sha256:4e498ec9222e9b7c1c14c21e14a0fb98a3e74c29909c9cc6a4071686a10d7cae", size = 3490895, upload-time = "2025-08-31T06:37:44.945Z" },
    { url = "https://files.pythonhosted.org/packages/e2/d9/d8fe4d18401246e4076a26abb0a687fe186204ad940f85befa2e13a4aad7/loro-1.6.0-pp311-pypy311_pp73-musllinux_1_2_x86_64.whl", hash = "sha256:a92053a5a904ae1a738fab2cda17e55728bb5fa3c78a090c5b6c3b35821af507", size = 3393333, upload-time = "2025-08-31T06:38:15.257Z" },
]

[[package]]
name = "lxml"
version = "6.0.1"
source = { registry = "https://pypi.org/simple" }
sdist = { url = "https://files.pythonhosted.org/packages/8f/bd/f9d01fd4132d81c6f43ab01983caea69ec9614b913c290a26738431a015d/lxml-6.0.1.tar.gz", hash = "sha256:2b3a882ebf27dd026df3801a87cf49ff791336e0f94b0fad195db77e01240690", size = 4070214, upload-time = "2025-08-22T10:37:53.525Z" }
wheels = [
    { url = "https://files.pythonhosted.org/packages/29/c8/262c1d19339ef644cdc9eb5aad2e85bd2d1fa2d7c71cdef3ede1a3eed84d/lxml-6.0.1-cp311-cp311-macosx_10_9_universal2.whl", hash = "sha256:c6acde83f7a3d6399e6d83c1892a06ac9b14ea48332a5fbd55d60b9897b9570a", size = 8422719, upload-time = "2025-08-22T10:32:24.848Z" },
    { url = "https://files.pythonhosted.org/packages/e5/d4/1b0afbeb801468a310642c3a6f6704e53c38a4a6eb1ca6faea013333e02f/lxml-6.0.1-cp311-cp311-macosx_10_9_x86_64.whl", hash = "sha256:0d21c9cacb6a889cbb8eeb46c77ef2c1dd529cde10443fdeb1de847b3193c541", size = 4575763, upload-time = "2025-08-22T10:32:27.057Z" },
    { url = "https://files.pythonhosted.org/packages/5b/c1/8db9b5402bf52ceb758618313f7423cd54aea85679fcf607013707d854a8/lxml-6.0.1-cp311-cp311-manylinux2014_aarch64.manylinux_2_17_aarch64.whl", hash = "sha256:847458b7cd0d04004895f1fb2cca8e7c0f8ec923c49c06b7a72ec2d48ea6aca2", size = 4943244, upload-time = "2025-08-22T10:32:28.847Z" },
    { url = "https://files.pythonhosted.org/packages/e7/78/838e115358dd2369c1c5186080dd874a50a691fb5cd80db6afe5e816e2c6/lxml-6.0.1-cp311-cp311-manylinux2014_x86_64.manylinux_2_17_x86_64.whl", hash = "sha256:1dc13405bf315d008fe02b1472d2a9d65ee1c73c0a06de5f5a45e6e404d9a1c0", size = 5081725, upload-time = "2025-08-22T10:32:30.666Z" },
    { url = "https://files.pythonhosted.org/packages/c7/b6/bdcb3a3ddd2438c5b1a1915161f34e8c85c96dc574b0ef3be3924f36315c/lxml-6.0.1-cp311-cp311-manylinux_2_26_aarch64.manylinux_2_28_aarch64.whl", hash = "sha256:70f540c229a8c0a770dcaf6d5af56a5295e0fc314fc7ef4399d543328054bcea", size = 5021238, upload-time = "2025-08-22T10:32:32.49Z" },
    { url = "https://files.pythonhosted.org/packages/73/e5/1bfb96185dc1a64c7c6fbb7369192bda4461952daa2025207715f9968205/lxml-6.0.1-cp311-cp311-manylinux_2_26_i686.manylinux_2_28_i686.whl", hash = "sha256:d2f73aef768c70e8deb8c4742fca4fd729b132fda68458518851c7735b55297e", size = 5343744, upload-time = "2025-08-22T10:32:34.385Z" },
    { url = "https://files.pythonhosted.org/packages/a2/ae/df3ea9ebc3c493b9c6bdc6bd8c554ac4e147f8d7839993388aab57ec606d/lxml-6.0.1-cp311-cp311-manylinux_2_26_x86_64.manylinux_2_28_x86_64.whl", hash = "sha256:e7f4066b85a4fa25ad31b75444bd578c3ebe6b8ed47237896341308e2ce923c3", size = 5223477, upload-time = "2025-08-22T10:32:36.256Z" },
    { url = "https://files.pythonhosted.org/packages/37/b3/65e1e33600542c08bc03a4c5c9c306c34696b0966a424a3be6ffec8038ed/lxml-6.0.1-cp311-cp311-manylinux_2_31_armv7l.whl", hash = "sha256:0cce65db0cd8c750a378639900d56f89f7d6af11cd5eda72fde054d27c54b8ce", size = 4676626, upload-time = "2025-08-22T10:32:38.793Z" },
    { url = "https://files.pythonhosted.org/packages/7a/46/ee3ed8f3a60e9457d7aea46542d419917d81dbfd5700fe64b2a36fb5ef61/lxml-6.0.1-cp311-cp311-musllinux_1_2_aarch64.whl", hash = "sha256:c372d42f3eee5844b69dcab7b8d18b2f449efd54b46ac76970d6e06b8e8d9a66", size = 5066042, upload-time = "2025-08-22T10:32:41.134Z" },
    { url = "https://files.pythonhosted.org/packages/9c/b9/8394538e7cdbeb3bfa36bc74924be1a4383e0bb5af75f32713c2c4aa0479/lxml-6.0.1-cp311-cp311-musllinux_1_2_armv7l.whl", hash = "sha256:2e2b0e042e1408bbb1c5f3cfcb0f571ff4ac98d8e73f4bf37c5dd179276beedd", size = 4724714, upload-time = "2025-08-22T10:32:43.94Z" },
    { url = "https://files.pythonhosted.org/packages/b3/21/3ef7da1ea2a73976c1a5a311d7cde5d379234eec0968ee609517714940b4/lxml-6.0.1-cp311-cp311-musllinux_1_2_x86_64.whl", hash = "sha256:cc73bb8640eadd66d25c5a03175de6801f63c535f0f3cf50cac2f06a8211f420", size = 5247376, upload-time = "2025-08-22T10:32:46.263Z" },
    { url = "https://files.pythonhosted.org/packages/26/7d/0980016f124f00c572cba6f4243e13a8e80650843c66271ee692cddf25f3/lxml-6.0.1-cp311-cp311-win32.whl", hash = "sha256:7c23fd8c839708d368e406282d7953cee5134f4592ef4900026d84566d2b4c88", size = 3609499, upload-time = "2025-08-22T10:32:48.156Z" },
    { url = "https://files.pythonhosted.org/packages/b1/08/28440437521f265eff4413eb2a65efac269c4c7db5fd8449b586e75d8de2/lxml-6.0.1-cp311-cp311-win_amd64.whl", hash = "sha256:2516acc6947ecd3c41a4a4564242a87c6786376989307284ddb115f6a99d927f", size = 4036003, upload-time = "2025-08-22T10:32:50.662Z" },
    { url = "https://files.pythonhosted.org/packages/7b/dc/617e67296d98099213a505d781f04804e7b12923ecd15a781a4ab9181992/lxml-6.0.1-cp311-cp311-win_arm64.whl", hash = "sha256:cb46f8cfa1b0334b074f40c0ff94ce4d9a6755d492e6c116adb5f4a57fb6ad96", size = 3679662, upload-time = "2025-08-22T10:32:52.739Z" },
    { url = "https://files.pythonhosted.org/packages/41/37/41961f53f83ded57b37e65e4f47d1c6c6ef5fd02cb1d6ffe028ba0efa7d4/lxml-6.0.1-pp311-pypy311_pp73-macosx_10_15_x86_64.whl", hash = "sha256:b556aaa6ef393e989dac694b9c95761e32e058d5c4c11ddeef33f790518f7a5e", size = 3903412, upload-time = "2025-08-22T10:37:40.758Z" },
    { url = "https://files.pythonhosted.org/packages/3d/47/8631ea73f3dc776fb6517ccde4d5bd5072f35f9eacbba8c657caa4037a69/lxml-6.0.1-pp311-pypy311_pp73-manylinux2014_aarch64.manylinux_2_17_aarch64.whl", hash = "sha256:64fac7a05ebb3737b79fd89fe5a5b6c5546aac35cfcfd9208eb6e5d13215771c", size = 4224810, upload-time = "2025-08-22T10:37:42.839Z" },
    { url = "https://files.pythonhosted.org/packages/3d/b8/39ae30ca3b1516729faeef941ed84bf8f12321625f2644492ed8320cb254/lxml-6.0.1-pp311-pypy311_pp73-manylinux2014_x86_64.manylinux_2_17_x86_64.whl", hash = "sha256:038d3c08babcfce9dc89aaf498e6da205efad5b7106c3b11830a488d4eadf56b", size = 4329221, upload-time = "2025-08-22T10:37:45.223Z" },
    { url = "https://files.pythonhosted.org/packages/9c/ea/048dea6cdfc7a72d40ae8ed7e7d23cf4a6b6a6547b51b492a3be50af0e80/lxml-6.0.1-pp311-pypy311_pp73-manylinux_2_26_aarch64.manylinux_2_28_aarch64.whl", hash = "sha256:445f2cee71c404ab4259bc21e20339a859f75383ba2d7fb97dfe7c163994287b", size = 4270228, upload-time = "2025-08-22T10:37:47.276Z" },
    { url = "https://files.pythonhosted.org/packages/6b/d4/c2b46e432377c45d611ae2f669aa47971df1586c1a5240675801d0f02bac/lxml-6.0.1-pp311-pypy311_pp73-manylinux_2_26_x86_64.manylinux_2_28_x86_64.whl", hash = "sha256:e352d8578e83822d70bea88f3d08b9912528e4c338f04ab707207ab12f4b7aac", size = 4416077, upload-time = "2025-08-22T10:37:49.822Z" },
    { url = "https://files.pythonhosted.org/packages/b6/db/8f620f1ac62cf32554821b00b768dd5957ac8e3fd051593532be5b40b438/lxml-6.0.1-pp311-pypy311_pp73-win_amd64.whl", hash = "sha256:51bd5d1a9796ca253db6045ab45ca882c09c071deafffc22e06975b7ace36300", size = 3518127, upload-time = "2025-08-22T10:37:51.66Z" },
]

[[package]]
name = "mako"
version = "1.3.10"
source = { registry = "https://pypi.org/simple" }
dependencies = [
    { name = "markupsafe" },
]
sdist = { url = "https://files.pythonhosted.org/packages/9e/38/bd5b78a920a64d708fe6bc8e0a2c075e1389d53bef8413725c63ba041535/mako-1.3.10.tar.gz", hash = "sha256:99579a6f39583fa7e5630a28c3c1f440e4e97a414b80372649c0ce338da2ea28", size = 392474, upload-time = "2025-04-10T12:44:31.16Z" }
wheels = [
    { url = "https://files.pythonhosted.org/packages/87/fb/99f81ac72ae23375f22b7afdb7642aba97c00a713c217124420147681a2f/mako-1.3.10-py3-none-any.whl", hash = "sha256:baef24a52fc4fc514a0887ac600f9f1cff3d82c61d4d700a1fa84d597b88db59", size = 78509, upload-time = "2025-04-10T12:50:53.297Z" },
]

[[package]]
name = "marimo"
version = "0.15.0"
source = { registry = "https://pypi.org/simple" }
dependencies = [
    { name = "click" },
    { name = "docutils" },
    { name = "itsdangerous" },
    { name = "jedi" },
    { name = "loro" },
    { name = "markdown" },
    { name = "narwhals" },
    { name = "packaging" },
    { name = "psutil" },
    { name = "pygments" },
    { name = "pymdown-extensions" },
    { name = "pyyaml" },
    { name = "starlette" },
    { name = "tomlkit" },
    { name = "uvicorn" },
    { name = "websockets" },
]
sdist = { url = "https://files.pythonhosted.org/packages/02/00/b10b887a8242cdf05941dbfe15ae0c04dace745f8a3d89b13478627c8ad0/marimo-0.15.0.tar.gz", hash = "sha256:021c3a77eda44b1c880f317449c4a5354a5bbf581491e101551d3812fde1acd4", size = 31143943, upload-time = "2025-08-21T21:06:52.11Z" }
wheels = [
    { url = "https://files.pythonhosted.org/packages/b6/4b/6ae6b73d67981ee8d95fd38d1e6bd2e7247ee9bfb52eaf9510f95b9378f2/marimo-0.15.0-py3-none-any.whl", hash = "sha256:b089b51b625e59dffff36a19293684b458440045e5c600cf426b6a5ca69ce924", size = 31382684, upload-time = "2025-08-21T21:06:56.578Z" },
]

[[package]]
name = "markdown"
version = "3.9"
source = { registry = "https://pypi.org/simple" }
sdist = { url = "https://files.pythonhosted.org/packages/8d/37/02347f6d6d8279247a5837082ebc26fc0d5aaeaf75aa013fcbb433c777ab/markdown-3.9.tar.gz", hash = "sha256:d2900fe1782bd33bdbbd56859defef70c2e78fc46668f8eb9df3128138f2cb6a", size = 364585, upload-time = "2025-09-04T20:25:22.885Z" }
wheels = [
    { url = "https://files.pythonhosted.org/packages/70/ae/44c4a6a4cbb496d93c6257954260fe3a6e91b7bed2240e5dad2a717f5111/markdown-3.9-py3-none-any.whl", hash = "sha256:9f4d91ed810864ea88a6f32c07ba8bee1346c0cc1f6b1f9f6c822f2a9667d280", size = 107441, upload-time = "2025-09-04T20:25:21.784Z" },
]

[[package]]
name = "markdown-it-py"
version = "4.0.0"
source = { registry = "https://pypi.org/simple" }
dependencies = [
    { name = "mdurl" },
]
sdist = { url = "https://files.pythonhosted.org/packages/5b/f5/4ec618ed16cc4f8fb3b701563655a69816155e79e24a17b651541804721d/markdown_it_py-4.0.0.tar.gz", hash = "sha256:cb0a2b4aa34f932c007117b194e945bd74e0ec24133ceb5bac59009cda1cb9f3", size = 73070, upload-time = "2025-08-11T12:57:52.854Z" }
wheels = [
    { url = "https://files.pythonhosted.org/packages/94/54/e7d793b573f298e1c9013b8c4dade17d481164aa517d1d7148619c2cedbf/markdown_it_py-4.0.0-py3-none-any.whl", hash = "sha256:87327c59b172c5011896038353a81343b6754500a08cd7a4973bb48c6d578147", size = 87321, upload-time = "2025-08-11T12:57:51.923Z" },
]

[[package]]
name = "markupsafe"
version = "3.0.2"
source = { registry = "https://pypi.org/simple" }
sdist = { url = "https://files.pythonhosted.org/packages/b2/97/5d42485e71dfc078108a86d6de8fa46db44a1a9295e89c5d6d4a06e23a62/markupsafe-3.0.2.tar.gz", hash = "sha256:ee55d3edf80167e48ea11a923c7386f4669df67d7994554387f84e7d8b0a2bf0", size = 20537, upload-time = "2024-10-18T15:21:54.129Z" }
wheels = [
    { url = "https://files.pythonhosted.org/packages/6b/28/bbf83e3f76936960b850435576dd5e67034e200469571be53f69174a2dfd/MarkupSafe-3.0.2-cp311-cp311-macosx_10_9_universal2.whl", hash = "sha256:9025b4018f3a1314059769c7bf15441064b2207cb3f065e6ea1e7359cb46db9d", size = 14353, upload-time = "2024-10-18T15:21:02.187Z" },
    { url = "https://files.pythonhosted.org/packages/6c/30/316d194b093cde57d448a4c3209f22e3046c5bb2fb0820b118292b334be7/MarkupSafe-3.0.2-cp311-cp311-macosx_11_0_arm64.whl", hash = "sha256:93335ca3812df2f366e80509ae119189886b0f3c2b81325d39efdb84a1e2ae93", size = 12392, upload-time = "2024-10-18T15:21:02.941Z" },
    { url = "https://files.pythonhosted.org/packages/f2/96/9cdafba8445d3a53cae530aaf83c38ec64c4d5427d975c974084af5bc5d2/MarkupSafe-3.0.2-cp311-cp311-manylinux_2_17_aarch64.manylinux2014_aarch64.whl", hash = "sha256:2cb8438c3cbb25e220c2ab33bb226559e7afb3baec11c4f218ffa7308603c832", size = 23984, upload-time = "2024-10-18T15:21:03.953Z" },
    { url = "https://files.pythonhosted.org/packages/f1/a4/aefb044a2cd8d7334c8a47d3fb2c9f328ac48cb349468cc31c20b539305f/MarkupSafe-3.0.2-cp311-cp311-manylinux_2_17_x86_64.manylinux2014_x86_64.whl", hash = "sha256:a123e330ef0853c6e822384873bef7507557d8e4a082961e1defa947aa59ba84", size = 23120, upload-time = "2024-10-18T15:21:06.495Z" },
    { url = "https://files.pythonhosted.org/packages/8d/21/5e4851379f88f3fad1de30361db501300d4f07bcad047d3cb0449fc51f8c/MarkupSafe-3.0.2-cp311-cp311-manylinux_2_5_i686.manylinux1_i686.manylinux_2_17_i686.manylinux2014_i686.whl", hash = "sha256:1e084f686b92e5b83186b07e8a17fc09e38fff551f3602b249881fec658d3eca", size = 23032, upload-time = "2024-10-18T15:21:07.295Z" },
    { url = "https://files.pythonhosted.org/packages/00/7b/e92c64e079b2d0d7ddf69899c98842f3f9a60a1ae72657c89ce2655c999d/MarkupSafe-3.0.2-cp311-cp311-musllinux_1_2_aarch64.whl", hash = "sha256:d8213e09c917a951de9d09ecee036d5c7d36cb6cb7dbaece4c71a60d79fb9798", size = 24057, upload-time = "2024-10-18T15:21:08.073Z" },
    { url = "https://files.pythonhosted.org/packages/f9/ac/46f960ca323037caa0a10662ef97d0a4728e890334fc156b9f9e52bcc4ca/MarkupSafe-3.0.2-cp311-cp311-musllinux_1_2_i686.whl", hash = "sha256:5b02fb34468b6aaa40dfc198d813a641e3a63b98c2b05a16b9f80b7ec314185e", size = 23359, upload-time = "2024-10-18T15:21:09.318Z" },
    { url = "https://files.pythonhosted.org/packages/69/84/83439e16197337b8b14b6a5b9c2105fff81d42c2a7c5b58ac7b62ee2c3b1/MarkupSafe-3.0.2-cp311-cp311-musllinux_1_2_x86_64.whl", hash = "sha256:0bff5e0ae4ef2e1ae4fdf2dfd5b76c75e5c2fa4132d05fc1b0dabcd20c7e28c4", size = 23306, upload-time = "2024-10-18T15:21:10.185Z" },
    { url = "https://files.pythonhosted.org/packages/9a/34/a15aa69f01e2181ed8d2b685c0d2f6655d5cca2c4db0ddea775e631918cd/MarkupSafe-3.0.2-cp311-cp311-win32.whl", hash = "sha256:6c89876f41da747c8d3677a2b540fb32ef5715f97b66eeb0c6b66f5e3ef6f59d", size = 15094, upload-time = "2024-10-18T15:21:11.005Z" },
    { url = "https://files.pythonhosted.org/packages/da/b8/3a3bd761922d416f3dc5d00bfbed11f66b1ab89a0c2b6e887240a30b0f6b/MarkupSafe-3.0.2-cp311-cp311-win_amd64.whl", hash = "sha256:70a87b411535ccad5ef2f1df5136506a10775d267e197e4cf531ced10537bd6b", size = 15521, upload-time = "2024-10-18T15:21:12.911Z" },
]

[[package]]
name = "matplotlib"
version = "3.10.6"
source = { registry = "https://pypi.org/simple" }
dependencies = [
    { name = "contourpy" },
    { name = "cycler" },
    { name = "fonttools" },
    { name = "kiwisolver" },
    { name = "numpy" },
    { name = "packaging" },
    { name = "pillow" },
    { name = "pyparsing" },
    { name = "python-dateutil" },
]
sdist = { url = "https://files.pythonhosted.org/packages/a0/59/c3e6453a9676ffba145309a73c462bb407f4400de7de3f2b41af70720a3c/matplotlib-3.10.6.tar.gz", hash = "sha256:ec01b645840dd1996df21ee37f208cd8ba57644779fa20464010638013d3203c", size = 34804264, upload-time = "2025-08-30T00:14:25.137Z" }
wheels = [
    { url = "https://files.pythonhosted.org/packages/80/d6/5d3665aa44c49005aaacaa68ddea6fcb27345961cd538a98bb0177934ede/matplotlib-3.10.6-cp311-cp311-macosx_10_12_x86_64.whl", hash = "sha256:905b60d1cb0ee604ce65b297b61cf8be9f4e6cfecf95a3fe1c388b5266bc8f4f", size = 8257527, upload-time = "2025-08-30T00:12:45.31Z" },
    { url = "https://files.pythonhosted.org/packages/8c/af/30ddefe19ca67eebd70047dabf50f899eaff6f3c5e6a1a7edaecaf63f794/matplotlib-3.10.6-cp311-cp311-macosx_11_0_arm64.whl", hash = "sha256:7bac38d816637343e53d7185d0c66677ff30ffb131044a81898b5792c956ba76", size = 8119583, upload-time = "2025-08-30T00:12:47.236Z" },
    { url = "https://files.pythonhosted.org/packages/d3/29/4a8650a3dcae97fa4f375d46efcb25920d67b512186f8a6788b896062a81/matplotlib-3.10.6-cp311-cp311-manylinux2014_x86_64.manylinux_2_17_x86_64.whl", hash = "sha256:942a8de2b5bfff1de31d95722f702e2966b8a7e31f4e68f7cd963c7cd8861cf6", size = 8692682, upload-time = "2025-08-30T00:12:48.781Z" },
    { url = "https://files.pythonhosted.org/packages/aa/d3/b793b9cb061cfd5d42ff0f69d1822f8d5dbc94e004618e48a97a8373179a/matplotlib-3.10.6-cp311-cp311-manylinux_2_27_aarch64.manylinux_2_28_aarch64.whl", hash = "sha256:a3276c85370bc0dfca051ec65c5817d1e0f8f5ce1b7787528ec8ed2d524bbc2f", size = 9521065, upload-time = "2025-08-30T00:12:50.602Z" },
    { url = "https://files.pythonhosted.org/packages/f7/c5/53de5629f223c1c66668d46ac2621961970d21916a4bc3862b174eb2a88f/matplotlib-3.10.6-cp311-cp311-musllinux_1_2_x86_64.whl", hash = "sha256:9df5851b219225731f564e4b9e7f2ac1e13c9e6481f941b5631a0f8e2d9387ce", size = 9576888, upload-time = "2025-08-30T00:12:52.92Z" },
    { url = "https://files.pythonhosted.org/packages/fc/8e/0a18d6d7d2d0a2e66585032a760d13662e5250c784d53ad50434e9560991/matplotlib-3.10.6-cp311-cp311-win_amd64.whl", hash = "sha256:abb5d9478625dd9c9eb51a06d39aae71eda749ae9b3138afb23eb38824026c7e", size = 8115158, upload-time = "2025-08-30T00:12:54.863Z" },
    { url = "https://files.pythonhosted.org/packages/07/b3/1a5107bb66c261e23b9338070702597a2d374e5aa7004b7adfc754fbed02/matplotlib-3.10.6-cp311-cp311-win_arm64.whl", hash = "sha256:886f989ccfae63659183173bb3fced7fd65e9eb793c3cc21c273add368536951", size = 7992444, upload-time = "2025-08-30T00:12:57.067Z" },
    { url = "https://files.pythonhosted.org/packages/12/bb/02c35a51484aae5f49bd29f091286e7af5f3f677a9736c58a92b3c78baeb/matplotlib-3.10.6-pp311-pypy311_pp73-macosx_10_15_x86_64.whl", hash = "sha256:f2d684c3204fa62421bbf770ddfebc6b50130f9cad65531eeba19236d73bb488", size = 8252296, upload-time = "2025-08-30T00:14:19.49Z" },
    { url = "https://files.pythonhosted.org/packages/7d/85/41701e3092005aee9a2445f5ee3904d9dbd4a7df7a45905ffef29b7ef098/matplotlib-3.10.6-pp311-pypy311_pp73-macosx_11_0_arm64.whl", hash = "sha256:6f4a69196e663a41d12a728fab8751177215357906436804217d6d9cf0d4d6cf", size = 8116749, upload-time = "2025-08-30T00:14:21.344Z" },
    { url = "https://files.pythonhosted.org/packages/16/53/8d8fa0ea32a8c8239e04d022f6c059ee5e1b77517769feccd50f1df43d6d/matplotlib-3.10.6-pp311-pypy311_pp73-manylinux2014_x86_64.manylinux_2_17_x86_64.whl", hash = "sha256:4d6ca6ef03dfd269f4ead566ec6f3fb9becf8dab146fb999022ed85ee9f6b3eb", size = 8693933, upload-time = "2025-08-30T00:14:22.942Z" },
]

[[package]]
name = "matplotlib-inline"
version = "0.1.7"
source = { registry = "https://pypi.org/simple" }
dependencies = [
    { name = "traitlets" },
]
sdist = { url = "https://files.pythonhosted.org/packages/99/5b/a36a337438a14116b16480db471ad061c36c3694df7c2084a0da7ba538b7/matplotlib_inline-0.1.7.tar.gz", hash = "sha256:8423b23ec666be3d16e16b60bdd8ac4e86e840ebd1dd11a30b9f117f2fa0ab90", size = 8159, upload-time = "2024-04-15T13:44:44.803Z" }
wheels = [
    { url = "https://files.pythonhosted.org/packages/8f/8e/9ad090d3553c280a8060fbf6e24dc1c0c29704ee7d1c372f0c174aa59285/matplotlib_inline-0.1.7-py3-none-any.whl", hash = "sha256:df192d39a4ff8f21b1895d72e6a13f5fcc5099f00fa84384e0ea28c2cc0653ca", size = 9899, upload-time = "2024-04-15T13:44:43.265Z" },
]

[[package]]
name = "mcp"
version = "1.14.1"
source = { registry = "https://pypi.org/simple" }
dependencies = [
    { name = "anyio" },
    { name = "httpx" },
    { name = "httpx-sse" },
    { name = "jsonschema" },
    { name = "pydantic" },
    { name = "pydantic-settings" },
    { name = "python-multipart" },
    { name = "pywin32", marker = "sys_platform == 'win32'" },
    { name = "sse-starlette" },
    { name = "starlette" },
    { name = "uvicorn", marker = "sys_platform != 'emscripten'" },
]
sdist = { url = "https://files.pythonhosted.org/packages/48/e9/242096400d702924b49f8d202c6ded7efb8841cacba826b5d2e6183aef7b/mcp-1.14.1.tar.gz", hash = "sha256:31c4406182ba15e8f30a513042719c3f0a38c615e76188ee5a736aaa89e20134", size = 454944, upload-time = "2025-09-18T13:37:19.971Z" }
wheels = [
    { url = "https://files.pythonhosted.org/packages/8e/11/d334fbb7c2aeddd2e762b86d7a619acffae012643a5738e698f975a2a9e2/mcp-1.14.1-py3-none-any.whl", hash = "sha256:3b7a479e8e5cbf5361bdc1da8bc6d500d795dc3aff44b44077a363a7f7e945a4", size = 163809, upload-time = "2025-09-18T13:37:18.165Z" },
]

[package.optional-dependencies]
cli = [
    { name = "python-dotenv" },
    { name = "typer" },
]

[[package]]
name = "mdit-py-plugins"
version = "0.5.0"
source = { registry = "https://pypi.org/simple" }
dependencies = [
    { name = "markdown-it-py" },
]
sdist = { url = "https://files.pythonhosted.org/packages/b2/fd/a756d36c0bfba5f6e39a1cdbdbfdd448dc02692467d83816dff4592a1ebc/mdit_py_plugins-0.5.0.tar.gz", hash = "sha256:f4918cb50119f50446560513a8e311d574ff6aaed72606ddae6d35716fe809c6", size = 44655, upload-time = "2025-08-11T07:25:49.083Z" }
wheels = [
    { url = "https://files.pythonhosted.org/packages/fb/86/dd6e5db36df29e76c7a7699123569a4a18c1623ce68d826ed96c62643cae/mdit_py_plugins-0.5.0-py3-none-any.whl", hash = "sha256:07a08422fc1936a5d26d146759e9155ea466e842f5ab2f7d2266dd084c8dab1f", size = 57205, upload-time = "2025-08-11T07:25:47.597Z" },
]

[[package]]
name = "mdurl"
version = "0.1.2"
source = { registry = "https://pypi.org/simple" }
sdist = { url = "https://files.pythonhosted.org/packages/d6/54/cfe61301667036ec958cb99bd3efefba235e65cdeb9c84d24a8293ba1d90/mdurl-0.1.2.tar.gz", hash = "sha256:bb413d29f5eea38f31dd4754dd7377d4465116fb207585f97bf925588687c1ba", size = 8729, upload-time = "2022-08-14T12:40:10.846Z" }
wheels = [
    { url = "https://files.pythonhosted.org/packages/b3/38/89ba8ad64ae25be8de66a6d463314cf1eb366222074cfda9ee839c56a4b4/mdurl-0.1.2-py3-none-any.whl", hash = "sha256:84008a41e51615a49fc9966191ff91509e3c40b939176e643fd50a5c2196b8f8", size = 9979, upload-time = "2022-08-14T12:40:09.779Z" },
]

[[package]]
name = "metta"
version = "0.1"
source = { editable = "." }
dependencies = [
    { name = "altair" },
    { name = "anywidget" },
    { name = "bidict" },
    { name = "boto3" },
    { name = "codebot" },
    { name = "colorama" },
    { name = "cpplint" },
    { name = "ddtrace" },
    { name = "duckdb" },
    { name = "einops" },
    { name = "fastapi" },
    { name = "google-api-python-client" },
    { name = "google-auth" },
    { name = "google-auth-oauthlib" },
    { name = "gymnasium" },
    { name = "heavyball" },
    { name = "httpx" },
    { name = "imageio" },
    { name = "jmespath" },
    { name = "matplotlib" },
    { name = "metta-agent" },
    { name = "metta-app-backend" },
    { name = "metta-common" },
    { name = "mettagrid" },
    { name = "numpy" },
    { name = "omegaconf" },
    { name = "pandas" },
    { name = "pettingzoo" },
    { name = "pixie-python" },
    { name = "plotly" },
    { name = "psycopg", extra = ["binary"] },
    { name = "pufferlib" },
    { name = "pyarrow" },
    { name = "pybind11" },
    { name = "pydantic" },
    { name = "pydantic-settings" },
    { name = "pynvml" },
    { name = "pyro-ppl" },
    { name = "python-dotenv" },
    { name = "pyyaml" },
    { name = "rich" },
    { name = "scipy" },
    { name = "setuptools" },
    { name = "simple-term-menu" },
    { name = "skypilot" },
    { name = "softmax" },
    { name = "sympy" },
    { name = "tabulate" },
    { name = "tensordict" },
    { name = "termcolor" },
    { name = "tiktoken" },
    { name = "torch" },
    { name = "torchrl" },
    { name = "tqdm" },
    { name = "typer" },
    { name = "uvicorn", extra = ["standard"] },
    { name = "wandb" },
    { name = "wandb-core" },
]

[package.dev-dependencies]
dev = [
    { name = "cpplint" },
    { name = "gcovr" },
    { name = "pyright" },
    { name = "pytest" },
    { name = "pytest-benchmark" },
    { name = "pytest-cov" },
    { name = "pytest-testmon" },
    { name = "pytest-timeout" },
    { name = "pytest-xdist" },
    { name = "ruff" },
    { name = "testcontainers" },
]
interactive = [
    { name = "anywidget" },
    { name = "ipykernel" },
    { name = "ipython" },
    { name = "ipywidgets" },
    { name = "jupyterlab" },
    { name = "marimo" },
    { name = "notebook" },
    { name = "traitlets" },
    { name = "widgetsnbextension" },
]
lint = [
    { name = "cpplint" },
    { name = "ruff" },
]
testing = [
    { name = "gcovr" },
    { name = "pytest" },
    { name = "pytest-benchmark" },
    { name = "pytest-cov" },
    { name = "pytest-testmon" },
    { name = "pytest-timeout" },
    { name = "pytest-xdist" },
    { name = "testcontainers" },
]

[package.metadata]
requires-dist = [
    { name = "altair", specifier = ">=5.5.0" },
    { name = "anywidget", specifier = ">=0.9.18" },
    { name = "bidict", specifier = ">=0.23.1" },
    { name = "boto3", specifier = ">=1.38.32" },
    { name = "codebot", editable = "codebot" },
    { name = "colorama", specifier = ">=0.4.6" },
    { name = "cpplint", specifier = ">=2.0.2" },
    { name = "ddtrace", specifier = ">=2.6.0" },
    { name = "duckdb", specifier = ">=1.3.0" },
    { name = "einops", specifier = ">=0.8.1" },
    { name = "fastapi", specifier = ">=0.115.5" },
    { name = "google-api-python-client", specifier = ">=2.0.0" },
    { name = "google-auth", specifier = ">=2.0.0" },
    { name = "google-auth-oauthlib", specifier = ">=1.0.0" },
    { name = "gymnasium", specifier = "==0.29.1" },
    { name = "heavyball", specifier = ">=1.7.2" },
    { name = "httpx", specifier = ">=0.28.1" },
    { name = "imageio", specifier = ">=2.37.0" },
    { name = "jmespath", specifier = ">=1.0.1" },
    { name = "matplotlib", specifier = ">=3.10.3" },
    { name = "metta-agent", editable = "agent" },
    { name = "metta-app-backend", editable = "app_backend" },
    { name = "metta-common", editable = "common" },
    { name = "mettagrid", editable = "packages/mettagrid" },
    { name = "numpy", specifier = ">=1.26.4,<2" },
    { name = "omegaconf", specifier = ">=2.3.0" },
    { name = "pandas", specifier = ">=2.3.0" },
    { name = "pettingzoo", specifier = ">=1.24.1,<1.25" },
    { name = "pixie-python", specifier = ">=4.3.0" },
    { name = "plotly", specifier = ">=6.1.1" },
    { name = "psycopg", extras = ["binary"], specifier = ">=3.2.9" },
    { name = "pufferlib", specifier = ">=3.0.0,<3.1.0" },
    { name = "pyarrow", specifier = ">=21.0.0" },
    { name = "pybind11", specifier = ">=2.10.4" },
    { name = "pydantic", specifier = ">=2.11.5" },
    { name = "pydantic-settings", specifier = ">=2.10.1" },
    { name = "pynvml", specifier = ">=11.5.3" },
    { name = "pyro-ppl", specifier = ">=1.9.1" },
    { name = "python-dotenv", specifier = ">=1.1.0" },
    { name = "pyyaml", specifier = ">=6.0.2" },
    { name = "rich", specifier = ">=13.9.4" },
    { name = "scipy", specifier = ">=1.15.3" },
    { name = "setuptools", specifier = ">=80.9.0" },
    { name = "simple-term-menu", specifier = ">=1.6.4" },
    { name = "skypilot", specifier = "==0.10.3" },
    { name = "softmax", editable = "softmax" },
    { name = "sympy", specifier = ">=1.13.3" },
    { name = "tabulate", specifier = ">=0.9.0" },
    { name = "tensordict", specifier = ">=0.8.3" },
    { name = "termcolor", specifier = ">=2.4.0" },
    { name = "tiktoken", specifier = ">=0.9.0" },
    { name = "torch", specifier = ">=2.7.1" },
    { name = "torchrl", specifier = ">=0.8.1" },
    { name = "tqdm", specifier = ">=4.67.1" },
    { name = "typer", specifier = ">=0.16.0" },
    { name = "uvicorn", extras = ["standard"], specifier = ">=0.34.2" },
    { name = "wandb", specifier = ">=0.19.11" },
    { name = "wandb-core", specifier = ">=0.17.0b11" },
]

[package.metadata.requires-dev]
dev = [
    { name = "cpplint", specifier = ">=2.0.2" },
    { name = "gcovr", specifier = ">=8.3" },
    { name = "pyright", specifier = ">=1.1.401" },
    { name = "pytest", specifier = ">=8.3.3" },
    { name = "pytest-benchmark", specifier = ">=5.1.0" },
    { name = "pytest-cov", specifier = ">=6.1.1" },
    { name = "pytest-testmon", specifier = ">=2.1.3" },
    { name = "pytest-timeout", specifier = ">=2.4.0" },
    { name = "pytest-xdist", specifier = ">=3.8.0" },
    { name = "ruff", specifier = ">=0.11.13" },
    { name = "testcontainers", specifier = ">=4.10.0" },
]
interactive = [
    { name = "anywidget", specifier = ">=0.9.18" },
    { name = "ipykernel", specifier = ">=6.29.5" },
    { name = "ipython", specifier = ">=9.4.0" },
    { name = "ipywidgets", specifier = ">=8.1.7" },
    { name = "jupyterlab", specifier = ">=4.4.4" },
    { name = "marimo", specifier = "==0.15.0" },
    { name = "notebook", specifier = ">=7.4.4" },
    { name = "traitlets", specifier = ">=5.14.3" },
    { name = "widgetsnbextension", specifier = ">=4.0.14" },
]
lint = [
    { name = "cpplint", specifier = ">=2.0.2" },
    { name = "ruff", specifier = ">=0.11.13" },
]
testing = [
    { name = "gcovr", specifier = ">=8.3" },
    { name = "pytest", specifier = ">=8.3.3" },
    { name = "pytest-benchmark", specifier = ">=5.1.0" },
    { name = "pytest-cov", specifier = ">=6.1.1" },
    { name = "pytest-testmon", specifier = ">=2.1.3" },
    { name = "pytest-timeout", specifier = ">=2.4.0" },
    { name = "pytest-xdist", specifier = ">=3.8.0" },
    { name = "testcontainers", specifier = ">=4.10.0" },
]

[[package]]
name = "metta-agent"
version = "0.1.0"
source = { editable = "agent" }
dependencies = [
    { name = "pufferlib" },
]

[package.dev-dependencies]
dev = [
    { name = "pyright" },
    { name = "pytest" },
    { name = "pytest-benchmark" },
    { name = "pytest-cov" },
    { name = "pytest-xdist" },
    { name = "ruff" },
]

[package.metadata]
requires-dist = [{ name = "pufferlib", specifier = ">=3.0.0,<3.1.0" }]

[package.metadata.requires-dev]
dev = [
    { name = "pyright", specifier = ">=1.1.401" },
    { name = "pytest", specifier = ">=8.3.3" },
    { name = "pytest-benchmark", specifier = ">=5.1.0" },
    { name = "pytest-cov", specifier = ">=6.1.1" },
    { name = "pytest-xdist", specifier = ">=3.8.0" },
    { name = "ruff", specifier = ">=0.11.13" },
]

[[package]]
name = "metta-app-backend"
version = "0.1.0"
source = { editable = "app_backend" }
dependencies = [
    { name = "boto3" },
    { name = "ddtrace" },
    { name = "fastapi" },
    { name = "gitta" },
    { name = "httpx" },
    { name = "metta-common" },
    { name = "psycopg", extra = ["binary", "pool"] },
    { name = "pydantic" },
    { name = "pytest-asyncio" },
    { name = "uvicorn", extra = ["standard"] },
    { name = "wandb" },
]

[package.dev-dependencies]
dev = [
    { name = "pyright" },
    { name = "pytest" },
    { name = "pytest-benchmark" },
    { name = "pytest-cov" },
    { name = "pytest-xdist" },
    { name = "ruff" },
]

[package.metadata]
requires-dist = [
    { name = "boto3", specifier = ">=1.38.32" },
    { name = "ddtrace", specifier = ">=2.6.0" },
    { name = "fastapi", specifier = ">=0.115.5" },
    { name = "gitta", editable = "gitta" },
    { name = "httpx", specifier = ">=0.28.1" },
    { name = "metta-common", editable = "common" },
    { name = "psycopg", extras = ["binary", "pool"], specifier = ">=3.2.9" },
    { name = "pydantic", specifier = ">=2.11.5" },
    { name = "pytest-asyncio", specifier = ">=1.0.0" },
    { name = "uvicorn", extras = ["standard"], specifier = ">=0.34.2" },
    { name = "wandb", specifier = ">=0.19.11" },
]

[package.metadata.requires-dev]
dev = [
    { name = "pyright", specifier = ">=1.1.401" },
    { name = "pytest", specifier = ">=8.3.3" },
    { name = "pytest-benchmark", specifier = ">=5.1.0" },
    { name = "pytest-cov", specifier = ">=6.1.1" },
    { name = "pytest-xdist", specifier = ">=3.8.0" },
    { name = "ruff", specifier = ">=0.11.13" },
]

[[package]]
name = "metta-common"
version = "0.1.0"
source = { editable = "common" }

[package.dev-dependencies]
dev = [
    { name = "pyright" },
    { name = "pytest" },
    { name = "pytest-benchmark" },
    { name = "pytest-cov" },
    { name = "pytest-xdist" },
    { name = "ruff" },
]

[package.metadata]

[package.metadata.requires-dev]
dev = [
    { name = "pyright", specifier = ">=1.1.401" },
    { name = "pytest", specifier = ">=8.3.3" },
    { name = "pytest-benchmark", specifier = ">=5.1.0" },
    { name = "pytest-cov", specifier = ">=6.1.1" },
    { name = "pytest-xdist", specifier = ">=3.8.0" },
    { name = "ruff", specifier = ">=0.11.13" },
]

[[package]]
name = "mettagrid"
version = "0.2.0.3"
source = { editable = "packages/mettagrid" }
dependencies = [
    { name = "boto3" },
    { name = "botocore" },
    { name = "duckdb" },
    { name = "google-api-python-client" },
    { name = "google-auth" },
    { name = "google-auth-oauthlib" },
    { name = "gymnasium" },
    { name = "matplotlib" },
    { name = "numpy" },
    { name = "omegaconf" },
    { name = "pettingzoo" },
    { name = "pufferlib" },
    { name = "pydantic" },
    { name = "pyyaml" },
    { name = "scipy" },
    { name = "wandb" },
]

[package.dev-dependencies]
dev = [
    { name = "pytest" },
    { name = "pytest-benchmark" },
    { name = "pytest-xdist" },
]

[package.metadata]
requires-dist = [
    { name = "boto3", specifier = ">=1.38.32" },
    { name = "botocore", specifier = ">=1.38.29" },
    { name = "duckdb", specifier = ">=1.3.0" },
    { name = "google-api-python-client", specifier = ">=2.0.0" },
    { name = "google-auth", specifier = ">=2.0.0" },
    { name = "google-auth-oauthlib", specifier = ">=1.0.0" },
    { name = "gymnasium", specifier = "==0.29.1" },
    { name = "matplotlib", specifier = ">=3.10.3" },
    { name = "numpy", specifier = ">=1.26.4,<2" },
    { name = "omegaconf", specifier = ">=2.3.0" },
    { name = "pettingzoo", specifier = ">=1.24.1,<1.25" },
    { name = "pufferlib", specifier = ">=3.0.0,<3.1.0" },
    { name = "pydantic", specifier = ">=2.11.5" },
    { name = "pyyaml", specifier = ">=6.0.2" },
    { name = "scipy", specifier = ">=1.15.3" },
    { name = "wandb", specifier = ">=0.19.11" },
]

[package.metadata.requires-dev]
dev = [
    { name = "pytest", specifier = ">=8.3.3" },
    { name = "pytest-benchmark", specifier = ">=5.1.0" },
    { name = "pytest-xdist", specifier = ">=3.8.0" },
]

[[package]]
name = "mistune"
version = "3.1.4"
source = { registry = "https://pypi.org/simple" }
sdist = { url = "https://files.pythonhosted.org/packages/d7/02/a7fb8b21d4d55ac93cdcde9d3638da5dd0ebdd3a4fed76c7725e10b81cbe/mistune-3.1.4.tar.gz", hash = "sha256:b5a7f801d389f724ec702840c11d8fc48f2b33519102fc7ee739e8177b672164", size = 94588, upload-time = "2025-08-29T07:20:43.594Z" }
wheels = [
    { url = "https://files.pythonhosted.org/packages/7a/f0/8282d9641415e9e33df173516226b404d367a0fc55e1a60424a152913abc/mistune-3.1.4-py3-none-any.whl", hash = "sha256:93691da911e5d9d2e23bc54472892aff676df27a75274962ff9edc210364266d", size = 53481, upload-time = "2025-08-29T07:20:42.218Z" },
]

[[package]]
name = "monotonic"
version = "1.6"
source = { registry = "https://pypi.org/simple" }
sdist = { url = "https://files.pythonhosted.org/packages/ea/ca/8e91948b782ddfbd194f323e7e7d9ba12e5877addf04fb2bf8fca38e86ac/monotonic-1.6.tar.gz", hash = "sha256:3a55207bcfed53ddd5c5bae174524062935efed17792e9de2ad0205ce9ad63f7", size = 7615, upload-time = "2021-08-11T14:37:28.79Z" }
wheels = [
    { url = "https://files.pythonhosted.org/packages/9a/67/7e8406a29b6c45be7af7740456f7f37025f0506ae2e05fb9009a53946860/monotonic-1.6-py2.py3-none-any.whl", hash = "sha256:68687e19a14f11f26d140dd5c86f3dba4bf5df58003000ed467e0e2a69bca96c", size = 8154, upload-time = "2021-04-09T21:58:05.122Z" },
]

[[package]]
name = "moutils"
version = "0.3.12"
source = { registry = "https://pypi.org/simple" }
dependencies = [
    { name = "anywidget" },
    { name = "marimo" },
    { name = "requests" },
]
sdist = { url = "https://files.pythonhosted.org/packages/b3/36/4435c811526bdc505085a9b7257ba3921e4cf18f416e3bc4976a215e47c4/moutils-0.3.12.tar.gz", hash = "sha256:6380fe05349ebafe016be70d1c8569dc349b23212790963c81e5bffa336ca162", size = 108578, upload-time = "2025-07-16T13:33:20.631Z" }
wheels = [
    { url = "https://files.pythonhosted.org/packages/3d/bc/01e1a05e8ade9e030b5916ce62c275f7f75c0be9ce2dd79a97d988e95de6/moutils-0.3.12-py2.py3-none-any.whl", hash = "sha256:184d0e4427f7c9dd217c06490b1294762926595b1db291735359a3cb43dda79f", size = 44042, upload-time = "2025-07-16T13:33:19.57Z" },
]

[[package]]
name = "mpmath"
version = "1.3.0"
source = { registry = "https://pypi.org/simple" }
sdist = { url = "https://files.pythonhosted.org/packages/e0/47/dd32fa426cc72114383ac549964eecb20ecfd886d1e5ccf5340b55b02f57/mpmath-1.3.0.tar.gz", hash = "sha256:7a28eb2a9774d00c7bc92411c19a89209d5da7c4c9a9e227be8330a23a25b91f", size = 508106, upload-time = "2023-03-07T16:47:11.061Z" }
wheels = [
    { url = "https://files.pythonhosted.org/packages/43/e3/7d92a15f894aa0c9c4b49b8ee9ac9850d6e63b03c9c32c0367a13ae62209/mpmath-1.3.0-py3-none-any.whl", hash = "sha256:a0b2b9fe80bbcd81a6647ff13108738cfb482d481d826cc0e02f5b35e5c88d2c", size = 536198, upload-time = "2023-03-07T16:47:09.197Z" },
]

[[package]]
name = "msgpack"
version = "1.1.1"
source = { registry = "https://pypi.org/simple" }
sdist = { url = "https://files.pythonhosted.org/packages/45/b1/ea4f68038a18c77c9467400d166d74c4ffa536f34761f7983a104357e614/msgpack-1.1.1.tar.gz", hash = "sha256:77b79ce34a2bdab2594f490c8e80dd62a02d650b91a75159a63ec413b8d104cd", size = 173555, upload-time = "2025-06-13T06:52:51.324Z" }
wheels = [
    { url = "https://files.pythonhosted.org/packages/7f/83/97f24bf9848af23fe2ba04380388216defc49a8af6da0c28cc636d722502/msgpack-1.1.1-cp311-cp311-macosx_10_9_x86_64.whl", hash = "sha256:71ef05c1726884e44f8b1d1773604ab5d4d17729d8491403a705e649116c9558", size = 82728, upload-time = "2025-06-13T06:51:50.68Z" },
    { url = "https://files.pythonhosted.org/packages/aa/7f/2eaa388267a78401f6e182662b08a588ef4f3de6f0eab1ec09736a7aaa2b/msgpack-1.1.1-cp311-cp311-macosx_11_0_arm64.whl", hash = "sha256:36043272c6aede309d29d56851f8841ba907a1a3d04435e43e8a19928e243c1d", size = 79279, upload-time = "2025-06-13T06:51:51.72Z" },
    { url = "https://files.pythonhosted.org/packages/f8/46/31eb60f4452c96161e4dfd26dbca562b4ec68c72e4ad07d9566d7ea35e8a/msgpack-1.1.1-cp311-cp311-manylinux_2_17_aarch64.manylinux2014_aarch64.whl", hash = "sha256:a32747b1b39c3ac27d0670122b57e6e57f28eefb725e0b625618d1b59bf9d1e0", size = 423859, upload-time = "2025-06-13T06:51:52.749Z" },
    { url = "https://files.pythonhosted.org/packages/45/16/a20fa8c32825cc7ae8457fab45670c7a8996d7746ce80ce41cc51e3b2bd7/msgpack-1.1.1-cp311-cp311-manylinux_2_17_x86_64.manylinux2014_x86_64.whl", hash = "sha256:8a8b10fdb84a43e50d38057b06901ec9da52baac6983d3f709d8507f3889d43f", size = 429975, upload-time = "2025-06-13T06:51:53.97Z" },
    { url = "https://files.pythonhosted.org/packages/86/ea/6c958e07692367feeb1a1594d35e22b62f7f476f3c568b002a5ea09d443d/msgpack-1.1.1-cp311-cp311-manylinux_2_5_i686.manylinux1_i686.manylinux_2_17_i686.manylinux2014_i686.whl", hash = "sha256:ba0c325c3f485dc54ec298d8b024e134acf07c10d494ffa24373bea729acf704", size = 413528, upload-time = "2025-06-13T06:51:55.507Z" },
    { url = "https://files.pythonhosted.org/packages/75/05/ac84063c5dae79722bda9f68b878dc31fc3059adb8633c79f1e82c2cd946/msgpack-1.1.1-cp311-cp311-musllinux_1_2_aarch64.whl", hash = "sha256:88daaf7d146e48ec71212ce21109b66e06a98e5e44dca47d853cbfe171d6c8d2", size = 413338, upload-time = "2025-06-13T06:51:57.023Z" },
    { url = "https://files.pythonhosted.org/packages/69/e8/fe86b082c781d3e1c09ca0f4dacd457ede60a13119b6ce939efe2ea77b76/msgpack-1.1.1-cp311-cp311-musllinux_1_2_i686.whl", hash = "sha256:d8b55ea20dc59b181d3f47103f113e6f28a5e1c89fd5b67b9140edb442ab67f2", size = 422658, upload-time = "2025-06-13T06:51:58.419Z" },
    { url = "https://files.pythonhosted.org/packages/3b/2b/bafc9924df52d8f3bb7c00d24e57be477f4d0f967c0a31ef5e2225e035c7/msgpack-1.1.1-cp311-cp311-musllinux_1_2_x86_64.whl", hash = "sha256:4a28e8072ae9779f20427af07f53bbb8b4aa81151054e882aee333b158da8752", size = 427124, upload-time = "2025-06-13T06:51:59.969Z" },
    { url = "https://files.pythonhosted.org/packages/a2/3b/1f717e17e53e0ed0b68fa59e9188f3f610c79d7151f0e52ff3cd8eb6b2dc/msgpack-1.1.1-cp311-cp311-win32.whl", hash = "sha256:7da8831f9a0fdb526621ba09a281fadc58ea12701bc709e7b8cbc362feabc295", size = 65016, upload-time = "2025-06-13T06:52:01.294Z" },
    { url = "https://files.pythonhosted.org/packages/48/45/9d1780768d3b249accecc5a38c725eb1e203d44a191f7b7ff1941f7df60c/msgpack-1.1.1-cp311-cp311-win_amd64.whl", hash = "sha256:5fd1b58e1431008a57247d6e7cc4faa41c3607e8e7d4aaf81f7c29ea013cb458", size = 72267, upload-time = "2025-06-13T06:52:02.568Z" },
]

[[package]]
name = "multidict"
version = "6.6.4"
source = { registry = "https://pypi.org/simple" }
sdist = { url = "https://files.pythonhosted.org/packages/69/7f/0652e6ed47ab288e3756ea9c0df8b14950781184d4bd7883f4d87dd41245/multidict-6.6.4.tar.gz", hash = "sha256:d2d4e4787672911b48350df02ed3fa3fffdc2f2e8ca06dd6afdf34189b76a9dd", size = 101843, upload-time = "2025-08-11T12:08:48.217Z" }
wheels = [
    { url = "https://files.pythonhosted.org/packages/6b/7f/90a7f01e2d005d6653c689039977f6856718c75c5579445effb7e60923d1/multidict-6.6.4-cp311-cp311-macosx_10_9_universal2.whl", hash = "sha256:c7a0e9b561e6460484318a7612e725df1145d46b0ef57c6b9866441bf6e27e0c", size = 76472, upload-time = "2025-08-11T12:06:29.006Z" },
    { url = "https://files.pythonhosted.org/packages/54/a3/bed07bc9e2bb302ce752f1dabc69e884cd6a676da44fb0e501b246031fdd/multidict-6.6.4-cp311-cp311-macosx_10_9_x86_64.whl", hash = "sha256:6bf2f10f70acc7a2446965ffbc726e5fc0b272c97a90b485857e5c70022213eb", size = 44634, upload-time = "2025-08-11T12:06:30.374Z" },
    { url = "https://files.pythonhosted.org/packages/a7/4b/ceeb4f8f33cf81277da464307afeaf164fb0297947642585884f5cad4f28/multidict-6.6.4-cp311-cp311-macosx_11_0_arm64.whl", hash = "sha256:66247d72ed62d5dd29752ffc1d3b88f135c6a8de8b5f63b7c14e973ef5bda19e", size = 44282, upload-time = "2025-08-11T12:06:31.958Z" },
    { url = "https://files.pythonhosted.org/packages/03/35/436a5da8702b06866189b69f655ffdb8f70796252a8772a77815f1812679/multidict-6.6.4-cp311-cp311-manylinux1_i686.manylinux2014_i686.manylinux_2_17_i686.manylinux_2_5_i686.whl", hash = "sha256:105245cc6b76f51e408451a844a54e6823bbd5a490ebfe5bdfc79798511ceded", size = 229696, upload-time = "2025-08-11T12:06:33.087Z" },
    { url = "https://files.pythonhosted.org/packages/b6/0e/915160be8fecf1fca35f790c08fb74ca684d752fcba62c11daaf3d92c216/multidict-6.6.4-cp311-cp311-manylinux2014_aarch64.manylinux_2_17_aarch64.manylinux_2_28_aarch64.whl", hash = "sha256:cbbc54e58b34c3bae389ef00046be0961f30fef7cb0dd9c7756aee376a4f7683", size = 246665, upload-time = "2025-08-11T12:06:34.448Z" },
    { url = "https://files.pythonhosted.org/packages/08/ee/2f464330acd83f77dcc346f0b1a0eaae10230291450887f96b204b8ac4d3/multidict-6.6.4-cp311-cp311-manylinux2014_armv7l.manylinux_2_17_armv7l.manylinux_2_31_armv7l.whl", hash = "sha256:56c6b3652f945c9bc3ac6c8178cd93132b8d82dd581fcbc3a00676c51302bc1a", size = 225485, upload-time = "2025-08-11T12:06:35.672Z" },
    { url = "https://files.pythonhosted.org/packages/71/cc/9a117f828b4d7fbaec6adeed2204f211e9caf0a012692a1ee32169f846ae/multidict-6.6.4-cp311-cp311-manylinux2014_ppc64le.manylinux_2_17_ppc64le.manylinux_2_28_ppc64le.whl", hash = "sha256:b95494daf857602eccf4c18ca33337dd2be705bccdb6dddbfc9d513e6addb9d9", size = 257318, upload-time = "2025-08-11T12:06:36.98Z" },
    { url = "https://files.pythonhosted.org/packages/25/77/62752d3dbd70e27fdd68e86626c1ae6bccfebe2bb1f84ae226363e112f5a/multidict-6.6.4-cp311-cp311-manylinux2014_s390x.manylinux_2_17_s390x.manylinux_2_28_s390x.whl", hash = "sha256:e5b1413361cef15340ab9dc61523e653d25723e82d488ef7d60a12878227ed50", size = 254689, upload-time = "2025-08-11T12:06:38.233Z" },
    { url = "https://files.pythonhosted.org/packages/00/6e/fac58b1072a6fc59af5e7acb245e8754d3e1f97f4f808a6559951f72a0d4/multidict-6.6.4-cp311-cp311-manylinux2014_x86_64.manylinux_2_17_x86_64.manylinux_2_28_x86_64.whl", hash = "sha256:e167bf899c3d724f9662ef00b4f7fef87a19c22b2fead198a6f68b263618df52", size = 246709, upload-time = "2025-08-11T12:06:39.517Z" },
    { url = "https://files.pythonhosted.org/packages/01/ef/4698d6842ef5e797c6db7744b0081e36fb5de3d00002cc4c58071097fac3/multidict-6.6.4-cp311-cp311-musllinux_1_2_aarch64.whl", hash = "sha256:aaea28ba20a9026dfa77f4b80369e51cb767c61e33a2d4043399c67bd95fb7c6", size = 243185, upload-time = "2025-08-11T12:06:40.796Z" },
    { url = "https://files.pythonhosted.org/packages/aa/c9/d82e95ae1d6e4ef396934e9b0e942dfc428775f9554acf04393cce66b157/multidict-6.6.4-cp311-cp311-musllinux_1_2_armv7l.whl", hash = "sha256:8c91cdb30809a96d9ecf442ec9bc45e8cfaa0f7f8bdf534e082c2443a196727e", size = 237838, upload-time = "2025-08-11T12:06:42.595Z" },
    { url = "https://files.pythonhosted.org/packages/57/cf/f94af5c36baaa75d44fab9f02e2a6bcfa0cd90acb44d4976a80960759dbc/multidict-6.6.4-cp311-cp311-musllinux_1_2_i686.whl", hash = "sha256:1a0ccbfe93ca114c5d65a2471d52d8829e56d467c97b0e341cf5ee45410033b3", size = 246368, upload-time = "2025-08-11T12:06:44.304Z" },
    { url = "https://files.pythonhosted.org/packages/4a/fe/29f23460c3d995f6a4b678cb2e9730e7277231b981f0b234702f0177818a/multidict-6.6.4-cp311-cp311-musllinux_1_2_ppc64le.whl", hash = "sha256:55624b3f321d84c403cb7d8e6e982f41ae233d85f85db54ba6286f7295dc8a9c", size = 253339, upload-time = "2025-08-11T12:06:45.597Z" },
    { url = "https://files.pythonhosted.org/packages/29/b6/fd59449204426187b82bf8a75f629310f68c6adc9559dc922d5abe34797b/multidict-6.6.4-cp311-cp311-musllinux_1_2_s390x.whl", hash = "sha256:4a1fb393a2c9d202cb766c76208bd7945bc194eba8ac920ce98c6e458f0b524b", size = 246933, upload-time = "2025-08-11T12:06:46.841Z" },
    { url = "https://files.pythonhosted.org/packages/19/52/d5d6b344f176a5ac3606f7a61fb44dc746e04550e1a13834dff722b8d7d6/multidict-6.6.4-cp311-cp311-musllinux_1_2_x86_64.whl", hash = "sha256:43868297a5759a845fa3a483fb4392973a95fb1de891605a3728130c52b8f40f", size = 242225, upload-time = "2025-08-11T12:06:48.588Z" },
    { url = "https://files.pythonhosted.org/packages/ec/d3/5b2281ed89ff4d5318d82478a2a2450fcdfc3300da48ff15c1778280ad26/multidict-6.6.4-cp311-cp311-win32.whl", hash = "sha256:ed3b94c5e362a8a84d69642dbeac615452e8af9b8eb825b7bc9f31a53a1051e2", size = 41306, upload-time = "2025-08-11T12:06:49.95Z" },
    { url = "https://files.pythonhosted.org/packages/74/7d/36b045c23a1ab98507aefd44fd8b264ee1dd5e5010543c6fccf82141ccef/multidict-6.6.4-cp311-cp311-win_amd64.whl", hash = "sha256:d8c112f7a90d8ca5d20213aa41eac690bb50a76da153e3afb3886418e61cb22e", size = 46029, upload-time = "2025-08-11T12:06:51.082Z" },
    { url = "https://files.pythonhosted.org/packages/0f/5e/553d67d24432c5cd52b49047f2d248821843743ee6d29a704594f656d182/multidict-6.6.4-cp311-cp311-win_arm64.whl", hash = "sha256:3bb0eae408fa1996d87247ca0d6a57b7fc1dcf83e8a5c47ab82c558c250d4adf", size = 43017, upload-time = "2025-08-11T12:06:52.243Z" },
    { url = "https://files.pythonhosted.org/packages/fd/69/b547032297c7e63ba2af494edba695d781af8a0c6e89e4d06cf848b21d80/multidict-6.6.4-py3-none-any.whl", hash = "sha256:27d8f8e125c07cb954e54d75d04905a9bba8a439c1d84aca94949d4d03d8601c", size = 12313, upload-time = "2025-08-11T12:08:46.891Z" },
]

[[package]]
name = "mypy-extensions"
version = "1.1.0"
source = { registry = "https://pypi.org/simple" }
sdist = { url = "https://files.pythonhosted.org/packages/a2/6e/371856a3fb9d31ca8dac321cda606860fa4548858c0cc45d9d1d4ca2628b/mypy_extensions-1.1.0.tar.gz", hash = "sha256:52e68efc3284861e772bbcd66823fde5ae21fd2fdb51c62a211403730b916558", size = 6343, upload-time = "2025-04-22T14:54:24.164Z" }
wheels = [
    { url = "https://files.pythonhosted.org/packages/79/7b/2c79738432f5c924bef5071f933bcc9efd0473bac3b4aa584a6f7c1c8df8/mypy_extensions-1.1.0-py3-none-any.whl", hash = "sha256:1be4cccdb0f2482337c4743e60421de3a356cd97508abadd57d47403e94f5505", size = 4963, upload-time = "2025-04-22T14:54:22.983Z" },
]

[[package]]
name = "narwhals"
version = "2.5.0"
source = { registry = "https://pypi.org/simple" }
sdist = { url = "https://files.pythonhosted.org/packages/7b/b8/3cb005704866f1cc19e8d6b15d0467255821ba12d82f20ea15912672e54c/narwhals-2.5.0.tar.gz", hash = "sha256:8ae0b6f39597f14c0dc52afc98949d6f8be89b5af402d2d98101d2f7d3561418", size = 558573, upload-time = "2025-09-12T10:04:24.436Z" }
wheels = [
    { url = "https://files.pythonhosted.org/packages/f8/5a/22741c5c0e5f6e8050242bfc2052ba68bc94b1735ed5bca35404d136d6ec/narwhals-2.5.0-py3-none-any.whl", hash = "sha256:7e213f9ca7db3f8bf6f7eff35eaee6a1cf80902997e1b78d49b7755775d8f423", size = 407296, upload-time = "2025-09-12T10:04:22.524Z" },
]

[[package]]
name = "nbclient"
version = "0.10.2"
source = { registry = "https://pypi.org/simple" }
dependencies = [
    { name = "jupyter-client" },
    { name = "jupyter-core" },
    { name = "nbformat" },
    { name = "traitlets" },
]
sdist = { url = "https://files.pythonhosted.org/packages/87/66/7ffd18d58eae90d5721f9f39212327695b749e23ad44b3881744eaf4d9e8/nbclient-0.10.2.tar.gz", hash = "sha256:90b7fc6b810630db87a6d0c2250b1f0ab4cf4d3c27a299b0cde78a4ed3fd9193", size = 62424, upload-time = "2024-12-19T10:32:27.164Z" }
wheels = [
    { url = "https://files.pythonhosted.org/packages/34/6d/e7fa07f03a4a7b221d94b4d586edb754a9b0dc3c9e2c93353e9fa4e0d117/nbclient-0.10.2-py3-none-any.whl", hash = "sha256:4ffee11e788b4a27fabeb7955547e4318a5298f34342a4bfd01f2e1faaeadc3d", size = 25434, upload-time = "2024-12-19T10:32:24.139Z" },
]

[[package]]
name = "nbconvert"
version = "7.16.6"
source = { registry = "https://pypi.org/simple" }
dependencies = [
    { name = "beautifulsoup4" },
    { name = "bleach", extra = ["css"] },
    { name = "defusedxml" },
    { name = "jinja2" },
    { name = "jupyter-core" },
    { name = "jupyterlab-pygments" },
    { name = "markupsafe" },
    { name = "mistune" },
    { name = "nbclient" },
    { name = "nbformat" },
    { name = "packaging" },
    { name = "pandocfilters" },
    { name = "pygments" },
    { name = "traitlets" },
]
sdist = { url = "https://files.pythonhosted.org/packages/a3/59/f28e15fc47ffb73af68a8d9b47367a8630d76e97ae85ad18271b9db96fdf/nbconvert-7.16.6.tar.gz", hash = "sha256:576a7e37c6480da7b8465eefa66c17844243816ce1ccc372633c6b71c3c0f582", size = 857715, upload-time = "2025-01-28T09:29:14.724Z" }
wheels = [
    { url = "https://files.pythonhosted.org/packages/cc/9a/cd673b2f773a12c992f41309ef81b99da1690426bd2f96957a7ade0d3ed7/nbconvert-7.16.6-py3-none-any.whl", hash = "sha256:1375a7b67e0c2883678c48e506dc320febb57685e5ee67faa51b18a90f3a712b", size = 258525, upload-time = "2025-01-28T09:29:12.551Z" },
]

[[package]]
name = "nbformat"
version = "5.10.4"
source = { registry = "https://pypi.org/simple" }
dependencies = [
    { name = "fastjsonschema" },
    { name = "jsonschema" },
    { name = "jupyter-core" },
    { name = "traitlets" },
]
sdist = { url = "https://files.pythonhosted.org/packages/6d/fd/91545e604bc3dad7dca9ed03284086039b294c6b3d75c0d2fa45f9e9caf3/nbformat-5.10.4.tar.gz", hash = "sha256:322168b14f937a5d11362988ecac2a4952d3d8e3a2cbeb2319584631226d5b3a", size = 142749, upload-time = "2024-04-04T11:20:37.371Z" }
wheels = [
    { url = "https://files.pythonhosted.org/packages/a9/82/0340caa499416c78e5d8f5f05947ae4bc3cba53c9f038ab6e9ed964e22f1/nbformat-5.10.4-py3-none-any.whl", hash = "sha256:3b48d6c8fbca4b299bf3982ea7db1af21580e4fec269ad087b9e81588891200b", size = 78454, upload-time = "2024-04-04T11:20:34.895Z" },
]

[[package]]
name = "neptune"
version = "1.14.0"
source = { registry = "https://pypi.org/simple" }
dependencies = [
    { name = "boto3" },
    { name = "bravado" },
    { name = "click" },
    { name = "future" },
    { name = "gitpython" },
    { name = "oauthlib" },
    { name = "packaging" },
    { name = "pandas" },
    { name = "pillow" },
    { name = "psutil" },
    { name = "pyjwt" },
    { name = "requests" },
    { name = "requests-oauthlib" },
    { name = "six" },
    { name = "swagger-spec-validator" },
    { name = "typing-extensions" },
    { name = "urllib3" },
    { name = "websocket-client" },
]
sdist = { url = "https://files.pythonhosted.org/packages/4f/62/0507203429e64eac26509c48518e8f6f3997a9480efa9176166f714a049c/neptune-1.14.0.tar.gz", hash = "sha256:041396cbd24d5af0e0887f1fa6da0367837c55f1032bb7ff5d8ec010fd75fac1", size = 260645, upload-time = "2025-04-15T07:28:34.617Z" }
wheels = [
    { url = "https://files.pythonhosted.org/packages/67/71/51f3392fc1ac96ef7e98295dc23fda960b71c9675d534963f9ed91174ffb/neptune-1.14.0-py3-none-any.whl", hash = "sha256:09485726e5de481871cd0d0763bba96503f00ec1a4ee24509c308f903f036937", size = 487891, upload-time = "2025-04-15T07:28:32.442Z" },
]

[[package]]
name = "nest-asyncio"
version = "1.6.0"
source = { registry = "https://pypi.org/simple" }
sdist = { url = "https://files.pythonhosted.org/packages/83/f8/51569ac65d696c8ecbee95938f89d4abf00f47d58d48f6fbabfe8f0baefe/nest_asyncio-1.6.0.tar.gz", hash = "sha256:6f172d5449aca15afd6c646851f4e31e02c598d553a667e38cafa997cfec55fe", size = 7418, upload-time = "2024-01-21T14:25:19.227Z" }
wheels = [
    { url = "https://files.pythonhosted.org/packages/a0/c4/c2971a3ba4c6103a3d10c4b0f24f461ddc027f0f09763220cf35ca1401b3/nest_asyncio-1.6.0-py3-none-any.whl", hash = "sha256:87af6efd6b5e897c81050477ef65c62e2b2f35d51703cae01aff2905b1852e1c", size = 5195, upload-time = "2024-01-21T14:25:17.223Z" },
]

[[package]]
name = "networkx"
version = "3.5"
source = { registry = "https://pypi.org/simple" }
sdist = { url = "https://files.pythonhosted.org/packages/6c/4f/ccdb8ad3a38e583f214547fd2f7ff1fc160c43a75af88e6aec213404b96a/networkx-3.5.tar.gz", hash = "sha256:d4c6f9cf81f52d69230866796b82afbccdec3db7ae4fbd1b65ea750feed50037", size = 2471065, upload-time = "2025-05-29T11:35:07.804Z" }
wheels = [
    { url = "https://files.pythonhosted.org/packages/eb/8d/776adee7bbf76365fdd7f2552710282c79a4ead5d2a46408c9043a2b70ba/networkx-3.5-py3-none-any.whl", hash = "sha256:0030d386a9a06dee3565298b4a734b68589749a544acbb6c412dc9e2489ec6ec", size = 2034406, upload-time = "2025-05-29T11:35:04.961Z" },
]

[[package]]
name = "nodeenv"
version = "1.9.1"
source = { registry = "https://pypi.org/simple" }
sdist = { url = "https://files.pythonhosted.org/packages/43/16/fc88b08840de0e0a72a2f9d8c6bae36be573e475a6326ae854bcc549fc45/nodeenv-1.9.1.tar.gz", hash = "sha256:6ec12890a2dab7946721edbfbcd91f3319c6ccc9aec47be7c7e6b7011ee6645f", size = 47437, upload-time = "2024-06-04T18:44:11.171Z" }
wheels = [
    { url = "https://files.pythonhosted.org/packages/d2/1d/1b658dbd2b9fa9c4c9f32accbfc0205d532c8c6194dc0f2a4c0428e7128a/nodeenv-1.9.1-py2.py3-none-any.whl", hash = "sha256:ba11c9782d29c27c70ffbdda2d7415098754709be8a7056d79a737cd901155c9", size = 22314, upload-time = "2024-06-04T18:44:08.352Z" },
]

[[package]]
name = "nodejs-wheel-binaries"
version = "22.19.0"
source = { registry = "https://pypi.org/simple" }
sdist = { url = "https://files.pythonhosted.org/packages/bd/ca/6033f80b7aebc23cb31ed8b09608b6308c5273c3522aedd043e8a0644d83/nodejs_wheel_binaries-22.19.0.tar.gz", hash = "sha256:e69b97ef443d36a72602f7ed356c6a36323873230f894799f4270a853932fdb3", size = 8060, upload-time = "2025-09-12T10:33:46.935Z" }
wheels = [
    { url = "https://files.pythonhosted.org/packages/93/a2/0d055fd1d8c9a7a971c4db10cf42f3bba57c964beb6cf383ca053f2cdd20/nodejs_wheel_binaries-22.19.0-py2.py3-none-macosx_11_0_arm64.whl", hash = "sha256:43eca1526455a1fb4cb777095198f7ebe5111a4444749c87f5c2b84645aaa72a", size = 50902454, upload-time = "2025-09-12T10:33:18.3Z" },
    { url = "https://files.pythonhosted.org/packages/b5/f5/446f7b3c5be1d2f5145ffa3c9aac3496e06cdf0f436adeb21a1f95dd79a7/nodejs_wheel_binaries-22.19.0-py2.py3-none-macosx_11_0_x86_64.whl", hash = "sha256:feb06709e1320790d34babdf71d841ec7f28e4c73217d733e7f5023060a86bfc", size = 51837860, upload-time = "2025-09-12T10:33:21.599Z" },
    { url = "https://files.pythonhosted.org/packages/1e/4e/d0a036f04fd0f5dc3ae505430657044b8d9853c33be6b2d122bb171aaca3/nodejs_wheel_binaries-22.19.0-py2.py3-none-manylinux_2_17_aarch64.manylinux2014_aarch64.whl", hash = "sha256:db9f5777292491430457c99228d3a267decf12a09d31246f0692391e3513285e", size = 57841528, upload-time = "2025-09-12T10:33:25.433Z" },
    { url = "https://files.pythonhosted.org/packages/e2/11/4811d27819f229cc129925c170db20c12d4f01ad366a0066f06d6eb833cf/nodejs_wheel_binaries-22.19.0-py2.py3-none-manylinux_2_17_x86_64.manylinux2014_x86_64.whl", hash = "sha256:1392896f1a05a88a8a89b26e182d90fdf3020b4598a047807b91b65731e24c00", size = 58368815, upload-time = "2025-09-12T10:33:29.083Z" },
    { url = "https://files.pythonhosted.org/packages/6e/94/df41416856b980e38a7ff280cfb59f142a77955ccdbec7cc4260d8ab2e78/nodejs_wheel_binaries-22.19.0-py2.py3-none-musllinux_1_2_aarch64.whl", hash = "sha256:9164c876644f949cad665e3ada00f75023e18f381e78a1d7b60ccbbfb4086e73", size = 59690937, upload-time = "2025-09-12T10:33:32.771Z" },
    { url = "https://files.pythonhosted.org/packages/d1/39/8d0d5f84b7616bdc4eca725f5d64a1cfcac3d90cf3f30cae17d12f8e987f/nodejs_wheel_binaries-22.19.0-py2.py3-none-musllinux_1_2_x86_64.whl", hash = "sha256:6b4b75166134010bc9cfebd30dc57047796a27049fef3fc22316216d76bc0af7", size = 60751996, upload-time = "2025-09-12T10:33:36.962Z" },
    { url = "https://files.pythonhosted.org/packages/41/93/2d66b5b60055dd1de6e37e35bef563c15e4cafa5cfe3a6990e0ab358e515/nodejs_wheel_binaries-22.19.0-py2.py3-none-win_amd64.whl", hash = "sha256:3f271f5abfc71b052a6b074225eca8c1223a0f7216863439b86feaca814f6e5a", size = 40026140, upload-time = "2025-09-12T10:33:40.33Z" },
    { url = "https://files.pythonhosted.org/packages/a3/46/c9cf7ff7e3c71f07ca8331c939afd09b6e59fc85a2944ea9411e8b29ce50/nodejs_wheel_binaries-22.19.0-py2.py3-none-win_arm64.whl", hash = "sha256:666a355fe0c9bde44a9221cd543599b029045643c8196b8eedb44f28dc192e06", size = 38804500, upload-time = "2025-09-12T10:33:43.302Z" },
]

[[package]]
name = "notebook"
version = "7.4.5"
source = { registry = "https://pypi.org/simple" }
dependencies = [
    { name = "jupyter-server" },
    { name = "jupyterlab" },
    { name = "jupyterlab-server" },
    { name = "notebook-shim" },
    { name = "tornado" },
]
sdist = { url = "https://files.pythonhosted.org/packages/9f/21/9669982f9569e7478763837e0d35b9fd9f43de0eb5ab5d6ca620b8019cfc/notebook-7.4.5.tar.gz", hash = "sha256:7c2c4ea245913c3ad8ab3e5d36b34a842c06e524556f5c2e1f5d7d08c986615e", size = 13888993, upload-time = "2025-08-05T07:40:56.529Z" }
wheels = [
    { url = "https://files.pythonhosted.org/packages/fe/c7/207fd1138bd82435d13b6d8640a240be4d855b8ddb41f6bf31aca5be64df/notebook-7.4.5-py3-none-any.whl", hash = "sha256:351635461aca9dad08cf8946a4216f963e2760cc1bf7b1aaaecb23afc33ec046", size = 14295193, upload-time = "2025-08-05T07:40:52.586Z" },
]

[[package]]
name = "notebook-shim"
version = "0.2.4"
source = { registry = "https://pypi.org/simple" }
dependencies = [
    { name = "jupyter-server" },
]
sdist = { url = "https://files.pythonhosted.org/packages/54/d2/92fa3243712b9a3e8bafaf60aac366da1cada3639ca767ff4b5b3654ec28/notebook_shim-0.2.4.tar.gz", hash = "sha256:b4b2cfa1b65d98307ca24361f5b30fe785b53c3fd07b7a47e89acb5e6ac638cb", size = 13167, upload-time = "2024-02-14T23:35:18.353Z" }
wheels = [
    { url = "https://files.pythonhosted.org/packages/f9/33/bd5b9137445ea4b680023eb0469b2bb969d61303dedb2aac6560ff3d14a1/notebook_shim-0.2.4-py3-none-any.whl", hash = "sha256:411a5be4e9dc882a074ccbcae671eda64cceb068767e9a3419096986560e1cef", size = 13307, upload-time = "2024-02-14T23:35:16.286Z" },
]

[[package]]
name = "numpy"
version = "1.26.4"
source = { registry = "https://pypi.org/simple" }
sdist = { url = "https://files.pythonhosted.org/packages/65/6e/09db70a523a96d25e115e71cc56a6f9031e7b8cd166c1ac8438307c14058/numpy-1.26.4.tar.gz", hash = "sha256:2a02aba9ed12e4ac4eb3ea9421c420301a0c6460d9830d74a9df87efa4912010", size = 15786129, upload-time = "2024-02-06T00:26:44.495Z" }
wheels = [
    { url = "https://files.pythonhosted.org/packages/11/57/baae43d14fe163fa0e4c47f307b6b2511ab8d7d30177c491960504252053/numpy-1.26.4-cp311-cp311-macosx_10_9_x86_64.whl", hash = "sha256:4c66707fabe114439db9068ee468c26bbdf909cac0fb58686a42a24de1760c71", size = 20630554, upload-time = "2024-02-05T23:51:50.149Z" },
    { url = "https://files.pythonhosted.org/packages/1a/2e/151484f49fd03944c4a3ad9c418ed193cfd02724e138ac8a9505d056c582/numpy-1.26.4-cp311-cp311-macosx_11_0_arm64.whl", hash = "sha256:edd8b5fe47dab091176d21bb6de568acdd906d1887a4584a15a9a96a1dca06ef", size = 13997127, upload-time = "2024-02-05T23:52:15.314Z" },
    { url = "https://files.pythonhosted.org/packages/79/ae/7e5b85136806f9dadf4878bf73cf223fe5c2636818ba3ab1c585d0403164/numpy-1.26.4-cp311-cp311-manylinux_2_17_aarch64.manylinux2014_aarch64.whl", hash = "sha256:7ab55401287bfec946ced39700c053796e7cc0e3acbef09993a9ad2adba6ca6e", size = 14222994, upload-time = "2024-02-05T23:52:47.569Z" },
    { url = "https://files.pythonhosted.org/packages/3a/d0/edc009c27b406c4f9cbc79274d6e46d634d139075492ad055e3d68445925/numpy-1.26.4-cp311-cp311-manylinux_2_17_x86_64.manylinux2014_x86_64.whl", hash = "sha256:666dbfb6ec68962c033a450943ded891bed2d54e6755e35e5835d63f4f6931d5", size = 18252005, upload-time = "2024-02-05T23:53:15.637Z" },
    { url = "https://files.pythonhosted.org/packages/09/bf/2b1aaf8f525f2923ff6cfcf134ae5e750e279ac65ebf386c75a0cf6da06a/numpy-1.26.4-cp311-cp311-musllinux_1_1_aarch64.whl", hash = "sha256:96ff0b2ad353d8f990b63294c8986f1ec3cb19d749234014f4e7eb0112ceba5a", size = 13885297, upload-time = "2024-02-05T23:53:42.16Z" },
    { url = "https://files.pythonhosted.org/packages/df/a0/4e0f14d847cfc2a633a1c8621d00724f3206cfeddeb66d35698c4e2cf3d2/numpy-1.26.4-cp311-cp311-musllinux_1_1_x86_64.whl", hash = "sha256:60dedbb91afcbfdc9bc0b1f3f402804070deed7392c23eb7a7f07fa857868e8a", size = 18093567, upload-time = "2024-02-05T23:54:11.696Z" },
    { url = "https://files.pythonhosted.org/packages/d2/b7/a734c733286e10a7f1a8ad1ae8c90f2d33bf604a96548e0a4a3a6739b468/numpy-1.26.4-cp311-cp311-win32.whl", hash = "sha256:1af303d6b2210eb850fcf03064d364652b7120803a0b872f5211f5234b399f20", size = 5968812, upload-time = "2024-02-05T23:54:26.453Z" },
    { url = "https://files.pythonhosted.org/packages/3f/6b/5610004206cf7f8e7ad91c5a85a8c71b2f2f8051a0c0c4d5916b76d6cbb2/numpy-1.26.4-cp311-cp311-win_amd64.whl", hash = "sha256:cd25bcecc4974d09257ffcd1f098ee778f7834c3ad767fe5db785be9a4aa9cb2", size = 15811913, upload-time = "2024-02-05T23:54:53.933Z" },
]

[[package]]
name = "nvidia-cublas-cu12"
version = "12.8.4.1"
source = { registry = "https://pypi.org/simple" }
wheels = [
    { url = "https://files.pythonhosted.org/packages/dc/61/e24b560ab2e2eaeb3c839129175fb330dfcfc29e5203196e5541a4c44682/nvidia_cublas_cu12-12.8.4.1-py3-none-manylinux_2_27_x86_64.whl", hash = "sha256:8ac4e771d5a348c551b2a426eda6193c19aa630236b418086020df5ba9667142", size = 594346921, upload-time = "2025-03-07T01:44:31.254Z" },
]

[[package]]
name = "nvidia-cuda-cupti-cu12"
version = "12.8.90"
source = { registry = "https://pypi.org/simple" }
wheels = [
    { url = "https://files.pythonhosted.org/packages/f8/02/2adcaa145158bf1a8295d83591d22e4103dbfd821bcaf6f3f53151ca4ffa/nvidia_cuda_cupti_cu12-12.8.90-py3-none-manylinux2014_x86_64.manylinux_2_17_x86_64.whl", hash = "sha256:ea0cb07ebda26bb9b29ba82cda34849e73c166c18162d3913575b0c9db9a6182", size = 10248621, upload-time = "2025-03-07T01:40:21.213Z" },
]

[[package]]
name = "nvidia-cuda-nvrtc-cu12"
version = "12.8.93"
source = { registry = "https://pypi.org/simple" }
wheels = [
    { url = "https://files.pythonhosted.org/packages/05/6b/32f747947df2da6994e999492ab306a903659555dddc0fbdeb9d71f75e52/nvidia_cuda_nvrtc_cu12-12.8.93-py3-none-manylinux2010_x86_64.manylinux_2_12_x86_64.whl", hash = "sha256:a7756528852ef889772a84c6cd89d41dfa74667e24cca16bb31f8f061e3e9994", size = 88040029, upload-time = "2025-03-07T01:42:13.562Z" },
]

[[package]]
name = "nvidia-cuda-runtime-cu12"
version = "12.8.90"
source = { registry = "https://pypi.org/simple" }
wheels = [
    { url = "https://files.pythonhosted.org/packages/0d/9b/a997b638fcd068ad6e4d53b8551a7d30fe8b404d6f1804abf1df69838932/nvidia_cuda_runtime_cu12-12.8.90-py3-none-manylinux2014_x86_64.manylinux_2_17_x86_64.whl", hash = "sha256:adade8dcbd0edf427b7204d480d6066d33902cab2a4707dcfc48a2d0fd44ab90", size = 954765, upload-time = "2025-03-07T01:40:01.615Z" },
]

[[package]]
name = "nvidia-cudnn-cu12"
version = "9.10.2.21"
source = { registry = "https://pypi.org/simple" }
dependencies = [
    { name = "nvidia-cublas-cu12", marker = "sys_platform == 'linux'" },
]
wheels = [
    { url = "https://files.pythonhosted.org/packages/ba/51/e123d997aa098c61d029f76663dedbfb9bc8dcf8c60cbd6adbe42f76d049/nvidia_cudnn_cu12-9.10.2.21-py3-none-manylinux_2_27_x86_64.whl", hash = "sha256:949452be657fa16687d0930933f032835951ef0892b37d2d53824d1a84dc97a8", size = 706758467, upload-time = "2025-06-06T21:54:08.597Z" },
]

[[package]]
name = "nvidia-cufft-cu12"
version = "11.3.3.83"
source = { registry = "https://pypi.org/simple" }
dependencies = [
    { name = "nvidia-nvjitlink-cu12", marker = "sys_platform == 'linux'" },
]
wheels = [
    { url = "https://files.pythonhosted.org/packages/1f/13/ee4e00f30e676b66ae65b4f08cb5bcbb8392c03f54f2d5413ea99a5d1c80/nvidia_cufft_cu12-11.3.3.83-py3-none-manylinux2014_x86_64.manylinux_2_17_x86_64.whl", hash = "sha256:4d2dd21ec0b88cf61b62e6b43564355e5222e4a3fb394cac0db101f2dd0d4f74", size = 193118695, upload-time = "2025-03-07T01:45:27.821Z" },
]

[[package]]
name = "nvidia-cufile-cu12"
version = "1.13.1.3"
source = { registry = "https://pypi.org/simple" }
wheels = [
    { url = "https://files.pythonhosted.org/packages/bb/fe/1bcba1dfbfb8d01be8d93f07bfc502c93fa23afa6fd5ab3fc7c1df71038a/nvidia_cufile_cu12-1.13.1.3-py3-none-manylinux2014_x86_64.manylinux_2_17_x86_64.whl", hash = "sha256:1d069003be650e131b21c932ec3d8969c1715379251f8d23a1860554b1cb24fc", size = 1197834, upload-time = "2025-03-07T01:45:50.723Z" },
]

[[package]]
name = "nvidia-curand-cu12"
version = "10.3.9.90"
source = { registry = "https://pypi.org/simple" }
wheels = [
    { url = "https://files.pythonhosted.org/packages/fb/aa/6584b56dc84ebe9cf93226a5cde4d99080c8e90ab40f0c27bda7a0f29aa1/nvidia_curand_cu12-10.3.9.90-py3-none-manylinux_2_27_x86_64.whl", hash = "sha256:b32331d4f4df5d6eefa0554c565b626c7216f87a06a4f56fab27c3b68a830ec9", size = 63619976, upload-time = "2025-03-07T01:46:23.323Z" },
]

[[package]]
name = "nvidia-cusolver-cu12"
version = "11.7.3.90"
source = { registry = "https://pypi.org/simple" }
dependencies = [
    { name = "nvidia-cublas-cu12", marker = "sys_platform == 'linux'" },
    { name = "nvidia-cusparse-cu12", marker = "sys_platform == 'linux'" },
    { name = "nvidia-nvjitlink-cu12", marker = "sys_platform == 'linux'" },
]
wheels = [
    { url = "https://files.pythonhosted.org/packages/85/48/9a13d2975803e8cf2777d5ed57b87a0b6ca2cc795f9a4f59796a910bfb80/nvidia_cusolver_cu12-11.7.3.90-py3-none-manylinux_2_27_x86_64.whl", hash = "sha256:4376c11ad263152bd50ea295c05370360776f8c3427b30991df774f9fb26c450", size = 267506905, upload-time = "2025-03-07T01:47:16.273Z" },
]

[[package]]
name = "nvidia-cusparse-cu12"
version = "12.5.8.93"
source = { registry = "https://pypi.org/simple" }
dependencies = [
    { name = "nvidia-nvjitlink-cu12", marker = "sys_platform == 'linux'" },
]
wheels = [
    { url = "https://files.pythonhosted.org/packages/c2/f5/e1854cb2f2bcd4280c44736c93550cc300ff4b8c95ebe370d0aa7d2b473d/nvidia_cusparse_cu12-12.5.8.93-py3-none-manylinux2014_x86_64.manylinux_2_17_x86_64.whl", hash = "sha256:1ec05d76bbbd8b61b06a80e1eaf8cf4959c3d4ce8e711b65ebd0443bb0ebb13b", size = 288216466, upload-time = "2025-03-07T01:48:13.779Z" },
]

[[package]]
name = "nvidia-cusparselt-cu12"
version = "0.7.1"
source = { registry = "https://pypi.org/simple" }
wheels = [
    { url = "https://files.pythonhosted.org/packages/56/79/12978b96bd44274fe38b5dde5cfb660b1d114f70a65ef962bcbbed99b549/nvidia_cusparselt_cu12-0.7.1-py3-none-manylinux2014_x86_64.whl", hash = "sha256:f1bb701d6b930d5a7cea44c19ceb973311500847f81b634d802b7b539dc55623", size = 287193691, upload-time = "2025-02-26T00:15:44.104Z" },
]

[[package]]
name = "nvidia-ml-py"
version = "13.580.82"
source = { registry = "https://pypi.org/simple" }
sdist = { url = "https://files.pythonhosted.org/packages/dd/6c/4a533f2c0185027c465adb6063086bc3728301e95f483665bfa9ebafb2d3/nvidia_ml_py-13.580.82.tar.gz", hash = "sha256:0c028805dc53a0e2a6985ea801888197765ac2ef8f1c9e29a7bf0d3616a5efc7", size = 47999, upload-time = "2025-09-11T16:44:56.267Z" }
wheels = [
    { url = "https://files.pythonhosted.org/packages/7f/96/d6d25a4c307d6645f4a9b91d620c0151c544ad38b5e371313a87d2761004/nvidia_ml_py-13.580.82-py3-none-any.whl", hash = "sha256:4361db337b0c551e2d101936dae2e9a60f957af26818e8c0c3a1f32b8db8d0a7", size = 49008, upload-time = "2025-09-11T16:44:54.915Z" },
]

[[package]]
name = "nvidia-nccl-cu12"
version = "2.27.3"
source = { registry = "https://pypi.org/simple" }
wheels = [
    { url = "https://files.pythonhosted.org/packages/5c/5b/4e4fff7bad39adf89f735f2bc87248c81db71205b62bcc0d5ca5b606b3c3/nvidia_nccl_cu12-2.27.3-py3-none-manylinux2014_x86_64.manylinux_2_17_x86_64.whl", hash = "sha256:adf27ccf4238253e0b826bce3ff5fa532d65fc42322c8bfdfaf28024c0fbe039", size = 322364134, upload-time = "2025-06-03T21:58:04.013Z" },
]

[[package]]
name = "nvidia-nvjitlink-cu12"
version = "12.8.93"
source = { registry = "https://pypi.org/simple" }
wheels = [
    { url = "https://files.pythonhosted.org/packages/f6/74/86a07f1d0f42998ca31312f998bd3b9a7eff7f52378f4f270c8679c77fb9/nvidia_nvjitlink_cu12-12.8.93-py3-none-manylinux2010_x86_64.manylinux_2_12_x86_64.whl", hash = "sha256:81ff63371a7ebd6e6451970684f916be2eab07321b73c9d244dc2b4da7f73b88", size = 39254836, upload-time = "2025-03-07T01:49:55.661Z" },
]

[[package]]
name = "nvidia-nvtx-cu12"
version = "12.8.90"
source = { registry = "https://pypi.org/simple" }
wheels = [
    { url = "https://files.pythonhosted.org/packages/a2/eb/86626c1bbc2edb86323022371c39aa48df6fd8b0a1647bc274577f72e90b/nvidia_nvtx_cu12-12.8.90-py3-none-manylinux2014_x86_64.manylinux_2_17_x86_64.whl", hash = "sha256:5b17e2001cc0d751a5bc2c6ec6d26ad95913324a4adb86788c944f8ce9ba441f", size = 89954, upload-time = "2025-03-07T01:42:44.131Z" },
]

[[package]]
name = "oauthlib"
version = "3.3.1"
source = { registry = "https://pypi.org/simple" }
sdist = { url = "https://files.pythonhosted.org/packages/0b/5f/19930f824ffeb0ad4372da4812c50edbd1434f678c90c2733e1188edfc63/oauthlib-3.3.1.tar.gz", hash = "sha256:0f0f8aa759826a193cf66c12ea1af1637f87b9b4622d46e866952bb022e538c9", size = 185918, upload-time = "2025-06-19T22:48:08.269Z" }
wheels = [
    { url = "https://files.pythonhosted.org/packages/be/9c/92789c596b8df838baa98fa71844d84283302f7604ed565dafe5a6b5041a/oauthlib-3.3.1-py3-none-any.whl", hash = "sha256:88119c938d2b8fb88561af5f6ee0eec8cc8d552b7bb1f712743136eb7523b7a1", size = 160065, upload-time = "2025-06-19T22:48:06.508Z" },
]

[[package]]
name = "omegaconf"
version = "2.3.0"
source = { registry = "https://pypi.org/simple" }
dependencies = [
    { name = "antlr4-python3-runtime" },
    { name = "pyyaml" },
]
sdist = { url = "https://files.pythonhosted.org/packages/09/48/6388f1bb9da707110532cb70ec4d2822858ddfb44f1cdf1233c20a80ea4b/omegaconf-2.3.0.tar.gz", hash = "sha256:d5d4b6d29955cc50ad50c46dc269bcd92c6e00f5f90d23ab5fee7bfca4ba4cc7", size = 3298120, upload-time = "2022-12-08T20:59:22.753Z" }
wheels = [
    { url = "https://files.pythonhosted.org/packages/e3/94/1843518e420fa3ed6919835845df698c7e27e183cb997394e4a670973a65/omegaconf-2.3.0-py3-none-any.whl", hash = "sha256:7b4df175cdb08ba400f45cae3bdcae7ba8365db4d165fc65fd04b050ab63b46b", size = 79500, upload-time = "2022-12-08T20:59:19.686Z" },
]

[[package]]
name = "openai"
version = "1.108.0"
source = { registry = "https://pypi.org/simple" }
dependencies = [
    { name = "anyio" },
    { name = "distro" },
    { name = "httpx" },
    { name = "jiter" },
    { name = "pydantic" },
    { name = "sniffio" },
    { name = "tqdm" },
    { name = "typing-extensions" },
]
sdist = { url = "https://files.pythonhosted.org/packages/07/3c/3ea4c40c62d5f4b11690de13de35554d0d49b5e5780669fad5e83562d635/openai-1.108.0.tar.gz", hash = "sha256:e859c64e4202d7f5956f19280eee92bb281f211c41cdd5be9e63bf51a024ff72", size = 564659, upload-time = "2025-09-17T22:03:23.075Z" }
wheels = [
    { url = "https://files.pythonhosted.org/packages/af/dc/0a007b7c5a079e13d66eecc5d521bbc67b53c135e2a3131160ef76b5db1f/openai-1.108.0-py3-none-any.whl", hash = "sha256:31f2e58230e2703f13ddbb50c285f39dacf7fca64ab19882fd8a7a0b2bccd781", size = 948114, upload-time = "2025-09-17T22:03:20.972Z" },
]

[[package]]
name = "opentelemetry-api"
version = "1.37.0"
source = { registry = "https://pypi.org/simple" }
dependencies = [
    { name = "importlib-metadata" },
    { name = "typing-extensions" },
]
sdist = { url = "https://files.pythonhosted.org/packages/63/04/05040d7ce33a907a2a02257e601992f0cdf11c73b33f13c4492bf6c3d6d5/opentelemetry_api-1.37.0.tar.gz", hash = "sha256:540735b120355bd5112738ea53621f8d5edb35ebcd6fe21ada3ab1c61d1cd9a7", size = 64923, upload-time = "2025-09-11T10:29:01.662Z" }
wheels = [
    { url = "https://files.pythonhosted.org/packages/91/48/28ed9e55dcf2f453128df738210a980e09f4e468a456fa3c763dbc8be70a/opentelemetry_api-1.37.0-py3-none-any.whl", hash = "sha256:accf2024d3e89faec14302213bc39550ec0f4095d1cf5ca688e1bfb1c8612f47", size = 65732, upload-time = "2025-09-11T10:28:41.826Z" },
]

[[package]]
name = "opt-einsum"
version = "3.4.0"
source = { registry = "https://pypi.org/simple" }
sdist = { url = "https://files.pythonhosted.org/packages/8c/b9/2ac072041e899a52f20cf9510850ff58295003aa75525e58343591b0cbfb/opt_einsum-3.4.0.tar.gz", hash = "sha256:96ca72f1b886d148241348783498194c577fa30a8faac108586b14f1ba4473ac", size = 63004, upload-time = "2024-09-26T14:33:24.483Z" }
wheels = [
    { url = "https://files.pythonhosted.org/packages/23/cd/066e86230ae37ed0be70aae89aabf03ca8d9f39c8aea0dec8029455b5540/opt_einsum-3.4.0-py3-none-any.whl", hash = "sha256:69bb92469f86a1565195ece4ac0323943e83477171b91d24c35afe028a90d7cd", size = 71932, upload-time = "2024-09-26T14:33:23.039Z" },
]

[[package]]
name = "orjson"
version = "3.11.3"
source = { registry = "https://pypi.org/simple" }
sdist = { url = "https://files.pythonhosted.org/packages/be/4d/8df5f83256a809c22c4d6792ce8d43bb503be0fb7a8e4da9025754b09658/orjson-3.11.3.tar.gz", hash = "sha256:1c0603b1d2ffcd43a411d64797a19556ef76958aef1c182f22dc30860152a98a", size = 5482394, upload-time = "2025-08-26T17:46:43.171Z" }
wheels = [
    { url = "https://files.pythonhosted.org/packages/cd/8b/360674cd817faef32e49276187922a946468579fcaf37afdfb6c07046e92/orjson-3.11.3-cp311-cp311-macosx_10_15_x86_64.macosx_11_0_arm64.macosx_10_15_universal2.whl", hash = "sha256:9d2ae0cc6aeb669633e0124531f342a17d8e97ea999e42f12a5ad4adaa304c5f", size = 238238, upload-time = "2025-08-26T17:44:54.214Z" },
    { url = "https://files.pythonhosted.org/packages/05/3d/5fa9ea4b34c1a13be7d9046ba98d06e6feb1d8853718992954ab59d16625/orjson-3.11.3-cp311-cp311-macosx_15_0_arm64.whl", hash = "sha256:ba21dbb2493e9c653eaffdc38819b004b7b1b246fb77bfc93dc016fe664eac91", size = 127713, upload-time = "2025-08-26T17:44:55.596Z" },
    { url = "https://files.pythonhosted.org/packages/e5/5f/e18367823925e00b1feec867ff5f040055892fc474bf5f7875649ecfa586/orjson-3.11.3-cp311-cp311-manylinux_2_17_aarch64.manylinux2014_aarch64.whl", hash = "sha256:00f1a271e56d511d1569937c0447d7dce5a99a33ea0dec76673706360a051904", size = 123241, upload-time = "2025-08-26T17:44:57.185Z" },
    { url = "https://files.pythonhosted.org/packages/0f/bd/3c66b91c4564759cf9f473251ac1650e446c7ba92a7c0f9f56ed54f9f0e6/orjson-3.11.3-cp311-cp311-manylinux_2_17_armv7l.manylinux2014_armv7l.whl", hash = "sha256:b67e71e47caa6680d1b6f075a396d04fa6ca8ca09aafb428731da9b3ea32a5a6", size = 127895, upload-time = "2025-08-26T17:44:58.349Z" },
    { url = "https://files.pythonhosted.org/packages/82/b5/dc8dcd609db4766e2967a85f63296c59d4722b39503e5b0bf7fd340d387f/orjson-3.11.3-cp311-cp311-manylinux_2_17_i686.manylinux2014_i686.whl", hash = "sha256:d7d012ebddffcce8c85734a6d9e5f08180cd3857c5f5a3ac70185b43775d043d", size = 130303, upload-time = "2025-08-26T17:44:59.491Z" },
    { url = "https://files.pythonhosted.org/packages/48/c2/d58ec5fd1270b2aa44c862171891adc2e1241bd7dab26c8f46eb97c6c6f1/orjson-3.11.3-cp311-cp311-manylinux_2_17_ppc64le.manylinux2014_ppc64le.whl", hash = "sha256:dd759f75d6b8d1b62012b7f5ef9461d03c804f94d539a5515b454ba3a6588038", size = 132366, upload-time = "2025-08-26T17:45:00.654Z" },
    { url = "https://files.pythonhosted.org/packages/73/87/0ef7e22eb8dd1ef940bfe3b9e441db519e692d62ed1aae365406a16d23d0/orjson-3.11.3-cp311-cp311-manylinux_2_17_s390x.manylinux2014_s390x.whl", hash = "sha256:6890ace0809627b0dff19cfad92d69d0fa3f089d3e359a2a532507bb6ba34efb", size = 135180, upload-time = "2025-08-26T17:45:02.424Z" },
    { url = "https://files.pythonhosted.org/packages/bb/6a/e5bf7b70883f374710ad74faf99bacfc4b5b5a7797c1d5e130350e0e28a3/orjson-3.11.3-cp311-cp311-manylinux_2_17_x86_64.manylinux2014_x86_64.whl", hash = "sha256:f9d4a5e041ae435b815e568537755773d05dac031fee6a57b4ba70897a44d9d2", size = 132741, upload-time = "2025-08-26T17:45:03.663Z" },
    { url = "https://files.pythonhosted.org/packages/bd/0c/4577fd860b6386ffaa56440e792af01c7882b56d2766f55384b5b0e9d39b/orjson-3.11.3-cp311-cp311-musllinux_1_2_aarch64.whl", hash = "sha256:2d68bf97a771836687107abfca089743885fb664b90138d8761cce61d5625d55", size = 131104, upload-time = "2025-08-26T17:45:04.939Z" },
    { url = "https://files.pythonhosted.org/packages/66/4b/83e92b2d67e86d1c33f2ea9411742a714a26de63641b082bdbf3d8e481af/orjson-3.11.3-cp311-cp311-musllinux_1_2_armv7l.whl", hash = "sha256:bfc27516ec46f4520b18ef645864cee168d2a027dbf32c5537cb1f3e3c22dac1", size = 403887, upload-time = "2025-08-26T17:45:06.228Z" },
    { url = "https://files.pythonhosted.org/packages/6d/e5/9eea6a14e9b5ceb4a271a1fd2e1dec5f2f686755c0fab6673dc6ff3433f4/orjson-3.11.3-cp311-cp311-musllinux_1_2_i686.whl", hash = "sha256:f66b001332a017d7945e177e282a40b6997056394e3ed7ddb41fb1813b83e824", size = 145855, upload-time = "2025-08-26T17:45:08.338Z" },
    { url = "https://files.pythonhosted.org/packages/45/78/8d4f5ad0c80ba9bf8ac4d0fc71f93a7d0dc0844989e645e2074af376c307/orjson-3.11.3-cp311-cp311-musllinux_1_2_x86_64.whl", hash = "sha256:212e67806525d2561efbfe9e799633b17eb668b8964abed6b5319b2f1cfbae1f", size = 135361, upload-time = "2025-08-26T17:45:09.625Z" },
    { url = "https://files.pythonhosted.org/packages/0b/5f/16386970370178d7a9b438517ea3d704efcf163d286422bae3b37b88dbb5/orjson-3.11.3-cp311-cp311-win32.whl", hash = "sha256:6e8e0c3b85575a32f2ffa59de455f85ce002b8bdc0662d6b9c2ed6d80ab5d204", size = 136190, upload-time = "2025-08-26T17:45:10.962Z" },
    { url = "https://files.pythonhosted.org/packages/09/60/db16c6f7a41dd8ac9fb651f66701ff2aeb499ad9ebc15853a26c7c152448/orjson-3.11.3-cp311-cp311-win_amd64.whl", hash = "sha256:6be2f1b5d3dc99a5ce5ce162fc741c22ba9f3443d3dd586e6a1211b7bc87bc7b", size = 131389, upload-time = "2025-08-26T17:45:12.285Z" },
    { url = "https://files.pythonhosted.org/packages/3e/2a/bb811ad336667041dea9b8565c7c9faf2f59b47eb5ab680315eea612ef2e/orjson-3.11.3-cp311-cp311-win_arm64.whl", hash = "sha256:fafb1a99d740523d964b15c8db4eabbfc86ff29f84898262bf6e3e4c9e97e43e", size = 126120, upload-time = "2025-08-26T17:45:13.515Z" },
]

[[package]]
name = "overrides"
version = "7.7.0"
source = { registry = "https://pypi.org/simple" }
sdist = { url = "https://files.pythonhosted.org/packages/36/86/b585f53236dec60aba864e050778b25045f857e17f6e5ea0ae95fe80edd2/overrides-7.7.0.tar.gz", hash = "sha256:55158fa3d93b98cc75299b1e67078ad9003ca27945c76162c1c0766d6f91820a", size = 22812, upload-time = "2024-01-27T21:01:33.423Z" }
wheels = [
    { url = "https://files.pythonhosted.org/packages/2c/ab/fc8290c6a4c722e5514d80f62b2dc4c4df1a68a41d1364e625c35990fcf3/overrides-7.7.0-py3-none-any.whl", hash = "sha256:c7ed9d062f78b8e4c1a7b70bd8796b35ead4d9f510227ef9c5dc7626c60d7e49", size = 17832, upload-time = "2024-01-27T21:01:31.393Z" },
]

[[package]]
name = "packaging"
version = "25.0"
source = { registry = "https://pypi.org/simple" }
sdist = { url = "https://files.pythonhosted.org/packages/a1/d4/1fc4078c65507b51b96ca8f8c3ba19e6a61c8253c72794544580a7b6c24d/packaging-25.0.tar.gz", hash = "sha256:d443872c98d677bf60f6a1f2f8c1cb748e8fe762d2bf9d3148b5599295b0fc4f", size = 165727, upload-time = "2025-04-19T11:48:59.673Z" }
wheels = [
    { url = "https://files.pythonhosted.org/packages/20/12/38679034af332785aac8774540895e234f4d07f7545804097de4b666afd8/packaging-25.0-py3-none-any.whl", hash = "sha256:29572ef2b1f17581046b3a2227d5c611fb25ec70ca1ba8554b24b0e69331a484", size = 66469, upload-time = "2025-04-19T11:48:57.875Z" },
]

[[package]]
name = "pandas"
version = "2.3.2"
source = { registry = "https://pypi.org/simple" }
dependencies = [
    { name = "numpy" },
    { name = "python-dateutil" },
    { name = "pytz" },
    { name = "tzdata" },
]
sdist = { url = "https://files.pythonhosted.org/packages/79/8e/0e90233ac205ad182bd6b422532695d2b9414944a280488105d598c70023/pandas-2.3.2.tar.gz", hash = "sha256:ab7b58f8f82706890924ccdfb5f48002b83d2b5a3845976a9fb705d36c34dcdb", size = 4488684, upload-time = "2025-08-21T10:28:29.257Z" }
wheels = [
    { url = "https://files.pythonhosted.org/packages/7a/59/f3e010879f118c2d400902d2d871c2226cef29b08c09fb8dc41111730400/pandas-2.3.2-cp311-cp311-macosx_10_9_x86_64.whl", hash = "sha256:1333e9c299adcbb68ee89a9bb568fc3f20f9cbb419f1dd5225071e6cddb2a743", size = 11563308, upload-time = "2025-08-21T10:26:56.656Z" },
    { url = "https://files.pythonhosted.org/packages/38/18/48f10f1cc5c397af59571d638d211f494dba481f449c19adbd282aa8f4ca/pandas-2.3.2-cp311-cp311-macosx_11_0_arm64.whl", hash = "sha256:76972bcbd7de8e91ad5f0ca884a9f2c477a2125354af624e022c49e5bd0dfff4", size = 10820319, upload-time = "2025-08-21T10:26:59.162Z" },
    { url = "https://files.pythonhosted.org/packages/95/3b/1e9b69632898b048e223834cd9702052bcf06b15e1ae716eda3196fb972e/pandas-2.3.2-cp311-cp311-manylinux_2_17_aarch64.manylinux2014_aarch64.whl", hash = "sha256:b98bdd7c456a05eef7cd21fd6b29e3ca243591fe531c62be94a2cc987efb5ac2", size = 11790097, upload-time = "2025-08-21T10:27:02.204Z" },
    { url = "https://files.pythonhosted.org/packages/8b/ef/0e2ffb30b1f7fbc9a588bd01e3c14a0d96854d09a887e15e30cc19961227/pandas-2.3.2-cp311-cp311-manylinux_2_17_x86_64.manylinux2014_x86_64.whl", hash = "sha256:1d81573b3f7db40d020983f78721e9bfc425f411e616ef019a10ebf597aedb2e", size = 12397958, upload-time = "2025-08-21T10:27:05.409Z" },
    { url = "https://files.pythonhosted.org/packages/23/82/e6b85f0d92e9afb0e7f705a51d1399b79c7380c19687bfbf3d2837743249/pandas-2.3.2-cp311-cp311-musllinux_1_2_aarch64.whl", hash = "sha256:e190b738675a73b581736cc8ec71ae113d6c3768d0bd18bffa5b9a0927b0b6ea", size = 13225600, upload-time = "2025-08-21T10:27:07.791Z" },
    { url = "https://files.pythonhosted.org/packages/e8/f1/f682015893d9ed51611948bd83683670842286a8edd4f68c2c1c3b231eef/pandas-2.3.2-cp311-cp311-musllinux_1_2_x86_64.whl", hash = "sha256:c253828cb08f47488d60f43c5fc95114c771bbfff085da54bfc79cb4f9e3a372", size = 13879433, upload-time = "2025-08-21T10:27:10.347Z" },
    { url = "https://files.pythonhosted.org/packages/a7/e7/ae86261695b6c8a36d6a4c8d5f9b9ede8248510d689a2f379a18354b37d7/pandas-2.3.2-cp311-cp311-win_amd64.whl", hash = "sha256:9467697b8083f9667b212633ad6aa4ab32436dcbaf4cd57325debb0ddef2012f", size = 11336557, upload-time = "2025-08-21T10:27:12.983Z" },
]

[[package]]
name = "pandocfilters"
version = "1.5.1"
source = { registry = "https://pypi.org/simple" }
sdist = { url = "https://files.pythonhosted.org/packages/70/6f/3dd4940bbe001c06a65f88e36bad298bc7a0de5036115639926b0c5c0458/pandocfilters-1.5.1.tar.gz", hash = "sha256:002b4a555ee4ebc03f8b66307e287fa492e4a77b4ea14d3f934328297bb4939e", size = 8454, upload-time = "2024-01-18T20:08:13.726Z" }
wheels = [
    { url = "https://files.pythonhosted.org/packages/ef/af/4fbc8cab944db5d21b7e2a5b8e9211a03a79852b1157e2c102fcc61ac440/pandocfilters-1.5.1-py2.py3-none-any.whl", hash = "sha256:93be382804a9cdb0a7267585f157e5d1731bbe5545a85b268d6f5fe6232de2bc", size = 8663, upload-time = "2024-01-18T20:08:11.28Z" },
]

[[package]]
name = "parso"
version = "0.8.5"
source = { registry = "https://pypi.org/simple" }
sdist = { url = "https://files.pythonhosted.org/packages/d4/de/53e0bcf53d13e005bd8c92e7855142494f41171b34c2536b86187474184d/parso-0.8.5.tar.gz", hash = "sha256:034d7354a9a018bdce352f48b2a8a450f05e9d6ee85db84764e9b6bd96dafe5a", size = 401205, upload-time = "2025-08-23T15:15:28.028Z" }
wheels = [
    { url = "https://files.pythonhosted.org/packages/16/32/f8e3c85d1d5250232a5d3477a2a28cc291968ff175caeadaf3cc19ce0e4a/parso-0.8.5-py2.py3-none-any.whl", hash = "sha256:646204b5ee239c396d040b90f9e272e9a8017c630092bf59980beb62fd033887", size = 106668, upload-time = "2025-08-23T15:15:25.663Z" },
]

[[package]]
name = "passlib"
version = "1.7.4"
source = { registry = "https://pypi.org/simple" }
sdist = { url = "https://files.pythonhosted.org/packages/b6/06/9da9ee59a67fae7761aab3ccc84fa4f3f33f125b370f1ccdb915bf967c11/passlib-1.7.4.tar.gz", hash = "sha256:defd50f72b65c5402ab2c573830a6978e5f202ad0d984793c8dde2c4152ebe04", size = 689844, upload-time = "2020-10-08T19:00:52.121Z" }
wheels = [
    { url = "https://files.pythonhosted.org/packages/3b/a4/ab6b7589382ca3df236e03faa71deac88cae040af60c071a78d254a62172/passlib-1.7.4-py2.py3-none-any.whl", hash = "sha256:aa6bca462b8d8bda89c70b382f0c298a20b5560af6cbfa2dce410c0a2fb669f1", size = 525554, upload-time = "2020-10-08T19:00:49.856Z" },
]

[[package]]
name = "pathspec"
version = "0.12.1"
source = { registry = "https://pypi.org/simple" }
sdist = { url = "https://files.pythonhosted.org/packages/ca/bc/f35b8446f4531a7cb215605d100cd88b7ac6f44ab3fc94870c120ab3adbf/pathspec-0.12.1.tar.gz", hash = "sha256:a482d51503a1ab33b1c67a6c3813a26953dbdc71c31dacaef9a838c4e29f5712", size = 51043, upload-time = "2023-12-10T22:30:45Z" }
wheels = [
    { url = "https://files.pythonhosted.org/packages/cc/20/ff623b09d963f88bfde16306a54e12ee5ea43e9b597108672ff3a408aad6/pathspec-0.12.1-py3-none-any.whl", hash = "sha256:a0d503e138a4c123b27490a4f7beda6a01c6f288df0e4a8b79c7eb0dc7b4cc08", size = 31191, upload-time = "2023-12-10T22:30:43.14Z" },
]

[[package]]
name = "pendulum"
version = "3.1.0"
source = { registry = "https://pypi.org/simple" }
dependencies = [
    { name = "python-dateutil" },
    { name = "tzdata" },
]
sdist = { url = "https://files.pythonhosted.org/packages/23/7c/009c12b86c7cc6c403aec80f8a4308598dfc5995e5c523a5491faaa3952e/pendulum-3.1.0.tar.gz", hash = "sha256:66f96303560f41d097bee7d2dc98ffca716fbb3a832c4b3062034c2d45865015", size = 85930, upload-time = "2025-04-19T14:30:01.675Z" }
wheels = [
    { url = "https://files.pythonhosted.org/packages/5e/6e/d28d3c22e6708b819a94c05bd05a3dfaed5c685379e8b6dc4b34b473b942/pendulum-3.1.0-cp311-cp311-macosx_10_12_x86_64.whl", hash = "sha256:61a03d14f8c64d13b2f7d5859e4b4053c4a7d3b02339f6c71f3e4606bfd67423", size = 338596, upload-time = "2025-04-19T14:01:11.306Z" },
    { url = "https://files.pythonhosted.org/packages/e1/e6/43324d58021d463c2eeb6146b169d2c935f2f840f9e45ac2d500453d954c/pendulum-3.1.0-cp311-cp311-macosx_11_0_arm64.whl", hash = "sha256:e674ed2d158afa5c361e60f1f67872dc55b492a10cacdaa7fcd7b7da5f158f24", size = 325854, upload-time = "2025-04-19T14:01:13.156Z" },
    { url = "https://files.pythonhosted.org/packages/b0/a7/d2ae79b960bfdea94dab67e2f118697b08bc9e98eb6bd8d32c4d99240da3/pendulum-3.1.0-cp311-cp311-manylinux_2_17_aarch64.manylinux2014_aarch64.whl", hash = "sha256:7c75377eb16e58bbe7e03ea89eeea49be6fc5de0934a4aef0e263f8b4fa71bc2", size = 344334, upload-time = "2025-04-19T14:01:15.151Z" },
    { url = "https://files.pythonhosted.org/packages/96/94/941f071212e23c29aae7def891fb636930c648386e059ce09ea0dcd43933/pendulum-3.1.0-cp311-cp311-manylinux_2_17_ppc64le.manylinux2014_ppc64le.whl", hash = "sha256:656b8b0ce070f0f2e5e2668247d3c783c55336534aa1f13bd0969535878955e1", size = 382259, upload-time = "2025-04-19T14:01:16.924Z" },
    { url = "https://files.pythonhosted.org/packages/51/ad/a78a701656aec00d16fee636704445c23ca11617a0bfe7c3848d1caa5157/pendulum-3.1.0-cp311-cp311-manylinux_2_17_s390x.manylinux2014_s390x.whl", hash = "sha256:48962903e6c1afe1f13548cb6252666056086c107d59e3d64795c58c9298bc2e", size = 436361, upload-time = "2025-04-19T14:01:18.796Z" },
    { url = "https://files.pythonhosted.org/packages/da/93/83f59ccbf4435c29dca8c63a6560fcbe4783079a468a5f91d9f886fd21f0/pendulum-3.1.0-cp311-cp311-manylinux_2_17_x86_64.manylinux2014_x86_64.whl", hash = "sha256:d364ec3f8e65010fefd4b0aaf7be5eb97e5df761b107a06f5e743b7c3f52c311", size = 353653, upload-time = "2025-04-19T14:01:20.159Z" },
    { url = "https://files.pythonhosted.org/packages/6f/0f/42d6644ec6339b41066f594e52d286162aecd2e9735aaf994d7e00c9e09d/pendulum-3.1.0-cp311-cp311-musllinux_1_1_aarch64.whl", hash = "sha256:dd52caffc2afb86612ec43bbeb226f204ea12ebff9f3d12f900a7d3097210fcc", size = 524567, upload-time = "2025-04-19T14:01:21.457Z" },
    { url = "https://files.pythonhosted.org/packages/de/45/d84d909202755ab9d3379e5481fdf70f53344ebefbd68d6f5803ddde98a6/pendulum-3.1.0-cp311-cp311-musllinux_1_1_x86_64.whl", hash = "sha256:d439fccaa35c91f686bd59d30604dab01e8b5c1d0dd66e81648c432fd3f8a539", size = 525571, upload-time = "2025-04-19T14:01:23.329Z" },
    { url = "https://files.pythonhosted.org/packages/0d/e0/4de160773ce3c2f7843c310db19dd919a0cd02cc1c0384866f63b18a6251/pendulum-3.1.0-cp311-cp311-win_amd64.whl", hash = "sha256:43288773a86d9c5c0ddb645f88f615ff6bd12fd1410b34323662beccb18f3b49", size = 260259, upload-time = "2025-04-19T14:01:24.689Z" },
    { url = "https://files.pythonhosted.org/packages/c1/7f/ffa278f78112c6c6e5130a702042f52aab5c649ae2edf814df07810bbba5/pendulum-3.1.0-cp311-cp311-win_arm64.whl", hash = "sha256:569ea5072ae0f11d625e03b36d865f8037b76e838a3b621f6967314193896a11", size = 253899, upload-time = "2025-04-19T14:01:26.442Z" },
    { url = "https://files.pythonhosted.org/packages/6e/23/e98758924d1b3aac11a626268eabf7f3cf177e7837c28d47bf84c64532d0/pendulum-3.1.0-py3-none-any.whl", hash = "sha256:f9178c2a8e291758ade1e8dd6371b1d26d08371b4c7730a6e9a3ef8b16ebae0f", size = 111799, upload-time = "2025-04-19T14:02:34.739Z" },
]

[[package]]
name = "pettingzoo"
version = "1.24.1"
source = { registry = "https://pypi.org/simple" }
dependencies = [
    { name = "gymnasium" },
    { name = "numpy" },
]
sdist = { url = "https://files.pythonhosted.org/packages/61/06/e535acabcaea79bcef5d60a9d38034c59835af40a8abb72d16ddc7c435bb/pettingzoo-1.24.1.tar.gz", hash = "sha256:6c4ee9487002883fba3ca1f87c58617a4a24dbd461aacbee90a69c09e3d6b79a", size = 717817, upload-time = "2023-09-04T05:27:36.396Z" }
wheels = [
    { url = "https://files.pythonhosted.org/packages/a1/20/8a691db095fb53f3f1d276beaa9a6cb12fbfa908031253b12c86b976c12b/pettingzoo-1.24.1-py3-none-any.whl", hash = "sha256:110ab96cdd1bcc013994712b2e2a2e4fee3f1ba93d17c58652bdf2348e74c2bf", size = 840819, upload-time = "2023-09-04T05:27:34.244Z" },
]

[[package]]
name = "pexpect"
version = "4.9.0"
source = { registry = "https://pypi.org/simple" }
dependencies = [
    { name = "ptyprocess" },
]
sdist = { url = "https://files.pythonhosted.org/packages/42/92/cc564bf6381ff43ce1f4d06852fc19a2f11d180f23dc32d9588bee2f149d/pexpect-4.9.0.tar.gz", hash = "sha256:ee7d41123f3c9911050ea2c2dac107568dc43b2d3b0c7557a33212c398ead30f", size = 166450, upload-time = "2023-11-25T09:07:26.339Z" }
wheels = [
    { url = "https://files.pythonhosted.org/packages/9e/c3/059298687310d527a58bb01f3b1965787ee3b40dce76752eda8b44e9a2c5/pexpect-4.9.0-py2.py3-none-any.whl", hash = "sha256:7236d1e080e4936be2dc3e326cec0af72acf9212a7e1d060210e70a47e253523", size = 63772, upload-time = "2023-11-25T06:56:14.81Z" },
]

[[package]]
name = "pillow"
version = "11.3.0"
source = { registry = "https://pypi.org/simple" }
sdist = { url = "https://files.pythonhosted.org/packages/f3/0d/d0d6dea55cd152ce3d6767bb38a8fc10e33796ba4ba210cbab9354b6d238/pillow-11.3.0.tar.gz", hash = "sha256:3828ee7586cd0b2091b6209e5ad53e20d0649bbe87164a459d0676e035e8f523", size = 47113069, upload-time = "2025-07-01T09:16:30.666Z" }
wheels = [
    { url = "https://files.pythonhosted.org/packages/db/26/77f8ed17ca4ffd60e1dcd220a6ec6d71210ba398cfa33a13a1cd614c5613/pillow-11.3.0-cp311-cp311-macosx_10_10_x86_64.whl", hash = "sha256:1cd110edf822773368b396281a2293aeb91c90a2db00d78ea43e7e861631b722", size = 5316531, upload-time = "2025-07-01T09:13:59.203Z" },
    { url = "https://files.pythonhosted.org/packages/cb/39/ee475903197ce709322a17a866892efb560f57900d9af2e55f86db51b0a5/pillow-11.3.0-cp311-cp311-macosx_11_0_arm64.whl", hash = "sha256:9c412fddd1b77a75aa904615ebaa6001f169b26fd467b4be93aded278266b288", size = 4686560, upload-time = "2025-07-01T09:14:01.101Z" },
    { url = "https://files.pythonhosted.org/packages/d5/90/442068a160fd179938ba55ec8c97050a612426fae5ec0a764e345839f76d/pillow-11.3.0-cp311-cp311-manylinux2014_aarch64.manylinux_2_17_aarch64.whl", hash = "sha256:7d1aa4de119a0ecac0a34a9c8bde33f34022e2e8f99104e47a3ca392fd60e37d", size = 5870978, upload-time = "2025-07-03T13:09:55.638Z" },
    { url = "https://files.pythonhosted.org/packages/13/92/dcdd147ab02daf405387f0218dcf792dc6dd5b14d2573d40b4caeef01059/pillow-11.3.0-cp311-cp311-manylinux2014_x86_64.manylinux_2_17_x86_64.whl", hash = "sha256:91da1d88226663594e3f6b4b8c3c8d85bd504117d043740a8e0ec449087cc494", size = 7641168, upload-time = "2025-07-03T13:10:00.37Z" },
    { url = "https://files.pythonhosted.org/packages/6e/db/839d6ba7fd38b51af641aa904e2960e7a5644d60ec754c046b7d2aee00e5/pillow-11.3.0-cp311-cp311-manylinux_2_27_aarch64.manylinux_2_28_aarch64.whl", hash = "sha256:643f189248837533073c405ec2f0bb250ba54598cf80e8c1e043381a60632f58", size = 5973053, upload-time = "2025-07-01T09:14:04.491Z" },
    { url = "https://files.pythonhosted.org/packages/f2/2f/d7675ecae6c43e9f12aa8d58b6012683b20b6edfbdac7abcb4e6af7a3784/pillow-11.3.0-cp311-cp311-manylinux_2_27_x86_64.manylinux_2_28_x86_64.whl", hash = "sha256:106064daa23a745510dabce1d84f29137a37224831d88eb4ce94bb187b1d7e5f", size = 6640273, upload-time = "2025-07-01T09:14:06.235Z" },
    { url = "https://files.pythonhosted.org/packages/45/ad/931694675ede172e15b2ff03c8144a0ddaea1d87adb72bb07655eaffb654/pillow-11.3.0-cp311-cp311-musllinux_1_2_aarch64.whl", hash = "sha256:cd8ff254faf15591e724dc7c4ddb6bf4793efcbe13802a4ae3e863cd300b493e", size = 6082043, upload-time = "2025-07-01T09:14:07.978Z" },
    { url = "https://files.pythonhosted.org/packages/3a/04/ba8f2b11fc80d2dd462d7abec16351b45ec99cbbaea4387648a44190351a/pillow-11.3.0-cp311-cp311-musllinux_1_2_x86_64.whl", hash = "sha256:932c754c2d51ad2b2271fd01c3d121daaa35e27efae2a616f77bf164bc0b3e94", size = 6715516, upload-time = "2025-07-01T09:14:10.233Z" },
    { url = "https://files.pythonhosted.org/packages/48/59/8cd06d7f3944cc7d892e8533c56b0acb68399f640786313275faec1e3b6f/pillow-11.3.0-cp311-cp311-win32.whl", hash = "sha256:b4b8f3efc8d530a1544e5962bd6b403d5f7fe8b9e08227c6b255f98ad82b4ba0", size = 6274768, upload-time = "2025-07-01T09:14:11.921Z" },
    { url = "https://files.pythonhosted.org/packages/f1/cc/29c0f5d64ab8eae20f3232da8f8571660aa0ab4b8f1331da5c2f5f9a938e/pillow-11.3.0-cp311-cp311-win_amd64.whl", hash = "sha256:1a992e86b0dd7aeb1f053cd506508c0999d710a8f07b4c791c63843fc6a807ac", size = 6986055, upload-time = "2025-07-01T09:14:13.623Z" },
    { url = "https://files.pythonhosted.org/packages/c6/df/90bd886fabd544c25addd63e5ca6932c86f2b701d5da6c7839387a076b4a/pillow-11.3.0-cp311-cp311-win_arm64.whl", hash = "sha256:30807c931ff7c095620fe04448e2c2fc673fcbb1ffe2a7da3fb39613489b1ddd", size = 2423079, upload-time = "2025-07-01T09:14:15.268Z" },
    { url = "https://files.pythonhosted.org/packages/9e/e3/6fa84033758276fb31da12e5fb66ad747ae83b93c67af17f8c6ff4cc8f34/pillow-11.3.0-pp311-pypy311_pp73-macosx_10_15_x86_64.whl", hash = "sha256:7c8ec7a017ad1bd562f93dbd8505763e688d388cde6e4a010ae1486916e713e6", size = 5270566, upload-time = "2025-07-01T09:16:19.801Z" },
    { url = "https://files.pythonhosted.org/packages/5b/ee/e8d2e1ab4892970b561e1ba96cbd59c0d28cf66737fc44abb2aec3795a4e/pillow-11.3.0-pp311-pypy311_pp73-macosx_11_0_arm64.whl", hash = "sha256:9ab6ae226de48019caa8074894544af5b53a117ccb9d3b3dcb2871464c829438", size = 4654618, upload-time = "2025-07-01T09:16:21.818Z" },
    { url = "https://files.pythonhosted.org/packages/f2/6d/17f80f4e1f0761f02160fc433abd4109fa1548dcfdca46cfdadaf9efa565/pillow-11.3.0-pp311-pypy311_pp73-manylinux2014_aarch64.manylinux_2_17_aarch64.whl", hash = "sha256:fe27fb049cdcca11f11a7bfda64043c37b30e6b91f10cb5bab275806c32f6ab3", size = 4874248, upload-time = "2025-07-03T13:11:20.738Z" },
    { url = "https://files.pythonhosted.org/packages/de/5f/c22340acd61cef960130585bbe2120e2fd8434c214802f07e8c03596b17e/pillow-11.3.0-pp311-pypy311_pp73-manylinux2014_x86_64.manylinux_2_17_x86_64.whl", hash = "sha256:465b9e8844e3c3519a983d58b80be3f668e2a7a5db97f2784e7079fbc9f9822c", size = 6583963, upload-time = "2025-07-03T13:11:26.283Z" },
    { url = "https://files.pythonhosted.org/packages/31/5e/03966aedfbfcbb4d5f8aa042452d3361f325b963ebbadddac05b122e47dd/pillow-11.3.0-pp311-pypy311_pp73-manylinux_2_27_aarch64.manylinux_2_28_aarch64.whl", hash = "sha256:5418b53c0d59b3824d05e029669efa023bbef0f3e92e75ec8428f3799487f361", size = 4957170, upload-time = "2025-07-01T09:16:23.762Z" },
    { url = "https://files.pythonhosted.org/packages/cc/2d/e082982aacc927fc2cab48e1e731bdb1643a1406acace8bed0900a61464e/pillow-11.3.0-pp311-pypy311_pp73-manylinux_2_27_x86_64.manylinux_2_28_x86_64.whl", hash = "sha256:504b6f59505f08ae014f724b6207ff6222662aab5cc9542577fb084ed0676ac7", size = 5581505, upload-time = "2025-07-01T09:16:25.593Z" },
    { url = "https://files.pythonhosted.org/packages/34/e7/ae39f538fd6844e982063c3a5e4598b8ced43b9633baa3a85ef33af8c05c/pillow-11.3.0-pp311-pypy311_pp73-win_amd64.whl", hash = "sha256:c84d689db21a1c397d001aa08241044aa2069e7587b398c8cc63020390b1c1b8", size = 6984598, upload-time = "2025-07-01T09:16:27.732Z" },
]

[[package]]
name = "pip"
version = "25.2"
source = { registry = "https://pypi.org/simple" }
sdist = { url = "https://files.pythonhosted.org/packages/20/16/650289cd3f43d5a2fadfd98c68bd1e1e7f2550a1a5326768cddfbcedb2c5/pip-25.2.tar.gz", hash = "sha256:578283f006390f85bb6282dffb876454593d637f5d1be494b5202ce4877e71f2", size = 1840021, upload-time = "2025-07-30T21:50:15.401Z" }
wheels = [
    { url = "https://files.pythonhosted.org/packages/b7/3f/945ef7ab14dc4f9d7f40288d2df998d1837ee0888ec3659c813487572faa/pip-25.2-py3-none-any.whl", hash = "sha256:6d67a2b4e7f14d8b31b8b52648866fa717f45a1eb70e83002f4331d07e953717", size = 1752557, upload-time = "2025-07-30T21:50:13.323Z" },
]

[[package]]
name = "pixie-python"
version = "4.3.0"
source = { registry = "https://pypi.org/simple" }
sdist = { url = "https://files.pythonhosted.org/packages/8b/b6/b568fc34b6a00db41d0f97a0c35e6eb9ec574815f7d7a4200318436c91b7/pixie-python-4.3.0.tar.gz", hash = "sha256:ec7ab8e5fbf3147bef086b84e53224331bb639b7be5910f656e84ae6131561cb", size = 1523363, upload-time = "2022-05-24T02:04:45.347Z" }

[[package]]
name = "platformdirs"
version = "4.4.0"
source = { registry = "https://pypi.org/simple" }
sdist = { url = "https://files.pythonhosted.org/packages/23/e8/21db9c9987b0e728855bd57bff6984f67952bea55d6f75e055c46b5383e8/platformdirs-4.4.0.tar.gz", hash = "sha256:ca753cf4d81dc309bc67b0ea38fd15dc97bc30ce419a7f58d13eb3bf14c4febf", size = 21634, upload-time = "2025-08-26T14:32:04.268Z" }
wheels = [
    { url = "https://files.pythonhosted.org/packages/40/4b/2028861e724d3bd36227adfa20d3fd24c3fc6d52032f4a93c133be5d17ce/platformdirs-4.4.0-py3-none-any.whl", hash = "sha256:abd01743f24e5287cd7a5db3752faf1a2d65353f38ec26d98e25a6db65958c85", size = 18654, upload-time = "2025-08-26T14:32:02.735Z" },
]

[[package]]
name = "plotly"
version = "6.3.0"
source = { registry = "https://pypi.org/simple" }
dependencies = [
    { name = "narwhals" },
    { name = "packaging" },
]
sdist = { url = "https://files.pythonhosted.org/packages/a0/64/850de5076f4436410e1ce4f6a69f4313ef6215dfea155f3f6559335cad29/plotly-6.3.0.tar.gz", hash = "sha256:8840a184d18ccae0f9189c2b9a2943923fd5cae7717b723f36eef78f444e5a73", size = 6923926, upload-time = "2025-08-12T20:22:14.127Z" }
wheels = [
    { url = "https://files.pythonhosted.org/packages/95/a9/12e2dc726ba1ba775a2c6922d5d5b4488ad60bdab0888c337c194c8e6de8/plotly-6.3.0-py3-none-any.whl", hash = "sha256:7ad806edce9d3cdd882eaebaf97c0c9e252043ed1ed3d382c3e3520ec07806d4", size = 9791257, upload-time = "2025-08-12T20:22:09.205Z" },
]

[[package]]
name = "pluggy"
version = "1.6.0"
source = { registry = "https://pypi.org/simple" }
sdist = { url = "https://files.pythonhosted.org/packages/f9/e2/3e91f31a7d2b083fe6ef3fa267035b518369d9511ffab804f839851d2779/pluggy-1.6.0.tar.gz", hash = "sha256:7dcc130b76258d33b90f61b658791dede3486c3e6bfb003ee5c9bfb396dd22f3", size = 69412, upload-time = "2025-05-15T12:30:07.975Z" }
wheels = [
    { url = "https://files.pythonhosted.org/packages/54/20/4d324d65cc6d9205fabedc306948156824eb9f0ee1633355a8f7ec5c66bf/pluggy-1.6.0-py3-none-any.whl", hash = "sha256:e920276dd6813095e9377c0bc5566d94c932c33b27a3e3945d8389c374dd4746", size = 20538, upload-time = "2025-05-15T12:30:06.134Z" },
]

[[package]]
name = "prettytable"
version = "3.16.0"
source = { registry = "https://pypi.org/simple" }
dependencies = [
    { name = "wcwidth" },
]
sdist = { url = "https://files.pythonhosted.org/packages/99/b1/85e18ac92afd08c533603e3393977b6bc1443043115a47bb094f3b98f94f/prettytable-3.16.0.tar.gz", hash = "sha256:3c64b31719d961bf69c9a7e03d0c1e477320906a98da63952bc6698d6164ff57", size = 66276, upload-time = "2025-03-24T19:39:04.008Z" }
wheels = [
    { url = "https://files.pythonhosted.org/packages/02/c7/5613524e606ea1688b3bdbf48aa64bafb6d0a4ac3750274c43b6158a390f/prettytable-3.16.0-py3-none-any.whl", hash = "sha256:b5eccfabb82222f5aa46b798ff02a8452cf530a352c31bddfa29be41242863aa", size = 33863, upload-time = "2025-03-24T19:39:02.359Z" },
]

[[package]]
name = "prometheus-client"
version = "0.23.1"
source = { registry = "https://pypi.org/simple" }
sdist = { url = "https://files.pythonhosted.org/packages/23/53/3edb5d68ecf6b38fcbcc1ad28391117d2a322d9a1a3eff04bfdb184d8c3b/prometheus_client-0.23.1.tar.gz", hash = "sha256:6ae8f9081eaaaf153a2e959d2e6c4f4fb57b12ef76c8c7980202f1e57b48b2ce", size = 80481, upload-time = "2025-09-18T20:47:25.043Z" }
wheels = [
    { url = "https://files.pythonhosted.org/packages/b8/db/14bafcb4af2139e046d03fd00dea7873e48eafe18b7d2797e73d6681f210/prometheus_client-0.23.1-py3-none-any.whl", hash = "sha256:dd1913e6e76b59cfe44e7a4b83e01afc9873c1bdfd2ed8739f1e76aeca115f99", size = 61145, upload-time = "2025-09-18T20:47:23.875Z" },
]

[[package]]
name = "prompt-toolkit"
version = "3.0.52"
source = { registry = "https://pypi.org/simple" }
dependencies = [
    { name = "wcwidth" },
]
sdist = { url = "https://files.pythonhosted.org/packages/a1/96/06e01a7b38dce6fe1db213e061a4602dd6032a8a97ef6c1a862537732421/prompt_toolkit-3.0.52.tar.gz", hash = "sha256:28cde192929c8e7321de85de1ddbe736f1375148b02f2e17edd840042b1be855", size = 434198, upload-time = "2025-08-27T15:24:02.057Z" }
wheels = [
    { url = "https://files.pythonhosted.org/packages/84/03/0d3ce49e2505ae70cf43bc5bb3033955d2fc9f932163e84dc0779cc47f48/prompt_toolkit-3.0.52-py3-none-any.whl", hash = "sha256:9aac639a3bbd33284347de5ad8d68ecc044b91a762dc39b7c21095fcd6a19955", size = 391431, upload-time = "2025-08-27T15:23:59.498Z" },
]

[[package]]
name = "propcache"
version = "0.3.2"
source = { registry = "https://pypi.org/simple" }
sdist = { url = "https://files.pythonhosted.org/packages/a6/16/43264e4a779dd8588c21a70f0709665ee8f611211bdd2c87d952cfa7c776/propcache-0.3.2.tar.gz", hash = "sha256:20d7d62e4e7ef05f221e0db2856b979540686342e7dd9973b815599c7057e168", size = 44139, upload-time = "2025-06-09T22:56:06.081Z" }
wheels = [
    { url = "https://files.pythonhosted.org/packages/80/8d/e8b436717ab9c2cfc23b116d2c297305aa4cd8339172a456d61ebf5669b8/propcache-0.3.2-cp311-cp311-macosx_10_9_universal2.whl", hash = "sha256:0b8d2f607bd8f80ddc04088bc2a037fdd17884a6fcadc47a96e334d72f3717be", size = 74207, upload-time = "2025-06-09T22:54:05.399Z" },
    { url = "https://files.pythonhosted.org/packages/d6/29/1e34000e9766d112171764b9fa3226fa0153ab565d0c242c70e9945318a7/propcache-0.3.2-cp311-cp311-macosx_10_9_x86_64.whl", hash = "sha256:06766d8f34733416e2e34f46fea488ad5d60726bb9481d3cddf89a6fa2d9603f", size = 43648, upload-time = "2025-06-09T22:54:08.023Z" },
    { url = "https://files.pythonhosted.org/packages/46/92/1ad5af0df781e76988897da39b5f086c2bf0f028b7f9bd1f409bb05b6874/propcache-0.3.2-cp311-cp311-macosx_11_0_arm64.whl", hash = "sha256:a2dc1f4a1df4fecf4e6f68013575ff4af84ef6f478fe5344317a65d38a8e6dc9", size = 43496, upload-time = "2025-06-09T22:54:09.228Z" },
    { url = "https://files.pythonhosted.org/packages/b3/ce/e96392460f9fb68461fabab3e095cb00c8ddf901205be4eae5ce246e5b7e/propcache-0.3.2-cp311-cp311-manylinux_2_17_aarch64.manylinux2014_aarch64.whl", hash = "sha256:be29c4f4810c5789cf10ddf6af80b041c724e629fa51e308a7a0fb19ed1ef7bf", size = 217288, upload-time = "2025-06-09T22:54:10.466Z" },
    { url = "https://files.pythonhosted.org/packages/c5/2a/866726ea345299f7ceefc861a5e782b045545ae6940851930a6adaf1fca6/propcache-0.3.2-cp311-cp311-manylinux_2_17_ppc64le.manylinux2014_ppc64le.whl", hash = "sha256:59d61f6970ecbd8ff2e9360304d5c8876a6abd4530cb752c06586849ac8a9dc9", size = 227456, upload-time = "2025-06-09T22:54:11.828Z" },
    { url = "https://files.pythonhosted.org/packages/de/03/07d992ccb6d930398689187e1b3c718339a1c06b8b145a8d9650e4726166/propcache-0.3.2-cp311-cp311-manylinux_2_17_s390x.manylinux2014_s390x.whl", hash = "sha256:62180e0b8dbb6b004baec00a7983e4cc52f5ada9cd11f48c3528d8cfa7b96a66", size = 225429, upload-time = "2025-06-09T22:54:13.823Z" },
    { url = "https://files.pythonhosted.org/packages/5d/e6/116ba39448753b1330f48ab8ba927dcd6cf0baea8a0ccbc512dfb49ba670/propcache-0.3.2-cp311-cp311-manylinux_2_17_x86_64.manylinux2014_x86_64.whl", hash = "sha256:c144ca294a204c470f18cf4c9d78887810d04a3e2fbb30eea903575a779159df", size = 213472, upload-time = "2025-06-09T22:54:15.232Z" },
    { url = "https://files.pythonhosted.org/packages/a6/85/f01f5d97e54e428885a5497ccf7f54404cbb4f906688a1690cd51bf597dc/propcache-0.3.2-cp311-cp311-manylinux_2_5_i686.manylinux1_i686.manylinux_2_17_i686.manylinux2014_i686.whl", hash = "sha256:c5c2a784234c28854878d68978265617aa6dc0780e53d44b4d67f3651a17a9a2", size = 204480, upload-time = "2025-06-09T22:54:17.104Z" },
    { url = "https://files.pythonhosted.org/packages/e3/79/7bf5ab9033b8b8194cc3f7cf1aaa0e9c3256320726f64a3e1f113a812dce/propcache-0.3.2-cp311-cp311-musllinux_1_2_aarch64.whl", hash = "sha256:5745bc7acdafa978ca1642891b82c19238eadc78ba2aaa293c6863b304e552d7", size = 214530, upload-time = "2025-06-09T22:54:18.512Z" },
    { url = "https://files.pythonhosted.org/packages/31/0b/bd3e0c00509b609317df4a18e6b05a450ef2d9a963e1d8bc9c9415d86f30/propcache-0.3.2-cp311-cp311-musllinux_1_2_armv7l.whl", hash = "sha256:c0075bf773d66fa8c9d41f66cc132ecc75e5bb9dd7cce3cfd14adc5ca184cb95", size = 205230, upload-time = "2025-06-09T22:54:19.947Z" },
    { url = "https://files.pythonhosted.org/packages/7a/23/fae0ff9b54b0de4e819bbe559508da132d5683c32d84d0dc2ccce3563ed4/propcache-0.3.2-cp311-cp311-musllinux_1_2_i686.whl", hash = "sha256:5f57aa0847730daceff0497f417c9de353c575d8da3579162cc74ac294c5369e", size = 206754, upload-time = "2025-06-09T22:54:21.716Z" },
    { url = "https://files.pythonhosted.org/packages/b7/7f/ad6a3c22630aaa5f618b4dc3c3598974a72abb4c18e45a50b3cdd091eb2f/propcache-0.3.2-cp311-cp311-musllinux_1_2_ppc64le.whl", hash = "sha256:eef914c014bf72d18efb55619447e0aecd5fb7c2e3fa7441e2e5d6099bddff7e", size = 218430, upload-time = "2025-06-09T22:54:23.17Z" },
    { url = "https://files.pythonhosted.org/packages/5b/2c/ba4f1c0e8a4b4c75910742f0d333759d441f65a1c7f34683b4a74c0ee015/propcache-0.3.2-cp311-cp311-musllinux_1_2_s390x.whl", hash = "sha256:2a4092e8549031e82facf3decdbc0883755d5bbcc62d3aea9d9e185549936dcf", size = 223884, upload-time = "2025-06-09T22:54:25.539Z" },
    { url = "https://files.pythonhosted.org/packages/88/e4/ebe30fc399e98572019eee82ad0caf512401661985cbd3da5e3140ffa1b0/propcache-0.3.2-cp311-cp311-musllinux_1_2_x86_64.whl", hash = "sha256:85871b050f174bc0bfb437efbdb68aaf860611953ed12418e4361bc9c392749e", size = 211480, upload-time = "2025-06-09T22:54:26.892Z" },
    { url = "https://files.pythonhosted.org/packages/96/0a/7d5260b914e01d1d0906f7f38af101f8d8ed0dc47426219eeaf05e8ea7c2/propcache-0.3.2-cp311-cp311-win32.whl", hash = "sha256:36c8d9b673ec57900c3554264e630d45980fd302458e4ac801802a7fd2ef7897", size = 37757, upload-time = "2025-06-09T22:54:28.241Z" },
    { url = "https://files.pythonhosted.org/packages/e1/2d/89fe4489a884bc0da0c3278c552bd4ffe06a1ace559db5ef02ef24ab446b/propcache-0.3.2-cp311-cp311-win_amd64.whl", hash = "sha256:e53af8cb6a781b02d2ea079b5b853ba9430fcbe18a8e3ce647d5982a3ff69f39", size = 41500, upload-time = "2025-06-09T22:54:29.4Z" },
    { url = "https://files.pythonhosted.org/packages/cc/35/cc0aaecf278bb4575b8555f2b137de5ab821595ddae9da9d3cd1da4072c7/propcache-0.3.2-py3-none-any.whl", hash = "sha256:98f1ec44fb675f5052cccc8e609c46ed23a35a1cfd18545ad4e29002d858a43f", size = 12663, upload-time = "2025-06-09T22:56:04.484Z" },
]

[[package]]
name = "proto-plus"
version = "1.26.1"
source = { registry = "https://pypi.org/simple" }
dependencies = [
    { name = "protobuf" },
]
sdist = { url = "https://files.pythonhosted.org/packages/f4/ac/87285f15f7cce6d4a008f33f1757fb5a13611ea8914eb58c3d0d26243468/proto_plus-1.26.1.tar.gz", hash = "sha256:21a515a4c4c0088a773899e23c7bbade3d18f9c66c73edd4c7ee3816bc96a012", size = 56142, upload-time = "2025-03-10T15:54:38.843Z" }
wheels = [
    { url = "https://files.pythonhosted.org/packages/4e/6d/280c4c2ce28b1593a19ad5239c8b826871fc6ec275c21afc8e1820108039/proto_plus-1.26.1-py3-none-any.whl", hash = "sha256:13285478c2dcf2abb829db158e1047e2f1e8d63a077d94263c2b88b043c75a66", size = 50163, upload-time = "2025-03-10T15:54:37.335Z" },
]

[[package]]
name = "protobuf"
version = "6.32.1"
source = { registry = "https://pypi.org/simple" }
sdist = { url = "https://files.pythonhosted.org/packages/fa/a4/cc17347aa2897568beece2e674674359f911d6fe21b0b8d6268cd42727ac/protobuf-6.32.1.tar.gz", hash = "sha256:ee2469e4a021474ab9baafea6cd070e5bf27c7d29433504ddea1a4ee5850f68d", size = 440635, upload-time = "2025-09-11T21:38:42.935Z" }
wheels = [
    { url = "https://files.pythonhosted.org/packages/c0/98/645183ea03ab3995d29086b8bf4f7562ebd3d10c9a4b14ee3f20d47cfe50/protobuf-6.32.1-cp310-abi3-win32.whl", hash = "sha256:a8a32a84bc9f2aad712041b8b366190f71dde248926da517bde9e832e4412085", size = 424411, upload-time = "2025-09-11T21:38:27.427Z" },
    { url = "https://files.pythonhosted.org/packages/8c/f3/6f58f841f6ebafe076cebeae33fc336e900619d34b1c93e4b5c97a81fdfa/protobuf-6.32.1-cp310-abi3-win_amd64.whl", hash = "sha256:b00a7d8c25fa471f16bc8153d0e53d6c9e827f0953f3c09aaa4331c718cae5e1", size = 435738, upload-time = "2025-09-11T21:38:30.959Z" },
    { url = "https://files.pythonhosted.org/packages/10/56/a8a3f4e7190837139e68c7002ec749190a163af3e330f65d90309145a210/protobuf-6.32.1-cp39-abi3-macosx_10_9_universal2.whl", hash = "sha256:d8c7e6eb619ffdf105ee4ab76af5a68b60a9d0f66da3ea12d1640e6d8dab7281", size = 426454, upload-time = "2025-09-11T21:38:34.076Z" },
    { url = "https://files.pythonhosted.org/packages/3f/be/8dd0a927c559b37d7a6c8ab79034fd167dcc1f851595f2e641ad62be8643/protobuf-6.32.1-cp39-abi3-manylinux2014_aarch64.whl", hash = "sha256:2f5b80a49e1eb7b86d85fcd23fe92df154b9730a725c3b38c4e43b9d77018bf4", size = 322874, upload-time = "2025-09-11T21:38:35.509Z" },
    { url = "https://files.pythonhosted.org/packages/5c/f6/88d77011b605ef979aace37b7703e4eefad066f7e84d935e5a696515c2dd/protobuf-6.32.1-cp39-abi3-manylinux2014_x86_64.whl", hash = "sha256:b1864818300c297265c83a4982fd3169f97122c299f56a56e2445c3698d34710", size = 322013, upload-time = "2025-09-11T21:38:37.017Z" },
    { url = "https://files.pythonhosted.org/packages/97/b7/15cc7d93443d6c6a84626ae3258a91f4c6ac8c0edd5df35ea7658f71b79c/protobuf-6.32.1-py3-none-any.whl", hash = "sha256:2601b779fc7d32a866c6b4404f9d42a3f67c5b9f3f15b4db3cccabe06b95c346", size = 169289, upload-time = "2025-09-11T21:38:41.234Z" },
]

[[package]]
name = "psutil"
version = "7.1.0"
source = { registry = "https://pypi.org/simple" }
sdist = { url = "https://files.pythonhosted.org/packages/b3/31/4723d756b59344b643542936e37a31d1d3204bcdc42a7daa8ee9eb06fb50/psutil-7.1.0.tar.gz", hash = "sha256:655708b3c069387c8b77b072fc429a57d0e214221d01c0a772df7dfedcb3bcd2", size = 497660, upload-time = "2025-09-17T20:14:52.902Z" }
wheels = [
    { url = "https://files.pythonhosted.org/packages/46/62/ce4051019ee20ce0ed74432dd73a5bb087a6704284a470bb8adff69a0932/psutil-7.1.0-cp36-abi3-macosx_10_9_x86_64.whl", hash = "sha256:76168cef4397494250e9f4e73eb3752b146de1dd950040b29186d0cce1d5ca13", size = 245242, upload-time = "2025-09-17T20:14:56.126Z" },
    { url = "https://files.pythonhosted.org/packages/38/61/f76959fba841bf5b61123fbf4b650886dc4094c6858008b5bf73d9057216/psutil-7.1.0-cp36-abi3-macosx_11_0_arm64.whl", hash = "sha256:5d007560c8c372efdff9e4579c2846d71de737e4605f611437255e81efcca2c5", size = 246682, upload-time = "2025-09-17T20:14:58.25Z" },
    { url = "https://files.pythonhosted.org/packages/88/7a/37c99d2e77ec30d63398ffa6a660450b8a62517cabe44b3e9bae97696e8d/psutil-7.1.0-cp36-abi3-manylinux_2_12_i686.manylinux2010_i686.manylinux_2_17_i686.manylinux2014_i686.whl", hash = "sha256:22e4454970b32472ce7deaa45d045b34d3648ce478e26a04c7e858a0a6e75ff3", size = 287994, upload-time = "2025-09-17T20:14:59.901Z" },
    { url = "https://files.pythonhosted.org/packages/9d/de/04c8c61232f7244aa0a4b9a9fbd63a89d5aeaf94b2fc9d1d16e2faa5cbb0/psutil-7.1.0-cp36-abi3-manylinux_2_12_x86_64.manylinux2010_x86_64.manylinux_2_17_x86_64.manylinux2014_x86_64.whl", hash = "sha256:8c70e113920d51e89f212dd7be06219a9b88014e63a4cec69b684c327bc474e3", size = 291163, upload-time = "2025-09-17T20:15:01.481Z" },
    { url = "https://files.pythonhosted.org/packages/f4/58/c4f976234bf6d4737bc8c02a81192f045c307b72cf39c9e5c5a2d78927f6/psutil-7.1.0-cp36-abi3-manylinux_2_17_aarch64.manylinux2014_aarch64.whl", hash = "sha256:7d4a113425c037300de3ac8b331637293da9be9713855c4fc9d2d97436d7259d", size = 293625, upload-time = "2025-09-17T20:15:04.492Z" },
    { url = "https://files.pythonhosted.org/packages/79/87/157c8e7959ec39ced1b11cc93c730c4fb7f9d408569a6c59dbd92ceb35db/psutil-7.1.0-cp37-abi3-win32.whl", hash = "sha256:09ad740870c8d219ed8daae0ad3b726d3bf9a028a198e7f3080f6a1888b99bca", size = 244812, upload-time = "2025-09-17T20:15:07.462Z" },
    { url = "https://files.pythonhosted.org/packages/bf/e9/b44c4f697276a7a95b8e94d0e320a7bf7f3318521b23de69035540b39838/psutil-7.1.0-cp37-abi3-win_amd64.whl", hash = "sha256:57f5e987c36d3146c0dd2528cd42151cf96cd359b9d67cfff836995cc5df9a3d", size = 247965, upload-time = "2025-09-17T20:15:09.673Z" },
    { url = "https://files.pythonhosted.org/packages/26/65/1070a6e3c036f39142c2820c4b52e9243246fcfc3f96239ac84472ba361e/psutil-7.1.0-cp37-abi3-win_arm64.whl", hash = "sha256:6937cb68133e7c97b6cc9649a570c9a18ba0efebed46d8c5dae4c07fa1b67a07", size = 244971, upload-time = "2025-09-17T20:15:12.262Z" },
]

[[package]]
name = "psycopg"
version = "3.2.10"
source = { registry = "https://pypi.org/simple" }
dependencies = [
    { name = "typing-extensions" },
    { name = "tzdata", marker = "sys_platform == 'win32'" },
]
sdist = { url = "https://files.pythonhosted.org/packages/a9/f1/0258a123c045afaf3c3b60c22ccff077bceeb24b8dc2c593270899353bd0/psycopg-3.2.10.tar.gz", hash = "sha256:0bce99269d16ed18401683a8569b2c5abd94f72f8364856d56c0389bcd50972a", size = 160380, upload-time = "2025-09-08T09:13:37.775Z" }
wheels = [
    { url = "https://files.pythonhosted.org/packages/4a/90/422ffbbeeb9418c795dae2a768db860401446af0c6768bc061ce22325f58/psycopg-3.2.10-py3-none-any.whl", hash = "sha256:ab5caf09a9ec42e314a21f5216dbcceac528e0e05142e42eea83a3b28b320ac3", size = 206586, upload-time = "2025-09-08T09:07:50.121Z" },
]

[package.optional-dependencies]
binary = [
    { name = "psycopg-binary", marker = "implementation_name != 'pypy'" },
]
pool = [
    { name = "psycopg-pool" },
]

[[package]]
name = "psycopg-binary"
version = "3.2.10"
source = { registry = "https://pypi.org/simple" }
wheels = [
    { url = "https://files.pythonhosted.org/packages/df/8c/f15bd09a0cc09f010c1462f1cb846d7d2706f0f6226ef8e953328243edcc/psycopg_binary-3.2.10-cp311-cp311-macosx_10_9_x86_64.whl", hash = "sha256:db0eb06a19e4c64a08db0db80875ede44939af6a2afc281762c338fad5d6e547", size = 4002654, upload-time = "2025-09-08T09:08:49.779Z" },
    { url = "https://files.pythonhosted.org/packages/c9/df/9b7c9db70b624b96544560d062c27030a817e932f1fa803b58e25b26dcdd/psycopg_binary-3.2.10-cp311-cp311-macosx_11_0_arm64.whl", hash = "sha256:d922fdd49ed17c558b6b2f9ae2054c3d0cced2a34e079ce5a41c86904d0203f7", size = 4074650, upload-time = "2025-09-08T09:08:57.53Z" },
    { url = "https://files.pythonhosted.org/packages/6b/32/7aba5874e1dfd90bc3dcd26dd9200ae65e1e6e169230759dad60139f1b99/psycopg_binary-3.2.10-cp311-cp311-manylinux2014_aarch64.manylinux_2_17_aarch64.whl", hash = "sha256:d557a94cd6d2e775b3af6cc0bd0ff0d9d641820b5cc3060ccf1f5ca2bf971217", size = 4630536, upload-time = "2025-09-08T09:09:03.492Z" },
    { url = "https://files.pythonhosted.org/packages/7d/b1/a430d08b4eb28dc534181eb68a9c2a9e90b77c0e2933e338790534e7dce0/psycopg_binary-3.2.10-cp311-cp311-manylinux2014_ppc64le.manylinux_2_17_ppc64le.whl", hash = "sha256:29b6bb87959515bc8b6abef10d8d23a9a681f03e48e9f0c8adb4b9fb7fa73f11", size = 4728387, upload-time = "2025-09-08T09:09:08.909Z" },
    { url = "https://files.pythonhosted.org/packages/1b/d4/26d0fa9e8e7c05f0338024d2822a3740fac6093999443ad54e164f154bcc/psycopg_binary-3.2.10-cp311-cp311-manylinux2014_x86_64.manylinux_2_17_x86_64.whl", hash = "sha256:1b29285474e3339d0840e1b5079fdb0481914108f92ec62de0c87ae333c60b24", size = 4413805, upload-time = "2025-09-08T09:09:13.704Z" },
    { url = "https://files.pythonhosted.org/packages/c9/f2/d05c037c02e2ac4cb1c5b895c6c82428b3eaa0c48d08767b771bc2ea155a/psycopg_binary-3.2.10-cp311-cp311-musllinux_1_2_aarch64.whl", hash = "sha256:62590dd113d10cd9c08251cb80b32e2e8aaf01ece04a700322e776b1d216959f", size = 3886830, upload-time = "2025-09-08T09:09:18.102Z" },
    { url = "https://files.pythonhosted.org/packages/8f/84/db3dee4335cd80c56e173a5ffbda6d17a7a10eeed030378d9adf3ab19ea7/psycopg_binary-3.2.10-cp311-cp311-musllinux_1_2_ppc64le.whl", hash = "sha256:764a5b9b40ad371c55dfdf95374d89e44a82fd62272d4fceebea0adb8930e2fb", size = 3568543, upload-time = "2025-09-08T09:09:22.765Z" },
    { url = "https://files.pythonhosted.org/packages/1b/45/4117274f24b8d49b8a9c1cb60488bb172ac9e57b8f804726115c332d16f8/psycopg_binary-3.2.10-cp311-cp311-musllinux_1_2_x86_64.whl", hash = "sha256:bd3676a04970cf825d2c771b0c147f91182c5a3653e0dbe958e12383668d0f79", size = 3610614, upload-time = "2025-09-08T09:09:27.534Z" },
    { url = "https://files.pythonhosted.org/packages/3c/22/f1b294dfc8af32a96a363aa99c0ebb530fc1c372a424c54a862dcf77ef47/psycopg_binary-3.2.10-cp311-cp311-win_amd64.whl", hash = "sha256:646048f46192c8d23786cc6ef19f35b7488d4110396391e407eca695fdfe9dcd", size = 2888340, upload-time = "2025-09-08T09:09:32.696Z" },
]

[[package]]
name = "psycopg-pool"
version = "3.2.6"
source = { registry = "https://pypi.org/simple" }
dependencies = [
    { name = "typing-extensions" },
]
sdist = { url = "https://files.pythonhosted.org/packages/cf/13/1e7850bb2c69a63267c3dbf37387d3f71a00fd0e2fa55c5db14d64ba1af4/psycopg_pool-3.2.6.tar.gz", hash = "sha256:0f92a7817719517212fbfe2fd58b8c35c1850cdd2a80d36b581ba2085d9148e5", size = 29770, upload-time = "2025-02-26T12:03:47.129Z" }
wheels = [
    { url = "https://files.pythonhosted.org/packages/47/fd/4feb52a55c1a4bd748f2acaed1903ab54a723c47f6d0242780f4d97104d4/psycopg_pool-3.2.6-py3-none-any.whl", hash = "sha256:5887318a9f6af906d041a0b1dc1c60f8f0dda8340c2572b74e10907b51ed5da7", size = 38252, upload-time = "2025-02-26T12:03:45.073Z" },
]

[[package]]
name = "psycopg2-binary"
version = "2.9.10"
source = { registry = "https://pypi.org/simple" }
sdist = { url = "https://files.pythonhosted.org/packages/cb/0e/bdc8274dc0585090b4e3432267d7be4dfbfd8971c0fa59167c711105a6bf/psycopg2-binary-2.9.10.tar.gz", hash = "sha256:4b3df0e6990aa98acda57d983942eff13d824135fe2250e6522edaa782a06de2", size = 385764, upload-time = "2024-10-16T11:24:58.126Z" }
wheels = [
    { url = "https://files.pythonhosted.org/packages/9c/8f/9feb01291d0d7a0a4c6a6bab24094135c2b59c6a81943752f632c75896d6/psycopg2_binary-2.9.10-cp311-cp311-macosx_12_0_x86_64.whl", hash = "sha256:04392983d0bb89a8717772a193cfaac58871321e3ec69514e1c4e0d4957b5aff", size = 3043397, upload-time = "2024-10-16T11:19:40.033Z" },
    { url = "https://files.pythonhosted.org/packages/15/30/346e4683532011561cd9c8dfeac6a8153dd96452fee0b12666058ab7893c/psycopg2_binary-2.9.10-cp311-cp311-macosx_14_0_arm64.whl", hash = "sha256:1a6784f0ce3fec4edc64e985865c17778514325074adf5ad8f80636cd029ef7c", size = 3274806, upload-time = "2024-10-16T11:19:43.5Z" },
    { url = "https://files.pythonhosted.org/packages/66/6e/4efebe76f76aee7ec99166b6c023ff8abdc4e183f7b70913d7c047701b79/psycopg2_binary-2.9.10-cp311-cp311-manylinux_2_17_aarch64.manylinux2014_aarch64.whl", hash = "sha256:b5f86c56eeb91dc3135b3fd8a95dc7ae14c538a2f3ad77a19645cf55bab1799c", size = 2851370, upload-time = "2024-10-16T11:19:46.986Z" },
    { url = "https://files.pythonhosted.org/packages/7f/fd/ff83313f86b50f7ca089b161b8e0a22bb3c319974096093cd50680433fdb/psycopg2_binary-2.9.10-cp311-cp311-manylinux_2_17_i686.manylinux2014_i686.whl", hash = "sha256:2b3d2491d4d78b6b14f76881905c7a8a8abcf974aad4a8a0b065273a0ed7a2cb", size = 3080780, upload-time = "2024-10-16T11:19:50.242Z" },
    { url = "https://files.pythonhosted.org/packages/e6/c4/bfadd202dcda8333a7ccafdc51c541dbdfce7c2c7cda89fa2374455d795f/psycopg2_binary-2.9.10-cp311-cp311-manylinux_2_17_ppc64le.manylinux2014_ppc64le.whl", hash = "sha256:2286791ececda3a723d1910441c793be44625d86d1a4e79942751197f4d30341", size = 3264583, upload-time = "2024-10-16T11:19:54.424Z" },
    { url = "https://files.pythonhosted.org/packages/5d/f1/09f45ac25e704ac954862581f9f9ae21303cc5ded3d0b775532b407f0e90/psycopg2_binary-2.9.10-cp311-cp311-manylinux_2_17_x86_64.manylinux2014_x86_64.whl", hash = "sha256:512d29bb12608891e349af6a0cccedce51677725a921c07dba6342beaf576f9a", size = 3019831, upload-time = "2024-10-16T11:19:57.762Z" },
    { url = "https://files.pythonhosted.org/packages/9e/2e/9beaea078095cc558f215e38f647c7114987d9febfc25cb2beed7c3582a5/psycopg2_binary-2.9.10-cp311-cp311-musllinux_1_2_aarch64.whl", hash = "sha256:5a507320c58903967ef7384355a4da7ff3f28132d679aeb23572753cbf2ec10b", size = 2871822, upload-time = "2024-10-16T11:20:04.693Z" },
    { url = "https://files.pythonhosted.org/packages/01/9e/ef93c5d93f3dc9fc92786ffab39e323b9aed066ba59fdc34cf85e2722271/psycopg2_binary-2.9.10-cp311-cp311-musllinux_1_2_i686.whl", hash = "sha256:6d4fa1079cab9018f4d0bd2db307beaa612b0d13ba73b5c6304b9fe2fb441ff7", size = 2820975, upload-time = "2024-10-16T11:20:11.401Z" },
    { url = "https://files.pythonhosted.org/packages/a5/f0/049e9631e3268fe4c5a387f6fc27e267ebe199acf1bc1bc9cbde4bd6916c/psycopg2_binary-2.9.10-cp311-cp311-musllinux_1_2_ppc64le.whl", hash = "sha256:851485a42dbb0bdc1edcdabdb8557c09c9655dfa2ca0460ff210522e073e319e", size = 2919320, upload-time = "2024-10-16T11:20:17.959Z" },
    { url = "https://files.pythonhosted.org/packages/dc/9a/bcb8773b88e45fb5a5ea8339e2104d82c863a3b8558fbb2aadfe66df86b3/psycopg2_binary-2.9.10-cp311-cp311-musllinux_1_2_x86_64.whl", hash = "sha256:35958ec9e46432d9076286dda67942ed6d968b9c3a6a2fd62b48939d1d78bf68", size = 2957617, upload-time = "2024-10-16T11:20:24.711Z" },
    { url = "https://files.pythonhosted.org/packages/e2/6b/144336a9bf08a67d217b3af3246abb1d027095dab726f0687f01f43e8c03/psycopg2_binary-2.9.10-cp311-cp311-win32.whl", hash = "sha256:ecced182e935529727401b24d76634a357c71c9275b356efafd8a2a91ec07392", size = 1024618, upload-time = "2024-10-16T11:20:27.718Z" },
    { url = "https://files.pythonhosted.org/packages/61/69/3b3d7bd583c6d3cbe5100802efa5beacaacc86e37b653fc708bf3d6853b8/psycopg2_binary-2.9.10-cp311-cp311-win_amd64.whl", hash = "sha256:ee0e8c683a7ff25d23b55b11161c2663d4b099770f6085ff0a20d4505778d6b4", size = 1163816, upload-time = "2024-10-16T11:20:30.777Z" },
]

[[package]]
name = "psygnal"
version = "0.14.1"
source = { registry = "https://pypi.org/simple" }
sdist = { url = "https://files.pythonhosted.org/packages/67/67/f167f3130057e53125df25fb34754bf6f7c5cfe1b38cd83b663fd40496a2/psygnal-0.14.1.tar.gz", hash = "sha256:cc663f571bd52c74168bba81d870e39d633d8281397df6d14874ec664122e41d", size = 124166, upload-time = "2025-08-12T17:41:05.955Z" }
wheels = [
    { url = "https://files.pythonhosted.org/packages/09/dc/e6f49067de2096c4efb7a8933ea7301e6640f713700de5c1c6b07805a095/psygnal-0.14.1-cp311-cp311-macosx_10_9_x86_64.whl", hash = "sha256:d5659e8dea8ab0934e2e988be1dce22fc71a9bfedeec55d8cdd7ce0d7d7019b0", size = 509357, upload-time = "2025-08-12T17:40:36.066Z" },
    { url = "https://files.pythonhosted.org/packages/0b/a9/3fa5e8a98d3107a42a00b66f1c0f9a981ed269c550440ba334a2e34dbbe1/psygnal-0.14.1-cp311-cp311-macosx_11_0_arm64.whl", hash = "sha256:dced4bd31a010e3d6933e3d49a5f2ab92f995184976eab9f9848b264d140c90b", size = 477131, upload-time = "2025-08-12T17:40:37.546Z" },
    { url = "https://files.pythonhosted.org/packages/59/ec/7d20cc8e93563560d94168eb7b55a6e1c819523f342f2c501bb63ca67975/psygnal-0.14.1-cp311-cp311-manylinux2014_x86_64.manylinux_2_17_x86_64.manylinux_2_28_x86_64.whl", hash = "sha256:216c582711d651fcf3b2c07fb1a9ce211e65054dfa10c94ec57488e8099fca0c", size = 842249, upload-time = "2025-08-12T17:40:39.02Z" },
    { url = "https://files.pythonhosted.org/packages/44/4d/9e6a712fb8b1f062301f914c9bf1e2e24520ce140101af6feec5ec8f47f1/psygnal-0.14.1-cp311-cp311-musllinux_1_2_x86_64.whl", hash = "sha256:8bbb08b45d4bcfa8d7b6498f41f2701607a4b19ee82a7c4292e8268325d86be8", size = 832522, upload-time = "2025-08-12T17:40:40.313Z" },
    { url = "https://files.pythonhosted.org/packages/f7/58/91e41a8c14447e4803e7ccd7258f421a5c6d5568619ac7dfc4567ad421df/psygnal-0.14.1-cp311-cp311-win_amd64.whl", hash = "sha256:54ddd591b651afc204ba5f50a63448da629374da610d708ed747e61bbab7ad1f", size = 415574, upload-time = "2025-08-12T17:40:41.935Z" },
    { url = "https://files.pythonhosted.org/packages/10/bf/5bd18e13a6b6daa0bdf18677404b2c97706e55e86c8e304964c92545649e/psygnal-0.14.1-py3-none-any.whl", hash = "sha256:8226a96d98dd0569e16d407944f3ac8311f3e4549356d0595cd9252bd51a90db", size = 90956, upload-time = "2025-08-12T17:41:04.543Z" },
]

[[package]]
name = "ptyprocess"
version = "0.7.0"
source = { registry = "https://pypi.org/simple" }
sdist = { url = "https://files.pythonhosted.org/packages/20/e5/16ff212c1e452235a90aeb09066144d0c5a6a8c0834397e03f5224495c4e/ptyprocess-0.7.0.tar.gz", hash = "sha256:5c5d0a3b48ceee0b48485e0c26037c0acd7d29765ca3fbb5cb3831d347423220", size = 70762, upload-time = "2020-12-28T15:15:30.155Z" }
wheels = [
    { url = "https://files.pythonhosted.org/packages/22/a6/858897256d0deac81a172289110f31629fc4cee19b6f01283303e18c8db3/ptyprocess-0.7.0-py2.py3-none-any.whl", hash = "sha256:4b41f3967fce3af57cc7e94b888626c18bf37a083e3651ca8feeb66d492fef35", size = 13993, upload-time = "2020-12-28T15:15:28.35Z" },
]

[[package]]
name = "pufferlib"
version = "3.0.0"
source = { registry = "https://pypi.org/simple" }
dependencies = [
    { name = "gym" },
    { name = "gymnasium" },
    { name = "heavyball" },
    { name = "imageio" },
    { name = "neptune" },
    { name = "numpy" },
    { name = "pettingzoo" },
    { name = "psutil" },
    { name = "pynvml" },
    { name = "pyro-ppl" },
    { name = "rich" },
    { name = "rich-argparse" },
    { name = "setuptools" },
    { name = "shimmy", extra = ["gym-v21"] },
    { name = "torch" },
    { name = "wandb" },
]
sdist = { url = "https://files.pythonhosted.org/packages/7c/e1/5292f9b69c6263707b40ba04a87e6b9bcc177281d31092f77afd90c412f1/pufferlib-3.0.0.tar.gz", hash = "sha256:7df3a3e3f5f894d78d2a1f5374097890aec01473183e748abefe4f3faa10eaa9", size = 60681266, upload-time = "2025-06-23T15:47:14.626Z" }

[[package]]
name = "pulp"
version = "3.3.0"
source = { registry = "https://pypi.org/simple" }
sdist = { url = "https://files.pythonhosted.org/packages/16/1c/d880b739b841a8aa81143091c9bdda5e72e226a660aa13178cb312d4b27f/pulp-3.3.0.tar.gz", hash = "sha256:7eb99b9ce7beeb8bbb7ea9d1c919f02f003ab7867e0d1e322f2f2c26dd31c8ba", size = 16301847, upload-time = "2025-09-18T08:14:57.552Z" }
wheels = [
    { url = "https://files.pythonhosted.org/packages/99/6c/64cafaceea3f99927e84b38a362ec6a8f24f33061c90bda77dfe1cd4c3c6/pulp-3.3.0-py3-none-any.whl", hash = "sha256:dd6ad2d63f196d1254eddf9dcff5cd224912c1f046120cb7c143c5b0eda63fae", size = 16387700, upload-time = "2025-09-18T08:14:53.368Z" },
]

[[package]]
name = "pure-eval"
version = "0.2.3"
source = { registry = "https://pypi.org/simple" }
sdist = { url = "https://files.pythonhosted.org/packages/cd/05/0a34433a064256a578f1783a10da6df098ceaa4a57bbeaa96a6c0352786b/pure_eval-0.2.3.tar.gz", hash = "sha256:5f4e983f40564c576c7c8635ae88db5956bb2229d7e9237d03b3c0b0190eaf42", size = 19752, upload-time = "2024-07-21T12:58:21.801Z" }
wheels = [
    { url = "https://files.pythonhosted.org/packages/8e/37/efad0257dc6e593a18957422533ff0f87ede7c9c6ea010a2177d738fb82f/pure_eval-0.2.3-py3-none-any.whl", hash = "sha256:1db8e35b67b3d218d818ae653e27f06c3aa420901fa7b081ca98cbedc874e0d0", size = 11842, upload-time = "2024-07-21T12:58:20.04Z" },
]

[[package]]
name = "py-cpuinfo"
version = "9.0.0"
source = { registry = "https://pypi.org/simple" }
sdist = { url = "https://files.pythonhosted.org/packages/37/a8/d832f7293ebb21690860d2e01d8115e5ff6f2ae8bbdc953f0eb0fa4bd2c7/py-cpuinfo-9.0.0.tar.gz", hash = "sha256:3cdbbf3fac90dc6f118bfd64384f309edeadd902d7c8fb17f02ffa1fc3f49690", size = 104716, upload-time = "2022-10-25T20:38:06.303Z" }
wheels = [
    { url = "https://files.pythonhosted.org/packages/e0/a9/023730ba63db1e494a271cb018dcd361bd2c917ba7004c3e49d5daf795a2/py_cpuinfo-9.0.0-py3-none-any.whl", hash = "sha256:859625bc251f64e21f077d099d4162689c762b5d6a4c3c97553d56241c9674d5", size = 22335, upload-time = "2022-10-25T20:38:27.636Z" },
]

[[package]]
name = "pyarrow"
version = "21.0.0"
source = { registry = "https://pypi.org/simple" }
sdist = { url = "https://files.pythonhosted.org/packages/ef/c2/ea068b8f00905c06329a3dfcd40d0fcc2b7d0f2e355bdb25b65e0a0e4cd4/pyarrow-21.0.0.tar.gz", hash = "sha256:5051f2dccf0e283ff56335760cbc8622cf52264d67e359d5569541ac11b6d5bc", size = 1133487, upload-time = "2025-07-18T00:57:31.761Z" }
wheels = [
    { url = "https://files.pythonhosted.org/packages/94/dc/80564a3071a57c20b7c32575e4a0120e8a330ef487c319b122942d665960/pyarrow-21.0.0-cp311-cp311-macosx_12_0_arm64.whl", hash = "sha256:c077f48aab61738c237802836fc3844f85409a46015635198761b0d6a688f87b", size = 31243234, upload-time = "2025-07-18T00:55:03.812Z" },
    { url = "https://files.pythonhosted.org/packages/ea/cc/3b51cb2db26fe535d14f74cab4c79b191ed9a8cd4cbba45e2379b5ca2746/pyarrow-21.0.0-cp311-cp311-macosx_12_0_x86_64.whl", hash = "sha256:689f448066781856237eca8d1975b98cace19b8dd2ab6145bf49475478bcaa10", size = 32714370, upload-time = "2025-07-18T00:55:07.495Z" },
    { url = "https://files.pythonhosted.org/packages/24/11/a4431f36d5ad7d83b87146f515c063e4d07ef0b7240876ddb885e6b44f2e/pyarrow-21.0.0-cp311-cp311-manylinux_2_28_aarch64.whl", hash = "sha256:479ee41399fcddc46159a551705b89c05f11e8b8cb8e968f7fec64f62d91985e", size = 41135424, upload-time = "2025-07-18T00:55:11.461Z" },
    { url = "https://files.pythonhosted.org/packages/74/dc/035d54638fc5d2971cbf1e987ccd45f1091c83bcf747281cf6cc25e72c88/pyarrow-21.0.0-cp311-cp311-manylinux_2_28_x86_64.whl", hash = "sha256:40ebfcb54a4f11bcde86bc586cbd0272bac0d516cfa539c799c2453768477569", size = 42823810, upload-time = "2025-07-18T00:55:16.301Z" },
    { url = "https://files.pythonhosted.org/packages/2e/3b/89fced102448a9e3e0d4dded1f37fa3ce4700f02cdb8665457fcc8015f5b/pyarrow-21.0.0-cp311-cp311-musllinux_1_2_aarch64.whl", hash = "sha256:8d58d8497814274d3d20214fbb24abcad2f7e351474357d552a8d53bce70c70e", size = 43391538, upload-time = "2025-07-18T00:55:23.82Z" },
    { url = "https://files.pythonhosted.org/packages/fb/bb/ea7f1bd08978d39debd3b23611c293f64a642557e8141c80635d501e6d53/pyarrow-21.0.0-cp311-cp311-musllinux_1_2_x86_64.whl", hash = "sha256:585e7224f21124dd57836b1530ac8f2df2afc43c861d7bf3d58a4870c42ae36c", size = 45120056, upload-time = "2025-07-18T00:55:28.231Z" },
    { url = "https://files.pythonhosted.org/packages/6e/0b/77ea0600009842b30ceebc3337639a7380cd946061b620ac1a2f3cb541e2/pyarrow-21.0.0-cp311-cp311-win_amd64.whl", hash = "sha256:555ca6935b2cbca2c0e932bedd853e9bc523098c39636de9ad4693b5b1df86d6", size = 26220568, upload-time = "2025-07-18T00:55:32.122Z" },
]

[[package]]
name = "pyasn1"
version = "0.6.1"
source = { registry = "https://pypi.org/simple" }
sdist = { url = "https://files.pythonhosted.org/packages/ba/e9/01f1a64245b89f039897cb0130016d79f77d52669aae6ee7b159a6c4c018/pyasn1-0.6.1.tar.gz", hash = "sha256:6f580d2bdd84365380830acf45550f2511469f673cb4a5ae3857a3170128b034", size = 145322, upload-time = "2024-09-10T22:41:42.55Z" }
wheels = [
    { url = "https://files.pythonhosted.org/packages/c8/f1/d6a797abb14f6283c0ddff96bbdd46937f64122b8c925cab503dd37f8214/pyasn1-0.6.1-py3-none-any.whl", hash = "sha256:0d632f46f2ba09143da3a8afe9e33fb6f92fa2320ab7e886e2d0f7672af84629", size = 83135, upload-time = "2024-09-11T16:00:36.122Z" },
]

[[package]]
name = "pyasn1-modules"
version = "0.4.2"
source = { registry = "https://pypi.org/simple" }
dependencies = [
    { name = "pyasn1" },
]
sdist = { url = "https://files.pythonhosted.org/packages/e9/e6/78ebbb10a8c8e4b61a59249394a4a594c1a7af95593dc933a349c8d00964/pyasn1_modules-0.4.2.tar.gz", hash = "sha256:677091de870a80aae844b1ca6134f54652fa2c8c5a52aa396440ac3106e941e6", size = 307892, upload-time = "2025-03-28T02:41:22.17Z" }
wheels = [
    { url = "https://files.pythonhosted.org/packages/47/8d/d529b5d697919ba8c11ad626e835d4039be708a35b0d22de83a269a6682c/pyasn1_modules-0.4.2-py3-none-any.whl", hash = "sha256:29253a9207ce32b64c3ac6600edc75368f98473906e8fd1043bd6b5b1de2c14a", size = 181259, upload-time = "2025-03-28T02:41:19.028Z" },
]

[[package]]
name = "pybind11"
version = "3.0.1"
source = { registry = "https://pypi.org/simple" }
sdist = { url = "https://files.pythonhosted.org/packages/2f/7b/a6d8dcb83c457e24a9df1e4d8fd5fb8034d4bbc62f3c324681e8a9ba57c2/pybind11-3.0.1.tar.gz", hash = "sha256:9c0f40056a016da59bab516efb523089139fcc6f2ba7e4930854c61efb932051", size = 546914, upload-time = "2025-08-22T20:09:27.265Z" }
wheels = [
    { url = "https://files.pythonhosted.org/packages/cd/8a/37362fc2b949d5f733a8b0f2ff51ba423914cabefe69f1d1b6aab710f5fe/pybind11-3.0.1-py3-none-any.whl", hash = "sha256:aa8f0aa6e0a94d3b64adfc38f560f33f15e589be2175e103c0a33c6bce55ee89", size = 293611, upload-time = "2025-08-22T20:09:25.235Z" },
]

[[package]]
name = "pycasbin"
version = "2.2.0"
source = { registry = "https://pypi.org/simple" }
dependencies = [
    { name = "simpleeval" },
]
sdist = { url = "https://files.pythonhosted.org/packages/74/10/3b0dba5846934d9902af88f48932be5044991beda5650a0535e388ff1f6e/pycasbin-2.2.0.tar.gz", hash = "sha256:01df7871359926948d01f383f2697674b2d0a2c6012fcd7f8da7a95627b05525", size = 427846, upload-time = "2025-08-24T02:27:11.227Z" }
wheels = [
    { url = "https://files.pythonhosted.org/packages/ca/95/618e6b3af2056d42116fe8a45ac908c22b87965fa7de9dc6ecd2703916ce/pycasbin-2.2.0-py3-none-any.whl", hash = "sha256:5abac262e7f9e082991d61d2bb050dfb6625de453621561fa1e8df34dc45cc77", size = 476647, upload-time = "2025-08-24T02:27:09.337Z" },
]

[[package]]
name = "pycparser"
version = "2.23"
source = { registry = "https://pypi.org/simple" }
sdist = { url = "https://files.pythonhosted.org/packages/fe/cf/d2d3b9f5699fb1e4615c8e32ff220203e43b248e1dfcc6736ad9057731ca/pycparser-2.23.tar.gz", hash = "sha256:78816d4f24add8f10a06d6f05b4d424ad9e96cfebf68a4ddc99c65c0720d00c2", size = 173734, upload-time = "2025-09-09T13:23:47.91Z" }
wheels = [
    { url = "https://files.pythonhosted.org/packages/a0/e3/59cd50310fc9b59512193629e1984c1f95e5c8ae6e5d8c69532ccc65a7fe/pycparser-2.23-py3-none-any.whl", hash = "sha256:e5c6e8d3fbad53479cab09ac03729e0a9faf2bee3db8208a550daf5af81a5934", size = 118140, upload-time = "2025-09-09T13:23:46.651Z" },
]

[[package]]
name = "pydantic"
version = "2.11.9"
source = { registry = "https://pypi.org/simple" }
dependencies = [
    { name = "annotated-types" },
    { name = "pydantic-core" },
    { name = "typing-extensions" },
    { name = "typing-inspection" },
]
sdist = { url = "https://files.pythonhosted.org/packages/ff/5d/09a551ba512d7ca404d785072700d3f6727a02f6f3c24ecfd081c7cf0aa8/pydantic-2.11.9.tar.gz", hash = "sha256:6b8ffda597a14812a7975c90b82a8a2e777d9257aba3453f973acd3c032a18e2", size = 788495, upload-time = "2025-09-13T11:26:39.325Z" }
wheels = [
    { url = "https://files.pythonhosted.org/packages/3e/d3/108f2006987c58e76691d5ae5d200dd3e0f532cb4e5fa3560751c3a1feba/pydantic-2.11.9-py3-none-any.whl", hash = "sha256:c42dd626f5cfc1c6950ce6205ea58c93efa406da65f479dcb4029d5934857da2", size = 444855, upload-time = "2025-09-13T11:26:36.909Z" },
]

[[package]]
name = "pydantic-core"
version = "2.33.2"
source = { registry = "https://pypi.org/simple" }
dependencies = [
    { name = "typing-extensions" },
]
sdist = { url = "https://files.pythonhosted.org/packages/ad/88/5f2260bdfae97aabf98f1778d43f69574390ad787afb646292a638c923d4/pydantic_core-2.33.2.tar.gz", hash = "sha256:7cb8bc3605c29176e1b105350d2e6474142d7c1bd1d9327c4a9bdb46bf827acc", size = 435195, upload-time = "2025-04-23T18:33:52.104Z" }
wheels = [
    { url = "https://files.pythonhosted.org/packages/3f/8d/71db63483d518cbbf290261a1fc2839d17ff89fce7089e08cad07ccfce67/pydantic_core-2.33.2-cp311-cp311-macosx_10_12_x86_64.whl", hash = "sha256:4c5b0a576fb381edd6d27f0a85915c6daf2f8138dc5c267a57c08a62900758c7", size = 2028584, upload-time = "2025-04-23T18:31:03.106Z" },
    { url = "https://files.pythonhosted.org/packages/24/2f/3cfa7244ae292dd850989f328722d2aef313f74ffc471184dc509e1e4e5a/pydantic_core-2.33.2-cp311-cp311-macosx_11_0_arm64.whl", hash = "sha256:e799c050df38a639db758c617ec771fd8fb7a5f8eaaa4b27b101f266b216a246", size = 1855071, upload-time = "2025-04-23T18:31:04.621Z" },
    { url = "https://files.pythonhosted.org/packages/b3/d3/4ae42d33f5e3f50dd467761304be2fa0a9417fbf09735bc2cce003480f2a/pydantic_core-2.33.2-cp311-cp311-manylinux_2_17_aarch64.manylinux2014_aarch64.whl", hash = "sha256:dc46a01bf8d62f227d5ecee74178ffc448ff4e5197c756331f71efcc66dc980f", size = 1897823, upload-time = "2025-04-23T18:31:06.377Z" },
    { url = "https://files.pythonhosted.org/packages/f4/f3/aa5976e8352b7695ff808599794b1fba2a9ae2ee954a3426855935799488/pydantic_core-2.33.2-cp311-cp311-manylinux_2_17_armv7l.manylinux2014_armv7l.whl", hash = "sha256:a144d4f717285c6d9234a66778059f33a89096dfb9b39117663fd8413d582dcc", size = 1983792, upload-time = "2025-04-23T18:31:07.93Z" },
    { url = "https://files.pythonhosted.org/packages/d5/7a/cda9b5a23c552037717f2b2a5257e9b2bfe45e687386df9591eff7b46d28/pydantic_core-2.33.2-cp311-cp311-manylinux_2_17_ppc64le.manylinux2014_ppc64le.whl", hash = "sha256:73cf6373c21bc80b2e0dc88444f41ae60b2f070ed02095754eb5a01df12256de", size = 2136338, upload-time = "2025-04-23T18:31:09.283Z" },
    { url = "https://files.pythonhosted.org/packages/2b/9f/b8f9ec8dd1417eb9da784e91e1667d58a2a4a7b7b34cf4af765ef663a7e5/pydantic_core-2.33.2-cp311-cp311-manylinux_2_17_s390x.manylinux2014_s390x.whl", hash = "sha256:3dc625f4aa79713512d1976fe9f0bc99f706a9dee21dfd1810b4bbbf228d0e8a", size = 2730998, upload-time = "2025-04-23T18:31:11.7Z" },
    { url = "https://files.pythonhosted.org/packages/47/bc/cd720e078576bdb8255d5032c5d63ee5c0bf4b7173dd955185a1d658c456/pydantic_core-2.33.2-cp311-cp311-manylinux_2_17_x86_64.manylinux2014_x86_64.whl", hash = "sha256:881b21b5549499972441da4758d662aeea93f1923f953e9cbaff14b8b9565aef", size = 2003200, upload-time = "2025-04-23T18:31:13.536Z" },
    { url = "https://files.pythonhosted.org/packages/ca/22/3602b895ee2cd29d11a2b349372446ae9727c32e78a94b3d588a40fdf187/pydantic_core-2.33.2-cp311-cp311-manylinux_2_5_i686.manylinux1_i686.whl", hash = "sha256:bdc25f3681f7b78572699569514036afe3c243bc3059d3942624e936ec93450e", size = 2113890, upload-time = "2025-04-23T18:31:15.011Z" },
    { url = "https://files.pythonhosted.org/packages/ff/e6/e3c5908c03cf00d629eb38393a98fccc38ee0ce8ecce32f69fc7d7b558a7/pydantic_core-2.33.2-cp311-cp311-musllinux_1_1_aarch64.whl", hash = "sha256:fe5b32187cbc0c862ee201ad66c30cf218e5ed468ec8dc1cf49dec66e160cc4d", size = 2073359, upload-time = "2025-04-23T18:31:16.393Z" },
    { url = "https://files.pythonhosted.org/packages/12/e7/6a36a07c59ebefc8777d1ffdaf5ae71b06b21952582e4b07eba88a421c79/pydantic_core-2.33.2-cp311-cp311-musllinux_1_1_armv7l.whl", hash = "sha256:bc7aee6f634a6f4a95676fcb5d6559a2c2a390330098dba5e5a5f28a2e4ada30", size = 2245883, upload-time = "2025-04-23T18:31:17.892Z" },
    { url = "https://files.pythonhosted.org/packages/16/3f/59b3187aaa6cc0c1e6616e8045b284de2b6a87b027cce2ffcea073adf1d2/pydantic_core-2.33.2-cp311-cp311-musllinux_1_1_x86_64.whl", hash = "sha256:235f45e5dbcccf6bd99f9f472858849f73d11120d76ea8707115415f8e5ebebf", size = 2241074, upload-time = "2025-04-23T18:31:19.205Z" },
    { url = "https://files.pythonhosted.org/packages/e0/ed/55532bb88f674d5d8f67ab121a2a13c385df382de2a1677f30ad385f7438/pydantic_core-2.33.2-cp311-cp311-win32.whl", hash = "sha256:6368900c2d3ef09b69cb0b913f9f8263b03786e5b2a387706c5afb66800efd51", size = 1910538, upload-time = "2025-04-23T18:31:20.541Z" },
    { url = "https://files.pythonhosted.org/packages/fe/1b/25b7cccd4519c0b23c2dd636ad39d381abf113085ce4f7bec2b0dc755eb1/pydantic_core-2.33.2-cp311-cp311-win_amd64.whl", hash = "sha256:1e063337ef9e9820c77acc768546325ebe04ee38b08703244c1309cccc4f1bab", size = 1952909, upload-time = "2025-04-23T18:31:22.371Z" },
    { url = "https://files.pythonhosted.org/packages/49/a9/d809358e49126438055884c4366a1f6227f0f84f635a9014e2deb9b9de54/pydantic_core-2.33.2-cp311-cp311-win_arm64.whl", hash = "sha256:6b99022f1d19bc32a4c2a0d544fc9a76e3be90f0b3f4af413f87d38749300e65", size = 1897786, upload-time = "2025-04-23T18:31:24.161Z" },
    { url = "https://files.pythonhosted.org/packages/7b/27/d4ae6487d73948d6f20dddcd94be4ea43e74349b56eba82e9bdee2d7494c/pydantic_core-2.33.2-pp311-pypy311_pp73-macosx_10_12_x86_64.whl", hash = "sha256:dd14041875d09cc0f9308e37a6f8b65f5585cf2598a53aa0123df8b129d481f8", size = 2025200, upload-time = "2025-04-23T18:33:14.199Z" },
    { url = "https://files.pythonhosted.org/packages/f1/b8/b3cb95375f05d33801024079b9392a5ab45267a63400bf1866e7ce0f0de4/pydantic_core-2.33.2-pp311-pypy311_pp73-macosx_11_0_arm64.whl", hash = "sha256:d87c561733f66531dced0da6e864f44ebf89a8fba55f31407b00c2f7f9449593", size = 1859123, upload-time = "2025-04-23T18:33:16.555Z" },
    { url = "https://files.pythonhosted.org/packages/05/bc/0d0b5adeda59a261cd30a1235a445bf55c7e46ae44aea28f7bd6ed46e091/pydantic_core-2.33.2-pp311-pypy311_pp73-manylinux_2_17_aarch64.manylinux2014_aarch64.whl", hash = "sha256:2f82865531efd18d6e07a04a17331af02cb7a651583c418df8266f17a63c6612", size = 1892852, upload-time = "2025-04-23T18:33:18.513Z" },
    { url = "https://files.pythonhosted.org/packages/3e/11/d37bdebbda2e449cb3f519f6ce950927b56d62f0b84fd9cb9e372a26a3d5/pydantic_core-2.33.2-pp311-pypy311_pp73-manylinux_2_17_x86_64.manylinux2014_x86_64.whl", hash = "sha256:2bfb5112df54209d820d7bf9317c7a6c9025ea52e49f46b6a2060104bba37de7", size = 2067484, upload-time = "2025-04-23T18:33:20.475Z" },
    { url = "https://files.pythonhosted.org/packages/8c/55/1f95f0a05ce72ecb02a8a8a1c3be0579bbc29b1d5ab68f1378b7bebc5057/pydantic_core-2.33.2-pp311-pypy311_pp73-manylinux_2_5_i686.manylinux1_i686.whl", hash = "sha256:64632ff9d614e5eecfb495796ad51b0ed98c453e447a76bcbeeb69615079fc7e", size = 2108896, upload-time = "2025-04-23T18:33:22.501Z" },
    { url = "https://files.pythonhosted.org/packages/53/89/2b2de6c81fa131f423246a9109d7b2a375e83968ad0800d6e57d0574629b/pydantic_core-2.33.2-pp311-pypy311_pp73-musllinux_1_1_aarch64.whl", hash = "sha256:f889f7a40498cc077332c7ab6b4608d296d852182211787d4f3ee377aaae66e8", size = 2069475, upload-time = "2025-04-23T18:33:24.528Z" },
    { url = "https://files.pythonhosted.org/packages/b8/e9/1f7efbe20d0b2b10f6718944b5d8ece9152390904f29a78e68d4e7961159/pydantic_core-2.33.2-pp311-pypy311_pp73-musllinux_1_1_armv7l.whl", hash = "sha256:de4b83bb311557e439b9e186f733f6c645b9417c84e2eb8203f3f820a4b988bf", size = 2239013, upload-time = "2025-04-23T18:33:26.621Z" },
    { url = "https://files.pythonhosted.org/packages/3c/b2/5309c905a93811524a49b4e031e9851a6b00ff0fb668794472ea7746b448/pydantic_core-2.33.2-pp311-pypy311_pp73-musllinux_1_1_x86_64.whl", hash = "sha256:82f68293f055f51b51ea42fafc74b6aad03e70e191799430b90c13d643059ebb", size = 2238715, upload-time = "2025-04-23T18:33:28.656Z" },
    { url = "https://files.pythonhosted.org/packages/32/56/8a7ca5d2cd2cda1d245d34b1c9a942920a718082ae8e54e5f3e5a58b7add/pydantic_core-2.33.2-pp311-pypy311_pp73-win_amd64.whl", hash = "sha256:329467cecfb529c925cf2bbd4d60d2c509bc2fb52a20c1045bf09bb70971a9c1", size = 2066757, upload-time = "2025-04-23T18:33:30.645Z" },
]

[[package]]
name = "pydantic-settings"
version = "2.10.1"
source = { registry = "https://pypi.org/simple" }
dependencies = [
    { name = "pydantic" },
    { name = "python-dotenv" },
    { name = "typing-inspection" },
]
sdist = { url = "https://files.pythonhosted.org/packages/68/85/1ea668bbab3c50071ca613c6ab30047fb36ab0da1b92fa8f17bbc38fd36c/pydantic_settings-2.10.1.tar.gz", hash = "sha256:06f0062169818d0f5524420a360d632d5857b83cffd4d42fe29597807a1614ee", size = 172583, upload-time = "2025-06-24T13:26:46.841Z" }
wheels = [
    { url = "https://files.pythonhosted.org/packages/58/f0/427018098906416f580e3cf1366d3b1abfb408a0652e9f31600c24a1903c/pydantic_settings-2.10.1-py3-none-any.whl", hash = "sha256:a60952460b99cf661dc25c29c0ef171721f98bfcb52ef8d9ea4c943d7c8cc796", size = 45235, upload-time = "2025-06-24T13:26:45.485Z" },
]

[[package]]
name = "pyglet"
version = "1.5.11"
source = { registry = "https://pypi.org/simple" }
sdist = { url = "https://files.pythonhosted.org/packages/e9/4b/79d926c6e9565434d4bf4d263802a1f771236b8f132bb8422a0d54e9f9ad/pyglet-1.5.11.zip", hash = "sha256:4827e62517f2c39b39f6028abab1c22d0d2503cf31fa46cc0f8de3904c28d05e", size = 6854292, upload-time = "2020-11-19T00:54:22.784Z" }
wheels = [
    { url = "https://files.pythonhosted.org/packages/9d/be/64fa6401b3c60c5dae09d7ab7eb68ccb0d1cb0a91ddd75b02e64c21c51bd/pyglet-1.5.11-py3-none-any.whl", hash = "sha256:47018e20bdbbaa4c1aa4e9eb533f30f9312997b2326dda0bdc4df144b2eeb935", size = 1089137, upload-time = "2020-11-19T00:54:15.567Z" },
]

[[package]]
name = "pygments"
version = "2.19.2"
source = { registry = "https://pypi.org/simple" }
sdist = { url = "https://files.pythonhosted.org/packages/b0/77/a5b8c569bf593b0140bde72ea885a803b82086995367bf2037de0159d924/pygments-2.19.2.tar.gz", hash = "sha256:636cb2477cec7f8952536970bc533bc43743542f70392ae026374600add5b887", size = 4968631, upload-time = "2025-06-21T13:39:12.283Z" }
wheels = [
    { url = "https://files.pythonhosted.org/packages/c7/21/705964c7812476f378728bdf590ca4b771ec72385c533964653c68e86bdc/pygments-2.19.2-py3-none-any.whl", hash = "sha256:86540386c03d588bb81d44bc3928634ff26449851e99741617ecb9037ee5ec0b", size = 1225217, upload-time = "2025-06-21T13:39:07.939Z" },
]

[[package]]
name = "pyjwt"
version = "2.10.1"
source = { registry = "https://pypi.org/simple" }
sdist = { url = "https://files.pythonhosted.org/packages/e7/46/bd74733ff231675599650d3e47f361794b22ef3e3770998dda30d3b63726/pyjwt-2.10.1.tar.gz", hash = "sha256:3cc5772eb20009233caf06e9d8a0577824723b44e6648ee0a2aedb6cf9381953", size = 87785, upload-time = "2024-11-28T03:43:29.933Z" }
wheels = [
    { url = "https://files.pythonhosted.org/packages/61/ad/689f02752eeec26aed679477e80e632ef1b682313be70793d798c1d5fc8f/PyJWT-2.10.1-py3-none-any.whl", hash = "sha256:dcdd193e30abefd5debf142f9adfcdd2b58004e644f25406ffaebd50bd98dacb", size = 22997, upload-time = "2024-11-28T03:43:27.893Z" },
]

[[package]]
name = "pymdown-extensions"
version = "10.16.1"
source = { registry = "https://pypi.org/simple" }
dependencies = [
    { name = "markdown" },
    { name = "pyyaml" },
]
sdist = { url = "https://files.pythonhosted.org/packages/55/b3/6d2b3f149bc5413b0a29761c2c5832d8ce904a1d7f621e86616d96f505cc/pymdown_extensions-10.16.1.tar.gz", hash = "sha256:aace82bcccba3efc03e25d584e6a22d27a8e17caa3f4dd9f207e49b787aa9a91", size = 853277, upload-time = "2025-07-28T16:19:34.167Z" }
wheels = [
    { url = "https://files.pythonhosted.org/packages/e4/06/43084e6cbd4b3bc0e80f6be743b2e79fbc6eed8de9ad8c629939fa55d972/pymdown_extensions-10.16.1-py3-none-any.whl", hash = "sha256:d6ba157a6c03146a7fb122b2b9a121300056384eafeec9c9f9e584adfdb2a32d", size = 266178, upload-time = "2025-07-28T16:19:31.401Z" },
]

[[package]]
name = "pynvml"
version = "13.0.1"
source = { registry = "https://pypi.org/simple" }
dependencies = [
    { name = "nvidia-ml-py" },
]
sdist = { url = "https://files.pythonhosted.org/packages/5c/57/da7dc63a79f59e082e26a66ac02d87d69ea316b35b35b7a00d82f3ce3d2f/pynvml-13.0.1.tar.gz", hash = "sha256:1245991d9db786b4d2f277ce66869bd58f38ac654e38c9397d18f243c8f6e48f", size = 35226, upload-time = "2025-09-05T20:33:25.377Z" }
wheels = [
    { url = "https://files.pythonhosted.org/packages/d7/4a/cac76c174bb439a0c46c9a4413fcbea5c6cabfb01879f7bbdb9fdfaed76c/pynvml-13.0.1-py3-none-any.whl", hash = "sha256:e2b20e0a501eeec951e2455b7ab444759cf048e0e13a57b08049fa2775266aa8", size = 28810, upload-time = "2025-09-05T20:33:24.13Z" },
]

[[package]]
name = "pyparsing"
version = "3.2.4"
source = { registry = "https://pypi.org/simple" }
sdist = { url = "https://files.pythonhosted.org/packages/98/c9/b4594e6a81371dfa9eb7a2c110ad682acf985d96115ae8b25a1d63b4bf3b/pyparsing-3.2.4.tar.gz", hash = "sha256:fff89494f45559d0f2ce46613b419f632bbb6afbdaed49696d322bcf98a58e99", size = 1098809, upload-time = "2025-09-13T05:47:19.732Z" }
wheels = [
    { url = "https://files.pythonhosted.org/packages/53/b8/fbab973592e23ae313042d450fc26fa24282ebffba21ba373786e1ce63b4/pyparsing-3.2.4-py3-none-any.whl", hash = "sha256:91d0fcde680d42cd031daf3a6ba20da3107e08a75de50da58360e7d94ab24d36", size = 113869, upload-time = "2025-09-13T05:47:17.863Z" },
]

[[package]]
name = "pyright"
version = "1.1.405"
source = { registry = "https://pypi.org/simple" }
dependencies = [
    { name = "nodeenv" },
    { name = "typing-extensions" },
]
sdist = { url = "https://files.pythonhosted.org/packages/fb/6c/ba4bbee22e76af700ea593a1d8701e3225080956753bee9750dcc25e2649/pyright-1.1.405.tar.gz", hash = "sha256:5c2a30e1037af27eb463a1cc0b9f6d65fec48478ccf092c1ac28385a15c55763", size = 4068319, upload-time = "2025-09-04T03:37:06.776Z" }
wheels = [
    { url = "https://files.pythonhosted.org/packages/d5/1a/524f832e1ff1962a22a1accc775ca7b143ba2e9f5924bb6749dce566784a/pyright-1.1.405-py3-none-any.whl", hash = "sha256:a2cb13700b5508ce8e5d4546034cb7ea4aedb60215c6c33f56cec7f53996035a", size = 5905038, upload-time = "2025-09-04T03:37:04.913Z" },
]

[[package]]
name = "pyro-api"
version = "0.1.2"
source = { registry = "https://pypi.org/simple" }
sdist = { url = "https://files.pythonhosted.org/packages/25/d7/a0812f5c16b0d4464f80a64a44626c5fe200098070be0f32436dbb662775/pyro-api-0.1.2.tar.gz", hash = "sha256:a1b900d9580aa1c2fab3b123ab7ff33413744da7c5f440bd4aadc4d40d14d920", size = 7349, upload-time = "2020-05-15T16:17:41.501Z" }
wheels = [
    { url = "https://files.pythonhosted.org/packages/fc/81/957ae78e6398460a7230b0eb9b8f1cb954c5e913e868e48d89324c68cec7/pyro_api-0.1.2-py3-none-any.whl", hash = "sha256:10e0e42e9e4401ce464dab79c870e50dfb4f413d326fa777f3582928ef9caf8f", size = 11981, upload-time = "2020-05-15T16:17:40.492Z" },
]

[[package]]
name = "pyro-ppl"
version = "1.9.1"
source = { registry = "https://pypi.org/simple" }
dependencies = [
    { name = "numpy" },
    { name = "opt-einsum" },
    { name = "pyro-api" },
    { name = "torch" },
    { name = "tqdm" },
]
sdist = { url = "https://files.pythonhosted.org/packages/4c/2e/3bcba8688d58f8dc954cef6831c19d52b6017b035d783685d67cd99fa351/pyro_ppl-1.9.1.tar.gz", hash = "sha256:5e1596de276c038a3f77d2580a90d0a97126e0104900444a088eee620bb0d65e", size = 570861, upload-time = "2024-06-02T00:37:39.688Z" }
wheels = [
    { url = "https://files.pythonhosted.org/packages/ed/37/def183a2a2c8619d92649d62fe0622c4c6c62f60e4151e8fbaa409e7d5ab/pyro_ppl-1.9.1-py3-none-any.whl", hash = "sha256:91fb2c8740d9d3bd548180ac5ecfa04552ed8c471a1ab66870180663b8f09852", size = 755956, upload-time = "2024-06-02T00:37:37.486Z" },
]

[[package]]
name = "pytest"
version = "8.4.2"
source = { registry = "https://pypi.org/simple" }
dependencies = [
    { name = "colorama", marker = "sys_platform == 'win32'" },
    { name = "iniconfig" },
    { name = "packaging" },
    { name = "pluggy" },
    { name = "pygments" },
]
sdist = { url = "https://files.pythonhosted.org/packages/a3/5c/00a0e072241553e1a7496d638deababa67c5058571567b92a7eaa258397c/pytest-8.4.2.tar.gz", hash = "sha256:86c0d0b93306b961d58d62a4db4879f27fe25513d4b969df351abdddb3c30e01", size = 1519618, upload-time = "2025-09-04T14:34:22.711Z" }
wheels = [
    { url = "https://files.pythonhosted.org/packages/a8/a4/20da314d277121d6534b3a980b29035dcd51e6744bd79075a6ce8fa4eb8d/pytest-8.4.2-py3-none-any.whl", hash = "sha256:872f880de3fc3a5bdc88a11b39c9710c3497a547cfa9320bc3c5e62fbf272e79", size = 365750, upload-time = "2025-09-04T14:34:20.226Z" },
]

[[package]]
name = "pytest-asyncio"
version = "1.2.0"
source = { registry = "https://pypi.org/simple" }
dependencies = [
    { name = "pytest" },
    { name = "typing-extensions" },
]
sdist = { url = "https://files.pythonhosted.org/packages/42/86/9e3c5f48f7b7b638b216e4b9e645f54d199d7abbbab7a64a13b4e12ba10f/pytest_asyncio-1.2.0.tar.gz", hash = "sha256:c609a64a2a8768462d0c99811ddb8bd2583c33fd33cf7f21af1c142e824ffb57", size = 50119, upload-time = "2025-09-12T07:33:53.816Z" }
wheels = [
    { url = "https://files.pythonhosted.org/packages/04/93/2fa34714b7a4ae72f2f8dad66ba17dd9a2c793220719e736dda28b7aec27/pytest_asyncio-1.2.0-py3-none-any.whl", hash = "sha256:8e17ae5e46d8e7efe51ab6494dd2010f4ca8dae51652aa3c8d55acf50bfb2e99", size = 15095, upload-time = "2025-09-12T07:33:52.639Z" },
]

[[package]]
name = "pytest-benchmark"
version = "5.1.0"
source = { registry = "https://pypi.org/simple" }
dependencies = [
    { name = "py-cpuinfo" },
    { name = "pytest" },
]
sdist = { url = "https://files.pythonhosted.org/packages/39/d0/a8bd08d641b393db3be3819b03e2d9bb8760ca8479080a26a5f6e540e99c/pytest-benchmark-5.1.0.tar.gz", hash = "sha256:9ea661cdc292e8231f7cd4c10b0319e56a2118e2c09d9f50e1b3d150d2aca105", size = 337810, upload-time = "2024-10-30T11:51:48.521Z" }
wheels = [
    { url = "https://files.pythonhosted.org/packages/9e/d6/b41653199ea09d5969d4e385df9bbfd9a100f28ca7e824ce7c0a016e3053/pytest_benchmark-5.1.0-py3-none-any.whl", hash = "sha256:922de2dfa3033c227c96da942d1878191afa135a29485fb942e85dff1c592c89", size = 44259, upload-time = "2024-10-30T11:51:45.94Z" },
]

[[package]]
name = "pytest-cov"
version = "7.0.0"
source = { registry = "https://pypi.org/simple" }
dependencies = [
    { name = "coverage" },
    { name = "pluggy" },
    { name = "pytest" },
]
sdist = { url = "https://files.pythonhosted.org/packages/5e/f7/c933acc76f5208b3b00089573cf6a2bc26dc80a8aece8f52bb7d6b1855ca/pytest_cov-7.0.0.tar.gz", hash = "sha256:33c97eda2e049a0c5298e91f519302a1334c26ac65c1a483d6206fd458361af1", size = 54328, upload-time = "2025-09-09T10:57:02.113Z" }
wheels = [
    { url = "https://files.pythonhosted.org/packages/ee/49/1377b49de7d0c1ce41292161ea0f721913fa8722c19fb9c1e3aa0367eecb/pytest_cov-7.0.0-py3-none-any.whl", hash = "sha256:3b8e9558b16cc1479da72058bdecf8073661c7f57f7d3c5f22a1c23507f2d861", size = 22424, upload-time = "2025-09-09T10:57:00.695Z" },
]

[[package]]
name = "pytest-testmon"
version = "2.1.3"
source = { registry = "https://pypi.org/simple" }
dependencies = [
    { name = "coverage" },
    { name = "pytest" },
]
sdist = { url = "https://files.pythonhosted.org/packages/54/24/b17712bc8b9d9814a30346e5bd76a6c4539f5187455f4e0d99d95f033da6/pytest_testmon-2.1.3.tar.gz", hash = "sha256:dad41aa7d501d74571750da1abd3f6673b63fd9dbf3023bd1623814999018c97", size = 22608, upload-time = "2024-12-22T12:43:28.822Z" }
wheels = [
    { url = "https://files.pythonhosted.org/packages/73/08/278800711d937e76ce59105fea1bb739ae5ff5c13583fd064fe3b4e64fa1/pytest_testmon-2.1.3-py3-none-any.whl", hash = "sha256:53ba06d8a90ce24c3a191b196aac72ca4b788beff5eb1c1bffee04dc50ec7105", size = 24994, upload-time = "2024-12-22T12:43:10.173Z" },
]

[[package]]
name = "pytest-timeout"
version = "2.4.0"
source = { registry = "https://pypi.org/simple" }
dependencies = [
    { name = "pytest" },
]
sdist = { url = "https://files.pythonhosted.org/packages/ac/82/4c9ecabab13363e72d880f2fb504c5f750433b2b6f16e99f4ec21ada284c/pytest_timeout-2.4.0.tar.gz", hash = "sha256:7e68e90b01f9eff71332b25001f85c75495fc4e3a836701876183c4bcfd0540a", size = 17973, upload-time = "2025-05-05T19:44:34.99Z" }
wheels = [
    { url = "https://files.pythonhosted.org/packages/fa/b6/3127540ecdf1464a00e5a01ee60a1b09175f6913f0644ac748494d9c4b21/pytest_timeout-2.4.0-py3-none-any.whl", hash = "sha256:c42667e5cdadb151aeb5b26d114aff6bdf5a907f176a007a30b940d3d865b5c2", size = 14382, upload-time = "2025-05-05T19:44:33.502Z" },
]

[[package]]
name = "pytest-xdist"
version = "3.8.0"
source = { registry = "https://pypi.org/simple" }
dependencies = [
    { name = "execnet" },
    { name = "pytest" },
]
sdist = { url = "https://files.pythonhosted.org/packages/78/b4/439b179d1ff526791eb921115fca8e44e596a13efeda518b9d845a619450/pytest_xdist-3.8.0.tar.gz", hash = "sha256:7e578125ec9bc6050861aa93f2d59f1d8d085595d6551c2c90b6f4fad8d3a9f1", size = 88069, upload-time = "2025-07-01T13:30:59.346Z" }
wheels = [
    { url = "https://files.pythonhosted.org/packages/ca/31/d4e37e9e550c2b92a9cbc2e4d0b7420a27224968580b5a447f420847c975/pytest_xdist-3.8.0-py3-none-any.whl", hash = "sha256:202ca578cfeb7370784a8c33d6d05bc6e13b4f25b5053c30a152269fd10f0b88", size = 46396, upload-time = "2025-07-01T13:30:56.632Z" },
]

[[package]]
name = "python-dateutil"
version = "2.9.0.post0"
source = { registry = "https://pypi.org/simple" }
dependencies = [
    { name = "six" },
]
sdist = { url = "https://files.pythonhosted.org/packages/66/c0/0c8b6ad9f17a802ee498c46e004a0eb49bc148f2fd230864601a86dcf6db/python-dateutil-2.9.0.post0.tar.gz", hash = "sha256:37dd54208da7e1cd875388217d5e00ebd4179249f90fb72437e91a35459a0ad3", size = 342432, upload-time = "2024-03-01T18:36:20.211Z" }
wheels = [
    { url = "https://files.pythonhosted.org/packages/ec/57/56b9bcc3c9c6a792fcbaf139543cee77261f3651ca9da0c93f5c1221264b/python_dateutil-2.9.0.post0-py2.py3-none-any.whl", hash = "sha256:a8b2bc7bffae282281c8140a97d3aa9c14da0b136dfe83f850eea9a5f7470427", size = 229892, upload-time = "2024-03-01T18:36:18.57Z" },
]

[[package]]
name = "python-dotenv"
version = "1.1.1"
source = { registry = "https://pypi.org/simple" }
sdist = { url = "https://files.pythonhosted.org/packages/f6/b0/4bc07ccd3572a2f9df7e6782f52b0c6c90dcbb803ac4a167702d7d0dfe1e/python_dotenv-1.1.1.tar.gz", hash = "sha256:a8a6399716257f45be6a007360200409fce5cda2661e3dec71d23dc15f6189ab", size = 41978, upload-time = "2025-06-24T04:21:07.341Z" }
wheels = [
    { url = "https://files.pythonhosted.org/packages/5f/ed/539768cf28c661b5b068d66d96a2f155c4971a5d55684a514c1a0e0dec2f/python_dotenv-1.1.1-py3-none-any.whl", hash = "sha256:31f23644fe2602f88ff55e1f5c79ba497e01224ee7737937930c448e4d0e24dc", size = 20556, upload-time = "2025-06-24T04:21:06.073Z" },
]

[[package]]
name = "python-json-logger"
version = "3.3.0"
source = { registry = "https://pypi.org/simple" }
sdist = { url = "https://files.pythonhosted.org/packages/9e/de/d3144a0bceede957f961e975f3752760fbe390d57fbe194baf709d8f1f7b/python_json_logger-3.3.0.tar.gz", hash = "sha256:12b7e74b17775e7d565129296105bbe3910842d9d0eb083fc83a6a617aa8df84", size = 16642, upload-time = "2025-03-07T07:08:27.301Z" }
wheels = [
    { url = "https://files.pythonhosted.org/packages/08/20/0f2523b9e50a8052bc6a8b732dfc8568abbdc42010aef03a2d750bdab3b2/python_json_logger-3.3.0-py3-none-any.whl", hash = "sha256:dd980fae8cffb24c13caf6e158d3d61c0d6d22342f932cb6e9deedab3d35eec7", size = 15163, upload-time = "2025-03-07T07:08:25.627Z" },
]

[[package]]
name = "python-lsp-jsonrpc"
version = "1.1.2"
source = { registry = "https://pypi.org/simple" }
dependencies = [
    { name = "ujson" },
]
sdist = { url = "https://files.pythonhosted.org/packages/48/b6/fd92e2ea4635d88966bb42c20198df1a981340f07843b5e3c6694ba3557b/python-lsp-jsonrpc-1.1.2.tar.gz", hash = "sha256:4688e453eef55cd952bff762c705cedefa12055c0aec17a06f595bcc002cc912", size = 15298, upload-time = "2023-09-23T17:48:30.451Z" }
wheels = [
    { url = "https://files.pythonhosted.org/packages/cb/d9/656659d5b5d5f402b2b174cd0ba9bc827e07ce3c0bf88da65424baf64af8/python_lsp_jsonrpc-1.1.2-py3-none-any.whl", hash = "sha256:7339c2e9630ae98903fdaea1ace8c47fba0484983794d6aafd0bd8989be2b03c", size = 8805, upload-time = "2023-09-23T17:48:28.804Z" },
]

[[package]]
name = "python-lsp-server"
version = "1.13.1"
source = { registry = "https://pypi.org/simple" }
dependencies = [
    { name = "black" },
    { name = "docstring-to-markdown" },
    { name = "jedi" },
    { name = "pluggy" },
    { name = "python-lsp-jsonrpc" },
    { name = "ujson" },
]
sdist = { url = "https://files.pythonhosted.org/packages/ca/92/bd60cbe7d7d6c90e5e556a90497aa1892a3f779d9915026eca6e37a0b59b/python_lsp_server-1.13.1.tar.gz", hash = "sha256:bfa3d6bbca3fc3e6d0137b27cd1eabee65783a8d4314c36e1e230c603419afa3", size = 120484, upload-time = "2025-08-26T16:51:07.927Z" }
wheels = [
    { url = "https://files.pythonhosted.org/packages/36/03/2884cf7bd092d8a5a71a406971fd2edf5c6171147ca2d4afb3f2a7f8c0f1/python_lsp_server-1.13.1-py3-none-any.whl", hash = "sha256:fadf45275d12a9d9a13e36717a8383cee8e7cffe8a30698d38bfb3fe71b5cdcd", size = 76748, upload-time = "2025-08-26T16:51:05.873Z" },
]

[[package]]
name = "python-multipart"
version = "0.0.20"
source = { registry = "https://pypi.org/simple" }
sdist = { url = "https://files.pythonhosted.org/packages/f3/87/f44d7c9f274c7ee665a29b885ec97089ec5dc034c7f3fafa03da9e39a09e/python_multipart-0.0.20.tar.gz", hash = "sha256:8dd0cab45b8e23064ae09147625994d090fa46f5b0d1e13af944c331a7fa9d13", size = 37158, upload-time = "2024-12-16T19:45:46.972Z" }
wheels = [
    { url = "https://files.pythonhosted.org/packages/45/58/38b5afbc1a800eeea951b9285d3912613f2603bdf897a4ab0f4bd7f405fc/python_multipart-0.0.20-py3-none-any.whl", hash = "sha256:8a62d3a8335e06589fe01f2a3e178cdcc632f3fbe0d492ad9ee0ec35aab1f104", size = 24546, upload-time = "2024-12-16T19:45:44.423Z" },
]

[[package]]
name = "pytz"
version = "2025.2"
source = { registry = "https://pypi.org/simple" }
sdist = { url = "https://files.pythonhosted.org/packages/f8/bf/abbd3cdfb8fbc7fb3d4d38d320f2441b1e7cbe29be4f23797b4a2b5d8aac/pytz-2025.2.tar.gz", hash = "sha256:360b9e3dbb49a209c21ad61809c7fb453643e048b38924c765813546746e81c3", size = 320884, upload-time = "2025-03-25T02:25:00.538Z" }
wheels = [
    { url = "https://files.pythonhosted.org/packages/81/c4/34e93fe5f5429d7570ec1fa436f1986fb1f00c3e0f43a589fe2bbcd22c3f/pytz-2025.2-py2.py3-none-any.whl", hash = "sha256:5ddf76296dd8c44c26eb8f4b6f35488f3ccbf6fbbd7adee0b7262d43f0ec2f00", size = 509225, upload-time = "2025-03-25T02:24:58.468Z" },
]

[[package]]
name = "pyvers"
version = "0.1.0"
source = { registry = "https://pypi.org/simple" }
dependencies = [
    { name = "packaging" },
]
wheels = [
    { url = "https://files.pythonhosted.org/packages/7f/39/c5432f541e6ea1d616dfd6ef42ce02792f7eb42dd44f5ed4439dbe17a58b/pyvers-0.1.0-py3-none-any.whl", hash = "sha256:065249805ae537ddf9a2d1a8dffc6d0a12474a347d2eaa2f35ebdae92c0c8199", size = 10092, upload-time = "2025-06-08T23:46:46.219Z" },
]

[[package]]
name = "pywin32"
version = "311"
source = { registry = "https://pypi.org/simple" }
wheels = [
    { url = "https://files.pythonhosted.org/packages/7c/af/449a6a91e5d6db51420875c54f6aff7c97a86a3b13a0b4f1a5c13b988de3/pywin32-311-cp311-cp311-win32.whl", hash = "sha256:184eb5e436dea364dcd3d2316d577d625c0351bf237c4e9a5fabbcfa5a58b151", size = 8697031, upload-time = "2025-07-14T20:13:13.266Z" },
    { url = "https://files.pythonhosted.org/packages/51/8f/9bb81dd5bb77d22243d33c8397f09377056d5c687aa6d4042bea7fbf8364/pywin32-311-cp311-cp311-win_amd64.whl", hash = "sha256:3ce80b34b22b17ccbd937a6e78e7225d80c52f5ab9940fe0506a1a16f3dab503", size = 9508308, upload-time = "2025-07-14T20:13:15.147Z" },
    { url = "https://files.pythonhosted.org/packages/44/7b/9c2ab54f74a138c491aba1b1cd0795ba61f144c711daea84a88b63dc0f6c/pywin32-311-cp311-cp311-win_arm64.whl", hash = "sha256:a733f1388e1a842abb67ffa8e7aad0e70ac519e09b0f6a784e65a136ec7cefd2", size = 8703930, upload-time = "2025-07-14T20:13:16.945Z" },
]

[[package]]
name = "pywinpty"
version = "3.0.0"
source = { registry = "https://pypi.org/simple" }
sdist = { url = "https://files.pythonhosted.org/packages/06/df/429cc505dc5f77ab0612c4b60bca2e3dcc81f6c321844ee017d6dc0f4a95/pywinpty-3.0.0.tar.gz", hash = "sha256:68f70e68a9f0766ffdea3fc500351cb7b9b012bcb8239a411f7ff0fc8f86dcb1", size = 28551, upload-time = "2025-08-12T20:33:46.506Z" }
wheels = [
    { url = "https://files.pythonhosted.org/packages/d6/34/30727e8a97709f5033277457df9a293ccddf34d6eb7528e6a1e910265307/pywinpty-3.0.0-cp311-cp311-win_amd64.whl", hash = "sha256:29daa71ac5dcbe1496ef99f4cde85a732b1f0a3b71405d42177dbcf9ee405e5a", size = 2051048, upload-time = "2025-08-12T20:37:18.488Z" },
]

[[package]]
name = "pyyaml"
version = "6.0.2"
source = { registry = "https://pypi.org/simple" }
sdist = { url = "https://files.pythonhosted.org/packages/54/ed/79a089b6be93607fa5cdaedf301d7dfb23af5f25c398d5ead2525b063e17/pyyaml-6.0.2.tar.gz", hash = "sha256:d584d9ec91ad65861cc08d42e834324ef890a082e591037abe114850ff7bbc3e", size = 130631, upload-time = "2024-08-06T20:33:50.674Z" }
wheels = [
    { url = "https://files.pythonhosted.org/packages/f8/aa/7af4e81f7acba21a4c6be026da38fd2b872ca46226673c89a758ebdc4fd2/PyYAML-6.0.2-cp311-cp311-macosx_10_9_x86_64.whl", hash = "sha256:cc1c1159b3d456576af7a3e4d1ba7e6924cb39de8f67111c735f6fc832082774", size = 184612, upload-time = "2024-08-06T20:32:03.408Z" },
    { url = "https://files.pythonhosted.org/packages/8b/62/b9faa998fd185f65c1371643678e4d58254add437edb764a08c5a98fb986/PyYAML-6.0.2-cp311-cp311-macosx_11_0_arm64.whl", hash = "sha256:1e2120ef853f59c7419231f3bf4e7021f1b936f6ebd222406c3b60212205d2ee", size = 172040, upload-time = "2024-08-06T20:32:04.926Z" },
    { url = "https://files.pythonhosted.org/packages/ad/0c/c804f5f922a9a6563bab712d8dcc70251e8af811fce4524d57c2c0fd49a4/PyYAML-6.0.2-cp311-cp311-manylinux_2_17_aarch64.manylinux2014_aarch64.whl", hash = "sha256:5d225db5a45f21e78dd9358e58a98702a0302f2659a3c6cd320564b75b86f47c", size = 736829, upload-time = "2024-08-06T20:32:06.459Z" },
    { url = "https://files.pythonhosted.org/packages/51/16/6af8d6a6b210c8e54f1406a6b9481febf9c64a3109c541567e35a49aa2e7/PyYAML-6.0.2-cp311-cp311-manylinux_2_17_s390x.manylinux2014_s390x.whl", hash = "sha256:5ac9328ec4831237bec75defaf839f7d4564be1e6b25ac710bd1a96321cc8317", size = 764167, upload-time = "2024-08-06T20:32:08.338Z" },
    { url = "https://files.pythonhosted.org/packages/75/e4/2c27590dfc9992f73aabbeb9241ae20220bd9452df27483b6e56d3975cc5/PyYAML-6.0.2-cp311-cp311-manylinux_2_17_x86_64.manylinux2014_x86_64.whl", hash = "sha256:3ad2a3decf9aaba3d29c8f537ac4b243e36bef957511b4766cb0057d32b0be85", size = 762952, upload-time = "2024-08-06T20:32:14.124Z" },
    { url = "https://files.pythonhosted.org/packages/9b/97/ecc1abf4a823f5ac61941a9c00fe501b02ac3ab0e373c3857f7d4b83e2b6/PyYAML-6.0.2-cp311-cp311-musllinux_1_1_aarch64.whl", hash = "sha256:ff3824dc5261f50c9b0dfb3be22b4567a6f938ccce4587b38952d85fd9e9afe4", size = 735301, upload-time = "2024-08-06T20:32:16.17Z" },
    { url = "https://files.pythonhosted.org/packages/45/73/0f49dacd6e82c9430e46f4a027baa4ca205e8b0a9dce1397f44edc23559d/PyYAML-6.0.2-cp311-cp311-musllinux_1_1_x86_64.whl", hash = "sha256:797b4f722ffa07cc8d62053e4cff1486fa6dc094105d13fea7b1de7d8bf71c9e", size = 756638, upload-time = "2024-08-06T20:32:18.555Z" },
    { url = "https://files.pythonhosted.org/packages/22/5f/956f0f9fc65223a58fbc14459bf34b4cc48dec52e00535c79b8db361aabd/PyYAML-6.0.2-cp311-cp311-win32.whl", hash = "sha256:11d8f3dd2b9c1207dcaf2ee0bbbfd5991f571186ec9cc78427ba5bd32afae4b5", size = 143850, upload-time = "2024-08-06T20:32:19.889Z" },
    { url = "https://files.pythonhosted.org/packages/ed/23/8da0bbe2ab9dcdd11f4f4557ccaf95c10b9811b13ecced089d43ce59c3c8/PyYAML-6.0.2-cp311-cp311-win_amd64.whl", hash = "sha256:e10ce637b18caea04431ce14fabcf5c64a1c61ec9c56b071a4b7ca131ca52d44", size = 161980, upload-time = "2024-08-06T20:32:21.273Z" },
]

[[package]]
name = "pyzmq"
version = "27.1.0"
source = { registry = "https://pypi.org/simple" }
dependencies = [
    { name = "cffi", marker = "implementation_name == 'pypy'" },
]
sdist = { url = "https://files.pythonhosted.org/packages/04/0b/3c9baedbdf613ecaa7aa07027780b8867f57b6293b6ee50de316c9f3222b/pyzmq-27.1.0.tar.gz", hash = "sha256:ac0765e3d44455adb6ddbf4417dcce460fc40a05978c08efdf2948072f6db540", size = 281750, upload-time = "2025-09-08T23:10:18.157Z" }
wheels = [
    { url = "https://files.pythonhosted.org/packages/06/5d/305323ba86b284e6fcb0d842d6adaa2999035f70f8c38a9b6d21ad28c3d4/pyzmq-27.1.0-cp311-cp311-macosx_10_15_universal2.whl", hash = "sha256:226b091818d461a3bef763805e75685e478ac17e9008f49fce2d3e52b3d58b86", size = 1333328, upload-time = "2025-09-08T23:07:45.946Z" },
    { url = "https://files.pythonhosted.org/packages/bd/a0/fc7e78a23748ad5443ac3275943457e8452da67fda347e05260261108cbc/pyzmq-27.1.0-cp311-cp311-manylinux2014_i686.manylinux_2_17_i686.whl", hash = "sha256:0790a0161c281ca9723f804871b4027f2e8b5a528d357c8952d08cd1a9c15581", size = 908803, upload-time = "2025-09-08T23:07:47.551Z" },
    { url = "https://files.pythonhosted.org/packages/7e/22/37d15eb05f3bdfa4abea6f6d96eb3bb58585fbd3e4e0ded4e743bc650c97/pyzmq-27.1.0-cp311-cp311-manylinux_2_26_aarch64.manylinux_2_28_aarch64.whl", hash = "sha256:c895a6f35476b0c3a54e3eb6ccf41bf3018de937016e6e18748317f25d4e925f", size = 668836, upload-time = "2025-09-08T23:07:49.436Z" },
    { url = "https://files.pythonhosted.org/packages/b1/c4/2a6fe5111a01005fc7af3878259ce17684fabb8852815eda6225620f3c59/pyzmq-27.1.0-cp311-cp311-manylinux_2_26_x86_64.manylinux_2_28_x86_64.whl", hash = "sha256:5bbf8d3630bf96550b3be8e1fc0fea5cbdc8d5466c1192887bd94869da17a63e", size = 857038, upload-time = "2025-09-08T23:07:51.234Z" },
    { url = "https://files.pythonhosted.org/packages/cb/eb/bfdcb41d0db9cd233d6fb22dc131583774135505ada800ebf14dfb0a7c40/pyzmq-27.1.0-cp311-cp311-musllinux_1_2_aarch64.whl", hash = "sha256:15c8bd0fe0dabf808e2d7a681398c4e5ded70a551ab47482067a572c054c8e2e", size = 1657531, upload-time = "2025-09-08T23:07:52.795Z" },
    { url = "https://files.pythonhosted.org/packages/ab/21/e3180ca269ed4a0de5c34417dfe71a8ae80421198be83ee619a8a485b0c7/pyzmq-27.1.0-cp311-cp311-musllinux_1_2_i686.whl", hash = "sha256:bafcb3dd171b4ae9f19ee6380dfc71ce0390fefaf26b504c0e5f628d7c8c54f2", size = 2034786, upload-time = "2025-09-08T23:07:55.047Z" },
    { url = "https://files.pythonhosted.org/packages/3b/b1/5e21d0b517434b7f33588ff76c177c5a167858cc38ef740608898cd329f2/pyzmq-27.1.0-cp311-cp311-musllinux_1_2_x86_64.whl", hash = "sha256:e829529fcaa09937189178115c49c504e69289abd39967cd8a4c215761373394", size = 1894220, upload-time = "2025-09-08T23:07:57.172Z" },
    { url = "https://files.pythonhosted.org/packages/03/f2/44913a6ff6941905efc24a1acf3d3cb6146b636c546c7406c38c49c403d4/pyzmq-27.1.0-cp311-cp311-win32.whl", hash = "sha256:6df079c47d5902af6db298ec92151db82ecb557af663098b92f2508c398bb54f", size = 567155, upload-time = "2025-09-08T23:07:59.05Z" },
    { url = "https://files.pythonhosted.org/packages/23/6d/d8d92a0eb270a925c9b4dd039c0b4dc10abc2fcbc48331788824ef113935/pyzmq-27.1.0-cp311-cp311-win_amd64.whl", hash = "sha256:190cbf120fbc0fc4957b56866830def56628934a9d112aec0e2507aa6a032b97", size = 633428, upload-time = "2025-09-08T23:08:00.663Z" },
    { url = "https://files.pythonhosted.org/packages/ae/14/01afebc96c5abbbd713ecfc7469cfb1bc801c819a74ed5c9fad9a48801cb/pyzmq-27.1.0-cp311-cp311-win_arm64.whl", hash = "sha256:eca6b47df11a132d1745eb3b5b5e557a7dae2c303277aa0e69c6ba91b8736e07", size = 559497, upload-time = "2025-09-08T23:08:02.15Z" },
    { url = "https://files.pythonhosted.org/packages/92/e7/038aab64a946d535901103da16b953c8c9cc9c961dadcbf3609ed6428d23/pyzmq-27.1.0-cp312-abi3-macosx_10_15_universal2.whl", hash = "sha256:452631b640340c928fa343801b0d07eb0c3789a5ffa843f6e1a9cee0ba4eb4fc", size = 1306279, upload-time = "2025-09-08T23:08:03.807Z" },
    { url = "https://files.pythonhosted.org/packages/e8/5e/c3c49fdd0f535ef45eefcc16934648e9e59dace4a37ee88fc53f6cd8e641/pyzmq-27.1.0-cp312-abi3-manylinux2014_i686.manylinux_2_17_i686.whl", hash = "sha256:1c179799b118e554b66da67d88ed66cd37a169f1f23b5d9f0a231b4e8d44a113", size = 895645, upload-time = "2025-09-08T23:08:05.301Z" },
    { url = "https://files.pythonhosted.org/packages/f8/e5/b0b2504cb4e903a74dcf1ebae157f9e20ebb6ea76095f6cfffea28c42ecd/pyzmq-27.1.0-cp312-abi3-manylinux_2_26_aarch64.manylinux_2_28_aarch64.whl", hash = "sha256:3837439b7f99e60312f0c926a6ad437b067356dc2bc2ec96eb395fd0fe804233", size = 652574, upload-time = "2025-09-08T23:08:06.828Z" },
    { url = "https://files.pythonhosted.org/packages/f8/9b/c108cdb55560eaf253f0cbdb61b29971e9fb34d9c3499b0e96e4e60ed8a5/pyzmq-27.1.0-cp312-abi3-manylinux_2_26_x86_64.manylinux_2_28_x86_64.whl", hash = "sha256:43ad9a73e3da1fab5b0e7e13402f0b2fb934ae1c876c51d0afff0e7c052eca31", size = 840995, upload-time = "2025-09-08T23:08:08.396Z" },
    { url = "https://files.pythonhosted.org/packages/c2/bb/b79798ca177b9eb0825b4c9998c6af8cd2a7f15a6a1a4272c1d1a21d382f/pyzmq-27.1.0-cp312-abi3-musllinux_1_2_aarch64.whl", hash = "sha256:0de3028d69d4cdc475bfe47a6128eb38d8bc0e8f4d69646adfbcd840facbac28", size = 1642070, upload-time = "2025-09-08T23:08:09.989Z" },
    { url = "https://files.pythonhosted.org/packages/9c/80/2df2e7977c4ede24c79ae39dcef3899bfc5f34d1ca7a5b24f182c9b7a9ca/pyzmq-27.1.0-cp312-abi3-musllinux_1_2_i686.whl", hash = "sha256:cf44a7763aea9298c0aa7dbf859f87ed7012de8bda0f3977b6fb1d96745df856", size = 2021121, upload-time = "2025-09-08T23:08:11.907Z" },
    { url = "https://files.pythonhosted.org/packages/46/bd/2d45ad24f5f5ae7e8d01525eb76786fa7557136555cac7d929880519e33a/pyzmq-27.1.0-cp312-abi3-musllinux_1_2_x86_64.whl", hash = "sha256:f30f395a9e6fbca195400ce833c731e7b64c3919aa481af4d88c3759e0cb7496", size = 1878550, upload-time = "2025-09-08T23:08:13.513Z" },
    { url = "https://files.pythonhosted.org/packages/e6/2f/104c0a3c778d7c2ab8190e9db4f62f0b6957b53c9d87db77c284b69f33ea/pyzmq-27.1.0-cp312-abi3-win32.whl", hash = "sha256:250e5436a4ba13885494412b3da5d518cd0d3a278a1ae640e113c073a5f88edd", size = 559184, upload-time = "2025-09-08T23:08:15.163Z" },
    { url = "https://files.pythonhosted.org/packages/fc/7f/a21b20d577e4100c6a41795842028235998a643b1ad406a6d4163ea8f53e/pyzmq-27.1.0-cp312-abi3-win_amd64.whl", hash = "sha256:9ce490cf1d2ca2ad84733aa1d69ce6855372cb5ce9223802450c9b2a7cba0ccf", size = 619480, upload-time = "2025-09-08T23:08:17.192Z" },
    { url = "https://files.pythonhosted.org/packages/78/c2/c012beae5f76b72f007a9e91ee9401cb88c51d0f83c6257a03e785c81cc2/pyzmq-27.1.0-cp312-abi3-win_arm64.whl", hash = "sha256:75a2f36223f0d535a0c919e23615fc85a1e23b71f40c7eb43d7b1dedb4d8f15f", size = 552993, upload-time = "2025-09-08T23:08:18.926Z" },
    { url = "https://files.pythonhosted.org/packages/4c/c6/c4dcdecdbaa70969ee1fdced6d7b8f60cfabe64d25361f27ac4665a70620/pyzmq-27.1.0-pp311-pypy311_pp73-macosx_10_15_x86_64.whl", hash = "sha256:18770c8d3563715387139060d37859c02ce40718d1faf299abddcdcc6a649066", size = 836265, upload-time = "2025-09-08T23:09:49.376Z" },
    { url = "https://files.pythonhosted.org/packages/3e/79/f38c92eeaeb03a2ccc2ba9866f0439593bb08c5e3b714ac1d553e5c96e25/pyzmq-27.1.0-pp311-pypy311_pp73-manylinux2014_i686.manylinux_2_17_i686.whl", hash = "sha256:ac25465d42f92e990f8d8b0546b01c391ad431c3bf447683fdc40565941d0604", size = 800208, upload-time = "2025-09-08T23:09:51.073Z" },
    { url = "https://files.pythonhosted.org/packages/49/0e/3f0d0d335c6b3abb9b7b723776d0b21fa7f3a6c819a0db6097059aada160/pyzmq-27.1.0-pp311-pypy311_pp73-manylinux_2_26_aarch64.manylinux_2_28_aarch64.whl", hash = "sha256:53b40f8ae006f2734ee7608d59ed661419f087521edbfc2149c3932e9c14808c", size = 567747, upload-time = "2025-09-08T23:09:52.698Z" },
    { url = "https://files.pythonhosted.org/packages/a1/cf/f2b3784d536250ffd4be70e049f3b60981235d70c6e8ce7e3ef21e1adb25/pyzmq-27.1.0-pp311-pypy311_pp73-manylinux_2_26_x86_64.manylinux_2_28_x86_64.whl", hash = "sha256:f605d884e7c8be8fe1aa94e0a783bf3f591b84c24e4bc4f3e7564c82ac25e271", size = 747371, upload-time = "2025-09-08T23:09:54.563Z" },
    { url = "https://files.pythonhosted.org/packages/01/1b/5dbe84eefc86f48473947e2f41711aded97eecef1231f4558f1f02713c12/pyzmq-27.1.0-pp311-pypy311_pp73-win_amd64.whl", hash = "sha256:c9f7f6e13dff2e44a6afeaf2cf54cee5929ad64afaf4d40b50f93c58fc687355", size = 544862, upload-time = "2025-09-08T23:09:56.509Z" },
]

[[package]]
name = "referencing"
version = "0.36.2"
source = { registry = "https://pypi.org/simple" }
dependencies = [
    { name = "attrs" },
    { name = "rpds-py" },
    { name = "typing-extensions" },
]
sdist = { url = "https://files.pythonhosted.org/packages/2f/db/98b5c277be99dd18bfd91dd04e1b759cad18d1a338188c936e92f921c7e2/referencing-0.36.2.tar.gz", hash = "sha256:df2e89862cd09deabbdba16944cc3f10feb6b3e6f18e902f7cc25609a34775aa", size = 74744, upload-time = "2025-01-25T08:48:16.138Z" }
wheels = [
    { url = "https://files.pythonhosted.org/packages/c1/b1/3baf80dc6d2b7bc27a95a67752d0208e410351e3feb4eb78de5f77454d8d/referencing-0.36.2-py3-none-any.whl", hash = "sha256:e8699adbbf8b5c7de96d8ffa0eb5c158b3beafce084968e2ea8bb08c6794dcd0", size = 26775, upload-time = "2025-01-25T08:48:14.241Z" },
]

[[package]]
name = "regex"
version = "2025.9.1"
source = { registry = "https://pypi.org/simple" }
sdist = { url = "https://files.pythonhosted.org/packages/b2/5a/4c63457fbcaf19d138d72b2e9b39405954f98c0349b31c601bfcb151582c/regex-2025.9.1.tar.gz", hash = "sha256:88ac07b38d20b54d79e704e38aa3bd2c0f8027432164226bdee201a1c0c9c9ff", size = 400852, upload-time = "2025-09-01T22:10:10.479Z" }
wheels = [
    { url = "https://files.pythonhosted.org/packages/06/4d/f741543c0c59f96c6625bc6c11fea1da2e378b7d293ffff6f318edc0ce14/regex-2025.9.1-cp311-cp311-macosx_10_9_universal2.whl", hash = "sha256:e5bcf112b09bfd3646e4db6bf2e598534a17d502b0c01ea6550ba4eca780c5e6", size = 484811, upload-time = "2025-09-01T22:08:12.834Z" },
    { url = "https://files.pythonhosted.org/packages/c2/bd/27e73e92635b6fbd51afc26a414a3133243c662949cd1cda677fe7bb09bd/regex-2025.9.1-cp311-cp311-macosx_10_9_x86_64.whl", hash = "sha256:67a0295a3c31d675a9ee0238d20238ff10a9a2fdb7a1323c798fc7029578b15c", size = 288977, upload-time = "2025-09-01T22:08:14.499Z" },
    { url = "https://files.pythonhosted.org/packages/eb/7d/7dc0c6efc8bc93cd6e9b947581f5fde8a5dbaa0af7c4ec818c5729fdc807/regex-2025.9.1-cp311-cp311-macosx_11_0_arm64.whl", hash = "sha256:ea8267fbadc7d4bd7c1301a50e85c2ff0de293ff9452a1a9f8d82c6cafe38179", size = 286606, upload-time = "2025-09-01T22:08:15.881Z" },
    { url = "https://files.pythonhosted.org/packages/d1/01/9b5c6dd394f97c8f2c12f6e8f96879c9ac27292a718903faf2e27a0c09f6/regex-2025.9.1-cp311-cp311-manylinux2014_aarch64.manylinux_2_17_aarch64.manylinux_2_28_aarch64.whl", hash = "sha256:6aeff21de7214d15e928fb5ce757f9495214367ba62875100d4c18d293750cc1", size = 792436, upload-time = "2025-09-01T22:08:17.38Z" },
    { url = "https://files.pythonhosted.org/packages/fc/24/b7430cfc6ee34bbb3db6ff933beb5e7692e5cc81e8f6f4da63d353566fb0/regex-2025.9.1-cp311-cp311-manylinux2014_ppc64le.manylinux_2_17_ppc64le.manylinux_2_28_ppc64le.whl", hash = "sha256:d89f1bbbbbc0885e1c230f7770d5e98f4f00b0ee85688c871d10df8b184a6323", size = 858705, upload-time = "2025-09-01T22:08:19.037Z" },
    { url = "https://files.pythonhosted.org/packages/d6/98/155f914b4ea6ae012663188545c4f5216c11926d09b817127639d618b003/regex-2025.9.1-cp311-cp311-manylinux2014_s390x.manylinux_2_17_s390x.manylinux_2_28_s390x.whl", hash = "sha256:ca3affe8ddea498ba9d294ab05f5f2d3b5ad5d515bc0d4a9016dd592a03afe52", size = 905881, upload-time = "2025-09-01T22:08:20.377Z" },
    { url = "https://files.pythonhosted.org/packages/8a/a7/a470e7bc8259c40429afb6d6a517b40c03f2f3e455c44a01abc483a1c512/regex-2025.9.1-cp311-cp311-manylinux2014_x86_64.manylinux_2_17_x86_64.manylinux_2_28_x86_64.whl", hash = "sha256:91892a7a9f0a980e4c2c85dd19bc14de2b219a3a8867c4b5664b9f972dcc0c78", size = 798968, upload-time = "2025-09-01T22:08:22.081Z" },
    { url = "https://files.pythonhosted.org/packages/1d/fa/33f6fec4d41449fea5f62fdf5e46d668a1c046730a7f4ed9f478331a8e3a/regex-2025.9.1-cp311-cp311-musllinux_1_2_aarch64.whl", hash = "sha256:e1cb40406f4ae862710615f9f636c1e030fd6e6abe0e0f65f6a695a2721440c6", size = 781884, upload-time = "2025-09-01T22:08:23.832Z" },
    { url = "https://files.pythonhosted.org/packages/42/de/2b45f36ab20da14eedddf5009d370625bc5942d9953fa7e5037a32d66843/regex-2025.9.1-cp311-cp311-musllinux_1_2_ppc64le.whl", hash = "sha256:94f6cff6f7e2149c7e6499a6ecd4695379eeda8ccbccb9726e8149f2fe382e92", size = 852935, upload-time = "2025-09-01T22:08:25.536Z" },
    { url = "https://files.pythonhosted.org/packages/1e/f9/878f4fc92c87e125e27aed0f8ee0d1eced9b541f404b048f66f79914475a/regex-2025.9.1-cp311-cp311-musllinux_1_2_s390x.whl", hash = "sha256:6c0226fb322b82709e78c49cc33484206647f8a39954d7e9de1567f5399becd0", size = 844340, upload-time = "2025-09-01T22:08:27.141Z" },
    { url = "https://files.pythonhosted.org/packages/90/c2/5b6f2bce6ece5f8427c718c085eca0de4bbb4db59f54db77aa6557aef3e9/regex-2025.9.1-cp311-cp311-musllinux_1_2_x86_64.whl", hash = "sha256:a12f59c7c380b4fcf7516e9cbb126f95b7a9518902bcf4a852423ff1dcd03e6a", size = 787238, upload-time = "2025-09-01T22:08:28.75Z" },
    { url = "https://files.pythonhosted.org/packages/47/66/1ef1081c831c5b611f6f55f6302166cfa1bc9574017410ba5595353f846a/regex-2025.9.1-cp311-cp311-win32.whl", hash = "sha256:49865e78d147a7a4f143064488da5d549be6bfc3f2579e5044cac61f5c92edd4", size = 264118, upload-time = "2025-09-01T22:08:30.388Z" },
    { url = "https://files.pythonhosted.org/packages/ad/e0/8adc550d7169df1d6b9be8ff6019cda5291054a0107760c2f30788b6195f/regex-2025.9.1-cp311-cp311-win_amd64.whl", hash = "sha256:d34b901f6f2f02ef60f4ad3855d3a02378c65b094efc4b80388a3aeb700a5de7", size = 276151, upload-time = "2025-09-01T22:08:32.073Z" },
    { url = "https://files.pythonhosted.org/packages/cb/bd/46fef29341396d955066e55384fb93b0be7d64693842bf4a9a398db6e555/regex-2025.9.1-cp311-cp311-win_arm64.whl", hash = "sha256:47d7c2dab7e0b95b95fd580087b6ae196039d62306a592fa4e162e49004b6299", size = 268460, upload-time = "2025-09-01T22:08:33.281Z" },
]

[[package]]
name = "requests"
version = "2.32.5"
source = { registry = "https://pypi.org/simple" }
dependencies = [
    { name = "certifi" },
    { name = "charset-normalizer" },
    { name = "idna" },
    { name = "urllib3" },
]
sdist = { url = "https://files.pythonhosted.org/packages/c9/74/b3ff8e6c8446842c3f5c837e9c3dfcfe2018ea6ecef224c710c85ef728f4/requests-2.32.5.tar.gz", hash = "sha256:dbba0bac56e100853db0ea71b82b4dfd5fe2bf6d3754a8893c3af500cec7d7cf", size = 134517, upload-time = "2025-08-18T20:46:02.573Z" }
wheels = [
    { url = "https://files.pythonhosted.org/packages/1e/db/4254e3eabe8020b458f1a747140d32277ec7a271daf1d235b70dc0b4e6e3/requests-2.32.5-py3-none-any.whl", hash = "sha256:2462f94637a34fd532264295e186976db0f5d453d1cdd31473c85a6a161affb6", size = 64738, upload-time = "2025-08-18T20:46:00.542Z" },
]

[[package]]
name = "requests-oauthlib"
version = "2.0.0"
source = { registry = "https://pypi.org/simple" }
dependencies = [
    { name = "oauthlib" },
    { name = "requests" },
]
sdist = { url = "https://files.pythonhosted.org/packages/42/f2/05f29bc3913aea15eb670be136045bf5c5bbf4b99ecb839da9b422bb2c85/requests-oauthlib-2.0.0.tar.gz", hash = "sha256:b3dffaebd884d8cd778494369603a9e7b58d29111bf6b41bdc2dcd87203af4e9", size = 55650, upload-time = "2024-03-22T20:32:29.939Z" }
wheels = [
    { url = "https://files.pythonhosted.org/packages/3b/5d/63d4ae3b9daea098d5d6f5da83984853c1bbacd5dc826764b249fe119d24/requests_oauthlib-2.0.0-py2.py3-none-any.whl", hash = "sha256:7dd8a5c40426b779b0868c404bdef9768deccf22749cde15852df527e6269b36", size = 24179, upload-time = "2024-03-22T20:32:28.055Z" },
]

[[package]]
name = "rfc3339-validator"
version = "0.1.4"
source = { registry = "https://pypi.org/simple" }
dependencies = [
    { name = "six" },
]
sdist = { url = "https://files.pythonhosted.org/packages/28/ea/a9387748e2d111c3c2b275ba970b735e04e15cdb1eb30693b6b5708c4dbd/rfc3339_validator-0.1.4.tar.gz", hash = "sha256:138a2abdf93304ad60530167e51d2dfb9549521a836871b88d7f4695d0022f6b", size = 5513, upload-time = "2021-05-12T16:37:54.178Z" }
wheels = [
    { url = "https://files.pythonhosted.org/packages/7b/44/4e421b96b67b2daff264473f7465db72fbdf36a07e05494f50300cc7b0c6/rfc3339_validator-0.1.4-py2.py3-none-any.whl", hash = "sha256:24f6ec1eda14ef823da9e36ec7113124b39c04d50a4d3d3a3c2859577e7791fa", size = 3490, upload-time = "2021-05-12T16:37:52.536Z" },
]

[[package]]
name = "rfc3986-validator"
version = "0.1.1"
source = { registry = "https://pypi.org/simple" }
sdist = { url = "https://files.pythonhosted.org/packages/da/88/f270de456dd7d11dcc808abfa291ecdd3f45ff44e3b549ffa01b126464d0/rfc3986_validator-0.1.1.tar.gz", hash = "sha256:3d44bde7921b3b9ec3ae4e3adca370438eccebc676456449b145d533b240d055", size = 6760, upload-time = "2019-10-28T16:00:19.144Z" }
wheels = [
    { url = "https://files.pythonhosted.org/packages/9e/51/17023c0f8f1869d8806b979a2bffa3f861f26a3f1a66b094288323fba52f/rfc3986_validator-0.1.1-py2.py3-none-any.whl", hash = "sha256:2f235c432ef459970b4306369336b9d5dbdda31b510ca1e327636e01f528bfa9", size = 4242, upload-time = "2019-10-28T16:00:13.976Z" },
]

[[package]]
name = "rfc3987-syntax"
version = "1.1.0"
source = { registry = "https://pypi.org/simple" }
dependencies = [
    { name = "lark" },
]
sdist = { url = "https://files.pythonhosted.org/packages/2c/06/37c1a5557acf449e8e406a830a05bf885ac47d33270aec454ef78675008d/rfc3987_syntax-1.1.0.tar.gz", hash = "sha256:717a62cbf33cffdd16dfa3a497d81ce48a660ea691b1ddd7be710c22f00b4a0d", size = 14239, upload-time = "2025-07-18T01:05:05.015Z" }
wheels = [
    { url = "https://files.pythonhosted.org/packages/7e/71/44ce230e1b7fadd372515a97e32a83011f906ddded8d03e3c6aafbdedbb7/rfc3987_syntax-1.1.0-py3-none-any.whl", hash = "sha256:6c3d97604e4c5ce9f714898e05401a0445a641cfa276432b0a648c80856f6a3f", size = 8046, upload-time = "2025-07-18T01:05:03.843Z" },
]

[[package]]
name = "rich"
version = "14.1.0"
source = { registry = "https://pypi.org/simple" }
dependencies = [
    { name = "markdown-it-py" },
    { name = "pygments" },
]
sdist = { url = "https://files.pythonhosted.org/packages/fe/75/af448d8e52bf1d8fa6a9d089ca6c07ff4453d86c65c145d0a300bb073b9b/rich-14.1.0.tar.gz", hash = "sha256:e497a48b844b0320d45007cdebfeaeed8db2a4f4bcf49f15e455cfc4af11eaa8", size = 224441, upload-time = "2025-07-25T07:32:58.125Z" }
wheels = [
    { url = "https://files.pythonhosted.org/packages/e3/30/3c4d035596d3cf444529e0b2953ad0466f6049528a879d27534700580395/rich-14.1.0-py3-none-any.whl", hash = "sha256:536f5f1785986d6dbdea3c75205c473f970777b4a0d6c6dd1b696aa05a3fa04f", size = 243368, upload-time = "2025-07-25T07:32:56.73Z" },
]

[[package]]
name = "rich-argparse"
version = "1.7.1"
source = { registry = "https://pypi.org/simple" }
dependencies = [
    { name = "rich" },
]
sdist = { url = "https://files.pythonhosted.org/packages/71/a6/34460d81e5534f6d2fc8e8d91ff99a5835fdca53578eac89e4f37b3a7c6d/rich_argparse-1.7.1.tar.gz", hash = "sha256:d7a493cde94043e41ea68fb43a74405fa178de981bf7b800f7a3bd02ac5c27be", size = 38094, upload-time = "2025-05-25T20:20:35.335Z" }
wheels = [
    { url = "https://files.pythonhosted.org/packages/31/f6/5fc0574af5379606ffd57a4b68ed88f9b415eb222047fe023aefcc00a648/rich_argparse-1.7.1-py3-none-any.whl", hash = "sha256:a8650b42e4a4ff72127837632fba6b7da40784842f08d7395eb67a9cbd7b4bf9", size = 25357, upload-time = "2025-05-25T20:20:33.793Z" },
]

[[package]]
name = "rpds-py"
version = "0.27.1"
source = { registry = "https://pypi.org/simple" }
sdist = { url = "https://files.pythonhosted.org/packages/e9/dd/2c0cbe774744272b0ae725f44032c77bdcab6e8bcf544bffa3b6e70c8dba/rpds_py-0.27.1.tar.gz", hash = "sha256:26a1c73171d10b7acccbded82bf6a586ab8203601e565badc74bbbf8bc5a10f8", size = 27479, upload-time = "2025-08-27T12:16:36.024Z" }
wheels = [
    { url = "https://files.pythonhosted.org/packages/b5/c1/7907329fbef97cbd49db6f7303893bd1dd5a4a3eae415839ffdfb0762cae/rpds_py-0.27.1-cp311-cp311-macosx_10_12_x86_64.whl", hash = "sha256:be898f271f851f68b318872ce6ebebbc62f303b654e43bf72683dbdc25b7c881", size = 371063, upload-time = "2025-08-27T12:12:47.856Z" },
    { url = "https://files.pythonhosted.org/packages/11/94/2aab4bc86228bcf7c48760990273653a4900de89c7537ffe1b0d6097ed39/rpds_py-0.27.1-cp311-cp311-macosx_11_0_arm64.whl", hash = "sha256:62ac3d4e3e07b58ee0ddecd71d6ce3b1637de2d373501412df395a0ec5f9beb5", size = 353210, upload-time = "2025-08-27T12:12:49.187Z" },
    { url = "https://files.pythonhosted.org/packages/3a/57/f5eb3ecf434342f4f1a46009530e93fd201a0b5b83379034ebdb1d7c1a58/rpds_py-0.27.1-cp311-cp311-manylinux_2_17_aarch64.manylinux2014_aarch64.whl", hash = "sha256:4708c5c0ceb2d034f9991623631d3d23cb16e65c83736ea020cdbe28d57c0a0e", size = 381636, upload-time = "2025-08-27T12:12:50.492Z" },
    { url = "https://files.pythonhosted.org/packages/ae/f4/ef95c5945e2ceb5119571b184dd5a1cc4b8541bbdf67461998cfeac9cb1e/rpds_py-0.27.1-cp311-cp311-manylinux_2_17_armv7l.manylinux2014_armv7l.whl", hash = "sha256:abfa1171a9952d2e0002aba2ad3780820b00cc3d9c98c6630f2e93271501f66c", size = 394341, upload-time = "2025-08-27T12:12:52.024Z" },
    { url = "https://files.pythonhosted.org/packages/5a/7e/4bd610754bf492d398b61725eb9598ddd5eb86b07d7d9483dbcd810e20bc/rpds_py-0.27.1-cp311-cp311-manylinux_2_17_ppc64le.manylinux2014_ppc64le.whl", hash = "sha256:4b507d19f817ebaca79574b16eb2ae412e5c0835542c93fe9983f1e432aca195", size = 523428, upload-time = "2025-08-27T12:12:53.779Z" },
    { url = "https://files.pythonhosted.org/packages/9f/e5/059b9f65a8c9149361a8b75094864ab83b94718344db511fd6117936ed2a/rpds_py-0.27.1-cp311-cp311-manylinux_2_17_s390x.manylinux2014_s390x.whl", hash = "sha256:168b025f8fd8d8d10957405f3fdcef3dc20f5982d398f90851f4abc58c566c52", size = 402923, upload-time = "2025-08-27T12:12:55.15Z" },
    { url = "https://files.pythonhosted.org/packages/f5/48/64cabb7daced2968dd08e8a1b7988bf358d7bd5bcd5dc89a652f4668543c/rpds_py-0.27.1-cp311-cp311-manylinux_2_17_x86_64.manylinux2014_x86_64.whl", hash = "sha256:cb56c6210ef77caa58e16e8c17d35c63fe3f5b60fd9ba9d424470c3400bcf9ed", size = 384094, upload-time = "2025-08-27T12:12:57.194Z" },
    { url = "https://files.pythonhosted.org/packages/ae/e1/dc9094d6ff566bff87add8a510c89b9e158ad2ecd97ee26e677da29a9e1b/rpds_py-0.27.1-cp311-cp311-manylinux_2_31_riscv64.whl", hash = "sha256:d252f2d8ca0195faa707f8eb9368955760880b2b42a8ee16d382bf5dd807f89a", size = 401093, upload-time = "2025-08-27T12:12:58.985Z" },
    { url = "https://files.pythonhosted.org/packages/37/8e/ac8577e3ecdd5593e283d46907d7011618994e1d7ab992711ae0f78b9937/rpds_py-0.27.1-cp311-cp311-manylinux_2_5_i686.manylinux1_i686.whl", hash = "sha256:6e5e54da1e74b91dbc7996b56640f79b195d5925c2b78efaa8c5d53e1d88edde", size = 417969, upload-time = "2025-08-27T12:13:00.367Z" },
    { url = "https://files.pythonhosted.org/packages/66/6d/87507430a8f74a93556fe55c6485ba9c259949a853ce407b1e23fea5ba31/rpds_py-0.27.1-cp311-cp311-musllinux_1_2_aarch64.whl", hash = "sha256:ffce0481cc6e95e5b3f0a47ee17ffbd234399e6d532f394c8dce320c3b089c21", size = 558302, upload-time = "2025-08-27T12:13:01.737Z" },
    { url = "https://files.pythonhosted.org/packages/3a/bb/1db4781ce1dda3eecc735e3152659a27b90a02ca62bfeea17aee45cc0fbc/rpds_py-0.27.1-cp311-cp311-musllinux_1_2_i686.whl", hash = "sha256:a205fdfe55c90c2cd8e540ca9ceba65cbe6629b443bc05db1f590a3db8189ff9", size = 589259, upload-time = "2025-08-27T12:13:03.127Z" },
    { url = "https://files.pythonhosted.org/packages/7b/0e/ae1c8943d11a814d01b482e1f8da903f88047a962dff9bbdadf3bd6e6fd1/rpds_py-0.27.1-cp311-cp311-musllinux_1_2_x86_64.whl", hash = "sha256:689fb5200a749db0415b092972e8eba85847c23885c8543a8b0f5c009b1a5948", size = 554983, upload-time = "2025-08-27T12:13:04.516Z" },
    { url = "https://files.pythonhosted.org/packages/b2/d5/0b2a55415931db4f112bdab072443ff76131b5ac4f4dc98d10d2d357eb03/rpds_py-0.27.1-cp311-cp311-win32.whl", hash = "sha256:3182af66048c00a075010bc7f4860f33913528a4b6fc09094a6e7598e462fe39", size = 217154, upload-time = "2025-08-27T12:13:06.278Z" },
    { url = "https://files.pythonhosted.org/packages/24/75/3b7ffe0d50dc86a6a964af0d1cc3a4a2cdf437cb7b099a4747bbb96d1819/rpds_py-0.27.1-cp311-cp311-win_amd64.whl", hash = "sha256:b4938466c6b257b2f5c4ff98acd8128ec36b5059e5c8f8372d79316b1c36bb15", size = 228627, upload-time = "2025-08-27T12:13:07.625Z" },
    { url = "https://files.pythonhosted.org/packages/8d/3f/4fd04c32abc02c710f09a72a30c9a55ea3cc154ef8099078fd50a0596f8e/rpds_py-0.27.1-cp311-cp311-win_arm64.whl", hash = "sha256:2f57af9b4d0793e53266ee4325535a31ba48e2f875da81a9177c9926dfa60746", size = 220998, upload-time = "2025-08-27T12:13:08.972Z" },
    { url = "https://files.pythonhosted.org/packages/0c/ed/e1fba02de17f4f76318b834425257c8ea297e415e12c68b4361f63e8ae92/rpds_py-0.27.1-pp311-pypy311_pp73-macosx_10_12_x86_64.whl", hash = "sha256:cdfe4bb2f9fe7458b7453ad3c33e726d6d1c7c0a72960bcc23800d77384e42df", size = 371402, upload-time = "2025-08-27T12:15:51.561Z" },
    { url = "https://files.pythonhosted.org/packages/af/7c/e16b959b316048b55585a697e94add55a4ae0d984434d279ea83442e460d/rpds_py-0.27.1-pp311-pypy311_pp73-macosx_11_0_arm64.whl", hash = "sha256:8fabb8fd848a5f75a2324e4a84501ee3a5e3c78d8603f83475441866e60b94a3", size = 354084, upload-time = "2025-08-27T12:15:53.219Z" },
    { url = "https://files.pythonhosted.org/packages/de/c1/ade645f55de76799fdd08682d51ae6724cb46f318573f18be49b1e040428/rpds_py-0.27.1-pp311-pypy311_pp73-manylinux_2_17_aarch64.manylinux2014_aarch64.whl", hash = "sha256:eda8719d598f2f7f3e0f885cba8646644b55a187762bec091fa14a2b819746a9", size = 383090, upload-time = "2025-08-27T12:15:55.158Z" },
    { url = "https://files.pythonhosted.org/packages/1f/27/89070ca9b856e52960da1472efcb6c20ba27cfe902f4f23ed095b9cfc61d/rpds_py-0.27.1-pp311-pypy311_pp73-manylinux_2_17_armv7l.manylinux2014_armv7l.whl", hash = "sha256:3c64d07e95606ec402a0a1c511fe003873fa6af630bda59bac77fac8b4318ebc", size = 394519, upload-time = "2025-08-27T12:15:57.238Z" },
    { url = "https://files.pythonhosted.org/packages/b3/28/be120586874ef906aa5aeeae95ae8df4184bc757e5b6bd1c729ccff45ed5/rpds_py-0.27.1-pp311-pypy311_pp73-manylinux_2_17_ppc64le.manylinux2014_ppc64le.whl", hash = "sha256:93a2ed40de81bcff59aabebb626562d48332f3d028ca2036f1d23cbb52750be4", size = 523817, upload-time = "2025-08-27T12:15:59.237Z" },
    { url = "https://files.pythonhosted.org/packages/a8/ef/70cc197bc11cfcde02a86f36ac1eed15c56667c2ebddbdb76a47e90306da/rpds_py-0.27.1-pp311-pypy311_pp73-manylinux_2_17_s390x.manylinux2014_s390x.whl", hash = "sha256:387ce8c44ae94e0ec50532d9cb0edce17311024c9794eb196b90e1058aadeb66", size = 403240, upload-time = "2025-08-27T12:16:00.923Z" },
    { url = "https://files.pythonhosted.org/packages/cf/35/46936cca449f7f518f2f4996e0e8344db4b57e2081e752441154089d2a5f/rpds_py-0.27.1-pp311-pypy311_pp73-manylinux_2_17_x86_64.manylinux2014_x86_64.whl", hash = "sha256:aaf94f812c95b5e60ebaf8bfb1898a7d7cb9c1af5744d4a67fa47796e0465d4e", size = 385194, upload-time = "2025-08-27T12:16:02.802Z" },
    { url = "https://files.pythonhosted.org/packages/e1/62/29c0d3e5125c3270b51415af7cbff1ec587379c84f55a5761cc9efa8cd06/rpds_py-0.27.1-pp311-pypy311_pp73-manylinux_2_31_riscv64.whl", hash = "sha256:4848ca84d6ded9b58e474dfdbad4b8bfb450344c0551ddc8d958bf4b36aa837c", size = 402086, upload-time = "2025-08-27T12:16:04.806Z" },
    { url = "https://files.pythonhosted.org/packages/8f/66/03e1087679227785474466fdd04157fb793b3b76e3fcf01cbf4c693c1949/rpds_py-0.27.1-pp311-pypy311_pp73-manylinux_2_5_i686.manylinux1_i686.whl", hash = "sha256:2bde09cbcf2248b73c7c323be49b280180ff39fadcfe04e7b6f54a678d02a7cf", size = 419272, upload-time = "2025-08-27T12:16:06.471Z" },
    { url = "https://files.pythonhosted.org/packages/6a/24/e3e72d265121e00b063aef3e3501e5b2473cf1b23511d56e529531acf01e/rpds_py-0.27.1-pp311-pypy311_pp73-musllinux_1_2_aarch64.whl", hash = "sha256:94c44ee01fd21c9058f124d2d4f0c9dc7634bec93cd4b38eefc385dabe71acbf", size = 560003, upload-time = "2025-08-27T12:16:08.06Z" },
    { url = "https://files.pythonhosted.org/packages/26/ca/f5a344c534214cc2d41118c0699fffbdc2c1bc7046f2a2b9609765ab9c92/rpds_py-0.27.1-pp311-pypy311_pp73-musllinux_1_2_i686.whl", hash = "sha256:df8b74962e35c9249425d90144e721eed198e6555a0e22a563d29fe4486b51f6", size = 590482, upload-time = "2025-08-27T12:16:10.137Z" },
    { url = "https://files.pythonhosted.org/packages/ce/08/4349bdd5c64d9d193c360aa9db89adeee6f6682ab8825dca0a3f535f434f/rpds_py-0.27.1-pp311-pypy311_pp73-musllinux_1_2_x86_64.whl", hash = "sha256:dc23e6820e3b40847e2f4a7726462ba0cf53089512abe9ee16318c366494c17a", size = 556523, upload-time = "2025-08-27T12:16:12.188Z" },
]

[[package]]
name = "rsa"
version = "4.9.1"
source = { registry = "https://pypi.org/simple" }
dependencies = [
    { name = "pyasn1" },
]
sdist = { url = "https://files.pythonhosted.org/packages/da/8a/22b7beea3ee0d44b1916c0c1cb0ee3af23b700b6da9f04991899d0c555d4/rsa-4.9.1.tar.gz", hash = "sha256:e7bdbfdb5497da4c07dfd35530e1a902659db6ff241e39d9953cad06ebd0ae75", size = 29034, upload-time = "2025-04-16T09:51:18.218Z" }
wheels = [
    { url = "https://files.pythonhosted.org/packages/64/8d/0133e4eb4beed9e425d9a98ed6e081a55d195481b7632472be1af08d2f6b/rsa-4.9.1-py3-none-any.whl", hash = "sha256:68635866661c6836b8d39430f97a996acbd61bfa49406748ea243539fe239762", size = 34696, upload-time = "2025-04-16T09:51:17.142Z" },
]

[[package]]
name = "ruff"
version = "0.13.1"
source = { registry = "https://pypi.org/simple" }
sdist = { url = "https://files.pythonhosted.org/packages/ab/33/c8e89216845615d14d2d42ba2bee404e7206a8db782f33400754f3799f05/ruff-0.13.1.tar.gz", hash = "sha256:88074c3849087f153d4bb22e92243ad4c1b366d7055f98726bc19aa08dc12d51", size = 5397987, upload-time = "2025-09-18T19:52:44.33Z" }
wheels = [
    { url = "https://files.pythonhosted.org/packages/f3/41/ca37e340938f45cfb8557a97a5c347e718ef34702546b174e5300dbb1f28/ruff-0.13.1-py3-none-linux_armv6l.whl", hash = "sha256:b2abff595cc3cbfa55e509d89439b5a09a6ee3c252d92020bd2de240836cf45b", size = 12304308, upload-time = "2025-09-18T19:51:56.253Z" },
    { url = "https://files.pythonhosted.org/packages/ff/84/ba378ef4129415066c3e1c80d84e539a0d52feb250685091f874804f28af/ruff-0.13.1-py3-none-macosx_10_12_x86_64.whl", hash = "sha256:4ee9f4249bf7f8bb3984c41bfaf6a658162cdb1b22e3103eabc7dd1dc5579334", size = 12937258, upload-time = "2025-09-18T19:52:00.184Z" },
    { url = "https://files.pythonhosted.org/packages/8d/b6/ec5e4559ae0ad955515c176910d6d7c93edcbc0ed1a3195a41179c58431d/ruff-0.13.1-py3-none-macosx_11_0_arm64.whl", hash = "sha256:5c5da4af5f6418c07d75e6f3224e08147441f5d1eac2e6ce10dcce5e616a3bae", size = 12214554, upload-time = "2025-09-18T19:52:02.753Z" },
    { url = "https://files.pythonhosted.org/packages/70/d6/cb3e3b4f03b9b0c4d4d8f06126d34b3394f6b4d764912fe80a1300696ef6/ruff-0.13.1-py3-none-manylinux_2_17_aarch64.manylinux2014_aarch64.whl", hash = "sha256:80524f84a01355a59a93cef98d804e2137639823bcee2931f5028e71134a954e", size = 12448181, upload-time = "2025-09-18T19:52:05.279Z" },
    { url = "https://files.pythonhosted.org/packages/d2/ea/bf60cb46d7ade706a246cd3fb99e4cfe854efa3dfbe530d049c684da24ff/ruff-0.13.1-py3-none-manylinux_2_17_armv7l.manylinux2014_armv7l.whl", hash = "sha256:ff7f5ce8d7988767dd46a148192a14d0f48d1baea733f055d9064875c7d50389", size = 12104599, upload-time = "2025-09-18T19:52:07.497Z" },
    { url = "https://files.pythonhosted.org/packages/2d/3e/05f72f4c3d3a69e65d55a13e1dd1ade76c106d8546e7e54501d31f1dc54a/ruff-0.13.1-py3-none-manylinux_2_17_i686.manylinux2014_i686.whl", hash = "sha256:c55d84715061f8b05469cdc9a446aa6c7294cd4bd55e86a89e572dba14374f8c", size = 13791178, upload-time = "2025-09-18T19:52:10.189Z" },
    { url = "https://files.pythonhosted.org/packages/81/e7/01b1fc403dd45d6cfe600725270ecc6a8f8a48a55bc6521ad820ed3ceaf8/ruff-0.13.1-py3-none-manylinux_2_17_ppc64.manylinux2014_ppc64.whl", hash = "sha256:ac57fed932d90fa1624c946dc67a0a3388d65a7edc7d2d8e4ca7bddaa789b3b0", size = 14814474, upload-time = "2025-09-18T19:52:12.866Z" },
    { url = "https://files.pythonhosted.org/packages/fa/92/d9e183d4ed6185a8df2ce9faa3f22e80e95b5f88d9cc3d86a6d94331da3f/ruff-0.13.1-py3-none-manylinux_2_17_ppc64le.manylinux2014_ppc64le.whl", hash = "sha256:c366a71d5b4f41f86a008694f7a0d75fe409ec298685ff72dc882f882d532e36", size = 14217531, upload-time = "2025-09-18T19:52:15.245Z" },
    { url = "https://files.pythonhosted.org/packages/3b/4a/6ddb1b11d60888be224d721e01bdd2d81faaf1720592858ab8bac3600466/ruff-0.13.1-py3-none-manylinux_2_17_s390x.manylinux2014_s390x.whl", hash = "sha256:f4ea9d1b5ad3e7a83ee8ebb1229c33e5fe771e833d6d3dcfca7b77d95b060d38", size = 13265267, upload-time = "2025-09-18T19:52:17.649Z" },
    { url = "https://files.pythonhosted.org/packages/81/98/3f1d18a8d9ea33ef2ad508f0417fcb182c99b23258ec5e53d15db8289809/ruff-0.13.1-py3-none-manylinux_2_17_x86_64.manylinux2014_x86_64.whl", hash = "sha256:b0f70202996055b555d3d74b626406476cc692f37b13bac8828acff058c9966a", size = 13243120, upload-time = "2025-09-18T19:52:20.332Z" },
    { url = "https://files.pythonhosted.org/packages/8d/86/b6ce62ce9c12765fa6c65078d1938d2490b2b1d9273d0de384952b43c490/ruff-0.13.1-py3-none-manylinux_2_31_riscv64.whl", hash = "sha256:f8cff7a105dad631085d9505b491db33848007d6b487c3c1979dd8d9b2963783", size = 13443084, upload-time = "2025-09-18T19:52:23.032Z" },
    { url = "https://files.pythonhosted.org/packages/a1/6e/af7943466a41338d04503fb5a81b2fd07251bd272f546622e5b1599a7976/ruff-0.13.1-py3-none-musllinux_1_2_aarch64.whl", hash = "sha256:9761e84255443316a258dd7dfbd9bfb59c756e52237ed42494917b2577697c6a", size = 12295105, upload-time = "2025-09-18T19:52:25.263Z" },
    { url = "https://files.pythonhosted.org/packages/3f/97/0249b9a24f0f3ebd12f007e81c87cec6d311de566885e9309fcbac5b24cc/ruff-0.13.1-py3-none-musllinux_1_2_armv7l.whl", hash = "sha256:3d376a88c3102ef228b102211ef4a6d13df330cb0f5ca56fdac04ccec2a99700", size = 12072284, upload-time = "2025-09-18T19:52:27.478Z" },
    { url = "https://files.pythonhosted.org/packages/f6/85/0b64693b2c99d62ae65236ef74508ba39c3febd01466ef7f354885e5050c/ruff-0.13.1-py3-none-musllinux_1_2_i686.whl", hash = "sha256:cbefd60082b517a82c6ec8836989775ac05f8991715d228b3c1d86ccc7df7dae", size = 12970314, upload-time = "2025-09-18T19:52:30.212Z" },
    { url = "https://files.pythonhosted.org/packages/96/fc/342e9f28179915d28b3747b7654f932ca472afbf7090fc0c4011e802f494/ruff-0.13.1-py3-none-musllinux_1_2_x86_64.whl", hash = "sha256:dd16b9a5a499fe73f3c2ef09a7885cb1d97058614d601809d37c422ed1525317", size = 13422360, upload-time = "2025-09-18T19:52:32.676Z" },
    { url = "https://files.pythonhosted.org/packages/37/54/6177a0dc10bce6f43e392a2192e6018755473283d0cf43cc7e6afc182aea/ruff-0.13.1-py3-none-win32.whl", hash = "sha256:55e9efa692d7cb18580279f1fbb525146adc401f40735edf0aaeabd93099f9a0", size = 12178448, upload-time = "2025-09-18T19:52:35.545Z" },
    { url = "https://files.pythonhosted.org/packages/64/51/c6a3a33d9938007b8bdc8ca852ecc8d810a407fb513ab08e34af12dc7c24/ruff-0.13.1-py3-none-win_amd64.whl", hash = "sha256:3a3fb595287ee556de947183489f636b9f76a72f0fa9c028bdcabf5bab2cc5e5", size = 13286458, upload-time = "2025-09-18T19:52:38.198Z" },
    { url = "https://files.pythonhosted.org/packages/fd/04/afc078a12cf68592345b1e2d6ecdff837d286bac023d7a22c54c7a698c5b/ruff-0.13.1-py3-none-win_arm64.whl", hash = "sha256:c0bae9ffd92d54e03c2bf266f466da0a65e145f298ee5b5846ed435f6a00518a", size = 12437893, upload-time = "2025-09-18T19:52:41.283Z" },
]

[[package]]
name = "s3transfer"
version = "0.14.0"
source = { registry = "https://pypi.org/simple" }
dependencies = [
    { name = "botocore" },
]
sdist = { url = "https://files.pythonhosted.org/packages/62/74/8d69dcb7a9efe8baa2046891735e5dfe433ad558ae23d9e3c14c633d1d58/s3transfer-0.14.0.tar.gz", hash = "sha256:eff12264e7c8b4985074ccce27a3b38a485bb7f7422cc8046fee9be4983e4125", size = 151547, upload-time = "2025-09-09T19:23:31.089Z" }
wheels = [
    { url = "https://files.pythonhosted.org/packages/48/f0/ae7ca09223a81a1d890b2557186ea015f6e0502e9b8cb8e1813f1d8cfa4e/s3transfer-0.14.0-py3-none-any.whl", hash = "sha256:ea3b790c7077558ed1f02a3072fb3cb992bbbd253392f4b6e9e8976941c7d456", size = 85712, upload-time = "2025-09-09T19:23:30.041Z" },
]

[[package]]
name = "scipy"
version = "1.16.2"
source = { registry = "https://pypi.org/simple" }
dependencies = [
    { name = "numpy" },
]
sdist = { url = "https://files.pythonhosted.org/packages/4c/3b/546a6f0bfe791bbb7f8d591613454d15097e53f906308ec6f7c1ce588e8e/scipy-1.16.2.tar.gz", hash = "sha256:af029b153d243a80afb6eabe40b0a07f8e35c9adc269c019f364ad747f826a6b", size = 30580599, upload-time = "2025-09-11T17:48:08.271Z" }
wheels = [
    { url = "https://files.pythonhosted.org/packages/0b/ef/37ed4b213d64b48422df92560af7300e10fe30b5d665dd79932baebee0c6/scipy-1.16.2-cp311-cp311-macosx_10_14_x86_64.whl", hash = "sha256:6ab88ea43a57da1af33292ebd04b417e8e2eaf9d5aa05700be8d6e1b6501cd92", size = 36619956, upload-time = "2025-09-11T17:39:20.5Z" },
    { url = "https://files.pythonhosted.org/packages/85/ab/5c2eba89b9416961a982346a4d6a647d78c91ec96ab94ed522b3b6baf444/scipy-1.16.2-cp311-cp311-macosx_12_0_arm64.whl", hash = "sha256:c95e96c7305c96ede73a7389f46ccd6c659c4da5ef1b2789466baeaed3622b6e", size = 28931117, upload-time = "2025-09-11T17:39:29.06Z" },
    { url = "https://files.pythonhosted.org/packages/80/d1/eed51ab64d227fe60229a2d57fb60ca5898cfa50ba27d4f573e9e5f0b430/scipy-1.16.2-cp311-cp311-macosx_14_0_arm64.whl", hash = "sha256:87eb178db04ece7c698220d523c170125dbffebb7af0345e66c3554f6f60c173", size = 20921997, upload-time = "2025-09-11T17:39:34.892Z" },
    { url = "https://files.pythonhosted.org/packages/be/7c/33ea3e23bbadde96726edba6bf9111fb1969d14d9d477ffa202c67bec9da/scipy-1.16.2-cp311-cp311-macosx_14_0_x86_64.whl", hash = "sha256:4e409eac067dcee96a57fbcf424c13f428037827ec7ee3cb671ff525ca4fc34d", size = 23523374, upload-time = "2025-09-11T17:39:40.846Z" },
    { url = "https://files.pythonhosted.org/packages/96/0b/7399dc96e1e3f9a05e258c98d716196a34f528eef2ec55aad651ed136d03/scipy-1.16.2-cp311-cp311-manylinux2014_aarch64.manylinux_2_17_aarch64.whl", hash = "sha256:e574be127bb760f0dad24ff6e217c80213d153058372362ccb9555a10fc5e8d2", size = 33583702, upload-time = "2025-09-11T17:39:49.011Z" },
    { url = "https://files.pythonhosted.org/packages/1a/bc/a5c75095089b96ea72c1bd37a4497c24b581ec73db4ef58ebee142ad2d14/scipy-1.16.2-cp311-cp311-manylinux2014_x86_64.manylinux_2_17_x86_64.whl", hash = "sha256:f5db5ba6188d698ba7abab982ad6973265b74bb40a1efe1821b58c87f73892b9", size = 35883427, upload-time = "2025-09-11T17:39:57.406Z" },
    { url = "https://files.pythonhosted.org/packages/ab/66/e25705ca3d2b87b97fe0a278a24b7f477b4023a926847935a1a71488a6a6/scipy-1.16.2-cp311-cp311-musllinux_1_2_aarch64.whl", hash = "sha256:ec6e74c4e884104ae006d34110677bfe0098203a3fec2f3faf349f4cb05165e3", size = 36212940, upload-time = "2025-09-11T17:40:06.013Z" },
    { url = "https://files.pythonhosted.org/packages/d6/fd/0bb911585e12f3abdd603d721d83fc1c7492835e1401a0e6d498d7822b4b/scipy-1.16.2-cp311-cp311-musllinux_1_2_x86_64.whl", hash = "sha256:912f46667d2d3834bc3d57361f854226475f695eb08c08a904aadb1c936b6a88", size = 38865092, upload-time = "2025-09-11T17:40:15.143Z" },
    { url = "https://files.pythonhosted.org/packages/d6/73/c449a7d56ba6e6f874183759f8483cde21f900a8be117d67ffbb670c2958/scipy-1.16.2-cp311-cp311-win_amd64.whl", hash = "sha256:91e9e8a37befa5a69e9cacbe0bcb79ae5afb4a0b130fd6db6ee6cc0d491695fa", size = 38687626, upload-time = "2025-09-11T17:40:24.041Z" },
    { url = "https://files.pythonhosted.org/packages/68/72/02f37316adf95307f5d9e579023c6899f89ff3a051fa079dbd6faafc48e5/scipy-1.16.2-cp311-cp311-win_arm64.whl", hash = "sha256:f3bf75a6dcecab62afde4d1f973f1692be013110cad5338007927db8da73249c", size = 25503506, upload-time = "2025-09-11T17:40:30.703Z" },
]

[[package]]
name = "send2trash"
version = "1.8.3"
source = { registry = "https://pypi.org/simple" }
sdist = { url = "https://files.pythonhosted.org/packages/fd/3a/aec9b02217bb79b87bbc1a21bc6abc51e3d5dcf65c30487ac96c0908c722/Send2Trash-1.8.3.tar.gz", hash = "sha256:b18e7a3966d99871aefeb00cfbcfdced55ce4871194810fc71f4aa484b953abf", size = 17394, upload-time = "2024-04-07T00:01:09.267Z" }
wheels = [
    { url = "https://files.pythonhosted.org/packages/40/b0/4562db6223154aa4e22f939003cb92514c79f3d4dccca3444253fd17f902/Send2Trash-1.8.3-py3-none-any.whl", hash = "sha256:0c31227e0bd08961c7665474a3d1ef7193929fedda4233843689baa056be46c9", size = 18072, upload-time = "2024-04-07T00:01:07.438Z" },
]

[[package]]
name = "sentry-sdk"
version = "2.38.0"
source = { registry = "https://pypi.org/simple" }
dependencies = [
    { name = "certifi" },
    { name = "urllib3" },
]
sdist = { url = "https://files.pythonhosted.org/packages/b2/22/60fd703b34d94d216b2387e048ac82de3e86b63bc28869fb076f8bb0204a/sentry_sdk-2.38.0.tar.gz", hash = "sha256:792d2af45e167e2f8a3347143f525b9b6bac6f058fb2014720b40b84ccbeb985", size = 348116, upload-time = "2025-09-15T15:00:37.846Z" }
wheels = [
    { url = "https://files.pythonhosted.org/packages/7a/84/bde4c4bbb269b71bc09316af8eb00da91f67814d40337cc12ef9c8742541/sentry_sdk-2.38.0-py2.py3-none-any.whl", hash = "sha256:2324aea8573a3fa1576df7fb4d65c4eb8d9929c8fa5939647397a07179eef8d0", size = 370346, upload-time = "2025-09-15T15:00:35.821Z" },
]

[[package]]
name = "setproctitle"
version = "1.3.7"
source = { registry = "https://pypi.org/simple" }
sdist = { url = "https://files.pythonhosted.org/packages/8d/48/49393a96a2eef1ab418b17475fb92b8fcfad83d099e678751b05472e69de/setproctitle-1.3.7.tar.gz", hash = "sha256:bc2bc917691c1537d5b9bca1468437176809c7e11e5694ca79a9ca12345dcb9e", size = 27002, upload-time = "2025-09-05T12:51:25.278Z" }
wheels = [
    { url = "https://files.pythonhosted.org/packages/04/cd/1b7ba5cad635510720ce19d7122154df96a2387d2a74217be552887c93e5/setproctitle-1.3.7-cp311-cp311-macosx_10_9_universal2.whl", hash = "sha256:a600eeb4145fb0ee6c287cb82a2884bd4ec5bbb076921e287039dcc7b7cc6dd0", size = 18085, upload-time = "2025-09-05T12:49:22.183Z" },
    { url = "https://files.pythonhosted.org/packages/8f/1a/b2da0a620490aae355f9d72072ac13e901a9fec809a6a24fc6493a8f3c35/setproctitle-1.3.7-cp311-cp311-macosx_11_0_arm64.whl", hash = "sha256:97a090fed480471bb175689859532709e28c085087e344bca45cf318034f70c4", size = 13097, upload-time = "2025-09-05T12:49:23.322Z" },
    { url = "https://files.pythonhosted.org/packages/18/2e/bd03ff02432a181c1787f6fc2a678f53b7dacdd5ded69c318fe1619556e8/setproctitle-1.3.7-cp311-cp311-manylinux1_x86_64.manylinux_2_28_x86_64.manylinux_2_5_x86_64.whl", hash = "sha256:1607b963e7b53e24ec8a2cb4e0ab3ae591d7c6bf0a160feef0551da63452b37f", size = 32191, upload-time = "2025-09-05T12:49:24.567Z" },
    { url = "https://files.pythonhosted.org/packages/28/78/1e62fc0937a8549f2220445ed2175daacee9b6764c7963b16148119b016d/setproctitle-1.3.7-cp311-cp311-manylinux2014_aarch64.manylinux_2_17_aarch64.manylinux_2_28_aarch64.whl", hash = "sha256:a20fb1a3974e2dab857870cf874b325b8705605cb7e7e8bcbb915bca896f52a9", size = 33203, upload-time = "2025-09-05T12:49:25.871Z" },
    { url = "https://files.pythonhosted.org/packages/a0/3c/65edc65db3fa3df400cf13b05e9d41a3c77517b4839ce873aa6b4043184f/setproctitle-1.3.7-cp311-cp311-manylinux2014_ppc64le.manylinux_2_17_ppc64le.manylinux_2_28_ppc64le.whl", hash = "sha256:f8d961bba676e07d77665204f36cffaa260f526e7b32d07ab3df6a2c1dfb44ba", size = 34963, upload-time = "2025-09-05T12:49:27.044Z" },
    { url = "https://files.pythonhosted.org/packages/a1/32/89157e3de997973e306e44152522385f428e16f92f3cf113461489e1e2ee/setproctitle-1.3.7-cp311-cp311-musllinux_1_2_aarch64.whl", hash = "sha256:db0fd964fbd3a9f8999b502f65bd2e20883fdb5b1fae3a424e66db9a793ed307", size = 32398, upload-time = "2025-09-05T12:49:28.909Z" },
    { url = "https://files.pythonhosted.org/packages/4a/18/77a765a339ddf046844cb4513353d8e9dcd8183da9cdba6e078713e6b0b2/setproctitle-1.3.7-cp311-cp311-musllinux_1_2_ppc64le.whl", hash = "sha256:db116850fcf7cca19492030f8d3b4b6e231278e8fe097a043957d22ce1bdf3ee", size = 33657, upload-time = "2025-09-05T12:49:30.323Z" },
    { url = "https://files.pythonhosted.org/packages/6b/63/f0b6205c64d74d2a24a58644a38ec77bdbaa6afc13747e75973bf8904932/setproctitle-1.3.7-cp311-cp311-musllinux_1_2_x86_64.whl", hash = "sha256:316664d8b24a5c91ee244460bdaf7a74a707adaa9e14fbe0dc0a53168bb9aba1", size = 31836, upload-time = "2025-09-05T12:49:32.309Z" },
    { url = "https://files.pythonhosted.org/packages/ba/51/e1277f9ba302f1a250bbd3eedbbee747a244b3cc682eb58fb9733968f6d8/setproctitle-1.3.7-cp311-cp311-win32.whl", hash = "sha256:b74774ca471c86c09b9d5037c8451fff06bb82cd320d26ae5a01c758088c0d5d", size = 12556, upload-time = "2025-09-05T12:49:33.529Z" },
    { url = "https://files.pythonhosted.org/packages/b6/7b/822a23f17e9003dfdee92cd72758441ca2a3680388da813a371b716fb07f/setproctitle-1.3.7-cp311-cp311-win_amd64.whl", hash = "sha256:acb9097213a8dd3410ed9f0dc147840e45ca9797785272928d4be3f0e69e3be4", size = 13243, upload-time = "2025-09-05T12:49:34.553Z" },
    { url = "https://files.pythonhosted.org/packages/c3/5b/5e1c117ac84e3cefcf8d7a7f6b2461795a87e20869da065a5c087149060b/setproctitle-1.3.7-pp311-pypy311_pp73-macosx_11_0_arm64.whl", hash = "sha256:b1cac6a4b0252b8811d60b6d8d0f157c0fdfed379ac89c25a914e6346cf355a1", size = 12587, upload-time = "2025-09-05T12:51:21.195Z" },
    { url = "https://files.pythonhosted.org/packages/73/02/b9eadc226195dcfa90eed37afe56b5dd6fa2f0e5220ab8b7867b8862b926/setproctitle-1.3.7-pp311-pypy311_pp73-manylinux1_x86_64.manylinux_2_28_x86_64.manylinux_2_5_x86_64.whl", hash = "sha256:f1704c9e041f2b1dc38f5be4552e141e1432fba3dd52c72eeffd5bc2db04dc65", size = 14286, upload-time = "2025-09-05T12:51:22.61Z" },
    { url = "https://files.pythonhosted.org/packages/28/26/1be1d2a53c2a91ec48fa2ff4a409b395f836798adf194d99de9c059419ea/setproctitle-1.3.7-pp311-pypy311_pp73-win_amd64.whl", hash = "sha256:b08b61976ffa548bd5349ce54404bf6b2d51bd74d4f1b241ed1b0f25bce09c3a", size = 13282, upload-time = "2025-09-05T12:51:24.094Z" },
]

[[package]]
name = "setuptools"
version = "80.9.0"
source = { registry = "https://pypi.org/simple" }
sdist = { url = "https://files.pythonhosted.org/packages/18/5d/3bf57dcd21979b887f014ea83c24ae194cfcd12b9e0fda66b957c69d1fca/setuptools-80.9.0.tar.gz", hash = "sha256:f36b47402ecde768dbfafc46e8e4207b4360c654f1f3bb84475f0a28628fb19c", size = 1319958, upload-time = "2025-05-27T00:56:51.443Z" }
wheels = [
    { url = "https://files.pythonhosted.org/packages/a3/dc/17031897dae0efacfea57dfd3a82fdd2a2aeb58e0ff71b77b87e44edc772/setuptools-80.9.0-py3-none-any.whl", hash = "sha256:062d34222ad13e0cc312a4c02d73f059e86a4acbfbdea8f8f76b28c99f306922", size = 1201486, upload-time = "2025-05-27T00:56:49.664Z" },
]

[[package]]
name = "shellingham"
version = "1.5.4"
source = { registry = "https://pypi.org/simple" }
sdist = { url = "https://files.pythonhosted.org/packages/58/15/8b3609fd3830ef7b27b655beb4b4e9c62313a4e8da8c676e142cc210d58e/shellingham-1.5.4.tar.gz", hash = "sha256:8dbca0739d487e5bd35ab3ca4b36e11c4078f3a234bfce294b0a0291363404de", size = 10310, upload-time = "2023-10-24T04:13:40.426Z" }
wheels = [
    { url = "https://files.pythonhosted.org/packages/e0/f9/0595336914c5619e5f28a1fb793285925a8cd4b432c9da0a987836c7f822/shellingham-1.5.4-py2.py3-none-any.whl", hash = "sha256:7ecfff8f2fd72616f7481040475a65b2bf8af90a56c89140852d1120324e8686", size = 9755, upload-time = "2023-10-24T04:13:38.866Z" },
]

[[package]]
name = "shimmy"
version = "1.3.0"
source = { registry = "https://pypi.org/simple" }
dependencies = [
    { name = "gymnasium" },
    { name = "numpy" },
]
sdist = { url = "https://files.pythonhosted.org/packages/92/a7/e2c7e4674f060a4465be9f9f1f40f07e6a0b3acd8d03f9f84832111d45b6/Shimmy-1.3.0.tar.gz", hash = "sha256:f45fbeaa81a0e755abc8251d5741cd4b7d5dddd003aaccda7960e62bee82b493", size = 38891, upload-time = "2023-10-17T19:22:31.482Z" }
wheels = [
    { url = "https://files.pythonhosted.org/packages/dc/f9/07ef16463db14ac1b30f149c379760f5cacf3fc677b295d29a92f3127914/Shimmy-1.3.0-py3-none-any.whl", hash = "sha256:de608fb53fab0130ad5dc8a50ae0e6b0122aa3b808cc2f3e7bde618053dcf30e", size = 37606, upload-time = "2023-10-17T19:22:28.75Z" },
]

[package.optional-dependencies]
gym-v21 = [
    { name = "gym" },
    { name = "pyglet" },
]

[[package]]
name = "simple-term-menu"
version = "1.6.6"
source = { registry = "https://pypi.org/simple" }
sdist = { url = "https://files.pythonhosted.org/packages/d8/80/f0f10b4045628645a841d3d98b584a8699005ee03a211fc7c45f6c6f0e99/simple_term_menu-1.6.6.tar.gz", hash = "sha256:9813d36f5749d62d200a5599b1ec88469c71378312adc084c00c00bfbb383893", size = 35493, upload-time = "2024-12-02T16:31:50.639Z" }
wheels = [
    { url = "https://files.pythonhosted.org/packages/9c/09/21d993e394c1fe5c44cd90453d88ed44932da8dfca006e424c072d77d29b/simple_term_menu-1.6.6-py3-none-any.whl", hash = "sha256:c2a869efa7a9f7e4a9c25858b42ca6974034951c137d5e281f5339b06ed8c9c2", size = 27600, upload-time = "2024-12-02T16:31:48.934Z" },
]

[[package]]
name = "simpleeval"
version = "1.0.3"
source = { registry = "https://pypi.org/simple" }
sdist = { url = "https://files.pythonhosted.org/packages/ff/6f/15be211749430f52f2c8f0c69158a6fc961c03aac93fa28d44d1a6f5ebc7/simpleeval-1.0.3.tar.gz", hash = "sha256:67bbf246040ac3b57c29cf048657b9cf31d4e7b9d6659684daa08ca8f1e45829", size = 24358, upload-time = "2024-11-02T10:29:46.912Z" }
wheels = [
    { url = "https://files.pythonhosted.org/packages/a0/e9/e58082fbb8cecbb6fb4133033c40cc50c248b1a331582be3a0f39138d65b/simpleeval-1.0.3-py3-none-any.whl", hash = "sha256:e3bdbb8c82c26297c9a153902d0fd1858a6c3774bf53ff4f134788c3f2035c38", size = 15762, upload-time = "2024-11-02T10:29:45.706Z" },
]

[[package]]
name = "simplejson"
version = "3.20.1"
source = { registry = "https://pypi.org/simple" }
sdist = { url = "https://files.pythonhosted.org/packages/af/92/51b417685abd96b31308b61b9acce7ec50d8e1de8fbc39a7fd4962c60689/simplejson-3.20.1.tar.gz", hash = "sha256:e64139b4ec4f1f24c142ff7dcafe55a22b811a74d86d66560c8815687143037d", size = 85591, upload-time = "2025-02-15T05:18:53.15Z" }
wheels = [
    { url = "https://files.pythonhosted.org/packages/76/59/74bc90d1c051bc2432c96b34bd4e8036875ab58b4fcbe4d6a5a76985f853/simplejson-3.20.1-cp311-cp311-macosx_10_9_universal2.whl", hash = "sha256:325b8c107253d3217e89d7b50c71015b5b31e2433e6c5bf38967b2f80630a8ca", size = 92132, upload-time = "2025-02-15T05:16:15.743Z" },
    { url = "https://files.pythonhosted.org/packages/71/c7/1970916e0c51794fff89f76da2f632aaf0b259b87753c88a8c409623d3e1/simplejson-3.20.1-cp311-cp311-macosx_10_9_x86_64.whl", hash = "sha256:88a7baa8211089b9e58d78fbc1b0b322103f3f3d459ff16f03a36cece0d0fcf0", size = 74956, upload-time = "2025-02-15T05:16:17.062Z" },
    { url = "https://files.pythonhosted.org/packages/c8/0d/98cc5909180463f1d75fac7180de62d4cdb4e82c4fef276b9e591979372c/simplejson-3.20.1-cp311-cp311-macosx_11_0_arm64.whl", hash = "sha256:299b1007b8101d50d95bc0db1bf5c38dc372e85b504cf77f596462083ee77e3f", size = 74772, upload-time = "2025-02-15T05:16:19.204Z" },
    { url = "https://files.pythonhosted.org/packages/e1/94/a30a5211a90d67725a3e8fcc1c788189f2ae2ed2b96b63ed15d0b7f5d6bb/simplejson-3.20.1-cp311-cp311-manylinux_2_17_aarch64.manylinux2014_aarch64.whl", hash = "sha256:03ec618ed65caab48e81e3ed29586236a8e57daef792f1f3bb59504a7e98cd10", size = 143575, upload-time = "2025-02-15T05:16:21.337Z" },
    { url = "https://files.pythonhosted.org/packages/ee/08/cdb6821f1058eb5db46d252de69ff7e6c53f05f1bae6368fe20d5b51d37e/simplejson-3.20.1-cp311-cp311-manylinux_2_17_ppc64le.manylinux2014_ppc64le.whl", hash = "sha256:cd2cdead1d3197f0ff43373cf4730213420523ba48697743e135e26f3d179f38", size = 153241, upload-time = "2025-02-15T05:16:22.859Z" },
    { url = "https://files.pythonhosted.org/packages/4c/2d/ca3caeea0bdc5efc5503d5f57a2dfb56804898fb196dfada121323ee0ccb/simplejson-3.20.1-cp311-cp311-manylinux_2_5_i686.manylinux1_i686.manylinux_2_17_i686.manylinux2014_i686.whl", hash = "sha256:3466d2839fdc83e1af42e07b90bc8ff361c4e8796cd66722a40ba14e458faddd", size = 141500, upload-time = "2025-02-15T05:16:25.068Z" },
    { url = "https://files.pythonhosted.org/packages/e1/33/d3e0779d5c58245e7370c98eb969275af6b7a4a5aec3b97cbf85f09ad328/simplejson-3.20.1-cp311-cp311-manylinux_2_5_x86_64.manylinux1_x86_64.manylinux_2_17_x86_64.manylinux2014_x86_64.whl", hash = "sha256:d492ed8e92f3a9f9be829205f44b1d0a89af6582f0cf43e0d129fa477b93fe0c", size = 144757, upload-time = "2025-02-15T05:16:28.301Z" },
    { url = "https://files.pythonhosted.org/packages/54/53/2d93128bb55861b2fa36c5944f38da51a0bc6d83e513afc6f7838440dd15/simplejson-3.20.1-cp311-cp311-musllinux_1_2_aarch64.whl", hash = "sha256:f924b485537b640dc69434565463fd6fc0c68c65a8c6e01a823dd26c9983cf79", size = 144409, upload-time = "2025-02-15T05:16:29.687Z" },
    { url = "https://files.pythonhosted.org/packages/99/4c/dac310a98f897ad3435b4bdc836d92e78f09e38c5dbf28211ed21dc59fa2/simplejson-3.20.1-cp311-cp311-musllinux_1_2_i686.whl", hash = "sha256:9e8eacf6a3491bf76ea91a8d46726368a6be0eb94993f60b8583550baae9439e", size = 146082, upload-time = "2025-02-15T05:16:31.064Z" },
    { url = "https://files.pythonhosted.org/packages/ee/22/d7ba958cfed39827335b82656b1c46f89678faecda9a7677b47e87b48ee6/simplejson-3.20.1-cp311-cp311-musllinux_1_2_ppc64le.whl", hash = "sha256:d34d04bf90b4cea7c22d8b19091633908f14a096caa301b24c2f3d85b5068fb8", size = 154339, upload-time = "2025-02-15T05:16:32.719Z" },
    { url = "https://files.pythonhosted.org/packages/b8/c8/b072b741129406a7086a0799c6f5d13096231bf35fdd87a0cffa789687fc/simplejson-3.20.1-cp311-cp311-musllinux_1_2_x86_64.whl", hash = "sha256:69dd28d4ce38390ea4aaf212902712c0fd1093dc4c1ff67e09687c3c3e15a749", size = 147915, upload-time = "2025-02-15T05:16:34.291Z" },
    { url = "https://files.pythonhosted.org/packages/6c/46/8347e61e9cf3db5342a42f7fd30a81b4f5cf85977f916852d7674a540907/simplejson-3.20.1-cp311-cp311-win32.whl", hash = "sha256:dfe7a9da5fd2a3499436cd350f31539e0a6ded5da6b5b3d422df016444d65e43", size = 73972, upload-time = "2025-02-15T05:16:35.712Z" },
    { url = "https://files.pythonhosted.org/packages/01/85/b52f24859237b4e9d523d5655796d911ba3d46e242eb1959c45b6af5aedd/simplejson-3.20.1-cp311-cp311-win_amd64.whl", hash = "sha256:896a6c04d7861d507d800da7642479c3547060bf97419d9ef73d98ced8258766", size = 75595, upload-time = "2025-02-15T05:16:36.957Z" },
    { url = "https://files.pythonhosted.org/packages/4b/30/00f02a0a921556dd5a6db1ef2926a1bc7a8bbbfb1c49cfed68a275b8ab2b/simplejson-3.20.1-py3-none-any.whl", hash = "sha256:8a6c1bbac39fa4a79f83cbf1df6ccd8ff7069582a9fd8db1e52cea073bc2c697", size = 57121, upload-time = "2025-02-15T05:18:51.243Z" },
]

[[package]]
name = "six"
version = "1.17.0"
source = { registry = "https://pypi.org/simple" }
sdist = { url = "https://files.pythonhosted.org/packages/94/e7/b2c673351809dca68a0e064b6af791aa332cf192da575fd474ed7d6f16a2/six-1.17.0.tar.gz", hash = "sha256:ff70335d468e7eb6ec65b95b99d3a2836546063f63acc5171de367e834932a81", size = 34031, upload-time = "2024-12-04T17:35:28.174Z" }
wheels = [
    { url = "https://files.pythonhosted.org/packages/b7/ce/149a00dd41f10bc29e5921b496af8b574d8413afcd5e30dfa0ed46c2cc5e/six-1.17.0-py2.py3-none-any.whl", hash = "sha256:4721f391ed90541fddacab5acf947aa0d3dc7d27b2e1e8eda2be8970586c3274", size = 11050, upload-time = "2024-12-04T17:35:26.475Z" },
]

[[package]]
name = "skypilot"
version = "0.10.3"
source = { registry = "https://pypi.org/simple" }
dependencies = [
    { name = "aiofiles" },
    { name = "aiohttp" },
    { name = "aiosqlite" },
    { name = "alembic" },
    { name = "anyio" },
    { name = "bcrypt" },
    { name = "cachetools" },
    { name = "casbin" },
    { name = "click" },
    { name = "colorama" },
    { name = "cryptography" },
    { name = "fastapi" },
    { name = "filelock" },
    { name = "gitpython" },
    { name = "httpx" },
    { name = "jinja2" },
    { name = "jsonschema" },
    { name = "networkx" },
    { name = "packaging" },
    { name = "pandas" },
    { name = "passlib" },
    { name = "pendulum" },
    { name = "pip" },
    { name = "prettytable" },
    { name = "prometheus-client" },
    { name = "psutil" },
    { name = "psycopg2-binary" },
    { name = "pulp" },
    { name = "pydantic" },
    { name = "pyjwt" },
    { name = "python-dotenv" },
    { name = "python-multipart" },
    { name = "pyyaml" },
    { name = "requests" },
    { name = "rich" },
    { name = "setproctitle" },
    { name = "setuptools" },
    { name = "sqlalchemy" },
    { name = "sqlalchemy-adapter" },
    { name = "tabulate" },
    { name = "types-paramiko" },
    { name = "typing-extensions" },
    { name = "uvicorn", extra = ["standard"] },
    { name = "wheel" },
]
sdist = { url = "https://files.pythonhosted.org/packages/a4/ac/2a6df456faa6bfde9873e92626731cb37f1cf25854c1fbd72d55ede00635/skypilot-0.10.3.tar.gz", hash = "sha256:0b28e579f3d1917bfc287c1a04d1fc1effcffb86e219ddd78dcee3343a105ed4", size = 2482585, upload-time = "2025-09-09T23:00:49.054Z" }
wheels = [
    { url = "https://files.pythonhosted.org/packages/b8/62/a9851aa708620a1bfe82d72779129b674d105e28d44e5a657ee8fc534237/skypilot-0.10.3-py3-none-any.whl", hash = "sha256:06d523e9f499b8134901e9b3fd933a9f1f441e42f8f0d3fb16df18a847a91b21", size = 2714815, upload-time = "2025-09-09T23:00:46.169Z" },
]

[[package]]
name = "smmap"
version = "5.0.2"
source = { registry = "https://pypi.org/simple" }
sdist = { url = "https://files.pythonhosted.org/packages/44/cd/a040c4b3119bbe532e5b0732286f805445375489fceaec1f48306068ee3b/smmap-5.0.2.tar.gz", hash = "sha256:26ea65a03958fa0c8a1c7e8c7a58fdc77221b8910f6be2131affade476898ad5", size = 22329, upload-time = "2025-01-02T07:14:40.909Z" }
wheels = [
    { url = "https://files.pythonhosted.org/packages/04/be/d09147ad1ec7934636ad912901c5fd7667e1c858e19d355237db0d0cd5e4/smmap-5.0.2-py3-none-any.whl", hash = "sha256:b30115f0def7d7531d22a0fb6502488d879e75b260a9db4d0819cfb25403af5e", size = 24303, upload-time = "2025-01-02T07:14:38.724Z" },
]

[[package]]
name = "sniffio"
version = "1.3.1"
source = { registry = "https://pypi.org/simple" }
sdist = { url = "https://files.pythonhosted.org/packages/a2/87/a6771e1546d97e7e041b6ae58d80074f81b7d5121207425c964ddf5cfdbd/sniffio-1.3.1.tar.gz", hash = "sha256:f4324edc670a0f49750a81b895f35c3adb843cca46f0530f79fc1babb23789dc", size = 20372, upload-time = "2024-02-25T23:20:04.057Z" }
wheels = [
    { url = "https://files.pythonhosted.org/packages/e9/44/75a9c9421471a6c4805dbf2356f7c181a29c1879239abab1ea2cc8f38b40/sniffio-1.3.1-py3-none-any.whl", hash = "sha256:2f6da418d1f1e0fddd844478f41680e794e6051915791a034ff65e5f100525a2", size = 10235, upload-time = "2024-02-25T23:20:01.196Z" },
]

[[package]]
name = "softmax"
version = "0.0.1"
source = { editable = "softmax" }
dependencies = [
    { name = "boto3" },
    { name = "datadog-api-client" },
    { name = "fastapi" },
    { name = "httpx" },
    { name = "mcp", extra = ["cli"] },
    { name = "metta-common" },
    { name = "pyyaml" },
    { name = "typer" },
]

[package.metadata]
requires-dist = [
    { name = "boto3", specifier = ">=1.38.32" },
    { name = "datadog-api-client", specifier = ">=2.43.0" },
    { name = "fastapi", specifier = ">=0.115.5" },
    { name = "httpx", specifier = ">=0.28.1" },
    { name = "mcp", extras = ["cli"], specifier = ">=1.13.1" },
    { name = "metta-common", editable = "common" },
    { name = "pyyaml", specifier = ">=6.0.2" },
    { name = "typer", specifier = ">=0.16.1" },
]

[[package]]
name = "soupsieve"
version = "2.8"
source = { registry = "https://pypi.org/simple" }
sdist = { url = "https://files.pythonhosted.org/packages/6d/e6/21ccce3262dd4889aa3332e5a119a3491a95e8f60939870a3a035aabac0d/soupsieve-2.8.tar.gz", hash = "sha256:e2dd4a40a628cb5f28f6d4b0db8800b8f581b65bb380b97de22ba5ca8d72572f", size = 103472, upload-time = "2025-08-27T15:39:51.78Z" }
wheels = [
    { url = "https://files.pythonhosted.org/packages/14/a0/bb38d3b76b8cae341dad93a2dd83ab7462e6dbcdd84d43f54ee60a8dc167/soupsieve-2.8-py3-none-any.whl", hash = "sha256:0cc76456a30e20f5d7f2e14a98a4ae2ee4e5abdc7c5ea0aafe795f344bc7984c", size = 36679, upload-time = "2025-08-27T15:39:50.179Z" },
]

[[package]]
name = "sqlalchemy"
version = "2.0.43"
source = { registry = "https://pypi.org/simple" }
dependencies = [
    { name = "greenlet", marker = "platform_machine == 'AMD64' or platform_machine == 'WIN32' or platform_machine == 'aarch64' or platform_machine == 'amd64' or platform_machine == 'ppc64le' or platform_machine == 'win32' or platform_machine == 'x86_64'" },
    { name = "typing-extensions" },
]
sdist = { url = "https://files.pythonhosted.org/packages/d7/bc/d59b5d97d27229b0e009bd9098cd81af71c2fa5549c580a0a67b9bed0496/sqlalchemy-2.0.43.tar.gz", hash = "sha256:788bfcef6787a7764169cfe9859fe425bf44559619e1d9f56f5bddf2ebf6f417", size = 9762949, upload-time = "2025-08-11T14:24:58.438Z" }
wheels = [
    { url = "https://files.pythonhosted.org/packages/9d/77/fa7189fe44114658002566c6fe443d3ed0ec1fa782feb72af6ef7fbe98e7/sqlalchemy-2.0.43-cp311-cp311-macosx_10_9_x86_64.whl", hash = "sha256:52d9b73b8fb3e9da34c2b31e6d99d60f5f99fd8c1225c9dad24aeb74a91e1d29", size = 2136472, upload-time = "2025-08-11T15:52:21.789Z" },
    { url = "https://files.pythonhosted.org/packages/99/ea/92ac27f2fbc2e6c1766bb807084ca455265707e041ba027c09c17d697867/sqlalchemy-2.0.43-cp311-cp311-macosx_11_0_arm64.whl", hash = "sha256:f42f23e152e4545157fa367b2435a1ace7571cab016ca26038867eb7df2c3631", size = 2126535, upload-time = "2025-08-11T15:52:23.109Z" },
    { url = "https://files.pythonhosted.org/packages/94/12/536ede80163e295dc57fff69724caf68f91bb40578b6ac6583a293534849/sqlalchemy-2.0.43-cp311-cp311-manylinux_2_17_aarch64.manylinux2014_aarch64.whl", hash = "sha256:4fb1a8c5438e0c5ea51afe9c6564f951525795cf432bed0c028c1cb081276685", size = 3297521, upload-time = "2025-08-11T15:50:33.536Z" },
    { url = "https://files.pythonhosted.org/packages/03/b5/cacf432e6f1fc9d156eca0560ac61d4355d2181e751ba8c0cd9cb232c8c1/sqlalchemy-2.0.43-cp311-cp311-manylinux_2_17_x86_64.manylinux2014_x86_64.whl", hash = "sha256:db691fa174e8f7036afefe3061bc40ac2b770718be2862bfb03aabae09051aca", size = 3297343, upload-time = "2025-08-11T15:57:51.186Z" },
    { url = "https://files.pythonhosted.org/packages/ca/ba/d4c9b526f18457667de4c024ffbc3a0920c34237b9e9dd298e44c7c00ee5/sqlalchemy-2.0.43-cp311-cp311-musllinux_1_2_aarch64.whl", hash = "sha256:fe2b3b4927d0bc03d02ad883f402d5de201dbc8894ac87d2e981e7d87430e60d", size = 3232113, upload-time = "2025-08-11T15:50:34.949Z" },
    { url = "https://files.pythonhosted.org/packages/aa/79/c0121b12b1b114e2c8a10ea297a8a6d5367bc59081b2be896815154b1163/sqlalchemy-2.0.43-cp311-cp311-musllinux_1_2_x86_64.whl", hash = "sha256:4d3d9b904ad4a6b175a2de0738248822f5ac410f52c2fd389ada0b5262d6a1e3", size = 3258240, upload-time = "2025-08-11T15:57:52.983Z" },
    { url = "https://files.pythonhosted.org/packages/79/99/a2f9be96fb382f3ba027ad42f00dbe30fdb6ba28cda5f11412eee346bec5/sqlalchemy-2.0.43-cp311-cp311-win32.whl", hash = "sha256:5cda6b51faff2639296e276591808c1726c4a77929cfaa0f514f30a5f6156921", size = 2101248, upload-time = "2025-08-11T15:55:01.855Z" },
    { url = "https://files.pythonhosted.org/packages/ee/13/744a32ebe3b4a7a9c7ea4e57babae7aa22070d47acf330d8e5a1359607f1/sqlalchemy-2.0.43-cp311-cp311-win_amd64.whl", hash = "sha256:c5d1730b25d9a07727d20ad74bc1039bbbb0a6ca24e6769861c1aa5bf2c4c4a8", size = 2126109, upload-time = "2025-08-11T15:55:04.092Z" },
    { url = "https://files.pythonhosted.org/packages/b8/d9/13bdde6521f322861fab67473cec4b1cc8999f3871953531cf61945fad92/sqlalchemy-2.0.43-py3-none-any.whl", hash = "sha256:1681c21dd2ccee222c2fe0bef671d1aef7c504087c9c4e800371cfcc8ac966fc", size = 1924759, upload-time = "2025-08-11T15:39:53.024Z" },
]

[[package]]
name = "sqlalchemy-adapter"
version = "1.7.0"
source = { registry = "https://pypi.org/simple" }
dependencies = [
    { name = "pycasbin" },
    { name = "sqlalchemy" },
]
sdist = { url = "https://files.pythonhosted.org/packages/c8/d9/ec30050fb0e00391ab47aa7beb8862dbca1161f755daf1889a9593229852/sqlalchemy_adapter-1.7.0.tar.gz", hash = "sha256:cb29c00cbb998c1e542f2da8229df64bd12cf5448b732ec0b0054a27a9426396", size = 11543, upload-time = "2025-08-29T12:28:20.318Z" }
wheels = [
    { url = "https://files.pythonhosted.org/packages/3d/62/cdf8128f0a3b14b6a72238a2bf8f401cab28c41478fb4e68c4dcd947b9b9/sqlalchemy_adapter-1.7.0-py3-none-any.whl", hash = "sha256:34fd5315d0ff95947a0ecf1debbfb4cefce9df2f5e5cd1be2b44a2c3df407630", size = 9395, upload-time = "2025-08-29T12:28:19.586Z" },
]

[[package]]
name = "sqlglot"
version = "27.16.3"
source = { registry = "https://pypi.org/simple" }
sdist = { url = "https://files.pythonhosted.org/packages/8f/a9/c50f262c5b1a4ca110a110b3ea2312e9a2febee19c21f849389501d08c5c/sqlglot-27.16.3.tar.gz", hash = "sha256:bf5cc3b7c90c3682365353a318089e69e859939943d7882562ba39be650a6202", size = 5471626, upload-time = "2025-09-18T14:32:00.211Z" }
wheels = [
    { url = "https://files.pythonhosted.org/packages/48/16/3ef8601ebef21b0971179242589d9811e68c9032c22f1910e3a68fe698ff/sqlglot-27.16.3-py3-none-any.whl", hash = "sha256:3765ef1da6c9a04dd9e9ab4bcf24ca54daae72d86d693954aed84dbbbff2ff3b", size = 518006, upload-time = "2025-09-18T14:31:56.741Z" },
]

[[package]]
name = "sse-starlette"
version = "3.0.2"
source = { registry = "https://pypi.org/simple" }
dependencies = [
    { name = "anyio" },
]
sdist = { url = "https://files.pythonhosted.org/packages/42/6f/22ed6e33f8a9e76ca0a412405f31abb844b779d52c5f96660766edcd737c/sse_starlette-3.0.2.tar.gz", hash = "sha256:ccd60b5765ebb3584d0de2d7a6e4f745672581de4f5005ab31c3a25d10b52b3a", size = 20985, upload-time = "2025-07-27T09:07:44.565Z" }
wheels = [
    { url = "https://files.pythonhosted.org/packages/ef/10/c78f463b4ef22eef8491f218f692be838282cd65480f6e423d7730dfd1fb/sse_starlette-3.0.2-py3-none-any.whl", hash = "sha256:16b7cbfddbcd4eaca11f7b586f3b8a080f1afe952c15813455b162edea619e5a", size = 11297, upload-time = "2025-07-27T09:07:43.268Z" },
]

[[package]]
name = "stack-data"
version = "0.6.3"
source = { registry = "https://pypi.org/simple" }
dependencies = [
    { name = "asttokens" },
    { name = "executing" },
    { name = "pure-eval" },
]
sdist = { url = "https://files.pythonhosted.org/packages/28/e3/55dcc2cfbc3ca9c29519eb6884dd1415ecb53b0e934862d3559ddcb7e20b/stack_data-0.6.3.tar.gz", hash = "sha256:836a778de4fec4dcd1dcd89ed8abff8a221f58308462e1c4aa2a3cf30148f0b9", size = 44707, upload-time = "2023-09-30T13:58:05.479Z" }
wheels = [
    { url = "https://files.pythonhosted.org/packages/f1/7b/ce1eafaf1a76852e2ec9b22edecf1daa58175c090266e9f6c64afcd81d91/stack_data-0.6.3-py3-none-any.whl", hash = "sha256:d5558e0c25a4cb0853cddad3d77da9891a08cb85dd9f9f91b9f8cd66e511e695", size = 24521, upload-time = "2023-09-30T13:58:03.53Z" },
]

[[package]]
name = "starlette"
version = "0.48.0"
source = { registry = "https://pypi.org/simple" }
dependencies = [
    { name = "anyio" },
    { name = "typing-extensions" },
]
sdist = { url = "https://files.pythonhosted.org/packages/a7/a5/d6f429d43394057b67a6b5bbe6eae2f77a6bf7459d961fdb224bf206eee6/starlette-0.48.0.tar.gz", hash = "sha256:7e8cee469a8ab2352911528110ce9088fdc6a37d9876926e73da7ce4aa4c7a46", size = 2652949, upload-time = "2025-09-13T08:41:05.699Z" }
wheels = [
    { url = "https://files.pythonhosted.org/packages/be/72/2db2f49247d0a18b4f1bb9a5a39a0162869acf235f3a96418363947b3d46/starlette-0.48.0-py3-none-any.whl", hash = "sha256:0764ca97b097582558ecb498132ed0c7d942f233f365b86ba37770e026510659", size = 73736, upload-time = "2025-09-13T08:41:03.869Z" },
]

[[package]]
name = "swagger-spec-validator"
version = "3.0.4"
source = { registry = "https://pypi.org/simple" }
dependencies = [
    { name = "importlib-resources" },
    { name = "jsonschema" },
    { name = "pyyaml" },
    { name = "typing-extensions" },
]
sdist = { url = "https://files.pythonhosted.org/packages/e7/e9/d0a4a1e4ed6b4b805d5465affaeaa2d91ae08a8aae966f4bb7402e23ee37/swagger_spec_validator-3.0.4.tar.gz", hash = "sha256:637ac6d865270bfcd07df24605548e6e1f1d9c39adcfd855da37fa3fdebfed4b", size = 22355, upload-time = "2024-06-27T17:43:05.155Z" }
wheels = [
    { url = "https://files.pythonhosted.org/packages/f4/ac/31ba87a959b19e640ebc18851438b82b5b66cef02ad31da7468d1d8bd625/swagger_spec_validator-3.0.4-py2.py3-none-any.whl", hash = "sha256:1a2a4f4f7076479ae7835d892dd53952ccca9414efa172c440c775cf0ac01f48", size = 28473, upload-time = "2024-06-27T17:43:00.546Z" },
]

[[package]]
name = "sympy"
version = "1.14.0"
source = { registry = "https://pypi.org/simple" }
dependencies = [
    { name = "mpmath" },
]
sdist = { url = "https://files.pythonhosted.org/packages/83/d3/803453b36afefb7c2bb238361cd4ae6125a569b4db67cd9e79846ba2d68c/sympy-1.14.0.tar.gz", hash = "sha256:d3d3fe8df1e5a0b42f0e7bdf50541697dbe7d23746e894990c030e2b05e72517", size = 7793921, upload-time = "2025-04-27T18:05:01.611Z" }
wheels = [
    { url = "https://files.pythonhosted.org/packages/a2/09/77d55d46fd61b4a135c444fc97158ef34a095e5681d0a6c10b75bf356191/sympy-1.14.0-py3-none-any.whl", hash = "sha256:e091cc3e99d2141a0ba2847328f5479b05d94a6635cb96148ccb3f34671bd8f5", size = 6299353, upload-time = "2025-04-27T18:04:59.103Z" },
]

[[package]]
name = "tabulate"
version = "0.9.0"
source = { registry = "https://pypi.org/simple" }
sdist = { url = "https://files.pythonhosted.org/packages/ec/fe/802052aecb21e3797b8f7902564ab6ea0d60ff8ca23952079064155d1ae1/tabulate-0.9.0.tar.gz", hash = "sha256:0095b12bf5966de529c0feb1fa08671671b3368eec77d7ef7ab114be2c068b3c", size = 81090, upload-time = "2022-10-06T17:21:48.54Z" }
wheels = [
    { url = "https://files.pythonhosted.org/packages/40/44/4a5f08c96eb108af5cb50b41f76142f0afa346dfa99d5296fe7202a11854/tabulate-0.9.0-py3-none-any.whl", hash = "sha256:024ca478df22e9340661486f85298cff5f6dcdba14f3813e8830015b9ed1948f", size = 35252, upload-time = "2022-10-06T17:21:44.262Z" },
]

[[package]]
name = "tensordict"
version = "0.10.0"
source = { registry = "https://pypi.org/simple" }
dependencies = [
    { name = "cloudpickle" },
    { name = "importlib-metadata" },
    { name = "numpy" },
    { name = "orjson" },
    { name = "packaging" },
    { name = "pyvers" },
    { name = "torch" },
]
wheels = [
    { url = "https://files.pythonhosted.org/packages/6c/c9/44d4106f288cef22962268b54ed2438afee32e4f8380f0ed91e7dacc9b80/tensordict-0.10.0-cp311-cp311-macosx_14_0_arm64.whl", hash = "sha256:37af5d60593c2439d81c2dbb7d0caa0018c50a3063da18b1d4d8b7d7d0503ee0", size = 800435, upload-time = "2025-09-08T10:07:12.581Z" },
    { url = "https://files.pythonhosted.org/packages/ac/7f/46b81cd2bf98860a6e4313605eccd45d44c7490dfd60b2124534d7efbe6e/tensordict-0.10.0-cp311-cp311-manylinux_2_28_aarch64.whl", hash = "sha256:369c0a2dd3cbd9d0bcf98cc389486295e683d262bb57d4a07733cd56d936f4b2", size = 444486, upload-time = "2025-09-08T10:07:13.826Z" },
    { url = "https://files.pythonhosted.org/packages/41/c1/373677e2376c25f0b01ba46907fcae33268d371bcaae45026f6fed418b77/tensordict-0.10.0-cp311-cp311-manylinux_2_28_x86_64.whl", hash = "sha256:bccb6a7d7f02a8c83ca41815943bfa284da7d28019ab4276135809bda5ba05a6", size = 447610, upload-time = "2025-09-08T10:07:15.304Z" },
    { url = "https://files.pythonhosted.org/packages/37/24/acc1f329605d5e57f33650b7bb3bd5bb39b0ba0ad86b1d06c2282b668004/tensordict-0.10.0-cp311-cp311-win_amd64.whl", hash = "sha256:07f691f73eaefa40cf285266318caac54c7527afcd149646ed3dc1af2fc45c9d", size = 493474, upload-time = "2025-09-08T10:07:16.866Z" },
]

[[package]]
name = "termcolor"
version = "3.1.0"
source = { registry = "https://pypi.org/simple" }
sdist = { url = "https://files.pythonhosted.org/packages/ca/6c/3d75c196ac07ac8749600b60b03f4f6094d54e132c4d94ebac6ee0e0add0/termcolor-3.1.0.tar.gz", hash = "sha256:6a6dd7fbee581909eeec6a756cff1d7f7c376063b14e4a298dc4980309e55970", size = 14324, upload-time = "2025-04-30T11:37:53.791Z" }
wheels = [
    { url = "https://files.pythonhosted.org/packages/4f/bd/de8d508070629b6d84a30d01d57e4a65c69aa7f5abe7560b8fad3b50ea59/termcolor-3.1.0-py3-none-any.whl", hash = "sha256:591dd26b5c2ce03b9e43f391264626557873ce1d379019786f99b0c2bee140aa", size = 7684, upload-time = "2025-04-30T11:37:52.382Z" },
]

[[package]]
name = "terminado"
version = "0.18.1"
source = { registry = "https://pypi.org/simple" }
dependencies = [
    { name = "ptyprocess", marker = "os_name != 'nt'" },
    { name = "pywinpty", marker = "os_name == 'nt' and sys_platform != 'linux'" },
    { name = "tornado" },
]
sdist = { url = "https://files.pythonhosted.org/packages/8a/11/965c6fd8e5cc254f1fe142d547387da17a8ebfd75a3455f637c663fb38a0/terminado-0.18.1.tar.gz", hash = "sha256:de09f2c4b85de4765f7714688fff57d3e75bad1f909b589fde880460c753fd2e", size = 32701, upload-time = "2024-03-12T14:34:39.026Z" }
wheels = [
    { url = "https://files.pythonhosted.org/packages/6a/9e/2064975477fdc887e47ad42157e214526dcad8f317a948dee17e1659a62f/terminado-0.18.1-py3-none-any.whl", hash = "sha256:a4468e1b37bb318f8a86514f65814e1afc977cf29b3992a4500d9dd305dcceb0", size = 14154, upload-time = "2024-03-12T14:34:36.569Z" },
]

[[package]]
name = "testcontainers"
version = "4.13.0"
source = { registry = "https://pypi.org/simple" }
dependencies = [
    { name = "docker" },
    { name = "python-dotenv" },
    { name = "typing-extensions" },
    { name = "urllib3" },
    { name = "wrapt" },
]
sdist = { url = "https://files.pythonhosted.org/packages/d7/e5/807161552b8bf7072d63a21d5fd3c7df54e29420e325d50b9001571fcbb6/testcontainers-4.13.0.tar.gz", hash = "sha256:ee2bc39324eeeeb710be779208ae070c8373fa9058861859203f536844b0f412", size = 77824, upload-time = "2025-09-09T13:23:49.976Z" }
wheels = [
    { url = "https://files.pythonhosted.org/packages/12/a2/ec749772b9d0fcc659b1722858f463a9cbfc7e29aca374123fb87e87fc1d/testcontainers-4.13.0-py3-none-any.whl", hash = "sha256:784292e0a3f3a4588fbbf5d6649adda81fea5fd61ad3dc73f50a7a903904aade", size = 123838, upload-time = "2025-09-09T13:23:48.375Z" },
]

[[package]]
name = "tiktoken"
version = "0.11.0"
source = { registry = "https://pypi.org/simple" }
dependencies = [
    { name = "regex" },
    { name = "requests" },
]
sdist = { url = "https://files.pythonhosted.org/packages/a7/86/ad0155a37c4f310935d5ac0b1ccf9bdb635dcb906e0a9a26b616dd55825a/tiktoken-0.11.0.tar.gz", hash = "sha256:3c518641aee1c52247c2b97e74d8d07d780092af79d5911a6ab5e79359d9b06a", size = 37648, upload-time = "2025-08-08T23:58:08.495Z" }
wheels = [
    { url = "https://files.pythonhosted.org/packages/8a/91/912b459799a025d2842566fe1e902f7f50d54a1ce8a0f236ab36b5bd5846/tiktoken-0.11.0-cp311-cp311-macosx_10_12_x86_64.whl", hash = "sha256:4ae374c46afadad0f501046db3da1b36cd4dfbfa52af23c998773682446097cf", size = 1059743, upload-time = "2025-08-08T23:57:37.516Z" },
    { url = "https://files.pythonhosted.org/packages/8c/e9/6faa6870489ce64f5f75dcf91512bf35af5864583aee8fcb0dcb593121f5/tiktoken-0.11.0-cp311-cp311-macosx_11_0_arm64.whl", hash = "sha256:25a512ff25dc6c85b58f5dd4f3d8c674dc05f96b02d66cdacf628d26a4e4866b", size = 999334, upload-time = "2025-08-08T23:57:38.595Z" },
    { url = "https://files.pythonhosted.org/packages/a1/3e/a05d1547cf7db9dc75d1461cfa7b556a3b48e0516ec29dfc81d984a145f6/tiktoken-0.11.0-cp311-cp311-manylinux_2_17_aarch64.manylinux2014_aarch64.whl", hash = "sha256:2130127471e293d385179c1f3f9cd445070c0772be73cdafb7cec9a3684c0458", size = 1129402, upload-time = "2025-08-08T23:57:39.627Z" },
    { url = "https://files.pythonhosted.org/packages/34/9a/db7a86b829e05a01fd4daa492086f708e0a8b53952e1dbc9d380d2b03677/tiktoken-0.11.0-cp311-cp311-manylinux_2_17_x86_64.manylinux2014_x86_64.whl", hash = "sha256:21e43022bf2c33f733ea9b54f6a3f6b4354b909f5a73388fb1b9347ca54a069c", size = 1184046, upload-time = "2025-08-08T23:57:40.689Z" },
    { url = "https://files.pythonhosted.org/packages/9d/bb/52edc8e078cf062ed749248f1454e9e5cfd09979baadb830b3940e522015/tiktoken-0.11.0-cp311-cp311-musllinux_1_2_x86_64.whl", hash = "sha256:adb4e308eb64380dc70fa30493e21c93475eaa11669dea313b6bbf8210bfd013", size = 1244691, upload-time = "2025-08-08T23:57:42.251Z" },
    { url = "https://files.pythonhosted.org/packages/60/d9/884b6cd7ae2570ecdcaffa02b528522b18fef1cbbfdbcaa73799807d0d3b/tiktoken-0.11.0-cp311-cp311-win_amd64.whl", hash = "sha256:ece6b76bfeeb61a125c44bbefdfccc279b5288e6007fbedc0d32bfec602df2f2", size = 884392, upload-time = "2025-08-08T23:57:43.628Z" },
]

[[package]]
name = "tinycss2"
version = "1.4.0"
source = { registry = "https://pypi.org/simple" }
dependencies = [
    { name = "webencodings" },
]
sdist = { url = "https://files.pythonhosted.org/packages/7a/fd/7a5ee21fd08ff70d3d33a5781c255cbe779659bd03278feb98b19ee550f4/tinycss2-1.4.0.tar.gz", hash = "sha256:10c0972f6fc0fbee87c3edb76549357415e94548c1ae10ebccdea16fb404a9b7", size = 87085, upload-time = "2024-10-24T14:58:29.895Z" }
wheels = [
    { url = "https://files.pythonhosted.org/packages/e6/34/ebdc18bae6aa14fbee1a08b63c015c72b64868ff7dae68808ab500c492e2/tinycss2-1.4.0-py3-none-any.whl", hash = "sha256:3a49cf47b7675da0b15d0c6e1df8df4ebd96e9394bb905a5775adb0d884c5289", size = 26610, upload-time = "2024-10-24T14:58:28.029Z" },
]

[[package]]
name = "tomlkit"
version = "0.13.3"
source = { registry = "https://pypi.org/simple" }
sdist = { url = "https://files.pythonhosted.org/packages/cc/18/0bbf3884e9eaa38819ebe46a7bd25dcd56b67434402b66a58c4b8e552575/tomlkit-0.13.3.tar.gz", hash = "sha256:430cf247ee57df2b94ee3fbe588e71d362a941ebb545dec29b53961d61add2a1", size = 185207, upload-time = "2025-06-05T07:13:44.947Z" }
wheels = [
    { url = "https://files.pythonhosted.org/packages/bd/75/8539d011f6be8e29f339c42e633aae3cb73bffa95dd0f9adec09b9c58e85/tomlkit-0.13.3-py3-none-any.whl", hash = "sha256:c89c649d79ee40629a9fda55f8ace8c6a1b42deb912b2a8fd8d942ddadb606b0", size = 38901, upload-time = "2025-06-05T07:13:43.546Z" },
]

[[package]]
name = "torch"
version = "2.8.0"
source = { registry = "https://pypi.org/simple" }
dependencies = [
    { name = "filelock" },
    { name = "fsspec" },
    { name = "jinja2" },
    { name = "networkx" },
    { name = "nvidia-cublas-cu12", marker = "platform_machine == 'x86_64' and sys_platform == 'linux'" },
    { name = "nvidia-cuda-cupti-cu12", marker = "platform_machine == 'x86_64' and sys_platform == 'linux'" },
    { name = "nvidia-cuda-nvrtc-cu12", marker = "platform_machine == 'x86_64' and sys_platform == 'linux'" },
    { name = "nvidia-cuda-runtime-cu12", marker = "platform_machine == 'x86_64' and sys_platform == 'linux'" },
    { name = "nvidia-cudnn-cu12", marker = "platform_machine == 'x86_64' and sys_platform == 'linux'" },
    { name = "nvidia-cufft-cu12", marker = "platform_machine == 'x86_64' and sys_platform == 'linux'" },
    { name = "nvidia-cufile-cu12", marker = "platform_machine == 'x86_64' and sys_platform == 'linux'" },
    { name = "nvidia-curand-cu12", marker = "platform_machine == 'x86_64' and sys_platform == 'linux'" },
    { name = "nvidia-cusolver-cu12", marker = "platform_machine == 'x86_64' and sys_platform == 'linux'" },
    { name = "nvidia-cusparse-cu12", marker = "platform_machine == 'x86_64' and sys_platform == 'linux'" },
    { name = "nvidia-cusparselt-cu12", marker = "platform_machine == 'x86_64' and sys_platform == 'linux'" },
    { name = "nvidia-nccl-cu12", marker = "platform_machine == 'x86_64' and sys_platform == 'linux'" },
    { name = "nvidia-nvjitlink-cu12", marker = "platform_machine == 'x86_64' and sys_platform == 'linux'" },
    { name = "nvidia-nvtx-cu12", marker = "platform_machine == 'x86_64' and sys_platform == 'linux'" },
    { name = "sympy" },
    { name = "triton", marker = "platform_machine == 'x86_64' and sys_platform == 'linux'" },
    { name = "typing-extensions" },
]
wheels = [
    { url = "https://files.pythonhosted.org/packages/8f/c4/3e7a3887eba14e815e614db70b3b529112d1513d9dae6f4d43e373360b7f/torch-2.8.0-cp311-cp311-manylinux_2_28_aarch64.whl", hash = "sha256:220a06fd7af8b653c35d359dfe1aaf32f65aa85befa342629f716acb134b9710", size = 102073391, upload-time = "2025-08-06T14:53:20.937Z" },
    { url = "https://files.pythonhosted.org/packages/5a/63/4fdc45a0304536e75a5e1b1bbfb1b56dd0e2743c48ee83ca729f7ce44162/torch-2.8.0-cp311-cp311-manylinux_2_28_x86_64.whl", hash = "sha256:c12fa219f51a933d5f80eeb3a7a5d0cbe9168c0a14bbb4055f1979431660879b", size = 888063640, upload-time = "2025-08-06T14:55:05.325Z" },
    { url = "https://files.pythonhosted.org/packages/84/57/2f64161769610cf6b1c5ed782bd8a780e18a3c9d48931319f2887fa9d0b1/torch-2.8.0-cp311-cp311-win_amd64.whl", hash = "sha256:8c7ef765e27551b2fbfc0f41bcf270e1292d9bf79f8e0724848b1682be6e80aa", size = 241366752, upload-time = "2025-08-06T14:53:38.692Z" },
    { url = "https://files.pythonhosted.org/packages/a4/5e/05a5c46085d9b97e928f3f037081d3d2b87fb4b4195030fc099aaec5effc/torch-2.8.0-cp311-none-macosx_11_0_arm64.whl", hash = "sha256:5ae0524688fb6707c57a530c2325e13bb0090b745ba7b4a2cd6a3ce262572916", size = 73621174, upload-time = "2025-08-06T14:53:25.44Z" },
]

[[package]]
name = "torchrl"
version = "0.10.0"
source = { registry = "https://pypi.org/simple" }
dependencies = [
    { name = "cloudpickle" },
    { name = "numpy" },
    { name = "packaging" },
    { name = "pyvers" },
    { name = "tensordict" },
    { name = "torch" },
]
wheels = [
    { url = "https://files.pythonhosted.org/packages/1d/61/052f8b9ed73fd45d781a7439b60c5268126bbd2b1c5b95aedda40d5429cc/torchrl-0.10.0-cp311-cp311-macosx_11_0_arm64.whl", hash = "sha256:e2f59d499e29e697902fd23549fefb9a22ba9649b80204c075dd7df3b4d37090", size = 2166987, upload-time = "2025-09-16T13:48:15.089Z" },
    { url = "https://files.pythonhosted.org/packages/ce/c9/345670d0f925988dbceafea231dfe2ae204f49d1cab0b1958a31334496a1/torchrl-0.10.0-cp311-cp311-manylinux_2_28_aarch64.whl", hash = "sha256:ef5defd8e3ba507ff1bfb850ba4e592e9dce1480da104f017d2d0aaaea275188", size = 1823852, upload-time = "2025-09-16T13:48:17.195Z" },
    { url = "https://files.pythonhosted.org/packages/de/cb/e0c394da10e6aad3ad1cc66b278ce041a9351685dbfc9b98ca92a0f32087/torchrl-0.10.0-cp311-cp311-manylinux_2_28_x86_64.whl", hash = "sha256:9526f2fb83b2e89b270013ded71cc1e674bad42fa4feec531213aaaa3dcbf8b2", size = 1822396, upload-time = "2025-09-16T13:48:19.198Z" },
    { url = "https://files.pythonhosted.org/packages/e3/08/9ada025e4fcf2f0f6cf054333483dd2104b299d29bad874add963c074f1a/torchrl-0.10.0-cp311-cp311-win_amd64.whl", hash = "sha256:b2411e4b2296a260036f70a2ad2e8891dc950c6e3d6fdeaeb5761b07c3cd4ad3", size = 1785473, upload-time = "2025-09-16T13:48:21.265Z" },
]

[[package]]
name = "tornado"
version = "6.5.2"
source = { registry = "https://pypi.org/simple" }
sdist = { url = "https://files.pythonhosted.org/packages/09/ce/1eb500eae19f4648281bb2186927bb062d2438c2e5093d1360391afd2f90/tornado-6.5.2.tar.gz", hash = "sha256:ab53c8f9a0fa351e2c0741284e06c7a45da86afb544133201c5cc8578eb076a0", size = 510821, upload-time = "2025-08-08T18:27:00.78Z" }
wheels = [
    { url = "https://files.pythonhosted.org/packages/f6/48/6a7529df2c9cc12efd2e8f5dd219516184d703b34c06786809670df5b3bd/tornado-6.5.2-cp39-abi3-macosx_10_9_universal2.whl", hash = "sha256:2436822940d37cde62771cff8774f4f00b3c8024fe482e16ca8387b8a2724db6", size = 442563, upload-time = "2025-08-08T18:26:42.945Z" },
    { url = "https://files.pythonhosted.org/packages/f2/b5/9b575a0ed3e50b00c40b08cbce82eb618229091d09f6d14bce80fc01cb0b/tornado-6.5.2-cp39-abi3-macosx_10_9_x86_64.whl", hash = "sha256:583a52c7aa94ee046854ba81d9ebb6c81ec0fd30386d96f7640c96dad45a03ef", size = 440729, upload-time = "2025-08-08T18:26:44.473Z" },
    { url = "https://files.pythonhosted.org/packages/1b/4e/619174f52b120efcf23633c817fd3fed867c30bff785e2cd5a53a70e483c/tornado-6.5.2-cp39-abi3-manylinux_2_17_aarch64.manylinux2014_aarch64.whl", hash = "sha256:b0fe179f28d597deab2842b86ed4060deec7388f1fd9c1b4a41adf8af058907e", size = 444295, upload-time = "2025-08-08T18:26:46.021Z" },
    { url = "https://files.pythonhosted.org/packages/95/fa/87b41709552bbd393c85dd18e4e3499dcd8983f66e7972926db8d96aa065/tornado-6.5.2-cp39-abi3-manylinux_2_5_i686.manylinux1_i686.manylinux_2_17_i686.manylinux2014_i686.whl", hash = "sha256:b186e85d1e3536d69583d2298423744740986018e393d0321df7340e71898882", size = 443644, upload-time = "2025-08-08T18:26:47.625Z" },
    { url = "https://files.pythonhosted.org/packages/f9/41/fb15f06e33d7430ca89420283a8762a4e6b8025b800ea51796ab5e6d9559/tornado-6.5.2-cp39-abi3-manylinux_2_5_x86_64.manylinux1_x86_64.manylinux_2_17_x86_64.manylinux2014_x86_64.whl", hash = "sha256:e792706668c87709709c18b353da1f7662317b563ff69f00bab83595940c7108", size = 443878, upload-time = "2025-08-08T18:26:50.599Z" },
    { url = "https://files.pythonhosted.org/packages/11/92/fe6d57da897776ad2e01e279170ea8ae726755b045fe5ac73b75357a5a3f/tornado-6.5.2-cp39-abi3-musllinux_1_2_aarch64.whl", hash = "sha256:06ceb1300fd70cb20e43b1ad8aaee0266e69e7ced38fa910ad2e03285009ce7c", size = 444549, upload-time = "2025-08-08T18:26:51.864Z" },
    { url = "https://files.pythonhosted.org/packages/9b/02/c8f4f6c9204526daf3d760f4aa555a7a33ad0e60843eac025ccfd6ff4a93/tornado-6.5.2-cp39-abi3-musllinux_1_2_i686.whl", hash = "sha256:74db443e0f5251be86cbf37929f84d8c20c27a355dd452a5cfa2aada0d001ec4", size = 443973, upload-time = "2025-08-08T18:26:53.625Z" },
    { url = "https://files.pythonhosted.org/packages/ae/2d/f5f5707b655ce2317190183868cd0f6822a1121b4baeae509ceb9590d0bd/tornado-6.5.2-cp39-abi3-musllinux_1_2_x86_64.whl", hash = "sha256:b5e735ab2889d7ed33b32a459cac490eda71a1ba6857b0118de476ab6c366c04", size = 443954, upload-time = "2025-08-08T18:26:55.072Z" },
    { url = "https://files.pythonhosted.org/packages/e8/59/593bd0f40f7355806bf6573b47b8c22f8e1374c9b6fd03114bd6b7a3dcfd/tornado-6.5.2-cp39-abi3-win32.whl", hash = "sha256:c6f29e94d9b37a95013bb669616352ddb82e3bfe8326fccee50583caebc8a5f0", size = 445023, upload-time = "2025-08-08T18:26:56.677Z" },
    { url = "https://files.pythonhosted.org/packages/c7/2a/f609b420c2f564a748a2d80ebfb2ee02a73ca80223af712fca591386cafb/tornado-6.5.2-cp39-abi3-win_amd64.whl", hash = "sha256:e56a5af51cc30dd2cae649429af65ca2f6571da29504a07995175df14c18f35f", size = 445427, upload-time = "2025-08-08T18:26:57.91Z" },
    { url = "https://files.pythonhosted.org/packages/5e/4f/e1f65e8f8c76d73658b33d33b81eed4322fb5085350e4328d5c956f0c8f9/tornado-6.5.2-cp39-abi3-win_arm64.whl", hash = "sha256:d6c33dc3672e3a1f3618eb63b7ef4683a7688e7b9e6e8f0d9aa5726360a004af", size = 444456, upload-time = "2025-08-08T18:26:59.207Z" },
]

[[package]]
name = "tqdm"
version = "4.67.1"
source = { registry = "https://pypi.org/simple" }
dependencies = [
    { name = "colorama", marker = "sys_platform == 'win32'" },
]
sdist = { url = "https://files.pythonhosted.org/packages/a8/4b/29b4ef32e036bb34e4ab51796dd745cdba7ed47ad142a9f4a1eb8e0c744d/tqdm-4.67.1.tar.gz", hash = "sha256:f8aef9c52c08c13a65f30ea34f4e5aac3fd1a34959879d7e59e63027286627f2", size = 169737, upload-time = "2024-11-24T20:12:22.481Z" }
wheels = [
    { url = "https://files.pythonhosted.org/packages/d0/30/dc54f88dd4a2b5dc8a0279bdd7270e735851848b762aeb1c1184ed1f6b14/tqdm-4.67.1-py3-none-any.whl", hash = "sha256:26445eca388f82e72884e0d580d5464cd801a3ea01e63e5601bdff9ba6a48de2", size = 78540, upload-time = "2024-11-24T20:12:19.698Z" },
]

[[package]]
name = "traitlets"
version = "5.14.3"
source = { registry = "https://pypi.org/simple" }
sdist = { url = "https://files.pythonhosted.org/packages/eb/79/72064e6a701c2183016abbbfedaba506d81e30e232a68c9f0d6f6fcd1574/traitlets-5.14.3.tar.gz", hash = "sha256:9ed0579d3502c94b4b3732ac120375cda96f923114522847de4b3bb98b96b6b7", size = 161621, upload-time = "2024-04-19T11:11:49.746Z" }
wheels = [
    { url = "https://files.pythonhosted.org/packages/00/c0/8f5d070730d7836adc9c9b6408dec68c6ced86b304a9b26a14df072a6e8c/traitlets-5.14.3-py3-none-any.whl", hash = "sha256:b74e89e397b1ed28cc831db7aea759ba6640cb3de13090ca145426688ff1ac4f", size = 85359, upload-time = "2024-04-19T11:11:46.763Z" },
]

[[package]]
name = "triton"
version = "3.4.0"
source = { registry = "https://pypi.org/simple" }
dependencies = [
    { name = "setuptools", marker = "sys_platform == 'linux'" },
]
wheels = [
    { url = "https://files.pythonhosted.org/packages/7d/39/43325b3b651d50187e591eefa22e236b2981afcebaefd4f2fc0ea99df191/triton-3.4.0-cp311-cp311-manylinux_2_27_x86_64.manylinux_2_28_x86_64.whl", hash = "sha256:7b70f5e6a41e52e48cfc087436c8a28c17ff98db369447bcaff3b887a3ab4467", size = 155531138, upload-time = "2025-07-30T19:58:29.908Z" },
]

[[package]]
name = "ty"
version = "0.0.1a20"
source = { registry = "https://pypi.org/simple" }
sdist = { url = "https://files.pythonhosted.org/packages/7a/82/a5e3b4bc5280ec49c4b0b43d0ff727d58c7df128752c9c6f97ad0b5f575f/ty-0.0.1a20.tar.gz", hash = "sha256:933b65a152f277aa0e23ba9027e5df2c2cc09e18293e87f2a918658634db5f15", size = 4194773, upload-time = "2025-09-03T12:35:46.775Z" }
wheels = [
    { url = "https://files.pythonhosted.org/packages/45/c8/f7d39392043d5c04936f6cad90e50eb661965ed092ca4bfc01db917d7b8a/ty-0.0.1a20-py3-none-linux_armv6l.whl", hash = "sha256:f73a7aca1f0d38af4d6999b375eb00553f3bfcba102ae976756cc142e14f3450", size = 8443599, upload-time = "2025-09-03T12:35:04.289Z" },
    { url = "https://files.pythonhosted.org/packages/1e/57/5aec78f9b8a677b7439ccded7d66c3361e61247e0f6b14e659b00dd01008/ty-0.0.1a20-py3-none-macosx_10_12_x86_64.whl", hash = "sha256:cad12c857ea4b97bf61e02f6796e13061ccca5e41f054cbd657862d80aa43bae", size = 8618102, upload-time = "2025-09-03T12:35:07.448Z" },
    { url = "https://files.pythonhosted.org/packages/15/20/50c9107d93cdb55676473d9dc4e2339af6af606660c9428d3b86a1b2a476/ty-0.0.1a20-py3-none-macosx_11_0_arm64.whl", hash = "sha256:f153b65c7fcb6b8b59547ddb6353761b3e8d8bb6f0edd15e3e3ac14405949f7a", size = 8192167, upload-time = "2025-09-03T12:35:09.706Z" },
    { url = "https://files.pythonhosted.org/packages/85/28/018b2f330109cee19e81c5ca9df3dc29f06c5778440eb9af05d4550c4302/ty-0.0.1a20-py3-none-manylinux_2_17_aarch64.manylinux2014_aarch64.whl", hash = "sha256:b8c4336987a6a781d4392a9fd7b3a39edb7e4f3dd4f860e03f46c932b52aefa2", size = 8349256, upload-time = "2025-09-03T12:35:11.76Z" },
    { url = "https://files.pythonhosted.org/packages/cd/c9/2f8797a05587158f52b142278796ffd72c893bc5ad41840fce5aeb65c6f2/ty-0.0.1a20-py3-none-manylinux_2_17_armv7l.manylinux2014_armv7l.whl", hash = "sha256:3ff75cd4c744d09914e8c9db8d99e02f82c9379ad56b0a3fc4c5c9c923cfa84e", size = 8271214, upload-time = "2025-09-03T12:35:13.741Z" },
    { url = "https://files.pythonhosted.org/packages/30/d4/2cac5e5eb9ee51941358cb3139aadadb59520cfaec94e4fcd2b166969748/ty-0.0.1a20-py3-none-manylinux_2_17_i686.manylinux2014_i686.whl", hash = "sha256:e26437772be7f7808868701f2bf9e14e706a6ec4c7d02dbd377ff94d7ba60c11", size = 9264939, upload-time = "2025-09-03T12:35:16.896Z" },
    { url = "https://files.pythonhosted.org/packages/93/96/a6f2b54e484b2c6a5488f217882237dbdf10f0fdbdb6cd31333d57afe494/ty-0.0.1a20-py3-none-manylinux_2_17_ppc64.manylinux2014_ppc64.whl", hash = "sha256:83a7ee12465841619b5eb3ca962ffc7d576bb1c1ac812638681aee241acbfbbe", size = 9743137, upload-time = "2025-09-03T12:35:19.799Z" },
    { url = "https://files.pythonhosted.org/packages/6e/67/95b40dcbec3d222f3af5fe5dd1ce066d42f8a25a2f70d5724490457048e7/ty-0.0.1a20-py3-none-manylinux_2_17_ppc64le.manylinux2014_ppc64le.whl", hash = "sha256:726d0738be4459ac7ffae312ba96c5f486d6cbc082723f322555d7cba9397871", size = 9368153, upload-time = "2025-09-03T12:35:22.569Z" },
    { url = "https://files.pythonhosted.org/packages/2c/24/689fa4c4270b9ef9a53dc2b1d6ffade259ba2c4127e451f0629e130ea46a/ty-0.0.1a20-py3-none-manylinux_2_17_s390x.manylinux2014_s390x.whl", hash = "sha256:0b481f26513f38543df514189fb16744690bcba8d23afee95a01927d93b46e36", size = 9099637, upload-time = "2025-09-03T12:35:24.94Z" },
    { url = "https://files.pythonhosted.org/packages/a1/5b/913011cbf3ea4030097fb3c4ce751856114c9e1a5e1075561a4c5242af9b/ty-0.0.1a20-py3-none-manylinux_2_17_x86_64.manylinux2014_x86_64.whl", hash = "sha256:7abbe3c02218c12228b1d7c5f98c57240029cc3bcb15b6997b707c19be3908c1", size = 8952000, upload-time = "2025-09-03T12:35:27.288Z" },
    { url = "https://files.pythonhosted.org/packages/df/f9/f5ba2ae455b20c5bb003f9940ef8142a8c4ed9e27de16e8f7472013609db/ty-0.0.1a20-py3-none-musllinux_1_2_aarch64.whl", hash = "sha256:fff51c75ee3f7cc6d7722f2f15789ef8ffe6fd2af70e7269ac785763c906688e", size = 8217938, upload-time = "2025-09-03T12:35:29.54Z" },
    { url = "https://files.pythonhosted.org/packages/eb/62/17002cf9032f0981cdb8c898d02422c095c30eefd69ca62a8b705d15bd0f/ty-0.0.1a20-py3-none-musllinux_1_2_armv7l.whl", hash = "sha256:b4124ab75e0e6f09fe7bc9df4a77ee43c5e0ef7e61b0c149d7c089d971437cbd", size = 8292369, upload-time = "2025-09-03T12:35:31.748Z" },
    { url = "https://files.pythonhosted.org/packages/28/d6/0879b1fb66afe1d01d45c7658f3849aa641ac4ea10679404094f3b40053e/ty-0.0.1a20-py3-none-musllinux_1_2_i686.whl", hash = "sha256:8a138fa4f74e6ed34e9fd14652d132409700c7ff57682c2fed656109ebfba42f", size = 8811973, upload-time = "2025-09-03T12:35:33.997Z" },
    { url = "https://files.pythonhosted.org/packages/60/1e/70bf0348cfe8ba5f7532983f53c508c293ddf5fa9f942ed79a3c4d576df3/ty-0.0.1a20-py3-none-musllinux_1_2_x86_64.whl", hash = "sha256:8eff8871d6b88d150e2a67beba2c57048f20c090c219f38ed02eebaada04c124", size = 9010990, upload-time = "2025-09-03T12:35:36.766Z" },
    { url = "https://files.pythonhosted.org/packages/b7/ca/03d85c7650359247b1ca3f38a0d869a608ef540450151920e7014ed58292/ty-0.0.1a20-py3-none-win32.whl", hash = "sha256:3c2ace3a22fab4bd79f84c74e3dab26e798bfba7006bea4008d6321c1bd6efc6", size = 8100746, upload-time = "2025-09-03T12:35:40.007Z" },
    { url = "https://files.pythonhosted.org/packages/94/53/7a1937b8c7a66d0c8ed7493de49ed454a850396fe137d2ae12ed247e0b2f/ty-0.0.1a20-py3-none-win_amd64.whl", hash = "sha256:f41e77ff118da3385915e13c3f366b3a2f823461de54abd2e0ca72b170ba0f19", size = 8748861, upload-time = "2025-09-03T12:35:42.175Z" },
    { url = "https://files.pythonhosted.org/packages/27/36/5a3a70c5d497d3332f9e63cabc9c6f13484783b832fecc393f4f1c0c4aa8/ty-0.0.1a20-py3-none-win_arm64.whl", hash = "sha256:d8ac1c5a14cda5fad1a8b53959d9a5d979fe16ce1cc2785ea8676fed143ac85f", size = 8269906, upload-time = "2025-09-03T12:35:45.045Z" },
]

[[package]]
name = "typer"
version = "0.17.4"
source = { registry = "https://pypi.org/simple" }
dependencies = [
    { name = "click" },
    { name = "rich" },
    { name = "shellingham" },
    { name = "typing-extensions" },
]
sdist = { url = "https://files.pythonhosted.org/packages/92/e8/2a73ccf9874ec4c7638f172efc8972ceab13a0e3480b389d6ed822f7a822/typer-0.17.4.tar.gz", hash = "sha256:b77dc07d849312fd2bb5e7f20a7af8985c7ec360c45b051ed5412f64d8dc1580", size = 103734, upload-time = "2025-09-05T18:14:40.746Z" }
wheels = [
    { url = "https://files.pythonhosted.org/packages/93/72/6b3e70d32e89a5cbb6a4513726c1ae8762165b027af569289e19ec08edd8/typer-0.17.4-py3-none-any.whl", hash = "sha256:015534a6edaa450e7007eba705d5c18c3349dcea50a6ad79a5ed530967575824", size = 46643, upload-time = "2025-09-05T18:14:39.166Z" },
]

[[package]]
name = "types-paramiko"
version = "4.0.0.20250822"
source = { registry = "https://pypi.org/simple" }
dependencies = [
    { name = "cryptography" },
]
sdist = { url = "https://files.pythonhosted.org/packages/b7/b8/c6ff3b10c2f7b9897650af746f0dc6c5cddf054db857bc79d621f53c7d22/types_paramiko-4.0.0.20250822.tar.gz", hash = "sha256:1b56b0cbd3eec3d2fd123c9eb2704e612b777e15a17705a804279ea6525e0c53", size = 28730, upload-time = "2025-08-22T03:03:43.262Z" }
wheels = [
    { url = "https://files.pythonhosted.org/packages/79/a1/b3774ed924a66ee2c041224d89c36f0c21f4f6cf75036d6ee7698bf8a4b9/types_paramiko-4.0.0.20250822-py3-none-any.whl", hash = "sha256:55bdb14db75ca89039725ec64ae3fa26b8d57b6991cfb476212fa8f83a59753c", size = 38833, upload-time = "2025-08-22T03:03:42.072Z" },
]

[[package]]
name = "types-python-dateutil"
version = "2.9.0.20250822"
source = { registry = "https://pypi.org/simple" }
sdist = { url = "https://files.pythonhosted.org/packages/0c/0a/775f8551665992204c756be326f3575abba58c4a3a52eef9909ef4536428/types_python_dateutil-2.9.0.20250822.tar.gz", hash = "sha256:84c92c34bd8e68b117bff742bc00b692a1e8531262d4507b33afcc9f7716cd53", size = 16084, upload-time = "2025-08-22T03:02:00.613Z" }
wheels = [
    { url = "https://files.pythonhosted.org/packages/ab/d9/a29dfa84363e88b053bf85a8b7f212a04f0d7343a4d24933baa45c06e08b/types_python_dateutil-2.9.0.20250822-py3-none-any.whl", hash = "sha256:849d52b737e10a6dc6621d2bd7940ec7c65fcb69e6aa2882acf4e56b2b508ddc", size = 17892, upload-time = "2025-08-22T03:01:59.436Z" },
]

[[package]]
name = "typing-extensions"
version = "4.15.0"
source = { registry = "https://pypi.org/simple" }
sdist = { url = "https://files.pythonhosted.org/packages/72/94/1a15dd82efb362ac84269196e94cf00f187f7ed21c242792a923cdb1c61f/typing_extensions-4.15.0.tar.gz", hash = "sha256:0cea48d173cc12fa28ecabc3b837ea3cf6f38c6d1136f85cbaaf598984861466", size = 109391, upload-time = "2025-08-25T13:49:26.313Z" }
wheels = [
    { url = "https://files.pythonhosted.org/packages/18/67/36e9267722cc04a6b9f15c7f3441c2363321a3ea07da7ae0c0707beb2a9c/typing_extensions-4.15.0-py3-none-any.whl", hash = "sha256:f0fa19c6845758ab08074a0cfa8b7aecb71c999ca73d62883bc25cc018c4e548", size = 44614, upload-time = "2025-08-25T13:49:24.86Z" },
]

[[package]]
name = "typing-inspection"
version = "0.4.1"
source = { registry = "https://pypi.org/simple" }
dependencies = [
    { name = "typing-extensions" },
]
sdist = { url = "https://files.pythonhosted.org/packages/f8/b1/0c11f5058406b3af7609f121aaa6b609744687f1d158b3c3a5bf4cc94238/typing_inspection-0.4.1.tar.gz", hash = "sha256:6ae134cc0203c33377d43188d4064e9b357dba58cff3185f22924610e70a9d28", size = 75726, upload-time = "2025-05-21T18:55:23.885Z" }
wheels = [
    { url = "https://files.pythonhosted.org/packages/17/69/cd203477f944c353c31bade965f880aa1061fd6bf05ded0726ca845b6ff7/typing_inspection-0.4.1-py3-none-any.whl", hash = "sha256:389055682238f53b04f7badcb49b989835495a96700ced5dab2d8feae4b26f51", size = 14552, upload-time = "2025-05-21T18:55:22.152Z" },
]

[[package]]
name = "tzdata"
version = "2025.2"
source = { registry = "https://pypi.org/simple" }
sdist = { url = "https://files.pythonhosted.org/packages/95/32/1a225d6164441be760d75c2c42e2780dc0873fe382da3e98a2e1e48361e5/tzdata-2025.2.tar.gz", hash = "sha256:b60a638fcc0daffadf82fe0f57e53d06bdec2f36c4df66280ae79bce6bd6f2b9", size = 196380, upload-time = "2025-03-23T13:54:43.652Z" }
wheels = [
    { url = "https://files.pythonhosted.org/packages/5c/23/c7abc0ca0a1526a0774eca151daeb8de62ec457e77262b66b359c3c7679e/tzdata-2025.2-py2.py3-none-any.whl", hash = "sha256:1a403fada01ff9221ca8044d701868fa132215d84beb92242d9acd2147f667a8", size = 347839, upload-time = "2025-03-23T13:54:41.845Z" },
]

[[package]]
name = "ujson"
version = "5.11.0"
source = { registry = "https://pypi.org/simple" }
sdist = { url = "https://files.pythonhosted.org/packages/43/d9/3f17e3c5773fb4941c68d9a37a47b1a79c9649d6c56aefbed87cc409d18a/ujson-5.11.0.tar.gz", hash = "sha256:e204ae6f909f099ba6b6b942131cee359ddda2b6e4ea39c12eb8b991fe2010e0", size = 7156583, upload-time = "2025-08-20T11:57:02.452Z" }
wheels = [
    { url = "https://files.pythonhosted.org/packages/da/ea/80346b826349d60ca4d612a47cdf3533694e49b45e9d1c07071bb867a184/ujson-5.11.0-cp311-cp311-macosx_10_9_x86_64.whl", hash = "sha256:d7c46cb0fe5e7056b9acb748a4c35aa1b428025853032540bb7e41f46767321f", size = 55248, upload-time = "2025-08-20T11:55:19.033Z" },
    { url = "https://files.pythonhosted.org/packages/57/df/b53e747562c89515e18156513cc7c8ced2e5e3fd6c654acaa8752ffd7cd9/ujson-5.11.0-cp311-cp311-macosx_11_0_arm64.whl", hash = "sha256:d8951bb7a505ab2a700e26f691bdfacf395bc7e3111e3416d325b513eea03a58", size = 53156, upload-time = "2025-08-20T11:55:20.174Z" },
    { url = "https://files.pythonhosted.org/packages/41/b8/ab67ec8c01b8a3721fd13e5cb9d85ab2a6066a3a5e9148d661a6870d6293/ujson-5.11.0-cp311-cp311-manylinux_2_24_aarch64.manylinux_2_28_aarch64.whl", hash = "sha256:952c0be400229940248c0f5356514123d428cba1946af6fa2bbd7503395fef26", size = 57657, upload-time = "2025-08-20T11:55:21.296Z" },
    { url = "https://files.pythonhosted.org/packages/7b/c7/fb84f27cd80a2c7e2d3c6012367aecade0da936790429801803fa8d4bffc/ujson-5.11.0-cp311-cp311-manylinux_2_24_i686.manylinux_2_28_i686.whl", hash = "sha256:94fcae844f1e302f6f8095c5d1c45a2f0bfb928cccf9f1b99e3ace634b980a2a", size = 59779, upload-time = "2025-08-20T11:55:22.772Z" },
    { url = "https://files.pythonhosted.org/packages/5d/7c/48706f7c1e917ecb97ddcfb7b1d756040b86ed38290e28579d63bd3fcc48/ujson-5.11.0-cp311-cp311-manylinux_2_24_x86_64.manylinux_2_28_x86_64.whl", hash = "sha256:7e0ec1646db172beb8d3df4c32a9d78015e671d2000af548252769e33079d9a6", size = 57284, upload-time = "2025-08-20T11:55:24.01Z" },
    { url = "https://files.pythonhosted.org/packages/ec/ce/48877c6eb4afddfd6bd1db6be34456538c07ca2d6ed233d3f6c6efc2efe8/ujson-5.11.0-cp311-cp311-musllinux_1_2_aarch64.whl", hash = "sha256:da473b23e3a54448b008d33f742bcd6d5fb2a897e42d1fc6e7bf306ea5d18b1b", size = 1036395, upload-time = "2025-08-20T11:55:25.725Z" },
    { url = "https://files.pythonhosted.org/packages/8b/7a/2c20dc97ad70cd7c31ad0596ba8e2cf8794d77191ba4d1e0bded69865477/ujson-5.11.0-cp311-cp311-musllinux_1_2_i686.whl", hash = "sha256:aa6b3d4f1c0d3f82930f4cbd7fe46d905a4a9205a7c13279789c1263faf06dba", size = 1195731, upload-time = "2025-08-20T11:55:27.915Z" },
    { url = "https://files.pythonhosted.org/packages/15/f5/ca454f2f6a2c840394b6f162fff2801450803f4ff56c7af8ce37640b8a2a/ujson-5.11.0-cp311-cp311-musllinux_1_2_x86_64.whl", hash = "sha256:4843f3ab4fe1cc596bb7e02228ef4c25d35b4bb0809d6a260852a4bfcab37ba3", size = 1088710, upload-time = "2025-08-20T11:55:29.426Z" },
    { url = "https://files.pythonhosted.org/packages/fe/d3/9ba310e07969bc9906eb7548731e33a0f448b122ad9705fed699c9b29345/ujson-5.11.0-cp311-cp311-win32.whl", hash = "sha256:e979fbc469a7f77f04ec2f4e853ba00c441bf2b06720aa259f0f720561335e34", size = 39648, upload-time = "2025-08-20T11:55:31.194Z" },
    { url = "https://files.pythonhosted.org/packages/57/f7/da05b4a8819f1360be9e71fb20182f0bb3ec611a36c3f213f4d20709e099/ujson-5.11.0-cp311-cp311-win_amd64.whl", hash = "sha256:683f57f0dd3acdd7d9aff1de0528d603aafcb0e6d126e3dc7ce8b020a28f5d01", size = 43717, upload-time = "2025-08-20T11:55:32.241Z" },
    { url = "https://files.pythonhosted.org/packages/9a/cc/f3f9ac0f24f00a623a48d97dc3814df5c2dc368cfb00031aa4141527a24b/ujson-5.11.0-cp311-cp311-win_arm64.whl", hash = "sha256:7855ccea3f8dad5e66d8445d754fc1cf80265a4272b5f8059ebc7ec29b8d0835", size = 38402, upload-time = "2025-08-20T11:55:33.641Z" },
    { url = "https://files.pythonhosted.org/packages/50/17/30275aa2933430d8c0c4ead951cc4fdb922f575a349aa0b48a6f35449e97/ujson-5.11.0-pp311-pypy311_pp73-macosx_10_15_x86_64.whl", hash = "sha256:abae0fb58cc820092a0e9e8ba0051ac4583958495bfa5262a12f628249e3b362", size = 51206, upload-time = "2025-08-20T11:56:48.797Z" },
    { url = "https://files.pythonhosted.org/packages/c3/15/42b3924258eac2551f8f33fa4e35da20a06a53857ccf3d4deb5e5d7c0b6c/ujson-5.11.0-pp311-pypy311_pp73-macosx_11_0_arm64.whl", hash = "sha256:fac6c0649d6b7c3682a0a6e18d3de6857977378dce8d419f57a0b20e3d775b39", size = 48907, upload-time = "2025-08-20T11:56:50.136Z" },
    { url = "https://files.pythonhosted.org/packages/94/7e/0519ff7955aba581d1fe1fb1ca0e452471250455d182f686db5ac9e46119/ujson-5.11.0-pp311-pypy311_pp73-manylinux_2_24_aarch64.manylinux_2_28_aarch64.whl", hash = "sha256:4b42c115c7c6012506e8168315150d1e3f76e7ba0f4f95616f4ee599a1372bbc", size = 50319, upload-time = "2025-08-20T11:56:51.63Z" },
    { url = "https://files.pythonhosted.org/packages/74/cf/209d90506b7d6c5873f82c5a226d7aad1a1da153364e9ebf61eff0740c33/ujson-5.11.0-pp311-pypy311_pp73-manylinux_2_24_i686.manylinux_2_28_i686.whl", hash = "sha256:86baf341d90b566d61a394869ce77188cc8668f76d7bb2c311d77a00f4bdf844", size = 56584, upload-time = "2025-08-20T11:56:52.89Z" },
    { url = "https://files.pythonhosted.org/packages/e9/97/bd939bb76943cb0e1d2b692d7e68629f51c711ef60425fa5bb6968037ecd/ujson-5.11.0-pp311-pypy311_pp73-manylinux_2_24_x86_64.manylinux_2_28_x86_64.whl", hash = "sha256:4598bf3965fc1a936bd84034312bcbe00ba87880ef1ee33e33c1e88f2c398b49", size = 51588, upload-time = "2025-08-20T11:56:54.054Z" },
    { url = "https://files.pythonhosted.org/packages/52/5b/8c5e33228f7f83f05719964db59f3f9f276d272dc43752fa3bbf0df53e7b/ujson-5.11.0-pp311-pypy311_pp73-win_amd64.whl", hash = "sha256:416389ec19ef5f2013592f791486bef712ebce0cd59299bf9df1ba40bb2f6e04", size = 43835, upload-time = "2025-08-20T11:56:55.237Z" },
]

[[package]]
name = "uri-template"
version = "1.3.0"
source = { registry = "https://pypi.org/simple" }
sdist = { url = "https://files.pythonhosted.org/packages/31/c7/0336f2bd0bcbada6ccef7aaa25e443c118a704f828a0620c6fa0207c1b64/uri-template-1.3.0.tar.gz", hash = "sha256:0e00f8eb65e18c7de20d595a14336e9f337ead580c70934141624b6d1ffdacc7", size = 21678, upload-time = "2023-06-21T01:49:05.374Z" }
wheels = [
    { url = "https://files.pythonhosted.org/packages/e7/00/3fca040d7cf8a32776d3d81a00c8ee7457e00f80c649f1e4a863c8321ae9/uri_template-1.3.0-py3-none-any.whl", hash = "sha256:a44a133ea12d44a0c0f06d7d42a52d71282e77e2f937d8abd5655b8d56fc1363", size = 11140, upload-time = "2023-06-21T01:49:03.467Z" },
]

[[package]]
name = "uritemplate"
version = "4.2.0"
source = { registry = "https://pypi.org/simple" }
sdist = { url = "https://files.pythonhosted.org/packages/98/60/f174043244c5306c9988380d2cb10009f91563fc4b31293d27e17201af56/uritemplate-4.2.0.tar.gz", hash = "sha256:480c2ed180878955863323eea31b0ede668795de182617fef9c6ca09e6ec9d0e", size = 33267, upload-time = "2025-06-02T15:12:06.318Z" }
wheels = [
    { url = "https://files.pythonhosted.org/packages/a9/99/3ae339466c9183ea5b8ae87b34c0b897eda475d2aec2307cae60e5cd4f29/uritemplate-4.2.0-py3-none-any.whl", hash = "sha256:962201ba1c4edcab02e60f9a0d3821e82dfc5d2d6662a21abd533879bdb8a686", size = 11488, upload-time = "2025-06-02T15:12:03.405Z" },
]

[[package]]
name = "urllib3"
version = "2.5.0"
source = { registry = "https://pypi.org/simple" }
sdist = { url = "https://files.pythonhosted.org/packages/15/22/9ee70a2574a4f4599c47dd506532914ce044817c7752a79b6a51286319bc/urllib3-2.5.0.tar.gz", hash = "sha256:3fc47733c7e419d4bc3f6b3dc2b4f890bb743906a30d56ba4a5bfa4bbff92760", size = 393185, upload-time = "2025-06-18T14:07:41.644Z" }
wheels = [
    { url = "https://files.pythonhosted.org/packages/a7/c2/fe1e52489ae3122415c51f387e221dd0773709bad6c6cdaa599e8a2c5185/urllib3-2.5.0-py3-none-any.whl", hash = "sha256:e6b01673c0fa6a13e374b50871808eb3bf7046c4b125b216f6bf1cc604cff0dc", size = 129795, upload-time = "2025-06-18T14:07:40.39Z" },
]

[[package]]
name = "uvicorn"
version = "0.35.0"
source = { registry = "https://pypi.org/simple" }
dependencies = [
    { name = "click" },
    { name = "h11" },
]
sdist = { url = "https://files.pythonhosted.org/packages/5e/42/e0e305207bb88c6b8d3061399c6a961ffe5fbb7e2aa63c9234df7259e9cd/uvicorn-0.35.0.tar.gz", hash = "sha256:bc662f087f7cf2ce11a1d7fd70b90c9f98ef2e2831556dd078d131b96cc94a01", size = 78473, upload-time = "2025-06-28T16:15:46.058Z" }
wheels = [
    { url = "https://files.pythonhosted.org/packages/d2/e2/dc81b1bd1dcfe91735810265e9d26bc8ec5da45b4c0f6237e286819194c3/uvicorn-0.35.0-py3-none-any.whl", hash = "sha256:197535216b25ff9b785e29a0b79199f55222193d47f820816e7da751e9bc8d4a", size = 66406, upload-time = "2025-06-28T16:15:44.816Z" },
]

[package.optional-dependencies]
standard = [
    { name = "colorama", marker = "sys_platform == 'win32'" },
    { name = "httptools" },
    { name = "python-dotenv" },
    { name = "pyyaml" },
    { name = "uvloop", marker = "platform_python_implementation != 'PyPy' and sys_platform != 'cygwin' and sys_platform != 'win32'" },
    { name = "watchfiles" },
    { name = "websockets" },
]

[[package]]
name = "uvloop"
version = "0.21.0"
source = { registry = "https://pypi.org/simple" }
sdist = { url = "https://files.pythonhosted.org/packages/af/c0/854216d09d33c543f12a44b393c402e89a920b1a0a7dc634c42de91b9cf6/uvloop-0.21.0.tar.gz", hash = "sha256:3bf12b0fda68447806a7ad847bfa591613177275d35b6724b1ee573faa3704e3", size = 2492741, upload-time = "2024-10-14T23:38:35.489Z" }
wheels = [
    { url = "https://files.pythonhosted.org/packages/57/a7/4cf0334105c1160dd6819f3297f8700fda7fc30ab4f61fbf3e725acbc7cc/uvloop-0.21.0-cp311-cp311-macosx_10_9_universal2.whl", hash = "sha256:c0f3fa6200b3108919f8bdabb9a7f87f20e7097ea3c543754cabc7d717d95cf8", size = 1447410, upload-time = "2024-10-14T23:37:33.612Z" },
    { url = "https://files.pythonhosted.org/packages/8c/7c/1517b0bbc2dbe784b563d6ab54f2ef88c890fdad77232c98ed490aa07132/uvloop-0.21.0-cp311-cp311-macosx_10_9_x86_64.whl", hash = "sha256:0878c2640cf341b269b7e128b1a5fed890adc4455513ca710d77d5e93aa6d6a0", size = 805476, upload-time = "2024-10-14T23:37:36.11Z" },
    { url = "https://files.pythonhosted.org/packages/ee/ea/0bfae1aceb82a503f358d8d2fa126ca9dbdb2ba9c7866974faec1cb5875c/uvloop-0.21.0-cp311-cp311-manylinux_2_17_aarch64.manylinux2014_aarch64.whl", hash = "sha256:b9fb766bb57b7388745d8bcc53a359b116b8a04c83a2288069809d2b3466c37e", size = 3960855, upload-time = "2024-10-14T23:37:37.683Z" },
    { url = "https://files.pythonhosted.org/packages/8a/ca/0864176a649838b838f36d44bf31c451597ab363b60dc9e09c9630619d41/uvloop-0.21.0-cp311-cp311-manylinux_2_17_x86_64.manylinux2014_x86_64.whl", hash = "sha256:8a375441696e2eda1c43c44ccb66e04d61ceeffcd76e4929e527b7fa401b90fb", size = 3973185, upload-time = "2024-10-14T23:37:40.226Z" },
    { url = "https://files.pythonhosted.org/packages/30/bf/08ad29979a936d63787ba47a540de2132169f140d54aa25bc8c3df3e67f4/uvloop-0.21.0-cp311-cp311-musllinux_1_2_aarch64.whl", hash = "sha256:baa0e6291d91649c6ba4ed4b2f982f9fa165b5bbd50a9e203c416a2797bab3c6", size = 3820256, upload-time = "2024-10-14T23:37:42.839Z" },
    { url = "https://files.pythonhosted.org/packages/da/e2/5cf6ef37e3daf2f06e651aae5ea108ad30df3cb269102678b61ebf1fdf42/uvloop-0.21.0-cp311-cp311-musllinux_1_2_x86_64.whl", hash = "sha256:4509360fcc4c3bd2c70d87573ad472de40c13387f5fda8cb58350a1d7475e58d", size = 3937323, upload-time = "2024-10-14T23:37:45.337Z" },
]

[[package]]
name = "wandb"
version = "0.22.0"
source = { registry = "https://pypi.org/simple" }
dependencies = [
    { name = "click" },
    { name = "gitpython" },
    { name = "packaging" },
    { name = "platformdirs" },
    { name = "protobuf" },
    { name = "pydantic" },
    { name = "pyyaml" },
    { name = "requests" },
    { name = "sentry-sdk" },
    { name = "typing-extensions" },
]
sdist = { url = "https://files.pythonhosted.org/packages/93/37/0d4194707ceaa3168fa9ce54c1332bf15958bdbf67837f39cfac2e3b98bb/wandb-0.22.0.tar.gz", hash = "sha256:717e3d085f8f57dbde745c9ec6d605e51b2da51e47a7d2a7bfa82c9c6e3d3f5a", size = 40241826, upload-time = "2025-09-18T19:13:22.256Z" }
wheels = [
    { url = "https://files.pythonhosted.org/packages/19/7d/8841e39e4f97a8777babad57b13856b5e24d6efe35ad75649c8da28472d9/wandb-0.22.0-py3-none-macosx_12_0_arm64.whl", hash = "sha256:8650a14615c23dcfc8cf393f88d41a879d6bfffb3c290a556aeb6ee62986c359", size = 18343096, upload-time = "2025-09-18T19:12:58.473Z" },
    { url = "https://files.pythonhosted.org/packages/c1/6e/0416fea679527b80109c083782ae2696a6c37ac45e7f8901c27b665ea94b/wandb-0.22.0-py3-none-macosx_12_0_x86_64.whl", hash = "sha256:94ec449b3ed9516cad7008ab37c55b299d0036cdadfa83688b7245bd6ba04dd3", size = 19373158, upload-time = "2025-09-18T19:13:02.441Z" },
    { url = "https://files.pythonhosted.org/packages/db/58/48499272541eb21c3db2e28a0dc128270e8acb533a358944306210b1cb9e/wandb-0.22.0-py3-none-manylinux_2_17_aarch64.manylinux2014_aarch64.whl", hash = "sha256:4b2fe78b5f2d1ec7396f7925c7ac33f04ea0a62f07779cb654c45633d17dfc45", size = 18149252, upload-time = "2025-09-18T19:13:05.344Z" },
    { url = "https://files.pythonhosted.org/packages/06/c7/93a70c6f31ea127fd1c89800e6e733e172d9eaba6a33c9e08348503df78b/wandb-0.22.0-py3-none-manylinux_2_17_x86_64.manylinux2014_x86_64.whl", hash = "sha256:44da9a83301d89c008f608832b74237f9e0a0758b2bb6d69ba51652818fffb5e", size = 19564075, upload-time = "2025-09-18T19:13:07.882Z" },
    { url = "https://files.pythonhosted.org/packages/c0/d8/910e4dee2dc2010d688087244d0502621105d5f314088af9265081c73079/wandb-0.22.0-py3-none-musllinux_1_2_aarch64.whl", hash = "sha256:21f05cc609c62c8ccba7c3338f9288d723c64d16ffd4fa70c02d6db60b42abae", size = 18188310, upload-time = "2025-09-18T19:13:10.321Z" },
    { url = "https://files.pythonhosted.org/packages/97/ac/2c09e536aca56d01b50207acc25aadbe0ee6ae8b825ec0f30c5ea7c1cd2f/wandb-0.22.0-py3-none-musllinux_1_2_x86_64.whl", hash = "sha256:884d37fb8d4daeb4d1f68ad8b5ea2817cabecc715efaff2f89bf006f2e977e37", size = 19658593, upload-time = "2025-09-18T19:13:13.812Z" },
    { url = "https://files.pythonhosted.org/packages/29/cb/d5f832adfd68f3a4700928e0cbdac78acb0f3182983a57a020cd1c5bab26/wandb-0.22.0-py3-none-win32.whl", hash = "sha256:60776fae528c3f64caf47a94dec08899c308f96fe974e0a82cefddb9a65e223c", size = 18742395, upload-time = "2025-09-18T19:13:16.496Z" },
    { url = "https://files.pythonhosted.org/packages/3c/c9/d9f0c7b8a743af589e694ce8fec8e6cffa46873179912d4ed4f992d08381/wandb-0.22.0-py3-none-win_amd64.whl", hash = "sha256:53ba0fa048b766c1aa44592f1e530fb7eead7749089a66c3892b35f153a8d8bd", size = 18742399, upload-time = "2025-09-18T19:13:19.26Z" },
]

[[package]]
name = "wandb-core"
version = "0.17.0b11"
source = { registry = "https://pypi.org/simple" }
wheels = [
    { url = "https://files.pythonhosted.org/packages/af/f1/0a14ef2978d5e370fa55b91599dac86424dc84ced8fe5779611c2ce36918/wandb_core-0.17.0b11-py3-none-any.whl", hash = "sha256:93d044bd20c0cb8ab7f11c19ccc43ccb097e4feccbd14fc2bc521a45852b7bfb", size = 3505, upload-time = "2024-04-12T02:13:57.577Z" },
    { url = "https://files.pythonhosted.org/packages/b2/83/bce028167eab29f45581df9970080de5bcd579ca4a25f9b0003d1ffe31fc/wandb_core-0.17.0b11-py3-none-macosx_10_9_x86_64.whl", hash = "sha256:53d4d0519ec46554ec2c873a3ceb99227dc658c86b81826c1d4d4e55368b37bd", size = 4879447, upload-time = "2024-04-12T02:13:59.203Z" },
    { url = "https://files.pythonhosted.org/packages/19/f6/581171aa205caec2c6beaeacdabbaad3bcddaa5b81542e22a3a4aaa5d56a/wandb_core-0.17.0b11-py3-none-macosx_11_0_arm64.whl", hash = "sha256:e7a2b3ba8a531eba5974aee9ee1c3035f146eda4c5b47b0f99f805048872d72d", size = 4593162, upload-time = "2024-04-12T02:14:01.577Z" },
    { url = "https://files.pythonhosted.org/packages/eb/50/ebec640b2f6c535fcc8b70ea39f4dbe0c2aedaf5cd97e17fc45dc832efe7/wandb_core-0.17.0b11-py3-none-manylinux_2_17_aarch64.manylinux2014_aarch64.whl", hash = "sha256:addaa93cdf6192c360cba980e6d09684b67fddc828824663c0e49aa40ecd5a78", size = 4144246, upload-time = "2024-04-12T02:14:03.824Z" },
    { url = "https://files.pythonhosted.org/packages/4b/3c/ad6d173639e233461329899067dcd3af7d4d20f637f323ecfe74bbead463/wandb_core-0.17.0b11-py3-none-manylinux_2_5_x86_64.manylinux1_x86_64.manylinux_2_17_x86_64.manylinux2014_x86_64.whl", hash = "sha256:da7cf560a04b248d736542070b439847578a706d2f667e12a7a59c69cdafaa39", size = 4521565, upload-time = "2024-04-12T02:14:05.419Z" },
    { url = "https://files.pythonhosted.org/packages/f1/00/1c2375e0cbac18dd0e0ccf7cc8249711e8b6dddab885b4e90cf193cf7b0b/wandb_core-0.17.0b11-py3-none-win32.whl", hash = "sha256:219f2def5ce8e0180e7231ba3e3cc8d186493ad8ac39907b69adf51684a083fa", size = 4585070, upload-time = "2024-04-12T02:14:07.498Z" },
    { url = "https://files.pythonhosted.org/packages/fb/ed/13e49074a044b28da55265e0ae95dd14f6f2e2b16b9d08ec94253d045bd4/wandb_core-0.17.0b11-py3-none-win_amd64.whl", hash = "sha256:1891ae0af383c9c32d393f057e04ce0718dba5d70bfab55747718a92e3bca7df", size = 4585076, upload-time = "2024-04-12T02:14:09.552Z" },
]

[[package]]
name = "watchfiles"
version = "1.1.0"
source = { registry = "https://pypi.org/simple" }
dependencies = [
    { name = "anyio" },
]
sdist = { url = "https://files.pythonhosted.org/packages/2a/9a/d451fcc97d029f5812e898fd30a53fd8c15c7bbd058fd75cfc6beb9bd761/watchfiles-1.1.0.tar.gz", hash = "sha256:693ed7ec72cbfcee399e92c895362b6e66d63dac6b91e2c11ae03d10d503e575", size = 94406, upload-time = "2025-06-15T19:06:59.42Z" }
wheels = [
    { url = "https://files.pythonhosted.org/packages/8b/78/7401154b78ab484ccaaeef970dc2af0cb88b5ba8a1b415383da444cdd8d3/watchfiles-1.1.0-cp311-cp311-macosx_10_12_x86_64.whl", hash = "sha256:c9649dfc57cc1f9835551deb17689e8d44666315f2e82d337b9f07bd76ae3aa2", size = 405751, upload-time = "2025-06-15T19:05:07.679Z" },
    { url = "https://files.pythonhosted.org/packages/76/63/e6c3dbc1f78d001589b75e56a288c47723de28c580ad715eb116639152b5/watchfiles-1.1.0-cp311-cp311-macosx_11_0_arm64.whl", hash = "sha256:406520216186b99374cdb58bc48e34bb74535adec160c8459894884c983a149c", size = 397313, upload-time = "2025-06-15T19:05:08.764Z" },
    { url = "https://files.pythonhosted.org/packages/6c/a2/8afa359ff52e99af1632f90cbf359da46184207e893a5f179301b0c8d6df/watchfiles-1.1.0-cp311-cp311-manylinux_2_17_aarch64.manylinux2014_aarch64.whl", hash = "sha256:cb45350fd1dc75cd68d3d72c47f5b513cb0578da716df5fba02fff31c69d5f2d", size = 450792, upload-time = "2025-06-15T19:05:09.869Z" },
    { url = "https://files.pythonhosted.org/packages/1d/bf/7446b401667f5c64972a57a0233be1104157fc3abf72c4ef2666c1bd09b2/watchfiles-1.1.0-cp311-cp311-manylinux_2_17_armv7l.manylinux2014_armv7l.whl", hash = "sha256:11ee4444250fcbeb47459a877e5e80ed994ce8e8d20283857fc128be1715dac7", size = 458196, upload-time = "2025-06-15T19:05:11.91Z" },
    { url = "https://files.pythonhosted.org/packages/58/2f/501ddbdfa3fa874ea5597c77eeea3d413579c29af26c1091b08d0c792280/watchfiles-1.1.0-cp311-cp311-manylinux_2_17_i686.manylinux2014_i686.whl", hash = "sha256:bda8136e6a80bdea23e5e74e09df0362744d24ffb8cd59c4a95a6ce3d142f79c", size = 484788, upload-time = "2025-06-15T19:05:13.373Z" },
    { url = "https://files.pythonhosted.org/packages/61/1e/9c18eb2eb5c953c96bc0e5f626f0e53cfef4bd19bd50d71d1a049c63a575/watchfiles-1.1.0-cp311-cp311-manylinux_2_17_ppc64le.manylinux2014_ppc64le.whl", hash = "sha256:b915daeb2d8c1f5cee4b970f2e2c988ce6514aace3c9296e58dd64dc9aa5d575", size = 597879, upload-time = "2025-06-15T19:05:14.725Z" },
    { url = "https://files.pythonhosted.org/packages/8b/6c/1467402e5185d89388b4486745af1e0325007af0017c3384cc786fff0542/watchfiles-1.1.0-cp311-cp311-manylinux_2_17_s390x.manylinux2014_s390x.whl", hash = "sha256:ed8fc66786de8d0376f9f913c09e963c66e90ced9aa11997f93bdb30f7c872a8", size = 477447, upload-time = "2025-06-15T19:05:15.775Z" },
    { url = "https://files.pythonhosted.org/packages/2b/a1/ec0a606bde4853d6c4a578f9391eeb3684a9aea736a8eb217e3e00aa89a1/watchfiles-1.1.0-cp311-cp311-manylinux_2_17_x86_64.manylinux2014_x86_64.whl", hash = "sha256:fe4371595edf78c41ef8ac8df20df3943e13defd0efcb732b2e393b5a8a7a71f", size = 453145, upload-time = "2025-06-15T19:05:17.17Z" },
    { url = "https://files.pythonhosted.org/packages/90/b9/ef6f0c247a6a35d689fc970dc7f6734f9257451aefb30def5d100d6246a5/watchfiles-1.1.0-cp311-cp311-musllinux_1_1_aarch64.whl", hash = "sha256:b7c5f6fe273291f4d414d55b2c80d33c457b8a42677ad14b4b47ff025d0893e4", size = 626539, upload-time = "2025-06-15T19:05:18.557Z" },
    { url = "https://files.pythonhosted.org/packages/34/44/6ffda5537085106ff5aaa762b0d130ac6c75a08015dd1621376f708c94de/watchfiles-1.1.0-cp311-cp311-musllinux_1_1_x86_64.whl", hash = "sha256:7738027989881e70e3723c75921f1efa45225084228788fc59ea8c6d732eb30d", size = 624472, upload-time = "2025-06-15T19:05:19.588Z" },
    { url = "https://files.pythonhosted.org/packages/c3/e3/71170985c48028fa3f0a50946916a14055e741db11c2e7bc2f3b61f4d0e3/watchfiles-1.1.0-cp311-cp311-win32.whl", hash = "sha256:622d6b2c06be19f6e89b1d951485a232e3b59618def88dbeda575ed8f0d8dbf2", size = 279348, upload-time = "2025-06-15T19:05:20.856Z" },
    { url = "https://files.pythonhosted.org/packages/89/1b/3e39c68b68a7a171070f81fc2561d23ce8d6859659406842a0e4bebf3bba/watchfiles-1.1.0-cp311-cp311-win_amd64.whl", hash = "sha256:48aa25e5992b61debc908a61ab4d3f216b64f44fdaa71eb082d8b2de846b7d12", size = 292607, upload-time = "2025-06-15T19:05:21.937Z" },
    { url = "https://files.pythonhosted.org/packages/61/9f/2973b7539f2bdb6ea86d2c87f70f615a71a1fc2dba2911795cea25968aea/watchfiles-1.1.0-cp311-cp311-win_arm64.whl", hash = "sha256:00645eb79a3faa70d9cb15c8d4187bb72970b2470e938670240c7998dad9f13a", size = 285056, upload-time = "2025-06-15T19:05:23.12Z" },
    { url = "https://files.pythonhosted.org/packages/8c/6b/686dcf5d3525ad17b384fd94708e95193529b460a1b7bf40851f1328ec6e/watchfiles-1.1.0-pp311-pypy311_pp73-macosx_10_12_x86_64.whl", hash = "sha256:0ece16b563b17ab26eaa2d52230c9a7ae46cf01759621f4fbbca280e438267b3", size = 406910, upload-time = "2025-06-15T19:06:49.335Z" },
    { url = "https://files.pythonhosted.org/packages/f3/d3/71c2dcf81dc1edcf8af9f4d8d63b1316fb0a2dd90cbfd427e8d9dd584a90/watchfiles-1.1.0-pp311-pypy311_pp73-macosx_11_0_arm64.whl", hash = "sha256:51b81e55d40c4b4aa8658427a3ee7ea847c591ae9e8b81ef94a90b668999353c", size = 398816, upload-time = "2025-06-15T19:06:50.433Z" },
    { url = "https://files.pythonhosted.org/packages/b8/fa/12269467b2fc006f8fce4cd6c3acfa77491dd0777d2a747415f28ccc8c60/watchfiles-1.1.0-pp311-pypy311_pp73-manylinux_2_17_aarch64.manylinux2014_aarch64.whl", hash = "sha256:f2bcdc54ea267fe72bfc7d83c041e4eb58d7d8dc6f578dfddb52f037ce62f432", size = 451584, upload-time = "2025-06-15T19:06:51.834Z" },
    { url = "https://files.pythonhosted.org/packages/bd/d3/254cea30f918f489db09d6a8435a7de7047f8cb68584477a515f160541d6/watchfiles-1.1.0-pp311-pypy311_pp73-manylinux_2_17_x86_64.manylinux2014_x86_64.whl", hash = "sha256:923fec6e5461c42bd7e3fd5ec37492c6f3468be0499bc0707b4bbbc16ac21792", size = 454009, upload-time = "2025-06-15T19:06:52.896Z" },
]

[[package]]
name = "wcwidth"
version = "0.2.13"
source = { registry = "https://pypi.org/simple" }
sdist = { url = "https://files.pythonhosted.org/packages/6c/63/53559446a878410fc5a5974feb13d31d78d752eb18aeba59c7fef1af7598/wcwidth-0.2.13.tar.gz", hash = "sha256:72ea0c06399eb286d978fdedb6923a9eb47e1c486ce63e9b4e64fc18303972b5", size = 101301, upload-time = "2024-01-06T02:10:57.829Z" }
wheels = [
    { url = "https://files.pythonhosted.org/packages/fd/84/fd2ba7aafacbad3c4201d395674fc6348826569da3c0937e75505ead3528/wcwidth-0.2.13-py2.py3-none-any.whl", hash = "sha256:3da69048e4540d84af32131829ff948f1e022c1c6bdb8d6102117aac784f6859", size = 34166, upload-time = "2024-01-06T02:10:55.763Z" },
]

[[package]]
name = "webcolors"
version = "24.11.1"
source = { registry = "https://pypi.org/simple" }
sdist = { url = "https://files.pythonhosted.org/packages/7b/29/061ec845fb58521848f3739e466efd8250b4b7b98c1b6c5bf4d40b419b7e/webcolors-24.11.1.tar.gz", hash = "sha256:ecb3d768f32202af770477b8b65f318fa4f566c22948673a977b00d589dd80f6", size = 45064, upload-time = "2024-11-11T07:43:24.224Z" }
wheels = [
    { url = "https://files.pythonhosted.org/packages/60/e8/c0e05e4684d13459f93d312077a9a2efbe04d59c393bc2b8802248c908d4/webcolors-24.11.1-py3-none-any.whl", hash = "sha256:515291393b4cdf0eb19c155749a096f779f7d909f7cceea072791cb9095b92e9", size = 14934, upload-time = "2024-11-11T07:43:22.529Z" },
]

[[package]]
name = "webencodings"
version = "0.5.1"
source = { registry = "https://pypi.org/simple" }
sdist = { url = "https://files.pythonhosted.org/packages/0b/02/ae6ceac1baeda530866a85075641cec12989bd8d31af6d5ab4a3e8c92f47/webencodings-0.5.1.tar.gz", hash = "sha256:b36a1c245f2d304965eb4e0a82848379241dc04b865afcc4aab16748587e1923", size = 9721, upload-time = "2017-04-05T20:21:34.189Z" }
wheels = [
    { url = "https://files.pythonhosted.org/packages/f4/24/2a3e3df732393fed8b3ebf2ec078f05546de641fe1b667ee316ec1dcf3b7/webencodings-0.5.1-py2.py3-none-any.whl", hash = "sha256:a0af1213f3c2226497a97e2b3aa01a7e4bee4f403f95be16fc9acd2947514a78", size = 11774, upload-time = "2017-04-05T20:21:32.581Z" },
]

[[package]]
name = "websocket-client"
version = "1.8.0"
source = { registry = "https://pypi.org/simple" }
sdist = { url = "https://files.pythonhosted.org/packages/e6/30/fba0d96b4b5fbf5948ed3f4681f7da2f9f64512e1d303f94b4cc174c24a5/websocket_client-1.8.0.tar.gz", hash = "sha256:3239df9f44da632f96012472805d40a23281a991027ce11d2f45a6f24ac4c3da", size = 54648, upload-time = "2024-04-23T22:16:16.976Z" }
wheels = [
    { url = "https://files.pythonhosted.org/packages/5a/84/44687a29792a70e111c5c477230a72c4b957d88d16141199bf9acb7537a3/websocket_client-1.8.0-py3-none-any.whl", hash = "sha256:17b44cc997f5c498e809b22cdf2d9c7a9e71c02c8cc2b6c56e7c2d1239bfa526", size = 58826, upload-time = "2024-04-23T22:16:14.422Z" },
]

[[package]]
name = "websockets"
version = "15.0.1"
source = { registry = "https://pypi.org/simple" }
sdist = { url = "https://files.pythonhosted.org/packages/21/e6/26d09fab466b7ca9c7737474c52be4f76a40301b08362eb2dbc19dcc16c1/websockets-15.0.1.tar.gz", hash = "sha256:82544de02076bafba038ce055ee6412d68da13ab47f0c60cab827346de828dee", size = 177016, upload-time = "2025-03-05T20:03:41.606Z" }
wheels = [
    { url = "https://files.pythonhosted.org/packages/9f/32/18fcd5919c293a398db67443acd33fde142f283853076049824fc58e6f75/websockets-15.0.1-cp311-cp311-macosx_10_9_universal2.whl", hash = "sha256:823c248b690b2fd9303ba00c4f66cd5e2d8c3ba4aa968b2779be9532a4dad431", size = 175423, upload-time = "2025-03-05T20:01:56.276Z" },
    { url = "https://files.pythonhosted.org/packages/76/70/ba1ad96b07869275ef42e2ce21f07a5b0148936688c2baf7e4a1f60d5058/websockets-15.0.1-cp311-cp311-macosx_10_9_x86_64.whl", hash = "sha256:678999709e68425ae2593acf2e3ebcbcf2e69885a5ee78f9eb80e6e371f1bf57", size = 173082, upload-time = "2025-03-05T20:01:57.563Z" },
    { url = "https://files.pythonhosted.org/packages/86/f2/10b55821dd40eb696ce4704a87d57774696f9451108cff0d2824c97e0f97/websockets-15.0.1-cp311-cp311-macosx_11_0_arm64.whl", hash = "sha256:d50fd1ee42388dcfb2b3676132c78116490976f1300da28eb629272d5d93e905", size = 173330, upload-time = "2025-03-05T20:01:59.063Z" },
    { url = "https://files.pythonhosted.org/packages/a5/90/1c37ae8b8a113d3daf1065222b6af61cc44102da95388ac0018fcb7d93d9/websockets-15.0.1-cp311-cp311-manylinux_2_17_aarch64.manylinux2014_aarch64.whl", hash = "sha256:d99e5546bf73dbad5bf3547174cd6cb8ba7273062a23808ffea025ecb1cf8562", size = 182878, upload-time = "2025-03-05T20:02:00.305Z" },
    { url = "https://files.pythonhosted.org/packages/8e/8d/96e8e288b2a41dffafb78e8904ea7367ee4f891dafc2ab8d87e2124cb3d3/websockets-15.0.1-cp311-cp311-manylinux_2_5_i686.manylinux1_i686.manylinux_2_17_i686.manylinux2014_i686.whl", hash = "sha256:66dd88c918e3287efc22409d426c8f729688d89a0c587c88971a0faa2c2f3792", size = 181883, upload-time = "2025-03-05T20:02:03.148Z" },
    { url = "https://files.pythonhosted.org/packages/93/1f/5d6dbf551766308f6f50f8baf8e9860be6182911e8106da7a7f73785f4c4/websockets-15.0.1-cp311-cp311-manylinux_2_5_x86_64.manylinux1_x86_64.manylinux_2_17_x86_64.manylinux2014_x86_64.whl", hash = "sha256:8dd8327c795b3e3f219760fa603dcae1dcc148172290a8ab15158cf85a953413", size = 182252, upload-time = "2025-03-05T20:02:05.29Z" },
    { url = "https://files.pythonhosted.org/packages/d4/78/2d4fed9123e6620cbf1706c0de8a1632e1a28e7774d94346d7de1bba2ca3/websockets-15.0.1-cp311-cp311-musllinux_1_2_aarch64.whl", hash = "sha256:8fdc51055e6ff4adeb88d58a11042ec9a5eae317a0a53d12c062c8a8865909e8", size = 182521, upload-time = "2025-03-05T20:02:07.458Z" },
    { url = "https://files.pythonhosted.org/packages/e7/3b/66d4c1b444dd1a9823c4a81f50231b921bab54eee2f69e70319b4e21f1ca/websockets-15.0.1-cp311-cp311-musllinux_1_2_i686.whl", hash = "sha256:693f0192126df6c2327cce3baa7c06f2a117575e32ab2308f7f8216c29d9e2e3", size = 181958, upload-time = "2025-03-05T20:02:09.842Z" },
    { url = "https://files.pythonhosted.org/packages/08/ff/e9eed2ee5fed6f76fdd6032ca5cd38c57ca9661430bb3d5fb2872dc8703c/websockets-15.0.1-cp311-cp311-musllinux_1_2_x86_64.whl", hash = "sha256:54479983bd5fb469c38f2f5c7e3a24f9a4e70594cd68cd1fa6b9340dadaff7cf", size = 181918, upload-time = "2025-03-05T20:02:11.968Z" },
    { url = "https://files.pythonhosted.org/packages/d8/75/994634a49b7e12532be6a42103597b71098fd25900f7437d6055ed39930a/websockets-15.0.1-cp311-cp311-win32.whl", hash = "sha256:16b6c1b3e57799b9d38427dda63edcbe4926352c47cf88588c0be4ace18dac85", size = 176388, upload-time = "2025-03-05T20:02:13.32Z" },
    { url = "https://files.pythonhosted.org/packages/98/93/e36c73f78400a65f5e236cd376713c34182e6663f6889cd45a4a04d8f203/websockets-15.0.1-cp311-cp311-win_amd64.whl", hash = "sha256:27ccee0071a0e75d22cb35849b1db43f2ecd3e161041ac1ee9d2352ddf72f065", size = 176828, upload-time = "2025-03-05T20:02:14.585Z" },
    { url = "https://files.pythonhosted.org/packages/fa/a8/5b41e0da817d64113292ab1f8247140aac61cbf6cfd085d6a0fa77f4984f/websockets-15.0.1-py3-none-any.whl", hash = "sha256:f7a866fbc1e97b5c617ee4116daaa09b722101d4a3c170c787450ba409f9736f", size = 169743, upload-time = "2025-03-05T20:03:39.41Z" },
]

[[package]]
name = "wheel"
version = "0.45.1"
source = { registry = "https://pypi.org/simple" }
sdist = { url = "https://files.pythonhosted.org/packages/8a/98/2d9906746cdc6a6ef809ae6338005b3f21bb568bea3165cfc6a243fdc25c/wheel-0.45.1.tar.gz", hash = "sha256:661e1abd9198507b1409a20c02106d9670b2576e916d58f520316666abca6729", size = 107545, upload-time = "2024-11-23T00:18:23.513Z" }
wheels = [
    { url = "https://files.pythonhosted.org/packages/0b/2c/87f3254fd8ffd29e4c02732eee68a83a1d3c346ae39bc6822dcbcb697f2b/wheel-0.45.1-py3-none-any.whl", hash = "sha256:708e7481cc80179af0e556bbf0cc00b8444c7321e2700b8d8580231d13017248", size = 72494, upload-time = "2024-11-23T00:18:21.207Z" },
]

[[package]]
name = "widgetsnbextension"
version = "4.0.14"
source = { registry = "https://pypi.org/simple" }
sdist = { url = "https://files.pythonhosted.org/packages/41/53/2e0253c5efd69c9656b1843892052a31c36d37ad42812b5da45c62191f7e/widgetsnbextension-4.0.14.tar.gz", hash = "sha256:a3629b04e3edb893212df862038c7232f62973373869db5084aed739b437b5af", size = 1097428, upload-time = "2025-04-10T13:01:25.628Z" }
wheels = [
    { url = "https://files.pythonhosted.org/packages/ca/51/5447876806d1088a0f8f71e16542bf350918128d0a69437df26047c8e46f/widgetsnbextension-4.0.14-py3-none-any.whl", hash = "sha256:4875a9eaf72fbf5079dc372a51a9f268fc38d46f767cbf85c43a36da5cb9b575", size = 2196503, upload-time = "2025-04-10T13:01:23.086Z" },
]

[[package]]
name = "wrapt"
version = "1.17.3"
source = { registry = "https://pypi.org/simple" }
sdist = { url = "https://files.pythonhosted.org/packages/95/8f/aeb76c5b46e273670962298c23e7ddde79916cb74db802131d49a85e4b7d/wrapt-1.17.3.tar.gz", hash = "sha256:f66eb08feaa410fe4eebd17f2a2c8e2e46d3476e9f8c783daa8e09e0faa666d0", size = 55547, upload-time = "2025-08-12T05:53:21.714Z" }
wheels = [
    { url = "https://files.pythonhosted.org/packages/52/db/00e2a219213856074a213503fdac0511203dceefff26e1daa15250cc01a0/wrapt-1.17.3-cp311-cp311-macosx_10_9_universal2.whl", hash = "sha256:273a736c4645e63ac582c60a56b0acb529ef07f78e08dc6bfadf6a46b19c0da7", size = 53482, upload-time = "2025-08-12T05:51:45.79Z" },
    { url = "https://files.pythonhosted.org/packages/5e/30/ca3c4a5eba478408572096fe9ce36e6e915994dd26a4e9e98b4f729c06d9/wrapt-1.17.3-cp311-cp311-macosx_10_9_x86_64.whl", hash = "sha256:5531d911795e3f935a9c23eb1c8c03c211661a5060aab167065896bbf62a5f85", size = 38674, upload-time = "2025-08-12T05:51:34.629Z" },
    { url = "https://files.pythonhosted.org/packages/31/25/3e8cc2c46b5329c5957cec959cb76a10718e1a513309c31399a4dad07eb3/wrapt-1.17.3-cp311-cp311-macosx_11_0_arm64.whl", hash = "sha256:0610b46293c59a3adbae3dee552b648b984176f8562ee0dba099a56cfbe4df1f", size = 38959, upload-time = "2025-08-12T05:51:56.074Z" },
    { url = "https://files.pythonhosted.org/packages/5d/8f/a32a99fc03e4b37e31b57cb9cefc65050ea08147a8ce12f288616b05ef54/wrapt-1.17.3-cp311-cp311-manylinux1_x86_64.manylinux_2_28_x86_64.manylinux_2_5_x86_64.whl", hash = "sha256:b32888aad8b6e68f83a8fdccbf3165f5469702a7544472bdf41f582970ed3311", size = 82376, upload-time = "2025-08-12T05:52:32.134Z" },
    { url = "https://files.pythonhosted.org/packages/31/57/4930cb8d9d70d59c27ee1332a318c20291749b4fba31f113c2f8ac49a72e/wrapt-1.17.3-cp311-cp311-manylinux2014_aarch64.manylinux_2_17_aarch64.manylinux_2_28_aarch64.whl", hash = "sha256:8cccf4f81371f257440c88faed6b74f1053eef90807b77e31ca057b2db74edb1", size = 83604, upload-time = "2025-08-12T05:52:11.663Z" },
    { url = "https://files.pythonhosted.org/packages/a8/f3/1afd48de81d63dd66e01b263a6fbb86e1b5053b419b9b33d13e1f6d0f7d0/wrapt-1.17.3-cp311-cp311-musllinux_1_2_aarch64.whl", hash = "sha256:d8a210b158a34164de8bb68b0e7780041a903d7b00c87e906fb69928bf7890d5", size = 82782, upload-time = "2025-08-12T05:52:12.626Z" },
    { url = "https://files.pythonhosted.org/packages/1e/d7/4ad5327612173b144998232f98a85bb24b60c352afb73bc48e3e0d2bdc4e/wrapt-1.17.3-cp311-cp311-musllinux_1_2_x86_64.whl", hash = "sha256:79573c24a46ce11aab457b472efd8d125e5a51da2d1d24387666cd85f54c05b2", size = 82076, upload-time = "2025-08-12T05:52:33.168Z" },
    { url = "https://files.pythonhosted.org/packages/bb/59/e0adfc831674a65694f18ea6dc821f9fcb9ec82c2ce7e3d73a88ba2e8718/wrapt-1.17.3-cp311-cp311-win32.whl", hash = "sha256:c31eebe420a9a5d2887b13000b043ff6ca27c452a9a22fa71f35f118e8d4bf89", size = 36457, upload-time = "2025-08-12T05:53:03.936Z" },
    { url = "https://files.pythonhosted.org/packages/83/88/16b7231ba49861b6f75fc309b11012ede4d6b0a9c90969d9e0db8d991aeb/wrapt-1.17.3-cp311-cp311-win_amd64.whl", hash = "sha256:0b1831115c97f0663cb77aa27d381237e73ad4f721391a9bfb2fe8bc25fa6e77", size = 38745, upload-time = "2025-08-12T05:53:02.885Z" },
    { url = "https://files.pythonhosted.org/packages/9a/1e/c4d4f3398ec073012c51d1c8d87f715f56765444e1a4b11e5180577b7e6e/wrapt-1.17.3-cp311-cp311-win_arm64.whl", hash = "sha256:5a7b3c1ee8265eb4c8f1b7d29943f195c00673f5ab60c192eba2d4a7eae5f46a", size = 36806, upload-time = "2025-08-12T05:52:53.368Z" },
    { url = "https://files.pythonhosted.org/packages/1f/f6/a933bd70f98e9cf3e08167fc5cd7aaaca49147e48411c0bd5ae701bb2194/wrapt-1.17.3-py3-none-any.whl", hash = "sha256:7171ae35d2c33d326ac19dd8facb1e82e5fd04ef8c6c0e394d7af55a55051c22", size = 23591, upload-time = "2025-08-12T05:53:20.674Z" },
]

[[package]]
name = "yarl"
version = "1.20.1"
source = { registry = "https://pypi.org/simple" }
dependencies = [
    { name = "idna" },
    { name = "multidict" },
    { name = "propcache" },
]
sdist = { url = "https://files.pythonhosted.org/packages/3c/fb/efaa23fa4e45537b827620f04cf8f3cd658b76642205162e072703a5b963/yarl-1.20.1.tar.gz", hash = "sha256:d017a4997ee50c91fd5466cef416231bb82177b93b029906cefc542ce14c35ac", size = 186428, upload-time = "2025-06-10T00:46:09.923Z" }
wheels = [
    { url = "https://files.pythonhosted.org/packages/b1/18/893b50efc2350e47a874c5c2d67e55a0ea5df91186b2a6f5ac52eff887cd/yarl-1.20.1-cp311-cp311-macosx_10_9_universal2.whl", hash = "sha256:47ee6188fea634bdfaeb2cc420f5b3b17332e6225ce88149a17c413c77ff269e", size = 133833, upload-time = "2025-06-10T00:43:07.393Z" },
    { url = "https://files.pythonhosted.org/packages/89/ed/b8773448030e6fc47fa797f099ab9eab151a43a25717f9ac043844ad5ea3/yarl-1.20.1-cp311-cp311-macosx_10_9_x86_64.whl", hash = "sha256:d0f6500f69e8402d513e5eedb77a4e1818691e8f45e6b687147963514d84b44b", size = 91070, upload-time = "2025-06-10T00:43:09.538Z" },
    { url = "https://files.pythonhosted.org/packages/e3/e3/409bd17b1e42619bf69f60e4f031ce1ccb29bd7380117a55529e76933464/yarl-1.20.1-cp311-cp311-macosx_11_0_arm64.whl", hash = "sha256:7a8900a42fcdaad568de58887c7b2f602962356908eedb7628eaf6021a6e435b", size = 89818, upload-time = "2025-06-10T00:43:11.575Z" },
    { url = "https://files.pythonhosted.org/packages/f8/77/64d8431a4d77c856eb2d82aa3de2ad6741365245a29b3a9543cd598ed8c5/yarl-1.20.1-cp311-cp311-manylinux_2_17_aarch64.manylinux2014_aarch64.whl", hash = "sha256:bad6d131fda8ef508b36be3ece16d0902e80b88ea7200f030a0f6c11d9e508d4", size = 347003, upload-time = "2025-06-10T00:43:14.088Z" },
    { url = "https://files.pythonhosted.org/packages/8d/d2/0c7e4def093dcef0bd9fa22d4d24b023788b0a33b8d0088b51aa51e21e99/yarl-1.20.1-cp311-cp311-manylinux_2_17_armv7l.manylinux2014_armv7l.manylinux_2_31_armv7l.whl", hash = "sha256:df018d92fe22aaebb679a7f89fe0c0f368ec497e3dda6cb81a567610f04501f1", size = 336537, upload-time = "2025-06-10T00:43:16.431Z" },
    { url = "https://files.pythonhosted.org/packages/f0/f3/fc514f4b2cf02cb59d10cbfe228691d25929ce8f72a38db07d3febc3f706/yarl-1.20.1-cp311-cp311-manylinux_2_17_ppc64le.manylinux2014_ppc64le.whl", hash = "sha256:8f969afbb0a9b63c18d0feecf0db09d164b7a44a053e78a7d05f5df163e43833", size = 362358, upload-time = "2025-06-10T00:43:18.704Z" },
    { url = "https://files.pythonhosted.org/packages/ea/6d/a313ac8d8391381ff9006ac05f1d4331cee3b1efaa833a53d12253733255/yarl-1.20.1-cp311-cp311-manylinux_2_17_s390x.manylinux2014_s390x.whl", hash = "sha256:812303eb4aa98e302886ccda58d6b099e3576b1b9276161469c25803a8db277d", size = 357362, upload-time = "2025-06-10T00:43:20.888Z" },
    { url = "https://files.pythonhosted.org/packages/00/70/8f78a95d6935a70263d46caa3dd18e1f223cf2f2ff2037baa01a22bc5b22/yarl-1.20.1-cp311-cp311-manylinux_2_17_x86_64.manylinux2014_x86_64.whl", hash = "sha256:98c4a7d166635147924aa0bf9bfe8d8abad6fffa6102de9c99ea04a1376f91e8", size = 348979, upload-time = "2025-06-10T00:43:23.169Z" },
    { url = "https://files.pythonhosted.org/packages/cb/05/42773027968968f4f15143553970ee36ead27038d627f457cc44bbbeecf3/yarl-1.20.1-cp311-cp311-manylinux_2_5_i686.manylinux1_i686.manylinux_2_17_i686.manylinux2014_i686.whl", hash = "sha256:12e768f966538e81e6e7550f9086a6236b16e26cd964cf4df35349970f3551cf", size = 337274, upload-time = "2025-06-10T00:43:27.111Z" },
    { url = "https://files.pythonhosted.org/packages/05/be/665634aa196954156741ea591d2f946f1b78ceee8bb8f28488bf28c0dd62/yarl-1.20.1-cp311-cp311-musllinux_1_2_aarch64.whl", hash = "sha256:fe41919b9d899661c5c28a8b4b0acf704510b88f27f0934ac7a7bebdd8938d5e", size = 363294, upload-time = "2025-06-10T00:43:28.96Z" },
    { url = "https://files.pythonhosted.org/packages/eb/90/73448401d36fa4e210ece5579895731f190d5119c4b66b43b52182e88cd5/yarl-1.20.1-cp311-cp311-musllinux_1_2_armv7l.whl", hash = "sha256:8601bc010d1d7780592f3fc1bdc6c72e2b6466ea34569778422943e1a1f3c389", size = 358169, upload-time = "2025-06-10T00:43:30.701Z" },
    { url = "https://files.pythonhosted.org/packages/c3/b0/fce922d46dc1eb43c811f1889f7daa6001b27a4005587e94878570300881/yarl-1.20.1-cp311-cp311-musllinux_1_2_i686.whl", hash = "sha256:daadbdc1f2a9033a2399c42646fbd46da7992e868a5fe9513860122d7fe7a73f", size = 362776, upload-time = "2025-06-10T00:43:32.51Z" },
    { url = "https://files.pythonhosted.org/packages/f1/0d/b172628fce039dae8977fd22caeff3eeebffd52e86060413f5673767c427/yarl-1.20.1-cp311-cp311-musllinux_1_2_ppc64le.whl", hash = "sha256:03aa1e041727cb438ca762628109ef1333498b122e4c76dd858d186a37cec845", size = 381341, upload-time = "2025-06-10T00:43:34.543Z" },
    { url = "https://files.pythonhosted.org/packages/6b/9b/5b886d7671f4580209e855974fe1cecec409aa4a89ea58b8f0560dc529b1/yarl-1.20.1-cp311-cp311-musllinux_1_2_s390x.whl", hash = "sha256:642980ef5e0fa1de5fa96d905c7e00cb2c47cb468bfcac5a18c58e27dbf8d8d1", size = 379988, upload-time = "2025-06-10T00:43:36.489Z" },
    { url = "https://files.pythonhosted.org/packages/73/be/75ef5fd0fcd8f083a5d13f78fd3f009528132a1f2a1d7c925c39fa20aa79/yarl-1.20.1-cp311-cp311-musllinux_1_2_x86_64.whl", hash = "sha256:86971e2795584fe8c002356d3b97ef6c61862720eeff03db2a7c86b678d85b3e", size = 371113, upload-time = "2025-06-10T00:43:38.592Z" },
    { url = "https://files.pythonhosted.org/packages/50/4f/62faab3b479dfdcb741fe9e3f0323e2a7d5cd1ab2edc73221d57ad4834b2/yarl-1.20.1-cp311-cp311-win32.whl", hash = "sha256:597f40615b8d25812f14562699e287f0dcc035d25eb74da72cae043bb884d773", size = 81485, upload-time = "2025-06-10T00:43:41.038Z" },
    { url = "https://files.pythonhosted.org/packages/f0/09/d9c7942f8f05c32ec72cd5c8e041c8b29b5807328b68b4801ff2511d4d5e/yarl-1.20.1-cp311-cp311-win_amd64.whl", hash = "sha256:26ef53a9e726e61e9cd1cda6b478f17e350fb5800b4bd1cd9fe81c4d91cfeb2e", size = 86686, upload-time = "2025-06-10T00:43:42.692Z" },
    { url = "https://files.pythonhosted.org/packages/b4/2d/2345fce04cfd4bee161bf1e7d9cdc702e3e16109021035dbb24db654a622/yarl-1.20.1-py3-none-any.whl", hash = "sha256:83b8eb083fe4683c6115795d9fc1cfaf2cbbefb19b3a1cb68f6527460f483a77", size = 46542, upload-time = "2025-06-10T00:46:07.521Z" },
]

[[package]]
name = "zipp"
version = "3.23.0"
source = { registry = "https://pypi.org/simple" }
sdist = { url = "https://files.pythonhosted.org/packages/e3/02/0f2892c661036d50ede074e376733dca2ae7c6eb617489437771209d4180/zipp-3.23.0.tar.gz", hash = "sha256:a07157588a12518c9d4034df3fbbee09c814741a33ff63c05fa29d26a2404166", size = 25547, upload-time = "2025-06-08T17:06:39.4Z" }
wheels = [
    { url = "https://files.pythonhosted.org/packages/2e/54/647ade08bf0db230bfea292f893923872fd20be6ac6f53b2b936ba839d75/zipp-3.23.0-py3-none-any.whl", hash = "sha256:071652d6115ed432f5ce1d34c336c0adfd6a884660d1e9712a256d3d3bd4b14e", size = 10276, upload-time = "2025-06-08T17:06:38.034Z" },
]<|MERGE_RESOLUTION|>--- conflicted
+++ resolved
@@ -580,13 +580,8 @@
 
 [[package]]
 name = "cogames"
-<<<<<<< HEAD
-version = "0.2.0"
-source = { editable = "cogames" }
-=======
 version = "0.2.0.1"
 source = { editable = "packages/cogames" }
->>>>>>> 868eae7c
 dependencies = [
     { name = "mettagrid" },
     { name = "pufferlib" },
