--- conflicted
+++ resolved
@@ -123,22 +123,6 @@
     if not raw:
         raise ValueError("Policy specification cannot be empty.")
 
-<<<<<<< HEAD
-    raw_class_path, raw_policy_data, raw_fraction = _split_policy_components(raw)
-
-    if not raw_fraction:
-        fraction = 1.0
-    else:
-        try:
-            fraction = float(raw_fraction)
-        except ValueError as exc:
-            raise ValueError(f"Invalid proportion value '{raw_fraction}'.") from exc
-
-        if fraction <= 0:
-            raise ValueError("Policy proportion must be a positive number.")
-
-    resolved_policy_data = resolve_policy_data_path(raw_policy_data or None)
-=======
     entries = [part.strip() for part in raw.split(",") if part.strip()]
     if not entries:
         raise ValueError(
@@ -149,7 +133,7 @@
     class_path: Optional[str] = None
     data_path: Optional[str] = None
     fraction = 1.0
-    init_kwargs: dict[str, str] = {}
+    init_kwargs: dict[str, Any] = {}
 
     for entry in entries:
         if "=" not in entry:
@@ -187,24 +171,13 @@
 
     resolved_class_path = resolve_policy_class_path(class_path)
     resolved_policy_data = resolve_policy_data_path(data_path) if data_path is not None else None
->>>>>>> f9558a39
-
-    init_kwargs: dict[str, Any] = {}
-    if raw_class_path:
-        resolved_class_path = resolve_policy_class_path(raw_class_path)
-    else:
-        if not resolved_policy_data:
-            raise ValueError("Policy specification must include a class or checkpoint path.")
-        resolved_class_path, init_kwargs = _infer_policy_from_checkpoint(resolved_policy_data)
 
     return PolicySpecWithProportion(
         class_path=resolved_class_path,
         data_path=resolved_policy_data,
         init_kwargs=init_kwargs,
         proportion=fraction,
-<<<<<<< HEAD
     )
-
 
 def _split_policy_components(raw: str) -> tuple[str | None, str | None, str | None]:
     if POLICY_ARG_DELIMITER in raw:
@@ -249,8 +222,4 @@
             "Checkpoint does not include policy architecture metadata. Please specify the policy class explicitly."
         )
     resolved_class_path = resolve_policy_class_path(architecture.class_path)
-    return resolved_class_path, {"config": architecture}
-=======
-        init_kwargs=init_kwargs,
-    )
->>>>>>> f9558a39
+    return resolved_class_path, {"config": architecture}