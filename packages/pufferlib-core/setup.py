--- conflicted
+++ resolved
@@ -2,14 +2,13 @@
 import platform
 import shutil
 import sys
-from typing import Optional
 
 from setuptools import setup
 
 # Import torch for extensions
 try:
     import torch
-    from torch.utils.cpp_extension import BuildExtension, CppExtension, CUDAExtension, CUDA_HOME
+    from torch.utils.cpp_extension import BuildExtension, CppExtension, CUDAExtension
 
     print("Building pufferlib-core with C++/CUDA extensions")
 except ImportError:
@@ -18,33 +17,6 @@
 
 # Build with DEBUG=1 to enable debug symbols
 DEBUG = os.getenv("DEBUG", "0") == "1"
-
-
-def _detect_cuda_home() -> Optional[str]:
-    """Use the CUDA toolkit path baked into our base image."""
-    if CUDA_HOME and os.path.exists(CUDA_HOME):
-        return CUDA_HOME
-    return None
-
-
-def _nvcc_available() -> bool:
-    """Detect nvcc, preferring the toolkit path shipped in our sandbox image."""
-    nvcc_path = shutil.which("nvcc")
-    if nvcc_path:
-        return True
-
-    cuda_home = _detect_cuda_home()
-    if not cuda_home:
-        return False
-
-    candidate = os.path.join(cuda_home, "bin", "nvcc")
-    if os.path.exists(candidate):
-        os.environ.setdefault("CUDA_HOME", cuda_home)
-        os.environ["PATH"] = os.pathsep.join([os.path.join(cuda_home, "bin"), os.environ.get("PATH", "")])
-        return True
-
-    return False
-
 
 # Compile args
 cxx_args = ["-fdiagnostics-color=always"]
@@ -63,10 +35,6 @@
 # Get torch library path for rpath
 torch_lib_path = os.path.join(os.path.dirname(torch.__file__), "lib")
 
-<<<<<<< HEAD
-# Check if CUDA compiler is available
-if _nvcc_available():
-=======
 force_cuda = os.getenv("PUFFERLIB_BUILD_CUDA", "0") == "1"
 disable_cuda = os.getenv("PUFFERLIB_DISABLE_CUDA", "0") == "1"
 has_nvcc = shutil.which("nvcc") is not None
@@ -79,7 +47,6 @@
 build_with_cuda = has_nvcc and (force_cuda or (cuda_runtime_available and not disable_cuda))
 
 if build_with_cuda:
->>>>>>> 8ae012d4
     extension_class = CUDAExtension
     torch_sources.append("src/pufferlib/extensions/cuda/pufferlib.cu")
     if force_cuda and not cuda_runtime_available:
