--- conflicted
+++ resolved
@@ -10,10 +10,6 @@
 
 train_job:
   map_preview_uri: s3://softmax-public/training_runs/${run}/map_preview.json.z
-<<<<<<< HEAD
-  evals: ${sim}
-=======
   evals: ${sim}
 
-cmd: train
->>>>>>> 13c12a2f
+cmd: train