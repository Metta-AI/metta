#ifndef OBJECTS_AGENT_HPP_
#define OBJECTS_AGENT_HPP_

#include <algorithm>
#include <array>
#include <cassert>
#include <string>
#include <vector>
#include <random>

#include "../event.hpp"
#include "../stats_tracker.hpp"
#include "agent_config.hpp"
#include "constants.hpp"
<<<<<<< HEAD
#include "inventory_list.hpp"
#include "objects/box.hpp"
=======
>>>>>>> 5480cfa6
#include "types.hpp"

class Agent : public GridObject {
public:
  ObservationType group;
  short frozen;
  short freeze_duration;
  Orientation orientation;
  std::map<InventoryItem, RewardType> resource_rewards;
  std::map<InventoryItem, RewardType> resource_reward_max;
  std::map<std::string, RewardType> stat_rewards;
  std::map<std::string, RewardType> stat_reward_max;
  std::map<InventoryItem, InventoryQuantity> resource_limits;
  float action_failure_penalty;
  std::string group_name;
  ObservationType color;
  ObservationType glyph;
  // Despite being a GridObjectId, this is different from the `id` property.
  // This is the index into MettaGrid._agents (std::vector<Agent*>)
  GridObjectId agent_id;
  StatsTracker stats;
  RewardType current_stat_reward;
  RewardType* reward;
  // Visitation count grid: tracks how many times the agent has visited each position
  std::vector<std::vector<unsigned int>> visitation_grid;
  bool visitation_counts_enabled = false;
  GridLocation prev_location;
  std::string prev_action_name;
  unsigned int steps_without_motion;
<<<<<<< HEAD
  Box* box;
  EventManager* event_manager;
=======
>>>>>>> 5480cfa6

  // Inventory management with resource tracking
  InventoryList inventory_list;
  std::map<InventoryItem, InventoryQuantity> initial_inventory_config;

public:
  // Expose inventory and resource_instances for backward compatibility
  std::map<InventoryItem, InventoryQuantity>& inventory = inventory_list.inventory;
  std::map<uint64_t, ResourceInstance>& resource_instances = inventory_list.resource_instances;


  Agent(GridCoord r, GridCoord c, const AgentConfig& config, EventManager* event_manager_ptr = nullptr, std::mt19937* rng_ptr = nullptr)
      : group(config.group_id),
        frozen(0),
        freeze_duration(config.freeze_duration),
        orientation(Orientation::North),
        resource_rewards(config.resource_rewards),
        resource_reward_max(config.resource_reward_max),
        stat_rewards(config.stat_rewards),
        stat_reward_max(config.stat_reward_max),
        resource_limits(config.resource_limits),
        action_failure_penalty(config.action_failure_penalty),
        group_name(config.group_name),
        color(0),
        glyph(0),
        agent_id(0),
        stats(),  // default constructor
        current_stat_reward(0),
        reward(nullptr),
        prev_location(r, c, GridLayer::AgentLayer),
        prev_action_name(""),
<<<<<<< HEAD
        steps_without_motion(0),
        box(nullptr),
        event_manager(event_manager_ptr),
        inventory_list(config.resource_loss_prob.empty() ? InventoryList() : InventoryList(event_manager_ptr, rng_ptr, config.resource_loss_prob)) {
=======
        steps_without_motion(0) {
    populate_initial_inventory(config.initial_inventory);
>>>>>>> 5480cfa6
    GridObject::init(config.type_id, config.type_name, GridLocation(r, c, GridLayer::AgentLayer));

    // Store the initial inventory config for later initialization
    this->initial_inventory_config = config.initial_inventory;
  }

  void init(RewardType* reward_ptr) {
    this->reward = reward_ptr;

    // Initialize inventory and schedule resource loss events now that we have the correct ID
    this->inventory_list.populate_initial_inventory(this->initial_inventory_config, this->id);
  }







  void init_visitation_grid(GridCoord height, GridCoord width) {
    visitation_grid.resize(height, std::vector<unsigned int>(width, 0));
    visitation_counts_enabled = true;
  }

  void reset_visitation_counts() {
    for (auto& row : visitation_grid) {
      std::fill(row.begin(), row.end(), 0);
    }
  }

  void increment_visitation_count(GridCoord r, GridCoord c) {
    if (!visitation_counts_enabled) return;

    if (r < static_cast<GridCoord>(visitation_grid.size()) && c < static_cast<GridCoord>(visitation_grid[0].size())) {
      visitation_grid[r][c]++;
    }
  }

  std::array<unsigned int, 5> get_visitation_counts() const {
    std::array<unsigned int, 5> counts = {0, 0, 0, 0, 0};
    if (!visitation_grid.empty()) {
      counts[0] = get_visitation_count(location.r, location.c);  // center

      // Handle potential underflow at map edge
      if (location.r > 0) {
        counts[1] = get_visitation_count(location.r - 1, location.c);  // up
      }
      counts[2] = get_visitation_count(location.r + 1, location.c);  // down

      if (location.c > 0) {
        counts[3] = get_visitation_count(location.r, location.c - 1);  // left
      }
      counts[4] = get_visitation_count(location.r, location.c + 1);  // right
    }
    return counts;
  }

  InventoryDelta update_inventory(InventoryItem item, InventoryDelta attempted_delta) {
    // Get the initial amount (0 if item doesn't exist)
    InventoryQuantity initial_amount = 0;
    auto inv_it = this->inventory.find(item);
    if (inv_it != this->inventory.end()) {
      initial_amount = inv_it->second;
    }

    // Calculate the new amount with clamping
    InventoryQuantity new_amount = static_cast<InventoryQuantity>(std::clamp(
        static_cast<int>(initial_amount + attempted_delta), 0, static_cast<int>(this->resource_limits[item])));

    InventoryDelta delta = new_amount - initial_amount;

    // Handle inventory changes using InventoryList
    if (delta != 0) {
      // Use InventoryList to handle the update with stochastic resource loss
      InventoryDelta actual_delta = this->inventory_list.update_inventory(item, delta, this->id);

      // Update stats
      if (actual_delta > 0) {
        this->stats.add(this->stats.resource_name(item) + ".gained", actual_delta);
      } else if (actual_delta < 0) {
        this->stats.add(this->stats.resource_name(item) + ".lost", -actual_delta);
      }

      // Update resource rewards incrementally
      this->_update_resource_reward(item, initial_amount, initial_amount + actual_delta);

      return actual_delta;
    }

    return delta;
  }

  void compute_stat_rewards() {
    if (this->stat_rewards.empty()) {
      return;
    }

    float new_stat_reward = 0;
    auto stat_dict = this->stats.to_dict();

    for (const auto& [stat_name, reward_per_unit] : this->stat_rewards) {
      if (stat_dict.count(stat_name) > 0) {
        float stat_value = stat_dict[stat_name];

        float stats_reward = stat_value * reward_per_unit;
        if (this->stat_reward_max.count(stat_name) > 0) {
          stats_reward = std::min(stats_reward, this->stat_reward_max.at(stat_name));
        }

        new_stat_reward += stats_reward;
      }
    }

    // Update the agent's reward with the difference
    float reward_delta = new_stat_reward - this->current_stat_reward;
    if (reward_delta != 0.0f) {
      *this->reward += reward_delta;
      this->current_stat_reward = new_stat_reward;
    }
  }

  bool swappable() const override {
    return this->frozen;
  }

  std::vector<PartialObservationToken> obs_features() const override {
    const size_t num_tokens = this->inventory.size() + 5 + (glyph > 0 ? 1 : 0);

    std::vector<PartialObservationToken> features;
    features.reserve(num_tokens);

    features.push_back({ObservationFeature::TypeId, static_cast<ObservationType>(type_id)});
    features.push_back({ObservationFeature::Group, static_cast<ObservationType>(group)});
    features.push_back({ObservationFeature::Frozen, static_cast<ObservationType>(frozen != 0 ? 1 : 0)});
    features.push_back({ObservationFeature::Orientation, static_cast<ObservationType>(orientation)});
    features.push_back({ObservationFeature::Color, static_cast<ObservationType>(color)});
    if (glyph != 0) features.push_back({ObservationFeature::Glyph, static_cast<ObservationType>(glyph)});

    for (const auto& [item, amount] : this->inventory) {
      // inventory should only contain non-zero amounts
      assert(amount > 0);
      auto item_observation_feature = static_cast<ObservationType>(InventoryFeatureOffset + item);
      features.push_back({item_observation_feature, static_cast<ObservationType>(amount)});
    }

    return features;
  }

private:
  inline void _update_resource_reward(InventoryItem item, InventoryQuantity old_amount, InventoryQuantity new_amount) {
    // Early exit if this item doesn't contribute to rewards
    auto reward_it = this->resource_rewards.find(item);
    if (reward_it == this->resource_rewards.end()) {
      return;
    }

    // Calculate the old and new contributions from this item
    float reward_per_item = reward_it->second;
    float old_contribution = reward_per_item * old_amount;
    float new_contribution = reward_per_item * new_amount;

    // Apply per-item cap if it exists
    auto max_it = this->resource_reward_max.find(item);
    if (max_it != this->resource_reward_max.end()) {
      float reward_cap = max_it->second;
      old_contribution = std::min(old_contribution, reward_cap);
      new_contribution = std::min(new_contribution, reward_cap);
    }

    // Update both the current resource reward and the total reward
    float reward_delta = new_contribution - old_contribution;
    *this->reward += reward_delta;
  }

  unsigned int get_visitation_count(GridCoord r, GridCoord c) const {
    if (visitation_grid.empty() || r >= static_cast<GridCoord>(visitation_grid.size()) ||
        c >= static_cast<GridCoord>(visitation_grid[0].size())) {
      return 0;  // Return 0 for out-of-bounds positions
    }
    return visitation_grid[r][c];
  }
};

#endif  // OBJECTS_AGENT_HPP_<|MERGE_RESOLUTION|>--- conflicted
+++ resolved
@@ -12,11 +12,7 @@
 #include "../stats_tracker.hpp"
 #include "agent_config.hpp"
 #include "constants.hpp"
-<<<<<<< HEAD
 #include "inventory_list.hpp"
-#include "objects/box.hpp"
-=======
->>>>>>> 5480cfa6
 #include "types.hpp"
 
 class Agent : public GridObject {
@@ -46,11 +42,7 @@
   GridLocation prev_location;
   std::string prev_action_name;
   unsigned int steps_without_motion;
-<<<<<<< HEAD
-  Box* box;
   EventManager* event_manager;
-=======
->>>>>>> 5480cfa6
 
   // Inventory management with resource tracking
   InventoryList inventory_list;
@@ -82,15 +74,11 @@
         reward(nullptr),
         prev_location(r, c, GridLayer::AgentLayer),
         prev_action_name(""),
-<<<<<<< HEAD
         steps_without_motion(0),
-        box(nullptr),
         event_manager(event_manager_ptr),
         inventory_list(config.resource_loss_prob.empty() ? InventoryList() : InventoryList(event_manager_ptr, rng_ptr, config.resource_loss_prob)) {
-=======
         steps_without_motion(0) {
     populate_initial_inventory(config.initial_inventory);
->>>>>>> 5480cfa6
     GridObject::init(config.type_id, config.type_name, GridLocation(r, c, GridLayer::AgentLayer));
 
     // Store the initial inventory config for later initialization
