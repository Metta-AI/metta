--- conflicted
+++ resolved
@@ -247,16 +247,8 @@
     try:
         retry_function(
             check_and_validate_status,
-<<<<<<< HEAD
-            max_retries=timeout_seconds // 10,
-            initial_delay=5.0,
-            max_delay=10.0,
-            backoff_factor=1.0,
-=======
             max_retries=timeout_seconds // 5,
             max_delay=5.0,
-            exceptions=(Exception,),
->>>>>>> 187f5193
         )
         print(f"{green('✓')} Cluster is now UP and ready")
         return True
