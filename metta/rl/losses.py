--- conflicted
+++ resolved
@@ -7,11 +7,7 @@
 from tensordict import TensorDict
 from torch import Tensor
 
-<<<<<<< HEAD
-=======
 from metta.agent.metta_agent import PolicyAgent
-from metta.agent.policy_state import PolicyState
->>>>>>> bfd400a7
 from metta.rl.advantage import compute_advantage, normalize_advantage_distributed
 from metta.rl.experience import Experience
 from metta.rl.trainer_config import TrainerConfig
@@ -77,16 +73,11 @@
 def process_minibatch_update(
     policy: PolicyAgent,
     experience: Experience,
-<<<<<<< HEAD
     minibatch: TensorDict,
     policy_td: TensorDict,
     trainer_cfg: TrainerConfig,
     indices: Tensor,
     prio_weights: Tensor,
-=======
-    minibatch: dict[str, Tensor],
-    trainer_cfg: Any,
->>>>>>> bfd400a7
     kickstarter: Any,
     agent_step: int,
     losses: Losses,
