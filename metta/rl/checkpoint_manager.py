"""Simple checkpoint manager for training and evaluation."""

import logging
import re
from pathlib import Path
from typing import Any, Dict, List, Optional

import torch

logger = logging.getLogger(__name__)


def key_and_version(uri: str) -> tuple[str, int]:
    """Extract key (run name) and version (epoch) from a policy URI.
    
    Since all checkpoints are .pt files with metadata in filenames,
    we can simplify this to handle just the common cases.
    """
    if uri.startswith("file://"):
        path = Path(uri[7:])
        if path.suffix == ".pt":
            # All checkpoints are .pt files with embedded metadata
            parsed = parse_checkpoint_filename(path.name)
            return parsed[0], parsed[1]  # run_name, epoch
        # For directory URIs, extract run name from path
        return path.stem if path.suffix else path.name, 0
    elif uri.startswith("wandb://"):
        # Extract run name from wandb URI format
        parts = uri[8:].split("/")
        run_name = parts[2].split(":")[0] if len(parts) >= 3 else "unknown"
        return run_name, 0
    return "unknown", 0


def parse_checkpoint_filename(filename: str) -> tuple[str, int, int, int, float]:
    """Parse checkpoint metadata from filename.
    
    Format: {run_name}.e{epoch}.s{agent_step}.t{total_time}.sc{score}.pt
    - e: epoch
    - s: agent_step  
    - t: total_time
    - sc: score (evaluation score, 0 if not evaluated)
    """
    parts = filename.split(".")
    if len(parts) != 6 or parts[-1] != "pt":
        raise ValueError(f"Invalid checkpoint filename format: {filename}")

    run_name = parts[0]
    epoch = int(parts[1][1:])  # Remove 'e' prefix
    agent_step = int(parts[2][1:])  # Remove 's' prefix
    total_time = int(parts[3][1:])  # Remove 't' prefix
    score_int = int(parts[4][2:])  # Remove 'sc' prefix (stored as int * 10000)
    score = score_int / 10000.0  # Convert back to float

    return run_name, epoch, agent_step, total_time, score


def get_checkpoint_uri_from_dir(checkpoint_dir: str) -> str:
    """Get URI of latest checkpoint from directory."""
    checkpoint_path = Path(checkpoint_dir)
<<<<<<< HEAD
    checkpoints = list(checkpoint_path.glob("*.e*.s*.t*.pt"))
=======
    if not checkpoint_path.exists():
        return None

    # Find all checkpoint files (any run name)
    checkpoints = list(checkpoint_path.glob("*.e*.s*.t*.sc*.pt"))
>>>>>>> d0e19d2e
    if not checkpoints:
        raise FileNotFoundError(f"No checkpoints found in {checkpoint_dir}")
    
    # Return the latest by epoch
    latest_file = max(checkpoints, key=lambda p: parse_checkpoint_filename(p.name)[1])
    return f"file://{latest_file}"


class CheckpointManager:
    """Simple checkpoint manager: torch.save/load + filename-embedded metadata."""

    def __init__(self, run_name: str, run_dir: str = "./train_dir"):
        if not run_name or not re.match(r"^[a-zA-Z0-9._-]+$", run_name):
            raise ValueError(f"Invalid run_name: {run_name}")
        self.run_name = run_name
        self.run_dir = Path(run_dir)
        self.checkpoint_dir = self.run_dir / self.run_name / "checkpoints"

    def exists(self) -> bool:
        return self.checkpoint_dir.exists() and any(self.checkpoint_dir.glob(f"{self.run_name}.e*.s*.t*.sc*.pt"))

    def load_agent(self, epoch: Optional[int] = None):
        """Load agent from checkpoint by epoch (or latest if None)."""
        if epoch is None:
            agent_files = list(self.checkpoint_dir.glob(f"{self.run_name}.e*.s*.t*.sc*.pt"))
            if not agent_files:
                raise FileNotFoundError(f"No checkpoints found for {self.run_name}")
            agent_file = max(agent_files, key=lambda p: parse_checkpoint_filename(p.name)[1])
        else:
            agent_files = list(self.checkpoint_dir.glob(f"{self.run_name}.e{epoch}.s*.t*.pt"))
            if not agent_files:
                raise FileNotFoundError(f"No checkpoint found for {self.run_name} at epoch {epoch}")
            agent_file = agent_files[0]

        logger.info(f"Loading agent from {agent_file}")
        return torch.load(agent_file, weights_only=False)

    def load_trainer_state(self, epoch: Optional[int] = None) -> Dict[str, Any]:
        """Load trainer state (optimizer state, epoch, agent_step)."""
        if epoch is None:
            latest_file = self.find_best_checkpoint("epoch")
            if not latest_file:
                raise FileNotFoundError(f"No checkpoints found for {self.run_name}")
            epoch = parse_checkpoint_filename(latest_file.name)[1]

        trainer_file = self.checkpoint_dir / f"{self.run_name}.e{epoch}.trainer.pt"
        logger.info(f"Loading trainer state from {trainer_file}")
        return torch.load(trainer_file, weights_only=False)

    def save_agent(self, agent, epoch: int, metadata: Dict[str, Any]):
        """Save agent with metadata embedded in filename.
        
        Filename format: {run_name}.e{epoch}.s{agent_step}.t{total_time}.sc{score}.pt
        Score defaults to 0 if not provided (e.g., before evaluation).
        """
        self.checkpoint_dir.mkdir(parents=True, exist_ok=True)

        agent_step = metadata.get("agent_step", 0)
        total_time = metadata.get("total_time", 0)
        score = metadata.get("score", 0.0)  # Default to 0 if no evaluation done yet

        # Format score as integer (multiply by 10000 to preserve 4 decimal places)
        score_int = int(score * 10000)
        filename = f"{self.run_name}.e{epoch}.s{agent_step}.t{int(total_time)}.sc{score_int}.pt"
        torch.save(agent, self.checkpoint_dir / filename)
        logger.info(f"Saved agent: {filename}")

    def save_trainer_state(self, optimizer, epoch: int, agent_step: int):
        """Save trainer optimizer state."""
        self.checkpoint_dir.mkdir(parents=True, exist_ok=True)

        trainer_file = self.checkpoint_dir / f"{self.run_name}.e{epoch}.trainer.pt"
        torch.save(
            {
                "optimizer": optimizer.state_dict(),
                "epoch": epoch,
                "agent_step": agent_step,
            },
            trainer_file,
        )
        logger.info(f"Saved trainer state: {trainer_file}")

    def get_checkpoint_uri(self, epoch: Optional[int] = None) -> str:
        """Get URI for checkpoint at given epoch (or latest if None)."""
        if epoch is None:
            latest_file = self.find_best_checkpoint("epoch")
            if not latest_file:
                raise FileNotFoundError(f"No checkpoints found for {self.run_name}")
            return f"file://{latest_file}"
        
        # Find specific epoch
        agent_files = list(self.checkpoint_dir.glob(f"{self.run_name}.e{epoch}.s*.t*.pt"))
        if not agent_files:
            raise FileNotFoundError(f"No checkpoint found for {self.run_name} at epoch {epoch}")
        return f"file://{agent_files[0]}"

    def get_latest_epoch(self) -> Optional[int]:
        """Get the latest epoch number."""
        checkpoints = self.select_checkpoints(strategy="latest", count=1, metric="epoch")
        return parse_checkpoint_filename(checkpoints[0].name)[1] if checkpoints else None

    def find_best_checkpoint(self, metric: str = "epoch") -> Optional[Path]:
        """Find checkpoint with highest value for the given metric."""
        checkpoints = self.select_checkpoints(strategy="latest", count=1, metric=metric)
        return checkpoints[0] if checkpoints else None

    def select_checkpoints(self, strategy: str = "latest", count: int = 1, metric: str = "epoch") -> List[Path]:
        """Select checkpoints based on strategy. Simplified since all metadata is in filenames."""
        checkpoint_files = list(self.checkpoint_dir.glob(f"{self.run_name}.e*.s*.t*.sc*.pt"))
        if not checkpoint_files:
            return []

        # Simple metric index mapping (parse returns: run_name, epoch, agent_step, total_time, score)
        metric_idx = {"epoch": 1, "agent_step": 2, "total_time": 3, "score": 4}.get(metric, 1)
        
        # Sort by the selected metric (descending)
        checkpoint_files.sort(key=lambda f: parse_checkpoint_filename(f.name)[metric_idx], reverse=True)
        
        # Return all files if strategy is "all", otherwise return count
        return checkpoint_files if strategy == "all" else checkpoint_files[:count]

    def cleanup_old_checkpoints(self, keep_last_n: int = 5) -> int:
        """Clean up old checkpoints, keeping only the most recent ones."""
        if not self.checkpoint_dir.exists():
            return 0

        agent_files = list(self.checkpoint_dir.glob(f"{self.run_name}.e*.s*.t*.sc*.pt"))
        if len(agent_files) <= keep_last_n:
            return 0

        agent_files.sort(key=lambda p: parse_checkpoint_filename(p.name)[1])
        files_to_remove = agent_files[:-keep_last_n]

        deleted_count = 0
        for agent_file in files_to_remove:
            _, epoch, _, _ = parse_checkpoint_filename(agent_file.name)
            trainer_file = self.checkpoint_dir / f"{self.run_name}.e{epoch}.trainer.pt"
            trainer_file.unlink(missing_ok=True)
            agent_file.unlink()
            deleted_count += 1

        if deleted_count > 0:
            logger.info(f"Deleted {deleted_count} old checkpoints, kept {keep_last_n} most recent")
        return deleted_count<|MERGE_RESOLUTION|>--- conflicted
+++ resolved
@@ -58,15 +58,7 @@
 def get_checkpoint_uri_from_dir(checkpoint_dir: str) -> str:
     """Get URI of latest checkpoint from directory."""
     checkpoint_path = Path(checkpoint_dir)
-<<<<<<< HEAD
-    checkpoints = list(checkpoint_path.glob("*.e*.s*.t*.pt"))
-=======
-    if not checkpoint_path.exists():
-        return None
-
-    # Find all checkpoint files (any run name)
     checkpoints = list(checkpoint_path.glob("*.e*.s*.t*.sc*.pt"))
->>>>>>> d0e19d2e
     if not checkpoints:
         raise FileNotFoundError(f"No checkpoints found in {checkpoint_dir}")
     
@@ -96,7 +88,7 @@
                 raise FileNotFoundError(f"No checkpoints found for {self.run_name}")
             agent_file = max(agent_files, key=lambda p: parse_checkpoint_filename(p.name)[1])
         else:
-            agent_files = list(self.checkpoint_dir.glob(f"{self.run_name}.e{epoch}.s*.t*.pt"))
+            agent_files = list(self.checkpoint_dir.glob(f"{self.run_name}.e{epoch}.s*.t*.sc*.pt"))
             if not agent_files:
                 raise FileNotFoundError(f"No checkpoint found for {self.run_name} at epoch {epoch}")
             agent_file = agent_files[0]
@@ -158,7 +150,7 @@
             return f"file://{latest_file}"
         
         # Find specific epoch
-        agent_files = list(self.checkpoint_dir.glob(f"{self.run_name}.e{epoch}.s*.t*.pt"))
+        agent_files = list(self.checkpoint_dir.glob(f"{self.run_name}.e{epoch}.s*.t*.sc*.pt"))
         if not agent_files:
             raise FileNotFoundError(f"No checkpoint found for {self.run_name} at epoch {epoch}")
         return f"file://{agent_files[0]}"
