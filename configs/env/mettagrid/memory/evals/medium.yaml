defaults:
  - /env/mettagrid/memory/evals/defaults@

game:
  num_agents: 2
  max_steps: 58
  map_builder:
<<<<<<< HEAD
    uri: "configs/env/mettagrid/maps/memory/medium.map"
=======
    uri: "configs/env/mettagrid/maps/memory/medium.map"
  objects:
    altar:
      initial_items: 1
>>>>>>> a8ab3df0
<|MERGE_RESOLUTION|>--- conflicted
+++ resolved
@@ -5,11 +5,7 @@
   num_agents: 2
   max_steps: 58
   map_builder:
-<<<<<<< HEAD
-    uri: "configs/env/mettagrid/maps/memory/medium.map"
-=======
     uri: "configs/env/mettagrid/maps/memory/medium.map"
   objects:
     altar:
-      initial_items: 1
->>>>>>> a8ab3df0
+      initial_items: 1