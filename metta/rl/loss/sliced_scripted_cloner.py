--- conflicted
+++ resolved
@@ -61,12 +61,7 @@
         instance_name: str,
         cfg: "SlicedScriptedClonerConfig",
     ):
-<<<<<<< HEAD
         super().__init__(policy, trainer_cfg, vec_env, device, instance_name, loss_config)
-=======
-        super().__init__(policy, trainer_cfg, vec_env, device, instance_name, cfg)
-        self.student_forward = self.cfg.student_forward
->>>>>>> 5cc02b65
 
         base_policy_env_info = getattr(self.env, "policy_env_info", None)
         if base_policy_env_info is None:
