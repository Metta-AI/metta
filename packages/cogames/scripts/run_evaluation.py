#!/usr/bin/env -S uv run
"""
Evaluation Script for Policies

Supports:
- Built-in shorthands: baseline, ladybug (`--agent all` runs both)
- Any policy via full class path
- Local or S3 checkpoints when CheckpointManager is available

Usage snippets:
  uv run python packages/cogames/scripts/run_evaluation.py --agent all
  uv run python packages/cogames/scripts/run_evaluation.py \
      --agent baseline --experiments oxygen_bottleneck --cogs 1
  uv run python packages/cogames/scripts/run_evaluation.py \
      --agent cogames.policy.nim_agents.agents.ThinkyAgentsMultiPolicy --cogs 1
  uv run python packages/cogames/scripts/run_evaluation.py \
      --agent cogames.policy.lstm.LSTMPolicy --checkpoint s3://bucket/path/model.mpt --cogs 1
  uv run python packages/cogames/scripts/run_evaluation.py \
      --agent s3://bucket/path/model.mpt --cogs 1
"""

import argparse
import importlib
import json
import logging
import os
from collections import defaultdict
from concurrent.futures import ThreadPoolExecutor, as_completed
from dataclasses import asdict, dataclass
from pathlib import Path
from typing import Dict, List, Optional

import matplotlib

matplotlib.use("Agg")
import matplotlib.pyplot as plt
import numpy as np
import torch

from cogames.cogs_vs_clips.evals.diagnostic_evals import DIAGNOSTIC_EVALS
from cogames.cogs_vs_clips.mission import Mission, MissionVariant, NumCogsVariant
from cogames.cogs_vs_clips.missions import MISSIONS as ALL_MISSIONS
from cogames.cogs_vs_clips.variants import VARIANTS
from mettagrid.policy.loader import initialize_or_load_policy
from mettagrid.policy.policy import PolicySpec
from mettagrid.policy.policy_env_interface import PolicyEnvInterface
from mettagrid.simulator.rollout import Rollout

try:
    from metta.rl.checkpoint_manager import CheckpointManager

    CHECKPOINT_MANAGER_AVAILABLE = True
except ImportError:
    CHECKPOINT_MANAGER_AVAILABLE = False
    CheckpointManager = None

logging.basicConfig(level=logging.INFO, format="%(levelname)s: %(message)s")
logger = logging.getLogger(__name__)


def _ensure_vibe_supports_gear(env_cfg) -> None:
    assembler = env_cfg.game.objects.get("assembler")
    uses_gear = False
    if assembler is not None and hasattr(assembler, "protocols"):
        for proto in assembler.protocols:
            if any(v == "gear" for v in getattr(proto, "vibes", [])):
                uses_gear = True
                break
    if uses_gear:
        change_vibe = env_cfg.game.actions.change_vibe
        if getattr(change_vibe, "number_of_vibes", 0) < 8:
            change_vibe.number_of_vibes = 8


@dataclass
class EvalResult:
    agent: str
    experiment: str
    num_cogs: int
    difficulty: str
    clip_period: int
    total_reward: float
    avg_reward_per_agent: float
    hearts_assembled: int
    steps_taken: int
    max_steps: int
    success: bool
    run_index: int
    seed_used: int


@dataclass
class AgentConfig:
    key: str
    label: str
    policy_path: str
    data_path: Optional[str] = None


def is_s3_uri(path: str) -> bool:
    return path.startswith("s3://") if path else False


def load_policy(
    policy_env_info: PolicyEnvInterface,
    policy_path: str,
    checkpoint_path: Optional[str] = None,
    device: Optional[torch.device] = None,
):
    device = device or torch.device("cpu")

    if checkpoint_path and is_s3_uri(checkpoint_path):
        if not CHECKPOINT_MANAGER_AVAILABLE or CheckpointManager is None:
            raise ImportError("CheckpointManager not available. Install metta package to use S3 checkpoints.")
        logger.info(f"Loading policy from S3 URI: {checkpoint_path}")
        policy_spec = CheckpointManager.policy_spec_from_uri(checkpoint_path, device=device)
        return initialize_or_load_policy(policy_env_info, policy_spec)

    if is_s3_uri(policy_path):
        if not CHECKPOINT_MANAGER_AVAILABLE or CheckpointManager is None:
            raise ImportError("CheckpointManager not available. Install metta package to use S3 checkpoints.")
        logger.info(f"Loading policy from S3 URI: {policy_path}")
        policy_spec = CheckpointManager.policy_spec_from_uri(policy_path, device=device)
        return initialize_or_load_policy(policy_env_info, policy_spec)

    # Otherwise, use the standard initialization path
    policy_spec = PolicySpec(class_path=policy_path, data_path=checkpoint_path)
    return initialize_or_load_policy(policy_env_info, policy_spec)


AGENT_CONFIGS: Dict[str, AgentConfig] = {
    "baseline": AgentConfig(
        key="baseline",
        label="Baseline",
        policy_path="cogames.policy.scripted_agent.baseline_agent.BaselinePolicy",
    ),
    "ladybug": AgentConfig(
        key="ladybug",
        label="Ladybug",
        policy_path="cogames.policy.scripted_agent.unclipping_agent.UnclippingPolicy",
    ),
<<<<<<< HEAD
    "thinky": AgentConfig(
        key="thinky",
        label="Thinky",
        policy_path="cogames.policy.nim_agents.agents.ThinkyAgentsMultiPolicy",
    ),
    "racecar": AgentConfig(
        key="racecar",
        label="RaceCar",
        policy_path="cogames.policy.nim_agents.agents.RaceCarAgentsMultiPolicy",
=======
    "starter": AgentConfig(
        key="starter",
        label="Starter",
        policy_path="cogames.policy.scripted_agent.starter_agent.StarterPolicy",
>>>>>>> 93ae08d2
    ),
}

EXPERIMENT_MAP: Dict[str, Mission] = {}
VARIANT_LOOKUP: Dict[str, MissionVariant] = {v.name: v for v in VARIANTS}


def load_eval_missions(module_path: str) -> List[Mission]:
    module = importlib.import_module(module_path)
    missions = getattr(module, "EVAL_MISSIONS", None)
    if missions is None:
        raise AttributeError(f"Module '{module_path}' does not define EVAL_MISSIONS")
    return missions


def _run_case(
    exp_name: str,
    variant_name: Optional[str],
    num_cogs: int,
    base_mission: Mission,
    variant: Optional[MissionVariant],
    clip_period: int,
    max_steps: int,
    seed: int,
    runs_per_case: int,
    agent_config: AgentConfig,
) -> List[EvalResult]:
    mission_variants: List[MissionVariant] = [NumCogsVariant(num_cogs=num_cogs)]
    if variant:
        mission_variants.insert(0, variant)
    try:
        mission = base_mission.with_variants(mission_variants)
        env_config = mission.make_env()
        _ensure_vibe_supports_gear(env_config)
        if variant is None or getattr(variant, "max_steps_override", None) is None:
            env_config.game.max_steps = max_steps

        actual_max_steps = env_config.game.max_steps
        policy_env_info = PolicyEnvInterface.from_mg_cfg(env_config)
        policy = load_policy(policy_env_info, agent_config.policy_path, agent_config.data_path)
        agent_policies = [policy.agent_policy(i) for i in range(num_cogs)]

        out: List[EvalResult] = []
        for run_idx in range(runs_per_case):
            run_seed = seed + run_idx
            rollout = Rollout(
                env_config,
                agent_policies,
                render_mode="none",
                seed=run_seed,
                pass_sim_to_policies=True,
            )
            rollout.run_until_done()

            total_reward = float(sum(rollout._sim.episode_rewards))
            final_step = rollout._sim.current_step
            out.append(
                EvalResult(
                    agent=agent_config.label,
                    experiment=exp_name,
                    num_cogs=num_cogs,
                    difficulty=variant_name or "base",
                    clip_period=clip_period,
                    total_reward=total_reward,
                    avg_reward_per_agent=total_reward / max(1, num_cogs),
                    hearts_assembled=int(total_reward),
                    steps_taken=final_step + 1,
                    max_steps=actual_max_steps,
                    success=total_reward > 0,
                    seed_used=run_seed,
                    run_index=run_idx + 1,
                )
            )
        return out
    except Exception:
        # Use a fresh index to avoid referencing run_idx when the failure occurs before the loop above runs.
        return [
            EvalResult(
                agent=agent_config.label,
                experiment=exp_name,
                num_cogs=num_cogs,
                difficulty=variant_name or "base",
                clip_period=clip_period,
                total_reward=0.0,
                avg_reward_per_agent=0.0,
                hearts_assembled=0,
                steps_taken=0,
                max_steps=max_steps,
                success=False,
                seed_used=seed + i,
                run_index=i + 1,
            )
            for i in range(runs_per_case)
        ]


def run_evaluation(
    agent_config: AgentConfig,
    experiments: List[str],
    variants: List[str],
    cogs_list: List[int],
    max_steps: int = 1000,
    seed: int = 42,
    repeats: int = 3,
    jobs: int = 0,
    experiment_map: Optional[Dict[str, Mission]] = None,
) -> List[EvalResult]:
    results: List[EvalResult] = []
    experiment_lookup = experiment_map if experiment_map is not None else EXPERIMENT_MAP
    runs_per_case = max(1, int(repeats))
    variant_list = variants or [None]

    logger.info(f"\n{'=' * 80}")
    logger.info(f"Evaluating: {agent_config.label}")
    logger.info(f"Experiments: {len(experiments)}")
    logger.info(f"Variants: {len(variant_list)} (none = base mission)")
    logger.info(f"Agent counts: {cogs_list}")
    logger.info(f"{'=' * 80}\n")

    cases: List[tuple[str, Optional[str], int, Mission, Optional[MissionVariant], int]] = []
    for exp_name in experiments:
        base_mission = experiment_lookup.get(exp_name)
        if base_mission is None:
            logger.error(f"Unknown experiment: {exp_name}")
            continue
        for variant_name in variant_list:
            variant = VARIANT_LOOKUP.get(variant_name) if variant_name else None
            if variant_name and variant is None:
                logger.error(f"Unknown variant: {variant_name}")
                continue
            clip_period = getattr(variant, "extractor_clip_period", 0) if variant else 0
            for num_cogs in cogs_list:
                cases.append((exp_name, variant_name, num_cogs, base_mission, variant, clip_period))

    total_cases = len(cases)
    total_tests = total_cases * runs_per_case
    completed = 0
    max_workers = jobs if jobs > 0 else max(1, os.cpu_count() or 1)

    with ThreadPoolExecutor(max_workers=max_workers) as executor:
        future_map = {
            executor.submit(
                _run_case,
                exp_name,
                variant_name,
                num_cogs,
                base_mission,
                variant,
                clip_period,
                max_steps,
                seed,
                runs_per_case,
                agent_config,
            ): (exp_name, variant_name, num_cogs)
            for exp_name, variant_name, num_cogs, base_mission, variant, clip_period in cases
        }

        for idx, future in enumerate(as_completed(future_map), start=1):
            exp_name, variant_name, num_cogs = future_map[future]
            case_results = future.result()
            results.extend(case_results)
            completed += len(case_results)
            logger.info(
                f"[{idx}/{total_cases}] {exp_name} | {variant_name or 'base'} | {num_cogs} agent(s) "
                f"(progress {completed}/{total_tests})"
            )

    return results


def print_summary(results: List[EvalResult]):
    if not results:
        logger.info("\nNo results to summarize.")
        return

    logger.info(f"\n{'=' * 80}")
    logger.info("SUMMARY")
    logger.info(f"{'=' * 80}\n")

    total = len(results)
    successes = sum(1 for r in results if r.success)
    logger.info(f"Total tests: {total}")
    logger.info(f"Successes: {successes}/{total} ({100 * successes / total:.1f}%)")

    logger.info("\n## By Agent")
    agents = sorted(set(r.agent for r in results))
    for agent in agents:
        agent_results = [r for r in results if r.agent == agent]
        agent_successes = sum(1 for r in agent_results if r.success)
        avg_total_reward = sum(r.total_reward for r in agent_results) / len(agent_results)
        avg_reward_per_agent = sum(r.avg_reward_per_agent for r in agent_results) / len(agent_results)
        logger.info(
            f"  {agent}: {agent_successes}/{len(agent_results)} "
            f"({100 * agent_successes / len(agent_results):.1f}%) "
            f"avg_total={avg_total_reward:.2f} avg_per_agent={avg_reward_per_agent:.2f}"
        )

    logger.info("\n## By Agent Count")
    cogs = sorted(set(r.num_cogs for r in results))
    for num_cogs in cogs:
        cogs_results = [r for r in results if r.num_cogs == num_cogs]
        cogs_successes = sum(1 for r in cogs_results if r.success)
        avg_total_reward = sum(r.total_reward for r in cogs_results) / len(cogs_results)
        avg_reward_per_agent = sum(r.avg_reward_per_agent for r in cogs_results) / len(cogs_results)
        logger.info(
            f"  {num_cogs} agent(s): {cogs_successes}/{len(cogs_results)} "
            f"({100 * cogs_successes / len(cogs_results):.1f}%) "
            f"avg_total={avg_total_reward:.2f} avg_per_agent={avg_reward_per_agent:.2f}"
        )

    logger.info("\n## By Variant")
    variants_present = sorted(set(r.difficulty for r in results))
    for variant_key in variants_present:
        var_results = [r for r in results if r.difficulty == variant_key]
        var_successes = sum(1 for r in var_results if r.success)
        avg_total_reward = sum(r.total_reward for r in var_results) / len(var_results)
        avg_reward_per_agent = sum(r.avg_reward_per_agent for r in var_results) / len(var_results)
        logger.info(
            f"  {variant_key:20s}: {var_successes}/{len(var_results)} "
            f"({100 * var_successes / len(var_results):.1f}%) "
            f"avg_total={avg_total_reward:.2f} avg_per_agent={avg_reward_per_agent:.2f}"
        )


def _mean(values: List[float]) -> float:
    return float(np.mean(values)) if values else 0.0


def _bar_plot(
    filename: str,
    title: str,
    xlabel: str,
    ylabel: str,
    x_labels: List[str],
    series_labels: List[str],
    value_fn,
    output_path: Path,
    width: float = 0.35,
    rotation: int = 45,
    figsize: tuple[int, int] = (12, 7),
    annotate: bool = True,
):
    fig, ax = plt.subplots(figsize=figsize)
    x = np.arange(len(x_labels))
    # Always materialize at least one color so single-series plots have an explicit color
    colors = plt.get_cmap("Set2")(range(max(1, len(series_labels))))

    if len(series_labels) == 1:
        vals = [value_fn(series_labels[0], lbl) for lbl in x_labels]
        bars = list(ax.bar(x, vals, color=colors[0], alpha=0.8, edgecolor="black"))
    else:
        bars = []
        for i, series in enumerate(series_labels):
            vals = [value_fn(series, lbl) for lbl in x_labels]
            offset = width * (i - len(series_labels) / 2 + 0.5)
            bars.extend(
                ax.bar(x + offset, vals, width, label=str(series), color=colors[i], alpha=0.8, edgecolor="black")
            )
        ax.legend(fontsize=11)

    ax.set_ylabel(ylabel, fontsize=12, fontweight="bold")
    ax.set_xlabel(xlabel, fontsize=12, fontweight="bold")
    ax.set_title(title, fontsize=14, fontweight="bold")
    ax.set_xticks(x)
    ax.set_xticklabels(x_labels, rotation=rotation, ha="right")
    ax.grid(axis="y", alpha=0.3)

    if annotate:
        for bar in bars:
            height = bar.get_height()
            if height > 0:
                ax.text(
                    bar.get_x() + bar.get_width() / 2.0,
                    height,
                    f"{height:.2f}",
                    ha="center",
                    va="bottom",
                    fontsize=9,
                    fontweight="bold",
                )

    plt.tight_layout()
    plt.savefig(output_path / filename, dpi=150, bbox_inches="tight")
    plt.close()


def _heatmap(
    filename: str,
    title: str,
    x_labels: List[str],
    y_labels: List[str],
    value_fn,
    output_path: Path,
    figsize: tuple[float, float],
    xlabel: str,
    ylabel: str,
):
    matrix = np.array([[value_fn(x, y) for x in x_labels] for y in y_labels])
    fig, ax = plt.subplots(figsize=figsize)
    im = ax.imshow(matrix, cmap="YlOrRd", aspect="auto")

    ax.set_xticks(np.arange(len(x_labels)))
    ax.set_yticks(np.arange(len(y_labels)))
    ax.set_xticklabels(x_labels)
    ax.set_yticklabels(y_labels)
    plt.setp(ax.get_xticklabels(), rotation=0, ha="center")

    cbar = plt.colorbar(im, ax=ax)
    cbar.set_label("Value", rotation=270, labelpad=20, fontweight="bold")

    for i, _y in enumerate(y_labels):
        for j, _x in enumerate(x_labels):
            ax.text(j, i, f"{matrix[i, j]:.1f}", ha="center", va="center", color="black", fontsize=9, fontweight="bold")

    ax.set_title(title, fontsize=14, fontweight="bold", pad=20)
    ax.set_xlabel(xlabel, fontsize=12, fontweight="bold")
    ax.set_ylabel(ylabel, fontsize=12, fontweight="bold")

    plt.tight_layout()
    plt.savefig(output_path / filename, dpi=150, bbox_inches="tight")
    plt.close()


def create_plots(results: List[EvalResult], output_dir: str = "eval_plots") -> None:
    if not results:
        return

    output_path = Path(output_dir)
    output_path.mkdir(exist_ok=True)
    logger.info(f"\nGenerating plots in {output_path}/...")

    data: defaultdict[tuple[str, str, str, int], defaultdict[str, List[float]]] = defaultdict(lambda: defaultdict(list))
    for r in results:
        key = (r.agent, r.experiment, r.difficulty, r.num_cogs)
        data[key]["total_rewards"].append(r.total_reward)
        data[key]["avg_rewards"].append(r.avg_reward_per_agent)
        data[key]["successes"].append(r.success)

    aggregated: Dict[tuple[str, str, str, int], Dict[str, float | str | int]] = {}
    for key, vals in data.items():
        agent, experiment, difficulty, num_cogs = key
        aggregated[key] = {
            "agent": agent,
            "experiment": experiment,
            "difficulty": difficulty,
            "num_cogs": num_cogs,
            "avg_total_reward": _mean(vals["total_rewards"]),
            "avg_reward_per_agent": _mean(vals["avg_rewards"]),
            "success_rate": _mean(vals["successes"]),
        }

    agents = sorted(set(r.agent for r in results))
    experiments = sorted(set(r.experiment for r in results))
    variants = sorted(set(r.difficulty for r in results))
    num_cogs_list = sorted(set(r.num_cogs for r in results))

    def lookup(agent: str | None, exp: str | None, diff: str | None, num_cogs: int | None, field: str) -> float:
        vals = [
            v[field]
            for v in aggregated.values()
            if (agent is None or v["agent"] == agent)
            and (exp is None or v["experiment"] == exp)
            and (diff is None or v["difficulty"] == diff)
            and (num_cogs is None or v["num_cogs"] == num_cogs)
        ]
        return float(np.mean(vals)) if vals else 0.0

    # Bar plots configured declaratively to keep styling consistent and code short.
    bar_specs = [
        {
            "filename": "reward_by_agent.png",
            "title": "Average Reward Per Agent by Type",
            "xlabel": "Agent Type",
            "ylabel": "Average Reward Per Agent",
            "x_labels": agents,
            "series": ["value"],
            "fn": lambda _s, a: lookup(a, None, None, None, "avg_reward_per_agent"),
            "rotation": 0,
            "figsize": (10, 6),
        },
        {
            "filename": "total_reward_by_agent.png",
            "title": "Total Reward by Agent Type",
            "xlabel": "Agent Type",
            "ylabel": "Total Reward",
            "x_labels": agents,
            "series": ["value"],
            "fn": lambda _s, a: lookup(a, None, None, None, "avg_total_reward"),
            "rotation": 0,
            "figsize": (10, 6),
        },
        {
            "filename": "reward_by_num_cogs.png",
            "title": "Average Reward Per Agent by Team Size",
            "xlabel": "Number of Agents",
            "ylabel": "Average Reward Per Agent",
            "x_labels": [str(c) for c in num_cogs_list],
            "series": agents,
            "fn": lambda agent, c: lookup(agent, None, None, int(c), "avg_reward_per_agent"),
            "rotation": 0,
        },
        {
            "filename": "total_reward_by_num_cogs.png",
            "title": "Total Reward by Team Size",
            "xlabel": "Number of Agents",
            "ylabel": "Total Reward",
            "x_labels": [str(c) for c in num_cogs_list],
            "series": agents,
            "fn": lambda agent, c: lookup(agent, None, None, int(c), "avg_total_reward"),
            "rotation": 0,
        },
        {
            "filename": "reward_by_environment.png",
            "title": "Average Reward by Eval Environment",
            "xlabel": "Eval Environment",
            "ylabel": "Average Reward Per Agent",
            "x_labels": experiments,
            "series": agents,
            "fn": lambda agent, exp: lookup(agent, exp, None, None, "avg_reward_per_agent"),
        },
        {
            "filename": "total_reward_by_environment.png",
            "title": "Total Reward by Eval Environment",
            "xlabel": "Eval Environment",
            "ylabel": "Total Reward",
            "x_labels": experiments,
            "series": agents,
            "fn": lambda agent, exp: lookup(agent, exp, None, None, "avg_total_reward"),
        },
        {
            "filename": "reward_by_difficulty.png",
            "title": "Average Reward by Difficulty Variant",
            "xlabel": "Difficulty Variant",
            "ylabel": "Average Reward Per Agent",
            "x_labels": variants,
            "series": agents,
            "fn": lambda agent, diff: lookup(agent, None, diff, None, "avg_reward_per_agent"),
        },
        {
            "filename": "total_reward_by_difficulty.png",
            "title": "Total Reward by Difficulty Variant",
            "xlabel": "Difficulty Variant",
            "ylabel": "Total Reward",
            "x_labels": variants,
            "series": agents,
            "fn": lambda agent, diff: lookup(agent, None, diff, None, "avg_total_reward"),
        },
        {
            "filename": "reward_by_environment_by_cogs.png",
            "title": "Average Reward by Eval Environment (Grouped by Agent Count)",
            "xlabel": "Eval Environment",
            "ylabel": "Average Reward Per Agent",
            "x_labels": experiments,
            "series": [str(c) for c in num_cogs_list],
            "fn": lambda cogs, exp: lookup(None, exp, None, int(cogs), "avg_reward_per_agent"),
        },
    ]

    for spec in bar_specs:
        _bar_plot(
            filename=spec["filename"],
            title=spec["title"],
            xlabel=spec["xlabel"],
            ylabel=spec["ylabel"],
            x_labels=spec["x_labels"],
            series_labels=spec["series"],
            value_fn=spec["fn"],
            output_path=output_path,
            rotation=spec.get("rotation", 45),
            figsize=spec.get("figsize", (12, 7)),
        )

    heatmap_specs = [
        {
            "filename": "heatmap_env_agent.png",
            "title": "Average Reward: Environment × Agent",
            "x_labels": agents,
            "y_labels": experiments,
            "fn": lambda agent, exp: lookup(agent, exp, None, None, "avg_reward_per_agent"),
            "figsize": (10, len(experiments) * 0.5 + 2),
            "xlabel": "Agent",
            "ylabel": "Environment",
        },
        {
            "filename": "heatmap_env_agent_total.png",
            "title": "Total Reward: Environment × Agent",
            "x_labels": agents,
            "y_labels": experiments,
            "fn": lambda agent, exp: lookup(agent, exp, None, None, "avg_total_reward"),
            "figsize": (10, len(experiments) * 0.5 + 2),
            "xlabel": "Agent",
            "ylabel": "Environment",
        },
        {
            "filename": "heatmap_diff_agent.png",
            "title": "Average Reward: Difficulty × Agent",
            "x_labels": agents,
            "y_labels": variants,
            "fn": lambda agent, diff: lookup(agent, None, diff, None, "avg_reward_per_agent"),
            "figsize": (10, len(variants) * 0.4 + 2),
            "xlabel": "Agent",
            "ylabel": "Difficulty",
        },
        {
            "filename": "heatmap_diff_agent_total.png",
            "title": "Total Reward: Difficulty × Agent",
            "x_labels": agents,
            "y_labels": variants,
            "fn": lambda agent, diff: lookup(agent, None, diff, None, "avg_total_reward"),
            "figsize": (10, len(variants) * 0.4 + 2),
            "xlabel": "Agent",
            "ylabel": "Difficulty",
        },
    ]

    for spec in heatmap_specs:
        _heatmap(
            filename=spec["filename"],
            title=spec["title"],
            x_labels=spec["x_labels"],
            y_labels=spec["y_labels"],
            value_fn=spec["fn"],
            output_path=output_path,
            figsize=spec["figsize"],
            xlabel=spec["xlabel"],
            ylabel=spec["ylabel"],
        )

    logger.info(f"✓ Plots saved to {output_path}/")


def main():
    parser = argparse.ArgumentParser(description="Evaluate scripted or custom agents.")
    parser.add_argument("--agent", nargs="*", default=None, help="Agent key, class path, or S3 URI")
    parser.add_argument("--checkpoint", type=str, default=None, help="Checkpoint path (or S3 URI)")
    parser.add_argument("--experiments", nargs="*", default=None, help="Experiments to run")
    parser.add_argument("--variants", nargs="*", default=None, help="Variants to apply")
    parser.add_argument("--cogs", nargs="*", type=int, default=None, help="Agent counts to test")
    parser.add_argument("--steps", type=int, default=1000, help="Max steps per episode")
    parser.add_argument("--seed", type=int, default=42, help="Random seed")
    parser.add_argument("--output", type=str, default=None, help="Output JSON file for results")
    parser.add_argument("--plot-dir", type=str, default="eval_plots", help="Directory to save plots")
    parser.add_argument("--no-plots", action="store_true", help="Skip generating plots")
    parser.add_argument(
        "--mission-set",
        choices=["eval_missions", "integrated_evals", "spanning_evals", "diagnostic_evals", "all"],
        default="all",
    )
    parser.add_argument("--repeats", type=int, default=3, help="Runs per case")
    parser.add_argument("--jobs", type=int, default=0, help="Max parallel cases (0 = CPU count)")

    args = parser.parse_args()

    if args.mission_set == "all":
        missions_list = []
        missions_list.extend(load_eval_missions("cogames.cogs_vs_clips.evals.eval_missions"))
        missions_list.extend(load_eval_missions("cogames.cogs_vs_clips.evals.integrated_evals"))
        missions_list.extend(load_eval_missions("cogames.cogs_vs_clips.evals.spanning_evals"))
        missions_list.extend([mission_cls() for mission_cls in DIAGNOSTIC_EVALS])
        eval_mission_names = {m.name for m in missions_list}
        for mission in ALL_MISSIONS:
            if mission.name not in eval_mission_names:
                missions_list.append(mission)
    elif args.mission_set == "diagnostic_evals":
        missions_list = [mission_cls() for mission_cls in DIAGNOSTIC_EVALS]
    elif args.mission_set == "eval_missions":
        missions_list = load_eval_missions("cogames.cogs_vs_clips.evals.eval_missions")
    elif args.mission_set == "integrated_evals":
        missions_list = load_eval_missions("cogames.cogs_vs_clips.evals.integrated_evals")
    elif args.mission_set == "spanning_evals":
        missions_list = load_eval_missions("cogames.cogs_vs_clips.evals.spanning_evals")
    else:
        raise ValueError(f"Unknown mission set: {args.mission_set}")

    experiment_map = {mission.name: mission for mission in missions_list}
    for mission in ALL_MISSIONS:
        experiment_map.setdefault(mission.name, mission)
    global EXPERIMENT_MAP
    EXPERIMENT_MAP = experiment_map

    agent_keys = args.agent if args.agent else ["ladybug"]
    configs: List[AgentConfig] = []
    for agent_key in agent_keys:
        if agent_key == "all":
            configs.extend(list(AGENT_CONFIGS.values()))
        elif agent_key in AGENT_CONFIGS:
            configs.append(AGENT_CONFIGS[agent_key])
        elif is_s3_uri(agent_key):
            label = Path(agent_key).stem if "/" in agent_key else agent_key
            configs.append(AgentConfig(key="custom", label=f"s3_{label}", policy_path=agent_key, data_path=None))
        else:
            label = agent_key.rsplit(".", 1)[-1] if "." in agent_key else agent_key
            configs.append(AgentConfig(key="custom", label=label, policy_path=agent_key, data_path=args.checkpoint))

    experiments = args.experiments if args.experiments else list(experiment_map.keys())

    all_results: List[EvalResult] = []
    for config in configs:
        variants = args.variants if args.variants else []
        cogs_list = args.cogs if args.cogs else [1, 2, 4]
        all_results.extend(
            run_evaluation(
                agent_config=config,
                experiments=experiments,
                variants=variants,
                cogs_list=cogs_list,
                experiment_map=experiment_map,
                max_steps=args.steps,
                seed=args.seed,
                repeats=args.repeats,
                jobs=args.jobs,
            )
        )

    print_summary(all_results)

    if args.output:
        with open(args.output, "w") as f:
            json.dump([asdict(r) for r in all_results], f, indent=2)
        logger.info(f"\nResults saved to: {args.output}")

    if not args.no_plots and all_results:
        create_plots(all_results, output_dir=args.plot_dir)


if __name__ == "__main__":
    main()<|MERGE_RESOLUTION|>--- conflicted
+++ resolved
@@ -139,7 +139,6 @@
         label="Ladybug",
         policy_path="cogames.policy.scripted_agent.unclipping_agent.UnclippingPolicy",
     ),
-<<<<<<< HEAD
     "thinky": AgentConfig(
         key="thinky",
         label="Thinky",
@@ -149,12 +148,11 @@
         key="racecar",
         label="RaceCar",
         policy_path="cogames.policy.nim_agents.agents.RaceCarAgentsMultiPolicy",
-=======
+    ),
     "starter": AgentConfig(
         key="starter",
         label="Starter",
         policy_path="cogames.policy.scripted_agent.starter_agent.StarterPolicy",
->>>>>>> 93ae08d2
     ),
 }
 
