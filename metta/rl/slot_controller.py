--- conflicted
+++ resolved
@@ -21,11 +21,7 @@
         slots: list[Any],
         slot_policies: Dict[int, Policy],
         policy_env_info,
-<<<<<<< HEAD
-        device: torch.device,
-=======
-        controller_device: torch.device | str | None = None,
->>>>>>> e24934a3
+        device: torch.device | str = "cpu",
         agent_slot_map: torch.Tensor | None = None,
     ) -> None:
         # Use the env info from trainer policy; architecture not needed here
@@ -34,19 +30,7 @@
         self._slots = slots
         self._slot_policies = slot_policies
         self._policy_env_info = policy_env_info
-<<<<<<< HEAD
         self._device = torch.device(device)
-=======
-        # Prefer explicit controller device, otherwise inherit from the first policy
-        inferred_device = None
-        if controller_device is not None:
-            inferred_device = torch.device(controller_device)
-        else:
-            first_policy = next(iter(slot_policies.values()), None)
-            if first_policy is not None and hasattr(first_policy, "device"):
-                inferred_device = torch.device(first_policy.device)
-        self._device = inferred_device or torch.device("cpu")
->>>>>>> e24934a3
         self._agent_slot_map = agent_slot_map
 
         # Register trainable sub-policies so optimizer sees their parameters
