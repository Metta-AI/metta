--- conflicted
+++ resolved
@@ -44,10 +44,6 @@
         for curriculum, id in self._curriculums:
             curriculum.complete_task(id, score)
         self._is_complete = True
-<<<<<<< HEAD
-=======
-        # logger.info(f"Task completed: {self.name()} -> {score:.5f}")
->>>>>>> 3099ac8d
 
     def is_complete(self):
         return self._is_complete
