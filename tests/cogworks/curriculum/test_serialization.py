--- conflicted
+++ resolved
@@ -5,16 +5,12 @@
 """
 
 import metta.cogworks.curriculum as cc
-<<<<<<< HEAD
-=======
-import metta.mettagrid.builder.envs as eb
->>>>>>> 93e24791
 from metta.cogworks.curriculum import (
     BucketedTaskGeneratorConfig,
     CurriculumConfig,
     SingleTaskGeneratorConfig,
 )
-from metta.cogworks.curriculum.task_generator import ValueRange
+from metta.cogworks.curriculum.task_generator import Span
 
 
 class TestCurriculumConfigSerialization:
@@ -74,12 +70,12 @@
         # Check they serialize to the same JSON
         assert original.model_dump_json() == restored.model_dump_json()
 
-    def test_value_ranges(self, arena_env):
-        """Test that ValueRange objects survive round-trip."""
+    def test_span_objects(self, arena_env):
+        """Test that Span objects survive round-trip."""
         arena_tasks = cc.bucketed(arena_env)
 
-        # Add bucket with ValueRange
-        arena_tasks.add_bucket("test.param", [0, ValueRange.vr(0.5, 1.5), 2])
+        # Add bucket with Span
+        arena_tasks.add_bucket("test.param", [0, Span(0.5, 1.5), 2])
 
         original = CurriculumConfig(task_generator=arena_tasks)
 
