_target_: rl.pufferlib.eval.Eval

policy_uri: ???
npc_policy_uri: null
policy_agents_pct: 1.0

device: ${device}
vectorization: ${vectorization}

num_envs: 128
num_episodes: 128
max_time_s: 60

<<<<<<< HEAD
eval_db_uri: null

env: env/mettagrid/simple
=======
name: null

eval_db_uri: null
>>>>>>> 1f1f2b06
<|MERGE_RESOLUTION|>--- conflicted
+++ resolved
@@ -11,12 +11,8 @@
 num_episodes: 128
 max_time_s: 60
 
-<<<<<<< HEAD
-eval_db_uri: null
-
-env: env/mettagrid/simple
-=======
 name: null
 
 eval_db_uri: null
->>>>>>> 1f1f2b06
+
+env: env/mettagrid/simple