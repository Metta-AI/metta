--- conflicted
+++ resolved
@@ -54,13 +54,8 @@
   "notebook>=7.4.4",
   "jupyterlab>=4.4.4",
   "widgetsnbextension>=4.0.14",
-<<<<<<< HEAD
-  "raylib>=5.5.0.0",
-  "tiktoken>=0.9.0"
-=======
   "tiktoken>=0.9.0",
-  "raylib>=5.5.0.0",
->>>>>>> d2635f40
+  "raylib>=5.5.0.0"
 ]
 name = "metta"
 version = "0.1"
