--- conflicted
+++ resolved
@@ -51,21 +51,6 @@
     wandb_entity: Optional[str] = None
     enable_wandb_notification: bool = True
 
-<<<<<<< HEAD
-    def to_safe_dict(self) -> dict[str, Any]:
-        """Convert to dictionary with sensitive fields redacted."""
-        redacted_fields = {
-            "discord_webhook_url",
-            "github_pat",
-        }
-
-        result = asdict(self)
-        for field_name in result:
-            if field_name in redacted_fields and result[field_name] is not None:
-                result[field_name] = "REDACTED"
-            elif result[field_name] is None:
-                result[field_name] = "None"
-=======
     def to_filtered_dict(self, filtered_field_names: list[str] | None = None) -> dict[str, Any]:
         """Convert to dictionary with sensitive fields redacted."""
         if filtered_field_names is None:
@@ -77,18 +62,13 @@
                 result[field_name] = "REDACTED"
             elif result[field_name] is None:
                 result[field_name] = "<not set>"
->>>>>>> 45d3c487
         return result
 
 
 def log_job_config(jc: JobConfig):
     """Log job configuration with sensitive values redacted."""
     logger.info("Run Configuration:")
-<<<<<<< HEAD
-    for field_name, value in jc.to_safe_dict().items():  # Need .items() here
-        logger.info(f"  - {field_name}: {value}")
-=======
-    for field_name, value in jc.to_filtered_dict().items():  # Need .items() here
+    for field_name, value in jc.to_filtered_dict().items():
         logger.info(f"  - {field_name}: {value}")
 
 
@@ -97,5 +77,4 @@
     # Use the same redaction logic
     safe_dict = self.to_filtered_dict()
     params = ", ".join(f"{k}={v!r}" for k, v in safe_dict.items())
-    return f"JobConfig({params})"
->>>>>>> 45d3c487
+    return f"JobConfig({params})"