defaults:
  - /env/mettagrid/navigation/training/defaults@
  - _self_

sampling: 1

game:
  map_builder:
    _target_: metta.mettagrid.room.multi_room.MultiRoom
    num_rooms: ${..num_agents}
    border_width: 6
    room:
<<<<<<< HEAD
      dir: ${choose:varied_terrain/sparse_large,varied_terrain/sparse_medium,varied_terrain/sparse_small}
=======
      dir: ${choose:varied_terrain/sparse_large,varied_terrain/sparse_medium,varied_terrain/sparse_small}
      objects:
        altar: ${sampling:1, 5, 3}
  objects:
    altar:
      cooldown: 1000
      input_resources:
        battery_red: 3
      output_resources:
        heart: 1
      max_output: 5
      conversion_ticks: 1
      initial_resource_count: 1
>>>>>>> 9aa1134c
<|MERGE_RESOLUTION|>--- conflicted
+++ resolved
@@ -10,9 +10,6 @@
     num_rooms: ${..num_agents}
     border_width: 6
     room:
-<<<<<<< HEAD
-      dir: ${choose:varied_terrain/sparse_large,varied_terrain/sparse_medium,varied_terrain/sparse_small}
-=======
       dir: ${choose:varied_terrain/sparse_large,varied_terrain/sparse_medium,varied_terrain/sparse_small}
       objects:
         altar: ${sampling:1, 5, 3}
@@ -25,5 +22,4 @@
         heart: 1
       max_output: 5
       conversion_ticks: 1
-      initial_resource_count: 1
->>>>>>> 9aa1134c
+      initial_resource_count: 1