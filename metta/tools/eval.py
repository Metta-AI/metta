--- conflicted
+++ resolved
@@ -2,24 +2,12 @@
 import uuid
 from typing import Sequence
 
-<<<<<<< HEAD
-import torch
-from pydantic import ConfigDict, Field
-=======
 from pydantic import BaseModel, Field
->>>>>>> f5fc02e4
 
 from metta.app_backend.clients.stats_client import StatsClient
 from metta.common.tool import Tool
-<<<<<<< HEAD
-from metta.common.util.uri import ParsedURI
-from metta.common.wandb.context import WandbContext
+from metta.common.wandb.context import WandbConfig, WandbContext
 from metta.doxascope.doxascope_data import DoxascopeLogger
-from metta.eval.eval_request_config import EvalResults
-from metta.rl import stats as rl_stats
-=======
-from metta.common.wandb.context import WandbConfig, WandbContext
->>>>>>> f5fc02e4
 from metta.rl.checkpoint_manager import CheckpointManager
 from metta.sim.handle_results import render_eval_summary
 from metta.sim.runner import SimulationRunConfig, SimulationRunResult
@@ -111,43 +99,6 @@
                     policy_version_ids=[policy_metadata.policy_version_id],
                     primary_policy_version_id=policy_metadata.policy_version_id,
                 )
-<<<<<<< HEAD
-                try:
-                    rl_stats.process_policy_evaluator_stats(policy_uri, eval_results, wandb_run, 0, 0, False)
-                except Exception as e:
-                    logger.error("Fallback WandB logging failed: %s", e, exc_info=True)
-            except Exception as e:
-                logger.error(f"Error logging evaluation results to wandb: {e}", exc_info=True)
-                # Best-effort fallback logging with default indices
-                try:
-                    rl_stats.process_policy_evaluator_stats(policy_uri, eval_results, wandb_run, 0, 0, False)
-                except Exception as e2:
-                    logger.error("Fallback WandB logging failed: %s", e2, exc_info=True)
-
-    def eval_policy(
-        self, normalized_uri: str, stats_client: StatsClient | None, doxascope_logger: DoxascopeLogger | None
-    ) -> EvalResults:
-        device = torch.device("cpu")
-
-        def _materialize_policy(policy_uri: str) -> MultiAgentPolicyInitializer:
-            def _m(policy_env_info: PolicyEnvInterface) -> Policy:
-                artifact = CheckpointManager.load_artifact_from_uri(policy_uri)
-                policy = artifact.instantiate(policy_env_info, device=device)
-                policy = policy.to(device)
-                policy.eval()
-                return policy
-
-            return _m
-
-        policy_initializers = [_materialize_policy((normalized_uri))]
-        rollout_results = run_simulations(
-            policy_initializers=policy_initializers,
-            simulations=[sim.to_simulation_run_config() for sim in self.simulations],
-            replay_dir=self.replay_dir,
-            seed=self.system.seed,
-            enable_replays=self.enable_replays if hasattr(self, "enable_replays") else True,
-            doxascope_logger=doxascope_logger or self.doxascope_logger,
-=======
 
                 if self.push_metrics_to_wandb:
                     wandb_config = _get_wandb_config(normalized_uri, self.group)
@@ -166,9 +117,14 @@
             seed=self.system.seed,
             observatory_writer=observatory_writer,
             wandb_writer=wandb_writer,
->>>>>>> f5fc02e4
+            doxascope_logger=doxascope_logger or self.doxascope_logger,
         )
         render_eval_summary(rollout_results, policy_names=[_spec_display_name(policy_spec)], verbose=self.verbose)
+
+        # TODO: this should also submit to stats-server
+        eval_results = build_eval_results(rollout_results, num_policies=1, target_policy_idx=0)
+
+        self._log_to_wandb(normalized_uri, eval_results, stats_client)
 
         return 0, "Done", rollout_results
 
@@ -181,7 +137,8 @@
 
         for policy_uri in self.policy_uris:
             self.handle_single_policy_uri(policy_uri)
-
+            if self.doxascope_logger:
+                self.doxascope_logger.configure(policy_uri=policy_uri)
 
 class EvaluatePolicyVersionTool(Tool):
     simulations: Sequence[SimulationRunConfig]  # list of simulations to run
@@ -189,59 +146,6 @@
     replay_dir: str = Field(default_factory=auto_replay_dir)
     stats_server_uri: str | None = auto_stats_server_uri()
 
-<<<<<<< HEAD
-        for policy_uri in self.policy_uris:
-            normalized_uri = CheckpointManager.normalize_uri(policy_uri)
-
-            if self.doxascope_logger:
-                self.doxascope_logger.configure(policy_uri=normalized_uri)
-
-            # Verify the checkpoint exists and load metadata
-            try:
-                agent = CheckpointManager.load_artifact_from_uri(normalized_uri)
-                metadata = CheckpointManager.get_policy_metadata(normalized_uri)
-                del agent
-            except Exception as e:
-                logger.warning(f"Failed to load policy from {normalized_uri}: {e}")
-                continue
-
-            results = {"policy_uri": normalized_uri, "checkpoints": []}
-            eval_results = self.eval_policy(normalized_uri, stats_client, self.doxascope_logger)
-            metadata = CheckpointManager.get_policy_metadata(normalized_uri)
-            results["checkpoints"].append(
-                {
-                    "name": metadata.get("run_name", "unknown"),
-                    "uri": normalized_uri,
-                    "metrics": {
-                        "reward_avg": eval_results.scores.avg_simulation_score,
-                        "reward_avg_category_normalized": eval_results.scores.avg_category_score,
-                        "detailed": eval_results.scores.to_wandb_metrics_format(),
-                    },
-                    "replay_url": eval_results.replay_urls,
-                }
-            )
-            all_results["policies"].append(results)
-
-        if self.doxascope_logger and self.doxascope_logger.data:
-            self.doxascope_logger.save()
-
-        # Output JSON results to stdout
-        # Ensure all logging is flushed before printing JSON
-        sys.stderr.flush()
-        sys.stdout.flush()
-
-        # Print JSON with a marker for easier extraction
-        print("===JSON_OUTPUT_START===")
-        print(json.dumps(all_results, indent=2))
-        print("===JSON_OUTPUT_END===")
-
-        # Fail if no policies were successfully evaluated
-        if not all_results["policies"]:
-            raise ValueError(
-                f"Failed to evaluate any policies. Attempted to load {len(self.policy_uris)} "
-                f"policy URIs but none succeeded."
-            )
-=======
     group: str | None = None  # Separate group parameter like in train.py
     write_to_wandb: bool = True
     device: str = "cpu"
@@ -285,5 +189,4 @@
             observatory_writer=observatory_writer,
             wandb_writer=wandb_writer,
         )
-        render_eval_summary(rollout_results, policy_names=[_spec_display_name(policy_spec)])
->>>>>>> f5fc02e4
+        render_eval_summary(rollout_results, policy_names=[_spec_display_name(policy_spec)])