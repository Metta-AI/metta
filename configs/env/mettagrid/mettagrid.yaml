--- conflicted
+++ resolved
@@ -5,12 +5,7 @@
   num_agents: ???
   obs_width: 11
   obs_height: 11
-<<<<<<< HEAD
-  use_observation_tokens: true
   num_observation_tokens: 200
-=======
-  num_observation_tokens: 128
->>>>>>> 1de6b3bf
   max_steps: 1000
 
   diversity_bonus:
