--- conflicted
+++ resolved
@@ -8,10 +8,7 @@
   contents: write
   pull-requests: write
   issues: write
-<<<<<<< HEAD
   id-token: write
-=======
->>>>>>> fdfdd2ee
 
 jobs:
   claude-response:
@@ -30,7 +27,6 @@
           git config --global user.name "Claude Assistant"
           git config --global user.email "claude-assistant@users.noreply.github.com"
 
-<<<<<<< HEAD
       - name: Check for PR creation request
         id: check_action
         run: |
@@ -87,185 +83,4 @@
             4. Test that your changes don't break existing functionality
             5. Commit and push your changes
             
-            Keep commits focused and use clear commit messages that explain what was changed and why.
-=======
-      - name: Authenticate GitHub CLI
-        run: echo "${{ secrets.GITHUB_TOKEN }}" | gh auth login --with-token
-
-      - name: Parse comment and set context
-        id: context
-        run: |
-          # Create context directory for better organization
-          mkdir -p /tmp/claude-context
-          
-          # Check if this is a PR creation request
-          if echo "${{ github.event.comment.body }}" | grep -q "@claude open-pr"; then
-            echo "action=create_pr" >> $GITHUB_OUTPUT
-          else
-            echo "action=comment" >> $GITHUB_OUTPUT
-          fi
-          
-          # Set basic context
-          echo "number=${{ github.event.issue.number }}" >> $GITHUB_OUTPUT
-          
-          # Write complex content to files with proper quoting to handle all edge cases
-          cat << 'TITLE_EOF' > /tmp/claude-context/issue_title.txt
-          ${{ github.event.issue.title }}
-          TITLE_EOF
-          
-          cat << 'BODY_EOF' > /tmp/claude-context/issue_body.txt
-          ${{ github.event.issue.body }}
-          BODY_EOF
-          
-          cat << 'COMMENT_EOF' > /tmp/claude-context/comment_body.txt
-          ${{ github.event.comment.body }}
-          COMMENT_EOF
-          
-          # Store file paths in outputs for later steps
-          echo "title_file=/tmp/claude-context/issue_title.txt" >> $GITHUB_OUTPUT
-          echo "body_file=/tmp/claude-context/issue_body.txt" >> $GITHUB_OUTPUT
-          echo "comment_file=/tmp/claude-context/comment_body.txt" >> $GITHUB_OUTPUT
-          
-          # Determine if this is a PR comment and set base branch
-          if [ "${{ github.event.issue.pull_request }}" != "" ]; then
-            echo "is_pr_comment=true" >> $GITHUB_OUTPUT
-            # Get PR branch info using GitHub CLI with robust error handling
-            if command -v gh >/dev/null 2>&1; then
-              if PR_DATA=$(gh pr view ${{ github.event.issue.number }} --json headRefName 2>/dev/null); then
-                BASE_BRANCH=$(echo "$PR_DATA" | jq -r '.headRefName // "main"')
-                echo "Successfully fetched PR branch: $BASE_BRANCH"
-              else
-                echo "Warning: Could not fetch PR data, using main as base branch"
-                BASE_BRANCH="main"
-              fi
-            else
-              echo "Warning: GitHub CLI not available, using main as base branch"
-              BASE_BRANCH="main"
-            fi
-            echo "base_branch=$BASE_BRANCH" >> $GITHUB_OUTPUT
-          else
-            echo "is_pr_comment=false" >> $GITHUB_OUTPUT
-            echo "base_branch=main" >> $GITHUB_OUTPUT
-          fi
-
-      - name: Checkout base branch for PR creation
-        if: steps.context.outputs.action == 'create_pr'
-        run: |
-          echo "Base branch for new PR: ${{ steps.context.outputs.base_branch }}"
-          if [ "${{ steps.context.outputs.is_pr_comment }}" == "true" ]; then
-            echo "Creating new PR from existing PR branch: ${{ steps.context.outputs.base_branch }}"
-            if git fetch origin ${{ steps.context.outputs.base_branch }} 2>/dev/null; then
-              git checkout ${{ steps.context.outputs.base_branch }}
-              echo "Successfully checked out PR branch"
-            else
-              echo "Warning: Could not fetch PR branch, falling back to main"
-              git checkout main
-            fi
-          else
-            echo "Creating new PR from main branch"
-            git checkout main
-            git pull origin main || echo "Warning: Could not pull latest main, continuing with local main"
-          fi
-          echo "Current branch: $(git branch --show-current)"
-          echo "Latest commit: $(git log --oneline -1)"
-
-      - name: Claude Comment Response
-        if: steps.context.outputs.action == 'comment'
-        uses: anthropics/claude-code-action@beta
-        with:
-          prompt: |
-            User request from comment: $(cat ${{ steps.context.outputs.comment_file }})
-            
-            Context:
-            - Issue/PR #${{ steps.context.outputs.number }}
-            - Title: $(cat ${{ steps.context.outputs.title_file }})
-            - Issue/PR Body: $(cat ${{ steps.context.outputs.body_file }})
-            
-            Please analyze the request and provide a helpful response using the available tools.
-          allowed_tools: |
-            Bash(git status)
-            Bash(git log --oneline -10)
-            Bash(git show)
-            Bash(git blame *)
-            Bash(git diff *)
-            Bash(git branch -a)
-            Bash(git ls-files)
-            Bash(find . -name "*" -type f)
-            View
-            GlobTool
-            GrepTool
-            BatchTool
-          anthropic_api_key: ${{ secrets.ANTHROPIC_API_KEY }}
-          max_turns: 10
-          timeout_minutes: 8
-
-      - name: Claude PR Creation
-        if: steps.context.outputs.action == 'create_pr'
-        uses: anthropics/claude-code-action@beta
-        with:
-          prompt: |
-            PR Creation Request from comment: $(cat ${{ steps.context.outputs.comment_file }})
-            
-            Context:
-            - Source: ${{ steps.context.outputs.is_pr_comment == 'true' && 'PR Comment' || 'Issue Comment' }}
-            - Issue/PR #${{ steps.context.outputs.number }}
-            - Title: $(cat ${{ steps.context.outputs.title_file }})
-            - Issue/PR Body: $(cat ${{ steps.context.outputs.body_file }})
-            - Base Branch: ${{ steps.context.outputs.base_branch }}
-            
-            Instructions:
-            1. Create a descriptive branch name (e.g., feature/description-of-change)
-            2. Implement the requested changes
-            3. Commit with clear, conventional commit messages
-            4. Push the branch
-            5. Create a PR with:
-               - Simple, descriptive title (no special chars)
-               - Clear description of changes
-               - Reference to original issue/PR
-            
-            Important: Use 'gh pr create' without complex flags. Keep titles and descriptions simple.
-          allowed_tools: |
-            Bash(git checkout -b *)
-            Bash(git add .)
-            Bash(git add *)
-            Bash(git commit -m *)
-            Bash(git push origin *)
-            Bash(git push -u origin *)
-            Bash(git status)
-            Bash(git diff)
-            Bash(git diff --cached)
-            Bash(git log --oneline -5)
-            Bash(git branch)
-            Bash(git remote -v)
-            Bash(gh pr create)
-            Bash(gh pr create --title *)
-            Bash(gh pr create --body *)
-            Bash(gh pr create --draft)
-            Bash(gh pr list)
-            Bash(gh repo view)
-            View
-            Editor
-            GlobTool
-            GrepTool
-            BatchTool
-            Bash(find . -name "*" -type f -not -path "./.git/*")
-            Bash(ls -la)
-            Bash(cat *)
-            Bash(head -20 *)
-            Bash(tail -20 *)
-            Bash(wc -l *)
-            Bash(file *)
-          anthropic_api_key: ${{ secrets.ANTHROPIC_API_KEY }}
-          max_turns: 25
-          timeout_minutes: 12
-
-      - name: Handle workflow errors
-        if: failure()
-        run: |
-          echo "Workflow failed. Check the logs above for details."
-          echo "Common issues:"
-          echo "- Authentication problems"
-          echo "- Git configuration issues" 
-          echo "- Invalid branch names or commit messages"
-          echo "- GitHub CLI formatting problems"
->>>>>>> fdfdd2ee
+            Keep commits focused and use clear commit messages that explain what was changed and why.