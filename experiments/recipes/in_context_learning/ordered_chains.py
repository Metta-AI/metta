import random
import subprocess
import time
from dataclasses import dataclass, field
from typing import Any, Dict, List, Optional, Sequence
from metta.rl.training.training_environment import TrainingEnvironmentConfig
from metta.rl.training.evaluator import EvaluatorConfig
from metta.cogworks.curriculum.curriculum import (
    CurriculumConfig,
)
from metta.cogworks.curriculum.learning_progress_algorithm import LearningProgressConfig
from metta.cogworks.curriculum.task_generator import TaskGenerator, TaskGeneratorConfig
from metta.rl.loss.loss_config import LossConfig
from metta.rl.trainer_config import TrainerConfig
from metta.rl.training.evaluator import EvaluatorConfig
from metta.rl.training.training_environment import TrainingEnvironmentConfig
from metta.sim.simulation_config import SimulationConfig
from metta.tools.play import PlayTool
from metta.tools.replay import ReplayTool
from metta.tools.sim import SimTool
from metta.tools.train import TrainTool
from mettagrid.builder import empty_converters
from mettagrid.builder.envs import make_in_context_chains
from mettagrid.builder.envs import make_icl_with_numpy
from mettagrid.config.mettagrid_config import MettaGridConfig

from pydantic import Field

CONVERTER_TYPES = {
    "mine_red": empty_converters.mine_red,
    "mine_blue": empty_converters.mine_blue,
    "mine_green": empty_converters.mine_green,
    "generator_red": empty_converters.generator_red,
    "generator_blue": empty_converters.generator_blue,
    "generator_green": empty_converters.generator_green,
    "altar": empty_converters.altar,
    "lab": empty_converters.lab,
    "lasery": empty_converters.lasery,
    "factory": empty_converters.factory,
    "temple": empty_converters.temple,
    "armory": empty_converters.armory,
}

RESOURCE_TYPES = [
    "ore_red",
    "ore_blue",
    "ore_green",
    "battery_red",
    "battery_blue",
    "battery_green",
    "laser",
    "blueprint",
    "armor",
]


class LPParams:
    def __init__(
        self,
        ema_timescale: float = 0.001,
        exploration_bonus: float = 0.15,
        max_memory_tasks: int = 1000,
        max_slice_axes: int = 3,
        progress_smoothing: float = 0.15,
        enable_detailed_slice_logging: bool = False,
        num_active_tasks: int = 1000,
        rand_task_rate: float = 0.25,
    ):
        self.ema_timescale = ema_timescale
        self.exploration_bonus = exploration_bonus
        self.max_memory_tasks = max_memory_tasks
        self.max_slice_axes = max_slice_axes
        self.progress_smoothing = progress_smoothing
        self.enable_detailed_slice_logging = enable_detailed_slice_logging
        self.num_active_tasks = num_active_tasks
        self.rand_task_rate = rand_task_rate


curriculum_args = {
    "tiny": {
        "chain_lengths": [2, 3, 4, 5],
        "num_sinks": [0, 1, 2],
        "room_sizes": ["tiny"],
    },
    "tiny_small": {
        "chain_lengths": [2, 3, 4, 5],
        "num_sinks": [0, 1],
        "room_sizes": ["tiny", "small"],
    },
    "all_room_sizes": {
        "chain_lengths": [2, 3, 4, 5],
        "num_sinks": [0, 1, 2],
        "room_sizes": ["tiny", "small", "medium"],
    },
    "longer_chains": {
        "chain_lengths": [2, 3, 4, 5, 6, 7],
        "num_sinks": [0, 1, 2],
        "room_sizes": ["tiny", "small", "medium"],
    },
    "terrain": {
        "chain_lengths": [2, 3, 4, 5, 6, 7],
        "num_sinks": [0, 1, 2],
        "obstacle_types": ["square", "cross", "L"],
        "densities": ["", "balanced", "sparse", "high"],
        "room_sizes": ["tiny", "small", "medium"],
    },
}


@dataclass
class _BuildCfg:
    used_objects: List[str] = field(default_factory=list)
    all_input_resources: List[str] = field(default_factory=list)
    converters: List[str] = field(default_factory=list)
    game_objects: Dict[str, Any] = field(default_factory=dict)
    map_builder_objects: Dict[str, int] = field(default_factory=dict)


def get_reward_estimates(
    num_resources: int,
    num_sinks: int,
    max_steps: int,
    avg_hop: float,
) -> tuple[float, float]:
    """
    Returns (best_case_optimal_reward, worst_case_optimal_reward).

    Updates vs prior:
        * Each converter interaction = 2 actions (put + get).
        * Both scenarios include average hop distance between perimeter objects.
        * Per-heart cycle time is the bottleneck of either converter cooldown or the
        movement+interaction cost to traverse the whole chain again.

    Definitions:
        - num_resources: number of *intermediate* resources between "nothing" and "heart".
        - n_converters = chain_length + 1 (edges: nothing->r1, ..., r_k->heart).
        - cooldown = avg_hop * n_converters (as set in _make_env_cfg).
    """

    # Number of converters in the chain (nothing->r1, ..., r_k->heart)
    n_converters = num_resources + 1
    total_objects = n_converters + num_sinks

    # Mirror _make_env_cfg’s episode-length extension
    effective_max_steps = max_steps * 2 if total_objects > 4 else max_steps

    # Converter cooldown applied uniformly
    cooldown = avg_hop * n_converters

    # Cost per attempt at any object = move there + (put + get)
    step_per_attempt = avg_hop + 2

    # Cost to traverse the *correct* chain once (movement + interactions at each stage)
    correct_chain_traverse_cost = n_converters * step_per_attempt

    # One full production cycle after the first heart is limited by either cooldown
    # or the time to traverse the chain again (including moving between stages).
    per_heart_cycle = max(cooldown, correct_chain_traverse_cost)

    def hearts_after(first_heart_steps: float) -> float:
        if first_heart_steps > effective_max_steps:
            return 0
        remaining = effective_max_steps - first_heart_steps
        return 1 + (remaining // per_heart_cycle)

    # ---------- Most efficient ----------
    # Immediately discover the correct chain; still pay average hop + (put+get) at each stage.
    best_first_heart_steps = correct_chain_traverse_cost
    most_efficient = hearts_after(best_first_heart_steps)

    # ---------- Least efficient ----------
    #   1. Find the first converter: (converters + sinks) attempts
    #   2. Find all sinks: ~(converters + 2 * sinks) attempts
    #      (every time you find a sink, you need to go get an item again)
    #   3. Find the right pattern: ~converters * (converters - 1) attempts
    find_first_converter_cost = (n_converters + num_sinks) * step_per_attempt
    find_all_sinks_cost = (n_converters + 2 * num_sinks) * step_per_attempt
    find_right_pattern_cost = n_converters * (n_converters - 1) * step_per_attempt

    worst_first_heart_steps = (
        find_first_converter_cost + find_all_sinks_cost + find_right_pattern_cost
    )
    least_efficient = hearts_after(worst_first_heart_steps)

    return int(most_efficient), int(least_efficient)


class ConverterChainTaskGenerator(TaskGenerator):
    class Config(TaskGeneratorConfig["ConverterChainTaskGenerator"]):
        """Configuration for ConverterChainTaskGenerator."""

        chain_lengths: list[int] = Field(
            default_factory=list, description="Chain lengths to sample from"
        )
        num_sinks: list[int] = Field(
            default_factory=list, description="Number of sinks to sample from"
        )
        room_sizes: list[str] = Field(
            default=["small"], description="Room size to sample from"
        )
        obstacle_types: list[str] = Field(
            default=[], description="Obstacle types to sample from"
        )
        densities: list[str] = Field(default=[], description="Density to sample from")
        # obstacle_complexity
        max_steps: int = Field(default=512, description="Episode length")

    def __init__(self, config: "ConverterChainTaskGenerator.Config"):
        super().__init__(config)
        self.config = config
        self.resource_types = RESOURCE_TYPES.copy()
        self.converter_types = CONVERTER_TYPES.copy()

    def _choose_converter_name(
        self, pool: Dict[str, Any], used: set[str], rng: random.Random
    ) -> str:
        choices = [name for name in pool.keys() if name not in used]
        if not choices:
            raise ValueError("No available converter names left to choose from.")
        return str(rng.choice(choices))

    def _add_converter(
        self,
        input_resource: str,
        output_resource: str,
        cfg: _BuildCfg,
        rng: random.Random,
    ):
        converter_name = self._choose_converter_name(
            self.converter_types, set(cfg.used_objects), rng
        )
        cfg.used_objects.append(converter_name)
        cfg.converters.append(converter_name)

        converter = self.converter_types[converter_name].copy()
        converter.output_resources = {output_resource: 1}

        if input_resource == "nothing":
            converter.input_resources = {}
        else:
            converter.input_resources = {input_resource: 1}

            cfg.all_input_resources.append(input_resource)

        cfg.game_objects[converter_name] = converter
        cfg.map_builder_objects[converter_name] = 1

    def _add_sink(self, cfg: _BuildCfg, rng: random.Random):
        sink_name = self._choose_converter_name(
            self.converter_types, set(cfg.used_objects), rng
        )
        cfg.used_objects.append(sink_name)

        sink = self.converter_types[sink_name].copy()

        for input_resource in cfg.all_input_resources:
            sink.input_resources[input_resource] = 1

        cfg.game_objects[sink_name] = sink
        cfg.map_builder_objects[sink_name] = 1

    def _make_env_cfg(
        self,
        resources,
        num_sinks,
        room_size,
        obstacle_type,
        density,
        avg_hop,
        rng,
        max_steps=512,
        numpy_dir: str | None = "icl_ordered_chains",
    ) -> MettaGridConfig:
        cfg = _BuildCfg()

        resource_chain = ["nothing"] + list(resources) + ["heart"]

        chain_length = len(resource_chain)

        for i in range(chain_length - 1):
            input_resource, output_resource = resource_chain[i], resource_chain[i + 1]
            self._add_converter(input_resource, output_resource, cfg, rng=rng)

        for _ in range(num_sinks):
            self._add_sink(cfg, rng=rng)

        cooldown = avg_hop * (chain_length - 1)

        for obj in cfg.converters:
            cfg.game_objects[obj].cooldown = int(cooldown)

        if numpy_dir is not None:  # load from s3
            terrain = "simple-" if obstacle_type is None else f"terrain-{density}"
            dir = f"{numpy_dir}/{room_size}/{len(resources)}chains_{num_sinks}sinks/{terrain}"

            return make_icl_with_numpy(
                num_agents=1,
                num_instances=24,
                max_steps=max_steps,
                dir=dir,
                game_objects=cfg.game_objects,
                object_names=cfg.used_objects,
            )

        size_range = (
            (8, 12)
            if room_size == "small"
            else (12, 16)
            if room_size == "medium"
            else (5, 8)
        )

        width, height = (
            rng.randint(size_range[0], size_range[1]),
            rng.randint(size_range[0], size_range[1]),
        )
        return make_in_context_chains(
            num_agents=24,
            max_steps=max_steps,
            game_objects=cfg.game_objects,
            map_builder_objects=cfg.map_builder_objects,
            width=width,
            height=height,
            obstacle_type=obstacle_type,
            density=density,
        )

    def _generate_task(
        self,
        task_id: int,
        rng: random.Random,
        numpy_dir: str | None = "icl_ordered_chains",
        estimate_max_rewards: bool = False,
    ) -> MettaGridConfig:
        num_resources = rng.choice(self.config.chain_lengths)
        num_sinks = rng.choice(self.config.num_sinks)
        resources = rng.sample(self.resource_types, num_resources)
        room_size = rng.choice(self.config.room_sizes)
        obstacle_type = (
            rng.choice(self.config.obstacle_types)
            if len(self.config.obstacle_types) > 0
            else None
        )
        density = (
            rng.choice(self.config.densities)
            if len(self.config.densities) > 0
            else None
        )

        max_steps = self.config.max_steps

        # estimate average hop for cooldowns
        avg_hop = 7 if room_size == "tiny" else 10 if room_size == "small" else 13

        icl_env = self._make_env_cfg(
            resources,
            num_sinks,
            room_size,
            obstacle_type=obstacle_type,
            density=density,
            avg_hop=avg_hop,
            max_steps=max_steps,
            rng=rng,
            numpy_dir=numpy_dir,
        )

        # for numpy generated maps, we just load these rewards from a file
        if numpy_dir is None and estimate_max_rewards:
            # optimal reward estimates for the task, to be used in evaluation
            best_case_optimal_reward, worst_case_optimal_reward = get_reward_estimates(
                num_resources, num_sinks, max_steps, avg_hop
            )
            icl_env.game.reward_estimates = {
                "best_case_optimal_reward": best_case_optimal_reward,
                "worst_case_optimal_reward": worst_case_optimal_reward,
            }

        icl_env.label = f"{num_resources}resources_{num_sinks}sinks_{room_size}"
        icl_env.label += "_terrain" if obstacle_type else ""
        icl_env.label += f"_{density}" if density else ""

        return icl_env


def make_mettagrid(curriculum_style: str) -> MettaGridConfig:
    task_generator_cfg = ConverterChainTaskGenerator.Config(
        **curriculum_args[curriculum_style],
    )
    task_generator = ConverterChainTaskGenerator(task_generator_cfg)

    env_cfg = task_generator.get_task(0)

    return env_cfg


def make_curriculum(
    curriculum_style: str,
    lp_params: LPParams = LPParams(),
) -> CurriculumConfig:
    task_generator_cfg = ConverterChainTaskGenerator.Config(
        **curriculum_args[curriculum_style],
    )
    algorithm_config = LearningProgressConfig(**lp_params.__dict__)

    return CurriculumConfig(
        task_generator=task_generator_cfg,
        algorithm_config=algorithm_config,
    )


def train(
    curriculum_style: str = "terrain", lp_params: LPParams = LPParams()
) -> TrainTool:
    # Local import to avoid circular import at module load time
    from experiments.evals.in_context_learning.ordered_chains import (
        make_icl_resource_chain_eval_suite,
    )

    curriculum = make_curriculum(curriculum_style, lp_params)

    trainer_cfg = TrainerConfig(
        losses=LossConfig(),
<<<<<<< HEAD
        curriculum=curriculum,
        evaluation=EvaluationConfig(
            simulations=make_icl_resource_chain_eval_suite(),
            evaluate_remote=True,
            evaluate_local=False,
        ),
=======
        # initial_policy=InitialPolicyConfig(
        #     uri="s3://softmax-public/policies/icl_resource_chain_terrain_PS0.05_EB0.15_NAT1000_RTR0.25.09-19/icl_resource_chain_terrain_PS0.05_EB0.15_NAT1000_RTR0.25.09-19:v960.pt",
        # ),
>>>>>>> d0ff3def
    )
    # for in context learning, we need episode length to be equal to bptt_horizon
    # which requires a large batch size
    trainer_cfg.batch_size = 4128768
    trainer_cfg.bptt_horizon = 512

    return TrainTool(
        trainer=trainer_cfg,
<<<<<<< HEAD
        training_env=TrainingEnvironmentConfig(
            curriculum=curriculum,
        ),
=======
        training_env=TrainingEnvironmentConfig(curriculum=curriculum),
>>>>>>> d0ff3def
        evaluator=EvaluatorConfig(
            simulations=make_icl_resource_chain_eval_suite(),
            evaluate_remote=True,
            evaluate_local=False,
        ),
    )


def play(
    env: Optional[MettaGridConfig] = None, curriculum_style: str = "terrain"
) -> PlayTool:
    eval_env = env or make_mettagrid(curriculum_style)
    return PlayTool(
        sim=SimulationConfig(
            env=eval_env,
            name="in_context_resource_chain",
        ),
    )


def replay(
    env: Optional[MettaGridConfig] = None, curriculum_style: str = "terrain"
) -> ReplayTool:
    eval_env = env or make_mettagrid(curriculum_style)
    # Default to the research policy if none specified
    default_policy_uri = "s3://softmax-public/policies/icl_resource_chain_all_room_sizes.2025-09-19/icl_resource_chain_all_room_sizes.2025-09-19:v1470.pt"
    return ReplayTool(
        sim=SimulationConfig(
            env=eval_env,
            name="in_context_resource_chain",
        ),
        policy_uri=default_policy_uri,
    )


def evaluate(
    policy_uri: str, simulations: Optional[Sequence[SimulationConfig]] = None
) -> SimTool:
    # Local import to   avoid circular import at module load time
    from experiments.evals.in_context_learning.ordered_chains import (
        make_icl_resource_chain_eval_suite,
    )

    simulations = simulations or make_icl_resource_chain_eval_suite()
    return SimTool(
        simulations=simulations,
        policy_uris=[policy_uri],
        stats_server_uri="https://api.observatory.softmax-research.net",
    )


def experiment():
    curriculum_styles = [
        "tiny",
        "tiny_small",
        "all_room_sizes",
        "longer_chains",
        "terrain",
    ]

    # pretrained_policy_uri = "s3://softmax-public/policies/icl_resource_chain_all_room_sizes.2025-09-19/icl_resource_chain_all_room_sizes.2025-09-19:v1470.pt"

    for curriculum_style in curriculum_styles:
        subprocess.run(
            [
                "./devops/skypilot/launch.py",
                "experiments.recipes.in_context_learning.ordered_chains.train",
                f"run=icl_resource_chain_{curriculum_style}.{time.strftime('%Y-%m-%d')}",
                f"curriculum_style={curriculum_style}",
                "--gpus=4",
                "--heartbeat-timeout=3600",
                "--skip-git-check",
            ]
        )
        time.sleep(1)
        # subprocess.run(
        #     [
        #         "./devops/skypilot/launch.py",
        #         "experiments.recipes.in_context_learning.ordered_chains.train",
        #         f"run=icl_resource_chain_{curriculum_style}_pretrained.{time.strftime('%Y-%m-%d')}",
        #         f"curriculum_style={curriculum_style}",
        #         f"trainer.initial_policy.uri={pretrained_policy_uri}",
        #         "--gpus=4",
        #         "--heartbeat-timeout=3600",
        #         "--skip-git-check",
        #     ]
        # )


def save_envs_to_numpy(dir="icl_ordered_chains/", num_envs: int = 1000):
    curriculum_styles = [
        "small",
        "small_medium",
        "all_room_sizes",
        "longer_chains",
        "terrain",
    ]
    for curriculum_style in curriculum_styles:
        print(f"Generating {curriculum_style}...")
        for i in range(num_envs):
            print(f"Generating {i}...")
            task_generator_cfg = ConverterChainTaskGenerator.Config(
                **curriculum_args[curriculum_style],
            )
            task_generator = ConverterChainTaskGenerator(task_generator_cfg)
            env_cfg = task_generator._generate_task(i, random.Random(i), numpy_dir=None)
            map_builder = env_cfg.game.map_builder.create()
            map_builder.build(dir=dir)
    generate_reward_estimates(dir=dir)


def generate_reward_estimates(dir="icl_ordered_chains"):
    # TODO: Eventually we want to make the reward estimates more accurate, per actual map and including terrain.
    # For now we just use the average hop distance.
    import os
    import numpy as np
    import json

    room_sizes = os.listdir(dir)

    reward_estimates = {}
    for room_size in room_sizes:
        chains = os.listdir(f"{dir}/{room_size}")
        for chain_dir in chains:
            num_resources = int(chain_dir[0])
            num_sinks = int(chain_dir[1:].strip("chains_")[0])
            for terrain in os.listdir(f"{dir}/{room_size}/{chain_dir}"):
                files = os.listdir(f"{dir}/{room_size}/{chain_dir}/{terrain}")
                for file in files:
                    grid = np.load(f"{dir}/{room_size}/{chain_dir}/{terrain}/{file}")
                    avg_hop = (grid.shape[0] + grid.shape[1]) / 2
                    best_case_optimal_reward, worst_case_optimal_reward = (
                        get_reward_estimates(num_resources, num_sinks, 512, avg_hop)
                    )
                    reward_estimates[f"{dir}/{room_size}/{chain_dir}/{terrain}"] = {
                        "best_case_optimal_reward": best_case_optimal_reward,
                        "worst_case_optimal_reward": worst_case_optimal_reward,
                    }
    # Save the reward_estimates dictionary to a JSON file
    with open("reward_estimates.json", "w") as f:
        json.dump(reward_estimates, f, indent=2)


if __name__ == "__main__":
    experiment()
    # save_envs_to_numpy()<|MERGE_RESOLUTION|>--- conflicted
+++ resolved
@@ -420,18 +420,6 @@
 
     trainer_cfg = TrainerConfig(
         losses=LossConfig(),
-<<<<<<< HEAD
-        curriculum=curriculum,
-        evaluation=EvaluationConfig(
-            simulations=make_icl_resource_chain_eval_suite(),
-            evaluate_remote=True,
-            evaluate_local=False,
-        ),
-=======
-        # initial_policy=InitialPolicyConfig(
-        #     uri="s3://softmax-public/policies/icl_resource_chain_terrain_PS0.05_EB0.15_NAT1000_RTR0.25.09-19/icl_resource_chain_terrain_PS0.05_EB0.15_NAT1000_RTR0.25.09-19:v960.pt",
-        # ),
->>>>>>> d0ff3def
     )
     # for in context learning, we need episode length to be equal to bptt_horizon
     # which requires a large batch size
@@ -440,13 +428,7 @@
 
     return TrainTool(
         trainer=trainer_cfg,
-<<<<<<< HEAD
-        training_env=TrainingEnvironmentConfig(
-            curriculum=curriculum,
-        ),
-=======
         training_env=TrainingEnvironmentConfig(curriculum=curriculum),
->>>>>>> d0ff3def
         evaluator=EvaluatorConfig(
             simulations=make_icl_resource_chain_eval_suite(),
             evaluate_remote=True,
