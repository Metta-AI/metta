"""Symbols table component for miniscope renderer."""

from typing import TYPE_CHECKING

from mettagrid.renderer.miniscope.miniscope_panel import PanelLayout
from mettagrid.renderer.miniscope.miniscope_state import MiniscopeState

if TYPE_CHECKING:
    from mettagrid.simulator import Simulation

from .base import MiniscopeComponent


class SymbolsTableComponent(MiniscopeComponent):
    """Component for displaying game symbols and their meanings."""

    def __init__(
        self,
        sim: "Simulation",
        state: MiniscopeState,
        panels: PanelLayout,
        max_rows: int = 1000,
    ):
        """Initialize the symbols table component.

        Args:
            sim: MettaGrid simulator reference
            state: Miniscope state reference
            panels: Panel layout containing all panels
            max_rows: Maximum number of rows to display (default 1000 for unlimited)
        """
        super().__init__(sim=sim, state=state, panels=panels)
        sidebar_panel = panels.get_sidebar_panel("symbols")
<<<<<<< HEAD
=======
        assert sidebar_panel is not None
>>>>>>> aedb3680
        self._set_panel(sidebar_panel)
        self._max_rows = max_rows

    def _get_symbol_map(self) -> dict[str, str]:
        """Get symbol map from state."""
<<<<<<< HEAD
        return self.state.symbol_map
=======
        symbol_map = self.state.symbol_map
        assert symbol_map is not None
        return symbol_map
>>>>>>> aedb3680

    def update(self) -> None:
        """Render the symbols table."""
        panel = self._panel
        assert panel is not None
        if not self.state.is_sidebar_visible("symbols"):
            panel.clear()
            return

        symbol_map = self._get_symbol_map()
        if not symbol_map:
            panel.set_content(["No symbol map available"])
            return

        entries = self._build_entries(symbol_map)
        lines = self._build_lines(entries)
        panel.set_content(lines)

    def _build_entries(self, symbol_map: dict[str, str]) -> list[tuple[str, str]]:
        """Create the list of displayable symbol entries."""
        entries: list[tuple[str, str]] = []
        seen_names = set()

        for name, symbol in sorted(symbol_map.items()):
            if name in ["empty", "cursor", "?"] or not symbol:
                continue
            base_name = name.split(".")[0]
            if base_name in seen_names:
                continue
            seen_names.add(base_name)

            display_name = base_name.replace("_", " ").title()
            entries.append((symbol, display_name))

        return entries

    def _build_lines(self, entries: list[tuple[str, str]]) -> list[str]:
        """Format entries into fixed-width lines for the sidebar."""
        if not entries:
            return ["Symbols", "(none)"]

        width = self._width if self._width else 40
        width = max(20, width)

        header = "Symbols"
        separator = "-" * min(width, 40)

        lines: list[str] = [header, separator]

        # Single column layout
        max_visible = self._max_rows
        visible_entries = entries[:max_visible]
        hidden_count = len(entries) - len(visible_entries)

        for symbol, name in visible_entries:
            entry_text = f"{symbol} {name}"
            lines.append(entry_text[:width].ljust(width))

        if hidden_count > 0:
            lines.append(f"(+{hidden_count} more)")

        return lines<|MERGE_RESOLUTION|>--- conflicted
+++ resolved
@@ -31,22 +31,15 @@
         """
         super().__init__(sim=sim, state=state, panels=panels)
         sidebar_panel = panels.get_sidebar_panel("symbols")
-<<<<<<< HEAD
-=======
         assert sidebar_panel is not None
->>>>>>> aedb3680
         self._set_panel(sidebar_panel)
         self._max_rows = max_rows
 
     def _get_symbol_map(self) -> dict[str, str]:
         """Get symbol map from state."""
-<<<<<<< HEAD
-        return self.state.symbol_map
-=======
         symbol_map = self.state.symbol_map
         assert symbol_map is not None
         return symbol_map
->>>>>>> aedb3680
 
     def update(self) -> None:
         """Render the symbols table."""
