--- conflicted
+++ resolved
@@ -198,7 +198,6 @@
 
     def __init__(
         self,
-<<<<<<< HEAD
         clip_scale: float = 1,
         analyze_weights: Optional[bool] = None,
         l2_norm_scale: Optional[float] = None,
@@ -206,15 +205,6 @@
         nonlinearity: Optional[str] = "nn.ReLU",
         initialization: str = "Orthogonal",
         clip_range: Optional[float] = None,
-=======
-        clip_scale=1,
-        analyze_weights=None,
-        l2_norm_scale=1,
-        l2_init_scale=1,
-        nonlinearity="nn.ReLU",
-        initialization="Orthogonal",
-        clip_range=None,
->>>>>>> 3bf7457f
         **cfg,
     ):
         self.clip_scale = clip_scale
@@ -313,19 +303,6 @@
                 typed_weight_net.weight.data = typed_weight_net.weight.data.clamp(-self.clip_value, self.clip_value)
 
     def l2_reg_loss(self) -> torch.Tensor:
-<<<<<<< HEAD
-        typed_weight_net = cast(LinearWeightModule, self._weight_net)
-        l2_reg_loss = torch.tensor(0.0, device=typed_weight_net.weight.data.device)
-        if self.l2_norm_scale != 0 and self.l2_norm_scale is not None:
-            l2_reg_loss = (torch.sum(typed_weight_net.weight.data**2)) * self.l2_norm_scale
-        return l2_reg_loss
-
-    def l2_init_loss(self) -> torch.Tensor:
-        typed_weight_net = cast(LinearWeightModule, self._weight_net)
-        l2_init_loss = torch.tensor(0.0, device=typed_weight_net.weight.data.device)
-        if self.l2_init_scale != 0 and self.l2_init_scale is not None and self.initial_weights is not None:
-            l2_init_loss = torch.sum((typed_weight_net.weight.data - self.initial_weights) ** 2) * self.l2_init_scale
-=======
         """
         Computes L2 regularization loss (weight decay).
 
@@ -349,7 +326,6 @@
         """
         l2_init_loss = torch.tensor(0.0, device=self.weight_net.weight.data.device)
         l2_init_loss = torch.sum((self.weight_net.weight.data - self.initial_weights) ** 2) * self.l2_init_scale
->>>>>>> 3bf7457f
         return l2_init_loss
 
     def update_l2_init_weight_copy(self, alpha: float = 0.9):
