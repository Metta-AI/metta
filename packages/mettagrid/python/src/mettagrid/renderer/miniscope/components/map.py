"""Map component for miniscope renderer."""

from typing import TYPE_CHECKING

from mettagrid.renderer.miniscope.buffer import MapBuffer
from mettagrid.renderer.miniscope.miniscope_panel import PanelLayout
from mettagrid.renderer.miniscope.miniscope_state import MiniscopeState, RenderMode

if TYPE_CHECKING:
    from mettagrid.simulator import Simulation

from .base import MiniscopeComponent


class MapComponent(MiniscopeComponent):
    """Component for rendering the game map."""

    def __init__(
        self,
        sim: "Simulation",
        state: MiniscopeState,
        panels: PanelLayout,
    ):
        """Initialize the map component.

        Args:
            sim: MettaGrid simulator reference
            state: Miniscope state reference
            panels: Panel layout containing all panels
        """
        super().__init__(sim=sim, state=state, panels=panels)
        self._set_panel(panels.map_view)

        # Create map buffer - will be initialized with data from state
        self._map_buffer = MapBuffer(
            symbol_map=state.symbol_map or {},
            initial_height=sim.map_height,
            initial_width=sim.map_width,
        )

    def _update_buffer_config(self) -> None:
        """Update buffer configuration from state."""
        self._map_buffer._symbol_map = self.state.symbol_map or {}

    def handle_input(self, ch: str) -> bool:
        """Handle map-specific inputs (cursor movement in SELECT mode).

        Args:
            ch: The character input from the user

        Returns:
            True if the input was handled
        """
        # Only handle cursor movement when in SELECT mode
        # Camera panning is now handled by SimControlComponent
        if self._state.mode != RenderMode.SELECT:
            return False

        # Handle cursor movement with shift-key acceleration
        if ch == "i":
            self._state.move_cursor(-1, 0)
            return True
        elif ch == "I":
            self._state.move_cursor(-10, 0)
            return True
        elif ch == "k":
            self._state.move_cursor(1, 0)
            return True
        elif ch == "K":
            self._state.move_cursor(10, 0)
            return True
        elif ch == "j":
            self._state.move_cursor(0, -1)
            return True
        elif ch == "J":
            self._state.move_cursor(0, -10)
            return True
        elif ch == "l":
            self._state.move_cursor(0, 1)
            return True
        elif ch == "L":
            self._state.move_cursor(0, 10)
            return True

        return False

    def update(self) -> None:
        """Update the map display."""
        panel = self._panel
        assert panel is not None
        # Update buffer configuration from state
        self._update_buffer_config()

        # Get grid objects from environment
        grid_objects = self._sim.grid_objects()

        # Get viewport size from panel
<<<<<<< HEAD
        panel_width, panel_height = self._panel.size()
=======
        panel_width, panel_height = panel.size()
>>>>>>> aedb3680
        # Each map cell takes 2 chars in width
        viewport_width = panel_width // 2 if panel_width else self.state.viewport_width
        viewport_height = panel_height if panel_height else self.state.viewport_height

        # Update viewport with computed size
        self._map_buffer.set_viewport(
            self.state.camera_row,
            self.state.camera_col,
            viewport_height,
            viewport_width,
        )

        # Set cursor if in select mode
        if self.state.mode == RenderMode.SELECT:
            self._map_buffer.set_cursor(self.state.cursor_row, self.state.cursor_col)
        else:
            self._map_buffer.set_cursor(None, None)

        # Highlight selected agent if in vibe picker mode
        if self.state.mode == RenderMode.VIBE_PICKER:
            self._map_buffer.set_highlighted_agent(self.state.selected_agent)
        else:
            self._map_buffer.set_highlighted_agent(None)

        # Render with viewport and set panel content
        buffer = self._map_buffer.render(grid_objects, use_viewport=True)
        panel.set_content(buffer.split("\n"))<|MERGE_RESOLUTION|>--- conflicted
+++ resolved
@@ -95,11 +95,7 @@
         grid_objects = self._sim.grid_objects()
 
         # Get viewport size from panel
-<<<<<<< HEAD
-        panel_width, panel_height = self._panel.size()
-=======
         panel_width, panel_height = panel.size()
->>>>>>> aedb3680
         # Each map cell takes 2 chars in width
         viewport_width = panel_width // 2 if panel_width else self.state.viewport_width
         viewport_height = panel_height if panel_height else self.state.viewport_height
