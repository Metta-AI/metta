--- conflicted
+++ resolved
@@ -49,11 +49,7 @@
     ):
         """Initialize MettaGridEnv for training."""
         # Add training-specific attributes first (needed by MettaGridCore)
-<<<<<<< HEAD
-        self.timer = Stopwatch(logger)
-=======
         self.timer = Stopwatch(log_level=logger.getEffectiveLevel())
->>>>>>> 100bc4f1
         self.timer.start()
         self.timer.start("thread_idle")
         self._steps = 0
