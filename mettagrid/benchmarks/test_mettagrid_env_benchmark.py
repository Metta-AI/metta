--- conflicted
+++ resolved
@@ -46,30 +46,4 @@
         iterations=1000,  # Number of iterations per round
         rounds=10,  # Number of rounds to run
         warmup_rounds=0,  # Number of warmup rounds to discard
-<<<<<<< HEAD
     )
-
-
-def test_get_stats_performance_v2(benchmark, environment, single_action):
-    """Benchmark just the get_episode_stats method performance."""
-
-    np.random.seed(42)
-
-    def target_function():
-        for _ in range(10):
-            environment._c_env.get_episode_stats()
-
-    # First perform some steps to have meaningful stats
-    for _ in range(10):
-        obs, rewards, terminated, truncated, infos = environment.step(single_action)
-        if np.any(terminated) or np.any(truncated):
-            environment.reset()
-
-    benchmark.pedantic(
-        target_function,
-        iterations=100,  # Number of iterations per round
-        rounds=1,  # Number of rounds to run
-        warmup_rounds=0,  # Number of warmup rounds to discard
-=======
->>>>>>> cdaf8689
-    )