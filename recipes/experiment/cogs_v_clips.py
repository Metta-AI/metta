"""Core CoGs vs Clips training and evaluation recipe.

This module defines the base tooling for CoGs vs Clips training. Variant-specific
recipes should import from here and extend via custom defaults, similar to how
`recipes.experiment.abes` wraps `recipes.experiment.arena`.
"""

from __future__ import annotations

import logging
from typing import Optional, Sequence

import metta.cogworks.curriculum as cc
from cogames.cli.mission import find_mission, parse_variants

# eval_missions.py was deleted - missions moved to integrated_evals.py
from cogames.cogs_vs_clips.evals.integrated_evals import EVAL_MISSIONS
from cogames.cogs_vs_clips.mission import MAP_MISSION_DELIMITER, Mission, NumCogsVariant
from cogames.cogs_vs_clips.missions import MISSIONS
from cogames.cogs_vs_clips.variants import VARIANTS
from metta.cogworks.curriculum.curriculum import (
    CurriculumAlgorithmConfig,
    CurriculumConfig,
    DiscreteRandomConfig,
)
from metta.cogworks.curriculum.learning_progress_algorithm import LearningProgressConfig
from metta.rl.loss.losses import LossesConfig
from metta.rl.trainer_config import TrainerConfig
from metta.rl.training import EvaluatorConfig, TrainingEnvironmentConfig
from metta.sim.simulation_config import SimulationConfig
from metta.tools.eval import EvaluateTool
from metta.tools.play import PlayTool
from metta.tools.train import TrainTool
from mettagrid.config.mettagrid_config import MettaGridConfig

logger = logging.getLogger(__name__)

DEFAULT_CURRICULUM_MISSIONS: list[str] = [
    "easy_hearts",
    "oxygen_bottleneck",
    "energy_starved",
<<<<<<< HEAD
    # "machina_1.open_world",
=======
    "machina_1.open_world",
>>>>>>> a53e3b6b
]

COORDINATION_MISSIONS: list[str] = [
    "distant_resources",
    "quadrant_buildings",
    "single_use_swarm",
]

PROC_MAP_MISSIONS: tuple[str, ...] = (
    f"training_facility{MAP_MISSION_DELIMITER}harvest",
    f"training_facility{MAP_MISSION_DELIMITER}vibe_check",
    f"training_facility{MAP_MISSION_DELIMITER}repair",
    f"training_facility{MAP_MISSION_DELIMITER}easy_hearts_training_facility",
    f"hello_world{MAP_MISSION_DELIMITER}open_world",
    f"hello_world{MAP_MISSION_DELIMITER}hello_world_unclip",
    f"hello_world{MAP_MISSION_DELIMITER}oxygen_bottleneck",
    f"hello_world{MAP_MISSION_DELIMITER}energy_starved",
    f"hello_world{MAP_MISSION_DELIMITER}distant_resources",
    f"hello_world{MAP_MISSION_DELIMITER}quadrant_buildings",
    f"hello_world{MAP_MISSION_DELIMITER}single_use_swarm",
    f"hello_world{MAP_MISSION_DELIMITER}vibe_check",
    f"hello_world{MAP_MISSION_DELIMITER}easy_hearts",
    f"hello_world{MAP_MISSION_DELIMITER}easy_hearts_hello_world",
    f"machina_1{MAP_MISSION_DELIMITER}open_world",
    f"machina_1{MAP_MISSION_DELIMITER}balanced_corners",
)


def _normalize_variant_names(
    *,
    initial: Optional[Sequence[str]] = None,
    variants: Optional[Sequence[str]] = None,
) -> list[str]:
    names: list[str] = []
    for source in (initial, variants):
        if not source:
            continue
        for name in source:
            if name not in names:
                names.append(name)
    return names


def _resolve_mission_template(name: str) -> Mission:
    for mission in MISSIONS:
        if mission.name == name or mission.full_name() == name:
            return mission

    if MAP_MISSION_DELIMITER not in name:
        return find_mission(name, None)

    if name.count(MAP_MISSION_DELIMITER) > 1:
        raise ValueError(f"Mission name can contain at most one '{MAP_MISSION_DELIMITER}' delimiter")

    site_name, mission_name = name.split(MAP_MISSION_DELIMITER)
    return find_mission(site_name, mission_name)


def _resolve_eval_variants(
    train_variants: Optional[Sequence[str]],
    eval_variants: Optional[Sequence[str]],
) -> Optional[list[str]]:
    if eval_variants is not None:
        return list(eval_variants)
    if train_variants is not None:
        return list(train_variants)
    return None


def _prepare_mission(
    base_mission: Mission,
    *,
    num_cogs: int,
    variant_names: Sequence[str] | None = None,
) -> Mission:
    mission = base_mission
    variant_objects = parse_variants(list(variant_names)) if variant_names else []
    if variant_objects:
        mission = mission.with_variants(variant_objects)
    mission = mission.with_variants([NumCogsVariant(num_cogs=num_cogs)])
    return mission


def make_eval_suite(
    num_cogs: int = 4,
    difficulty: str | None = "standard",
    subset: Optional[Sequence[str]] = None,
    variants: Optional[Sequence[str]] = None,
    max_evals: Optional[int] = None,
) -> list[SimulationConfig]:
    """Create a suite of evaluation simulations from CoGames missions.

    Args:
        num_cogs: Number of agents per mission (1, 2, 4, or 8)
        difficulty: Difficulty variant to apply (e.g., "standard", "hard", "story_mode")
        subset: Optional list of mission names to include (defaults to all)
        variants: Additional mission variants to apply (lonely_heart, heart_chorus, ...)

    Returns:
        A list of SimulationConfig objects ready for evaluation.
    """
    if subset:
        missions = [m for m in EVAL_MISSIONS if m.name in subset]
    else:
        missions = EVAL_MISSIONS

    variant_names = _normalize_variant_names(
        initial=[difficulty] if difficulty else None,
        variants=variants,
    )

    simulations: list[SimulationConfig] = []
    for mission_template in missions:
        if num_cogs == 1 and mission_template.name in {
            "go_together",
            "single_use_swarm",
        }:
            continue

        mission = _prepare_mission(
            mission_template,
            num_cogs=num_cogs,
            variant_names=variant_names,
        )

        env_cfg = mission.make_env()
        sim = SimulationConfig(
            suite="cogs_vs_clips",
            name=f"{mission_template.name}_{num_cogs}cogs",
            env=env_cfg,
        )
        simulations.append(sim)

    if max_evals is not None:
        logger.info(f"Limiting evaluations to {max_evals} (got {len(simulations)})")
        simulations = simulations[:max_evals]

    return simulations


def make_training_env(
    num_cogs: int = 4,
    mission: str = "easy_hearts",
    variants: Optional[Sequence[str]] = None,
) -> MettaGridConfig:
    """Create a single training environment from a mission."""
    mission_template = _resolve_mission_template(mission)

    variant_names = _normalize_variant_names(variants=variants)
    prepared_mission = _prepare_mission(
        mission_template,
        num_cogs=num_cogs,
        variant_names=variant_names,
    )
    env = prepared_mission.make_env()

    # If vibe swapping is disabled, prune stale vibe transfers to avoid invalid IDs.
    change_vibe_action = getattr(env.game.actions, "change_vibe", None)
    if change_vibe_action is not None and change_vibe_action.number_of_vibes <= 1:
        allowed_vibes = env.game.vibe_names or ["default"]
        env.game.vibe_names = list(allowed_vibes)

        chest = env.game.objects.get("chest")
        vibe_transfers = getattr(chest, "vibe_transfers", None) if chest is not None else None
        if isinstance(vibe_transfers, dict):
            allowed = set(allowed_vibes)
            chest.vibe_transfers = {vibe: transfers for vibe, transfers in vibe_transfers.items() if vibe in allowed}

    return env


def make_curriculum(
    num_cogs: int = 4,
    missions: Optional[list[str]] = None,
    enable_detailed_slice_logging: bool = False,
    algorithm_config: Optional[CurriculumAlgorithmConfig] = None,
    variants: Optional[Sequence[str]] = None,
) -> CurriculumConfig:
    """Create a curriculum for CoGs vs Clips training."""
    if missions is None:
        missions = list(DEFAULT_CURRICULUM_MISSIONS)

<<<<<<< HEAD
    # Determine which variants to use for bucketing
    variant_list: list[str]
    if variants is None:
        # Use all variants when variants not specified
        variant_list = [v.name for v in VARIANTS]
    else:
        variant_list = list(variants)
=======
    # Determine which variant sets to use for bucketing
    # None => baseline mission; [name] => single variant; [v1, v2] => combined variants
    if variants is None:
        variant_sets: list[list[str] | None] = [None] + [[v.name] for v in VARIANTS]
    else:
        variant_sets = [list(variants)]
>>>>>>> a53e3b6b

    all_mission_tasks = []
    for mission_name in missions:
        mission_template = _resolve_mission_template(mission_name)

<<<<<<< HEAD
        # Create separate tasks for each variant combination
        for variant_name in variant_list:
            # Check if variant is compatible with mission
            variant_obj = None
            for v in VARIANTS:
                if v.name == variant_name and v.compat(mission_template):
                    variant_obj = v
                    break

            if variant_obj is None:
                continue

            mission_env = make_training_env(
                num_cogs=num_cogs,
                mission=mission_name,
                variants=[variant_name],
            )
=======
        # Create tasks for each variant set
        for variant_set in variant_sets:
            if variant_set is not None and not all(
                any(v.name == name and v.compat(mission_template) for v in VARIANTS) for name in variant_set
            ):
                continue

            mission_env = make_training_env(num_cogs=num_cogs, mission=mission_name, variants=variant_set or None)
>>>>>>> a53e3b6b
            mission_env.game.global_obs.goal_obs = True
            mission_tasks = cc.bucketed(mission_env)

            # Add buckets
            mission_tasks.add_bucket("game.max_steps", [750, 1000, 1250, 1500])
            mission_tasks.add_bucket("game.agent.rewards.stats.chest.heart.amount", [0, 1, 5, 10])
            mission_tasks.add_bucket("game.agent.rewards.inventory.heart", [0, 1, 5, 10])

            # Resource types for reward bucketing
            resources = ["carbon", "oxygen", "germanium", "silicon"]

            # Add buckets for resource collection rewards
            for resource in resources:
                mission_tasks.add_bucket(f"game.agent.rewards.inventory.{resource}", [0.0, 0.01, 0.1, 1])

            all_mission_tasks.append(mission_tasks)

    merged_tasks = cc.merge(all_mission_tasks)

    if algorithm_config is None:
        algorithm_config = LearningProgressConfig(
            use_bidirectional=True,
            ema_timescale=0.001,
            exploration_bonus=0.1,
            max_memory_tasks=2000,
            max_slice_axes=4,
            enable_detailed_slice_logging=enable_detailed_slice_logging,
        )

    return merged_tasks.to_curriculum(
        num_active_tasks=1500,
        algorithm_config=algorithm_config,
    )


# How to submit a policy trained here to the CoGames leaderboard:
#
# uv run cogames submit \
#   -p class=mpt,kw.checkpoint_uri=s3://softmax-public/policies/...:v1.mpt \
#   -n your-policy-name-for-leaderboard \
#   --skip-validation
#
# For now we need to run --skip-validation because cogames validation
# doesn't assume the leaderboard runners get to run with the `metta` repo available,
# but in practice they do


def train(
    num_cogs: int = 4,
    curriculum: Optional[CurriculumConfig] = None,
    mission: Optional[str] = None,
    base_missions: Optional[list[str]] = None,
    enable_detailed_slice_logging: bool = False,
    variants: Optional[Sequence[str]] = None,
    eval_variants: Optional[Sequence[str]] = None,
    eval_difficulty: str | None = "standard",
    max_evals: Optional[int] = None,
    bc_policy_uri: Optional[str] = None,
    bc_teacher_lead_prob: float = 1.0,
    use_lp: bool = True,
) -> TrainTool:
    """Create a training tool for CoGs vs Clips."""
    training_missions = base_missions or DEFAULT_CURRICULUM_MISSIONS
    if mission is not None:
        training_missions = [mission]

    cur_alg = LearningProgressConfig() if use_lp else DiscreteRandomConfig()
    curriculum = curriculum or make_curriculum(
        num_cogs=num_cogs,
        missions=training_missions,
        enable_detailed_slice_logging=enable_detailed_slice_logging,
        variants=variants,
        algorithm_config=cur_alg,
    )

    trainer_cfg = TrainerConfig(
        losses=LossesConfig(),
    )

    resolved_eval_variants = _resolve_eval_variants(variants, eval_variants)
    eval_suite = make_eval_suite(
        num_cogs=num_cogs,
        difficulty=eval_difficulty,
        variants=resolved_eval_variants,
        max_evals=max_evals,
    )

    evaluator_cfg = EvaluatorConfig(
        simulations=eval_suite,
    )

    tt = TrainTool(
        trainer=trainer_cfg,
        training_env=TrainingEnvironmentConfig(curriculum=curriculum),
        evaluator=evaluator_cfg,
    )

    if bc_policy_uri is not None:
        tt.trainer.losses.supervisor.enabled = True
        tt.trainer.losses.ppo.enabled = False
        tt.trainer.losses.ppo_actor.enabled = False
        tt.trainer.losses.ppo_critic.enabled = True
        tt.trainer.losses.ppo_critic.rollout_forward_enabled = False
        tt.trainer.losses.ppo_critic.sample_enabled = False
        tt.trainer.losses.ppo_critic.train_forward_enabled = False
        tt.training_env.supervisor.policy = bc_policy_uri
        tt.trainer.losses.supervisor.teacher_lead_prob = bc_teacher_lead_prob

    return tt


def train_variants(
    num_cogs: int = 4,
    base_missions: Optional[list[str]] = None,
    enable_detailed_slice_logging: bool = False,
    algorithm_config: Optional[CurriculumAlgorithmConfig] = None,
    eval_variants: Optional[Sequence[str]] = None,
    eval_difficulty: str | None = "standard",
) -> TrainTool:
    """Create a training tool with curriculum tasks for all variants.

    Loads all available variants and creates a curriculum task for each one,
    merging them into a single curriculum.
    """
    if base_missions is None:
        base_missions = list(DEFAULT_CURRICULUM_MISSIONS)

    # Create tasks for each variant
    all_variant_tasks = []
    for variant in VARIANTS:
        for mission_name in base_missions:
            mission = _resolve_mission_template(mission_name)
            if not variant.compat(mission):
                continue
            mission_env = mission.make_env()
            mission_tasks = cc.bucketed(mission_env)
            all_variant_tasks.append(mission_tasks)

    # Merge all variant tasks
    merged_tasks = cc.merge(all_variant_tasks)

    if algorithm_config is None:
        algorithm_config = LearningProgressConfig(
            use_bidirectional=True,
            ema_timescale=0.001,
            exploration_bonus=0.1,
            max_memory_tasks=2000,
            max_slice_axes=4,
            enable_detailed_slice_logging=enable_detailed_slice_logging,
        )

    curriculum = merged_tasks.to_curriculum(
        num_active_tasks=1500,
        algorithm_config=algorithm_config,
    )

    return train(
        num_cogs=num_cogs,
        curriculum=curriculum,
        eval_variants=eval_variants,
        eval_difficulty=eval_difficulty,
    )


def train_single_mission(
    mission: str = "easy_hearts",
    num_cogs: int = 4,
    variants: Optional[Sequence[str]] = None,
    eval_variants: Optional[Sequence[str]] = None,
    eval_difficulty: str | None = "standard",
) -> TrainTool:
    """Train on a single mission without curriculum."""
    env = make_training_env(
        num_cogs=num_cogs,
        mission=mission,
        variants=variants,
    )

    curriculum_cfg = cc.env_curriculum(env)

    return train(
        num_cogs=num_cogs,
        curriculum=curriculum_cfg,
        variants=variants,
        eval_variants=eval_variants,
        eval_difficulty=eval_difficulty,
    )


def evaluate(
    policy_uris: str | Sequence[str] | None = None,
    num_cogs: int = 4,
    difficulty: str | None = "standard",
    subset: Optional[Sequence[str]] = None,
    variants: Optional[Sequence[str]] = None,
) -> EvaluateTool:
    """Evaluate policies on CoGs vs Clips missions."""
    return EvaluateTool(
        simulations=make_eval_suite(
            num_cogs=num_cogs,
            difficulty=difficulty,
            subset=subset,
            variants=variants,
        ),
        policy_uris=policy_uris,
    )


def play(
    policy_uri: Optional[str] = None,
    mission: str = "easy_hearts",
    num_cogs: int = 4,
    variants: Optional[Sequence[str]] = None,
) -> PlayTool:
    """Play a single mission with a policy."""
    env = make_training_env(
        num_cogs=num_cogs,
        mission=mission,
        variants=variants,
    )
    sim = SimulationConfig(
        suite="cogs_vs_clips",
        name=f"{mission}_{num_cogs}cogs",
        env=env,
    )
    return PlayTool(sim=sim, policy_uri=policy_uri)


def play_training_env(
    policy_uri: Optional[str] = None,
    num_cogs: int = 4,
    variants: Optional[Sequence[str]] = None,
) -> PlayTool:
    """Play the default training environment."""
    return play(
        policy_uri=policy_uri,
        mission="easy_hearts",
        num_cogs=num_cogs,
        variants=variants,
    )


def train_coordination(
    num_cogs: int = 4,
    variants: Optional[Sequence[str]] = None,
    eval_variants: Optional[Sequence[str]] = None,
    eval_difficulty: str | None = "standard",
    mission: str | None = None,
) -> TrainTool:
    """Train on coordination-heavy missions or a specific target map."""
    return train(
        num_cogs=num_cogs,
        base_missions=list(COORDINATION_MISSIONS),
        variants=variants,
        eval_variants=eval_variants,
        eval_difficulty=eval_difficulty,
        mission=mission,
    )


def train_fixed_maps(
    num_cogs: int = 4,
    variants: Optional[Sequence[str]] = None,
    eval_variants: Optional[Sequence[str]] = None,
    eval_difficulty: str | None = "standard",
    mission: str | None = None,
    maps_cache_size: Optional[int] = 50,
) -> TrainTool:
    """Train on fixed-map CoGs vs Clips missions in one curriculum."""
    tt = train(
        num_cogs=num_cogs,
        base_missions=list(DEFAULT_CURRICULUM_MISSIONS),
        variants=variants,
        eval_variants=eval_variants,
        eval_difficulty=eval_difficulty,
        mission=mission,
    )
    tt.training_env.maps_cache_size = maps_cache_size
    return tt


def train_proc_maps(
    num_cogs: int = 4,
    variants: Optional[Sequence[str]] = None,
    eval_variants: Optional[Sequence[str]] = None,
    eval_difficulty: str | None = "standard",
    mission: str | None = None,
    maps_cache_size: Optional[int] = 50,
) -> TrainTool:
    """Train on procedural MachinaArena map missions."""
    tt = train(
        num_cogs=num_cogs,
        base_missions=list(PROC_MAP_MISSIONS),
        variants=variants,
        eval_variants=eval_variants,
        eval_difficulty=eval_difficulty,
        mission=mission,
    )
    tt.training_env.maps_cache_size = maps_cache_size
    return tt


__all__ = [
    "make_eval_suite",
    "make_training_env",
    "make_curriculum",
    "train",
    "train_variants",
    "train_single_mission",
    "evaluate",
    "play",
    "play_training_env",
    "train_coordination",
    "train_fixed_maps",
    "train_proc_maps",
]<|MERGE_RESOLUTION|>--- conflicted
+++ resolved
@@ -39,11 +39,7 @@
     "easy_hearts",
     "oxygen_bottleneck",
     "energy_starved",
-<<<<<<< HEAD
-    # "machina_1.open_world",
-=======
     "machina_1.open_world",
->>>>>>> a53e3b6b
 ]
 
 COORDINATION_MISSIONS: list[str] = [
@@ -226,46 +222,17 @@
     if missions is None:
         missions = list(DEFAULT_CURRICULUM_MISSIONS)
 
-<<<<<<< HEAD
-    # Determine which variants to use for bucketing
-    variant_list: list[str]
-    if variants is None:
-        # Use all variants when variants not specified
-        variant_list = [v.name for v in VARIANTS]
-    else:
-        variant_list = list(variants)
-=======
     # Determine which variant sets to use for bucketing
     # None => baseline mission; [name] => single variant; [v1, v2] => combined variants
     if variants is None:
         variant_sets: list[list[str] | None] = [None] + [[v.name] for v in VARIANTS]
     else:
         variant_sets = [list(variants)]
->>>>>>> a53e3b6b
 
     all_mission_tasks = []
     for mission_name in missions:
         mission_template = _resolve_mission_template(mission_name)
 
-<<<<<<< HEAD
-        # Create separate tasks for each variant combination
-        for variant_name in variant_list:
-            # Check if variant is compatible with mission
-            variant_obj = None
-            for v in VARIANTS:
-                if v.name == variant_name and v.compat(mission_template):
-                    variant_obj = v
-                    break
-
-            if variant_obj is None:
-                continue
-
-            mission_env = make_training_env(
-                num_cogs=num_cogs,
-                mission=mission_name,
-                variants=[variant_name],
-            )
-=======
         # Create tasks for each variant set
         for variant_set in variant_sets:
             if variant_set is not None and not all(
@@ -274,7 +241,6 @@
                 continue
 
             mission_env = make_training_env(num_cogs=num_cogs, mission=mission_name, variants=variant_set or None)
->>>>>>> a53e3b6b
             mission_env.game.global_obs.goal_obs = True
             mission_tasks = cc.bucketed(mission_env)
 
