--- conflicted
+++ resolved
@@ -135,19 +135,12 @@
                         logger.info(f"[BatchedSyncedOptimizingScheduler] Found run {run_id} in training")
                     elif status == JobStatus.IN_EVAL:
                         if self.config.force_eval:
-<<<<<<< HEAD
-                            # Don't track in runs_in_eval - this will cause re-dispatch
-=======
                             # Do not mark as in_eval so we can re-dispatch an eval job
->>>>>>> a20cf815
                             logger.info(
                                 f"[BatchedSyncedOptimizingScheduler] Found run {run_id} in evaluation - "
                                 "FORCING RE-EVALUATION due to force_eval=True"
                             )
-<<<<<<< HEAD
-=======
                             self.state.runs_pending_force_eval.add(run_id)
->>>>>>> a20cf815
                             force_eval_count += 1
                         else:
                             self.state.runs_in_eval.add(run_id)
