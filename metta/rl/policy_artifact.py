--- conflicted
+++ resolved
@@ -56,7 +56,8 @@
     if not (hasattr(component_class, "model_validate") and hasattr(component_class, "model_dump")):
         raise TypeError(f"Loaded symbol {class_path} for {context} does not have required model methods")
 
-    return component_class.model_validate(payload)
+    component_type: Any = component_class
+    return component_type.model_validate(payload)
 
 
 def _expr_to_dotted(expr: ast.expr) -> str:
@@ -153,7 +154,8 @@
             default_class=default_class,
         )
 
-    architecture = config_class.model_validate(payload)
+    config_type: Any = config_class
+    architecture = config_type.model_validate(payload)
     if not isinstance(architecture, PolicyArchitecture):
         raise TypeError("Deserialized object is not a PolicyArchitecture")
     return architecture
@@ -225,14 +227,9 @@
             policy = self.policy_architecture.make_policy(policy_env_info)
             policy = policy.to(device)
 
-<<<<<<< HEAD
             needs_env_init = hasattr(policy, "initialize_to_environment")
             if needs_env_init:
-                policy.initialize_to_environment(game_rules, device)
-=======
-            if hasattr(policy, "initialize_to_environment"):
                 policy.initialize_to_environment(policy_env_info, device)
->>>>>>> 2a0be5aa
 
             ordered_state = OrderedDict(self.state_dict.items())
             missing, unexpected = policy.load_state_dict(ordered_state, strict=strict)
@@ -240,7 +237,7 @@
                 msg = f"Strict loading failed. Missing: {missing}, Unexpected: {unexpected}"
                 raise RuntimeError(msg)
             if needs_env_init:
-                policy.initialize_to_environment(game_rules, device)
+                policy.initialize_to_environment(policy_env_info, device)
             self.policy = policy
             self.state_dict = None
             return policy
@@ -372,8 +369,8 @@
             raise FileNotFoundError(f"Invalid or corrupted checkpoint file: {input_path}") from err
 
         if _is_puffer_state_dict(legacy_payload):
-            policy = load_pufferlib_checkpoint(legacy_payload, device="cpu")
-            return PolicyArtifact(policy=policy)
+            converted_policy = load_pufferlib_checkpoint(legacy_payload, device="cpu")
+            return PolicyArtifact(policy=converted_policy)
 
         return PolicyArtifact(policy=legacy_payload)
 
