import logging
import os
import time
from collections import defaultdict
from copy import deepcopy
import hydra
import numpy as np
import pufferlib
import pufferlib.utils
import torch
import wandb
from agent.policy_store import PolicyStore
from fast_gae import fast_gae
from omegaconf import OmegaConf
from pathlib import Path
from tqdm import tqdm

from rl.eval.eval_stats_logger import EvalStatsLogger
from rl.eval.eval_stats_db import EvalStatsDB
from rl.pufferlib.experience import Experience
from rl.pufferlib.profile import Profile
from rl.pufferlib.trainer_checkpoint import TrainerCheckpoint
from rl.pufferlib.vecenv import make_vecenv

torch.set_float32_matmul_precision('high')

logger = logging.getLogger("trainer")

class PufferTrainer:
    def __init__(self,
                 cfg: OmegaConf,
                 wandb_run,
                 policy_store: PolicyStore,
                 **kwargs):

        self.cfg = cfg
        self.trainer_cfg = cfg.trainer
        self.device = cfg.device
        self.profile = Profile()
        self.losses = self._make_losses()
        self.stats = defaultdict(list)
        self.recent_stats = defaultdict(list)
        self.wandb_run = wandb_run
        self.policy_store = policy_store
        self.use_e3b = self.trainer_cfg.use_e3b
        self.eval_stats_logger = EvalStatsLogger(cfg, wandb_run)
        self.average_reward = 0.0  # Initialize average reward estimate

        self._make_vecenv()

        os.makedirs(cfg.trainer.checkpoint_dir, exist_ok=True)
        checkpoint = TrainerCheckpoint.load(cfg.run_dir)

        if checkpoint.policy_path:
            policy_record = policy_store.policy(checkpoint.policy_path)
            # Load average reward state if it exists
            if hasattr(checkpoint, 'average_reward'):
                self.average_reward = checkpoint.average_reward
        elif cfg.trainer.initial_policy.uri is not None:
            policy_record = policy_store.policy(cfg.trainer.initial_policy)
        else:
            logger.info("No initial policy found, creating new")
            policy_record = policy_store.create(self.vecenv.driver_env)

        if policy_record.metadata["action_names"] != self.vecenv.driver_env.action_names():
            raise ValueError(
                "Action names do not match between policy and environment: "
                f"{policy_record.metadata['action_names']} != {self.vecenv.driver_env.action_names()}")

        self._initial_pr = policy_record
        self.last_pr = policy_record
        self.policy = policy_record.policy()
        self.policy_record = policy_record
        self.uncompiled_policy = self.policy

        if self.trainer_cfg.compile:
            self.policy = torch.compile(self.policy, mode=self.trainer_cfg.compile_mode)

        self._make_experience_buffer()

        self.agent_step = checkpoint.agent_step
        self.epoch = checkpoint.epoch
        self.optimizer = torch.optim.Adam(self.policy.parameters(),
            lr=self.trainer_cfg.learning_rate, eps=1e-5)

        if checkpoint.agent_step > 0:
            self.optimizer.load_state_dict(checkpoint.optimizer_state_dict)

        if self.cfg.wandb.track and wandb_run:
            wandb_run.define_metric("train/agent_step")
            for k in ["0verview", "env", "losses", "performance", "train"]:
                wandb_run.define_metric(f"{k}/*", step_metric="train/agent_step")

    def train(self):
        self.train_start = time.time()
        logger.info("Starting training")

        # it doesn't make sense to evaluate more often than checkpointing since we need a saved policy to evaluate
        if self.trainer_cfg.evaluate_interval < self.trainer_cfg.checkpoint_interval:
            self.trainer_cfg.evaluate_interval = self.trainer_cfg.checkpoint_interval

        while self.agent_step < self.trainer_cfg.total_timesteps:
            logger.info(f"Training: {self.agent_step}, {self.epoch}")

            # Collecting experience
            eval_pbar = tqdm(total=self.experience.batch_size, desc="Collecting Experience", leave=False)
            self._evaluate(eval_pbar)
            eval_pbar.close()

            # Training on collected experience
            total_minibatches = self.experience.num_minibatches * self.trainer_cfg.update_epochs
            train_pbar = tqdm(total=total_minibatches, desc="Training", leave=False)
            self._train(train_pbar)
            train_pbar.close()

            print("Processing stats")
            self._process_stats()
            if self.epoch % self.trainer_cfg.checkpoint_interval == 0:
                print("Checkpoint trainer")
                self._checkpoint_trainer()
            if self.epoch % self.trainer_cfg.evaluate_interval == 0 and self.trainer_cfg.evaluate:
                print("Evaluate policy")
                self._evaluate_policy()
            if self.epoch % self.trainer_cfg.wandb_checkpoint_interval == 0:
                print("Save policy to wandb")
                self._save_policy_to_wandb()

            self._on_train_step()

        self.train_time = time.time() - self.train_start
        self._checkpoint_trainer()
        self._save_policy_to_wandb()
        logger.info(f"Training complete. Total time: {self.train_time:.2f} seconds")

    def _evaluate_policy(self):
<<<<<<< HEAD

        eval = hydra.utils.instantiate(self.cfg.eval, self.policy_store, self.last_pr, self.cfg.env, _recursive_ = False)
=======
        self.cfg.eval.policy_uri = self.last_pr.uri
        eval = hydra.utils.instantiate(self.cfg.eval, self.policy_store, self.cfg.env, _recursive_ = False)
>>>>>>> 5ff7096c
        stats = eval.evaluate()
        self.eval_stats_logger.log(stats)

        eval_stats_db = EvalStatsDB.from_uri(self.cfg.eval.eval_db_uri, self.wandb_run)
        analyzer = hydra.utils.instantiate(self.cfg.analyzer, eval_stats_db)
        analyzer.analyze()

    def _on_train_step(self):
        pass

    @pufferlib.utils.profile
    def _evaluate(self, pbar=None):
        experience, profile = self.experience, self.profile

        with profile.eval_misc:
            policy = self.policy
            infos = defaultdict(list)
            lstm_h, lstm_c = experience.lstm_h, experience.lstm_c
            e3b_inv = experience.e3b_inv

        while not experience.full:
            with profile.env:
                o, r, d, t, info, env_id, mask = self.vecenv.recv()
                env_id = env_id.tolist()


            with profile.eval_misc:
                num_steps = sum(mask)
                self.agent_step += num_steps
                if pbar:
                    pbar.update(num_steps)

                o = torch.as_tensor(o)
                o_device = o.to(self.device)
                r = torch.as_tensor(r)
                d = torch.as_tensor(d)

            with profile.eval_forward, torch.no_grad():
                # TODO: In place-update should be faster. Leaking 7% speed max
                # Also should be using a cuda tensor to index
                e3b = e3b_inv[env_id] if self.use_e3b else None

                if lstm_h is not None:
                    h = lstm_h[:, env_id]
                    c = lstm_c[:, env_id]
                    actions, logprob, _, value, (h, c), next_e3b, intrinsic_reward = policy(o_device, (h, c), e3b=e3b)
                    lstm_h[:, env_id] = h
                    lstm_c[:, env_id] = c
                else:
                    actions, logprob, _, value, next_e3b, intrinsic_reward = policy(o_device, e3b=e3b)

                if self.use_e3b:
                    e3b_inv[env_id] = next_e3b
                    r += intrinsic_reward.cpu()

                if self.device == 'cuda':
                    torch.cuda.synchronize()

            with profile.eval_misc:
                value = value.flatten()
                actions = actions.cpu().numpy()
                mask = torch.as_tensor(mask)# * policy.mask)
                o = o if self.trainer_cfg.cpu_offload else o_device
                self.experience.store(o, value, actions, logprob, r, d, env_id, mask)

                for i in info:
                    for k, v in pufferlib.utils.unroll_nested_dict(i):
                        infos[k].append(v)

            with profile.env:
                self.vecenv.send(actions)

        with profile.eval_misc:
            for k, v in infos.items():
                if isinstance(v, np.ndarray):
                    v = v.tolist()
                try:
                    iter(v)
                except TypeError:
                    self.stats[k].append(v)
                else:
                    self.stats[k] += v

        # TODO: Better way to enable multiple collects
        experience.ptr = 0
        experience.step = 0
        return self.stats, infos

    @pufferlib.utils.profile
    def _train(self, pbar=None):
        experience, profile = self.experience, self.profile
        self.losses = self._make_losses()

        with profile.train_misc:
            idxs = experience.sort_training_data()
            dones_np = experience.dones_np[idxs]
            values_np = experience.values_np[idxs]
            rewards_np = experience.rewards_np[idxs]

            # Update average reward estimate
            if self.trainer_cfg.average_reward:
                # Update average reward estimate using EMA with configured alpha
                alpha = self.trainer_cfg.average_reward_alpha
                self.average_reward = (1 - alpha) * self.average_reward + alpha * np.mean(rewards_np)
                # Adjust rewards by subtracting average reward for advantage computation
                rewards_np_adjusted = rewards_np - self.average_reward
                # Set gamma to 1.0 for average reward case
                effective_gamma = 1.0
                # Compute advantages using adjusted rewards
                advantages_np = fast_gae.compute_gae(dones_np, values_np,
                    rewards_np_adjusted, effective_gamma, self.trainer_cfg.gae_lambda)
                # For average reward case, returns are computed differently:
                # R(s) = Σ(r_t - ρ) represents the bias function
                experience.returns_np = advantages_np + values_np
            else:
                effective_gamma = self.trainer_cfg.gamma
                # Standard GAE computation for discounted case
                advantages_np = fast_gae.compute_gae(dones_np, values_np,
                    rewards_np, effective_gamma, self.trainer_cfg.gae_lambda)
                experience.returns_np = advantages_np + values_np

            experience.flatten_batch(advantages_np)

        # Optimizing the policy and value network
        total_minibatches = experience.num_minibatches * self.trainer_cfg.update_epochs
        for epoch in range(self.trainer_cfg.update_epochs):
            lstm_state = None
            for mb in range(experience.num_minibatches):
                with profile.train_misc:
                    obs = experience.b_obs[mb]
                    obs = obs.to(self.device)
                    atn = experience.b_actions[mb]
                    log_probs = experience.b_logprobs[mb]
                    val = experience.b_values[mb]
                    adv = experience.b_advantages[mb]
                    ret = experience.b_returns[mb]

                with profile.train_forward:
                    if experience.lstm_h is not None:
                        _, newlogprob, entropy, newvalue, lstm_state, _, _ = self.policy(
                            obs, state=lstm_state, action=atn)
                        lstm_state = (lstm_state[0].detach(), lstm_state[1].detach())
                    else:
                        _, newlogprob, entropy, newvalue, _, _ = self.policy(
                            obs.reshape(-1, *self.vecenv.single_observation_space.shape),
                            action=atn,
                        )

                    if self.device == 'cuda':
                        torch.cuda.synchronize()

                with profile.train_misc:
                    logratio = newlogprob - log_probs.reshape(-1)
                    ratio = logratio.exp()

                    with torch.no_grad():
                        # calculate approx_kl http://joschu.net/blog/kl-approx.html
                        old_approx_kl = (-logratio).mean()
                        approx_kl = ((ratio - 1) - logratio).mean()
                        clipfrac = ((ratio - 1.0).abs() > self.trainer_cfg.clip_coef).float().mean()

                    adv = adv.reshape(-1)
                    if self.trainer_cfg.norm_adv:
                        adv = (adv - adv.mean()) / (adv.std() + 1e-8)

                    # Policy loss
                    pg_loss1 = -adv * ratio
                    pg_loss2 = -adv * torch.clamp(
                        ratio, 1 - self.trainer_cfg.clip_coef, 1 + self.trainer_cfg.clip_coef
                    )
                    pg_loss = torch.max(pg_loss1, pg_loss2).mean()

                    # Value loss
                    newvalue = newvalue.view(-1)
                    if self.trainer_cfg.clip_vloss:
                        v_loss_unclipped = (newvalue - ret) ** 2
                        v_clipped = val + torch.clamp(
                            newvalue - val,
                            -self.trainer_cfg.vf_clip_coef,
                            self.trainer_cfg.vf_clip_coef,
                        )
                        v_loss_clipped = (v_clipped - ret) ** 2
                        v_loss_max = torch.max(v_loss_unclipped, v_loss_clipped)
                        v_loss = 0.5 * v_loss_max.mean()
                    else:
                        v_loss = 0.5 * ((newvalue - ret) ** 2).mean()

                    entropy_loss = entropy.mean()
                    loss = pg_loss - self.trainer_cfg.ent_coef * entropy_loss + v_loss * self.trainer_cfg.vf_coef

                with profile.learn:
                    self.optimizer.zero_grad()
                    loss.backward()
                    torch.nn.utils.clip_grad_norm_(self.policy.parameters(), self.trainer_cfg.max_grad_norm)
                    self.optimizer.step()
                    if self.device == 'cuda':
                        torch.cuda.synchronize()

                with profile.train_misc:
                    self.losses.policy_loss += pg_loss.item() / total_minibatches
                    self.losses.value_loss += v_loss.item() / total_minibatches
                    self.losses.entropy += entropy_loss.item() / total_minibatches
                    self.losses.old_approx_kl += old_approx_kl.item() / total_minibatches
                    self.losses.approx_kl += approx_kl.item() / total_minibatches
                    self.losses.clipfrac += clipfrac.item() / total_minibatches

                if pbar:
                    pbar.update(1)

            if self.trainer_cfg.target_kl is not None:
                if approx_kl > self.trainer_cfg.target_kl:
                    break

        with profile.train_misc:
            if self.trainer_cfg.anneal_lr:
                frac = 1.0 - self.agent_step / self.trainer_cfg.total_timesteps
                lrnow = frac * self.trainer_cfg.learning_rate
                self.optimizer.param_groups[0]["lr"] = lrnow

            y_pred = experience.values_np
            y_true = experience.returns_np
            var_y = np.var(y_true)
            explained_var = np.nan if var_y == 0 else 1 - np.var(y_true - y_pred) / var_y
            self.losses.explained_variance = explained_var
            self.epoch += 1
            profile.update(
                self.agent_step,
                self.trainer_cfg.total_timesteps,
                self._timers
            )

    def _checkpoint_trainer(self):
        pr = self._checkpoint_policy()
        self.checkpoint = TrainerCheckpoint(
            self.agent_step,
            self.epoch,
            self.optimizer.state_dict(),
            pr.local_path(),
            average_reward=self.average_reward  # Save average reward state
        ).save(self.cfg.run_dir)

    def _checkpoint_policy(self):
        name = self.policy_store.make_model_name(self.epoch)

        generation = 0
        if self._initial_pr:
            generation = self._initial_pr.metadata.get("generation", 0) + 1

        self.last_pr = self.policy_store.save(
            name,
            os.path.join(self.cfg.trainer.checkpoint_dir, name),
            self.uncompiled_policy,
            metadata={
                "agent_step": self.agent_step,
                "epoch": self.epoch,
                "run": self.cfg.run,
                "action_names": self.vecenv.driver_env.action_names(),
                "generation": generation,
                "initial_uri": self._initial_pr.uri
            }
        )
        # this is hacky, but otherwise the initial_pr points
        # at the same policy as the last_pr
        return self.last_pr

    def _save_policy_to_wandb(self):
        if self.wandb_run and self.cfg.wandb.track:
            pr = self._checkpoint_policy()
            self.policy_store.add_to_wandb_run(self.wandb_run.name, pr)

    def _process_stats(self):
        for k in list(self.stats.keys()):
            v = self.stats[k]
            try:
                self.stats[k] = np.mean(v)
            except:
                del self.stats[k]

        if self.wandb_run and self.cfg.wandb.track:
            overview = {
                'SPS': self.profile.SPS,
            }
            for k, v in self.trainer_cfg.stats.overview.items():
                if k in self.stats:
                    overview[v] = self.stats[k]

            self.wandb_run.log({
                **{f'0verview/{k}': v for k, v in overview.items()},
                **{f'env/{k}': v for k, v in self.stats.items()},
                **{f'losses/{k}': v for k, v in self.losses.items()},
                **{f'performance/{k}': v for k, v in self.profile},
                'train/agent_step': self.agent_step,
                'train/epoch': self.epoch,
                'train/learning_rate': self.optimizer.param_groups[0]["lr"],
                'train/average_reward': self.average_reward if self.trainer_cfg.average_reward else None,
            })

        if len(self.stats) > 0:
            self.recent_stats = deepcopy(self.stats)
        self.stats.clear()

    def close(self):
        self.vecenv.close()

    def initial_pr_uri(self):
        return self._initial_pr.uri

    def last_pr_uri(self):
        return self.last_pr.uri

    def _make_experience_buffer(self):
        obs_shape = self.vecenv.single_observation_space.shape
        obs_dtype = self.vecenv.single_observation_space.dtype
        atn_shape = self.vecenv.single_action_space.shape
        atn_dtype = self.vecenv.single_action_space.dtype
        total_agents = self.vecenv.num_agents

        lstm = self.policy.lstm if hasattr(self.policy, 'lstm') else None
        self.experience = Experience(self.trainer_cfg.batch_size, self.trainer_cfg.bptt_horizon,
            self.trainer_cfg.minibatch_size, self.policy.hidden_size, obs_shape, obs_dtype, atn_shape, atn_dtype,
            self.trainer_cfg.cpu_offload, self.device, lstm, total_agents)

    def _make_losses(self):
        return pufferlib.namespace(
            policy_loss=0,
            value_loss=0,
            entropy=0,
            old_approx_kl=0,
            approx_kl=0,
            clipfrac=0,
            explained_variance=0,
        )

    def _make_vecenv(self):
        self.target_batch_size = self.trainer_cfg.forward_pass_minibatch_target_size // self.cfg.env.game.num_agents
        if self.target_batch_size < 2: # pufferlib bug requires batch size >= 2
            self.target_batch_size = 2
        self.batch_size = (self.target_batch_size // self.trainer_cfg.num_workers) * self.trainer_cfg.num_workers

        self.vecenv = make_vecenv(
            self.cfg.env,
            self.cfg.vectorization,
            num_envs = self.batch_size * self.trainer_cfg.async_factor,
            batch_size = self.batch_size,
            num_workers=self.trainer_cfg.num_workers,
            zero_copy=self.trainer_cfg.zero_copy)

        if self.cfg.seed is None:
            self.cfg.seed = np.random.randint(0, 1000000)
        self.vecenv.async_reset(self.cfg.seed)


class AbortingTrainer(PufferTrainer):
    def __init__(self, *args, **kwargs):
        super().__init__(*args, **kwargs)

    def _on_train_step(self):
        if self.wandb_run is None:
            return

        if "abort" not in wandb.Api().run(self.wandb_run.path).tags:
            return

        logger.info("Abort tag detected. Stopping the run.")
        self.cfg.trainer.total_timesteps = int(self.agent_step)
        self.wandb_run.config.update({
            "trainer.total_timesteps": self.cfg.trainer.total_timesteps
        }, allow_val_change=True)<|MERGE_RESOLUTION|>--- conflicted
+++ resolved
@@ -133,13 +133,8 @@
         logger.info(f"Training complete. Total time: {self.train_time:.2f} seconds")
 
     def _evaluate_policy(self):
-<<<<<<< HEAD
 
         eval = hydra.utils.instantiate(self.cfg.eval, self.policy_store, self.last_pr, self.cfg.env, _recursive_ = False)
-=======
-        self.cfg.eval.policy_uri = self.last_pr.uri
-        eval = hydra.utils.instantiate(self.cfg.eval, self.policy_store, self.cfg.env, _recursive_ = False)
->>>>>>> 5ff7096c
         stats = eval.evaluate()
         self.eval_stats_logger.log(stats)
 
