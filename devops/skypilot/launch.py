#!/usr/bin/env -S uv run
# ruff: noqa: E402
from metta.common.util.log_config import suppress_noisy_logs

suppress_noisy_logs()

import json
import logging
import subprocess
from typing import Annotated, Literal, Optional

import sky
import typer
import yaml
from typer import rich_utils

import gitta as git
from devops.skypilot.utils.task_helpers import (
    display_task_summary,
    launch_task,
    patch_task,
    set_task_secrets,
    validate_task_name,
)
from metta.common.tool.tool_path import parse_two_token_syntax, validate_module_path
from metta.common.util.cli import get_user_confirmation
from metta.common.util.fs import cd_repo_root
from metta.common.util.log_config import init_logging
from metta.common.util.text_styles import red
from metta.tools.utils.auto_config import auto_run_name

logger = logging.getLogger("devops.skypilot.launch")


def _validate_run_tool(module_path: str, args: list) -> bool:
    """Validate that run.py can successfully create a tool config with the given arguments.

    Returns:
        True if validation succeeds, False otherwise
    """
    # Build the run.py command
    run_cmd = ["uv", "run", "--active", "tools/run.py", module_path, "--dry-run"]

    # Add args if provided
    if args:
        run_cmd.extend(args)
    try:
        subprocess.run(run_cmd, capture_output=True, text=True, check=True)
        print("[VALIDATION] ✅ Configuration validation successful")
        return True
    except subprocess.CalledProcessError as e:
        print(red("[VALIDATION] ❌ Configuration validation failed"))
        if e.stdout:
            print(e.stdout)
        if e.stderr:
            print(red(e.stderr))
        return False
    except FileNotFoundError:
        print(red("[VALIDATION] ❌ Could not find run.py or uv command"))
        return False


def check_git_state(commit_hash: str) -> str | None:
    error_lines: list[str] = []

    has_changes, status_output = git.has_uncommitted_changes()
    if has_changes:
        error_lines.append(red("❌ You have uncommitted changes that won't be reflected in the cloud job."))
        error_lines.append("Options:")
        error_lines.append("  - Commit: git add . && git commit -m 'your message'")
        error_lines.append("  - Stash: git stash")
        error_lines.append("\nDebug:\n" + status_output)
        return "\n".join(error_lines)

    if not git.is_commit_pushed(commit_hash):
        commit_display = commit_hash[:8]
        error_lines.append(
            red(f"❌ Commit {commit_display} hasn't been pushed and won't be reflected in the cloud job.")
        )
        error_lines.append("Options:")
        error_lines.append("  - Push: git push")
        return "\n".join(error_lines)

    return None


app = typer.Typer(
    rich_markup_mode="rich",
)

rich_utils.STYLE_HELPTEXT = ""  # don't gray out help text - https://github.com/fastapi/typer/issues/437


@app.command()
def main(
    module_path: Annotated[
        str,
        typer.Argument(
            help="Module path to run (e.g., arena.train or recipes.experiment.arena.train, "
            "or two-token syntax like 'train arena'). "
            "Any arguments following the module path will be passed to the tool."
        ),
    ],
    # Launch-specific flags
    run_id: Annotated[Optional[str], typer.Option("--run", help="Run ID for the job")] = None,
    git_ref: Annotated[Optional[str], typer.Option(help="Git reference to check out in the job")] = None,
    gpus: Annotated[Optional[int], typer.Option(help="Number of GPUs to use")] = None,
    nodes: Annotated[Optional[int], typer.Option(help="Number of nodes to use")] = None,
    cpus: Annotated[Optional[int], typer.Option(help="Number of CPUs to use")] = None,
    dry_run: Annotated[bool, typer.Option("--dry-run", help="Show job summary without launching")] = False,
    dump_config: Annotated[
        Optional[Literal["json", "yaml"]],
        typer.Option(help="Dump task configuration in specified format and exit"),
    ] = None,
    spot: Annotated[bool, typer.Option(help="Use spot instances")] = True,
    copies: Annotated[int, typer.Option(help="Number of identical job copies to launch")] = 1,
    heartbeat_timeout_seconds: Annotated[
        int,
        typer.Option(
            "--heartbeat-timeout-seconds",
            "--hb",
            help="Automatically terminate the job if no heartbeat signal is received for this many seconds",
        ),
    ] = 300,
    max_runtime_hours: Annotated[
        Optional[float],
        typer.Option(
            "-t",
            "--max-runtime-hours",
            help="Maximum job runtime in hours before automatic termination (supports decimals, e.g. 1.5 = 90 minutes)",
        ),
    ] = None,
    skip_git_check: Annotated[
        bool, typer.Option("--skip-git-check", help="Skip git state validation and GitHub API calls")
    ] = False,
    confirm: Annotated[bool, typer.Option("--confirm", help="Show confirmation prompt")] = False,
    github_pat: Annotated[
        Optional[str], typer.Option(help="GitHub PAT token for posting status updates (repo scope)")
    ] = None,
    discord_webhook_url: Annotated[
        Optional[str], typer.Option(help="Discord webhook URL for status update channel")
    ] = None,
    run_ci_tests: Annotated[bool, typer.Option("--run-ci-tests", help="Run NCCL and job restart tests")] = False,
    tool_args: Annotated[
        Optional[list[str]], typer.Argument(help="Tool arguments. Will be passed to tools/run.py.")
    ] = None,
):
    """
    Launch a tool using SkyPilot. Tool arguments are the same as those passed to tools/run.py.

    [bold green]Examples:[/bold green]

    [bold yellow]Basic (single-token):[/bold yellow]
    launch.py arena.train run=test_123 trainer.total_timesteps=100000

    [bold yellow]Basic (two-token syntax):[/bold yellow]
    launch.py train arena run=test_123 trainer.total_timesteps=100000

    [bold yellow]Mix of launch flags and tool args:[/bold yellow]
    launch.py arena.train --gpus 2 --nodes 4 -- run=test_123 trainer.steps=1000
    launch.py train arena --gpus 2 --nodes 4 -- run=test_123 trainer.steps=1000
    """

    # First, we need to separate launch flags from tool args
    # We'll parse known args only, allowing unknown ones to be passed as tool args

    # Handle two-token syntax (e.g., 'train arena' → 'arena.train')
    tool_args = tool_args or []
    second_token = tool_args[0] if tool_args else None
    resolved_path, args_consumed = parse_two_token_syntax(module_path, second_token)
    module_path = resolved_path
    tool_args = tool_args[args_consumed:]  # Skip consumed args

    # Handle run ID extraction
    filtered_args: list[str] = []

    for arg in tool_args:
        if arg.startswith("run="):
            # Extract the run ID
            new_run_id = arg[4:]
            if run_id is not None and new_run_id != run_id:
                raise ValueError(f"Conflicting run IDs specified: '{run_id}' and '{new_run_id}'")
            run_id = new_run_id
        else:
            filtered_args.append(arg)

    if run_id is None:
        run_id = auto_run_name()
        logger.info(f"Using auto-generated run ID: {run_id}")
        logger.info("To specify a run ID pass run=foo")

    filtered_args.append(f"run={run_id}")

    cd_repo_root()

    # check that the parsed --git-ref provides a valid commit hash
    if git_ref:
        commit_hash = git.resolve_git_ref(git_ref)
        if not commit_hash:
            print(red(f"❌ Invalid git reference: '{git_ref}'"))
            raise typer.Exit(1)
    else:
        commit_hash = git.get_current_commit()

        # check that the commit has been pushed and there are no staged changes
        if not skip_git_check:
            error_message = check_git_state(commit_hash)
            if error_message:
                print(error_message)
                print("  - Skip check: add --skip-git-check flag")
                raise typer.Exit(1)

    # Validate module path (supports shorthand like 'arena.train' or two-token 'train arena')
    if not validate_module_path(module_path):
        print(f"❌ Invalid module path: '{module_path}'")
        print("Module path should be like 'arena.train' or 'recipes.experiment.arena.train'")
        raise typer.Exit(1)

    assert commit_hash

    # Validate the run.py tool configuration early to catch errors before setting up the task
    if not _validate_run_tool(module_path, filtered_args):
        raise typer.Exit(1)

    # Validate the provided run name
    if not validate_task_name(run_id):
        raise typer.Exit(1)

    task = sky.Task.from_yaml("./devops/skypilot/config/skypilot_run.yaml")
    task._user_specified_yaml = None

    # Configure environment variables
    task.update_envs(
        dict(
            METTA_RUN_ID=run_id,
            METTA_MODULE_PATH=module_path,
            METTA_ARGS=" ".join(filtered_args),
            METTA_GIT_REF=commit_hash,
<<<<<<< HEAD
            TEST_JOB_RESTART="true" if args.run_ci_tests else "false",
            TEST_NCCL="true" if args.run_ci_tests else "false",
            DD_LOGS_ENABLED="true",
        )
    )
    if args.heartbeat_timeout_seconds:
        task.update_envs({"HEARTBEAT_TIMEOUT": str(args.heartbeat_timeout_seconds)})
    if args.max_runtime_hours:
        task.update_envs({"MAX_RUNTIME_HOURS": str(args.max_runtime_hours)})
=======
            TEST_JOB_RESTART="true" if run_ci_tests else "false",
            TEST_NCCL="true" if run_ci_tests else "false",
        )
    )
    if heartbeat_timeout_seconds:
        task.update_envs({"HEARTBEAT_TIMEOUT": str(heartbeat_timeout_seconds)})
    if max_runtime_hours:
        task.update_envs({"MAX_RUNTIME_HOURS": str(max_runtime_hours)})
>>>>>>> b747ea06

    task.name = run_id
    task.validate_name()

    patch_task(
        task,
        cpus=cpus,
        gpus=gpus,
        nodes=nodes,
        no_spot=not spot,
    )

    # Handle --dump-config option
    if dump_config:
        config_dict = task.to_yaml_config()

        if dump_config == "json":
            print(json.dumps(config_dict, indent=2))
        elif dump_config == "yaml":
            # Pretty print the YAML
            print(yaml.dump(config_dict, default_flow_style=False, sort_keys=False))
        return

    display_task_summary(
        task=task,
        commit_hash=commit_hash,
        git_ref=git_ref,
        skip_github=skip_git_check,
        copies=copies,
    )

    # For --dry-run, just exit after showing summary
    if dry_run:
        print(red("Dry run: exiting"))
        return

    # For --confirm, ask for confirmation
    if confirm and not get_user_confirmation("Should we launch this task?"):
        return

    # Set secrets only when actually launching (not for dry-run or dump-config)
    set_task_secrets(task)
    task.update_secrets(
        dict(
<<<<<<< HEAD
            DISCORD_WEBHOOK_URL=args.discord_webhook_url or "",
            GITHUB_PAT=args.github_pat or "",
=======
            DISCORD_WEBHOOK_URL=discord_webhook_url or "",
            GITHUB_PAT=github_pat or "",
>>>>>>> b747ea06
        )
    )

    # Launch the task(s)
    for _ in range(copies):
        launch_task(task)

    return


if __name__ == "__main__":
    init_logging()
    app()<|MERGE_RESOLUTION|>--- conflicted
+++ resolved
@@ -236,26 +236,15 @@
             METTA_MODULE_PATH=module_path,
             METTA_ARGS=" ".join(filtered_args),
             METTA_GIT_REF=commit_hash,
-<<<<<<< HEAD
-            TEST_JOB_RESTART="true" if args.run_ci_tests else "false",
-            TEST_NCCL="true" if args.run_ci_tests else "false",
-            DD_LOGS_ENABLED="true",
-        )
-    )
-    if args.heartbeat_timeout_seconds:
-        task.update_envs({"HEARTBEAT_TIMEOUT": str(args.heartbeat_timeout_seconds)})
-    if args.max_runtime_hours:
-        task.update_envs({"MAX_RUNTIME_HOURS": str(args.max_runtime_hours)})
-=======
             TEST_JOB_RESTART="true" if run_ci_tests else "false",
             TEST_NCCL="true" if run_ci_tests else "false",
+            DD_LOGS_ENABLED="true", 
         )
     )
     if heartbeat_timeout_seconds:
         task.update_envs({"HEARTBEAT_TIMEOUT": str(heartbeat_timeout_seconds)})
     if max_runtime_hours:
         task.update_envs({"MAX_RUNTIME_HOURS": str(max_runtime_hours)})
->>>>>>> b747ea06
 
     task.name = run_id
     task.validate_name()
@@ -300,13 +289,8 @@
     set_task_secrets(task)
     task.update_secrets(
         dict(
-<<<<<<< HEAD
-            DISCORD_WEBHOOK_URL=args.discord_webhook_url or "",
-            GITHUB_PAT=args.github_pat or "",
-=======
             DISCORD_WEBHOOK_URL=discord_webhook_url or "",
             GITHUB_PAT=github_pat or "",
->>>>>>> b747ea06
         )
     )
 
