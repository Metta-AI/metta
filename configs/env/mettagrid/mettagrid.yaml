--- conflicted
+++ resolved
@@ -13,13 +13,8 @@
   num_observation_tokens: 200
   max_steps: 1000
 
-<<<<<<< HEAD
-  # Movement mode: "relative" for tank-style controls, "cardinal" for NSEW movement
-  movement_mode: cardinal
-=======
   # Movement metrics tracking
   track_movement_metrics: true
->>>>>>> d49f99f5
 
   # Global observation tokens configuration
   global_obs:
