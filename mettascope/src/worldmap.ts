import { Vec2f } from './vector_math.js'
import { Grid } from './grid.js'
import * as Common from './common.js'
import { ui, state, ctx, setFollowSelection } from './common.js'
import { getAttr, sendAction } from './replay.js'
import { PanelInfo } from './panels.js'
import { onFrame, updateSelection } from './main.js'
import { parseHtmlColor, find } from './htmlutils.js'
import { updateHoverPanel, updateReadout, HoverPanel } from './hoverpanels.js'
import { search, searchMatch } from './search.js'
<<<<<<< HEAD
import { renderMinimapObjects } from './minimap.js'
=======

/** Generates a color from an agent ID. */
function colorFromId(agentId: number) {
  let n = agentId + Math.PI + Math.E + Math.SQRT2
  return [(n * Math.PI) % 1.0, (n * Math.E) % 1.0, (n * Math.SQRT2) % 1.0, 1.0]
}
>>>>>>> d9e241c4

/** Checks to see if an object has any inventory. */
function hasInventory(obj: any) {
  for (const [key, [icon, color]] of state.replay.resource_inventory) {
    if (getAttr(obj, key) > 0) {
      return true
    }
  }
  return false
}

/** Focus the screen on a specific area of the map. */
export function focusMap(x: number, y: number, w: number, h: number) {
  ui.mapPanel.focusPos(x, y, Math.min(ui.mapPanel.width / w, ui.mapPanel.height / h))
}

/** Makes the panel focus on the full map; used at the start of the replay. */
export function focusFullMap(panel: PanelInfo) {
  if (state.replay === null) {
    return
  }
  const width = state.replay.map_size[0] * Common.TILE_SIZE
  const height = state.replay.map_size[1] * Common.TILE_SIZE
  focusMap(width / 2, height / 2, width, height)
}

/** Draws the floor. */
function drawFloor() {
  const floorColor = parseHtmlColor('#CFA970')
  ctx.drawSolidRect(
    -Common.TILE_SIZE / 2,
    -Common.TILE_SIZE / 2,
    state.replay.map_size[0] * Common.TILE_SIZE,
    state.replay.map_size[1] * Common.TILE_SIZE,
    floorColor
  )
}

/** Draws the walls, based on the adjacency map, and fills any holes. */
function drawWalls() {
  // Construct a wall adjacency map.
  var wallMap = new Grid(state.replay.map_size[0], state.replay.map_size[1])
  for (const gridObject of state.replay.grid_objects) {
    const type = getAttr(gridObject, 'type')
    const typeName = state.replay.object_types[type]
    if (typeName !== 'wall') {
      continue
    }
    const x = getAttr(gridObject, 'c')
    const y = getAttr(gridObject, 'r')
    wallMap.set(x, y, true)
  }

  // Draw the walls, following the adjacency map.
  for (const gridObject of state.replay.grid_objects) {
    const type = getAttr(gridObject, 'type')
    const typeName = state.replay.object_types[type]
    if (typeName !== 'wall') {
      continue
    }
    const x = getAttr(gridObject, 'c')
    const y = getAttr(gridObject, 'r')
    var suffix = '0'
    var n = false,
      w = false,
      e = false,
      s = false
    if (wallMap.get(x, y - 1)) {
      n = true
    }
    if (wallMap.get(x - 1, y)) {
      w = true
    }
    if (wallMap.get(x, y + 1)) {
      s = true
    }
    if (wallMap.get(x + 1, y)) {
      e = true
    }
    if (n || w || e || s) {
      suffix = (n ? 'n' : '') + (w ? 'w' : '') + (s ? 's' : '') + (e ? 'e' : '')
    }
    ctx.drawSprite('objects/wall.' + suffix + '.png', x * Common.TILE_SIZE, y * Common.TILE_SIZE)
  }

  // Draw the wall infill, following the adjacency map.
  for (const gridObject of state.replay.grid_objects) {
    const type = getAttr(gridObject, 'type')
    const typeName = state.replay.object_types[type]
    if (typeName !== 'wall') {
      continue
    }
    const x = getAttr(gridObject, 'c')
    const y = getAttr(gridObject, 'r')
    // If walls to the E, S, and SE are filled, draw a wall fill.
    var s = false,
      e = false,
      se = false
    if (wallMap.get(x + 1, y)) {
      e = true
    }
    if (wallMap.get(x, y + 1)) {
      s = true
    }
    if (wallMap.get(x + 1, y + 1)) {
      se = true
    }
    if (e && s && se) {
      ctx.drawSprite(
        'objects/wall.fill.png',
        x * Common.TILE_SIZE + Common.TILE_SIZE / 2,
        y * Common.TILE_SIZE + Common.TILE_SIZE / 2 - 42
      )
    }
  }
}

function drawObject(gridObject: any) {
  const type: number = getAttr(gridObject, 'type')
  const typeName: string = state.replay.object_types[type]
  if (typeName === 'wall') {
    // Walls are drawn in a different way.
    return
  }
  const x = getAttr(gridObject, 'c')
  const y = getAttr(gridObject, 'r')

  if (gridObject['agent_id'] !== undefined) {
    // Respect the orientation of an object, usually an agent.
    const orientation = getAttr(gridObject, 'agent:orientation')
    var suffix = ''
    if (orientation == 0) {
      suffix = 'n'
    } else if (orientation == 1) {
      suffix = 's'
    } else if (orientation == 2) {
      suffix = 'w'
    } else if (orientation == 3) {
      suffix = 'e'
    }

    const agent_id = getAttr(gridObject, 'agent_id')

<<<<<<< HEAD
    ctx.drawSprite(
      'agents/agent.' + suffix + '.png',
      x * Common.TILE_SIZE,
      y * Common.TILE_SIZE,
      Common.colorFromId(agent_id)
    )
=======
    ctx.drawSprite('agents/agent.' + suffix + '.png', x * Common.TILE_SIZE, y * Common.TILE_SIZE, colorFromId(agent_id))
>>>>>>> d9e241c4
  } else {
    // Draw regular objects.

    // Draw the base layer.
    ctx.drawSprite(state.replay.object_images[type][0], x * Common.TILE_SIZE, y * Common.TILE_SIZE)

    // Draw the color layer.
    var colorIdx = getAttr(gridObject, 'color')
    if (colorIdx >= 0 && colorIdx < Common.COLORS.length) {
      ctx.drawSprite(
        state.replay.object_images[type][2],
        x * Common.TILE_SIZE,
        y * Common.TILE_SIZE,
        Common.COLORS[colorIdx][1]
      )
    }

    // Draw the item layer.
    if (hasInventory(gridObject)) {
      ctx.drawSprite(state.replay.object_images[type][1], x * Common.TILE_SIZE, y * Common.TILE_SIZE)
    }
  }
}

/** Draws all objects on the map (that are not walls). */
function drawObjects() {
  for (const gridObject of state.replay.grid_objects) {
    drawObject(gridObject)
  }
}

/** Draws actions above the objects. */
function drawActions() {
  for (const gridObject of state.replay.grid_objects) {
    const x = getAttr(gridObject, 'c')
    const y = getAttr(gridObject, 'r')

    // Do agent actions.
    if (gridObject['action'] !== undefined) {
      // Draw the action.
      const action = getAttr(gridObject, 'action')
      const action_success = getAttr(gridObject, 'action_success')
      if (action_success && action != null) {
        const action_name = state.replay.action_names[action[0]]
        const orientation = getAttr(gridObject, 'agent:orientation')
        var rotation = 0
        if (orientation == 0) {
          rotation = Math.PI / 2 // North
        } else if (orientation == 1) {
          rotation = -Math.PI / 2 // South
        } else if (orientation == 2) {
          rotation = Math.PI // West
        } else if (orientation == 3) {
          rotation = 0 // East
        }
        if (action_name == 'attack' && action[1] >= 1 && action[1] <= 9) {
          ctx.drawSprite(
            'actions/attack' + action[1] + '.png',
            x * Common.TILE_SIZE,
            y * Common.TILE_SIZE,
            [1, 1, 1, 1],
            1,
            rotation
          )
        } else if (action_name == 'attack_nearest') {
          ctx.drawSprite(
            'actions/attack_nearest.png',
            x * Common.TILE_SIZE,
            y * Common.TILE_SIZE,
            [1, 1, 1, 1],
            1,
            rotation
          )
        } else if (action_name == 'put_recipe_items') {
          ctx.drawSprite(
            'actions/put_recipe_items.png',
            x * Common.TILE_SIZE,
            y * Common.TILE_SIZE,
            [1, 1, 1, 1],
            1,
            rotation
          )
        } else if (action_name == 'get_output') {
          ctx.drawSprite(
            'actions/get_output.png',
            x * Common.TILE_SIZE,
            y * Common.TILE_SIZE,
            [1, 1, 1, 1],
            1,
            rotation
          )
        } else if (action_name == 'swap') {
          ctx.drawSprite('actions/swap.png', x * Common.TILE_SIZE, y * Common.TILE_SIZE, [1, 1, 1, 1], 1, rotation)
        }
      }
    }

    // Do building actions.
    if (getAttr(gridObject, 'converting') > 0) {
      ctx.drawSprite(
        'actions/converting.png',
        x * Common.TILE_SIZE,
        y * Common.TILE_SIZE - 100,
        [1, 1, 1, 1],
        1,
        // Apply a gentle rotation.
        -state.step * 0.1
      )
    }

    // Do states.
    if (getAttr(gridObject, 'agent:frozen') > 0) {
      ctx.drawSprite('agents/frozen.png', x * Common.TILE_SIZE, y * Common.TILE_SIZE)
    }
  }
}

/** Draws the object's inventory. */
function drawInventory(useSearch = false) {
  if (!state.showResources) {
    return
  }

  for (const gridObject of state.replay.grid_objects) {
    const x = getAttr(gridObject, 'c')
    const y = getAttr(gridObject, 'r')

    // Sum up the object's inventory in case we need to condense it.
    let inventoryX = Common.INVENTORY_PADDING
    let numItems = 0
    for (const [key, [icon, color]] of state.replay.resource_inventory) {
      const num = getAttr(gridObject, key)
      if (num !== null && num !== undefined && num > 0) {
        numItems += num
      }
    }
    // Draw the actual inventory icons.
    let advanceX = Math.min(32, (Common.TILE_SIZE - Common.INVENTORY_PADDING * 2) / numItems)
    for (const [key, [icon, color]] of state.replay.resource_inventory) {
      const num = getAttr(gridObject, key)
      if (num !== null && num !== undefined && num > 0) {
        for (let i = 0; i < num; i++) {
          if (useSearch) {
            if (!searchMatch(key)) {
              inventoryX += advanceX
              continue
            }
            // Draw halo behind the icon.
            ctx.drawSprite(
              'effects/halo.png',
              x * Common.TILE_SIZE + inventoryX - Common.TILE_SIZE / 2,
              y * Common.TILE_SIZE - Common.TILE_SIZE / 2 + 16,
              [1, 1, 1, 1],
              0.25,
              0
            )
          }
          ctx.drawSprite(
            icon,
            x * Common.TILE_SIZE + inventoryX - Common.TILE_SIZE / 2,
            y * Common.TILE_SIZE - Common.TILE_SIZE / 2 + 16,
            color,
            1 / 8,
            0
          )
          inventoryX += advanceX
        }
      }
    }
  }
}

/** Draws the rewards on the bottom of the object. */
function drawRewards() {
  for (const gridObject of state.replay.grid_objects) {
    const x = getAttr(gridObject, 'c')
    const y = getAttr(gridObject, 'r')
    if (gridObject['total_reward'] !== undefined) {
      const totalReward = getAttr(gridObject, 'total_reward')
      let rewardX = 0
      let advanceX = Math.min(32, Common.TILE_SIZE / totalReward)
      for (let i = 0; i < totalReward; i++) {
        ctx.save()
        ctx.translate(
          x * Common.TILE_SIZE + rewardX - Common.TILE_SIZE / 2,
          y * Common.TILE_SIZE + Common.TILE_SIZE / 2 - 16
        )
        ctx.scale(1 / 8, 1 / 8)
        ctx.drawSprite('resources/reward.png', 0, 0)
        ctx.restore()
        rewardX += advanceX
      }
    }
  }
}

/** Draws the selection of the selected object. */
function drawSelection() {
  if (state.selectedGridObject === null) {
    return
  }

  const x = getAttr(state.selectedGridObject, 'c')
  const y = getAttr(state.selectedGridObject, 'r')
  ctx.drawSprite('selection.png', x * Common.TILE_SIZE, y * Common.TILE_SIZE)
}

/** Draws the trajectory of the selected object, with footprints or a future arrow. */
function drawTrajectory() {
  if (state.selectedGridObject === null) {
    return
  }
  if (state.selectedGridObject.c.length > 0 || state.selectedGridObject.r.length > 0) {
    // Draw both past and future trajectories.
    for (let i = 1; i < state.replay.max_steps; i++) {
      const cx0 = getAttr(state.selectedGridObject, 'c', i - 1)
      const cy0 = getAttr(state.selectedGridObject, 'r', i - 1)
      const cx1 = getAttr(state.selectedGridObject, 'c', i)
      const cy1 = getAttr(state.selectedGridObject, 'r', i)
      if (cx0 !== cx1 || cy0 !== cy1) {
        const a = 1 - Math.abs(i - state.step) / 200
        if (a > 0) {
          let color = [0, 0, 0, a]
          let image = ''
          if (state.step >= i) {
            // The past trajectory is black.
            color = [0, 0, 0, a]
            if (state.selectedGridObject.agent_id !== undefined) {
              image = 'agents/footprints.png'
            } else {
              image = 'agents/past_arrow.png'
            }
          } else {
            // The future trajectory is white.
            color = [a, a, a, a]
            if (state.selectedGridObject.agent_id !== undefined) {
              image = 'agents/path.png'
            } else {
              image = 'agents/future_arrow.png'
            }
          }

          if (cx1 > cx0) {
            // East
            ctx.drawSprite(image, cx0 * Common.TILE_SIZE, cy0 * Common.TILE_SIZE + 60, color, 1, 0)
          } else if (cx1 < cx0) {
            // West
            ctx.drawSprite(image, cx0 * Common.TILE_SIZE, cy0 * Common.TILE_SIZE + 60, color, 1, Math.PI)
          } else if (cy1 > cy0) {
            // South
            ctx.drawSprite(image, cx0 * Common.TILE_SIZE, cy0 * Common.TILE_SIZE + 60, color, 1, -Math.PI / 2)
          } else if (cy1 < cy0) {
            // North
            ctx.drawSprite(image, cx0 * Common.TILE_SIZE, cy0 * Common.TILE_SIZE + 60, color, 1, Math.PI / 2)
          }
        }
      }
    }
  }
}

/** Draws the thought bubbles of the selected agent. */
function drawThoughtBubbles() {
  // The idea behind thought bubbles is to show what an agent is thinking.
  // We don't have this directly from the policy yet, so the next best thing
  // is to show a future "key action."
  // It should be a good proxy for what the agent is thinking about.
  if (state.selectedGridObject != null && state.selectedGridObject.agent_id != null) {
    // We need to find a key action in the future.
    // A key action is a successful action that is not a no-op, rotate, or move.
    // It must not be more than 20 steps in the future.
    var keyAction = null
    var keyActionStep = null
    for (
      var actionStep = state.step;
      actionStep < state.replay.max_steps && actionStep < state.step + 20;
      actionStep++
    ) {
      const action = getAttr(state.selectedGridObject, 'action', actionStep)
      if (action == null || action[0] == null || action[1] == null) {
        continue
      }
      const actionName = state.replay.action_names[action[0]]
      const actionSuccess = getAttr(state.selectedGridObject, 'action_success', actionStep)
      if (actionName == 'noop' || actionName == 'rotate' || actionName == 'move') {
        continue
      }
      if (actionSuccess) {
        keyAction = action
        keyActionStep = actionStep
        break
      }
    }

    if (keyAction != null) {
      // We have a key action, so draw the thought bubble.
      // Draw the key action icon with gained or lost resources.
      const x = getAttr(state.selectedGridObject, 'c')
      const y = getAttr(state.selectedGridObject, 'r')
      if (state.step == keyActionStep) {
        ctx.drawSprite(
          'actions/thoughts_lightning.png',
          x * Common.TILE_SIZE + Common.TILE_SIZE / 2,
          y * Common.TILE_SIZE - Common.TILE_SIZE / 2
        )
      } else {
        ctx.drawSprite(
          'actions/thoughts.png',
          x * Common.TILE_SIZE + Common.TILE_SIZE / 2,
          y * Common.TILE_SIZE - Common.TILE_SIZE / 2
        )
      }
      // Draw the action icon.
      var iconName = 'actions/icons/' + state.replay.action_names[keyAction[0]] + '.png'
      if (ctx.hasImage(iconName)) {
        ctx.drawSprite(
          iconName,
          x * Common.TILE_SIZE + Common.TILE_SIZE / 2,
          y * Common.TILE_SIZE - Common.TILE_SIZE / 2,
          [1, 1, 1, 1],
          1 / 4,
          0
        )
      } else {
        ctx.drawSprite(
          'actions/icons/unknown.png',
          x * Common.TILE_SIZE + Common.TILE_SIZE / 2,
          y * Common.TILE_SIZE - Common.TILE_SIZE / 2,
          [1, 1, 1, 1],
          1 / 4,
          0
        )
      }

      // Draw the resources lost on the left and gained on the right.
      for (const [key, [image, color]] of state.replay.resource_inventory) {
        const prevResources = getAttr(state.selectedGridObject, key, actionStep - 1)
        const nextResources = getAttr(state.selectedGridObject, key, actionStep)
        const gained = nextResources - prevResources
        var resourceX = x * Common.TILE_SIZE + Common.TILE_SIZE / 2
        var resourceY = y * Common.TILE_SIZE - Common.TILE_SIZE / 2
        if (gained > 0) {
          resourceX += 32
        } else {
          resourceX -= 32
        }
        for (let i = 0; i < Math.abs(gained); i++) {
          ctx.drawSprite(image, resourceX, resourceY, color, 1 / 8, 0)
          if (gained > 0) {
            resourceX += 8
          } else {
            resourceX -= 8
          }
        }
      }
    }
  }
}

/** Draws the visibility map, either agent view ranges or fog of war. */
function drawVisibility() {
  if (state.showVisualRanges || state.showFogOfWar) {
    // Compute the visibility map; each agent contributes to the visibility map.
    const visibilityMap = new Grid(state.replay.map_size[0], state.replay.map_size[1])

    // Update the visibility map for a grid object.
    function updateVisibilityMap(gridObject: any) {
      const x = getAttr(gridObject, 'c')
      const y = getAttr(gridObject, 'r')
      var visionSize = Math.floor(getAttr(gridObject, 'agent:vision_size', state.step, Common.DEFAULT_VISION_SIZE) / 2)
      for (let dx = -visionSize; dx <= visionSize; dx++) {
        for (let dy = -visionSize; dy <= visionSize; dy++) {
          visibilityMap.set(x + dx, y + dy, true)
        }
      }
    }

    if (state.selectedGridObject !== null && state.selectedGridObject.agent_id !== undefined) {
      // When there is a selected grid object, only update its visibility.
      updateVisibilityMap(state.selectedGridObject)
    } else {
      // When there is no selected grid object, update the visibility map for all agents.
      for (const gridObject of state.replay.grid_objects) {
        const type = getAttr(gridObject, 'type')
        const typeName = state.replay.object_types[type]
        if (typeName == 'agent') {
          updateVisibilityMap(gridObject)
        }
      }
    }

    var color = [0, 0, 0, 0.25]
    if (state.showFogOfWar) {
      color = [0, 0, 0, 1]
    }
    for (let x = 0; x < state.replay.map_size[0]; x++) {
      for (let y = 0; y < state.replay.map_size[1]; y++) {
        if (!visibilityMap.get(x, y)) {
          ctx.drawSolidRect(
            x * Common.TILE_SIZE - Common.TILE_SIZE / 2,
            y * Common.TILE_SIZE - Common.TILE_SIZE / 2,
            Common.TILE_SIZE,
            Common.TILE_SIZE,
            color
          )
        }
      }
    }
  }
}

/** Draws the grid. */
function drawGrid() {
  if (state.showGrid) {
    for (let x = 0; x < state.replay.map_size[0]; x++) {
      for (let y = 0; y < state.replay.map_size[1]; y++) {
        ctx.drawSprite('objects/grid.png', x * Common.TILE_SIZE, y * Common.TILE_SIZE)
      }
    }
  }
}

/** Given an orientation and an index, returns the grid position. */
function attackGrid(orientation: number, idx: number) {
  //                           North\0
  //                       +---+---+---+
  //                       | 7 | 8 | 9 |
  //                       +---+---+---+
  //                       | 4 | 5 | 6 |
  //                       +---+---+---+
  //                       | 1 | 2 | 3 |
  //                       +---+---+---+
  //                             ●
  //        +---+---+---+                 +---+---+---+
  //        | 9 | 6 | 3 |                 | 1 | 4 | 7 |
  //        +---+---+---+                 +---+---+---+
  // West\2 | 8 | 5 | 2 | ●             ● | 2 | 5 | 8 | East/3
  //        +---+---+---+                 +---+---+---+
  //        | 7 | 4 | 1 |                 | 3 | 6 | 9 |
  //        +---+---+---+                 +---+---+---+
  //                             ●
  //                       +---+---+---+
  //                       | 3 | 2 | 1 |
  //                       +---+---+---+
  //                       | 6 | 5 | 4 |
  //                       +---+---+---+
  //                       | 9 | 8 | 7 |
  //                       +---+---+---+
  //                           South/1
  //

  // Modulo operation.
  function mod(a: number, b: number) {
    return ((a % b) + b) % b
  }

  // Integer division.
  function div(a: number, b: number) {
    return Math.floor(a / b)
  }
  const i = idx - 1
  let dx, dy
  if (orientation === 0) {
    dx = mod(i, 3) - 1
    dy = -div(i, 3) - 1
  } else if (orientation === 1) {
    dx = -mod(i, 3) + 1
    dy = div(i, 3) + 1
  } else if (orientation === 2) {
    dx = -div(i, 3) - 1
    dy = -mod(i, 3) + 1
  } else if (orientation === 3) {
    dx = div(i, 3) + 1
    dy = mod(i, 3) - 1
  }
  return [dx, dy]
}

/** Draw the attack mode. */
function drawAttackMode() {
  // We might be clicking on the map to attack something.
  var gridMousePos: Vec2f | null = null
  if (ui.mouseUp && ui.mouseTargets.includes('#worldmap-panel') && state.showAttackMode) {
    state.showAttackMode = false
    const localMousePos = ui.mapPanel.transformOuter(ui.mousePos)
    if (localMousePos != null) {
      gridMousePos = new Vec2f(
        Math.round(localMousePos.x() / Common.TILE_SIZE),
        Math.round(localMousePos.y() / Common.TILE_SIZE)
      )
    }
  }

  // Draw a selection of 3x3 grid of targets in the direction of the selected agent.
  if (state.selectedGridObject !== null && state.selectedGridObject.agent_id !== undefined) {
    const x = getAttr(state.selectedGridObject, 'c')
    const y = getAttr(state.selectedGridObject, 'r')
    const orientation = getAttr(state.selectedGridObject, 'agent:orientation')

    // Draw a 3x3 grid of targets in the direction of the selected agent.
    for (let attackIndex = 1; attackIndex <= 9; attackIndex++) {
      const [dx, dy] = attackGrid(orientation, attackIndex)
      const targetX = x + dx
      const targetY = y + dy
      ctx.drawSprite('target.png', targetX * Common.TILE_SIZE, targetY * Common.TILE_SIZE)
      if (gridMousePos != null && targetX == gridMousePos.x() && targetY == gridMousePos.y()) {
        // Check if we are clicking this specific tile.
        console.info('Attack mode clicked on:', targetX, targetY)
        sendAction('attack', attackIndex)
      }
    }
  }
}

/** Draw the info line from the object to the info panel. */
function drawInfoLine(panel: HoverPanel) {
  const x = getAttr(panel.object, 'c')
  const y = getAttr(panel.object, 'r')
  ctx.drawSprite('info.png', x * Common.TILE_SIZE, y * Common.TILE_SIZE)

  // Compute the panel position in the world map coordinates.
  const panelBounds = panel.div.getBoundingClientRect()
  const panelScreenPos = new Vec2f(panelBounds.left + 20, panelBounds.top + 20)
  const panelWorldPos = ui.mapPanel.transformOuter(panelScreenPos)

  // Draw a line from the object to the panel.
  ctx.drawSpriteLine(
    'dash.png',
    x * Common.TILE_SIZE,
    y * Common.TILE_SIZE,
    panelWorldPos.x(),
    panelWorldPos.y(),
    60,
    [1, 1, 1, 1],
    2
  )
}

/** Draws the world map. */
export function drawMap(panel: PanelInfo) {
  if (state.replay === null || ctx === null || ctx.ready === false) {
    return
  }

  // Handle mouse events for the map panel.
  if (ui.mouseTargets.includes('#worldmap-panel')) {
    if (ui.dragging == '' && !state.showAttackMode) {
      // Find the object under the mouse.
      var objectUnderMouse = null
      const localMousePos = panel.transformOuter(ui.mousePos)
      if (localMousePos != null) {
        const gridMousePos = new Vec2f(
          Math.round(localMousePos.x() / Common.TILE_SIZE),
          Math.round(localMousePos.y() / Common.TILE_SIZE)
        )
        objectUnderMouse = state.replay.grid_objects.find((obj: any) => {
          const x: number = getAttr(obj, 'c')
          const y: number = getAttr(obj, 'r')
          return x === gridMousePos.x() && y === gridMousePos.y()
        })
      }
    }

    if (ui.mouseDoubleClick) {
      // Toggle followSelection on double-click.
      console.info('Map double click - following selection', ui.mouseTargets)
      setFollowSelection(true)
      panel.zoomLevel = Common.DEFAULT_ZOOM_LEVEL
      ui.tracePanel.zoomLevel = Common.DEFAULT_TRACE_ZOOM_LEVEL
    } else if (ui.mouseClick) {
      // A map click is likely a drag/pan.
      console.info('Map click - clearing follow selection')
      setFollowSelection(false)
    } else if (ui.mouseUp && ui.mouseDownPos.sub(ui.mousePos).length() < 10) {
      // Check if we are clicking on an object.
      if (objectUnderMouse !== undefined) {
        updateSelection(objectUnderMouse)
        console.info('Selected object on the map:', state.selectedGridObject)
        if (state.selectedGridObject.agent_id !== undefined) {
          // If selecting an agent, focus the trace panel on the agent.
          ui.tracePanel.focusPos(
            state.step * Common.TRACE_WIDTH + Common.TRACE_WIDTH / 2,
            getAttr(state.selectedGridObject, 'agent_id') * Common.TRACE_HEIGHT + Common.TRACE_HEIGHT / 2,
            Common.DEFAULT_TRACE_ZOOM_LEVEL
          )
        }
      }
    } else {
      ui.hoverObject = objectUnderMouse
      clearTimeout(ui.hoverTimer)
      ui.hoverTimer = setTimeout(() => {
        if (ui.mouseTargets.includes('#worldmap-panel')) {
          ui.delayedHoverObject = ui.hoverObject
          updateHoverPanel(ui.delayedHoverObject)
        }
      }, Common.INFO_PANEL_POP_TIME)
    }
  }

  // If we're following a selection, center the map on it.
  if (state.followSelection && state.selectedGridObject !== null) {
    const x = getAttr(state.selectedGridObject, 'c')
    const y = getAttr(state.selectedGridObject, 'r')
    panel.panPos = new Vec2f(-x * Common.TILE_SIZE, -y * Common.TILE_SIZE)
  }

  ctx.save()
  const rect = panel.rectInner()
  ctx.setScissorRect(rect.x, rect.y, rect.width, rect.height)

  ctx.translate(rect.x + rect.width / 2, rect.y + rect.height / 2)
  ctx.scale(panel.zoomLevel, panel.zoomLevel)
  ctx.translate(panel.panPos.x(), panel.panPos.y())

  if (panel.zoomLevel < Common.MINIMAP_ZOOM_THRESHOLD) {
    /** Draws a simplified block-based version of the map similar to the standalone
     * minimap.  This is used when the user zooms out far enough that normal
     * sprites would be unreadable. */
    renderMinimapObjects(new Vec2f(-Common.TILE_SIZE / 2, -Common.TILE_SIZE / 2), Common.TILE_SIZE)
    drawSelection()
  } else {
    drawFloor()
    drawWalls()
    drawTrajectory()
    drawObjects()
    drawActions()
    drawSelection()
    drawInventory()
    drawRewards()
    drawVisibility()
    drawGrid()
    drawThoughtBubbles()
  }

  if (search.active) {
    // Draw the black overlay over the map.
    ctx.drawSolidRect(
      -Common.TILE_SIZE / 2,
      -Common.TILE_SIZE / 2,
      state.replay.map_size[0] * Common.TILE_SIZE,
      state.replay.map_size[1] * Common.TILE_SIZE,
      [0, 0, 0, 0.8]
    )

    drawSelection()

    // Draw matching objects on top of the overlay.
    for (const gridObject of state.replay.grid_objects) {
      const typeName = state.replay.object_types[getAttr(gridObject, 'type')]
      let x = getAttr(gridObject, 'c')
      let y = getAttr(gridObject, 'r')
      if (searchMatch(typeName)) {
        // Draw halo behind the object.
        ctx.drawSprite('effects/halo.png', x * Common.TILE_SIZE, y * Common.TILE_SIZE, [1, 1, 1, 1], 1.5, 0)
        drawObject(gridObject)
      }
    }

    drawInventory(true)
  }

  if (state.showAttackMode) {
    drawAttackMode()
  }

  updateHoverPanel(ui.delayedHoverObject)
  updateReadout()

  for (const panel of ui.hoverPanels) {
    panel.update()
    drawInfoLine(panel)
  }

  ctx.restore()
}<|MERGE_RESOLUTION|>--- conflicted
+++ resolved
@@ -8,16 +8,7 @@
 import { parseHtmlColor, find } from './htmlutils.js'
 import { updateHoverPanel, updateReadout, HoverPanel } from './hoverpanels.js'
 import { search, searchMatch } from './search.js'
-<<<<<<< HEAD
 import { renderMinimapObjects } from './minimap.js'
-=======
-
-/** Generates a color from an agent ID. */
-function colorFromId(agentId: number) {
-  let n = agentId + Math.PI + Math.E + Math.SQRT2
-  return [(n * Math.PI) % 1.0, (n * Math.E) % 1.0, (n * Math.SQRT2) % 1.0, 1.0]
-}
->>>>>>> d9e241c4
 
 /** Checks to see if an object has any inventory. */
 function hasInventory(obj: any) {
@@ -161,16 +152,7 @@
 
     const agent_id = getAttr(gridObject, 'agent_id')
 
-<<<<<<< HEAD
-    ctx.drawSprite(
-      'agents/agent.' + suffix + '.png',
-      x * Common.TILE_SIZE,
-      y * Common.TILE_SIZE,
-      Common.colorFromId(agent_id)
-    )
-=======
-    ctx.drawSprite('agents/agent.' + suffix + '.png', x * Common.TILE_SIZE, y * Common.TILE_SIZE, colorFromId(agent_id))
->>>>>>> d9e241c4
+    ctx.drawSprite('agents/agent.' + suffix + '.png', x * Common.TILE_SIZE, y * Common.TILE_SIZE, Common.colorFromId(agent_id))
   } else {
     // Draw regular objects.
 
