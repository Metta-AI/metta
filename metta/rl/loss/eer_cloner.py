--- conflicted
+++ resolved
@@ -9,13 +9,14 @@
 if TYPE_CHECKING:
     from metta.rl.trainer_config import TrainerConfig
 from metta.agent.policy import Policy
+from metta.rl.advantage import compute_advantage
 from metta.rl.loss.loss import Loss, LossConfig
 from metta.rl.training import ComponentContext
 
 
 class EERClonerConfig(LossConfig):
     action_loss_coef: float = Field(default=1, ge=0)
-    r_lambda: float = Field(default=0.01, ge=0)  # scale the teacher log likelihoods that are added to rewards
+    r_lambda: float = Field(default=0.05, ge=0)  # scale the teacher log likelihoods that are added to rewards
 
     # Probability floor for teacher actions not taken (to avoid log(0) = -inf). note that this gets mult by r_lambda too
     teacher_prob_floor: float = Field(default=0.01, ge=1e-6, le=1.0)
@@ -107,26 +108,9 @@
         mb_idx: int,
     ) -> tuple[Tensor, TensorDict, bool]:
         minibatch = shared_loss_data["sampled_mb"]
-<<<<<<< HEAD
+        policy_td = shared_loss_data["policy_td"]
 
-        teacher_actions = minibatch["teacher_actions"]
-        student_actions = minibatch["actions"]
-        teach_act_reward = teacher_actions == student_actions
-        teach_act_reward_clamped = torch.clamp(teach_act_reward, min=1e-2)
-
-        dones = minibatch["dones"] > 0.5
-        truncateds = minibatch["truncateds"] > 0.5
-        terminations = dones | truncateds
-        teach_act_reward_clamped[terminations] = 0.0
-
-        teach_act_reward_shift = torch.zeros_like(teach_act_reward)
-        teach_act_reward_shift[:-1] = teach_act_reward_clamped[1:]
-
-        rewards = minibatch["rewards"]
-        rewards = rewards + self.cfg.r_lambda * teach_act_reward_shift
-        minibatch["rewards"] = rewards
-
-        centered_rewards = rewards - minibatch["reward_baseline"]
+        centered_rewards = minibatch["rewards"] - minibatch["reward_baseline"]
         advantages = compute_advantage(
             minibatch["values"],
             centered_rewards,
@@ -139,10 +123,6 @@
         )
         minibatch["advantages"] = advantages
 
-=======
->>>>>>> 34f6ccf0
-        policy_td = shared_loss_data["policy_td"]
-
         # Supervised Loss: Maximize log probability of the teacher's action -> L = - log(pi_student(a_teacher | s))
         policy_full_log_probs = policy_td["full_log_probs"].reshape(minibatch.shape[0], minibatch.shape[1], -1)
         teacher_actions = minibatch["teacher_actions"]
