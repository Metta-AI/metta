--- conflicted
+++ resolved
@@ -42,26 +42,17 @@
   schedule_type: null
 
 ppo:
-<<<<<<< HEAD
+  # Core PPO hyperparameters
   clip_coef: 0.15
   ent_coef: 0.017
   gae_lambda: 0.84
   gamma: 0.99
+  
+  # Training parameters
   max_grad_norm: 2.6
   vf_clip_coef: 0.16
   vf_coef: 3.2
-=======
-  # Core PPO hyperparameters
-  clip_coef: 0.1
-  ent_coef: 0.0021
-  gae_lambda: 0.916
-  gamma: 0.977
 
-  # Training parameters
-  max_grad_norm: 0.5
-  vf_clip_coef: 0.1
-  vf_coef: 0.44
->>>>>>> f55d0933
   l2_reg_loss_coef: 0
   l2_init_loss_coef: 0
   norm_adv: true
@@ -72,8 +63,6 @@
 prioritized_experience_replay:
   prio_alpha: 0.79  # Default to uniform sampling (0.0 = uniform, >0 = prioritized)
   prio_beta0: 0.59  # Initial importance sampling correction
-
-
 
 # V-trace clipping parameters (for off-policy corrections)
 vtrace:
