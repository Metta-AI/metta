--- conflicted
+++ resolved
@@ -26,24 +26,7 @@
     if not (source_path / ".git").exists():
         raise ValueError(f"Not a git repository: {source_path}")
 
-<<<<<<< HEAD
-    # Create temporary directory
-    target_dir = Path(tempfile.mkdtemp(prefix="filtered-repo-"))
-    filtered_path = target_dir / "filtered"
-
-    print("Cloning for filtering...")
-
-    # Clone locally
-    source_url = source_path.resolve().as_uri()
-    try:
-        run_git("clone", "--no-local", source_url, str(filtered_path))
-    except GitError as e:
-        raise RuntimeError(f"Failed to clone: {e}") from e
-
-    # Check if git-filter-repo is available
-=======
     # Check if git-filter-repo is available before doing any cloning work
->>>>>>> 57e7cbba
     try:
         subprocess.run(["git", "filter-repo", "--version"], capture_output=True, text=True, check=True)
     except (subprocess.CalledProcessError, FileNotFoundError) as e:
