from typing import Optional

import metta.cogworks.curriculum as cc
import mettagrid.builder.envs as eb
from metta.cogworks.curriculum.curriculum import (
    CurriculumAlgorithmConfig,
    CurriculumConfig,
)
from metta.cogworks.curriculum.learning_progress_algorithm import LearningProgressConfig
from metta.cogworks.curriculum.task_generator import Span
from metta.map.terrain_from_numpy import NavigationFromNumpy
from metta.rl.training import EvaluatorConfig, TrainingEnvironmentConfig
from metta.sim.simulation_config import SimulationConfig
from metta.tools.eval import EvaluateTool
from metta.tools.play import PlayTool
from metta.tools.replay import ReplayTool
from metta.tools.train import TrainTool
from mettagrid.config.mettagrid_config import AsciiMapBuilder, MettaGridConfig
from mettagrid.map_builder.random import RandomMapBuilder
from mettagrid.mapgen.mapgen import MapGen
from mettagrid.mapgen.scenes.mean_distance import MeanDistance
from recipes.experiment.architectures import get_architecture
from recipes.experiment.cfg import NAVIGATION_EVALS


def make_nav_eval_env(env: MettaGridConfig) -> MettaGridConfig:
    """Set the heart reward to 0.333 for normalization"""
    env.game.agent.rewards.inventory["heart"] = 0.333
    return env


def make_nav_ascii_env(
    name: str,
    max_steps: int,
    num_agents=1,
    num_instances=4,
    border_width: int = 6,
    instance_border_width: int = 3,
) -> MettaGridConfig:
    # we re-use nav sequence maps, but replace all objects with assemblers
    path = f"packages/mettagrid/configs/maps/navigation_sequence/{name}.map"

    env = eb.make_navigation(num_agents=num_agents * num_instances)
    env.game.max_steps = max_steps

    map_instance = AsciiMapBuilder.Config.from_uri(path)

    # Replace objects with assemblers by setting char_to_map_name (char -> map_name, the stable ASCII map key).
    map_instance.char_to_map_name["n"] = "assembler"
    map_instance.char_to_map_name["m"] = "assembler"

    env.game.map_builder = MapGen.Config(
        instances=num_instances,
        border_width=border_width,
        instance_border_width=instance_border_width,
        instance=map_instance,
    )

    return make_nav_eval_env(env)


def make_emptyspace_sparse_env() -> MettaGridConfig:
    env = eb.make_navigation(num_agents=4)
    env.game.max_steps = 300
    env.game.map_builder = MapGen.Config(
        instances=4,
        instance=MapGen.Config(
            width=60,
            height=60,
            border_width=3,
            instance=MeanDistance.Config(
                mean_distance=30,
                objects={"assembler": 3},
            ),
        ),
    )
    return make_nav_eval_env(env)


def make_navigation_eval_suite() -> list[SimulationConfig]:
    evals = [
        SimulationConfig(
            suite="navigation",
            name=eval["name"],
            env=make_nav_ascii_env(
                name=eval["name"],
                max_steps=eval["max_steps"],
                num_agents=eval["num_agents"],
                num_instances=eval["num_instances"],
            ),
        )
        for eval in NAVIGATION_EVALS
    ] + [
        SimulationConfig(
            suite="navigation",
            name="emptyspace_sparse",
            env=make_emptyspace_sparse_env(),
        )
    ]
    return evals


def mettagrid(num_agents: int = 1, num_instances: int = 4) -> MettaGridConfig:
    nav = eb.make_navigation(num_agents=num_agents * num_instances)

    nav.game.map_builder = MapGen.Config(
        instances=num_instances,
        border_width=6,
        instance_border_width=3,
        instance=NavigationFromNumpy.Config(
            agents=num_agents,
            objects={"assembler": 10},
            dir="varied_terrain/dense_large",
        ),
    )
    return nav


def simulations() -> list[SimulationConfig]:
    return list(make_navigation_eval_suite())


def make_curriculum(
    nav_env: Optional[MettaGridConfig] = None,
    enable_detailed_slice_logging: bool = False,
    algorithm_config: Optional[CurriculumAlgorithmConfig] = None,
) -> CurriculumConfig:
    nav_env = nav_env or mettagrid()

    # make a set of training tasks for navigation
    dense_tasks = cc.bucketed(nav_env)

    maps = ["terrain_maps_nohearts"]
    for size in ["large", "medium", "small"]:
        for terrain in ["balanced", "maze", "sparse", "dense", "cylinder-world"]:
            maps.append(f"varied_terrain/{terrain}_{size}")

    dense_tasks.add_bucket("game.map_builder.instance.dir", maps)
    dense_tasks.add_bucket("game.map_builder.instance.objects.assembler", [Span(3, 50)])

    # sparse environments are just random maps
    sparse_nav_env = nav_env.model_copy()
    sparse_nav_env.game.map_builder = RandomMapBuilder.Config(
        agents=4,
        objects={"assembler": 10},
    )
    sparse_tasks = cc.bucketed(sparse_nav_env)
    sparse_tasks.add_bucket("game.map_builder.width", [Span(60, 120)])
    sparse_tasks.add_bucket("game.map_builder.height", [Span(60, 120)])
    sparse_tasks.add_bucket("game.map_builder.objects.assembler", [Span(1, 10)])

    nav_tasks = cc.merge([dense_tasks, sparse_tasks])

    if algorithm_config is None:
        algorithm_config = LearningProgressConfig(
            use_bidirectional=True,  # Default: bidirectional learning progress
            ema_timescale=0.006,  # Tuned via sweep prashant.lp_sweep.12_10_2 (was 0.001)
            exploration_bonus=0.1,
            max_memory_tasks=1000,
            max_slice_axes=3,
            enable_detailed_slice_logging=enable_detailed_slice_logging,
        )

    return nav_tasks.to_curriculum(
        num_active_tasks=1000,  # Smaller pool for navigation tasks
        algorithm_config=algorithm_config,
    )


def train(
    curriculum: Optional[CurriculumConfig] = None,
    enable_detailed_slice_logging: bool = False,
<<<<<<< HEAD
    arch_type: str = "vit",
=======
    policy_architecture: Optional["PolicyArchitecture"] = None,
>>>>>>> 7ff17092
) -> TrainTool:
    from metta.agent.policy import PolicyArchitecture

    # Handle string input from command line
    if isinstance(policy_architecture, str):
        # Try to parse as Python expression first (from_spec format)
        try:
            policy_architecture = PolicyArchitecture.from_spec(policy_architecture)
        except (SyntaxError, ValueError):
            # If that fails, try to construct from class paths
            spec = policy_architecture.strip()

            # Check if it's the "class=...,transformer=class=..." format
            if "transformer=class=" in spec or ",transformer=" in spec:
                # Parse the format: "class=MainClass,transformer=class=TransformerClass"
                # For now, if it mentions TRXL, just use TRXLConfig directly
                if "trxl" in spec.lower():
                    from metta.agent.policies.trxl import TRXLConfig
                    policy_architecture = TRXLConfig()
                else:
                    # Try to parse the nested format
                    parts = spec.split(",transformer=")
                    if len(parts) == 2:
                        transformer_part = parts[1]
                        transformer_class = transformer_part.replace("class=", "").strip()
                        # Construct Python expression: TransformerClass()
                        python_spec = f"{transformer_class}()"
                        policy_architecture = PolicyArchitecture.from_spec(python_spec)
                    else:
                        raise ValueError(f"Could not parse policy_architecture format: {policy_architecture}")
            elif "trxl" in spec.lower():
                # Simple fallback: if string contains "trxl", use TRXL config directly
                from metta.agent.policies.trxl import TRXLConfig
                policy_architecture = TRXLConfig()
            else:
                # Try to parse as simple class path: "class=path.to.Class" -> "path.to.Class()"
                if spec.startswith("class="):
                    class_path = spec.replace("class=", "").strip()
                    python_spec = f"{class_path}()"
                    policy_architecture = PolicyArchitecture.from_spec(python_spec)
                else:
                    raise ValueError(f"Could not parse policy_architecture: {policy_architecture}")

    resolved_curriculum = curriculum or make_curriculum(enable_detailed_slice_logging=enable_detailed_slice_logging)

    evaluator_cfg = EvaluatorConfig(
        simulations=make_navigation_eval_suite(),
    )

    return TrainTool(
        training_env=TrainingEnvironmentConfig(curriculum=resolved_curriculum),
        evaluator=evaluator_cfg,
<<<<<<< HEAD
        policy_architecture=get_architecture(arch_type),
=======
        policy_architecture=policy_architecture,
>>>>>>> 7ff17092
    )


def evaluate(
    policy_uris: list[str] | str,
) -> EvaluateTool:
    return EvaluateTool(
        simulations=simulations(),
        policy_uris=policy_uris,
    )


def play_training_env(policy_uri: Optional[str] = None) -> PlayTool:
    env = mettagrid()
    return PlayTool(
        sim=SimulationConfig(suite="navigation", name="training_env", env=env),
        policy_uri=policy_uri,
    )


def play(policy_uri: Optional[str] = None) -> PlayTool:
    return PlayTool(sim=simulations()[0], policy_uri=policy_uri)


def replay(policy_uri: Optional[str] = None) -> ReplayTool:
    return ReplayTool(sim=simulations()[0], policy_uri=policy_uri)<|MERGE_RESOLUTION|>--- conflicted
+++ resolved
@@ -170,53 +170,28 @@
 def train(
     curriculum: Optional[CurriculumConfig] = None,
     enable_detailed_slice_logging: bool = False,
-<<<<<<< HEAD
     arch_type: str = "vit",
-=======
     policy_architecture: Optional["PolicyArchitecture"] = None,
->>>>>>> 7ff17092
 ) -> TrainTool:
     from metta.agent.policy import PolicyArchitecture
 
-    # Handle string input from command line
+    # Optional richer override: allow passing a string spec for architecture
     if isinstance(policy_architecture, str):
-        # Try to parse as Python expression first (from_spec format)
         try:
             policy_architecture = PolicyArchitecture.from_spec(policy_architecture)
         except (SyntaxError, ValueError):
-            # If that fails, try to construct from class paths
             spec = policy_architecture.strip()
 
-            # Check if it's the "class=...,transformer=class=..." format
-            if "transformer=class=" in spec or ",transformer=" in spec:
-                # Parse the format: "class=MainClass,transformer=class=TransformerClass"
-                # For now, if it mentions TRXL, just use TRXLConfig directly
-                if "trxl" in spec.lower():
-                    from metta.agent.policies.trxl import TRXLConfig
-                    policy_architecture = TRXLConfig()
-                else:
-                    # Try to parse the nested format
-                    parts = spec.split(",transformer=")
-                    if len(parts) == 2:
-                        transformer_part = parts[1]
-                        transformer_class = transformer_part.replace("class=", "").strip()
-                        # Construct Python expression: TransformerClass()
-                        python_spec = f"{transformer_class}()"
-                        policy_architecture = PolicyArchitecture.from_spec(python_spec)
-                    else:
-                        raise ValueError(f"Could not parse policy_architecture format: {policy_architecture}")
-            elif "trxl" in spec.lower():
-                # Simple fallback: if string contains "trxl", use TRXL config directly
+            if "trxl" in spec.lower():
                 from metta.agent.policies.trxl import TRXLConfig
+
                 policy_architecture = TRXLConfig()
+            elif spec.startswith("class="):
+                class_path = spec.replace("class=", "").strip()
+                python_spec = f"{class_path}()"
+                policy_architecture = PolicyArchitecture.from_spec(python_spec)
             else:
-                # Try to parse as simple class path: "class=path.to.Class" -> "path.to.Class()"
-                if spec.startswith("class="):
-                    class_path = spec.replace("class=", "").strip()
-                    python_spec = f"{class_path}()"
-                    policy_architecture = PolicyArchitecture.from_spec(python_spec)
-                else:
-                    raise ValueError(f"Could not parse policy_architecture: {policy_architecture}")
+                raise ValueError(f"Could not parse policy_architecture: {policy_architecture}")
 
     resolved_curriculum = curriculum or make_curriculum(enable_detailed_slice_logging=enable_detailed_slice_logging)
 
@@ -227,11 +202,7 @@
     return TrainTool(
         training_env=TrainingEnvironmentConfig(curriculum=resolved_curriculum),
         evaluator=evaluator_cfg,
-<<<<<<< HEAD
-        policy_architecture=get_architecture(arch_type),
-=======
-        policy_architecture=policy_architecture,
->>>>>>> 7ff17092
+        policy_architecture=policy_architecture or get_architecture(arch_type),
     )
 
 
