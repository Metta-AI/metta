--- conflicted
+++ resolved
@@ -158,11 +158,6 @@
     env: env/mettagrid/memory/evals/tease_small
   memory/you_shall_not_pass:
     env: env/mettagrid/memory/evals/you_shall_not_pass
-<<<<<<< HEAD
-# env_overrides:
-#   game:
-#     use_observation_tokens: true
-=======
   multiagent/be_polite:
     env: env/mettagrid/multiagent/evals/be_polite
   multiagent/be_polite_team:
@@ -194,5 +189,4 @@
   multiagent/wallblocker:
     env: env/mettagrid/multiagent/evals/wallblocker
   multiagent/wallblocker_team:
-    env: env/mettagrid/multiagent/evals/wallblocker_team
->>>>>>> 9a237032
+    env: env/mettagrid/multiagent/evals/wallblocker_team