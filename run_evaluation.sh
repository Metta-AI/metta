--- conflicted
+++ resolved
@@ -4,7 +4,6 @@
 
 # Define the list of policy URIs to evaluate on a normal run.
 POLICIES=(
-<<<<<<< HEAD
     # "b.daphne.object_use_multienv_pretrained"
     # "b.daphne.object_use_multienv2"
     # "daphne_objectuse_bigandsmall"
@@ -25,11 +24,6 @@
     "training_uniform_envset_nb"
     "mrazo_object-use_allobjs_large-multienv_v01"
 
-=======
-    "b.daphne.object_use_multienv_pretrained"
-    "b.daphne.object_use_multienv2"
-    "daphne_objectuse_bigandsmall"
->>>>>>> 86072c12
 )
 #!/bin/bash
 
@@ -46,7 +40,6 @@
         run=navigation$IDX \
         policy_uri=wandb://run/$POLICY_URI \
         sim_job.stats_db_uri=wandb://stats/navigation_db \
-<<<<<<< HEAD
         # device=cpu \
 
     python3 -m tools.sim \
@@ -62,28 +55,13 @@
         policy_uri=wandb://run/$POLICY_URI \
         sim_job.stats_db_uri=wandb://stats/objectuse_db \
         # device=cpu \
-=======
-        device=cpu \
->>>>>>> 86072c12
 
     python3 -m tools.sim \
         sim=memory \
         run=memory$IDX \
         policy_uri=wandb://run/$POLICY_URI \
-<<<<<<< HEAD
         sim_job.stats_db_uri=wandb://stats/nav_sequence_db \
         # device=cpu \
-=======
-        sim_job.stats_db_uri=wandb://stats/memory_db \
-        device=cpu \
-
-    python3 -m tools.sim \
-        sim=object_use \
-        run=objectuse$IDX \
-        policy_uri=wandb://run/$POLICY_URI \
-        sim_job.stats_db_uri=wandb://stats/objectuse_db \
-
->>>>>>> 86072c12
 
     python3 -m tools.dashboard +eval_db_uri=wandb://stats/navigation_db run=navigation_db ++dashboard.output_path=s3://softmax-public/policydash/navigation.html \
 
@@ -91,4 +69,6 @@
 
     python3 -m tools.dashboard +eval_db_uri=wandb://stats/objectuse_db run=objectuse_db ++dashboard.output_path=s3://softmax-public/policydash/objectuse.html \
 
+    python3 -m tools.dashboard +eval_db_uri=wandb://stats/nav_sequence_db run=nav_sequence_db ++dashboard.output_path=s3://softmax-public/policydash/nav_sequence.html \
+
 done