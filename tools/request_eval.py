--- conflicted
+++ resolved
@@ -73,50 +73,15 @@
     select_num: int,
     select_metric: str,
     disallow_missing_policies: bool = False,
-<<<<<<< HEAD
-) -> tuple[str, list[tuple[str, str]] | None]:
-    """Get policies from a URI using discover_policy_uris and extract metadata."""
-=======
 ) -> tuple[str, list[str] | None]:
     """Get policies from a URI - returns normalized URIs only."""
->>>>>>> ffdffb58
     try:
         # Normalize URI using CheckpointManager
         policy_uri = CheckpointManager.normalize_uri(policy_uri)
 
-<<<<<<< HEAD
         # Map selector types to strategies
         strategy_map = {"latest": "latest", "top": "best_score", "best_score": "best_score", "all": "all"}
         strategy = strategy_map.get(selector_type, "latest")
-=======
-        if policy_uri.startswith("wandb://"):
-            # For wandb URIs, just return the normalized URI
-            return policy_uri, [policy_uri]
-
-        if policy_uri.startswith("file://"):
-            path = Path(policy_uri[7:])
-
-            if path.is_file():
-                # Direct file - return the normalized URI
-                return policy_uri, [policy_uri]
-
-            if not path.is_dir():
-                if disallow_missing_policies:
-                    raise FileNotFoundError(f"Path does not exist: {path}")
-                else:
-                    warning(f"Path does not exist: {path}")
-                    return policy_uri, None
-
-            # Directory with checkpoints
-            if path.name == "checkpoints":
-                run_name = path.parent.name
-                run_dir = str(path.parent.parent)
-            else:
-                run_name = path.name
-                run_dir = str(path.parent)
-
-            checkpoint_manager = CheckpointManager(run_name=run_name, run_dir=run_dir)
->>>>>>> ffdffb58
 
         # Use discover_policy_uris to get all policy URIs
         discovered_uris = CheckpointManager.discover_policy_uris(
@@ -130,19 +95,7 @@
                 warning(f"No policies found for: {policy_uri}")
                 return policy_uri, None
 
-<<<<<<< HEAD
-        # Extract metadata for each discovered URI to get run_name
-        results = []
-        for uri in discovered_uris:
-            metadata = CheckpointManager.get_policy_metadata(uri)
-            results.append((uri, metadata["run_name"]))
-=======
-            # Return list of normalized URIs
-            results = [CheckpointManager.normalize_uri(str(checkpoint_path)) for checkpoint_path in checkpoint_paths]
-            return policy_uri, results
->>>>>>> ffdffb58
-
-        return policy_uri, results
+        return policy_uri, discovered_uris
 
     except Exception as e:
         if not disallow_missing_policies:
