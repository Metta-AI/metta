--- conflicted
+++ resolved
@@ -265,13 +265,8 @@
 
             eval_metrics = {}
             if self.trainer_cfg.evaluate_interval != 0 and self.epoch % self.trainer_cfg.evaluate_interval == 0:
-<<<<<<< HEAD
-                with self.timer("_evaluate_policy", log=logging.INFO):
-                    eval_metrics = self._evaluate_policy()
-=======
                 with self.timer("_evaluate_policy", log_level=logging.INFO):
                     self._evaluate_policy()
->>>>>>> a2f624b2
 
             # Processing stats
             with self.timer("_process_stats"):
