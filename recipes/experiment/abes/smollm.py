"""Arena Basic Easy Shaped recipe targeting the SmolLLM policy."""

from __future__ import annotations

from typing import Any, Optional

from metta.agent.policies.smollm import SmolLLMConfig
from metta.agent.policy import PolicyArchitecture
from metta.cogworks.curriculum.curriculum import CurriculumConfig
from metta.tools.sweep import SweepTool
from metta.tools.train import TrainTool
from recipes.prod.arena_basic_easy_shaped import (
    evaluate,
    evaluate_in_sweep,
    make_curriculum,
    mettagrid,
    play,
    replay,
    simulations,
)
from recipes.prod.arena_basic_easy_shaped import (
    sweep as _arena_sweep,
)
from recipes.prod.arena_basic_easy_shaped import (
    train as base_train,
)

<<<<<<< HEAD
_FLASH_ATTENTION_AVAILABLE = importlib.util.find_spec("flash_attn") is not None


def _select_attn_implementation(attn_implementation: Optional[str]) -> Optional[str]:
    """Prefer FlashAttention when installed; otherwise fall back to eager attention."""

    if attn_implementation is not None:
        return attn_implementation
    if _FLASH_ATTENTION_AVAILABLE:
        return "flash_attention_2"
    return None


def train(
    *,
    curriculum: Optional[CurriculumConfig] = None,
    freeze_llm: bool = True,
    model_name: Optional[str] = None,
    attn_implementation: Optional[str] = None,
    policy_architecture: Optional[PolicyArchitecture] = None,
):
    if policy_architecture is None:
        config_kwargs = {
            "freeze_llm": freeze_llm,
            "attn_implementation": _select_attn_implementation(attn_implementation),
            "token_stride": 2,
            "actor_head_rank": 64,
            "value_head_rank": 8,
        }
        config_kwargs["model_name"] = model_name or "HuggingFaceTB/SmolLM2-135M"
        policy_architecture = SmolLLMConfig(**config_kwargs)

    resolved_curriculum = curriculum or make_curriculum()

    tool = base_train(
        curriculum=resolved_curriculum,
        policy_architecture=policy_architecture,
    )

    return _apply_smollm_defaults(tool)


def _apply_smollm_defaults(tool: TrainTool) -> TrainTool:
    """Clamp heavy training defaults to keep SmolLLM within memory limits."""

    trainer = tool.trainer
    env = tool.training_env

    trainer_updates: dict[str, object] = {}
    env_updates: dict[str, object] = {}

    if trainer.compile:
        trainer_updates["compile"] = False

    if trainer.batch_size > 131_072:
        trainer_updates["batch_size"] = 131_072

    if trainer.minibatch_size > 4_096:
        trainer_updates["minibatch_size"] = 4_096

    if trainer.bptt_horizon > 4:
        trainer_updates["bptt_horizon"] = 4

    if trainer_updates:
        tool.trainer = trainer.model_copy(update=trainer_updates)

    if env.forward_pass_minibatch_target_size > 2_048:
        env_updates["forward_pass_minibatch_target_size"] = 2_048
    if env.auto_workers:
        env_updates["auto_workers"] = False
    if env.num_workers != 1:
        env_updates["num_workers"] = 1
    if env.async_factor != 1:
        env_updates["async_factor"] = 1

    if env_updates:
        tool.training_env = env.model_copy(update=env_updates)

    return tool


=======
>>>>>>> 1f8b79ed
__all__ = [
    "mettagrid",
    "make_curriculum",
    "simulations",
    "play",
    "replay",
    "evaluate",
    "evaluate_in_sweep",
    "sweep_async_progressive",
    "sweep",
    "train",
]


def _smollm_config(
    model_name: Optional[str] = None,
    mem_len: Optional[int] = None,
) -> tuple[dict[str, Any], dict[str, Any], dict[str, Any], int]:
    """SmolLM configuration returning policy, trainer, env updates, and agent count."""
    num_agents = 24

    policy_config = {
        "model_name": model_name or "HuggingFaceTB/SmolLM-360M",
        "attn_implementation": "flash_attention_2",
        "dtype": "bfloat16",
        "mem_len": int(mem_len) if mem_len is not None else 16,
    }

    trainer_updates = {
        "compile": False,
        "batch_size": 131072,
        "minibatch_size": 4096,
        "bptt_horizon": 16,
    }

    env_updates = {
        "forward_pass_minibatch_target_size": 8192,
        "auto_workers": False,
        "num_workers": 1,
        "async_factor": 1,
    }

    return policy_config, trainer_updates, env_updates, num_agents


def train(
    *,
<<<<<<< HEAD
    algorithm_config: Optional[CurriculumAlgorithmConfig] = None,
) -> CurriculumConfig:
    """SmolLLM-friendly arena curriculum that avoids legacy converter fields."""

    env = arena_env or mettagrid()
    tasks = cc.bucketed(env)
=======
    curriculum: Optional[CurriculumConfig] = None,
    enable_detailed_slice_logging: bool = False,
    model_name: Optional[str] = None,
    mem_len: Optional[int] = None,
    policy_architecture: Optional[PolicyArchitecture] = None,
) -> TrainTool:
    """Train SmolLLM with optimized defaults for memory-constrained environments."""
    policy_config, trainer_updates, env_updates, _num_agents = _smollm_config(model_name, mem_len)
>>>>>>> 1f8b79ed

    if policy_architecture is None:
        policy_architecture = SmolLLMConfig(**policy_config)

    tool = base_train(
        curriculum=curriculum,
        enable_detailed_slice_logging=enable_detailed_slice_logging,
        policy_architecture=policy_architecture,
    )

<<<<<<< HEAD
    if algorithm_config is None:
        algorithm_config = LearningProgressConfig(
            use_bidirectional=True,  # Default: bidirectional learning progress
            ema_timescale=0.001,
            num_active_tasks=256,
            slow_timescale_factor=0.2,
            rand_task_rate=0.01,
            exploration_bonus=0.1,
            min_samples_for_lp=10,  # Use exploration bonus for first 10 samples
            lp_score_temperature=0.0,  # Z-score normalization for relative LP comparison
            z_score_amplification=10.0,  # Amplification after z-score (only when temp=0)
            show_curriculum_troubleshooting_logging=True,  # Enable per-task metrics for debugging
            early_progress_amplification=0.5,  # 0.5 = OFF, low values (0.05) amplify unsolved tasks
        )
=======
    tool.trainer = tool.trainer.model_copy(update=trainer_updates)
    tool.training_env = tool.training_env.model_copy(update=env_updates)
>>>>>>> 1f8b79ed

    return tool


def sweep(
    sweep_name: str,
    **kwargs: object,
) -> SweepTool:
    """Expose the canonical arena sweep for SmolLLM recipes."""

    return _arena_sweep(sweep_name, **kwargs)


def sweep_async_progressive(
    sweep_name: str,
    **kwargs: object,
) -> SweepTool:
    """Backward-compatible alias retained for historical CLI invocations."""

    return sweep(sweep_name, **kwargs)<|MERGE_RESOLUTION|>--- conflicted
+++ resolved
@@ -25,90 +25,6 @@
     train as base_train,
 )
 
-<<<<<<< HEAD
-_FLASH_ATTENTION_AVAILABLE = importlib.util.find_spec("flash_attn") is not None
-
-
-def _select_attn_implementation(attn_implementation: Optional[str]) -> Optional[str]:
-    """Prefer FlashAttention when installed; otherwise fall back to eager attention."""
-
-    if attn_implementation is not None:
-        return attn_implementation
-    if _FLASH_ATTENTION_AVAILABLE:
-        return "flash_attention_2"
-    return None
-
-
-def train(
-    *,
-    curriculum: Optional[CurriculumConfig] = None,
-    freeze_llm: bool = True,
-    model_name: Optional[str] = None,
-    attn_implementation: Optional[str] = None,
-    policy_architecture: Optional[PolicyArchitecture] = None,
-):
-    if policy_architecture is None:
-        config_kwargs = {
-            "freeze_llm": freeze_llm,
-            "attn_implementation": _select_attn_implementation(attn_implementation),
-            "token_stride": 2,
-            "actor_head_rank": 64,
-            "value_head_rank": 8,
-        }
-        config_kwargs["model_name"] = model_name or "HuggingFaceTB/SmolLM2-135M"
-        policy_architecture = SmolLLMConfig(**config_kwargs)
-
-    resolved_curriculum = curriculum or make_curriculum()
-
-    tool = base_train(
-        curriculum=resolved_curriculum,
-        policy_architecture=policy_architecture,
-    )
-
-    return _apply_smollm_defaults(tool)
-
-
-def _apply_smollm_defaults(tool: TrainTool) -> TrainTool:
-    """Clamp heavy training defaults to keep SmolLLM within memory limits."""
-
-    trainer = tool.trainer
-    env = tool.training_env
-
-    trainer_updates: dict[str, object] = {}
-    env_updates: dict[str, object] = {}
-
-    if trainer.compile:
-        trainer_updates["compile"] = False
-
-    if trainer.batch_size > 131_072:
-        trainer_updates["batch_size"] = 131_072
-
-    if trainer.minibatch_size > 4_096:
-        trainer_updates["minibatch_size"] = 4_096
-
-    if trainer.bptt_horizon > 4:
-        trainer_updates["bptt_horizon"] = 4
-
-    if trainer_updates:
-        tool.trainer = trainer.model_copy(update=trainer_updates)
-
-    if env.forward_pass_minibatch_target_size > 2_048:
-        env_updates["forward_pass_minibatch_target_size"] = 2_048
-    if env.auto_workers:
-        env_updates["auto_workers"] = False
-    if env.num_workers != 1:
-        env_updates["num_workers"] = 1
-    if env.async_factor != 1:
-        env_updates["async_factor"] = 1
-
-    if env_updates:
-        tool.training_env = env.model_copy(update=env_updates)
-
-    return tool
-
-
-=======
->>>>>>> 1f8b79ed
 __all__ = [
     "mettagrid",
     "make_curriculum",
@@ -156,14 +72,6 @@
 
 def train(
     *,
-<<<<<<< HEAD
-    algorithm_config: Optional[CurriculumAlgorithmConfig] = None,
-) -> CurriculumConfig:
-    """SmolLLM-friendly arena curriculum that avoids legacy converter fields."""
-
-    env = arena_env or mettagrid()
-    tasks = cc.bucketed(env)
-=======
     curriculum: Optional[CurriculumConfig] = None,
     enable_detailed_slice_logging: bool = False,
     model_name: Optional[str] = None,
@@ -172,7 +80,6 @@
 ) -> TrainTool:
     """Train SmolLLM with optimized defaults for memory-constrained environments."""
     policy_config, trainer_updates, env_updates, _num_agents = _smollm_config(model_name, mem_len)
->>>>>>> 1f8b79ed
 
     if policy_architecture is None:
         policy_architecture = SmolLLMConfig(**policy_config)
@@ -183,25 +90,8 @@
         policy_architecture=policy_architecture,
     )
 
-<<<<<<< HEAD
-    if algorithm_config is None:
-        algorithm_config = LearningProgressConfig(
-            use_bidirectional=True,  # Default: bidirectional learning progress
-            ema_timescale=0.001,
-            num_active_tasks=256,
-            slow_timescale_factor=0.2,
-            rand_task_rate=0.01,
-            exploration_bonus=0.1,
-            min_samples_for_lp=10,  # Use exploration bonus for first 10 samples
-            lp_score_temperature=0.0,  # Z-score normalization for relative LP comparison
-            z_score_amplification=10.0,  # Amplification after z-score (only when temp=0)
-            show_curriculum_troubleshooting_logging=True,  # Enable per-task metrics for debugging
-            early_progress_amplification=0.5,  # 0.5 = OFF, low values (0.05) amplify unsolved tasks
-        )
-=======
     tool.trainer = tool.trainer.model_copy(update=trainer_updates)
     tool.training_env = tool.training_env.model_copy(update=env_updates)
->>>>>>> 1f8b79ed
 
     return tool
 
