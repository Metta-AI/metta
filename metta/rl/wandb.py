--- conflicted
+++ resolved
@@ -119,23 +119,9 @@
     wandb_run: Optional[WandbRun] = None,
     additional_files: Optional[list[str]] = None,
 ) -> Optional[str]:
-    """Upload a checkpoint file to wandb as an artifact.
-
-    This is a minimal implementation of the wandb artifact upload functionality
-    that was previously in PolicyStore. It handles the core use case of uploading
-    trained model checkpoints to wandb for sharing and versioning.
-
-    Args:
-        checkpoint_path: Path to the checkpoint .pt file
-        artifact_name: Name for the wandb artifact (e.g., "my-model" or run name)
-        artifact_type: Type of artifact (default "model")
-        metadata: Optional metadata dict to attach to artifact
-        wandb_run: Optional WandbRun instance (uses current run if not provided)
-        additional_files: Optional list of additional files to include
-
-    Returns:
-        Qualified artifact name (entity/project/artifact:version) or None if failed
-    """
+    """Upload a checkpoint file to wandb as an artifact. This is a minimal implementation 
+    of the wandb artifact upload functionality that was previously in PolicyStore. It handles 
+    the core use case of uploading trained model checkpoints to wandb for sharing and versioning."""
     if not wandb:
         logger.warning("Wandb not available, skipping artifact upload")
         return None
@@ -173,51 +159,4 @@
 
     except Exception as e:
         logger.error(f"Failed to upload wandb artifact: {e}")
-<<<<<<< HEAD
-        return None
-=======
-        return None
-
-
-def upload_checkpoint_for_epoch(
-    checkpoint_dir: str,
-    run_name: str,
-    epoch: int,
-    wandb_run: Optional[WandbRun] = None,
-) -> Optional[str]:
-    """Upload a specific epoch's checkpoint as a wandb artifact."""
-    # Find checkpoint file for this epoch
-    checkpoint_path = Path(checkpoint_dir)
-    pattern = f"{run_name}.e{epoch}.s*.t*.sc*.pt"
-    checkpoint_files = list(checkpoint_path.glob(pattern))
-
-    if not checkpoint_files:
-        logger.warning(f"No checkpoint found for epoch {epoch}")
-        return None
-
-    # Use the first match (should only be one)
-    checkpoint_file = checkpoint_files[0]
-
-    # Parse metadata from filename
-    from metta.rl.checkpoint_manager import parse_checkpoint_filename
-
-    _, epoch_num, agent_step, total_time, score = parse_checkpoint_filename(checkpoint_file.name)
-
-    # Create metadata dict
-    metadata = {
-        "epoch": epoch_num,
-        "agent_step": agent_step,
-        "total_time": total_time,
-        "score": score,
-        "run_name": run_name,
-    }
-
-    # Upload with run name as artifact name (wandb will version it)
-    return upload_checkpoint_as_artifact(
-        checkpoint_path=str(checkpoint_file),
-        artifact_name=run_name,
-        artifact_type="model",
-        metadata=metadata,
-        wandb_run=wandb_run,
-    )
->>>>>>> f603e776
+        return None