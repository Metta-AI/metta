--- conflicted
+++ resolved
@@ -7,24 +7,23 @@
 import time
 
 import hydra
-from omegaconf import DictConfig, OmegaConf
-from rich.logging import RichHandler
-from wandb_carbs import WandbCarbs
-
 from metta.agent.policy_store import PolicyStore
 from metta.sim.eval_stats_db import EvalStatsDB
 from metta.sim.eval_stats_logger import EvalStatsLogger
 from metta.util.runtime_configuration import setup_mettagrid_environment
 from metta.util.wandb.wandb_context import WandbContext
+from omegaconf import DictConfig, OmegaConf
+from rich.logging import RichHandler
+
+from wandb_carbs import WandbCarbs
 
 # Configure rich colored logging to stderr instead of stdout
-<<<<<<< HEAD
 logging.basicConfig(
-    level="INFO", format="%(message)s", datefmt="[%X]", handlers=[RichHandler(rich_tracebacks=True)]
+    level="INFO",
+    format="%(message)s",
+    datefmt="[%X]",
+    handlers=[RichHandler(rich_tracebacks=True)],
 )
-=======
-logging.basicConfig(level="INFO", format="%(message)s", datefmt="[%X]", handlers=[RichHandler(rich_tracebacks=True)])
->>>>>>> 3b9bc6b1
 
 logger = logging.getLogger("sweep_eval")
 
@@ -73,7 +72,11 @@
         cfg.analyzer.policy_uri = policy_pr.uri
 
         eval = hydra.utils.instantiate(
-            cfg.eval, policy_store, policy_pr, cfg.get("run_id", wandb_run.id), cfg_recursive_=False
+            cfg.eval,
+            policy_store,
+            policy_pr,
+            cfg.get("run_id", wandb_run.id),
+            cfg_recursive_=False,
         )
 
         # Start evaluation process
@@ -102,18 +105,16 @@
         eval_stats_logger.log(stats)
 
         # Create eval stats database and analyze results
-        eval_stats_db = EvalStatsDB.from_uri(eval_stats_logger.json_path, cfg.run_dir, wandb_run)
+        eval_stats_db = EvalStatsDB.from_uri(
+            eval_stats_logger.json_path, cfg.run_dir, wandb_run
+        )
 
         # Find the metric index in the analyzer metrics
-<<<<<<< HEAD
         metric_idxs = [
             i
             for i, m in enumerate(cfg.analyzer.analysis.metrics)
             if fnmatch.fnmatch(cfg.metric, m.metric)
         ]
-=======
-        metric_idxs = [i for i, m in enumerate(cfg.analyzer.analysis.metrics) if fnmatch.fnmatch(cfg.metric, m.metric)]
->>>>>>> 3b9bc6b1
         if len(metric_idxs) == 0:
             logger.error(
                 f"Metric {cfg.metric} not found in analyzer metrics: "
@@ -130,13 +131,9 @@
         results, _ = analyzer.analyze()
 
         # Filter by policy name and sum up the mean values over evals
-<<<<<<< HEAD
         filtered_results = results[sweep_metric_index][
             results[sweep_metric_index]["policy_name"] == policy_pr.name
         ]
-=======
-        filtered_results = results[sweep_metric_index][results[sweep_metric_index]["policy_name"] == policy_pr.name]
->>>>>>> 3b9bc6b1
         eval_metric = filtered_results["mean"].sum()
 
         # Get training stats from metadata if available
@@ -158,20 +155,23 @@
         sweep_stats.update(stats_update)
 
         # Update lineage stats
-        for stat in ["train.agent_step", "train.epoch", "time.train", "time.eval", "time.total"]:
+        for stat in [
+            "train.agent_step",
+            "train.epoch",
+            "time.train",
+            "time.eval",
+            "time.total",
+        ]:
             sweep_stats["lineage." + stat] = sweep_stats[stat] + policy_pr.metadata.get(
                 "lineage." + stat, 0
             )
 
         # Update wandb summary
         wandb_run.summary.update(sweep_stats)
-<<<<<<< HEAD
         logger.info(
-            "Sweep Stats: \n" + json.dumps({k: str(v) for k, v in sweep_stats.items()}, indent=4)
-        )
-=======
-        logger.info("Sweep Stats: \n" + json.dumps({k: str(v) for k, v in sweep_stats.items()}, indent=4))
->>>>>>> 3b9bc6b1
+            "Sweep Stats: \n"
+            + json.dumps({k: str(v) for k, v in sweep_stats.items()}, indent=4)
+        )
 
         # Update policy metadata
         policy_pr.metadata.update(
@@ -188,7 +188,9 @@
         total_time = train_time + eval_time
         logger.info(f"Evaluation Metric: {eval_metric}, Total Time: {total_time}")
 
-        WandbCarbs._record_observation(wandb_run, eval_metric, total_time, allow_update=True)
+        WandbCarbs._record_observation(
+            wandb_run, eval_metric, total_time, allow_update=True
+        )
 
         wandb_run.summary.update({"run_time": total_time})
         return 0
