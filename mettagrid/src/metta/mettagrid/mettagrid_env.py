from __future__ import annotations

import datetime
import logging
import os
import time
import uuid
from typing import Any, Dict, Optional, cast

import numpy as np
from gymnasium import Env as GymEnv
from gymnasium import spaces
from omegaconf import OmegaConf
from pufferlib import PufferEnv
from pydantic import validate_call
from typing_extensions import override

from metta.common.profiling.stopwatch import Stopwatch, with_instance_timer
from metta.mettagrid.curriculum.core import Curriculum
from metta.mettagrid.level_builder import Level
from metta.mettagrid.mettagrid_c import MettaGrid
from metta.mettagrid.mettagrid_c_config import from_mettagrid_config
from metta.mettagrid.replay_writer import ReplayWriter
from metta.mettagrid.stats_writer import StatsWriter
from metta.mettagrid.util.dict_utils import unroll_nested_dict

# These data types must match PufferLib -- see pufferlib/vector.py
#
# Important:
#
# In PufferLib's class Multiprocessing, the data type for actions will be set to int32
# whenever the action space is Discrete or Multidiscrete. If we do not match the data type
# here in our child class, then we will experience extra data conversions in the background.
# Additionally the actions that are sent to the C environment will be int32 (because PufferEnv
# controls the type of self.actions) -- creating an opportunity for type confusion.

# Vocab:
#   We aim to match the ADA paper for trial and episode.
#   trial: the unit of environmental reset. The MettaGrid C env lasts for one trial.
#   episode: a sequence of trials.
#   epoch: the unit of a training batch. At the time of writing, this is made up of segments of 64 agent steps. This
#     many agents each taking 64 steps steps, or fewer agents taking higher multiples of 64 steps.
#   curriculum: dispenses Tasks. A curriculum's duration is a training run. A curriculum is shared across processes
#     / MettaGridEnvs.
#   Task: dispenses trials. A task's duration is one episode.
#   lifetime: the unit of agent reset. Ideally this would be a single episode -- that's very much the intent. However,
#     we currently reset the agent (i.e., its LSTM state) every epoch. So the agent's lifetime is actually much shorter
#     than a typical episode / trial.
#
#   We originally didn't have a distinction between trials and episodes. I.e., all episodes were a single trial.
#   Because of this, in some places we use the term "episode" where we would now use "trial".

dtype_observations = np.dtype(np.uint8)
dtype_terminals = np.dtype(bool)
dtype_truncations = np.dtype(bool)
dtype_rewards = np.dtype(np.float32)
dtype_actions = np.dtype(np.int32)  # must be int32!
dtype_masks = np.dtype(bool)
dtype_success = np.dtype(bool)

logger = logging.getLogger("MettaGridEnv")


def required(func):
    """Marks methods that PufferEnv requires but does not implement for override."""
    return func


class MettaGridEnv(PufferEnv, GymEnv):
    # Type hints for attributes defined in the C++ extension to help Pylance
    observations: np.ndarray
    terminals: np.ndarray
    truncations: np.ndarray
    rewards: np.ndarray
    actions: np.ndarray
    _current_step: int = 0  # reset every trial
    _current_trial: int = 0  # reset every episode
    _current_episode: int = 0  # not reset for the duration of this MettaGridEnv
    # a reset is a new episode.
    _should_reset: bool = False

    @validate_call(config={"arbitrary_types_allowed": True})
    def __init__(
        self,
        curriculum: Curriculum,
        render_mode: Optional[str],
        level: Optional[Level] = None,
        buf=None,
        stats_writer: Optional[StatsWriter] = None,
        replay_writer: Optional[ReplayWriter] = None,
        is_training: bool = False,
        **kwargs,
    ):
        self.timer = Stopwatch(logger)
        self.timer.start()
        self.timer.start("thread_idle")

        self._render_mode = render_mode
        self._curriculum = curriculum
        self._task = self._curriculum.get_task()
        self._level = level
        self._renderer = None
        self._map_labels: list[str] = []
        self._stats_writer = stats_writer
        self._replay_writer = replay_writer
        self._trial_id: str | None = None
        self._trial_reset_at: datetime.datetime | None = None
        self._current_seed: int = 0  # must be unsigned

        # This isn't great, since the env_cfg can change between trials / episodes.
        self.labels: list[str] = self._task.env_cfg().get("labels", [])

        self._is_training = is_training

        self._initialize_c_env()
        super().__init__(buf)

        if self._render_mode is not None:
            if self._render_mode == "human":
                from metta.mettagrid.renderer.nethack import NethackRenderer

                self._renderer = NethackRenderer(self.object_type_names)
            elif self._render_mode == "miniscope":
                from metta.mettagrid.renderer.miniscope import MiniscopeRenderer

                self._renderer = MiniscopeRenderer(self.object_type_names)
            elif self._render_mode == "raylib":
                # Only initialize raylib renderer if not in CI/Docker environment
                is_ci_environment = bool(
                    os.environ.get("CI") or os.environ.get("GITHUB_ACTIONS") or os.path.exists("/.dockerenv")
                )
                if not is_ci_environment:
                    try:
                        from metta.mettagrid.renderer.raylib import RaylibRenderer

                        self._renderer = RaylibRenderer(self.object_type_names, self.map_width, self.map_height)
                    except ImportError:
                        logger.warning("Raylib renderer requested but raylib not available")
                        self._renderer = None
                else:
                    logger.info("Raylib renderer disabled in CI/Docker environment")
                    self._renderer = None

<<<<<<< HEAD
    def _check_reward_termination(self) -> bool:
        """Check if episode should terminate based on total reward threshold."""
        if self._task.env_cfg().game.termination.max_reward:
            # Check if any agent has reached the reward threshold
            per_agent_rewards = self._c_env.get_episode_rewards()
            termination_condition = self._task.env_cfg().game.termination.condition

            if termination_condition == "any":
                return any(r >= self._task.env_cfg().game.termination.max_reward for r in per_agent_rewards)
            elif termination_condition == "all":
                return all(r >= self._task.env_cfg().game.termination.max_reward for r in per_agent_rewards)
            # percent of agents that got all the reward
            elif isinstance(termination_condition, float):
                return (
                    sum(r >= self._task.env_cfg().game.termination.max_reward for r in per_agent_rewards)
                    >= termination_condition * self._c_env.num_agents
                )
            else:
                raise ValueError(f"Invalid termination condition: {termination_condition}")

        return False

    def _make_episode_id(self):
=======
    def _make_id(self):
>>>>>>> 3bf3e7ed
        return str(uuid.uuid4())

    @with_instance_timer("_initialize_c_env")
    def _initialize_c_env(self) -> None:
        """Initialize the C++ environment.

        This creates a new c environment with a fixed configuration / map, which will last for one trial. This should
        be called whenever a new trial starts.
        """
        task = self._task
        task_cfg = task.env_cfg()
        level = self._level

        if level is None:
            with self.timer("_initialize_c_env.build_map"):
                level = task_cfg.game.map_builder.build()

        # Validate the level
        level_agents = np.count_nonzero(np.char.startswith(level.grid, "agent"))
        assert task_cfg.game.num_agents == level_agents, (
            f"Number of agents {task_cfg.game.num_agents} does not match number of agents in map {level_agents}"
        )

        game_config_dict = OmegaConf.to_container(task_cfg.game)
        assert isinstance(game_config_dict, dict), "No valid game config dictionary in the environment config"

        # During training, we run a lot of envs in parallel, and it's better if they are not
        # all synced together. The desync_episodes flag is used to desync the episodes.
        # Ideally vecenv would have a way to desync the episodes, but it doesn't.
        if self._is_training and self._current_trial == 0 and self._current_episode == 0:
            max_steps = game_config_dict["max_steps"]
            game_config_dict["max_steps"] = int(np.random.randint(1, max_steps + 1))

        self._map_labels = level.labels

        # Convert string array to list of strings for C++ compatibility
        # TODO: push the not-numpy-array higher up the stack, and consider pushing not-a-sparse-list lower.
        with self.timer("_initialize_c_env.make_c_env"):
            c_cfg = None
            try:
                c_cfg = from_mettagrid_config(game_config_dict)
            except Exception as e:
                logger.error(f"Error initializing C++ environment: {e}")
                logger.error(f"Game config: {game_config_dict}")
                raise e

            self._c_env = MettaGrid(c_cfg, level.grid.tolist(), self._current_seed)

        self._grid_env = self._c_env

    @override  # pufferlib.PufferEnv.reset
    @with_instance_timer("reset")
    def reset(self, seed: int | None = None) -> tuple[np.ndarray, dict]:
        """Reset the environment.

        This is called by PufferLib, to get a new episode.
        """
        self.timer.stop("thread_idle")

        self._current_trial = 0
        self._current_episode += 1

        self._task = self._curriculum.get_task()
        self._should_reset = False
        self._current_seed = seed or 0

        obs, infos = self.reset_trial()

        self.timer.start("thread_idle")

        return obs, infos

    @with_instance_timer("reset_trial")
    def reset_trial(self) -> tuple[np.ndarray, dict]:
        """Reset the environment for a new trial."""
        self._initialize_c_env()
        self._current_step = 0
        self._current_trial += 1

        assert self.observations.dtype == dtype_observations
        assert self.terminals.dtype == dtype_terminals
        assert self.truncations.dtype == dtype_truncations
        assert self.rewards.dtype == dtype_rewards

        self._c_env.set_buffers(self.observations, self.terminals, self.truncations, self.rewards)

        self._trial_id = self._make_id()
        self._trial_reset_at = datetime.datetime.now()
        if self._replay_writer:
            # The replay writer only knows about single-trial episodes, so we say we're starting an episode.
            # Ideally we'd have a smoother way to string replays together.
            self._replay_writer.start_episode(self._trial_id, self)

        obs, infos = self._c_env.reset()

        return obs, infos

    @override  # pufferlib.PufferEnv.step
    @with_instance_timer("step")
    def step(self, actions: np.ndarray) -> tuple[np.ndarray, np.ndarray, np.ndarray, np.ndarray, dict]:
        """
        Execute one timestep of the environment dynamics with the given actions.

        IMPORTANT: In training mode, the `actions` parameter and `self.actions` may be the same
        object, but in simulation mode they are independent. Always use the passed-in `actions`
        parameter to ensure correct behavior in all contexts.

        Args:
            actions: A numpy array of shape (num_agents, 2) with dtype np.int32

        Returns:
            Tuple of (observations, rewards, terminals, truncations, infos)

        """
        self.timer.stop("thread_idle")

        # Note: We explicitly allow invalid actions to be used. The environment will
        # penalize the agent for attempting invalid actions as a side effect of ActionHandler::handle_action()

        with self.timer("_c_env.step"):
            self._c_env.step(actions)
            self._current_step += 1

<<<<<<< HEAD
        if self._check_reward_termination():
            # Set all terminals to True to trigger episode termination
            self.terminals.fill(True)

        if self._replay_writer and self._episode_id:
=======
        if self._replay_writer and self._trial_id:
>>>>>>> 3bf3e7ed
            with self.timer("_replay_writer.log_step"):
                self._replay_writer.log_step(self._trial_id, actions, self.rewards)

        infos = {}
        if self.terminals.all() or self.truncations.all():
            self.process_trial_stats(infos)
            self._task.complete_trial(self._c_env.get_episode_rewards().mean())
            if self._task.is_complete():
                self._should_reset = True
                # Add curriculum task probabilities to infos for distributed logging
                infos["curriculum_task_probs"] = self._curriculum.get_task_probs()
            else:
                self.reset_trial()

        self.timer.start("thread_idle")
        return self.observations, self.rewards, self.terminals, self.truncations, infos

    @override
    def close(self):
        pass

    def process_trial_stats(self, infos: Dict[str, Any]):
        self.timer.start("process_trial_stats")

        infos.clear()

        # The c env calls this "episode" but we call it "trial"
        trial_rewards = self._c_env.get_episode_rewards()
        trial_rewards_sum = trial_rewards.sum()
        trial_rewards_mean = trial_rewards_sum / self._c_env.num_agents

        for label in self._map_labels + self.labels:
            infos[f"map_reward/{label}"] = trial_rewards_mean

        infos.update(self._curriculum.get_completion_rates())

        # Add curriculum-specific stats
        curriculum_stats = self._curriculum.get_curriculum_stats()
        for key, value in curriculum_stats.items():
            infos[f"curriculum/{key}"] = value

        with self.timer("_c_env.get_episode_stats"):
            stats = self._c_env.get_episode_stats()

        infos["game"] = stats["game"]
        infos["agent"] = {}
        for agent_stats in stats["agent"]:
            for n, v in agent_stats.items():
                infos["agent"][n] = infos["agent"].get(n, 0) + v
        for n, v in infos["agent"].items():
            infos["agent"][n] = v / self._c_env.num_agents

        attributes: dict[str, int] = {
            "seed": self._current_seed,
            "map_w": self.map_width,
            "map_h": self.map_height,
            "initial_grid_hash": self.initial_grid_hash,
            "steps": self._current_step,
            "trials": self._current_trial,
            "resets": self._current_episode,
            "max_steps": self.max_steps,
            "completion_time": int(time.time()),
        }
        infos["attributes"] = attributes

        replay_url = None

        with self.timer("_replay_writer"):
            if self._replay_writer:
                assert self._trial_id is not None, "Trial ID must be set before writing a replay"
                replay_url = self._replay_writer.write_replay(self._trial_id)
                infos["replay_url"] = replay_url

        with self.timer("_stats_writer"):
            if self._stats_writer:
                assert self._trial_id is not None, "Trial ID must be set before writing stats"

                env_cfg_flattened: dict[str, str] = {}
                env_cfg = OmegaConf.to_container(self._task.env_cfg(), resolve=False)
                for k, v in unroll_nested_dict(cast(dict[str, Any], env_cfg)):
                    env_cfg_flattened[f"config.{str(k).replace('/', '.')}"] = str(v)

                agent_metrics = {}
                for agent_idx, agent_stats in enumerate(stats["agent"]):
                    agent_metrics[agent_idx] = {}
                    agent_metrics[agent_idx]["reward"] = float(trial_rewards[agent_idx])
                    for k, v in agent_stats.items():
                        agent_metrics[agent_idx][k] = float(v)

                grid_objects: Dict[int, Any] = self._c_env.grid_objects()
                # iterate over grid_object values
                agent_groups: Dict[int, int] = {
                    v["agent_id"]: v["agent:group"] for v in grid_objects.values() if v["type"] == 0
                }

                self._stats_writer.record_episode(
                    self._trial_id,
                    env_cfg_flattened,
                    agent_metrics,
                    agent_groups,
                    self.max_steps,
                    replay_url,
                    self._trial_reset_at,
                )

        self.timer.stop("process_trial_stats")

        elapsed_times = self.timer.get_all_elapsed()
        thread_idle_time = elapsed_times.pop("thread_idle", 0)

        wall_time = self.timer.get_elapsed()
        adjusted_wall_time = wall_time - thread_idle_time

        lap_times = self.timer.lap_all(exclude_global=False)
        lap_thread_idle_time = lap_times.pop("thread_idle", 0)
        wall_time_for_lap = lap_times.pop("global", 0)
        adjusted_lap_time = wall_time_for_lap - lap_thread_idle_time

        infos["timing_per_epoch"] = {
            **{
                f"active_frac/{op}": lap_elapsed / adjusted_lap_time if adjusted_lap_time > 0 else 0
                for op, lap_elapsed in lap_times.items()
            },
            **{f"msec/{op}": lap_elapsed * 1000 for op, lap_elapsed in lap_times.items()},
            "frac/thread_idle": lap_thread_idle_time / wall_time_for_lap,
        }
        infos["timing_cumulative"] = {
            **{
                f"active_frac/{op}": elapsed / adjusted_wall_time if adjusted_wall_time > 0 else 0
                for op, elapsed in elapsed_times.items()
            },
            "frac/thread_idle": thread_idle_time / wall_time,
        }

        task_init_time_msec = lap_times.get("_initialize_c_env", 0) * 1000
        infos.update(
            {
                f"task_reward/{self._task.short_name()}/rewards.mean": trial_rewards_mean,
                f"task_timing/{self._task.short_name()}/init_time_msec": task_init_time_msec,
            }
        )

        self._trial_id = None

    @property
    def max_steps(self) -> int:
        return self._c_env.max_steps

    @property
    @required
    def single_observation_space(self) -> spaces.Box:
        """
        Return the observation space for a single agent.
        Returns:
            Box: A Box space with shape (num_agents, num_observation_tokens, 3)
        """
        return self._c_env.observation_space

    @property
    @required
    def single_action_space(self) -> spaces.MultiDiscrete:
        """
        Return the action space for a single agent.
        Returns:
            MultiDiscrete: A MultiDiscrete space with shape (num_actions, max_action_arg + 1)
        """
        return self._c_env.action_space

    @property
    def obs_width(self):
        return self._c_env.obs_width

    @property
    def obs_height(self):
        return self._c_env.obs_height

    @property
    def action_names(self) -> list[str]:
        return self._c_env.action_names()

    @property
    @required
    def num_agents(self) -> int:
        return self._c_env.num_agents

    def render(self) -> str | None:
        # Use the configured renderer if available
        if self._renderer is not None and hasattr(self._renderer, "render"):
            return self._renderer.render(self._current_step, self.grid_objects)

        return None

    @property
    @override
    def done(self):
        return self._should_reset

    # TODO: we should eliminate this and use feature spec instead
    @property
    def feature_normalizations(self) -> dict[int, float]:
        # Get feature spec from C++ environment
        feature_spec = self._c_env.feature_spec()
        return {spec["id"]: spec["normalization"] for spec in feature_spec.values()}

    def get_observation_features(self) -> dict[str, dict[str, int | float]]:
        """
        Build the features dictionary for initialize_to_environment.

        Returns:
            Dictionary mapping feature names to their properties
        """
        # Get feature spec from C++ environment
        feature_spec = self._c_env.feature_spec()

        features = {}
        for feature_name, feature_info in feature_spec.items():
            feature_dict: dict[str, int | float] = {"id": feature_info["id"]}

            # Add normalization if present
            if "normalization" in feature_info:
                feature_dict["normalization"] = feature_info["normalization"]

            features[feature_name] = feature_dict

        return features

    @property
    def global_features(self):
        return []

    @property
    @override
    def render_mode(self):
        return self._render_mode

    @property
    def map_width(self) -> int:
        return self._c_env.map_width

    @property
    def map_height(self) -> int:
        return self._c_env.map_height

    @property
    def grid_objects(self) -> dict[int, dict[str, Any]]:
        """
        Get information about all grid objects that are present in our map.

        It is important to keep in mind the difference between grid_objects, which are things
        like "walls" or "agents", and grid_features which is the encoded representation of all possible
        observations of grid_objects that is provided to the policy.

        Returns:
            A dictionary mapping object IDs to their properties.
        """
        return self._c_env.grid_objects()

    @property
    def max_action_args(self) -> list[int]:
        """
        Get the maximum argument variant for each action type.
        Returns:
            List of integers representing max parameters for each action type
        """
        action_args_array = self._c_env.max_action_args()
        return [int(x) for x in action_args_array]

    @property
    def action_success(self) -> list[bool]:
        action_success_array = self._c_env.action_success()
        return [bool(x) for x in action_success_array]

    @property
    def object_type_names(self) -> list[str]:
        return self._c_env.object_type_names()

    @property
    def inventory_item_names(self) -> list[str]:
        return self._c_env.inventory_item_names()

    @property
    def initial_grid_hash(self) -> int:
        """Returns the hash of the initial grid configuration."""
        return self._c_env.initial_grid_hash<|MERGE_RESOLUTION|>--- conflicted
+++ resolved
@@ -141,7 +141,6 @@
                     logger.info("Raylib renderer disabled in CI/Docker environment")
                     self._renderer = None
 
-<<<<<<< HEAD
     def _check_reward_termination(self) -> bool:
         """Check if episode should terminate based on total reward threshold."""
         if self._task.env_cfg().game.termination.max_reward:
@@ -164,10 +163,8 @@
 
         return False
 
-    def _make_episode_id(self):
-=======
+
     def _make_id(self):
->>>>>>> 3bf3e7ed
         return str(uuid.uuid4())
 
     @with_instance_timer("_initialize_c_env")
@@ -291,15 +288,11 @@
             self._c_env.step(actions)
             self._current_step += 1
 
-<<<<<<< HEAD
         if self._check_reward_termination():
             # Set all terminals to True to trigger episode termination
             self.terminals.fill(True)
 
-        if self._replay_writer and self._episode_id:
-=======
         if self._replay_writer and self._trial_id:
->>>>>>> 3bf3e7ed
             with self.timer("_replay_writer.log_step"):
                 self._replay_writer.log_step(self._trial_id, actions, self.rewards)
 
