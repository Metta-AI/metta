--- conflicted
+++ resolved
@@ -48,45 +48,32 @@
       if gridPos.x >= 0 and gridPos.x < replay.mapSize[0] and
         gridPos.y >= 0 and gridPos.y < replay.mapSize[1]:
         let startPos = selection.location.at(step).xy
-<<<<<<< HEAD
+        
+        # Determine if this is a Bump or Move destination.
+        let targetObj = getObjectAtLocation(gridPos)
+        var destType = Move
+        if targetObj != nil:
+          let typeName = replay.typeNames[targetObj.typeId]
+          if typeName != "agent" and typeName != "wall":
+            destType = Bump
+        
+        let destination = Destination(pos: gridPos, destinationType: destType)
         
         if shiftDown:
           # Queue up additional destinations.
           if not agentDestinations.hasKey(selection.agentId) or agentDestinations[selection.agentId].len == 0:
             # No existing destinations, start fresh.
-            let path = findPath(startPos, gridPos)
-            if path.len > 0:
-              agentPaths[selection.agentId] = path
-              agentDestinations[selection.agentId] = @[gridPos]
+            agentDestinations[selection.agentId] = @[destination]
+            recomputePath(selection.agentId, startPos)
           else:
             # Append to existing destinations.
-            agentDestinations[selection.agentId].add(gridPos)
+            agentDestinations[selection.agentId].add(destination)
             # Recompute path to include all destinations.
             recomputePath(selection.agentId, startPos)
         else:
           # Replace the entire destination queue.
-          let path = findPath(startPos, gridPos)
-          if path.len > 0:
-            agentPaths[selection.agentId] = path
-            agentDestinations[selection.agentId] = @[gridPos]
-=======
-        let targetObj = getObjectAtLocation(gridPos)
-        if targetObj != nil:
-          let typeName = replay.typeNames[targetObj.typeId]
-          if typeName != "agent" and typeName != "wall":
-            agentDestinations[selection.agentId] = @[Destination(pos: gridPos, destinationType: Bump)]
-            recomputePath(selection.agentId, startPos)
-          else:
-            let path = findPath(startPos, gridPos)
-            if path.len > 0:
-              agentPaths[selection.agentId] = path
-              agentDestinations[selection.agentId] = @[Destination(pos: gridPos, destinationType: Move)]
-        else:
-          let path = findPath(startPos, gridPos)
-          if path.len > 0:
-            agentPaths[selection.agentId] = path
-            agentDestinations[selection.agentId] = @[Destination(pos: gridPos, destinationType: Move)]
->>>>>>> 899ea95d
+          agentDestinations[selection.agentId] = @[destination]
+          recomputePath(selection.agentId, startPos)
 
 proc drawFloor*() =
   # Draw the floor tiles.
@@ -416,7 +403,7 @@
         let scale = if isLastDestination: 1.0 / 200.0 else: 0.8 / 200.0
         bxy.drawImage(
           "selection",
-          dest.vec2,
+          dest.pos.vec2,
           angle = 0,
           scale = scale,
           tint = color(1, 1, 1, alpha)
