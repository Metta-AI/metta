#ifndef METTAGRID_METTAGRID_OBJECTS_WALL_HPP_
#define METTAGRID_METTAGRID_OBJECTS_WALL_HPP_

#include <cstdint>
#include <string>
#include <vector>

#include "constants.hpp"
#include "grid_object.hpp"
#include "objects/metta_object.hpp"

class Wall : public MettaObject {
public:
  bool _swappable;

  Wall(GridCoord r, GridCoord c, ObjectConfig cfg) {
    GridObject::init(ObjectType::WallT, GridLocation(r, c, GridLayer::Object_Layer));
    MettaObject::set_hp(cfg);
    this->_swappable = cfg["swappable"];
  }

<<<<<<< HEAD
  virtual void obs(c_observations_type* obs) const override {
    MettaObject::obs(obs);
    // wall-specific features
    encode(obs, GridFeature::WALL, 1);
    encode(obs, GridFeature::SWAPPABLE, this->_swappable);
=======
  virtual vector<PartialObservationToken> obs_features() const override {
    vector<PartialObservationToken> features;
    features.push_back({ObservationFeature::TypeId, _type_id});
    if (_swappable) {
      // Only emit the token if it's swappable, to reduce the number of tokens.
      features.push_back({ObservationFeature::Swappable, 1});
    }
    return features;
  }

  virtual void obs(ObsType* obs, const std::vector<uint8_t>& offsets) const override {
    obs[offsets[0]] = _type_id;
    obs[offsets[1]] = this->hp;
    obs[offsets[2]] = this->_swappable;
  }

  static std::vector<std::string> feature_names() {
    std::vector<std::string> names;
    names.push_back("type_id");
    names.push_back("hp");
    names.push_back("swappable");
    return names;
>>>>>>> 3bf7457f
  }

  virtual bool swappable() const override {
    return this->_swappable;
  }
};

#endif  // METTAGRID_METTAGRID_OBJECTS_WALL_HPP_<|MERGE_RESOLUTION|>--- conflicted
+++ resolved
@@ -1,13 +1,12 @@
 #ifndef METTAGRID_METTAGRID_OBJECTS_WALL_HPP_
 #define METTAGRID_METTAGRID_OBJECTS_WALL_HPP_
 
-#include <cstdint>
 #include <string>
 #include <vector>
 
+#include "../grid_object.hpp"
 #include "constants.hpp"
-#include "grid_object.hpp"
-#include "objects/metta_object.hpp"
+#include "metta_object.hpp"
 
 class Wall : public MettaObject {
 public:
@@ -15,17 +14,10 @@
 
   Wall(GridCoord r, GridCoord c, ObjectConfig cfg) {
     GridObject::init(ObjectType::WallT, GridLocation(r, c, GridLayer::Object_Layer));
-    MettaObject::set_hp(cfg);
+    MettaObject::init_mo(cfg);
     this->_swappable = cfg["swappable"];
   }
 
-<<<<<<< HEAD
-  virtual void obs(c_observations_type* obs) const override {
-    MettaObject::obs(obs);
-    // wall-specific features
-    encode(obs, GridFeature::WALL, 1);
-    encode(obs, GridFeature::SWAPPABLE, this->_swappable);
-=======
   virtual vector<PartialObservationToken> obs_features() const override {
     vector<PartialObservationToken> features;
     features.push_back({ObservationFeature::TypeId, _type_id});
@@ -48,7 +40,6 @@
     names.push_back("hp");
     names.push_back("swappable");
     return names;
->>>>>>> 3bf7457f
   }
 
   virtual bool swappable() const override {
