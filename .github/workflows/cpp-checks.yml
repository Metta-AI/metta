name: "C++"
concurrency:
  group: ${{ github.workflow }}-${{ github.event_name == 'merge_group' && github.event.merge_group.head_ref || github.ref }}
  cancel-in-progress: true
on:
  pull_request:
    types: [opened, synchronize, ready_for_review]
  push:
    branches: [main]
  merge_group:
    types: [checks_requested]
    branches: [main]
  workflow_dispatch:
    inputs:
      run_lint:
        description: "Run lint checks"
        type: boolean
        default: true
      run_test:
        description: "Run tests"
        type: boolean
        default: true
      run_benchmark:
        description: "Run benchmarks (requires tests)"
        type: boolean
        default: true

# Set default permissions
permissions:
  checks: write
  pull-requests: write

jobs:
  # check if CI should run based on Graphite's stack position
  graphite-ci-optimizer:
    name: "Graphite CI Optimizer"
    if: |
      github.event.pull_request.draft == false || 
      github.event_name == 'push' || 
      github.event_name == 'workflow_dispatch' || 
      github.event_name == 'merge_group'
    runs-on: ubuntu-latest
    outputs:
      should_skip: ${{ steps.graphite_ci.outputs.skip }}
    steps:
      - name: Checkout code
        uses: actions/checkout@v4

      - name: Graphite CI Optimizer
        id: graphite_ci
        uses: withgraphite/graphite-ci-action@main
        with:
          github_token: ${{ secrets.GITHUB_TOKEN }}
          graphite_token: ${{ secrets.GRAPHITE_TOKEN }}

  # check if any C++ files have changed
  setup-checks:
    name: "Set up for C++ checks"
    needs: graphite-ci-optimizer
    if: |
      (needs.graphite-ci-optimizer.outputs.should_skip == 'false') && 
      (github.event.pull_request.draft == false || 
      github.event_name == 'push' || 
      github.event_name == 'workflow_dispatch' || 
      github.event_name == 'merge_group')
    runs-on: ubuntu-latest
    outputs:
      has_relevant_changes: ${{ steps.check_cpp_files.outputs.has_relevant_changes }}
      run_lint: ${{ steps.determine_tasks.outputs.run_lint }}
      run_test: ${{ steps.determine_tasks.outputs.run_test }}
      run_benchmark: ${{ steps.determine_tasks.outputs.run_benchmark }}
      cache_key: ${{ steps.set-cache-key.outputs.cache_key }}
      cache_paths: ${{ steps.set-cache-paths.outputs.paths }}
    steps:
      - name: Checkout code
        uses: actions/checkout@v4

      - name: Check for C++ file changes
        id: check_cpp_files
        uses: ./.github/actions/file-changes
        with:
          patterns: "*.cpp,*.cxx,*.cc,*.h,*.hpp"
          directory_paths: "mettagrid/"
          specific_files: "requirements.txt,setup.py"
          github-token: ${{ secrets.GITHUB_TOKEN }}

      - name: Set cache paths
        id: set-cache-paths
        run: |
          PATHS="mettagrid/build
          ~/.cache/pip
          "
          echo "paths<<EOF" >> $GITHUB_OUTPUT
          echo "$PATHS" >> $GITHUB_OUTPUT
          echo "EOF" >> $GITHUB_OUTPUT

      - name: Generate cache key
        id: set-cache-key
        run: |
          # Create a hash that combines all relevant files
          find mettagrid -type f \( -name "*.cpp" -o -name "*.cxx" -o -name "*.cc" -o -name "*.h" -o -name "*.hpp" -o -name "*.pyx" -o -name "*.pxd" \) -exec sha256sum {} \; > /tmp/file_hashes.txt || true

          # Add setup.py and requirements.txt if they exist
          if [ -f "setup.py" ]; then
            sha256sum setup.py >> /tmp/file_hashes.txt
          fi
          if [ -f "requirements.txt" ]; then
            sha256sum requirements.txt >> /tmp/file_hashes.txt
          fi

          # Add the cache paths to the hash calculation
          echo "${{ steps.set-cache-paths.outputs.paths }}" | sha256sum >> /tmp/file_hashes.txt

          # Create the final hash
          if [ -s "/tmp/file_hashes.txt" ]; then
            HASH=$(sort /tmp/file_hashes.txt | sha256sum | cut -d' ' -f1)
          else
            HASH="empty"
          fi

          CACHE_KEY="cpp-build-${HASH}"
          echo "cache_key=${CACHE_KEY}" >> $GITHUB_OUTPUT
          echo "Created content-based hash key ${CACHE_KEY}"

      - name: Determine which tasks to run
        id: determine_tasks
        run: |
          # Default behavior based on event type and file changes
          if [[ "${{ github.event_name }}" == "workflow_dispatch" ]]; then
            # Use workflow dispatch inputs for manual runs
            RUN_LINT="${{ github.event.inputs.run_lint }}"
            RUN_TEST="${{ github.event.inputs.run_test }}"
            RUN_BENCHMARK="${{ github.event.inputs.run_benchmark }}"
          elif [[ "${{ github.event_name }}" == "pull_request" && "${{ steps.check_cpp_files.outputs.has_relevant_changes }}" == "false" ]]; then
            # Skip everything for PRs with no relevant changes
            RUN_LINT="false"
            RUN_TEST="false"
            RUN_BENCHMARK="false"
            echo "::notice title=Skipping Tasks::Skipping all tasks because no relevant files have changed"
          else
            # Default to running everything for other events or when changes exist
            RUN_LINT="true"
            RUN_TEST="true"
            RUN_BENCHMARK="true"
          fi

          # Output the decisions
          echo "run_lint=${RUN_LINT}" >> $GITHUB_OUTPUT
          echo "run_test=${RUN_TEST}" >> $GITHUB_OUTPUT
          echo "run_benchmark=${RUN_BENCHMARK}" >> $GITHUB_OUTPUT

          echo "run lint? ${RUN_LINT}"
          echo "run test? ${RUN_TEST}"
          echo "run benchmark? ${RUN_BENCHMARK}"

  # Build and cache the C++ artifacts
  build-cpp:
    name: "Build C++ artifacts"
    needs: [graphite-ci-optimizer, setup-checks]
    if: |
      (needs.graphite-ci-optimizer.outputs.should_skip == 'false') && 
      (needs.setup-checks.outputs.run_lint == 'true' || 
       needs.setup-checks.outputs.run_test == 'true' || 
       needs.setup-checks.outputs.run_benchmark == 'true')
    runs-on: ubuntu-latest
    steps:
      - name: Checkout code
        uses: actions/checkout@v4

      - name: Install C++ dependencies
        run: |
          sudo apt-get install -y g++ cmake

      - name: Install Python dependencies
        run: |
          sudo apt-get install -y python3.12-dev
          pip install pybind11
          pip install numpy

      - name: Restore from build cache
        id: build-cache-cpp
        uses: actions/cache@v3
        with:
          path: ${{ needs.setup-checks.outputs.cache_paths }}
          key: ${{ needs.setup-checks.outputs.cache_key }}

      - name: Build C++ artifacts (cache miss fallback)
        if: steps.build-cache-cpp.outputs.cache-hit != 'true'
        run: |
          cd mettagrid
          make build-for-ci

  lint:
    name: "C++ Lint"
    needs: [graphite-ci-optimizer, setup-checks, build-cpp]
    if: |
      (needs.graphite-ci-optimizer.outputs.should_skip == 'false') && 
      (needs.setup-checks.outputs.run_lint == 'true')
    runs-on: ubuntu-latest
    steps:
      - name: Checkout code
        uses: actions/checkout@v4

      - name: Install C++ dependencies
        run: |
          sudo apt-get install -y g++ clang-format

      - name: Run clang-format check
        run: |
          echo "Checking C++ formatting..."
          find . -type f \( -name "*.cpp" -o -name "*.h" -o -name "*.hpp" \) \
            -not -path "*/build/*" -not -path "*/venv/*" \
            -exec clang-format --dry-run --Werror {} +

  test:
    name: "C++ Tests"
    needs: [graphite-ci-optimizer, setup-checks, build-cpp]
    if: |
      (needs.graphite-ci-optimizer.outputs.should_skip == 'false') && 
      (needs.setup-checks.outputs.run_test == 'true')
    runs-on: ubuntu-latest
    timeout-minutes: 10
    steps:
      - name: Checkout code
        uses: actions/checkout@v4

      - name: Install C++ dependencies
        run: |
          sudo apt-get install -y g++ libgtest-dev
          sudo apt-get install -y python3.12-dev
          pip install pybind11
          pip install numpy

      - name: Restore from build cache
        id: test-cache-cpp
        uses: actions/cache@v3
        with:
          path: ${{ needs.setup-checks.outputs.cache_paths }}
          key: ${{ needs.setup-checks.outputs.cache_key }}

      - name: Build C++ artifacts (cache miss fallback)
        if: steps.test-cache-cpp.outputs.cache-hit != 'true'
        run: |
          cd mettagrid
          make build

      - name: Build and run tests
        run: |
          cd mettagrid
          make test

  benchmark:
    name: "C++ Benchmarks"
    needs: [graphite-ci-optimizer, setup-checks, build-cpp, test]
    if: |
      (needs.graphite-ci-optimizer.outputs.should_skip == 'false') && 
      (needs.setup-checks.outputs.run_benchmark == 'true') && 
      (needs.test.result == 'success' || github.event_name != 'pull_request' )
    runs-on: ubuntu-latest
    timeout-minutes: 10
    steps:
      - name: Checkout code
        uses: actions/checkout@v4

      - name: Install C++ dependencies
        run: |
          sudo apt-get install -y g++ libbenchmark-dev jq

      - name: Install Python dependencies
        run: |
          sudo apt-get install -y python3.12-dev
          pip install pybind11
          pip install numpy

      - name: Restore from build cache
        id: benchmark-cache-cpp
        uses: actions/cache@v3
        with:
          path: ${{ needs.setup-checks.outputs.cache_paths }}
          key: ${{ needs.setup-checks.outputs.cache_key }}

      - name: Build C++ artifacts (cache miss fallback)
        if: steps.benchmark-cache-cpp.outputs.cache-hit != 'true'
        run: |
          cd mettagrid
          make build

      - name: Build and run benchmarks with JSON output
        run: |
          cd mettagrid
          mkdir -p benchmark_output
          echo "Running benchmarks with JSON output..."
          make bench-json
          echo "Benchmark output files:"
          ls -la benchmark_output/

      - name: Install Bencher CLI
        uses: bencherdev/bencher@main

      - name: Validate Bencher Token
        env:
          BENCHER_API_TOKEN: ${{ secrets.BENCHER_API_TOKEN }}
          GITHUB_TOKEN: ${{ secrets.GITHUB_TOKEN }}
        run: |
          if [ -z "$BENCHER_API_TOKEN" ]; then
            echo "Error: BENCHER_API_TOKEN is empty. Make sure the secret is properly set."
            exit 1
          fi
          echo "Bencher token length: ${#BENCHER_API_TOKEN}"
          echo "Bencher token SHA256: $(echo -n "$BENCHER_API_TOKEN" | sha256sum)"

      # Main Branch Upload section
      - name: Upload to Bencher (Main Branch Baseline)
        if: github.ref == 'refs/heads/main'
        env:
          BENCHER_API_TOKEN: ${{ secrets.BENCHER_API_TOKEN }}
          GITHUB_TOKEN: ${{ secrets.GITHUB_TOKEN }}
        run: |
          cd mettagrid/benchmark_output
          ls -al
          if ls *.json 1> /dev/null 2>&1; then
            for file in *.json; do
              bencher run \
                --project mettagrid-sv3f5i2k \
                --token "$BENCHER_API_TOKEN" \
                --branch main \
                --thresholds-reset \
                --threshold-measure latency \
                --threshold-test percentage \
                --threshold-max-sample-size 4 \
                --threshold-upper-boundary 0.20 \
                --testbed ubuntu-latest \
                --adapter cpp_google \
                --github-actions "$GITHUB_TOKEN" \
                --file "$file" > /dev/null
            done
          else
            echo "NO TEST RESULTS FOUND"
          fi

      - name: Check if main branch has benchmark data
        if: github.event_name == 'pull_request' && !github.event.pull_request.head.repo.fork
        id: check-main-benchmark
        env:
          BENCHER_API_TOKEN: ${{ secrets.BENCHER_API_TOKEN }}
        run: |
          # Run the command and capture output in a variable
          bencher_result=$(bencher branch view mettagrid-sv3f5i2k main --token "$BENCHER_API_TOKEN")

          # Print the captured output
          echo "$bencher_result"

          # Save the output to a file for further processing
          echo "$bencher_result" > /tmp/branch_output.json

          # Continue with checking if branch exists and has data
          if [ $? -eq 0 ]; then
            echo "Branch exists, checking if it has benchmark data..."
            
            # Check if branch output contains a head key
            if jq -e '.head' /tmp/branch_output.json > /dev/null; then
              echo "main_benchmark_exists=true" >> $GITHUB_OUTPUT
              echo "Main branch has benchmark data. Will proceed with PR performance comparison."
            else
              echo "main_benchmark_exists=false" >> $GITHUB_OUTPUT
              echo "Warning: Main branch exists but does not have benchmark data yet. Will skip PR performance comparison."
            fi
          else
            echo "main_benchmark_exists=false" >> $GITHUB_OUTPUT
            echo "Warning: Main branch does not exist or cannot be accessed. Will skip PR performance comparison."
          fi

      # PR Performance Changes section - Only runs if main branch has benchmarks
      - name: Upload to Bencher (PR Performance Changes)
        if: |
          github.event_name == 'pull_request' && 
          !github.event.pull_request.head.repo.fork && 
          steps.check-main-benchmark.outputs.main_benchmark_exists == 'true'
        env:
          BENCHER_API_TOKEN: ${{ secrets.BENCHER_API_TOKEN }}
          GITHUB_TOKEN: ${{ secrets.GITHUB_TOKEN }}
        run: |
          cd mettagrid/benchmark_output
          ls -al
          if ls *.json 1> /dev/null 2>&1; then
            for file in *.json; do
              bencher run \
                --project mettagrid-sv3f5i2k \
                --token "$BENCHER_API_TOKEN" \
                --branch "$GITHUB_HEAD_REF" \
                --start-point "main" \
                --start-point-reset \
<<<<<<< HEAD
                --threshold-measure latency \
                --threshold-test percentage \
                --threshold-max-sample-size 4 \
                --threshold-upper-boundary 0.20 \
=======
>>>>>>> 9ea52071
                --testbed ubuntu-latest \
                --adapter cpp_google \
                --github-actions "$GITHUB_TOKEN" \
                --file "$file" > /dev/null
            done
          else
            echo "NO TEST RESULTS FOUND"
          fi<|MERGE_RESOLUTION|>--- conflicted
+++ resolved
@@ -389,14 +389,8 @@
                 --token "$BENCHER_API_TOKEN" \
                 --branch "$GITHUB_HEAD_REF" \
                 --start-point "main" \
+                --start-point-clone-thresholds \
                 --start-point-reset \
-<<<<<<< HEAD
-                --threshold-measure latency \
-                --threshold-test percentage \
-                --threshold-max-sample-size 4 \
-                --threshold-upper-boundary 0.20 \
-=======
->>>>>>> 9ea52071
                 --testbed ubuntu-latest \
                 --adapter cpp_google \
                 --github-actions "$GITHUB_TOKEN" \
