--- conflicted
+++ resolved
@@ -1,28 +1,37 @@
 """Common initialization for Metta scripts."""
 
-import argparse
-import importlib
+import functools
 import inspect
-import json
 import logging
 import os
+import platform
 import signal
 import sys
 from types import FrameType
-from typing import Callable, TypeVar, cast
+from typing import Callable
 
-from omegaconf import OmegaConf
-from pydantic import BaseModel
+import hydra
+from omegaconf import DictConfig, ListConfig
 
+from metta.common.util.fs import get_repo_root
 from metta.common.util.logging_helpers import init_logging
+from metta.common.util.resolvers import register_resolvers
+from metta.util.init.mettagrid_system import init_mettagrid_system_environment
 
 logger = logging.getLogger(__name__)
 
 
-T = TypeVar("T", bound=BaseModel)
+def apply_mac_device_overrides(cfg: DictConfig) -> None:
+    if not cfg.bypass_mac_overrides and platform.system() == "Darwin":
+        cfg.device = "cpu"
+        cfg.vectorization = "serial"
 
 
-def pydantic_metta_script(main: Callable[[T], int | None]) -> None:
+def metta_script(
+    main: Callable[[DictConfig], int | None],
+    config_name: str,
+    pre_main: Callable[[DictConfig], None] | None = None,
+) -> None:
     """
     Wrapper for Metta script entry points that performs environment setup and
     configuration before calling the `main` function.
@@ -31,45 +40,35 @@
     ```python
     from metta.util.metta_script import metta_script
 
-    class MyToolConfig(Config):
+    def main(cfg: DictConfig):
         ...
 
-    def main(cfg: MyToolConfig):
-        ...
-
-    pydantic_metta_script(main)
+    # call main() with the config from configs/my_job.yaml
+    metta_script(main, "my_job")
     ```
 
     Calling this function will do nothing if the script is loaded as a module.
 
-    The script can be run with:
-    ```bash
-    ./tools/my_tool.py --cfg configs/my_tool.yaml
-    ./tools/my_tool.py --func metta.tools.my_tool.main
-    ./tools/my_tool.py --func metta.tools.my_tool.main my.param.override=value
-    ```
+    This wrapper:
+    1. Configures Hydra to load the `config_name` config and pass it to the `main` function
+    2. Applies device overrides for Mac
+    3. Calls the optional `pre_main` if provided
+    4. Initializes logging to both stdout and run_dir/logs/
+    5. Initializes the runtime environment for MettaGrid simulations:
+       - Create required directories (including run_dir)
+       - Configure CUDA settings
+       - Set up environment variables
+       - Initialize random seeds
+       - Register OmegaConf resolvers
+    6. Performs device validation and sets the device to "cpu" if CUDA is not available
+    """
 
-    This wrapper:
-    1. Parses CLI arguments
-    2. Initializes logging to both stdout and run_dir/logs/
-    3. Initializes the runtime environment for MettaGrid simulations:
-       - Sets up environment variables
-       - Initializes random seeds
-    """
     # If not running as a script, there's nothing to do.
     caller_frame: FrameType = inspect.stack()[1].frame
     caller_globals = caller_frame.f_globals
     if caller_globals.get("__name__") != "__main__":
         return
 
-<<<<<<< HEAD
-    # Parse CLI arguments
-    parser = argparse.ArgumentParser()
-    parser.add_argument("--func", type=str, required=False)
-    parser.add_argument("--cfg", type=str, required=False)
-    args, override_args = parser.parse_known_args()
-    overrides_conf = OmegaConf.from_cli(override_args)
-=======
     script_path = caller_globals["__file__"]
 
     # Wrapped main function that we want to run.
@@ -134,48 +133,14 @@
     caller_globals = caller_frame.f_globals
     if caller_globals.get("__name__") != "__main__":
         return
->>>>>>> 444fed35
 
     init_logging()
+    register_resolvers()
 
     # Exit on ctrl+c
     signal.signal(signal.SIGINT, lambda sig, frame: os._exit(0))
 
-    # Detect the Pydantic model
-    config_class = main.__annotations__.get("cfg")
-    if config_class is None:
-        raise ValueError("Main function must have a cfg parameter")
-    if isinstance(config_class, str):
-        raise ValueError(
-            "cfg parameter must be a Pydantic model, got str, are you using `from __future__ import annotations`?"
-        )
-    if not issubclass(config_class, BaseModel):
-        raise ValueError(f"cfg parameter must be a Pydantic model, got {config_class}")
-
-    # Load the config and apply overrides
-    if args.cfg:
-        with open(args.cfg, "r") as f:
-            conf = OmegaConf.merge(json.load(f), overrides_conf)
-            cfg = config_class.model_validate(conf)
-    elif args.func:
-        module_name, func_name = args.func.rsplit(".", 1)
-        cfg = importlib.import_module(module_name).__getattribute__(func_name)()
-        cfg = config_class.model_validate(OmegaConf.to_container(OmegaConf.merge(cfg.model_dump(), overrides_conf)))
-    else:
-        cfg = config_class.model_validate(OmegaConf.to_container(overrides_conf))
-
-    assert isinstance(cfg, config_class)
-    cfg = cast(T, cfg)
-
-    # Determine the filename where `main` is defined and print it relative to CWD
-    main_source_file = inspect.getsourcefile(main) or inspect.getfile(main)
-    if main_source_file:
-        main_source_relpath = os.path.relpath(os.path.abspath(main_source_file), os.getcwd())
-    else:
-        main_source_relpath = f"{main.__module__}:<unknown>"
-
-    logger.info(f"Running {main_source_relpath} with config:\n{cfg.model_dump_json(indent=2)}")
-
-    result = main(cfg)
+    # Call the original function
+    result = main()
     if result is not None:
         sys.exit(result)