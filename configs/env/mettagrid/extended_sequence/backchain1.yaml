defaults:
  - /env/mettagrid/mettagrid@
  - /env/mettagrid/game/objects/mines@game.objects
  - /env/mettagrid/game/objects/generators@game.objects
  - /env/mettagrid/game/objects/combat@game.objects
  - /env/mettagrid/game/objects/advanced@game.objects
  - _self_

game:
  num_agents: 24
  max_steps: 80
  agent:
    default_resource_limit: 1
    rewards:
      inventory:
        heart: 1.0
  map_builder:
    _target_: metta.map.mapgen.MapGen
    instances: ${..num_agents}
<<<<<<< HEAD
    width: 6
    height: 6
=======
    width: 7
    height: 7
>>>>>>> d58cdcc6

    root:
      type: metta.map.scenes.random.Random
      params:
        agents: 1
        objects:
          altar: 1

  objects:
    altar:
      cooldown: 255
      initial_resource_count: 1
      input_resources:
        battery_red: 0
      output_resources:
        heart: 1<|MERGE_RESOLUTION|>--- conflicted
+++ resolved
@@ -17,13 +17,8 @@
   map_builder:
     _target_: metta.map.mapgen.MapGen
     instances: ${..num_agents}
-<<<<<<< HEAD
-    width: 6
-    height: 6
-=======
     width: 7
     height: 7
->>>>>>> d58cdcc6
 
     root:
       type: metta.map.scenes.random.Random
