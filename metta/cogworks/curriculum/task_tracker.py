"""Task performance tracking with pluggable memory backends and dual-pool support.

This module provides task tracking infrastructure for curriculum learning, supporting both
single-pool and dual-pool architectures. The implementation is unified - the same code works
whether using local memory (single-process) or shared memory (multi-process).

Core Classes:
    - TaskTracker: Single-pool task tracking with configurable memory backend
    - DualPoolTaskTracker: Dual-pool architecture with separate explore/exploit pools

Key Responsibilities:
    - Track task creation and removal with O(1) lookup by task_id
    - Maintain exponential moving averages of task performance
    - Provide thread-safe access via backend-specific locking
    - Support state serialization for checkpointing
    - Enable atomic task promotion between pools (dual-pool mode)

Memory Backend Abstraction:
    - LocalMemoryBackend: Fast numpy arrays for single-process training
    - SharedMemoryBackend: Multiprocessing shared memory for distributed workers
    - Backend selection is transparent to curriculum algorithms

Dual-Pool Architecture:
    The DualPoolTaskTracker manages two independent TaskTracker instances:
    - Explore pool: Smaller, high-turnover pool for discovering new learning opportunities
    - Exploit pool: Larger, selective pool for tasks with proven learning progress

    Features:
    - Atomic task promotion with data preservation (all 18 float64 values)
    - Independent shared memory regions per pool
    - Pool-aware task routing and statistics
    - Full state persistence for checkpointing

Why Separate File:
    Task tracking is a distinct concern from curriculum logic. It manages the low-level
    storage and updates, while curriculum algorithms make high-level decisions about
    what to track and how to use the tracked data.

See Also:
    - learning_progress_algorithm.py: Uses TaskTracker/DualPoolTaskTracker for performance data
    - shared_memory_backend.py: Memory backend implementations
"""

import time
from typing import Any, Dict, List, Optional

from metta.cogworks.curriculum.shared_memory_backend import LocalMemoryBackend, SharedMemoryBackend, TaskMemoryBackend


class TaskTracker:
    """Unified task tracker using configurable memory backend.

    Works with both local (single-process) and shared (multi-process) memory backends.
    All task tracking logic is unified - no conditional branching based on backend type.
    """

    def __init__(
        self,
        max_memory_tasks: int = 1000,
        ema_alpha: float = 0.1,
        backend: Optional[TaskMemoryBackend] = None,
        session_id: Optional[str] = None,
        use_shared_memory: bool = False,
        task_struct_size: int = 18,
        default_success_threshold: float = 0.5,
        default_generator_type: float = 0.0,
    ):
        """Initialize task tracker with configurable backend.

        Args:
            max_memory_tasks: Maximum number of tasks to track
            ema_alpha: Alpha parameter for exponential moving average
            backend: Optional pre-configured backend. If None, creates based on use_shared_memory
            session_id: Unique identifier for shared memory session (only for shared memory)
            use_shared_memory: If True and backend is None, creates SharedMemoryBackend
            task_struct_size: Size of each task's data structure (default: 18)
            default_success_threshold: Default success threshold for new tasks (default: 0.5)
            default_generator_type: Default generator type identifier (default: 0.0)
        """
        self.max_memory_tasks = max_memory_tasks
        self.ema_alpha = ema_alpha
        self.default_success_threshold = default_success_threshold
        self.default_generator_type = default_generator_type

        # Running statistics for global tracking (replaces completion_history buffer)
        self._total_completions = 0
        self._sum_scores = 0.0

<<<<<<< HEAD
        # Task creation order for efficient cleanup
        self._task_creation_order = deque()  # (timestamp, task_id) pairs
        self._removals_since_compact = 0
=======
        # Initialize or use provided backend
        if backend is None:
            if use_shared_memory:
                backend = SharedMemoryBackend(
                    max_tasks=max_memory_tasks,
                    session_id=session_id,
                    task_struct_size=task_struct_size,
                )
            else:
                backend = LocalMemoryBackend(
                    max_tasks=max_memory_tasks,
                    task_struct_size=task_struct_size,
                )
>>>>>>> 20c155f2

        self._backend: TaskMemoryBackend = backend
        self._task_id_to_index: Dict[int, int] = {}
        self._next_free_index = 0

        # Label tracking: hash -> label string mapping (local, not in shared memory)
        self._label_hash_to_string: Dict[int, str] = {}

        # Rebuild mapping from existing memory
        self._rebuild_task_mapping()

    def _rebuild_task_mapping(self) -> None:
        """Rebuild task ID to array index mapping by scanning backend memory."""
        with self._backend.acquire_lock():
            self._task_id_to_index.clear()
            self._next_free_index = self._backend.max_tasks  # Default to end
            first_free_index = None

            for i in range(self._backend.max_tasks):
                task_data = self._backend.get_task_data(i)
                task_id = int(task_data[0])
                is_active = bool(task_data[12])

                if is_active and task_id > 0:
                    self._task_id_to_index[task_id] = i
                elif task_id == 0 and first_free_index is None:
                    # Track first free slot but keep scanning for active tasks
                    first_free_index = i

            # Use first free slot if found, otherwise pool is full
            if first_free_index is not None:
                self._next_free_index = first_free_index

    def track_task_creation(
        self,
        task_id: int,
        success_threshold: Optional[float] = None,
        seed: Optional[float] = None,
        generator_type: Optional[float] = None,
    ) -> None:
        """Track when a task is created with metadata."""
        with self._backend.acquire_lock():
            timestamp = time.time()
            if seed is None:
                seed = hash(str(task_id) + str(timestamp)) % (2**31)
            if success_threshold is None:
                success_threshold = self.default_success_threshold
            if generator_type is None:
                generator_type = self.default_generator_type

            # Check if task already exists
            if task_id in self._task_id_to_index:
                return

            # Find slot in backend memory
            if self._next_free_index >= self._backend.max_tasks:
                return  # No space available

            index = self._next_free_index
            self._task_id_to_index[task_id] = index

            # Write to backend memory
            task_data = self._backend.get_task_data(index)
            task_data[0] = float(task_id)
            task_data[1] = timestamp
            task_data[2] = 0.0  # completion_count
            task_data[3] = 0.0  # reward_ema
            task_data[4] = 0.0  # lp_score
            task_data[5] = 0.0  # success_rate_ema
            task_data[6] = 0.0  # total_score
            task_data[7] = 0.0  # last_score
            task_data[8] = success_threshold
            task_data[9] = float(seed)
            task_data[10] = generator_type
            task_data[11] = 0.0  # ema_squared (for variance calculation)
            task_data[12] = 1.0  # is_active
            # Bidirectional LP EMAs (indices 13-16)
            task_data[13] = 0.0  # p_fast
            task_data[14] = 0.0  # p_slow
            task_data[15] = 0.0  # p_true
            task_data[16] = 0.0  # random_baseline

            # Find next free slot after this one
            self._next_free_index = index + 1
            while self._next_free_index < self._backend.max_tasks:
                next_task_data = self._backend.get_task_data(self._next_free_index)
                if next_task_data[0] == 0.0:  # Slot is free (task_id == 0)
                    break
                self._next_free_index += 1

    def update_task_performance(
        self,
        task_id: int,
        score: float,
        lp_score: Optional[float] = None,
        success_threshold: Optional[float] = None,
    ) -> None:
        """Update task performance with new completion score.

        NOTE: This method is kept for backward compatibility. New code should use
        update_task_performance_with_bidirectional_emas() for atomic updates.
        """
        # Create task if needed (outside the main lock to avoid deadlock)
        if task_id not in self._task_id_to_index:
            self.track_task_creation(task_id, success_threshold=success_threshold or 0.5)

        with self._backend.acquire_lock():
            # Task should exist now
            if task_id not in self._task_id_to_index:
                # Race condition - another process might have removed it
                return

            index = self._task_id_to_index[task_id]
            task_data = self._backend.get_task_data(index)

            # Read current values
            completion_count = int(task_data[2])
            reward_ema = task_data[3]
            old_lp_score = task_data[4]
            success_rate_ema = task_data[5]
            total_score = task_data[6]
            task_success_threshold = task_data[8]
            ema_squared = task_data[11]

            # Update counts and totals
            new_completion_count = completion_count + 1
            new_total_score = total_score + score

            # Update reward EMA
            if completion_count == 0:
                new_reward_ema = score
            else:
                new_reward_ema = (1 - self.ema_alpha) * reward_ema + self.ema_alpha * score

            # Update EMA of squared scores (for variance calculation)
            score_squared = score * score
            if completion_count == 0:
                new_ema_squared = score_squared
            else:
                new_ema_squared = (1 - self.ema_alpha) * ema_squared + self.ema_alpha * score_squared

            # Update LP score if provided
            new_lp_score = lp_score if lp_score is not None else old_lp_score

            # Update success rate EMA
            current_threshold = success_threshold if success_threshold is not None else task_success_threshold
            is_success = float(score >= current_threshold)
            if completion_count == 0:
                new_success_rate_ema = is_success
            else:
                new_success_rate_ema = (1 - self.ema_alpha) * success_rate_ema + self.ema_alpha * is_success

            # Write updated values
            task_data[2] = float(new_completion_count)
            task_data[3] = new_reward_ema
            task_data[4] = new_lp_score
            task_data[5] = new_success_rate_ema
            task_data[6] = new_total_score
            task_data[7] = score
            task_data[8] = current_threshold
            task_data[11] = new_ema_squared

            # Update running statistics (replaces completion_history)
            self._total_completions += 1
            self._sum_scores += score

    def update_task_performance_with_bidirectional_emas(
        self,
        task_id: int,
        score: float,
        scorer: Optional[Any] = None,
        success_threshold: Optional[float] = None,
    ) -> None:
        """Atomic update: basic EMAs + bidirectional EMAs in ONE lock.

        Stage 3: This consolidates what used to be 2-3 separate lock acquisitions:
        1. Basic EMAs (completion_count, reward_ema, success_rate_ema, ema_squared)
        2. Bidirectional EMAs (p_fast, p_slow, p_true, random_baseline)

        Args:
            task_id: Task to update
            score: Performance score (0.0-1.0)
            scorer: BidirectionalLPScorer instance (optional, for bidirectional EMAs)
            success_threshold: Success threshold for binary classification
        """
        # Create task if needed (outside the main lock to avoid deadlock)
        if task_id not in self._task_id_to_index:
            self.track_task_creation(task_id, success_threshold=success_threshold or 0.5)

        with self._backend.acquire_lock():
            # Task should exist now
            if task_id not in self._task_id_to_index:
                # Race condition - another process might have removed it
                return

            index = self._task_id_to_index[task_id]
            task_data = self._backend.get_task_data(index)

            # === PART 1: Basic EMA updates (same as before) ===
            completion_count = int(task_data[2])
            reward_ema = task_data[3]
            old_lp_score = task_data[4]
            success_rate_ema = task_data[5]
            total_score = task_data[6]
            task_success_threshold = task_data[8]
            ema_squared = task_data[11]

            # Update counts and totals
            new_completion_count = completion_count + 1
            new_total_score = total_score + score

            # Update reward EMA
            if completion_count == 0:
                new_reward_ema = score
            else:
                new_reward_ema = (1 - self.ema_alpha) * reward_ema + self.ema_alpha * score

            # Update EMA of squared scores
            score_squared = score * score
            if completion_count == 0:
                new_ema_squared = score_squared
            else:
                new_ema_squared = (1 - self.ema_alpha) * ema_squared + self.ema_alpha * score_squared

            # Update success rate EMA
            current_threshold = success_threshold if success_threshold is not None else task_success_threshold
            is_success = float(score >= current_threshold)
            if completion_count == 0:
                new_success_rate_ema = is_success
            else:
                new_success_rate_ema = (1 - self.ema_alpha) * success_rate_ema + self.ema_alpha * is_success

            # === PART 2: Bidirectional EMA updates (if scorer provided) ===
            if scorer is not None and hasattr(scorer, "config"):
                # Read current bidirectional EMAs
                p_fast = task_data[13]
                p_slow = task_data[14]
                p_true = task_data[15]
                random_baseline = task_data[16]

                task_success_rate = score

                # Handle baseline normalization if enabled
                if scorer.config.use_baseline_normalization:
                    # Set baseline on first update (capped at 0.75)
                    if random_baseline == 0.0:
                        random_baseline = min(task_success_rate, 0.75)

                    # Calculate normalized "mastery" score
                    improvement_over_baseline = max(task_success_rate - random_baseline, 0.0)
                    total_possible_improvement = max(1.0 - random_baseline, 1e-10)
                    normalized_task_success_rate = improvement_over_baseline / total_possible_improvement
                else:
                    # Use raw success rate
                    normalized_task_success_rate = task_success_rate

                # Initialize or update bidirectional EMAs
                if p_fast == 0.0 and p_slow == 0.0:
                    # First update - initialize to current value
                    p_fast = normalized_task_success_rate
                    p_slow = normalized_task_success_rate
                    p_true = task_success_rate
                else:
                    # Update EMAs
                    p_fast = normalized_task_success_rate * scorer.config.ema_timescale + p_fast * (
                        1.0 - scorer.config.ema_timescale
                    )
                    slow_timescale = scorer.config.ema_timescale * scorer.config.slow_timescale_factor
                    p_slow = normalized_task_success_rate * slow_timescale + p_slow * (1.0 - slow_timescale)
                    p_true = task_success_rate * scorer.config.ema_timescale + p_true * (
                        1.0 - scorer.config.ema_timescale
                    )

                # Write bidirectional EMAs
                task_data[13] = p_fast
                task_data[14] = p_slow
                task_data[15] = p_true
                task_data[16] = random_baseline

                # Update tracked task metrics for wandb (if this is a tracked task)
                if hasattr(scorer, "_tracked_task_ids") and task_id in scorer._tracked_task_ids:
                    if task_id in scorer._tracked_task_metrics:
                        lp = p_fast - p_slow
                        scorer._tracked_task_metrics[task_id].update(
                            {
                                "mean_reward": task_success_rate,
                                "fast_ema": p_fast,
                                "slow_ema": p_slow,
                                "raw_lp": lp,
                                "raw_reward": score,
                                "clamped_reward": score,
                            }
                        )

            # === PART 3: Write all basic values ===
            task_data[2] = float(new_completion_count)
            task_data[3] = new_reward_ema
            task_data[4] = old_lp_score  # LP score updated lazily during sampling
            task_data[5] = new_success_rate_ema
            task_data[6] = new_total_score
            task_data[7] = score
            task_data[8] = current_threshold
            task_data[11] = new_ema_squared

            # Update running statistics
            self._total_completions += 1
            self._sum_scores += score

    def get_task_index(self, task_id: int) -> Optional[int]:
        """Get the array index for a task ID.

        For shared memory backends, will search shared memory if task is not in local mapping.
        Returns None if task is not found.
        """
        # Fast path: check local mapping first
        if task_id in self._task_id_to_index:
            return self._task_id_to_index[task_id]

        # Slow path for shared memory: scan to find task from another worker
        if isinstance(self._backend, SharedMemoryBackend):
            for i in range(self._backend.max_tasks):
                task_data = self._backend.get_task_data(i)
                if int(task_data[0]) == task_id and bool(task_data[12]):  # is_active
                    return i

        return None

    def update_lp_score(self, task_id: int, lp_score: float) -> None:
        """Update the learning progress score for a task."""
        index = self.get_task_index(task_id)
        if index is None:
            return

        with self._backend.acquire_lock():
            task_data = self._backend.get_task_data(index)
            task_data[4] = lp_score

    def get_task_stats(self, task_id: int) -> Optional[Dict[str, float]]:
        """Get statistics for a specific task.

        For shared memory backends, will search shared memory if task is not in local mapping.
        This allows reading stats for tasks created by other workers.

        Note: No locking - may read slightly stale data, but that's acceptable
        for statistics queries to avoid lock contention.
        """
        # Fast path: check local mapping first
        if task_id in self._task_id_to_index:
            index = self._task_id_to_index[task_id]
            task_data = self._backend.get_task_data(index)
        elif isinstance(self._backend, SharedMemoryBackend):
            # Slow path: scan shared memory to find task from another worker
            index = None
            for i in range(self._backend.max_tasks):
                task_data = self._backend.get_task_data(i)
                if int(task_data[0]) == task_id and bool(task_data[12]):  # is_active
                    index = i
                    break

            if index is None:
                return None

            task_data = self._backend.get_task_data(index)
        else:
            # Local memory backend and task not found
            return None

        if task_data[12] == 0:  # not active
            return None

        creation_time = task_data[1]
        completion_count = int(task_data[2])
        reward_ema = task_data[3]
        lp_score = task_data[4]
        success_rate_ema = task_data[5]
        total_score = task_data[6]
        last_score = task_data[7]
        success_threshold = task_data[8]
        seed = task_data[9]
        generator_type = task_data[10]
        ema_squared = task_data[11]
        # Bidirectional LP EMAs (indices 13-16)
        p_fast = task_data[13]
        p_slow = task_data[14]
        p_true = task_data[15]
        random_baseline = task_data[16]

        if completion_count == 0:
            return {
                "completion_count": 0,
                "mean_score": 0.0,
                "reward_ema": 0.0,
                "ema_squared": 0.0,
                "lp_score": 0.0,
                "success_rate_ema": 0.0,
                "last_score": 0.0,
                "success_threshold": success_threshold,
                "seed": seed,
                "generator_type": generator_type,
                "age_seconds": time.time() - creation_time,
                "p_fast": p_fast,
                "p_slow": p_slow,
                "p_true": p_true,
                "random_baseline": random_baseline,
            }

        return {
            "completion_count": completion_count,
            "mean_score": total_score / completion_count,
            "reward_ema": reward_ema,
            "ema_squared": ema_squared,
            "lp_score": lp_score,
            "success_rate_ema": success_rate_ema,
            "last_score": last_score,
            "success_threshold": success_threshold,
            "seed": seed,
            "generator_type": generator_type,
            "age_seconds": time.time() - creation_time,
            "p_fast": p_fast,
            "p_slow": p_slow,
            "p_true": p_true,
            "random_baseline": random_baseline,
        }

    def get_all_tracked_tasks(self) -> List[int]:
        """Get all currently tracked task IDs.

        For shared memory backends, scans shared memory to find ALL tasks from ALL workers.
        For local memory backends, returns tasks from the local mapping.

        Note: No locking - returns snapshot which may be slightly stale.
        """
        # For shared memory, scan to see tasks from all workers
        if isinstance(self._backend, SharedMemoryBackend):
            task_ids = []
            for i in range(self._backend.max_tasks):
                task_data = self._backend.get_task_data(i)
                is_active = bool(task_data[12])
                # A slot is active if is_active flag is True
                # (task_id == 0 with is_active == False means free slot)
                if is_active:
                    task_id = int(task_data[0])
                    task_ids.append(task_id)
            return task_ids
        else:
            # Local memory: use mapping (only this process's tasks)
            return list(self._task_id_to_index.keys())

    def remove_task(self, task_id: int) -> None:
        """Remove a task from tracking."""
        with self._backend.acquire_lock():
            if task_id in self._task_id_to_index:
                index = self._task_id_to_index[task_id]
                task_data = self._backend.get_task_data(index)
                task_data[0] = 0.0  # Clear task_id to mark slot as free
                task_data[12] = 0.0  # is_active = False
                del self._task_id_to_index[task_id]

<<<<<<< HEAD
            self._task_memory.pop(task_id, None)
            self._removals_since_compact += 1
            self._maybe_compact_creation_order()

            # Invalidate cache if removal makes it invalid
            if self._cache_valid:
                self._cache_valid = False
=======
                # Update _next_free_index to enable slot reuse
                # If we just freed a slot before the current free index, update it
                if index < self._next_free_index:
                    self._next_free_index = index
>>>>>>> 20c155f2

    def _maybe_compact_creation_order(self) -> None:
        """Periodically rebuild the creation deque to drop stale task IDs."""
        if not self._task_creation_order:
            return

        live_task_ids = set(self._task_memory.keys())

        # Trigger compaction sparingly: only after a number of removals and
        # when stored entries significantly exceed live tasks.
        if self._removals_since_compact < 32:
            return

        if len(self._task_creation_order) <= max(len(live_task_ids) * 2, self.max_memory_tasks * 2):
            return

        new_order = deque()
        for timestamp, tid in self._task_creation_order:
            if tid in live_task_ids:
                new_order.append((timestamp, tid))

        self._task_creation_order = new_order
        self._removals_since_compact = 0

    def get_global_stats(self) -> Dict[str, float]:
        """Get global performance statistics.

        Note: No locking - statistics may be slightly inconsistent but acceptable
        for monitoring purposes. Avoids lock contention on frequent stat queries.
        """
        if self._total_completions == 0:
            return {
                "mean_score": 0.0,
                "total_completions": 0,
            }

        return {
            "mean_score": self._sum_scores / self._total_completions,
            "total_completions": self._total_completions,
        }

    # ========== Label Tracking (Shared Memory) ==========
    # Labels are stored as hashes in shared memory (index 17) with a local mapping
    # to strings. This keeps shared memory efficient while supporting string labels.

    def set_task_label(self, task_id: int, label: str) -> None:
        """Store task label in shared memory (as hash).

        Args:
            task_id: Task ID to label
            label: Label string (e.g., "lonely_heart", "pack_rat")
        """
        if task_id not in self._task_id_to_index:
            return  # Task doesn't exist

        # Compute stable hash for label
        # Use only 53 bits to ensure exact float64 representation (2^53 - 1)
        # This prevents precision loss when storing as float
        label_hash = hash(label) & 0x1FFFFFFFFFFFFF  # 53-bit mask

        # Store hash in shared memory at index 17
        with self._backend.acquire_lock():
            index = self._task_id_to_index[task_id]
            task_data = self._backend.get_task_data(index)
            task_data[17] = float(label_hash)

        # Maintain local hash-to-string mapping
        self._label_hash_to_string[label_hash] = label

    def get_task_label(self, task_id: int) -> Optional[str]:
        """Get task label from shared memory.

        Args:
            task_id: Task ID to query

        Returns:
            Label string, or None if task not found or label not set
        """
        if task_id not in self._task_id_to_index:
            return None

        index = self._task_id_to_index[task_id]
        task_data = self._backend.get_task_data(index)
        label_hash = int(task_data[17])

        if label_hash == 0:
            return None  # No label set

        return self._label_hash_to_string.get(label_hash)

    def get_label_completion_counts(self) -> Dict[str, int]:
        """Count total completions per label by scanning shared memory.

        Returns:
            Dictionary mapping label -> total completion count
        """
        label_counts: Dict[str, int] = {}

        for _task_id, index in self._task_id_to_index.items():
            task_data = self._backend.get_task_data(index)
            is_active = bool(task_data[12])

            if not is_active:
                continue

            label_hash = int(task_data[17])
            if label_hash == 0:
                continue  # No label

            label = self._label_hash_to_string.get(label_hash)
            if label is None:
                continue  # Hash not in mapping (shouldn't happen)

            completion_count = int(task_data[2])
            label_counts[label] = label_counts.get(label, 0) + completion_count

        return label_counts

    def get_state(self) -> Dict[str, Any]:
        """Get task tracker state for checkpointing.

        Note: No locking - checkpoint may have minor inconsistencies if captured
        during updates, but this is acceptable as checkpoints are infrequent.
        """
        task_memory = {}
        for task_id, index in self._task_id_to_index.items():
            task_data = self._backend.get_task_data(index)
            if task_data[12] > 0:  # is_active
                task_memory[task_id] = {
                    "creation_time": task_data[1],
                    "completion_count": int(task_data[2]),
                    "reward_ema": task_data[3],
                    "lp_score": task_data[4],
                    "success_rate_ema": task_data[5],
                    "total_score": task_data[6],
                    "last_score": task_data[7],
                    "success_threshold": task_data[8],
                    "seed": task_data[9],
                    "generator_type": task_data[10],
                    "ema_squared": task_data[11],
                    "p_fast": task_data[13],
                    "p_slow": task_data[14],
                    "p_true": task_data[15],
                    "random_baseline": task_data[16],
                    "label_hash": task_data[17],
                }

        total_completions = sum(int(self._backend.get_task_data(idx)[2]) for idx in self._task_id_to_index.values())

        # Determine tracker type based on backend
        tracker_type = "centralized" if isinstance(self._backend, SharedMemoryBackend) else "local"
        session_id = getattr(self._backend, "session_id", None)

        return {
            "max_memory_tasks": self.max_memory_tasks,
            "tracker_type": tracker_type,
            "session_id": session_id,
            "task_memory": task_memory,
            "task_creation_order": [],  # Not used with backend approach
            "cached_total_completions": total_completions,
            "cache_valid": True,
            "global_total_completions": self._total_completions,
            "global_sum_scores": self._sum_scores,
        }

    def load_state(self, state: Dict[str, Any]) -> None:
        """Load task tracker state from checkpoint."""
        with self._backend.acquire_lock():
            self.max_memory_tasks = state["max_memory_tasks"]

            # Clear backend memory
            self._backend.clear()
            self._task_id_to_index.clear()

            # Restore tasks
            for i, (task_id, task_data) in enumerate(state["task_memory"].items()):
                if i >= self._backend.max_tasks:
                    break

                self._task_id_to_index[int(task_id)] = i
                data = self._backend.get_task_data(i)
                data[0] = float(task_id)
                data[1] = task_data.get("creation_time", time.time())
                data[2] = float(task_data.get("completion_count", 0))
                data[3] = task_data.get("reward_ema", 0.0)
                data[4] = task_data.get("lp_score", 0.0)
                data[5] = task_data.get("success_rate_ema", 0.0)
                data[6] = task_data.get("total_score", 0.0)
                data[7] = task_data.get("last_score", 0.0)
                data[8] = task_data.get("success_threshold", 0.5)
                data[9] = task_data.get("seed", 0.0)
                data[10] = task_data.get("generator_type", 0.0)
                data[11] = task_data.get("ema_squared", 0.0)
                data[12] = 1.0  # is_active
                # Bidirectional LP EMAs (indices 13-16)
                data[13] = task_data.get("p_fast", 0.0)
                data[14] = task_data.get("p_slow", 0.0)
                data[15] = task_data.get("p_true", 0.0)
                data[16] = task_data.get("random_baseline", 0.0)
                # Label hash (index 17)
                data[17] = task_data.get("label_hash", 0.0)

            self._next_free_index = len(state["task_memory"])

            # Restore running statistics
            self._total_completions = state.get("global_total_completions", 0)
            self._sum_scores = state.get("global_sum_scores", 0.0)

    def cleanup_shared_memory(self) -> None:
        """Clean up shared memory resources (only relevant for shared memory backend)."""
        self._backend.cleanup()

    def __del__(self) -> None:
        """Cleanup on destruction."""
        # Only close, don't unlink in destructor
        pass  # Backend handles its own cleanup

    def __getstate__(self):
        """Prepare for pickling - save configuration and mappings."""
        return {
            "max_memory_tasks": self.max_memory_tasks,
            "ema_alpha": self.ema_alpha,
            "default_success_threshold": self.default_success_threshold,
            "default_generator_type": self.default_generator_type,
            "backend": self._backend,  # SharedMemoryBackend has its own pickle support
            "total_completions": self._total_completions,
            "sum_scores": self._sum_scores,
        }

    def __setstate__(self, state):
        """Restore from pickle - reconnect to shared memory and rebuild mappings."""
        self.max_memory_tasks = state["max_memory_tasks"]
        self.ema_alpha = state["ema_alpha"]
        self.default_success_threshold = state["default_success_threshold"]
        self.default_generator_type = state["default_generator_type"]
        self._backend = state["backend"]
        self._total_completions = state["total_completions"]
        self._sum_scores = state["sum_scores"]

        # Initialize label tracking (local per-process)
        self._label_hash_to_string = {}

        # Rebuild task ID to index mapping from shared memory
        self._task_id_to_index = {}
        self._next_free_index = 0
        self._rebuild_task_mapping()


# Backwards compatibility factory functions
def LocalTaskTracker(max_memory_tasks: int = 1000, ema_alpha: float = 0.1) -> TaskTracker:
    """Create a local (single-process) task tracker.

    Factory function for backwards compatibility with existing code.

    Args:
        max_memory_tasks: Maximum number of tasks to track
        ema_alpha: Alpha parameter for exponential moving average

    Returns:
        TaskTracker instance with LocalMemoryBackend
    """
    return TaskTracker(max_memory_tasks=max_memory_tasks, ema_alpha=ema_alpha, use_shared_memory=False)


def CentralizedTaskTracker(
    max_memory_tasks: int = 1000,
    session_id: Optional[str] = None,
    ema_alpha: float = 0.1,
    task_struct_size: int = 18,
) -> TaskTracker:
    """Create a centralized (multi-process) task tracker with shared memory.

    Factory function for backwards compatibility with existing code.

    Args:
        max_memory_tasks: Maximum number of tasks to track
        session_id: Unique identifier for shared memory session
        ema_alpha: Alpha parameter for exponential moving average
        task_struct_size: Size of each task's data structure (default: 18)

    Returns:
        TaskTracker instance with SharedMemoryBackend
    """
    return TaskTracker(
        max_memory_tasks=max_memory_tasks,
        ema_alpha=ema_alpha,
        session_id=session_id,
        use_shared_memory=True,
        task_struct_size=task_struct_size,
    )


class DualPoolTaskTracker:
    """Manages two logical task pools (explore and exploit) within a single shared memory region.

    This class uses a single TaskTracker with contiguous memory, where different index ranges
    represent different pools:
    - Explore pool: Indices [0:num_explore_tasks)
    - Exploit pool: Indices [num_explore_tasks:num_explore_tasks+num_exploit_tasks)

    Key responsibilities:
    - Route task operations to the correct index range
    - Atomically promote tasks from explore to exploit (index reassignment)
    - Track which pool each task belongs to
    - Provide per-pool statistics

    Design: Single shared memory region with index-based pool boundaries.
    This provides:
    - Stable total task count
    - Efficient promotion (index reassignment, no data copying)
    - Simpler memory management (one session ID)
    - Unified statistics reporting
    """

    def __init__(
        self,
        num_explore_tasks: int,
        num_exploit_tasks: int,
        ema_alpha: float,
        session_id: str,
        use_shared_memory: bool,
        task_struct_size: int,
        default_success_threshold: float,
        default_generator_type: float,
    ):
        """Initialize dual-pool task tracker with single shared memory region.

        Args:
            num_explore_tasks: Capacity of exploration pool
            num_exploit_tasks: Capacity of exploitation pool
            ema_alpha: Alpha parameter for exponential moving average
            session_id: Session ID for shared memory
            use_shared_memory: Whether to use shared memory backend
            task_struct_size: Size of task data structure (default: 18)
            default_success_threshold: Default success threshold for new tasks
            default_generator_type: Default generator type identifier
        """
        self.num_explore_tasks = num_explore_tasks
        self.num_exploit_tasks = num_exploit_tasks

        # Pool boundaries (index ranges)
        self.explore_start = 0
        self.explore_end = num_explore_tasks
        self.exploit_start = num_explore_tasks
        self.exploit_end = num_explore_tasks + num_exploit_tasks

        # Single underlying tracker with total capacity
        self._tracker = TaskTracker(
            max_memory_tasks=num_explore_tasks + num_exploit_tasks,
            ema_alpha=ema_alpha,
            session_id=session_id,
            use_shared_memory=use_shared_memory,
            task_struct_size=task_struct_size,
            default_success_threshold=default_success_threshold,
            default_generator_type=default_generator_type,
        )

        # Track which pool each task belongs to
        self._task_pool_map: Dict[int, str] = {}  # task_id -> 'explore' or 'exploit'

    @property
    def explore_tracker(self):
        """Compatibility property: Returns underlying tracker for explore pool access."""
        return self._tracker

    @property
    def exploit_tracker(self):
        """Compatibility property: Returns underlying tracker for exploit pool access."""
        return self._tracker

    def get_pool_tracker(self, task_id: int) -> Optional[TaskTracker]:
        """Get the tracker (compatibility method).

        Args:
            task_id: Task ID

        Returns:
            Underlying tracker if task exists, None otherwise
        """
        if task_id in self._task_pool_map:
            return self._tracker
        return None

    def _find_free_index_in_pool(self, pool: str) -> Optional[int]:
        """Find a free index in the specified pool.

        Args:
            pool: 'explore' or 'exploit'

        Returns:
            Free index, or None if pool is full
        """
        if pool == "explore":
            start, end = self.explore_start, self.explore_end
        else:  # exploit
            start, end = self.exploit_start, self.exploit_end

        # Search for free slot in pool's index range
        used_indices = set(self._tracker._task_id_to_index.values())
        for idx in range(start, end):
            if idx not in used_indices:
                return idx
        return None

    def _get_pool_tasks(self, pool: str) -> List[int]:
        """Get all task IDs in a specific pool.

        Args:
            pool: 'explore' or 'exploit'

        Returns:
            List of task IDs in the pool
        """
        return [task_id for task_id, p in self._task_pool_map.items() if p == pool]

    def track_task_creation(
        self,
        task_id: int,
        pool: str,
        success_threshold: Optional[float] = None,
        seed: Optional[float] = None,
        generator_type: Optional[float] = None,
    ) -> None:
        """Track when a task is created in a specific pool.

        Args:
            task_id: Unique task identifier
            pool: Which pool to create task in ('explore' or 'exploit')
            success_threshold: Success threshold for this task
            seed: Random seed for task generation
            generator_type: Generator type identifier
        """
        if pool not in ("explore", "exploit"):
            raise ValueError(f"Invalid pool: {pool}. Must be 'explore' or 'exploit'")

        # Find free index in the specified pool
        free_index = self._find_free_index_in_pool(pool)
        if free_index is None:
            raise RuntimeError(f"{pool} pool is full")

        # Create task at the specific index
        # Initialize using the correct task data structure
        timestamp = time.time()
        with self._tracker._backend.acquire_lock():
            task_data = self._tracker._backend.get_task_data(free_index)
            # Initialize task data (matching TaskTracker.track_task_creation structure)
            task_data[0] = float(task_id)  # task_id
            task_data[1] = timestamp  # creation_time
            task_data[2] = 0.0  # completion_count
            task_data[3] = 0.0  # reward_ema
            task_data[4] = 0.0  # lp_score
            task_data[5] = 0.0  # success_rate_ema
            task_data[6] = 0.0  # total_score
            task_data[7] = 0.0  # last_score
            task_data[8] = (
                success_threshold if success_threshold is not None else self._tracker.default_success_threshold
            )
            task_data[9] = float(seed) if seed is not None else 0.0
            task_data[10] = generator_type if generator_type is not None else self._tracker.default_generator_type
            task_data[11] = 0.0  # ema_squared
            task_data[12] = 1.0  # is_active
            # Bidirectional LP EMAs
            task_data[13] = 0.0  # p_fast
            task_data[14] = 0.0  # p_slow
            task_data[15] = 0.0  # p_true
            task_data[16] = 0.0  # random_baseline
            task_data[17] = 0.0  # label_hash (if using 18-element structure)

            # Update tracker's internal mapping
            self._tracker._task_id_to_index[task_id] = free_index

        # Track pool assignment
        self._task_pool_map[task_id] = pool

    def promote_task(self, task_id: int) -> bool:
        """Atomically promote a task from explore to exploit pool.

        This reassigns the task's pool membership without moving data in memory.
        The task stays at the same index but is now considered part of the exploit pool.

        Args:
            task_id: ID of task to promote from explore pool

        Returns:
            True if promotion succeeded, False otherwise

        Raises:
            ValueError: If task is not in explore pool
        """
        # Verify task is in explore pool
        if self._task_pool_map.get(task_id) != "explore":
            raise ValueError(f"Task {task_id} is not in explore pool")

        # Check if task exists in tracker
        if task_id not in self._tracker._task_id_to_index:
            return False

        # Get current index
        current_index = self._tracker._task_id_to_index[task_id]

        # Check exploit pool capacity
        exploit_tasks = self._get_pool_tasks("exploit")
        if len(exploit_tasks) >= self.num_exploit_tasks:
            return False  # Pool is full

        # Find free index in exploit pool
        free_exploit_index = self._find_free_index_in_pool("exploit")
        if free_exploit_index is None:
            return False

        # Move task data to exploit pool index range
        with self._tracker._backend.acquire_lock():
            # Copy data from current index to new exploit index
            current_data = self._tracker._backend.get_task_data(current_index).copy()
            new_data = self._tracker._backend.get_task_data(free_exploit_index)
            new_data[:] = current_data

            # Clear old slot
            old_data = self._tracker._backend.get_task_data(current_index)
            old_data[:] = 0.0

            # Update mapping
            self._tracker._task_id_to_index[task_id] = free_exploit_index

        # Update pool map
        self._task_pool_map[task_id] = "exploit"

        return True

    def get_all_explore_tasks(self) -> List[int]:
        """Get all task IDs in the explore pool.

        Returns:
            List of task IDs in explore pool
        """
        return self._get_pool_tasks("explore")

    def get_all_exploit_tasks(self) -> List[int]:
        """Get all task IDs in the exploit pool.

        Returns:
            List of task IDs in exploit pool
        """
        return self._get_pool_tasks("exploit")

    def get_all_tracked_tasks(self) -> List[int]:
        """Get all task IDs from both pools combined.

        Returns:
            List of all task IDs across both explore and exploit pools
        """
        return list(self._task_pool_map.keys())

    @property
    def _total_completions(self) -> int:
        """Get total completions across both pools.

        Returns:
            Total completions from underlying tracker
        """
        return self._tracker._total_completions

    def get_global_stats(self) -> Dict[str, float]:
        """Get global performance statistics across both pools.

        Returns:
            Dictionary with combined statistics from both pools
        """
        stats = self._tracker.get_global_stats()

        # Add per-pool completion counts
        explore_tasks = self.get_all_explore_tasks()
        exploit_tasks = self.get_all_exploit_tasks()

        explore_completions = 0
        exploit_completions = 0

        for task_id in explore_tasks:
            task_stats = self._tracker.get_task_stats(task_id)
            if task_stats:
                explore_completions += task_stats.get("completion_count", 0)

        for task_id in exploit_tasks:
            task_stats = self._tracker.get_task_stats(task_id)
            if task_stats:
                exploit_completions += task_stats.get("completion_count", 0)

        stats["explore_completions"] = explore_completions
        stats["exploit_completions"] = exploit_completions

        return stats

    def update_task_performance(
        self,
        task_id: int,
        score: float,
        scorer: Optional[Any] = None,
        success_threshold: Optional[float] = None,
    ) -> None:
        """Update task performance.

        Args:
            task_id: Task to update
            score: Performance score
            scorer: Optional scorer for bidirectional EMAs
            success_threshold: Success threshold for binary classification
        """
        if task_id in self._task_pool_map:
            self._tracker.update_task_performance_with_bidirectional_emas(task_id, score, scorer, success_threshold)

    def get_task_stats(self, task_id: int) -> Optional[Dict[str, float]]:
        """Get statistics for a specific task.

        Args:
            task_id: Task ID to query

        Returns:
            Task statistics dict, or None if not found
        """
        if task_id in self._task_pool_map:
            return self._tracker.get_task_stats(task_id)
        return None

    def remove_task(self, task_id: int) -> None:
        """Remove a task from its pool.

        Args:
            task_id: Task to remove
        """
        if task_id in self._task_pool_map:
            self._tracker.remove_task(task_id)
            del self._task_pool_map[task_id]

    def set_task_label(self, task_id: int, label: str) -> None:
        """Set label for a task.

        Args:
            task_id: Task ID
            label: Label string
        """
        if task_id in self._task_pool_map:
            self._tracker.set_task_label(task_id, label)

    def get_task_label(self, task_id: int) -> Optional[str]:
        """Get label for a task.

        Args:
            task_id: Task ID

        Returns:
            Label string, or None if not found
        """
        if task_id in self._task_pool_map:
            return self._tracker.get_task_label(task_id)
        return None

    def update_lp_score(self, task_id: int, lp_score: float) -> None:
        """Update the learning progress score for a task.

        Args:
            task_id: Task ID
            lp_score: New LP score
        """
        if task_id in self._task_pool_map:
            self._tracker.update_lp_score(task_id, lp_score)

    def get_task_index(self, task_id: int) -> Optional[int]:
        """Get the index of a task.

        Args:
            task_id: Task ID

        Returns:
            Task index, or None if not found
        """
        if task_id in self._task_pool_map:
            return self._tracker.get_task_index(task_id)
        return None

    def get_state(self) -> Dict[str, Any]:
        """Get dual-pool tracker state for checkpointing.

        Returns:
            Dictionary containing state
        """
        return {
            "tracker": self._tracker.get_state(),
            "task_pool_map": self._task_pool_map.copy(),
            "num_explore_tasks": self.num_explore_tasks,
            "num_exploit_tasks": self.num_exploit_tasks,
        }

    def load_state(self, state: Dict[str, Any]) -> None:
        """Load dual-pool tracker state from checkpoint.

        Args:
            state: State dictionary from get_state()
        """
        self._tracker.load_state(state["tracker"])
        self._task_pool_map = state["task_pool_map"].copy()
        self.num_explore_tasks = state["num_explore_tasks"]
        self.num_exploit_tasks = state["num_exploit_tasks"]
        # Recalculate boundaries
        self.explore_start = 0
        self.explore_end = self.num_explore_tasks
        self.exploit_start = self.num_explore_tasks
        self.exploit_end = self.num_explore_tasks + self.num_exploit_tasks

    def cleanup_shared_memory(self) -> None:
        """Clean up shared memory."""
        self._tracker.cleanup_shared_memory()

    def __getstate__(self):
        """Prepare for pickling."""
        return {
            "num_explore_tasks": self.num_explore_tasks,
            "num_exploit_tasks": self.num_exploit_tasks,
            "tracker": self._tracker,
            "task_pool_map": self._task_pool_map.copy(),
        }

    def __setstate__(self, state):
        """Restore from pickle."""
        self.num_explore_tasks = state["num_explore_tasks"]
        self.num_exploit_tasks = state["num_exploit_tasks"]
        self._tracker = state["tracker"]
        self._task_pool_map = state["task_pool_map"]
        # Recalculate boundaries
        self.explore_start = 0
        self.explore_end = self.num_explore_tasks
        self.exploit_start = self.num_explore_tasks
        self.exploit_end = self.num_explore_tasks + self.num_exploit_tasks<|MERGE_RESOLUTION|>--- conflicted
+++ resolved
@@ -86,11 +86,6 @@
         self._total_completions = 0
         self._sum_scores = 0.0
 
-<<<<<<< HEAD
-        # Task creation order for efficient cleanup
-        self._task_creation_order = deque()  # (timestamp, task_id) pairs
-        self._removals_since_compact = 0
-=======
         # Initialize or use provided backend
         if backend is None:
             if use_shared_memory:
@@ -104,7 +99,6 @@
                     max_tasks=max_memory_tasks,
                     task_struct_size=task_struct_size,
                 )
->>>>>>> 20c155f2
 
         self._backend: TaskMemoryBackend = backend
         self._task_id_to_index: Dict[int, int] = {}
@@ -563,43 +557,10 @@
                 task_data[12] = 0.0  # is_active = False
                 del self._task_id_to_index[task_id]
 
-<<<<<<< HEAD
-            self._task_memory.pop(task_id, None)
-            self._removals_since_compact += 1
-            self._maybe_compact_creation_order()
-
-            # Invalidate cache if removal makes it invalid
-            if self._cache_valid:
-                self._cache_valid = False
-=======
                 # Update _next_free_index to enable slot reuse
                 # If we just freed a slot before the current free index, update it
                 if index < self._next_free_index:
                     self._next_free_index = index
->>>>>>> 20c155f2
-
-    def _maybe_compact_creation_order(self) -> None:
-        """Periodically rebuild the creation deque to drop stale task IDs."""
-        if not self._task_creation_order:
-            return
-
-        live_task_ids = set(self._task_memory.keys())
-
-        # Trigger compaction sparingly: only after a number of removals and
-        # when stored entries significantly exceed live tasks.
-        if self._removals_since_compact < 32:
-            return
-
-        if len(self._task_creation_order) <= max(len(live_task_ids) * 2, self.max_memory_tasks * 2):
-            return
-
-        new_order = deque()
-        for timestamp, tid in self._task_creation_order:
-            if tid in live_task_ids:
-                new_order.append((timestamp, tid))
-
-        self._task_creation_order = new_order
-        self._removals_since_compact = 0
 
     def get_global_stats(self) -> Dict[str, float]:
         """Get global performance statistics.
