"""Assembly Lines recipe - STABLE
This recipe is automatically validated in CI and release processes.
"""

import random
import subprocess
import time
from dataclasses import dataclass, field
from typing import Any, Optional

from metta.cogworks.curriculum.curriculum import CurriculumConfig
from metta.cogworks.curriculum.learning_progress_algorithm import LearningProgressConfig
from metta.cogworks.curriculum.task_generator import TaskGenerator, TaskGeneratorConfig
from metta.rl.training import EvaluatorConfig, TrainingEnvironmentConfig
from metta.sim.simulation_config import SimulationConfig
from metta.tools.eval import EvaluateTool
from metta.tools.play import PlayTool
from metta.tools.replay import ReplayTool
from metta.tools.train import TrainTool
from mettagrid.builder import empty_assemblers
from mettagrid.builder.envs import make_assembly_lines
from mettagrid.config.mettagrid_config import (
    MettaGridConfig,
    ProtocolConfig,
)
<<<<<<< HEAD
from recipes.experiment.architectures import ARCHITECTURES
=======
from recipes.experiment.architectures import get_architecture
>>>>>>> cc25b574

curriculum_args = {
    "level_0": {
        "chain_lengths": [1],
        "num_sinks": [0, 1],
        "room_sizes": ["tiny"],
        "terrains": ["no-terrain"],
    },
    "level_1": {
        "chain_lengths": [1, 2],
        "num_sinks": [0, 1],
        "room_sizes": ["tiny"],
        "terrains": ["no-terrain"],
    },
    "level_2": {
        "chain_lengths": [1, 2, 3],
        "num_sinks": [0, 1, 2],
        "room_sizes": ["tiny"],
        "terrains": ["no-terrain"],
    },
    "tiny": {
        "chain_lengths": [1, 2, 3, 4],
        "num_sinks": [0, 1, 2],
        "room_sizes": ["tiny"],
        "terrains": ["no-terrain"],
    },
    "tiny_small": {
        "chain_lengths": [1, 2, 3, 4],
        "num_sinks": [0, 1],
        "room_sizes": ["tiny", "small"],
        "terrains": ["no-terrain"],
    },
    "all_room_sizes": {
        "chain_lengths": [1, 2, 3, 4],
        "num_sinks": [0, 1, 2],
        "room_sizes": ["tiny", "small", "medium"],
        "terrains": ["no-terrain"],
    },
    "longer_chains": {
        "chain_lengths": [1, 2, 3, 4, 5, 6],
        "num_sinks": [0, 1, 2],
        "room_sizes": ["tiny", "small", "medium"],
        "terrains": ["no-terrain"],
    },
    "terrain_1": {
        "chain_lengths": [2, 3],
        "num_sinks": [0, 1],
        "room_sizes": ["tiny", "small"],
        "terrains": ["no-terrain", "sparse", "balanced", "dense"],
    },
    "terrain_2": {
        "chain_lengths": [2, 3, 4],
        "num_sinks": [0, 1, 2],
        "room_sizes": ["tiny", "small"],
        "terrains": ["no-terrain", "sparse", "balanced", "dense"],
    },
    "terrain_3": {
        "chain_lengths": [2, 3, 4, 5],
        "num_sinks": [0, 1, 2],
        "room_sizes": ["tiny", "small", "medium"],
        "terrains": ["no-terrain", "sparse", "balanced", "dense"],
    },
    "terrain_4": {
        "chain_lengths": [2, 3, 4, 5],
        "num_sinks": [0, 1, 2],
        "room_sizes": ["tiny", "small", "medium"],
        "terrains": ["no-terrain", "sparse", "balanced", "dense"],
    },
    "full": {
        "chain_lengths": [2, 3, 4, 5, 6],
        "num_sinks": [0, 1, 2],
        "room_sizes": ["tiny", "small", "medium", "large"],
        "terrains": ["no-terrain", "sparse", "balanced", "dense"],
    },
}

ASSEMBLER_TYPES = {
    "generator_red": empty_assemblers.generator_red,
    "generator_blue": empty_assemblers.generator_blue,
    "generator_green": empty_assemblers.generator_green,
    "mine_red": empty_assemblers.mine_red,
    "mine_blue": empty_assemblers.mine_blue,
    "mine_green": empty_assemblers.mine_green,
    "assembler": empty_assemblers.assembler,
    "factory": empty_assemblers.factory,
    "temple": empty_assemblers.temple,
    "armory": empty_assemblers.armory,
    "lab": empty_assemblers.lab,
    "lasery": empty_assemblers.lasery,
}

size_ranges = {
    "tiny": (5, 10),  # 2 objects 2 agents max for assemblers
    "small": (10, 20),  # 9 objects, 5 agents max
    "medium": (20, 30),
    "large": (30, 40),
    "xlarge": (40, 50),
}

RESOURCE_TYPES = [
    "ore_red",
    "ore_blue",
    "ore_green",
    "battery_red",
    "battery_blue",
    "battery_green",
    "laser",
    "blueprint",
    "armor",
]


def make_assembly_line_eval_env(
    chain_length: int,
    num_sinks: int,
    room_size: str,
    terrain: str,
) -> MettaGridConfig:
    task_generator_cfg = make_task_generator_cfg(
        chain_lengths=[chain_length],
        num_sinks=[num_sinks],
        room_sizes=[room_size],
        terrains=[terrain],
    )
    task_generator = AssemblyLinesTaskGenerator(task_generator_cfg)
    # different set of resources and converters for evals
    return task_generator.get_task(random.randint(0, 1000000))


def make_assembly_line_eval_suite() -> list[SimulationConfig]:
    return [
        SimulationConfig(
            suite="in_context_ordered_chains",
            name="2c_2s_medium",
            env=make_assembly_line_eval_env(2, 2, "medium", "no-terrain"),
        ),
        SimulationConfig(
            suite="in_context_ordered_chains",
            name="2c_2s_medium_balanced",
            env=make_assembly_line_eval_env(2, 2, "medium", "balanced"),
        ),
        SimulationConfig(
            suite="in_context_ordered_chains",
            name="3c_1s_medium",
            env=make_assembly_line_eval_env(3, 1, "medium", "no-terrain"),
        ),
        SimulationConfig(
            suite="in_context_ordered_chains",
            name="3c_2s_medium",
            env=make_assembly_line_eval_env(3, 2, "medium", "no-terrain"),
        ),
        SimulationConfig(
            suite="in_context_ordered_chains",
            name="4c_1s_medium_terrain_dense",
            env=make_assembly_line_eval_env(4, 1, "medium", "dense"),
        ),
        SimulationConfig(
            suite="in_context_ordered_chains",
            name="4c_1s_medium_balanced",
            env=make_assembly_line_eval_env(4, 1, "medium", "balanced"),
        ),
        SimulationConfig(
            suite="in_context_ordered_chains",
            name="4c_2s_medium_balanced",
            env=make_assembly_line_eval_env(4, 2, "medium", "balanced"),
        ),
        SimulationConfig(
            suite="in_context_ordered_chains",
            name="4c_2s_large_balanced",
            env=make_assembly_line_eval_env(4, 2, "large", "balanced"),
        ),
        SimulationConfig(
            suite="in_context_ordered_chains",
            name="5c_1s_medium",
            env=make_assembly_line_eval_env(5, 1, "medium", "no-terrain"),
        ),
        SimulationConfig(
            suite="in_context_ordered_chains",
            name="5c_1s_medium_balanced",
            env=make_assembly_line_eval_env(5, 1, "medium", "balanced"),
        ),
        SimulationConfig(
            suite="in_context_ordered_chains",
            name="5c_2s_medium_balanced",
            env=make_assembly_line_eval_env(5, 2, "medium", "balanced"),
        ),
        SimulationConfig(
            suite="in_context_ordered_chains",
            name="5c_2s_large_dense",
            env=make_assembly_line_eval_env(5, 2, "large", "dense"),
        ),
    ]


@dataclass
class _BuildCfg:
    used_objects: list[str] = field(default_factory=list)
    game_objects: dict[str, Any] = field(default_factory=dict)
    map_builder_objects: dict[str, int] = field(default_factory=dict)
    input_resources: set[str] = field(default_factory=set)


class AssemblyLinesTaskGenerator(TaskGenerator):
    def __init__(self, config: "AssemblyLinesTaskGenerator.Config"):
        super().__init__(config)
        self.assembler_types = ASSEMBLER_TYPES.copy()
        self.resource_types = RESOURCE_TYPES.copy()
        self.config = config

    class Config(TaskGeneratorConfig["AssemblyLinesTaskGenerator"]):
        chain_lengths: list[int]
        num_sinks: list[int]
        room_sizes: list[str]
        terrains: list[str]

    def _choose_assembler_name(self, pool: dict[str, Any], used: set[str], rng: random.Random) -> str:
        """Pick an unused assembler prefab name from the pool."""
        choices = [name for name in pool.keys() if name not in used]
        if not choices:
            raise ValueError("No available assembler names left to choose from.")
        return str(rng.choice(choices))

    def _add_assembler(
        self,
        input_resources: dict[str, int],
        output_resources: dict[str, int],
        cfg: _BuildCfg,
        rng: random.Random,
        cooldown: int = 10,
    ):
        assembler_name = self._choose_assembler_name(self.assembler_types, set(cfg.used_objects), rng)
        assembler = self.assembler_types[assembler_name].copy()
        cfg.used_objects.append(assembler_name)

        protocol = ProtocolConfig(
            input_resources=input_resources,
            output_resources=output_resources,
            cooldown=cooldown,
        )
        assembler.protocols = [protocol]
        cfg.game_objects[assembler_name] = assembler
        cfg.map_builder_objects[assembler_name] = 1

    def _make_resource_chain(
        self,
        chain_length: int,
        avg_hop: float,
        cfg: _BuildCfg,
        rng: random.Random,
    ):
        resources = rng.sample(self.resource_types, chain_length)
        cooldown = avg_hop * chain_length
        resource_chain = ["nothing"] + list(resources) + ["heart"]
        for i in range(len(resource_chain) - 1):
            input_resource, output_resource = resource_chain[i], resource_chain[i + 1]
            input_resources = {} if input_resource == "nothing" else {input_resource: 1}
            if not input_resource == "nothing":
                cfg.input_resources.add(input_resource)
            self._add_assembler(
                input_resources=input_resources,
                output_resources={output_resource: 1},
                cfg=cfg,
                cooldown=int(cooldown),
                rng=rng,
            )

    def _make_sinks(
        self,
        num_sinks: int,
        cfg: _BuildCfg,
        rng: random.Random,
    ):
        for _ in range(num_sinks):
            self._add_assembler(
                input_resources={resource: 1 for resource in list(cfg.input_resources)},
                output_resources={},
                cfg=cfg,
                rng=rng,
            )

    def _make_env_cfg(
        self,
        chain_length,
        num_sinks,
        width,
        height,
        max_steps,
        terrain,
        rng,
    ) -> MettaGridConfig:
        cfg = _BuildCfg()

        self._make_resource_chain(chain_length, width + height / 2, cfg, rng)
        self._make_sinks(num_sinks, cfg, rng)

        return make_assembly_lines(
            num_agents=1,
            max_steps=max_steps,
            game_objects=cfg.game_objects,
            map_builder_objects=cfg.map_builder_objects,
            width=width,
            height=height,
            terrain=terrain,
            chain_length=chain_length,
            num_sinks=num_sinks,
        )

    def calculate_max_steps(self, chain_length: int, num_sinks: int, width: int, height: int) -> int:
        avg_hop = width + height / 2

        steps_per_attempt = 4 * avg_hop
        sink_exploration_cost = steps_per_attempt * num_sinks
        chain_completion_cost = steps_per_attempt * chain_length
        target_completions = 10

        return int(sink_exploration_cost + target_completions * chain_completion_cost)

    def _get_width_and_height(self, room_size: str, rng: random.Random):
        lo, hi = size_ranges[room_size]
        width = rng.randint(lo, hi)
        height = rng.randint(lo, hi)
        return width, height

    def _calculate_max_steps(self, chain_length: int, num_sinks: int, width: int, height: int) -> int:
        avg_hop = width + height / 2

        steps_per_attempt = 4 * avg_hop
        sink_exploration_cost = steps_per_attempt * num_sinks
        chain_completion_cost = steps_per_attempt * chain_length
        target_completions = 10

        return int(sink_exploration_cost + target_completions * chain_completion_cost)

    def _setup_task(self, rng: random.Random):
        cfg = self.config
        chain_length = rng.choice(cfg.chain_lengths)
        num_sinks = rng.choice(cfg.num_sinks)
        room_size = rng.choice(cfg.room_sizes)
        terrain = rng.choice(cfg.terrains)
        width, height = self._get_width_and_height(room_size, rng)
        max_steps = self._calculate_max_steps(chain_length, num_sinks, width, height)
        return chain_length, num_sinks, room_size, width, height, max_steps, terrain

    def _generate_task(
        self,
        task_id: int,
        rng: random.Random,
        estimate_max_rewards: bool = False,
        num_instances: Optional[int] = None,
    ) -> MettaGridConfig:
        chain_length, num_sinks, room_size, width, height, max_steps, terrain = self._setup_task(rng)

        env_cfg = self._make_env_cfg(
            chain_length=chain_length,
            num_sinks=num_sinks,
            width=width,
            height=height,
            terrain=terrain,
            max_steps=max_steps,
            rng=rng,
        )

        env_cfg.label = f"{room_size}_{chain_length}chain_{num_sinks}sinks_{terrain}"
        return env_cfg


def make_task_generator_cfg(
    chain_lengths,
    num_sinks,
    room_sizes,
    terrains,
):
    return AssemblyLinesTaskGenerator.Config(
        chain_lengths=chain_lengths,
        num_sinks=num_sinks,
        room_sizes=room_sizes,
        terrains=terrains,
    )


def train(
    curriculum_style: str = "level_0",
<<<<<<< HEAD
    arch_type: str = "default",
=======
    arch_type: str = "vit",
>>>>>>> cc25b574
) -> TrainTool:
    task_generator_cfg = make_task_generator_cfg(**curriculum_args[curriculum_style])
    curriculum = CurriculumConfig(task_generator=task_generator_cfg, algorithm_config=LearningProgressConfig())

<<<<<<< HEAD
    if arch_type not in ARCHITECTURES:
        raise ValueError(f"Unknown arch_type={arch_type!r} (expected one of: {', '.join(ARCHITECTURES.keys())})")
    policy_config = ARCHITECTURES[arch_type]
=======
    policy_config = get_architecture(arch_type)
>>>>>>> cc25b574

    return TrainTool(
        training_env=TrainingEnvironmentConfig(curriculum=curriculum),
        policy_architecture=policy_config,
        evaluator=EvaluatorConfig(simulations=make_assembly_line_eval_suite()),
        stats_server_uri="https://api.observatory.softmax-research.net",
    )


def make_mettagrid(task_generator: AssemblyLinesTaskGenerator) -> MettaGridConfig:
    return task_generator.get_task(random.randint(0, 1000000))


def evaluate(policy_uris: str | list[str] | None = None) -> EvaluateTool:
    """Evaluate policies on assembly line tasks."""
    return EvaluateTool(
        simulations=make_assembly_line_eval_suite(),
        policy_uris=policy_uris or [],
    )


def play(curriculum_style: str = "level_0") -> PlayTool:
    task_generator = AssemblyLinesTaskGenerator(make_task_generator_cfg(**curriculum_args[curriculum_style]))
    return PlayTool(sim=SimulationConfig(env=make_mettagrid(task_generator), suite="assembly_lines", name="play"))


def replay(
    curriculum_style: str = "level_0",
) -> ReplayTool:
    task_generator = AssemblyLinesTaskGenerator(make_task_generator_cfg(**curriculum_args[curriculum_style]))
    # Default to the research policy if none specified
    default_policy_uri = "s3://softmax-public/policies/icl_resource_chain_terrain_1.2.2025-09-24/icl_resource_chain_terrain_1.2.2025-09-24:v2070.pt"
    return ReplayTool(
        sim=SimulationConfig(env=make_mettagrid(task_generator), suite="assembly_lines", name="replay"),
        policy_uri=default_policy_uri,
    )


def experiment():
    for curriculum_style in curriculum_args:
        subprocess.run(
            [
                "./devops/skypilot/launch.py",
                "recipes.experiment.assembly_lines.train",
                f"run=assembly_lines_{curriculum_style}.{time.strftime('%Y-%m-%d')}",
                f"curriculum_style={curriculum_style}",
                "--gpus=4",
                "--heartbeat-timeout=3600",
                "--skip-git-check",
            ]
        )
        time.sleep(1)


if __name__ == "__main__":
    experiment()<|MERGE_RESOLUTION|>--- conflicted
+++ resolved
@@ -23,11 +23,7 @@
     MettaGridConfig,
     ProtocolConfig,
 )
-<<<<<<< HEAD
-from recipes.experiment.architectures import ARCHITECTURES
-=======
 from recipes.experiment.architectures import get_architecture
->>>>>>> cc25b574
 
 curriculum_args = {
     "level_0": {
@@ -410,22 +406,12 @@
 
 def train(
     curriculum_style: str = "level_0",
-<<<<<<< HEAD
-    arch_type: str = "default",
-=======
     arch_type: str = "vit",
->>>>>>> cc25b574
 ) -> TrainTool:
     task_generator_cfg = make_task_generator_cfg(**curriculum_args[curriculum_style])
     curriculum = CurriculumConfig(task_generator=task_generator_cfg, algorithm_config=LearningProgressConfig())
 
-<<<<<<< HEAD
-    if arch_type not in ARCHITECTURES:
-        raise ValueError(f"Unknown arch_type={arch_type!r} (expected one of: {', '.join(ARCHITECTURES.keys())})")
-    policy_config = ARCHITECTURES[arch_type]
-=======
     policy_config = get_architecture(arch_type)
->>>>>>> cc25b574
 
     return TrainTool(
         training_env=TrainingEnvironmentConfig(curriculum=curriculum),
