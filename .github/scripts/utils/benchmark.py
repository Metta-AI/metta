#!/usr/bin/env python3
"""
Benchmarking utilities for GitHub Actions workflows.

Provides memory and time monitoring for subprocess execution.
"""

import os
import subprocess
import sys
import threading
import time
from typing import Tuple, Union

import psutil


class ProcessMonitor:
    """Monitor process memory usage and execution time."""

    def __init__(self, process: subprocess.Popen) -> None:
        self.process = process
        self.peak_memory_mb = 0
        self.start_time = time.time()
        self._monitor_thread = None
        self._stop_monitoring = threading.Event()
        self._memory_samples = []

    def start(self) -> None:
        """Start monitoring memory usage in a separate thread."""

        def monitor():
            try:
                proc = psutil.Process(self.process.pid)
                while not self._stop_monitoring.is_set() and self.process.poll() is None:
                    try:
                        # Get memory info for process and all children
                        memory_mb = proc.memory_info().rss / (1024 * 1024)
                        for child in proc.children(recursive=True):
                            try:
                                memory_mb += child.memory_info().rss / (1024 * 1024)
                            except (psutil.NoSuchProcess, psutil.AccessDenied):
                                pass

                        self.peak_memory_mb = max(self.peak_memory_mb, memory_mb)
                        self._memory_samples.append((time.time() - self.start_time, memory_mb))

                    except (psutil.NoSuchProcess, psutil.AccessDenied):
                        pass

                    time.sleep(0.1)
            except Exception as e:
                print(f"Memory monitoring error: {e}", file=sys.stderr)

        self._monitor_thread = threading.Thread(target=monitor)
        self._monitor_thread.daemon = True
        self._monitor_thread.start()

    def stop(self) -> Tuple[float, float]:
        """Stop monitoring and return (duration, peak_memory_mb)."""
        self._stop_monitoring.set()

        if self._monitor_thread:
            self._monitor_thread.join(timeout=1)

        duration = time.time() - self.start_time
        return duration, self.peak_memory_mb


def run_with_benchmark(
    cmd: Union[str, list[str]],
    name: str = "process",
    timeout: int | None = None,
    shell: bool = False,
    env: dict[str, str] | None = None,
    cwd: str | None = None,
) -> dict:
    """
    Run a command with benchmarking.

    Args:
        cmd: Command to run (string or list)
        name: Name for the benchmark (for logging)
        timeout: Maximum time to wait (seconds)
        shell: Whether to run through shell
        env: Environment variables
        cwd: Working directory

    Returns:
        Dictionary with keys:
        - success: bool
        - exit_code: int
        - duration: float (seconds)
        - memory_peak_mb: float
        - stdout: str
        - stderr: str
        - timeout: bool (True if process timed out)
    """
    print(f"Starting benchmark for: {name}")

    try:
        process = subprocess.Popen(
            cmd, stdout=subprocess.PIPE, stderr=subprocess.PIPE, text=True, shell=shell, env=env, cwd=cwd
        )

        monitor = ProcessMonitor(process)
        monitor.start()

        # Wait for completion
        timed_out = False
        try:
            stdout, stderr = process.communicate(timeout=timeout)
            exit_code = process.returncode
        except subprocess.TimeoutExpired:
            process.kill()
            stdout, stderr = process.communicate()
            exit_code = -1
            timed_out = True
            print(f"Process timed out after {timeout}s")

        duration, peak_memory = monitor.stop()

        print(f"{name} completed in {duration:.1f}s")
        print(f"{name} peak memory: {peak_memory:.1f} MB")

        return {
            "success": exit_code == 0,
            "exit_code": exit_code,
            "duration": duration,
            "memory_peak_mb": peak_memory,
            "stdout": stdout or "",
            "stderr": stderr or "",
            "timeout": timed_out,
        }

    except Exception as e:
        print(f"Error running benchmark: {e}")
        return {
            "success": False,
            "exit_code": -1,
            "duration": 0,
            "memory_peak_mb": 0,
            "stdout": "",
            "stderr": str(e),
            "timeout": False,
        }


<<<<<<< HEAD
def write_github_output(outputs: dict[str, str]):
=======
def write_github_output(outputs: Dict[str, str]) -> None:
>>>>>>> 9c0aa982
    """Write multiple outputs for GitHub Actions."""
    if "GITHUB_OUTPUT" in os.environ:
        with open(os.environ["GITHUB_OUTPUT"], "a") as f:
            for key, value in outputs.items():
                f.write(f"{key}={value}\n")<|MERGE_RESOLUTION|>--- conflicted
+++ resolved
@@ -146,11 +146,7 @@
         }
 
 
-<<<<<<< HEAD
-def write_github_output(outputs: dict[str, str]):
-=======
-def write_github_output(outputs: Dict[str, str]) -> None:
->>>>>>> 9c0aa982
+def write_github_output(outputs: dict[str, str]) -> None:
     """Write multiple outputs for GitHub Actions."""
     if "GITHUB_OUTPUT" in os.environ:
         with open(os.environ["GITHUB_OUTPUT"], "a") as f:
