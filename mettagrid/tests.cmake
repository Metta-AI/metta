# ========================= DEPENDENCIES =========================

FetchContent_Declare(
  googletest
  GIT_REPOSITORY https://github.com/google/googletest.git
  GIT_TAG v1.17.0
  GIT_SHALLOW TRUE
)

FetchContent_MakeAvailable(googletest)

# Disable building Benchmark's own tests
set(BENCHMARK_ENABLE_TESTING
    OFF
    CACHE BOOL "" FORCE)
set(BENCHMARK_ENABLE_GTEST_TESTS
    OFF
    CACHE BOOL "" FORCE)

FetchContent_Declare(
  googlebenchmark
  GIT_REPOSITORY https://github.com/google/benchmark.git
  GIT_TAG v1.9.4
  GIT_SHALLOW TRUE
)

FetchContent_MakeAvailable(googlebenchmark)

# # ========================= TESTS =========================

# Enable CTest
enable_testing()

# Get Python base prefix for proper runtime configuration
execute_process(
  COMMAND ${Python3_EXECUTABLE} -c "import sys; print(sys.base_prefix)"
  OUTPUT_VARIABLE PYTHONHOME
  OUTPUT_STRIP_TRAILING_WHITESPACE)

# Get Python site-packages directory
execute_process(
  COMMAND ${Python3_EXECUTABLE} -c "import site; print(site.getsitepackages()[0])"
  OUTPUT_VARIABLE PYTHON_SITE_PACKAGES
  OUTPUT_STRIP_TRAILING_WHITESPACE)

# Helper function to build tests and benchmarks.
function(mettagrid_add_tests GLOB_PATTERN # e.g. "${CMAKE_CURRENT_SOURCE_DIR}/tests/*.cpp"
         LINK_LIBS # semicolon-separated list of target names
         TEST_TYPE # "test" or "benchmark"
)
  file(GLOB_RECURSE sources CONFIGURE_DEPENDS ${GLOB_PATTERN})

  foreach(src IN LISTS sources)
    get_filename_component(output_name ${src} NAME_WE)
    get_filename_component(src_dir ${src} DIRECTORY)

    # Mirror source subdir under build tree.
    # Note: this is a precaution against name collisions under `tests/` and `benchmarks/` dirs.
    # But it's not enough since we still can get duplicate target names in cmake
    # (since they don't include the full dir path).
    file(RELATIVE_PATH rel_dir "${CMAKE_SOURCE_DIR}" "${src_dir}")
    set(output_dir "${CMAKE_BINARY_DIR}/${rel_dir}")
    file(MAKE_DIRECTORY "${output_dir}")

    add_executable(${output_name} ${src} $<TARGET_OBJECTS:mettagrid_obj>)

    target_include_directories(${output_name} PRIVATE "${CMAKE_CURRENT_SOURCE_DIR}/src/metta/mettagrid" ${NUMPY_INCLUDE_DIR})

    target_link_libraries(${output_name} PRIVATE ${LINK_LIBS})

<<<<<<< HEAD
    # Debug-only runtime sanitizers
    target_compile_options(mettagrid_obj PRIVATE
      $<$<AND:$<CONFIG:Debug>,$<CXX_COMPILER_ID:GNU,Clang,AppleClang>>:
        -fsanitize=address
        -fsanitize=undefined
        -fsanitize=float-divide-by-zero
        -fsanitize=float-cast-overflow
        -fno-sanitize-recover=all
        -fstack-protector-strong
        # Disable problematic checks that cause false positives in macOS STL
        -fno-sanitize=shift-base
        -fno-sanitize=shift-exponent
        # Clang-specific sanitizers
        $<$<CXX_COMPILER_ID:Clang,AppleClang>:
          -fsanitize=nullability
          -fsanitize=integer
          -fsanitize=implicit-conversion
          -fsanitize=local-bounds
          # Additional exclusions for macOS STL compatibility
          -fno-sanitize=unsigned-shift-base
        >
      >
    )

    # Apply sanitizer linker flags to test executables in debug builds
    target_link_options(${output_name} PRIVATE
      $<$<AND:$<CONFIG:Debug>,$<CXX_COMPILER_ID:GNU,Clang,AppleClang>>:
        -fsanitize=address
        -fsanitize=undefined
      >
    )

    # Apply debug definitions to test executables
    target_compile_definitions(${output_name} PRIVATE
      $<$<CONFIG:Debug>:
        _GLIBCXX_DEBUG  # STL debug mode (GCC)
        _LIBCPP_DEBUG=1  # STL debug mode (Clang)
        METTAGRID_DEBUG_ASSERTIONS  # Your own debug assertions
      >
    )

    # FORTIFY_SOURCE for Release builds only (incompatible with ASan)
    target_compile_definitions(${output_name} PRIVATE
      $<$<CONFIG:Release>:
        _FORTIFY_SOURCE=2  # Runtime buffer overflow detection
      >
    )
=======
    # Apply all flags (including sanitizers) to test executables
    target_link_libraries(${output_name} PRIVATE mettagrid_all_flags)
>>>>>>> 9c19e864

    set_target_properties(${output_name} PROPERTIES RUNTIME_OUTPUT_DIRECTORY "${output_dir}")

    if(TEST_TYPE STREQUAL "test")
      add_test(NAME ${output_name} COMMAND ${output_name} --gtest_color=yes)
      set_tests_properties(${output_name} PROPERTIES
        ENVIRONMENT "PYTHONHOME=${PYTHONHOME};PYTHONPATH=${PYTHON_SITE_PACKAGES}"
        LABELS "test")
    elseif(TEST_TYPE STREQUAL "benchmark")
      # Create a wrapper script for pretty benchmark output
      set(wrapper_script "${CMAKE_BINARY_DIR}/run_${output_name}.cmake")
      file(WRITE ${wrapper_script} "
message(\"\\n=================================================================================\")
message(\"BENCHMARK: ${output_name}\")
message(\"=================================================================================\")
execute_process(
  COMMAND \"${output_dir}/${output_name}\"
  RESULT_VARIABLE result
  OUTPUT_VARIABLE output
  ERROR_VARIABLE error
  ECHO_OUTPUT_VARIABLE
  ECHO_ERROR_VARIABLE
)
if(result)
  message(FATAL_ERROR \"Benchmark failed with result: \${result}\")
endif()
message(\"================================================================================\\n\")
")

      add_test(NAME ${output_name} COMMAND ${CMAKE_COMMAND} -P ${wrapper_script})
      set_tests_properties(${output_name} PROPERTIES
        ENVIRONMENT "PYTHONHOME=${PYTHONHOME};PYTHONPATH=${PYTHON_SITE_PACKAGES}"
        LABELS "benchmark"
        TIMEOUT 300)
    else()
      message(FATAL_ERROR "Invalid test type: ${TEST_TYPE}")
    endif()
  endforeach()
endfunction()

# Build tests
mettagrid_add_tests("${CMAKE_CURRENT_SOURCE_DIR}/tests/*.cpp"
                      "pybind11::pybind11;Python3::Python;GTest::gtest;GTest::gtest_main" "test")

# Build benchmarks
mettagrid_add_tests("${CMAKE_CURRENT_SOURCE_DIR}/benchmarks/*.cpp"
                      "pybind11::pybind11;Python3::Python;benchmark::benchmark;benchmark::benchmark_main" "benchmark")<|MERGE_RESOLUTION|>--- conflicted
+++ resolved
@@ -68,58 +68,8 @@
 
     target_link_libraries(${output_name} PRIVATE ${LINK_LIBS})
 
-<<<<<<< HEAD
-    # Debug-only runtime sanitizers
-    target_compile_options(mettagrid_obj PRIVATE
-      $<$<AND:$<CONFIG:Debug>,$<CXX_COMPILER_ID:GNU,Clang,AppleClang>>:
-        -fsanitize=address
-        -fsanitize=undefined
-        -fsanitize=float-divide-by-zero
-        -fsanitize=float-cast-overflow
-        -fno-sanitize-recover=all
-        -fstack-protector-strong
-        # Disable problematic checks that cause false positives in macOS STL
-        -fno-sanitize=shift-base
-        -fno-sanitize=shift-exponent
-        # Clang-specific sanitizers
-        $<$<CXX_COMPILER_ID:Clang,AppleClang>:
-          -fsanitize=nullability
-          -fsanitize=integer
-          -fsanitize=implicit-conversion
-          -fsanitize=local-bounds
-          # Additional exclusions for macOS STL compatibility
-          -fno-sanitize=unsigned-shift-base
-        >
-      >
-    )
-
-    # Apply sanitizer linker flags to test executables in debug builds
-    target_link_options(${output_name} PRIVATE
-      $<$<AND:$<CONFIG:Debug>,$<CXX_COMPILER_ID:GNU,Clang,AppleClang>>:
-        -fsanitize=address
-        -fsanitize=undefined
-      >
-    )
-
-    # Apply debug definitions to test executables
-    target_compile_definitions(${output_name} PRIVATE
-      $<$<CONFIG:Debug>:
-        _GLIBCXX_DEBUG  # STL debug mode (GCC)
-        _LIBCPP_DEBUG=1  # STL debug mode (Clang)
-        METTAGRID_DEBUG_ASSERTIONS  # Your own debug assertions
-      >
-    )
-
-    # FORTIFY_SOURCE for Release builds only (incompatible with ASan)
-    target_compile_definitions(${output_name} PRIVATE
-      $<$<CONFIG:Release>:
-        _FORTIFY_SOURCE=2  # Runtime buffer overflow detection
-      >
-    )
-=======
     # Apply all flags (including sanitizers) to test executables
     target_link_libraries(${output_name} PRIVATE mettagrid_all_flags)
->>>>>>> 9c19e864
 
     set_target_properties(${output_name} PROPERTIES RUNTIME_OUTPUT_DIRECTORY "${output_dir}")
 
