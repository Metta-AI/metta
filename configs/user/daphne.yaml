# @package __global__

seed: null

defaults:
<<<<<<< HEAD
  - override /eval: example
  - override /env/mettagrid@env: cogeval_training_mini
=======
  - override /eval: eval_suite
  - override /env/mettagrid@env: simple
>>>>>>> bb0ad3a7
  - override /agent: simple.medium
  - override /sweep: fast
  - override /analyzer: analyzer


policy_uri: ${trained_policy_uri}
eval_db_uri: wandb://artifacts/daphne_eval_testing
#eval_db_uri: file://daphne/daphne_eval_stats

npc_policy_uri: null

analyzer:
  policy_uri: ${..policy_uri}
  analysis:
    metrics:
    - metric: "action.use.altar.agent"

env:
  # sampling: 0.7
  game:
    max_steps: 1000

    map_builder:
      border_width: 0
    actions:
      attack:
        enabled: false

trainer:
  evaluate_interval: 2

eval:
  num_envs: 2
  num_episodes: 2
  max_time_s: 300

  policy_uri: ${..policy_uri}
  npc_policy_uri: ${..npc_policy_uri}
 # eval_db_uri: ${..eval_db_uri} #file://daphne/sweep_stats

wandb:
  enabled: true
  track: true
  checkpoint_interval: 1
evaluate_interval: 1

sweep:
  metric: "action.use.altar.agent"

cmd: ???
run_id: 12
run: ${oc.env:USER}.local.${cmd}.${run_id}
trained_policy_uri: ./train_dir/${oc.env:USER}.local.train.${run_id}/checkpoints<|MERGE_RESOLUTION|>--- conflicted
+++ resolved
@@ -3,13 +3,8 @@
 seed: null
 
 defaults:
-<<<<<<< HEAD
-  - override /eval: example
-  - override /env/mettagrid@env: cogeval_training_mini
-=======
   - override /eval: eval_suite
   - override /env/mettagrid@env: simple
->>>>>>> bb0ad3a7
   - override /agent: simple.medium
   - override /sweep: fast
   - override /analyzer: analyzer
