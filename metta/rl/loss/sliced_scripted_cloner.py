from typing import TYPE_CHECKING, Any, Optional

import torch
from pydantic import Field
from tensordict import TensorDict
from torch import Tensor
from torchrl.data import Composite, UnboundedDiscrete

from metta.agent.policy import Policy
from metta.rl.loss.loss import Loss, LossConfig
from metta.rl.training import ComponentContext
<<<<<<< HEAD
from metta.rl.utils import add_dummy_loss_for_unused_params, prepare_policy_forward_td
=======
>>>>>>> 6f7eb915

if TYPE_CHECKING:
    from metta.rl.trainer_config import TrainerConfig


class SlicedScriptedClonerConfig(LossConfig):
    action_loss_coef: float = Field(default=1.0, ge=0, le=1.0)

    # PPO consumes whatever portion of the batch isn't claimed by these slices
<<<<<<< HEAD
    student_proportion: float = Field(default=0.0, ge=0, le=1.0)
    led_proportion: float = Field(default=0.0, ge=0, le=1.0)
    teacher_slot_id: str | None = Field(
        default=None, description="Slot id that should act during teacher-led slices."
    )
    student_slot_id: str | None = Field(
        default=None, description="Slot id that should act during student/PPO slices."
    )
=======
    student_led_proportion: float = Field(default=0.0, ge=0, le=1.0)
    teacher_led_proportion: float = Field(default=0.0, ge=0, le=1.0)
>>>>>>> 6f7eb915

    def create(
        self,
        policy: Policy,
        trainer_cfg: "TrainerConfig",
        vec_env: Any,
        device: torch.device,
        instance_name: str,
    ) -> "SlicedScriptedCloner":
        """Create SlicedScriptedCloner loss instance."""
        return SlicedScriptedCloner(policy, trainer_cfg, vec_env, device, instance_name, self)


class SlicedScriptedCloner(Loss):
    """This uses a scripted policy's actions (provided by the environment) to supervise the student
    on specific slices of the experience, similar to SlicedKickstarter but with Ground Truth actions.
    """

    __slots__ = ("rollout_batch_size", "stud_mask", "teacher_mask", "ppo_mask")

    def __init__(
        self,
        policy: Policy,
        trainer_cfg: "TrainerConfig",
        vec_env: Any,
        device: torch.device,
        instance_name: str,
        cfg: "SlicedScriptedClonerConfig",
    ):
        super().__init__(policy, trainer_cfg, vec_env, device, instance_name, cfg)

    def get_experience_spec(self) -> Composite:
        teacher_actions = UnboundedDiscrete(shape=torch.Size([]), dtype=torch.long)
        actions = UnboundedDiscrete(shape=torch.Size([]), dtype=torch.int32)
        boolean = UnboundedDiscrete(shape=torch.Size([]), dtype=torch.bool)
        rewards = UnboundedDiscrete(shape=torch.Size([]), dtype=torch.float32)
        dones = UnboundedDiscrete(shape=torch.Size([]), dtype=torch.float32)
        truncateds = UnboundedDiscrete(shape=torch.Size([]), dtype=torch.float32)
        act_log_prob = UnboundedDiscrete(shape=torch.Size([]), dtype=torch.float32)

        return Composite(
            teacher_actions=teacher_actions,
            actions=actions,
            act_log_prob=act_log_prob,
            stud_mask=boolean,
            teacher_mask=boolean,
            ppo_mask=boolean,
            rewards=rewards,
            dones=dones,
            truncateds=truncateds,
        )

    def run_rollout(self, td: TensorDict, context: ComponentContext) -> None:
        with torch.no_grad():
            if not hasattr(self, "rollout_batch_size") or self.rollout_batch_size != td.batch_size.numel():
                self._create_slices(td.batch_size.numel())

<<<<<<< HEAD
            if "slot_id" in td.keys() and context.slot_id_lookup:
                teacher_slot_name = self.cfg.teacher_slot_id
                student_slot_name = self.cfg.student_slot_id
                if teacher_slot_name and student_slot_name:
                    teacher_slot_idx = context.slot_id_lookup.get(teacher_slot_name)
                    student_slot_idx = context.slot_id_lookup.get(student_slot_name)
                    if teacher_slot_idx is None or student_slot_idx is None:
                        raise RuntimeError(
                            f"SlicedScriptedCloner slot wiring requires slot ids '{student_slot_name}' "
                            f"and '{teacher_slot_name}' to exist in trainer.policy_slots."
                        )
                    slot_ids = td.get("slot_id").to(device=td.device).clone()
                    flat_slots = slot_ids.reshape(-1)
                    flat_slots[self.teacher_mask] = teacher_slot_idx
                    flat_slots[self.stud_mask | self.ppo_mask] = student_slot_idx
                    td["slot_id"] = flat_slots.reshape(slot_ids.shape)

=======
>>>>>>> 6f7eb915
            self.policy.forward(td)

            if self.teacher_mask.any():
                # Align stored actions/logprobs with the teacher-led portion so PPO can learn from it.
<<<<<<< HEAD
                teacher_actions = td["teacher_actions"].to(td["actions"].dtype)
                teacher_log_probs = td["full_log_probs"].gather(dim=-1, index=teacher_actions.unsqueeze(-1)).squeeze(-1)
                td["actions"][self.teacher_mask] = teacher_actions[self.teacher_mask]
=======
                teacher_actions = td["teacher_actions"].to(dtype=torch.long)
                teacher_log_probs = td["full_log_probs"].gather(dim=-1, index=teacher_actions.unsqueeze(-1)).squeeze(-1)
                td["actions"][self.teacher_mask] = teacher_actions.to(td["actions"].dtype)[self.teacher_mask]
>>>>>>> 6f7eb915
                td["act_log_prob"][self.teacher_mask] = teacher_log_probs[self.teacher_mask]

        td["stud_mask"] = self.stud_mask
        td["teacher_mask"] = self.teacher_mask
        td["ppo_mask"] = self.ppo_mask

        # Store experience
        env_slice = self._training_env_id(context)
        self.replay.store(data_td=td, env_id=env_slice)

        if self.teacher_mask.any():
            td["actions"][self.teacher_mask] = td["teacher_actions"].to(td["actions"].dtype)[self.teacher_mask]

<<<<<<< HEAD
=======
    def policy_output_keys(self, policy_td: Optional[TensorDict] = None) -> set[str]:
        return {"full_log_probs"}

>>>>>>> 6f7eb915
    def run_train(
        self,
        shared_loss_data: TensorDict,
        context: ComponentContext,
        mb_idx: int,
    ) -> tuple[Tensor, TensorDict, bool]:
<<<<<<< HEAD
        minibatch, indices = sequential_sample(self.replay, mb_idx)
        shared_loss_data = shared_loss_data.clone()
        shared_loss_data["sampled_mb"] = minibatch
        shared_loss_data["indices"] = NonTensorData(indices)
        shared_loss_data = self._filter_minibatch(shared_loss_data)

        minibatch = shared_loss_data["sampled_mb"]
        indices = shared_loss_data["indices"]
        if isinstance(indices, NonTensorData):
            indices = indices.data

        if minibatch.batch_size.numel() == 0:
            return self._zero_tensor, shared_loss_data, False

        train_stud_mask = minibatch["stud_mask"][:, 0]
        train_teacher_mask = minibatch["teacher_mask"][:, 0]
        shared_loss_data["sampled_mb"] = minibatch
        shared_loss_data["indices"] = NonTensorData(indices)
        # Make the entire minibatch available to PPO instead of masking out teacher-led slices.

        # sliced cloner MUST run first since it decides what to pass to PPO
        student_td, B, TT = prepare_policy_forward_td(minibatch, self.policy_experience_spec, clone=False)
        flat_actions = minibatch["actions"].reshape(B * TT, -1)
        self.policy.reset_memory()
        student_td = self.policy.forward(student_td, action=flat_actions)
        student_td = student_td.reshape(B, TT)
        shared_loss_data["policy_td"] = student_td  # this is for passing to PPO losses
=======
        minibatch = shared_loss_data["sampled_mb"]
        student_td = shared_loss_data["policy_td"]

        # slice - minus teacher led minus student led
        train_stud_mask = minibatch["stud_mask"][:, 0]
        train_teacher_mask = minibatch["teacher_mask"][:, 0]
        train_ppo_mask = minibatch["ppo_mask"][:, 0]

        # cut down all of shared_loss_data to just the ppo mask before passing out to PPO losses
        shared_loss_data = shared_loss_data[train_ppo_mask]
>>>>>>> 6f7eb915

        minibatch = minibatch[train_teacher_mask | train_stud_mask]
        student_td = student_td[train_teacher_mask | train_stud_mask]

        sliced_b, sliced_tt = minibatch.batch_size
        minibatch = minibatch.reshape(sliced_b * sliced_tt)
        student_td = student_td.reshape(sliced_b * sliced_tt)

        if minibatch.batch_size.numel() == 0 or student_td.batch_size.numel() == 0:  # early exit if minibatch is empty
            return self._zero_tensor, shared_loss_data, False

        # action loss
        policy_full_log_probs = student_td["full_log_probs"].reshape(sliced_b * sliced_tt, -1)
        teacher_actions = minibatch["teacher_actions"]

        # get the student's logprob for the action that the teacher chose
        student_log_probs = policy_full_log_probs.gather(dim=-1, index=teacher_actions.unsqueeze(-1))
        student_log_probs = student_log_probs.reshape(minibatch.shape[0])

        loss = -student_log_probs.mean() * self.cfg.action_loss_coef

        self.loss_tracker["supervised_action_loss"].append(float(loss.item()))
        self.loss_tracker["supervised_action_loss_coef"].append(float(self.cfg.action_loss_coef))
        self.loss_tracker["led_proportion"].append(float(self.cfg.led_proportion))
        self.loss_tracker["student_proportion"].append(float(self.cfg.student_proportion))

        return loss, shared_loss_data, False

    def on_train_phase_end(self, context: ComponentContext | None = None) -> None:
        self._update_slices()
        super().on_train_phase_end(context)

    def _create_slices(self, B: int) -> None:
        self.rollout_batch_size = B

        rand_assignments = torch.rand(B, device=self.device)

        stud_threshold = self.cfg.student_proportion
        teacher_threshold = stud_threshold + self.cfg.led_proportion

        self.stud_mask = rand_assignments < stud_threshold
        self.teacher_mask = (rand_assignments >= stud_threshold) & (rand_assignments < teacher_threshold)
        self.ppo_mask = rand_assignments >= teacher_threshold

    def _update_slices(self) -> None:
        # we count on the hyperparmeter scheduler to update the cfg proportions
        self._create_slices(self.rollout_batch_size)<|MERGE_RESOLUTION|>--- conflicted
+++ resolved
@@ -9,10 +9,6 @@
 from metta.agent.policy import Policy
 from metta.rl.loss.loss import Loss, LossConfig
 from metta.rl.training import ComponentContext
-<<<<<<< HEAD
-from metta.rl.utils import add_dummy_loss_for_unused_params, prepare_policy_forward_td
-=======
->>>>>>> 6f7eb915
 
 if TYPE_CHECKING:
     from metta.rl.trainer_config import TrainerConfig
@@ -22,19 +18,14 @@
     action_loss_coef: float = Field(default=1.0, ge=0, le=1.0)
 
     # PPO consumes whatever portion of the batch isn't claimed by these slices
-<<<<<<< HEAD
-    student_proportion: float = Field(default=0.0, ge=0, le=1.0)
-    led_proportion: float = Field(default=0.0, ge=0, le=1.0)
+    student_led_proportion: float = Field(default=0.0, ge=0, le=1.0)
+    teacher_led_proportion: float = Field(default=0.0, ge=0, le=1.0)
     teacher_slot_id: str | None = Field(
         default=None, description="Slot id that should act during teacher-led slices."
     )
     student_slot_id: str | None = Field(
         default=None, description="Slot id that should act during student/PPO slices."
     )
-=======
-    student_led_proportion: float = Field(default=0.0, ge=0, le=1.0)
-    teacher_led_proportion: float = Field(default=0.0, ge=0, le=1.0)
->>>>>>> 6f7eb915
 
     def create(
         self,
@@ -92,7 +83,6 @@
             if not hasattr(self, "rollout_batch_size") or self.rollout_batch_size != td.batch_size.numel():
                 self._create_slices(td.batch_size.numel())
 
-<<<<<<< HEAD
             if "slot_id" in td.keys() and context.slot_id_lookup:
                 teacher_slot_name = self.cfg.teacher_slot_id
                 student_slot_name = self.cfg.student_slot_id
@@ -110,21 +100,13 @@
                     flat_slots[self.stud_mask | self.ppo_mask] = student_slot_idx
                     td["slot_id"] = flat_slots.reshape(slot_ids.shape)
 
-=======
->>>>>>> 6f7eb915
             self.policy.forward(td)
 
             if self.teacher_mask.any():
                 # Align stored actions/logprobs with the teacher-led portion so PPO can learn from it.
-<<<<<<< HEAD
-                teacher_actions = td["teacher_actions"].to(td["actions"].dtype)
-                teacher_log_probs = td["full_log_probs"].gather(dim=-1, index=teacher_actions.unsqueeze(-1)).squeeze(-1)
-                td["actions"][self.teacher_mask] = teacher_actions[self.teacher_mask]
-=======
                 teacher_actions = td["teacher_actions"].to(dtype=torch.long)
                 teacher_log_probs = td["full_log_probs"].gather(dim=-1, index=teacher_actions.unsqueeze(-1)).squeeze(-1)
                 td["actions"][self.teacher_mask] = teacher_actions.to(td["actions"].dtype)[self.teacher_mask]
->>>>>>> 6f7eb915
                 td["act_log_prob"][self.teacher_mask] = teacher_log_probs[self.teacher_mask]
 
         td["stud_mask"] = self.stud_mask
@@ -138,47 +120,15 @@
         if self.teacher_mask.any():
             td["actions"][self.teacher_mask] = td["teacher_actions"].to(td["actions"].dtype)[self.teacher_mask]
 
-<<<<<<< HEAD
-=======
     def policy_output_keys(self, policy_td: Optional[TensorDict] = None) -> set[str]:
         return {"full_log_probs"}
 
->>>>>>> 6f7eb915
     def run_train(
         self,
         shared_loss_data: TensorDict,
         context: ComponentContext,
         mb_idx: int,
     ) -> tuple[Tensor, TensorDict, bool]:
-<<<<<<< HEAD
-        minibatch, indices = sequential_sample(self.replay, mb_idx)
-        shared_loss_data = shared_loss_data.clone()
-        shared_loss_data["sampled_mb"] = minibatch
-        shared_loss_data["indices"] = NonTensorData(indices)
-        shared_loss_data = self._filter_minibatch(shared_loss_data)
-
-        minibatch = shared_loss_data["sampled_mb"]
-        indices = shared_loss_data["indices"]
-        if isinstance(indices, NonTensorData):
-            indices = indices.data
-
-        if minibatch.batch_size.numel() == 0:
-            return self._zero_tensor, shared_loss_data, False
-
-        train_stud_mask = minibatch["stud_mask"][:, 0]
-        train_teacher_mask = minibatch["teacher_mask"][:, 0]
-        shared_loss_data["sampled_mb"] = minibatch
-        shared_loss_data["indices"] = NonTensorData(indices)
-        # Make the entire minibatch available to PPO instead of masking out teacher-led slices.
-
-        # sliced cloner MUST run first since it decides what to pass to PPO
-        student_td, B, TT = prepare_policy_forward_td(minibatch, self.policy_experience_spec, clone=False)
-        flat_actions = minibatch["actions"].reshape(B * TT, -1)
-        self.policy.reset_memory()
-        student_td = self.policy.forward(student_td, action=flat_actions)
-        student_td = student_td.reshape(B, TT)
-        shared_loss_data["policy_td"] = student_td  # this is for passing to PPO losses
-=======
         minibatch = shared_loss_data["sampled_mb"]
         student_td = shared_loss_data["policy_td"]
 
@@ -189,7 +139,6 @@
 
         # cut down all of shared_loss_data to just the ppo mask before passing out to PPO losses
         shared_loss_data = shared_loss_data[train_ppo_mask]
->>>>>>> 6f7eb915
 
         minibatch = minibatch[train_teacher_mask | train_stud_mask]
         student_td = student_td[train_teacher_mask | train_stud_mask]
@@ -213,8 +162,8 @@
 
         self.loss_tracker["supervised_action_loss"].append(float(loss.item()))
         self.loss_tracker["supervised_action_loss_coef"].append(float(self.cfg.action_loss_coef))
-        self.loss_tracker["led_proportion"].append(float(self.cfg.led_proportion))
-        self.loss_tracker["student_proportion"].append(float(self.cfg.student_proportion))
+        self.loss_tracker["led_proportion"].append(float(self.cfg.teacher_led_proportion))
+        self.loss_tracker["student_proportion"].append(float(self.cfg.student_led_proportion))
 
         return loss, shared_loss_data, False
 
@@ -227,8 +176,8 @@
 
         rand_assignments = torch.rand(B, device=self.device)
 
-        stud_threshold = self.cfg.student_proportion
-        teacher_threshold = stud_threshold + self.cfg.led_proportion
+        stud_threshold = self.cfg.student_led_proportion
+        teacher_threshold = stud_threshold + self.cfg.teacher_led_proportion
 
         self.stud_mask = rand_assignments < stud_threshold
         self.teacher_mask = (rand_assignments >= stud_threshold) & (rand_assignments < teacher_threshold)
