--- conflicted
+++ resolved
@@ -159,16 +159,10 @@
             self._new_sim()
             sim = cast(Simulation, self._sim)
 
-<<<<<<< HEAD
-        if actions.shape != self._buffers.actions.shape:
-            raise ValueError(f"Received actions of shape {actions.shape}, expected {self._buffers.actions.shape}")
-        np.copyto(self._buffers.actions, actions, casting="safe")
-=======
         # Gymnasium returns int64 arrays by default when sampling MultiDiscrete spaces,
         # so coerce here to keep callers simple while preserving strict bounds checking.
         actions_to_copy = actions if actions.dtype == dtype_actions else np.asarray(actions, dtype=dtype_actions)
         np.copyto(self._buffers.actions, actions_to_copy, casting="safe")
->>>>>>> 45851f0b
 
         sim.step()
 
