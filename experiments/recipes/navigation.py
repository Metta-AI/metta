--- conflicted
+++ resolved
@@ -5,17 +5,11 @@
 import metta.cogworks.curriculum as cc
 import metta.mettagrid.config.envs as eb
 from metta.cogworks.curriculum.curriculum import CurriculumConfig
-<<<<<<< HEAD
-from metta.map.mapgen import MapGen
-from metta.map.terrain_from_numpy import TerrainFromNumpy
-from metta.mettagrid.mettagrid_config import EnvConfig
-=======
 from metta.cogworks.curriculum.task_generator import Span
 from metta.map.terrain_from_numpy import TerrainFromNumpy
 from metta.mettagrid.map_builder.random import RandomMapBuilder
 from metta.mettagrid.mapgen.mapgen import MapGen
 from metta.mettagrid.mettagrid_config import MettaGridConfig
->>>>>>> fc65189a
 from metta.rl.trainer_config import EvaluationConfig, TrainerConfig
 from metta.sim.simulation_config import SimulationConfig
 from metta.tools.play import PlayTool
@@ -78,12 +72,11 @@
     dense_tasks.add_bucket("game.agent.rewards.inventory.heart", [0.1, 0.5, 1.0])
     dense_tasks.add_bucket("game.agent.rewards.inventory.heart_max", [1, 2])
 
-<<<<<<< HEAD
-    # sparse reward tasks
-    sparse_tasks = cc.bucketed(nav_env)
-    sparse_tasks.add_bucket("game.agent.rewards.inventory.heart", [0.0])
-    sparse_tasks.add_bucket("game.agent.rewards.inventory.heart_max", [1])
-=======
+    maps = ["terrain_maps_nohearts"]
+    for size in ["large", "medium", "small"]:
+        for terrain in ["balanced", "maze", "sparse", "dense", "cylinder-world"]:
+            maps.append(f"varied_terrain/{terrain}_{size}")
+
     dense_tasks.add_bucket("game.map_builder.instance_map.dir", maps)
     dense_tasks.add_bucket("game.map_builder.instance_map.objects.altar", [Span(3, 50)])
 
@@ -96,11 +89,11 @@
     sparse_tasks.add_bucket("game.map_builder.width", [Span(60, 120)])
     sparse_tasks.add_bucket("game.map_builder.height", [Span(60, 120)])
     sparse_tasks.add_bucket("game.map_builder.objects.altar", [Span(1, 10)])
->>>>>>> fc65189a
 
     nav_tasks = cc.merge([dense_tasks, sparse_tasks])
 
-    return CurriculumConfig(task_generator=nav_tasks)
+    # Use the updated to_curriculum method that defaults to learning progress
+    return nav_tasks.to_curriculum()
 
 
 def train(
