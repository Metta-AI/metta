--- conflicted
+++ resolved
@@ -1,10 +1,6 @@
 import logging
-<<<<<<< HEAD
 import os
-from typing import Any, Dict, List, Tuple
-=======
 from typing import Any
->>>>>>> 19656ecc
 
 import torch
 from pydantic import ConfigDict
