from __future__ import annotations

import datetime
import logging
import random
import uuid
from typing import Any, Dict, Optional, cast

import gymnasium as gym
import numpy as np
import pufferlib
from hydra.utils import instantiate
from omegaconf import OmegaConf
from pufferlib import unroll_nested_dict
from pydantic import validate_call
from typing_extensions import override

from mettagrid.curriculum import Curriculum
from mettagrid.level_builder import Level
from mettagrid.mettagrid_c import MettaGrid
from mettagrid.replay_writer import ReplayWriter
from mettagrid.stats_writer import StatsWriter
from mettagrid.util.diversity import calculate_diversity_bonus
from mettagrid.util.stopwatch import Stopwatch, with_instance_timer

# These data types must match PufferLib -- see pufferlib/vector.py
#
# Important:
#
# In PufferLib's class Multiprocessing, the data type for actions will be set to int32
# whenever the action space is Discrete or Multidiscrete. If we do not match the data type
# here in our child class, then we will experience extra data conversions in the background.
# Additionally the actions that are sent to the C environment will be int32 (because PufferEnv
# controls the type of self.actions) -- creating an opportunity for type confusion.

dtype_observations = np.dtype(np.uint8)
dtype_terminals = np.dtype(bool)
dtype_truncations = np.dtype(bool)
dtype_rewards = np.dtype(np.float32)
dtype_actions = np.dtype(np.int32)  # must be int32!
dtype_masks = np.dtype(bool)
dtype_success = np.dtype(bool)

logger = logging.getLogger("MettaGridEnv")


def required(func):
    """Marks methods that PufferEnv requires but does not implement for override."""
    return func


class MettaGridEnv(pufferlib.PufferEnv, gym.Env):
    # Type hints for attributes defined in the C++ extension to help Pylance
    observations: np.ndarray
    terminals: np.ndarray
    truncations: np.ndarray
    rewards: np.ndarray
    actions: np.ndarray

    @validate_call(config={"arbitrary_types_allowed": True})
    def __init__(
        self,
        curriculum: Curriculum,
        render_mode: Optional[str],
        level: Optional[Level] = None,
        buf=None,
        stats_writer: Optional[StatsWriter] = None,
        replay_writer: Optional[ReplayWriter] = None,
        **kwargs,
    ):
        self.timer = Stopwatch(logger)
        self.timer.start()
        self._steps = 0

        self._render_mode = render_mode
        self._curriculum = curriculum
        self._task = self._curriculum.get_task()
        self._level = level
        self._last_level_per_task = {self._task.id(): level}
        self._renderer = None
        self._map_labels = []
        self._stats_writer = stats_writer
        self._replay_writer = replay_writer
        self._episode_id: str | None = None
        self._reset_at = datetime.datetime.now()
        self._current_seed = 0

        self.labels = self._task.env_cfg().get("labels", None)
        self._should_reset = False
        self._num_episodes = 0

        self._initialize_c_env()
        super().__init__(buf)

        if self._render_mode is not None:
            if self._render_mode == "human":
                from .renderer.nethack import NethackRenderer

                self._renderer = NethackRenderer(self.object_type_names)
            elif self._render_mode == "miniscope":
                from .renderer.miniscope import MiniscopeRenderer

                self._renderer = MiniscopeRenderer(self.object_type_names)

    def _make_episode_id(self):
        return str(uuid.uuid4())

    @with_instance_timer("_initialize_c_env")
    def _initialize_c_env(self) -> None:
        """Initialize the C++ environment."""
        task = self._task
        level = self._level

        last_level = self._last_level_per_task.get(task.id(), None)
        if level is None and last_level is not None and random.random() < task.env_cfg().get("replay_level_prob", 0):
            # Replay the last level we had for this task, rather than building a new one.
            # This will be less adaptive to changes in the task config, but will save a lot
            # of CPU, and so is helpful if we're CPU bound.
            level = last_level

        if level is None:
            map_builder_config = task.env_cfg().game.map_builder
            with self.timer("_initialize_c_env.build_map"):
                map_builder = instantiate(map_builder_config, _recursive_=True, _convert_="all")
                level = map_builder.build()

        # Validate the level
        level_agents = np.count_nonzero(np.char.startswith(level.grid, "agent"))
        assert task.env_cfg().game.num_agents == level_agents, (
            f"Number of agents {task.env_cfg().game.num_agents} does not match number of agents in map {level_agents}"
        )

        # Convert to container for C++ code with explicit casting to Dict[str, Any]
        config_dict = cast(Dict[str, Any], OmegaConf.to_container(task.env_cfg()))

        # During training, we run a lot of envs in parallel, and it's better if they are not
        # all synced together. The desync_episodes flag is used to desync the episodes.
        # Ideally vecenv would have a way to desync the episodes, but it doesn't.
        if self._num_episodes == 0 and task.env_cfg().desync_episodes:
            max_steps = int(task.env_cfg().game.max_steps)
            config_game = cast(Dict[str, Any], config_dict.get("game", {}))
            config_game["max_steps"] = int(np.random.randint(1, max_steps + 1))
            config_dict["game"] = config_game
            logger.info(f"Desync episode with max_steps {config_game['max_steps']}")

        self._map_labels = level.labels

        # Convert string array to list of strings for C++ compatibility
        # TODO: push the not-numpy-array higher up the stack, and consider pushing not-a-sparse-list lower.
        with self.timer("_initialize_c_env.make_c_env"):
            self._c_env = MettaGrid(config_dict, level.grid.tolist())

        self._grid_env = self._c_env

    @override  # pufferlib.PufferEnv.reset
    def reset(self, seed: int | None = None) -> tuple[np.ndarray, dict]:
        self.timer.reset_all()
        self.timer.start("reset")

        self._task = self._curriculum.get_task()
        self._initialize_c_env()
        self._num_episodes += 1

        assert self.observations.dtype == dtype_observations
        assert self.terminals.dtype == dtype_terminals
        assert self.truncations.dtype == dtype_truncations
        assert self.rewards.dtype == dtype_rewards

        self._c_env.set_buffers(self.observations, self.terminals, self.truncations, self.rewards)

        self._episode_id = self._make_episode_id()
        self._current_seed = seed or 0
        self._reset_at = datetime.datetime.now()
        if self._replay_writer:
            self._replay_writer.start_episode(self._episode_id, self)

        obs, infos = self._c_env.reset()
        self._should_reset = False
        self.timer.stop("reset")
        return obs, infos

    @override  # pufferlib.PufferEnv.step
    @with_instance_timer("step")
    def step(self, actions: np.ndarray) -> tuple[np.ndarray, np.ndarray, np.ndarray, np.ndarray, dict]:
        """
        Execute one timestep of the environment dynamics with the given actions.

        IMPORTANT: In training mode, the `actions` parameter and `self.actions` may be the same
        object, but in simulation mode they are independent. Always use the passed-in `actions`
        parameter to ensure correct behavior in all contexts.

        Args:
            actions: A numpy array of shape (num_agents, 2) with dtype np.int32

        Returns:
            Tuple of (observations, rewards, terminals, truncations, infos)

        """

        # Note: We explicitly allow invalid actions to be used. The environment will
        # penalize the agent for attempting invalid actions as a side effect of ActionHandler::handle_action()

<<<<<<< HEAD
        if self._replay_writer and self._episode_id:
            self._replay_writer.log_pre_step(self._episode_id, actions)

        with self.timer("_c_env.step"):
            self._c_env.step(actions)
            self._steps += 1
=======
        self._c_env.step(actions)
>>>>>>> 7830803a

        if self._replay_writer and self._episode_id:
            self._replay_writer.log_step(self._episode_id, actions, self.rewards)

        infos = {}
        if (self.terminals.all() or self.truncations.all()) and not self._should_reset:
            if self._task.env_cfg().game.diversity_bonus.enabled:
                self.rewards *= calculate_diversity_bonus(
                    self._c_env.get_episode_rewards(),
                    self._c_env.get_agent_groups(),
                    self._task.env_cfg().game.diversity_bonus.similarity_coef,
                    self._task.env_cfg().game.diversity_bonus.diversity_coef,
                )

            self.process_episode_stats(infos)
            self._task.complete(self._c_env.get_episode_rewards().mean())
            self._should_reset = True

        return self.observations, self.rewards, self.terminals, self.truncations, infos

    @override
    def close(self):
        pass

    def process_episode_stats(self, infos: Dict[str, Any]):
        self.timer.start("process_episode_stats")

        episode_rewards = self._c_env.get_episode_rewards()
        episode_rewards_sum = episode_rewards.sum()
        episode_rewards_mean = episode_rewards_sum / self._c_env.num_agents

        init_time = self.timer.get_elapsed("_initialize_c_env")

        infos.update(
            {
                f"task_reward/{self._task.short_name()}/rewards.mean": episode_rewards_mean,
                f"task_reward/{self._task.short_name()}/rewards.min": episode_rewards.min(),
                f"task_reward/{self._task.short_name()}/rewards.max": episode_rewards.max(),
                f"task_timing/{self._task.short_name()}/init_time": init_time,
            }
        )

        for label in self._map_labels:
            infos[f"map_reward/{label}"] = episode_rewards_mean

        with self.timer("_c_env.get_episode_stats"):
            stats = self._c_env.get_episode_stats()

        infos["game"] = stats["game"]
        infos["agent"] = {}
        for agent_stats in stats["agent"]:
            for n, v in agent_stats.items():
                infos["agent"][n] = infos["agent"].get(n, 0) + v
        for n, v in infos["agent"].items():
            infos["agent"][n] = v / self._c_env.num_agents

        replay_url = None

        if self._replay_writer:
            with self.timer("_replay_writer"):
                assert self._episode_id is not None, "Episode ID must be set before writing a replay"
                replay_url = self._replay_writer.write_replay(self._episode_id)
                infos["replay_url"] = replay_url

        if self._stats_writer:
            with self.timer("_stats_writer"):
                assert self._episode_id is not None, "Episode ID must be set before writing stats"

                attributes: dict[str, str] = {
                    "seed": str(self._current_seed),
                    "map_w": str(self.map_width),
                    "map_h": str(self.map_height),
                }

                for k, v in unroll_nested_dict(OmegaConf.to_container(self._task.env_cfg(), resolve=False)):
                    attributes[f"config.{str(k).replace('/', '.')}"] = str(v)

                agent_metrics = {}
                for agent_idx, agent_stats in enumerate(stats["agent"]):
                    agent_metrics[agent_idx] = {}
                    agent_metrics[agent_idx]["reward"] = float(episode_rewards[agent_idx])
                    for k, v in agent_stats.items():
                        agent_metrics[agent_idx][k] = float(v)

                grid_objects: Dict[int, Any] = self._c_env.grid_objects()
                # iterate over grid_object values
                agent_groups: Dict[int, int] = {
                    v["agent_id"]: v["agent:group"] for v in grid_objects.values() if v["type"] == 0
                }

                self._stats_writer.record_episode(
                    self._episode_id,
                    attributes,
                    agent_metrics,
                    agent_groups,
                    self.max_steps,
                    replay_url,
                    self._reset_at,
                )

        self.timer.stop("process_episode_stats")

        elapsed_times = self.timer.get_all_elapsed()
        wall_time = self.timer.get_elapsed()

        infos["timing"] = {
            **{f"fraction/{op}": elapsed / wall_time if wall_time > 0 else 0 for op, elapsed in elapsed_times.items()},
        }
        self._episode_id = None

    @property
    def max_steps(self) -> int:
        return self._c_env.max_steps

    @property
    @required
    def single_observation_space(self) -> gym.spaces.Box:
        """
        Return the observation space for a single agent.
        Returns:
            Box: A Box space with shape depending on whether observation tokens are used.
                If using tokens: (num_agents, num_observation_tokens, 3)
                Otherwise: (obs_height, obs_width, num_grid_features)
        """
        return self._c_env.observation_space

    @property
    @required
    def single_action_space(self) -> gym.spaces.MultiDiscrete:
        """
        Return the action space for a single agent.
        Returns:
            MultiDiscrete: A MultiDiscrete space with shape (num_actions, max_action_arg + 1)
        """
        return self._c_env.action_space

    # obs_width and obs_height correspond to the view window size, and should indicate the grid from which
    # tokens are being computed.
    @property
    def obs_width(self):
        return self._c_env.obs_width

    @property
    def obs_height(self):
        return self._c_env.obs_height

    @property
    def action_names(self) -> list[str]:
        return self._c_env.action_names()

    @property
    @required
    def num_agents(self) -> int:
        return self._c_env.num_agents

    def render(self) -> str | None:
        if self._renderer is None:
            return None

        return self._renderer.render(self._c_env.current_step, self._c_env.grid_objects())

    @property
    @override
    def done(self):
        return self._should_reset

    @property
    def feature_normalizations(self) -> dict[int, float]:
        return self._c_env.feature_normalizations()

    @property
    def global_features(self):
        return []

    @property
    @override
    def render_mode(self):
        return self._render_mode

    @property
    def map_width(self) -> int:
        return self._c_env.map_width

    @property
    def map_height(self) -> int:
        return self._c_env.map_height

    @property
    def grid_objects(self) -> dict[int, dict[str, Any]]:
        """
        Get information about all grid objects that are present in our map.

        It is important to keep in mind the difference between grid_objects, which are things
        like "walls" or "agents", and grid_features which is the encoded representation of all possible
        observations of grid_objects that is provided to the policy.

        Returns:
            A dictionary mapping object IDs to their properties.
        """
        return self._c_env.grid_objects()

    @property
    def max_action_args(self) -> list[int]:
        """
        Get the maximum argument variant for each action type.
        Returns:
            List of integers representing max parameters for each action type
        """
        action_args_array = self._c_env.max_action_args()
        return [int(x) for x in action_args_array]

    @property
    def action_success(self) -> list[bool]:
        action_success_array = self._c_env.action_success()
        return [bool(x) for x in action_success_array]

    @property
    def object_type_names(self) -> list[str]:
        return self._c_env.object_type_names()

    @property
    def inventory_item_names(self) -> list[str]:
        return self._c_env.inventory_item_names()

    @property
    def config(self) -> dict[str, Any]:
        return cast(dict[str, Any], OmegaConf.to_container(self._task.env_cfg(), resolve=False))<|MERGE_RESOLUTION|>--- conflicted
+++ resolved
@@ -200,16 +200,9 @@
         # Note: We explicitly allow invalid actions to be used. The environment will
         # penalize the agent for attempting invalid actions as a side effect of ActionHandler::handle_action()
 
-<<<<<<< HEAD
-        if self._replay_writer and self._episode_id:
-            self._replay_writer.log_pre_step(self._episode_id, actions)
-
         with self.timer("_c_env.step"):
             self._c_env.step(actions)
             self._steps += 1
-=======
-        self._c_env.step(actions)
->>>>>>> 7830803a
 
         if self._replay_writer and self._episode_id:
             self._replay_writer.log_step(self._episode_id, actions, self.rewards)
