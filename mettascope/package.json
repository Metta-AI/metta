--- conflicted
+++ resolved
@@ -7,14 +7,8 @@
     "watch": "tsc --watch",
     "lint": "biome check --write .",
     "format": "biome format --write .",
-<<<<<<< HEAD
     "check": "biome ci .",
-=======
-    "check": "biome check .",
-    "check:fix": "biome check --write .",
-    "ci": "biome ci .",
     "playwright:install": "playwright install --with-deps",
->>>>>>> 1954f6fa
     "test": "playwright test tests/*.test.ts"
   },
   "devDependencies": {
