import logging
import os
import platform
import uuid
from logging import Logger
from typing import Optional

import torch

from metta.agent.agent_config import AgentConfig
from metta.app_backend.clients.stats_client import StatsClient
from metta.common.config.tool import Tool
from metta.common.util.git import get_git_hash_for_remote_task
from metta.common.util.heartbeat import record_heartbeat
from metta.common.util.logging_helpers import init_file_logging, init_logging
from metta.common.wandb.wandb_context import WandbConfig, WandbContext, WandbRun
from metta.core.distributed import TorchDistributedConfig, setup_torch_distributed
from metta.rl.trainer import train
from metta.rl.trainer_config import TrainerConfig
from metta.tools.utils.auto_config import auto_replay_dir, auto_stats_server_uri, auto_wandb_config

logger = logging.getLogger(__name__)


def log_on_master(*args, **argv):
    if not torch.distributed.is_initialized() or torch.distributed.get_rank() == 0:
        logger.info(*args, **argv)


class TrainTool(Tool):
    trainer: TrainerConfig = TrainerConfig()
    wandb: WandbConfig = WandbConfig.Unconfigured()
    policy_architecture: Optional[AgentConfig] = None
    run: Optional[str] = None
    run_dir: Optional[str] = None
    stats_server_uri: Optional[str] = auto_stats_server_uri()

    # Policy configuration
    policy_uri: Optional[str] = None

    # Optional configurations
    map_preview_uri: str | None = None
    disable_macbook_optimize: bool = False

    consumed_args: list[str] = ["run"]

    def invoke(self, args: dict[str, str], overrides: list[str]) -> int | None:
        # Handle run_id being passed via cmd line
        if "run" in args:
            assert self.run is None, "run cannot be set via args and config"
            self.run = args["run"]

        if self.run is None:
            self.run = f"local.{os.getenv('USER', 'unknown')}.{str(uuid.uuid4())}"

        # Set run_dir based on run name if not explicitly set
        if self.run_dir is None:
            self.run_dir = f"{self.system.data_dir}/{self.run}"

        # Set policy_uri if not set
        if not self.policy_uri:
            self.policy_uri = f"file://{self.run_dir}/checkpoints"

        # Set up checkpoint and replay directories
        if not self.trainer.checkpoint.checkpoint_dir:
            self.trainer.checkpoint.checkpoint_dir = f"{self.run_dir}/checkpoints/"

        # Initialize policy_architecture if not provided
        if self.policy_architecture is None:
            self.policy_architecture = AgentConfig()

        if self.wandb == WandbConfig.Unconfigured():
            self.wandb = auto_wandb_config(self.run)

        os.makedirs(self.run_dir, exist_ok=True)

        record_heartbeat()

        init_file_logging(run_dir=self.run_dir)

        init_logging(run_dir=self.run_dir)

        torch_dist_cfg = setup_torch_distributed(self.system.device)

        if not self.trainer.checkpoint.checkpoint_dir:
            self.trainer.checkpoint.checkpoint_dir = f"{self.run_dir}/checkpoints/"

        log_on_master(
            f"Training {self.run} on "
            + f"{os.environ.get('NODE_INDEX', '0')}: "
            + f"{os.environ.get('LOCAL_RANK', '0')} ({self.system.device})"
        )

        log_on_master(f"Training {self.run} on {self.system.device}")
        if torch_dist_cfg.is_master:
            with WandbContext(self.wandb, self) as wandb_run:
                handle_train(self, torch_dist_cfg, wandb_run, logger)
        else:
            handle_train(self, torch_dist_cfg, None, logger)

        # ?? should be in finally block?
        if torch.distributed.is_initialized():
            torch.distributed.destroy_process_group()

        return 0


def handle_train(cfg: TrainTool, torch_dist_cfg: TorchDistributedConfig, wandb_run: WandbRun | None, logger: Logger):
    assert cfg.run_dir is not None
    assert cfg.run is not None
    run_dir = cfg.run_dir

    _configure_vecenv_settings(cfg)

    stats_client = _configure_evaluation_settings(cfg)

    # Handle distributed training batch scaling
    if torch_dist_cfg.distributed:
        if cfg.trainer.scale_batches_by_world_size:
            cfg.trainer.forward_pass_minibatch_target_size = (
                cfg.trainer.forward_pass_minibatch_target_size // torch_dist_cfg.world_size
            )
            cfg.trainer.batch_size = cfg.trainer.batch_size // torch_dist_cfg.world_size

<<<<<<< HEAD
    if platform.system() == "Darwin":
=======
    policy_store = PolicyStore.create(
        device=cfg.system.device,
        data_dir=cfg.system.data_dir,
        wandb_config=cfg.wandb,
        wandb_run=wandb_run,
    )

    if platform.system() == "Darwin" and not cfg.disable_macbook_optimize:
>>>>>>> 3fbef92f
        cfg = _minimize_config_for_debugging(cfg)

    # Save configuration
    if torch_dist_cfg.is_master:
        with open(os.path.join(run_dir, "config.json"), "w") as f:
            f.write(cfg.model_dump_json(indent=2))
            log_on_master(f"Config saved to {os.path.join(run_dir, 'config.json')}")

    # Use the functional train interface directly
    train(
        run=cfg.run,
        run_dir=run_dir,
        system_cfg=cfg.system,
        agent_cfg=cfg.policy_architecture,
        trainer_cfg=cfg.trainer,
        wandb_run=wandb_run,
        stats_client=stats_client,
        torch_dist_cfg=torch_dist_cfg,
    )


def _configure_vecenv_settings(cfg: TrainTool) -> None:
    """Calculate default number of workers based on hardware."""
    if cfg.system.vectorization == "serial":
        cfg.trainer.rollout_workers = 1
        cfg.trainer.async_factor = 1
        return

    ideal_workers = (os.cpu_count() // 2) // torch.cuda.device_count()
    cfg.trainer.rollout_workers = max(1, ideal_workers)


def _configure_evaluation_settings(cfg: TrainTool) -> StatsClient | None:
    if cfg.trainer.evaluation is None:
        return None

    if cfg.trainer.evaluation.replay_dir is None:
        cfg.trainer.evaluation.replay_dir = auto_replay_dir()
        log_on_master(f"Setting replay_dir to {cfg.trainer.evaluation.replay_dir}")

    stats_client: StatsClient | None = None
    if cfg.stats_server_uri is not None:
        stats_client = StatsClient.create(cfg.stats_server_uri)

    # Determine git hash for remote simulations
    if cfg.trainer.evaluation.evaluate_remote:
        if not stats_client:
            cfg.trainer.evaluation.evaluate_remote = False
            log_on_master("Not connected to stats server, disabling remote evaluations")
        elif not cfg.trainer.evaluation.evaluate_interval:
            cfg.trainer.evaluation.evaluate_remote = False
            log_on_master("Evaluate interval set to 0, disabling remote evaluations")
        elif not cfg.trainer.evaluation.git_hash:
            cfg.trainer.evaluation.git_hash = get_git_hash_for_remote_task(
                skip_git_check=cfg.trainer.evaluation.skip_git_check,
                skip_cmd="trainer.evaluation.skip_git_check=true",
                logger=logger,
            )
            if cfg.trainer.evaluation.git_hash:
                log_on_master(f"Git hash for remote evaluations: {cfg.trainer.evaluation.git_hash}")
            else:
                log_on_master("No git hash available for remote evaluations")

    return stats_client


def _minimize_config_for_debugging(cfg: TrainTool) -> TrainTool:
    cfg.trainer.minibatch_size = min(cfg.trainer.minibatch_size, 1024)
    cfg.trainer.batch_size = min(cfg.trainer.batch_size, 1024)
    cfg.trainer.async_factor = 1
    cfg.trainer.forward_pass_minibatch_target_size = min(cfg.trainer.forward_pass_minibatch_target_size, 4)
    cfg.trainer.checkpoint.checkpoint_interval = min(cfg.trainer.checkpoint.checkpoint_interval, 10)
    cfg.trainer.checkpoint.wandb_checkpoint_interval = min(cfg.trainer.checkpoint.wandb_checkpoint_interval, 10)
    cfg.trainer.bptt_horizon = min(cfg.trainer.bptt_horizon, 8)
    if cfg.trainer.evaluation:
        cfg.trainer.evaluation.evaluate_interval = min(cfg.trainer.evaluation.evaluate_interval, 10)
    return cfg<|MERGE_RESOLUTION|>--- conflicted
+++ resolved
@@ -122,18 +122,7 @@
             )
             cfg.trainer.batch_size = cfg.trainer.batch_size // torch_dist_cfg.world_size
 
-<<<<<<< HEAD
     if platform.system() == "Darwin":
-=======
-    policy_store = PolicyStore.create(
-        device=cfg.system.device,
-        data_dir=cfg.system.data_dir,
-        wandb_config=cfg.wandb,
-        wandb_run=wandb_run,
-    )
-
-    if platform.system() == "Darwin" and not cfg.disable_macbook_optimize:
->>>>>>> 3fbef92f
         cfg = _minimize_config_for_debugging(cfg)
 
     # Save configuration
