--- conflicted
+++ resolved
@@ -7,20 +7,14 @@
 from cogames.cogs_vs_clips.mission import Mission, MissionVariant
 from cogames.cogs_vs_clips.mission_utils import get_map
 from cogames.cogs_vs_clips.procedural import MachinaArenaConfig, make_hub_only_map_builder
-<<<<<<< HEAD
 from cogames.cogs_vs_clips.sites import EVALS, Site
 from cogames.cogs_vs_clips.stations import (
     CarbonExtractorConfig,
     ChargerConfig,
-    CvCAssemblerConfig,
-    CvCChestConfig,
     CvCWallConfig,
     GermaniumExtractorConfig,
     OxygenExtractorConfig,
-    SiliconExtractorConfig,
 )
-=======
->>>>>>> bfeb3249
 from mettagrid.config.mettagrid_config import (
     AssemblerConfig,
     ChestConfig,
@@ -349,8 +343,6 @@
     description: str = "Collect resources, assemble hearts, and deposit them in the chest. Make sure to stay charged!"
     site: Site = TRAINING_FACILITY
 
-<<<<<<< HEAD
-=======
     # Global Mission.instantiate now applies overrides; no per-mission override needed
     def make_env(self) -> MettaGridConfig:
         env = super().make_env()
@@ -373,7 +365,6 @@
                 cast(Any, cfg).max_uses = 100
         return env
 
->>>>>>> bfeb3249
 
 class AssembleMission(Mission):
     name: str = "assemble"
@@ -771,42 +762,6 @@
 ]
 
 
-<<<<<<< HEAD
-def _get_default_map_objects() -> dict[str, GridObjectConfig]:
-    """Get default map objects for cogs vs clips missions."""
-    carbon_extractor = CarbonExtractorConfig()
-    oxygen_extractor = OxygenExtractorConfig()
-    germanium_extractor = GermaniumExtractorConfig()
-    silicon_extractor = SiliconExtractorConfig()
-    charger = ChargerConfig()
-    chest = CvCChestConfig()
-    wall = CvCWallConfig()
-    assembler = CvCAssemblerConfig()
-
-    # Clipped variants (start_clipped=True)
-    clipped_carbon = CarbonExtractorConfig(start_clipped=True)
-    clipped_oxygen = OxygenExtractorConfig(start_clipped=True)
-    clipped_germanium = GermaniumExtractorConfig(start_clipped=True)
-    clipped_silicon = SiliconExtractorConfig(start_clipped=True)
-
-    return {
-        "carbon_extractor": carbon_extractor.station_cfg(),
-        "oxygen_extractor": oxygen_extractor.station_cfg(),
-        "germanium_extractor": germanium_extractor.station_cfg(),
-        "silicon_extractor": silicon_extractor.station_cfg(),
-        "charger": charger.station_cfg(),
-        "chest": chest.station_cfg(),
-        "wall": wall.station_cfg(),
-        "assembler": assembler.station_cfg(),
-        "clipped_carbon_extractor": clipped_carbon.station_cfg(),
-        "clipped_oxygen_extractor": clipped_oxygen.station_cfg(),
-        "clipped_germanium_extractor": clipped_germanium.station_cfg(),
-        "clipped_silicon_extractor": clipped_silicon.station_cfg(),
-    }
-
-
-=======
->>>>>>> bfeb3249
 def make_game(num_cogs: int = 2, map_name: str = "training_facility_open_1.map") -> MettaGridConfig:
     """Create a default cogs vs clips game configuration."""
     mission = HarvestMission()
