# Generate a graphical trace of multiple runs.

import platform
import webbrowser

import hydra

from metta.agent.policy_store import PolicyStore
from metta.sim.simulation import SimulationSuite
from metta.sim.simulation_config import SimulationSuiteConfig
from metta.util.config import Config, setup_metta_environment
<<<<<<< HEAD
from metta.util.file import s3_url
=======
from metta.util.logging import setup_mettagrid_logger
>>>>>>> 65b41d36
from metta.util.runtime_configuration import setup_mettagrid_environment
from metta.util.wandb.wandb_context import WandbContext


class ReplayJob(Config):
    sim: SimulationSuiteConfig
    policy_uri: str
    selector_type: str
    metric: str

    def __init__(self, *args, **kwargs):
        super().__init__(*args, **kwargs)


@hydra.main(version_base=None, config_path="../configs", config_name="replay_job")
def main(cfg):
    setup_metta_environment(cfg)
    setup_mettagrid_environment(cfg)

    logger = setup_mettagrid_logger("replay")
    logger.info(f"Replaying {cfg.run}")

    with WandbContext(cfg) as wandb_run:
        policy_store = PolicyStore(cfg, wandb_run)
        replay_job = ReplayJob(cfg.replay_job)
<<<<<<< HEAD
        policy_record = policy_store.policy(replay_job.policy_uri)

        for name, sim in replay_job.sim.simulations.items():
            sim.replay_path = f"s3://softmax-public/replays/local/{cfg.run}/{name}/replay.json"
        sim_suite = SimulationSuite(replay_job.sim, policy_record, policy_store, wandb_run=wandb_run)
        sim_suite.simulate(
=======
        policy_record = policy_store.policy(
            replay_job.policy_uri, selector_type=replay_job.selector_type, metric=replay_job.metric
        )
        replay_helper = ReplayHelper(list(replay_job.sim.simulations.values())[0], policy_record, wandb_run)
        epoch = policy_record.metadata.get("epoch", 0)
        replay_helper.generate_and_upload_replay(
            epoch,
            cfg.run_dir,
            cfg.run,
>>>>>>> 65b41d36
            dry_run=cfg.trainer.get("replay_dry_run", False),
        )
        # Only on macos open a browser to the replay
        # TODO: This wont be quite the right URL if num_episodes >1  num_envs > 1
        # see Simulation._get_replay_path()
        first_sim_path = list(replay_job.sim.simulations.values())[0].replay_path
        if platform.system() == "Darwin":
            webbrowser.open(f"https://metta-ai.github.io/metta/?replayUrl={s3_url(first_sim_path)}")


if __name__ == "__main__":
    main()<|MERGE_RESOLUTION|>--- conflicted
+++ resolved
@@ -9,11 +9,8 @@
 from metta.sim.simulation import SimulationSuite
 from metta.sim.simulation_config import SimulationSuiteConfig
 from metta.util.config import Config, setup_metta_environment
-<<<<<<< HEAD
 from metta.util.file import s3_url
-=======
 from metta.util.logging import setup_mettagrid_logger
->>>>>>> 65b41d36
 from metta.util.runtime_configuration import setup_mettagrid_environment
 from metta.util.wandb.wandb_context import WandbContext
 
@@ -39,26 +36,12 @@
     with WandbContext(cfg) as wandb_run:
         policy_store = PolicyStore(cfg, wandb_run)
         replay_job = ReplayJob(cfg.replay_job)
-<<<<<<< HEAD
         policy_record = policy_store.policy(replay_job.policy_uri)
 
         for name, sim in replay_job.sim.simulations.items():
             sim.replay_path = f"s3://softmax-public/replays/local/{cfg.run}/{name}/replay.json"
         sim_suite = SimulationSuite(replay_job.sim, policy_record, policy_store, wandb_run=wandb_run)
-        sim_suite.simulate(
-=======
-        policy_record = policy_store.policy(
-            replay_job.policy_uri, selector_type=replay_job.selector_type, metric=replay_job.metric
-        )
-        replay_helper = ReplayHelper(list(replay_job.sim.simulations.values())[0], policy_record, wandb_run)
-        epoch = policy_record.metadata.get("epoch", 0)
-        replay_helper.generate_and_upload_replay(
-            epoch,
-            cfg.run_dir,
-            cfg.run,
->>>>>>> 65b41d36
-            dry_run=cfg.trainer.get("replay_dry_run", False),
-        )
+        sim_suite.simulate()
         # Only on macos open a browser to the replay
         # TODO: This wont be quite the right URL if num_episodes >1  num_envs > 1
         # see Simulation._get_replay_path()
