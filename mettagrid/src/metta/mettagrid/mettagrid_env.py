"""
MettaGridEnv - Training-specific Python environment class.

This class provides Metta's custom training environment, built on PufferLib
for high-performance vectorized training. Includes stats writing, replay writing,
and episode tracking functionality.
"""

from __future__ import annotations

import datetime
import logging
import time
import uuid
from typing import TYPE_CHECKING, Any, Dict, Optional, Tuple, cast

import numpy as np
from pydantic import validate_call
from typing_extensions import override

from metta.common.profiling.stopwatch import Stopwatch, with_instance_timer
from metta.mettagrid.mettagrid_config import EnvConfig
from metta.mettagrid.puffer_base import MettaGridPufferBase
from metta.mettagrid.replay_writer import ReplayWriter
from metta.mettagrid.stats_writer import StatsWriter
from metta.mettagrid.util.dict_utils import unroll_nested_dict

if TYPE_CHECKING:
    from metta.mettagrid.mettagrid_c import EpisodeStats

logger = logging.getLogger("MettaGridEnv")


class MettaGridEnv(MettaGridPufferBase):
    """
    Main MettaGrid environment class for training.

    Inherits from MettaGridCore and PufferEnv, adding training-specific features like stats writing,
    replay writing, and episode tracking. This class is tightly coupled to PufferLib for
    vectorization support in the training system.
    """

    @validate_call(config={"arbitrary_types_allowed": True})
    def __init__(
        self,
        env_cfg: EnvConfig,
        render_mode: Optional[str] = None,
        stats_writer: Optional[StatsWriter] = None,
        replay_writer: Optional[ReplayWriter] = None,
        is_training: bool = False,
    ):
        """
        Initialize MettaGridEnv for training.

        Args:
            env_cfg: Environment configuration
            render_mode: Rendering mode (None, "human", "miniscope", "raylib")
            buf: PufferLib buffer object
            stats_writer: Optional stats writer
            replay_writer: Optional replay writer
            is_training: Whether this is for training
        """
        # Add training-specific attributes first (needed by MettaGridCore)
        self.timer = Stopwatch(logger)
        self.timer.start()
        self.timer.start("thread_idle")
        self._steps = 0
        self._resets = 0
        self._stats_writer = stats_writer
        self._replay_writer = replay_writer
        self._episode_id: str | None = None
        self._last_reset_ts = datetime.datetime.now()
        self._is_training = is_training

        # DesyncEpisodes - when training we want to stagger experience. The first episode
        # will end early so that the next episode can begin at a different time on each worker.
        self._early_reset: int | None = None
        if self._is_training and env_cfg.desync_episodes:
            self._early_reset = int(np.random.randint(1, env_cfg.game.max_steps))

        # Initialize MettaGridPufferBase
        super().__init__(
            env_cfg,
            render_mode=render_mode,
        )

    def _make_episode_id(self) -> str:
        """Generate unique episode ID."""
        return str(uuid.uuid4())

    @override
    @with_instance_timer("reset")
    def reset(self, seed: Optional[int] = None) -> Tuple[np.ndarray, Dict[str, Any]]:
        """
        Reset the environment for training.

        Args:
            seed: Random seed

        Returns:
            Tuple of (observations, info)
        """
        self.timer.stop("thread_idle")

        # Reset counters
        self._steps = 0
        self._resets += 1

        # Set up episode tracking
        self._episode_id = self._make_episode_id()
        self._last_reset_ts = datetime.datetime.now()

        # Start replay recording if enabled
        if self._replay_writer and self._episode_id:
            self._replay_writer.start_episode(self._episode_id, self)

        observations, info = super().reset(seed)

        self.timer.start("thread_idle")
        return observations, info

    @override
    @with_instance_timer("step")
    def step(self, actions: np.ndarray) -> Tuple[np.ndarray, np.ndarray, np.ndarray, np.ndarray, Dict[str, Any]]:
        """
        Execute one timestep for training.

        Args:
            actions: Array of actions

        Returns:
            Tuple of (observations, rewards, terminals, truncations, infos)
        """
        self.timer.stop("thread_idle")

        with self.timer("_c_env.step"):
            observations, rewards, terminals, truncations, infos = super().step(actions)
            self._steps += 1

        if self._replay_writer and self._episode_id:
            with self.timer("_replay_writer.log_step"):
                self._replay_writer.log_step(self._episode_id, actions, rewards)
<<<<<<< HEAD

        # Handle early reset for #DesyncEpisodes
        if self._early_reset is not None and self._steps >= self._early_reset:
            truncations[:] = True
            self._early_reset = None

        infos = {}
=======
>>>>>>> 7681c104

        # Handle early reset for #DesyncEpisodes
        if self._early_reset is not None and self._steps >= self._early_reset:
            truncations[:] = True
            self._early_reset = None

        infos = {}
        if terminals.all() or truncations.all():
            self._process_episode_completion(infos)

        self.timer.start("thread_idle")
        return observations, rewards, terminals, truncations, infos

    def _process_episode_completion(self, infos: Dict[str, Any]) -> None:
        """Process episode completion - stats, etc."""
        self.timer.start("process_episode_stats")

        # Clear any existing infos
        infos.clear()

        # Get episode rewards and stats
        episode_rewards = self.get_episode_rewards()

        # Get episode stats from core environment
        with self.timer("_c_env.get_episode_stats"):
            stats = self.get_episode_stats()

        # Process agent stats
        infos["game"] = stats["game"]
        infos["agent"] = {}
        for agent_stats in stats["agent"]:
            for n, v in agent_stats.items():
                infos["agent"][n] = infos["agent"].get(n, 0) + v
        for n, v in infos["agent"].items():
            infos["agent"][n] = v / self.num_agents

        # Add attributes
        attributes: Dict[str, Any] = {
            "seed": self._current_seed,
            "map_w": self.map_width,
            "map_h": self.map_height,
            "initial_grid_hash": self.initial_grid_hash,
            "steps": self._steps,
            "resets": self._resets,
            "max_steps": self.max_steps,
            "completion_time": time.time(),
        }
        infos["attributes"] = attributes

        # Handle replay writing
        replay_url = None
        with self.timer("_replay_writer"):
            if self._replay_writer and self._episode_id:
                replay_url = self._replay_writer.write_replay(self._episode_id)
                infos["replay_url"] = replay_url

        # Handle stats writing
        with self.timer("_stats_writer"):
            if self._stats_writer and self._episode_id:
                self._write_episode_stats(stats, episode_rewards, replay_url)

        # Add timing information
        self._add_timing_info(infos)

        # Clear episode ID
        self._episode_id = None

        self.timer.stop("process_episode_stats")

    def _write_episode_stats(self, stats: EpisodeStats, episode_rewards: np.ndarray, replay_url: Optional[str]) -> None:
        """Write episode statistics to stats writer."""
        if not self._stats_writer or not self._episode_id:
            return

        # Flatten environment config
        env_cfg_flattened: Dict[str, str] = {}
        env_cfg = self.env_config.model_dump()
        for k, v in unroll_nested_dict(cast(Dict[str, Any], env_cfg)):
            env_cfg_flattened[f"config.{str(k).replace('/', '.')}"] = str(v)

        # Prepare agent metrics
        agent_metrics = {}
        for agent_idx, agent_stats in enumerate(stats["agent"]):
            agent_metrics[agent_idx] = {}
            agent_metrics[agent_idx]["reward"] = float(episode_rewards[agent_idx])
            for k, v in agent_stats.items():
                agent_metrics[agent_idx][k] = float(v)

        # Get agent groups
        grid_objects = self.grid_objects
        agent_groups: Dict[int, int] = {
            v["agent_id"]: v["agent:group"] for v in grid_objects.values() if v["type"] == 0
        }

        # Record episode
        self._stats_writer.record_episode(
            self._episode_id,
            env_cfg_flattened,
            agent_metrics,
            agent_groups,
            self.max_steps,
            replay_url,
            self._last_reset_ts,
        )

    def _add_timing_info(self, infos: Dict[str, Any]) -> None:
        """Add timing information to infos."""
        elapsed_times = self.timer.get_all_elapsed()
        thread_idle_time = elapsed_times.pop("thread_idle", 0)

        wall_time = self.timer.get_elapsed()
        adjusted_wall_time = wall_time - thread_idle_time

        lap_times = self.timer.lap_all(exclude_global=False)
        lap_thread_idle_time = lap_times.pop("thread_idle", 0)

        wall_time_for_lap = sum(lap_times.values()) + lap_thread_idle_time
        adjusted_lap_time = wall_time_for_lap - lap_thread_idle_time

        infos["timing_per_epoch"] = {
            **{
                f"active_frac/{op}": lap_elapsed / adjusted_lap_time if adjusted_lap_time > 0 else 0
                for op, lap_elapsed in lap_times.items()
            },
            **{f"msec/{op}": lap_elapsed * 1000 for op, lap_elapsed in lap_times.items()},
            "frac/thread_idle": lap_thread_idle_time / wall_time_for_lap,
        }

        infos["timing_cumulative"] = {
            **{
                f"active_frac/{op}": elapsed / adjusted_wall_time if adjusted_wall_time > 0 else 0
                for op, elapsed in elapsed_times.items()
            },
            "frac/thread_idle": thread_idle_time / wall_time,
        }

    # PufferLib compatibility properties for training
    @property
    def single_observation_space(self):
        """Single agent observation space for PufferLib."""
        return self._observation_space

    @property
    def single_action_space(self):
        """Single agent action space for PufferLib."""
        return self._action_space

    @property
    def emulated(self) -> bool:
        """Native envs do not use emulation (PufferLib compatibility)."""
        return False<|MERGE_RESOLUTION|>--- conflicted
+++ resolved
@@ -140,16 +140,6 @@
         if self._replay_writer and self._episode_id:
             with self.timer("_replay_writer.log_step"):
                 self._replay_writer.log_step(self._episode_id, actions, rewards)
-<<<<<<< HEAD
-
-        # Handle early reset for #DesyncEpisodes
-        if self._early_reset is not None and self._steps >= self._early_reset:
-            truncations[:] = True
-            self._early_reset = None
-
-        infos = {}
-=======
->>>>>>> 7681c104
 
         # Handle early reset for #DesyncEpisodes
         if self._early_reset is not None and self._steps >= self._early_reset:
