defaults:
  - /env/mettagrid/mettagrid@
  - _self_

game:
  num_agents: 1
  max_steps: 100

  objects:
    generator.red:
      initial_items: 0
      cooldown: 255
    mine:
      cooldown: 255

  agent:
    rewards:
      battery: 1
      ore.red: 0
      ore.blue: 0
      ore.green: 0

  map_builder:
<<<<<<< HEAD
    _target_: mettagrid.config.room.multi_room.MultiRoom
    num_rooms: 1
=======
    _target_: mettagrid.room.mean_distance.MeanDistance
    width: 11
    height: 11
    mean_distance: 6
>>>>>>> 13c12a2f
    border_width: 3

    agents: 1

    objects:
      generator: 1
      mine: 1<|MERGE_RESOLUTION|>--- conflicted
+++ resolved
@@ -21,15 +21,10 @@
       ore.green: 0
 
   map_builder:
-<<<<<<< HEAD
-    _target_: mettagrid.config.room.multi_room.MultiRoom
-    num_rooms: 1
-=======
     _target_: mettagrid.room.mean_distance.MeanDistance
     width: 11
     height: 11
     mean_distance: 6
->>>>>>> 13c12a2f
     border_width: 3
 
     agents: 1
