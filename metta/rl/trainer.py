import logging
import os
import time
from collections import defaultdict
from contextlib import nullcontext
from typing import Any, Set
from uuid import UUID

import einops
import numpy as np
import torch
import torch.distributed
import wandb
from heavyball import ForeachMuon
from omegaconf import DictConfig, ListConfig

from app_backend.stats_client import StatsClient
from metta.agent.metta_agent import DistributedMettaAgent, MettaAgent
from metta.agent.policy_state import PolicyState
from metta.agent.policy_store import PolicyRecord, PolicyStore
from metta.agent.util.debug import assert_shape
from metta.eval.eval_stats_db import EvalStatsDB
from metta.rl.experience import Experience
from metta.rl.kickstarter import Kickstarter
from metta.rl.losses import Losses
from metta.rl.policy import PytorchAgent
from metta.rl.torch_profiler import TorchProfiler
from metta.rl.trainer_checkpoint import TrainerCheckpoint
from metta.rl.vecenv import make_vecenv
from metta.sim.simulation import Simulation
from metta.sim.simulation_config import SimulationSuiteConfig, SingleEnvSimulationConfig
from metta.sim.simulation_suite import SimulationSuite
from metta.util.heartbeat import record_heartbeat
from metta.util.system_monitor import SystemMonitor
from metta.util.wandb.wandb_context import WandbRun
from mettagrid.curriculum import curriculum_from_config_path
from mettagrid.mettagrid_env import MettaGridEnv, dtype_actions
from mettagrid.util.dict_utils import unroll_nested_dict
from mettagrid.util.stopwatch import Stopwatch, with_instance_timer

try:
    from pufferlib import _C  # noqa: F401 - Required for torch.ops.pufferlib
except ImportError:
    raise ImportError(
        "Failed to import C/CUDA advantage kernel. If you have non-default PyTorch, "
        "try installing with --no-build-isolation"
    ) from None

torch.set_float32_matmul_precision("high")

# Get rank for logger name
rank = int(os.environ.get("RANK", 0))
local_rank = int(os.environ.get("LOCAL_RANK", 0))
logger = logging.getLogger(f"trainer-{rank}-{local_rank}")


class MettaTrainer:
    def __init__(
        self,
        cfg: DictConfig | ListConfig,
        wandb_run: WandbRun | None,
        policy_store: PolicyStore,
        sim_suite_config: SimulationSuiteConfig,
        stats_client: StatsClient | None,
        **kwargs: Any,
    ):
        self.cfg = cfg
        self.trainer_cfg = trainer_cfg = cfg.trainer

        self.sim_suite_config = sim_suite_config
        self._stats_client = stats_client

        self._master = True
        self._world_size = 1
        self.device: torch.device = torch.device(cfg.device) if isinstance(cfg.device, str) else cfg.device
        self._batch_size = trainer_cfg.batch_size
        self._minibatch_size = trainer_cfg.minibatch_size
        if torch.distributed.is_initialized():
            self._master = int(os.environ["RANK"]) == 0
            self._world_size = torch.distributed.get_world_size()

            self._batch_size = trainer_cfg.batch_size // self._world_size
            self._minibatch_size = trainer_cfg.minibatch_size // self._world_size

            logger.info(
                f"Rank: {os.environ['RANK']}, Local rank: {os.environ['LOCAL_RANK']}, World size: {self._world_size}"
            )

        self.torch_profiler = TorchProfiler(self._master, cfg.run_dir, trainer_cfg.profiler_interval_epochs, wandb_run)
        self.losses = Losses()
        self.stats = defaultdict(list)
        self.wandb_run = wandb_run
        self.policy_store = policy_store
        self.evals: dict[str, float] = {}

        self.timer = Stopwatch(logger)
        self.timer.start()

        self.system_monitor = SystemMonitor(
            sampling_interval_sec=1.0,  # Sample every second
            history_size=100,  # Keep last 100 samples
            logger=logger,
            auto_start=True,  # Start monitoring immediately
        )

        curriculum_config = trainer_cfg.get("curriculum", trainer_cfg.get("env", {}))
        env_overrides = DictConfig({"env_overrides": trainer_cfg.env_overrides})
        self._curriculum = curriculum_from_config_path(curriculum_config, env_overrides)
        self._make_vecenv()

        metta_grid_env: MettaGridEnv = self.vecenv.driver_env  # type: ignore
        assert isinstance(metta_grid_env, MettaGridEnv), (
            f"vecenv.driver_env type {type(metta_grid_env).__name__} is not MettaGridEnv"
        )

        logger.info("Loading checkpoint")
        os.makedirs(trainer_cfg.checkpoint_dir, exist_ok=True)

        checkpoint = TrainerCheckpoint.load(cfg.run_dir)
        policy_record = self._load_policy(checkpoint, policy_store, metta_grid_env)

        assert policy_record is not None, "No policy found"

        if self._master:
            logger.info(f"MettaTrainer loaded: {policy_record.policy()}")

        self._initial_pr = policy_record
        self.last_pr = policy_record
        self.policy = policy_record.policy().to(self.device)
        self.policy_record = policy_record
        self.uncompiled_policy = self.policy

        # Note that these fields are specific to MettaGridEnv, which is why we can't keep
        # self.vecenv.driver_env as just the parent class pufferlib.PufferEnv
        actions_names = metta_grid_env.action_names
        actions_max_params = metta_grid_env.max_action_args

        self.policy.activate_actions(actions_names, actions_max_params, self.device)

        if trainer_cfg.compile:
            logger.info("Compiling policy")
            self.policy = torch.compile(self.policy, mode=trainer_cfg.compile_mode)

        self.kickstarter = Kickstarter(cfg, policy_store, actions_names, actions_max_params)

        if torch.distributed.is_initialized():
            logger.info(f"Initializing DistributedDataParallel on device {self.device}")
            self._original_policy = self.policy
            self.policy = DistributedMettaAgent(self.policy, self.device)

        self._make_experience_buffer()

        self.agent_step: int = checkpoint.agent_step
        self.epoch = checkpoint.epoch

        self._stats_epoch_start = self.epoch
        self._stats_epoch_id: UUID | None = None
        self._stats_run_id: UUID | None = None

        # Optimizer
        optimizer_type = getattr(trainer_cfg.optimizer, "type", "adam")
        assert optimizer_type in ("adam", "muon"), f"Optimizer type must be 'adam' or 'muon', got {optimizer_type}"
        opt_cls = torch.optim.Adam if optimizer_type == "adam" else ForeachMuon
        self.optimizer = opt_cls(
            self.policy.parameters(),
            lr=trainer_cfg.optimizer.learning_rate,
            betas=(trainer_cfg.optimizer.beta1, trainer_cfg.optimizer.beta2),
            eps=trainer_cfg.optimizer.eps,
            weight_decay=trainer_cfg.optimizer.weight_decay,
        )

        # validate that policy matches environment
        self.metta_agent: MettaAgent | DistributedMettaAgent = self.policy  # type: ignore
        assert isinstance(self.metta_agent, (MettaAgent, DistributedMettaAgent, PytorchAgent)), self.metta_agent
        _env_shape = metta_grid_env.single_observation_space.shape
        environment_shape = tuple(_env_shape) if isinstance(_env_shape, list) else _env_shape

        if isinstance(self.metta_agent, (MettaAgent, DistributedMettaAgent)):
            found_match = False
            for component_name, component in self.metta_agent.components.items():
                if hasattr(component, "_obs_shape"):
                    found_match = True
                    component_shape = (
                        tuple(component._obs_shape) if isinstance(component._obs_shape, list) else component._obs_shape
                    )
                    if component_shape != environment_shape:
                        raise ValueError(
                            f"Observation space mismatch error:\n"
                            f"[policy] component_name: {component_name}\n"
                            f"[policy] component_shape: {component_shape}\n"
                            f"environment_shape: {environment_shape}\n"
                        )

            if not found_match:
                raise ValueError(
                    "No component with observation shape found in policy. "
                    f"Environment observation shape: {environment_shape}"
                )

        self.lr_scheduler = None
        if hasattr(trainer_cfg, "lr_scheduler") and getattr(trainer_cfg.lr_scheduler, "enabled", False):
            self.lr_scheduler = torch.optim.lr_scheduler.CosineAnnealingLR(
                self.optimizer, T_max=trainer_cfg.total_timesteps // trainer_cfg.batch_size
            )

        if checkpoint.agent_step > 0:
            self.optimizer.load_state_dict(checkpoint.optimizer_state_dict)

        if wandb_run and self._master:
            # Define metrics (wandb x-axis values)
            metrics = ["agent_step", "epoch", "total_time", "train_time"]
            for metric in metrics:
                wandb_run.define_metric(f"metric/{metric}")

            # set the default x-axis to be step count
            wandb_run.define_metric("*", step_metric="metric/agent_step")

            # set up plots that do not use steps as the x-axis
            metric_overrides = [
                ("overview/reward_vs_total_time", "metric/total_time"),
            ]

            for metric_name, step_metric in metric_overrides:
                wandb_run.define_metric(metric_name, step_metric=step_metric)

        logger.info(f"MettaTrainer initialization complete on device: {self.device}")

    def train(self) -> None:
        logger.info("Starting training")
        trainer_cfg = self.trainer_cfg

        # it doesn't make sense to evaluate more often than checkpointing since we need a saved policy to evaluate
        if trainer_cfg.evaluate_interval != 0 and trainer_cfg.evaluate_interval < trainer_cfg.checkpoint_interval:
            raise ValueError("evaluate_interval must be at least as large as checkpoint_interval")

        if self._stats_client is not None:
            name = self.wandb_run.name if self.wandb_run is not None and self.wandb_run.name is not None else "unknown"
            url = self.wandb_run.url if self.wandb_run is not None else None
            self._stats_run_id = self._stats_client.create_training_run(name=name, attributes={}, url=url).id

        logger.info(f"Training on {self.device}")
        while self.agent_step < trainer_cfg.total_timesteps:
            steps_before = self.agent_step

            with self.torch_profiler:
                self._rollout()
                self._train()

            # Processing stats
            self._process_stats()

            rollout_time = self.timer.get_last_elapsed("_rollout")
            train_time = self.timer.get_last_elapsed("_train")
            stats_time = self.timer.get_last_elapsed("_process_stats")
            steps_calculated = self.agent_step - steps_before

            total_time = train_time + rollout_time + stats_time
            steps_per_sec = steps_calculated / total_time

            train_pct = (train_time / total_time) * 100
            rollout_pct = (rollout_time / total_time) * 100
            stats_pct = (stats_time / total_time) * 100

            logger.info(
                f"Epoch {self.epoch} - "
                f"{steps_per_sec:.0f} steps/sec "
                f"({train_pct:.0f}% train / {rollout_pct:.0f}% rollout / {stats_pct:.0f}% stats)"
            )
            record_heartbeat()

            # Checkpointing trainer
            if self.epoch % trainer_cfg.checkpoint_interval == 0:
                self._checkpoint_trainer()

            if trainer_cfg.evaluate_interval != 0 and self.epoch % trainer_cfg.evaluate_interval == 0:
                self._evaluate_policy()

            self.torch_profiler.on_epoch_end(self.epoch)

            if self.epoch % trainer_cfg.wandb_checkpoint_interval == 0:
                self._save_policy_to_wandb()

            if (
                self.cfg.agent.l2_init_weight_update_interval != 0
                and self.epoch % self.cfg.agent.l2_init_weight_update_interval == 0
            ):
                self.policy.update_l2_init_weight_copy()

            if trainer_cfg.replay_interval != 0 and self.epoch % trainer_cfg.replay_interval == 0:
                self._generate_and_upload_replay()

            self._on_train_step()

        timing_summary = self.timer.get_all_summaries()
        logger.info("Training complete!")
        for name, summary in timing_summary.items():
            logger.info(f"  {name}: {self.timer.format_time(summary['total_elapsed'])}")

        self._checkpoint_trainer()
        self._save_policy_to_wandb()
        self.system_monitor.stop()

    @with_instance_timer("_evaluate_policy", log_level=logging.INFO)
    def _evaluate_policy(self):
        if not self._master:
            return

        if self._stats_run_id is not None and self._stats_client is not None:
            self._stats_epoch_id = self._stats_client.create_epoch(
                run_id=self._stats_run_id,
                start_training_epoch=self._stats_epoch_start,
                end_training_epoch=self.epoch,
                attributes={},
            ).id
            self._stats_epoch_start = self.epoch + 1

        logger.info(f"Simulating policy: {self.last_pr.uri} with config: {self.sim_suite_config}")
        sim = SimulationSuite(
            config=self.sim_suite_config,
            policy_pr=self.last_pr,
            policy_store=self.policy_store,
            device=self.device,
            vectorization=self.cfg.vectorization,
            stats_dir="/tmp/stats",
            stats_client=self._stats_client,
            stats_epoch_id=self._stats_epoch_id,
        )
        result = sim.simulate()
        stats_db = EvalStatsDB.from_sim_stats_db(result.stats_db)
        logger.info("Simulation complete")

        # Build evaluation metrics
        self.evals = {}  # used for wandb
        categories: Set[str] = set()
        for sim_name in self.sim_suite_config.simulations.keys():
            categories.add(sim_name.split("/")[0])

        for category in categories:
            score = stats_db.get_average_metric_by_filter("reward", self.last_pr, f"sim_name LIKE '%{category}%'")
            logger.info(f"{category} score: {score}")
            record_heartbeat()
            if score is None:
                continue
            self.evals[f"{category}/score"] = score

        # Get detailed per-simulation scores
        all_scores = stats_db.simulation_scores(self.last_pr, "reward")
        for (_, sim_name, _), score in all_scores.items():
            category = sim_name.split("/")[0]
            sim_short_name = sim_name.split("/")[-1]
            self.evals[f"{category}/{sim_short_name}"] = score

    def _on_train_step(self):
        pass

    @with_instance_timer("_rollout")
    def _rollout(self):
        experience = self.experience
        trainer_cfg = self.trainer_cfg
        device = self.device

        policy = self.policy
        infos = defaultdict(list)
        raw_infos = []  # Collect raw info for batch processing later
        experience.reset_for_rollout()

        while not experience.ready_for_training:
            with self.timer("_rollout.env"):
                o, r, d, t, info, env_id, mask = self.vecenv.recv()
                if trainer_cfg.require_contiguous_env_ids:
                    raise ValueError(
                        "We are assuming contiguous eng id is always False. async_factor == num_workers = "
                        f"{trainer_cfg.async_factor} != {trainer_cfg.num_workers}"
                    )

                training_env_id = slice(env_id[0], env_id[-1] + 1)

            # Convert mask to tensor once
            mask = torch.as_tensor(mask)
            num_steps = int(mask.sum().item())
            self.agent_step += num_steps * self._world_size

            # Convert to tensors once
            o = torch.as_tensor(o).to(device, non_blocking=True)
            r = torch.as_tensor(r).to(device, non_blocking=True)
            d = torch.as_tensor(d).to(device, non_blocking=True)
            t = torch.as_tensor(t).to(device, non_blocking=True)

            with torch.no_grad():
                state = PolicyState()

                # Use LSTM state access for performance
                lstm_h, lstm_c = experience.get_lstm_state(training_env_id.start)
                if lstm_h is not None:
                    state.lstm_h = lstm_h
                    state.lstm_c = lstm_c

                # Use pre-moved tensor
                actions, selected_action_log_probs, _, value, _ = policy(o, state)

                if __debug__:
                    assert_shape(selected_action_log_probs, ("BT",), "selected_action_log_probs")
                    assert_shape(actions, ("BT", 2), "actions")

                # Store LSTM state for performance
                lstm_state_to_store = None
                if state.lstm_h is not None:
                    lstm_state_to_store = {"lstm_h": state.lstm_h, "lstm_c": state.lstm_c}

                if str(self.device).startswith("cuda"):
                    torch.cuda.synchronize()

            value = value.flatten()
            # mask already converted to tensor above

            # All tensors are already on device, avoid redundant transfers
            experience.store(
                obs=o,
                actions=actions,
                logprobs=selected_action_log_probs,
                rewards=r,
                dones=d,
                truncations=t,
                values=value,
                env_id=training_env_id,
                mask=mask,
                lstm_state=lstm_state_to_store,
            )

            # At this point, infos contains lists of values collected across:
            # 1. Multiple vectorized environments managed by this GPU's vecenv
            # 2. Multiple rollout steps (until experience buffer is full)
            #
            # - Some stats (like "episode/reward") appear only when episodes complete
            # - Other stats might appear every step
            #
            # These will later be averaged in _process_stats() to get mean values
            # across all environments on this GPU. Stats from other GPUs (if using
            # distributed training) are handled separately and not aggregated here.
            if info:
                raw_infos.extend(info)

            with self.timer("_rollout.env"):
                self.vecenv.send(actions.cpu().numpy().astype(dtype_actions))

        # Batch process info dictionaries after rollout
        for i in raw_infos:
            for k, v in unroll_nested_dict(i):
                infos[k].append(v)

        # Batch process stats more efficiently
        for k, v in infos.items():
            if isinstance(v, np.ndarray):
                v = v.tolist()

            if isinstance(v, list):
                self.stats.setdefault(k, []).extend(v)
            else:
                if k not in self.stats:
                    self.stats[k] = v
                else:
                    try:
                        self.stats[k] += v
                    except TypeError:
                        self.stats[k] = [self.stats[k], v]  # fallback: bundle as list

        # TODO: Better way to enable multiple collects
        return self.stats, infos

    @with_instance_timer("_train")
    def _train(self):
        experience = self.experience
        trainer_cfg = self.trainer_cfg

        self.losses.zero()

        prio_cfg = trainer_cfg.get("prioritized_experience_replay", {})
        vtrace_cfg = trainer_cfg.get("vtrace", {})

        # Reset importance sampling ratios
        experience.reset_importance_sampling_ratios()

        # Prioritized sampling parameters
        b0 = prio_cfg.get("prio_beta0", 0.6)
        a = prio_cfg.get("prio_alpha", 0.0)
        total_epochs = max(1, trainer_cfg.total_timesteps // trainer_cfg.batch_size)
        anneal_beta = b0 + (1 - b0) * a * self.epoch / total_epochs

        # Compute advantages using puff_advantage
        advantages = torch.zeros(experience.values.shape, device=self.device)

        # Initial importance sampling ratio is all ones
        initial_importance_sampling_ratio = torch.ones_like(experience.values)

        advantages = self._compute_advantage(
            experience.values,
            experience.rewards,
            experience.dones,
            initial_importance_sampling_ratio,
            advantages,
            trainer_cfg.gamma,
            trainer_cfg.gae_lambda,
            vtrace_cfg.get("vtrace_rho_clip", 1.0),
            vtrace_cfg.get("vtrace_c_clip", 1.0),
        )

        # Optimizing the policy and value network
        _total_minibatches = experience.num_minibatches * trainer_cfg.update_epochs
        minibatch_idx = 0

        for _epoch in range(trainer_cfg.update_epochs):
            for _ in range(experience.num_minibatches):
                minibatch = experience.sample_minibatch(
                    advantages=advantages,
                    prio_alpha=a,
                    prio_beta=anneal_beta,
                    minibatch_idx=minibatch_idx,
                    total_minibatches=_total_minibatches,
                )

                obs = minibatch["obs"]

                lstm_state = PolicyState()
                _, new_logprobs, entropy, newvalue, full_logprobs = self.policy(
                    obs, lstm_state, action=minibatch["actions"]
                )

                new_logprobs = new_logprobs.reshape(minibatch["logprobs"].shape)
                logratio = new_logprobs.detach() - minibatch["logprobs"]
                importance_sampling_ratio = logratio.exp()
                experience.update_ratio(minibatch["indices"], importance_sampling_ratio)

                with torch.no_grad():
                    approx_kl = ((importance_sampling_ratio - 1) - logratio).mean()
                    clipfrac = ((importance_sampling_ratio - 1.0).abs() > trainer_cfg.clip_coef).float().mean()

                # Re-compute advantages with new ratios (V-trace)
                adv = self._compute_advantage(
                    minibatch["values"],
                    minibatch["rewards"],
                    minibatch["dones"],
                    importance_sampling_ratio,
                    minibatch["advantages"],
                    trainer_cfg.gamma,
                    trainer_cfg.gae_lambda,
                    vtrace_cfg.get("vtrace_rho_clip", 1.0),
                    vtrace_cfg.get("vtrace_c_clip", 1.0),
                )

                # Normalize advantages with distributed support, then apply prioritized weights
                adv = self._normalize_advantage_distributed(adv)
                adv = minibatch["prio_weights"] * adv

                # Policy loss
                pg_loss1 = -adv * importance_sampling_ratio
                pg_loss2 = -adv * torch.clamp(
                    importance_sampling_ratio, 1 - trainer_cfg.clip_coef, 1 + trainer_cfg.clip_coef
                )
                pg_loss = torch.max(pg_loss1, pg_loss2).mean()

                # Value loss
                newvalue_reshaped = newvalue.view(minibatch["returns"].shape)
                if trainer_cfg.clip_vloss:
                    v_loss_unclipped = (newvalue_reshaped - minibatch["returns"]) ** 2
                    v_clipped = minibatch["values"] + torch.clamp(
                        newvalue_reshaped - minibatch["values"],
                        -trainer_cfg.get("vf_clip_coef", 0.1),
                        trainer_cfg.get("vf_clip_coef", 0.1),
                    )
                    v_loss_clipped = (v_clipped - minibatch["returns"]) ** 2
                    v_loss = 0.5 * torch.max(v_loss_unclipped, v_loss_clipped).mean()
                else:
                    v_loss = 0.5 * ((newvalue_reshaped - minibatch["returns"]) ** 2).mean()

                entropy_loss = entropy.mean()

                ks_action_loss, ks_value_loss = self.kickstarter.loss(
                    self.agent_step, full_logprobs, newvalue, obs, teacher_lstm_state=[]
                )

                l2_reg_loss = torch.tensor(0.0, device=self.device)
                if trainer_cfg.l2_reg_loss_coef > 0:
                    l2_reg_loss = trainer_cfg.l2_reg_loss_coef * self.policy.l2_reg_loss().to(self.device)

                l2_init_loss = torch.tensor(0.0, device=self.device)
                if trainer_cfg.l2_init_loss_coef > 0:
                    l2_init_loss = trainer_cfg.l2_init_loss_coef * self.policy.l2_init_loss().to(self.device)

                loss = (
                    pg_loss
                    - trainer_cfg.ent_coef * entropy_loss
                    + v_loss * trainer_cfg.vf_coef
                    + l2_reg_loss
                    + l2_init_loss
                    + ks_action_loss
                    + ks_value_loss
                )

                # Update values in experience buffer
                experience.update_values(minibatch["indices"], newvalue.view(minibatch["values"].shape))

                if self.losses is None:
                    raise ValueError("self.losses is None")

                # Update loss tracking for logging
                self.losses.policy_loss_sum += pg_loss.item()
                self.losses.value_loss_sum += v_loss.item()
                self.losses.entropy_sum += entropy_loss.item()
                self.losses.approx_kl_sum += approx_kl.item()
                self.losses.clipfrac_sum += clipfrac.item()
                self.losses.l2_reg_loss_sum += l2_reg_loss.item() if torch.is_tensor(l2_reg_loss) else l2_reg_loss
                self.losses.l2_init_loss_sum += l2_init_loss.item() if torch.is_tensor(l2_init_loss) else l2_init_loss
                self.losses.ks_action_loss_sum += ks_action_loss.item()
                self.losses.ks_value_loss_sum += ks_value_loss.item()
                self.losses.importance_sum += importance_sampling_ratio.mean().item()
                self.losses.minibatches_processed += 1

                self.optimizer.zero_grad()
                loss.backward()
                if (minibatch_idx + 1) % self.experience.accumulate_minibatches == 0:
                    torch.nn.utils.clip_grad_norm_(self.policy.parameters(), trainer_cfg.max_grad_norm)
                    self.optimizer.step()

                    if self.cfg.agent.clip_range > 0:
                        self.policy.clip_weights()

                    if str(self.device).startswith("cuda"):
                        torch.cuda.synchronize()

                minibatch_idx += 1
                # end loop over minibatches

            self.epoch += 1

            # check early exit if we have reached target_kl
            if trainer_cfg.target_kl is not None:
                average_approx_kl = self.losses.approx_kl_sum / self.losses.minibatches_processed
                if average_approx_kl > trainer_cfg.target_kl:
                    break
            # end loop over epochs

        if self.lr_scheduler is not None:
            self.lr_scheduler.step()

        # Calculate explained variance
        y_pred = experience.values.flatten()
        y_true = advantages.flatten() + experience.values.flatten()
        var_y = y_true.var()
        explained_var = torch.nan if var_y == 0 else 1 - (y_true - y_pred).var() / var_y
        self.losses.explained_variance = explained_var.item() if torch.is_tensor(explained_var) else float("nan")

    def _checkpoint_trainer(self):
        if not self._master:
            return

        self._checkpoint_policy()

        extra_args = {}
        if self.kickstarter.enabled and self.kickstarter.teacher_uri is not None:
            extra_args["teacher_pr_uri"] = self.kickstarter.teacher_uri

        checkpoint = TrainerCheckpoint(
            agent_step=self.agent_step,
            epoch=self.epoch,
            total_agent_step=self.agent_step * torch.distributed.get_world_size()
            if torch.distributed.is_initialized()
            else self.agent_step,
            optimizer_state_dict=self.optimizer.state_dict(),
            extra_args=extra_args,
        )
        checkpoint.save(self.cfg.run_dir)

    def _checkpoint_policy(self) -> PolicyRecord | None:
        if not self._master:
            return

        metta_grid_env: MettaGridEnv = self.vecenv.driver_env  # type: ignore
        assert isinstance(metta_grid_env, MettaGridEnv), "vecenv.driver_env must be a MettaGridEnv for checkpointing"

        name = self.policy_store.make_model_name(self.epoch)

        generation = 0
        if self._initial_pr:
            generation = self._initial_pr.metadata.get("generation", 0) + 1

        training_time = self.timer.get_elapsed("_rollout") + self.timer.get_elapsed("_train")

        category_scores_map = {key.split("/")[0]: value for key, value in self.evals.items() if key.endswith("/score")}

        category_score_values = [v for k, v in category_scores_map.items()]
        overall_score = sum(category_score_values) / len(category_score_values) if category_score_values else 0

        self.last_pr = self.policy_store.save(
            name,
            os.path.join(self.trainer_cfg.checkpoint_dir, name),
            self.uncompiled_policy,
            metadata={
                "agent_step": self.agent_step,
                "epoch": self.epoch,
                "run": self.cfg.run,
                "action_names": metta_grid_env.action_names,
                "generation": generation,
                "initial_uri": self._initial_pr.uri,
                "train_time": training_time,
                "score": overall_score,
                "eval_scores": category_scores_map,
            },
        )

        # this is hacky, but otherwise the initial_pr points
        # at the same policy as the last_pr
        return self.last_pr

    def _save_policy_to_wandb(self):
        if not self._master:
            return

        if self.wandb_run is None:
            return

        pr = self._checkpoint_policy()
        self.policy_store.add_to_wandb_run(self.wandb_run.name, pr)

    @with_instance_timer("_generate_and_upload_replay", log_level=logging.INFO)
    def _generate_and_upload_replay(self):
        if self._master:
            replay_sim_config = SingleEnvSimulationConfig(
                env="/env/mettagrid/mettagrid",
                num_episodes=1,
                env_overrides=self._curriculum.get_task().env_cfg(),
            )

            replay_simulator = Simulation(
                name=f"replay_{self.epoch}",
                config=replay_sim_config,
                policy_pr=self.last_pr,
                policy_store=self.policy_store,
                device=self.device,
                vectorization=self.cfg.vectorization,
                replay_dir=self.trainer_cfg.replay_dir,
            )
            results = replay_simulator.simulate()

            if self.wandb_run is not None:
                replay_urls = results.stats_db.get_replay_urls(
                    policy_key=self.last_pr.key(), policy_version=self.last_pr.version()
                )
                if len(replay_urls) > 0:
                    replay_url = replay_urls[0]
                    player_url = "https://metta-ai.github.io/metta/?replayUrl=" + replay_url
                    link_summary = {
                        "replays/link": wandb.Html(f'<a href="{player_url}">MetaScope Replay (Epoch {self.epoch})</a>')
                    }
                    self.wandb_run.log(link_summary)

    @with_instance_timer("_process_stats")
    def _process_stats(self):
        if not self._master or not self.wandb_run:
            self.stats.clear()
            return

        # convert lists of values (collected across all environments and rollout steps on this GPU)
        # into single mean values.
        mean_stats = {}
        for k, v in self.stats.items():
            try:
                mean_stats[k] = np.mean(v)
            except (TypeError, ValueError) as e:
                raise RuntimeError(
                    f"Cannot compute mean for stat '{k}' with value {v!r} (type: {type(v)}). "
                    f"All collected stats must be numeric values or lists of numeric values. "
                    f"Error: {e}"
                ) from e
        self.stats = mean_stats

        weight_stats = {}
        if self.cfg.agent.analyze_weights_interval != 0 and self.epoch % self.cfg.agent.analyze_weights_interval == 0:
            for metrics in self.policy.compute_weight_metrics():
                name = metrics.get("name", "unknown")
                for key, value in metrics.items():
                    if key != "name":
                        weight_stats[f"weights/{key}/{name}"] = value

        elapsed_times = self.timer.get_all_elapsed()
        wall_time = self.timer.get_elapsed()
        train_time = elapsed_times.get("_rollout", 0) + elapsed_times.get("_train", 0)

        lap_times = self.timer.lap_all(self.agent_step, exclude_global=False)
        wall_time_for_lap = lap_times.pop("global", 0)

        # Approximate total values by multiplying by world size
        total_agent_steps = self.agent_step * self._world_size

        # X-axis values for wandb
        metric_stats = {
            "metric/agent_step": total_agent_steps,
            "metric/epoch": self.epoch,
            "metric/total_time": wall_time,
            "metric/train_time": train_time,
        }

        epoch_steps = self.timer.get_lap_steps()
        if epoch_steps is None:
            epoch_steps = self.agent_step
        epoch_steps_per_second = epoch_steps / wall_time_for_lap if wall_time_for_lap > 0 else 0
        steps_per_second = self.timer.get_rate(self.agent_step) if wall_time > 0 else 0

        timing_stats = {
            **{
                f"timing_per_epoch/frac/{op}": lap_elapsed / wall_time_for_lap if wall_time_for_lap > 0 else 0
                for op, lap_elapsed in lap_times.items()
            },
            "timing_per_epoch/sps": epoch_steps_per_second,
            **{
                f"timing_cumulative/frac/{op}": elapsed / wall_time if wall_time > 0 else 0
                for op, elapsed in elapsed_times.items()
            },
            "timing_cumulative/sps": steps_per_second,
        }

        environment_stats = {f"env_{k.split('/')[0]}/{'/'.join(k.split('/')[1:])}": v for k, v in self.stats.items()}

        overview = {
            "sps": epoch_steps_per_second,
        }

        # Calculate average reward from all env_task_reward entries
        task_reward_values = [v for k, v in environment_stats.items() if k.startswith("env_task_reward")]
        if task_reward_values:
            mean_reward = sum(task_reward_values) / len(task_reward_values)
            overview["reward"] = mean_reward
            overview["reward_vs_total_time"] = mean_reward

        # include custom stats from trainer config
        if hasattr(self.trainer_cfg, "stats") and hasattr(self.trainer_cfg.stats, "overview"):
            for k, v in self.trainer_cfg.stats.overview.items():
                if k in self.stats:
                    overview[v] = self.stats[k]

        category_scores_map = {key.split("/")[0]: value for key, value in self.evals.items() if key.endswith("/score")}

        for category, score in category_scores_map.items():
            overview[f"{category}_score"] = score

        losses = self.losses.stats()

        # don't plot losses that are unused
        if self.trainer_cfg.l2_reg_loss_coef == 0:
            losses.pop("l2_reg_loss")
        if self.trainer_cfg.l2_init_loss_coef == 0:
            losses.pop("l2_init_loss")
        if not self.kickstarter.enabled:
            losses.pop("ks_action_loss")
            losses.pop("ks_value_loss")

        parameters = {
            "learning_rate": self.optimizer.param_groups[0]["lr"],
            "epoch_steps": epoch_steps,
            "num_minibatches": self.experience.num_minibatches,
        }

<<<<<<< HEAD
        system_monitor_stats = {}
        system_monitor_summary = self.system_monitor.get_summary()
        for metric_name, metric_data in system_monitor_summary["metrics"].items():
            if metric_data["latest"] is not None:
                system_monitor_stats[f"monitor/{metric_name}"] = metric_data["latest"]

        # Log everything to wandb
=======
>>>>>>> a1e9564b
        self.wandb_run.log(
            {
                **{f"overview/{k}": v for k, v in overview.items()},
                **{f"losses/{k}": v for k, v in losses.items()},
                **{f"experience/{k}": v for k, v in self.experience.stats().items()},
                **{f"parameters/{k}": v for k, v in parameters.items()},
                **{f"eval_{k}": v for k, v in self.evals.items()},
                **environment_stats,
                **weight_stats,
                **timing_stats,
                **metric_stats,
                **system_monitor_stats,
            }
        )

        self.stats.clear()

    def _compute_advantage(
        self,
        values,
        rewards,
        dones,
        importance_sampling_ratio,
        advantages,
        gamma,
        gae_lambda,
        vtrace_rho_clip,
        vtrace_c_clip,
    ):
        """CUDA kernel for puffer advantage with automatic CPU fallback."""

        # Get correct device for this process
        device = torch.device(self.device) if isinstance(self.device, str) else self.device

        # Move tensors to device and compute advantage
        tensors = [values, rewards, dones, importance_sampling_ratio, advantages]
        tensors = [t.to(device) for t in tensors]
        values, rewards, dones, importance_sampling_ratio, advantages = tensors

        # Create context manager that only applies CUDA device context if needed
        device_context = torch.cuda.device(device) if str(device).startswith("cuda") else nullcontext()
        with device_context:
            torch.ops.pufferlib.compute_puff_advantage(
                values,
                rewards,
                dones,
                importance_sampling_ratio,
                advantages,
                gamma,
                gae_lambda,
                vtrace_rho_clip,
                vtrace_c_clip,
            )

        return advantages

    def _normalize_advantage_distributed(self, adv: torch.Tensor) -> torch.Tensor:
        """Normalize advantages with distributed training support while preserving shape."""
        if not self.trainer_cfg.get("norm_adv", True):
            return adv

        if torch.distributed.is_initialized():
            # Compute local statistics
            adv_flat = adv.view(-1)
            local_sum = einops.rearrange(adv_flat.sum(), "-> 1")
            local_sq_sum = einops.rearrange((adv_flat * adv_flat).sum(), "-> 1")
            local_count = torch.tensor([adv_flat.numel()], dtype=adv.dtype, device=adv.device)

            # Combine statistics for single all_reduce
            stats = einops.rearrange([local_sum, local_sq_sum, local_count], "one float -> (float one)")
            torch.distributed.all_reduce(stats, op=torch.distributed.ReduceOp.SUM)

            # Extract global statistics
            global_sum, global_sq_sum, global_count = stats[0], stats[1], stats[2]
            global_mean = global_sum / global_count
            global_var = (global_sq_sum / global_count) - (global_mean * global_mean)
            global_std = torch.sqrt(global_var.clamp(min=1e-8))

            # Normalize and reshape back
            adv = (adv - global_mean) / (global_std + 1e-8)
        else:
            # Local normalization
            adv = (adv - adv.mean()) / (adv.std() + 1e-8)

        return adv

    def close(self):
        self.vecenv.close()

    def initial_pr_uri(self) -> str:
        return self._initial_pr.uri

    def last_pr_uri(self) -> str:
        return self.last_pr.uri

    def _make_experience_buffer(self):
        """Create experience buffer with tensor-based storage for prioritized sampling."""
        vecenv = self.vecenv
        trainer_cfg = self.trainer_cfg

        # Get environment info
        obs_space = vecenv.single_observation_space
        atn_space = vecenv.single_action_space
        total_agents = vecenv.num_agents

        # Calculate minibatch parameters
        minibatch_size = trainer_cfg.minibatch_size
        max_minibatch_size = trainer_cfg.get("max_minibatch_size", minibatch_size)

        # Get LSTM parameters
        hidden_size = getattr(self.policy, "hidden_size", 256)
        num_lstm_layers = 2  # Default value

        # Try to get actual number of LSTM layers from policy
        if hasattr(self.policy, "components") and "_core_" in self.policy.components:
            lstm_module = self.policy.components["_core_"]
            if hasattr(lstm_module, "_net") and hasattr(lstm_module._net, "num_layers"):
                num_lstm_layers = lstm_module._net.num_layers

        # Create experience buffer
        self.experience = Experience(
            total_agents=total_agents,
            batch_size=self._batch_size,
            bptt_horizon=trainer_cfg.bptt_horizon,
            minibatch_size=self._minibatch_size,
            max_minibatch_size=max_minibatch_size,
            obs_space=obs_space,
            atn_space=atn_space,
            device=self.device,
            hidden_size=hidden_size,
            cpu_offload=trainer_cfg.cpu_offload,
            num_lstm_layers=num_lstm_layers,
            agents_per_batch=getattr(vecenv, "agents_per_batch", None),
        )

    def _make_vecenv(self):
        """Create a vectorized environment."""
        trainer_cfg = self.trainer_cfg

        num_agents = self._curriculum.get_task().env_cfg().game.num_agents

        self.target_batch_size = trainer_cfg.forward_pass_minibatch_target_size // num_agents
        if self.target_batch_size < 2:  # pufferlib bug requires batch size >= 2
            self.target_batch_size = 2

        self.batch_size = (self.target_batch_size // trainer_cfg.num_workers) * trainer_cfg.num_workers
        logger.info(f"forward_pass_batch_size: {self.batch_size}")

        num_envs = self.batch_size * trainer_cfg.async_factor
        logger.info(f"num_envs: {num_envs}")

        if num_envs < 1:
            logger.error(
                f"num_envs = batch_size ({self.batch_size}) * async_factor ({trainer_cfg.async_factor}) "
                f"is {num_envs}, which is less than 1! (Increase trainer.forward_pass_minibatch_target_size)"
            )

        self.vecenv = make_vecenv(
            self._curriculum,
            self.cfg.vectorization,
            num_envs=num_envs,
            batch_size=self.batch_size,
            num_workers=trainer_cfg.num_workers,
            zero_copy=trainer_cfg.zero_copy,
        )

        if self.cfg.seed is None:
            self.cfg.seed = np.random.randint(0, 1000000)

        # Use rank-specific seed for environment reset to ensure different
        # processes generate uncorrelated environments in distributed training
        rank = int(os.environ.get("RANK", 0))
        self.vecenv.async_reset(self.cfg.seed + rank)

    def _load_policy(self, checkpoint, policy_store, metta_grid_env):
        """Load policy from checkpoint, initial_policy.uri, or create new."""
        trainer_cfg = self.trainer_cfg

        for _attempt in range(10):
            if checkpoint.policy_path:
                logger.info(f"Loading policy from checkpoint: {checkpoint.policy_path}")
                return policy_store.policy(checkpoint.policy_path)
            elif (
                hasattr(trainer_cfg, "initial_policy") and getattr(trainer_cfg.initial_policy, "uri", None) is not None
            ):
                initial_uri = trainer_cfg.initial_policy.uri
                logger.info(f"Loading initial policy URI: {initial_uri}")
                return policy_store.policy(initial_uri)
            else:
                policy_path = os.path.join(trainer_cfg.checkpoint_dir, policy_store.make_model_name(0))
                if os.path.exists(policy_path):
                    logger.info(f"Loading policy from checkpoint: {policy_path}")
                    return policy_store.policy(policy_path)
                elif self._master:
                    logger.info(f"Failed to load policy from default checkpoint: {policy_path}. Creating a new policy!")
                    return policy_store.create(metta_grid_env)
            time.sleep(5)

        raise RuntimeError("Failed to load policy after 10 attempts")


class AbortingTrainer(MettaTrainer):
    def __init__(self, *args: Any, **kwargs: Any):
        super().__init__(*args, **kwargs)

    def _on_train_step(self):
        if self.wandb_run is None:
            return

        if "abort" not in wandb.Api().run(self.wandb_run.path).tags:
            return

        logger.info("Abort tag detected. Stopping the run.")
        self.trainer_cfg.total_timesteps = int(self.agent_step)
        self.wandb_run.config.update(
            {"trainer.total_timesteps": self.trainer_cfg.total_timesteps}, allow_val_change=True
        )<|MERGE_RESOLUTION|>--- conflicted
+++ resolved
@@ -859,16 +859,6 @@
             "num_minibatches": self.experience.num_minibatches,
         }
 
-<<<<<<< HEAD
-        system_monitor_stats = {}
-        system_monitor_summary = self.system_monitor.get_summary()
-        for metric_name, metric_data in system_monitor_summary["metrics"].items():
-            if metric_data["latest"] is not None:
-                system_monitor_stats[f"monitor/{metric_name}"] = metric_data["latest"]
-
-        # Log everything to wandb
-=======
->>>>>>> a1e9564b
         self.wandb_run.log(
             {
                 **{f"overview/{k}": v for k, v in overview.items()},
@@ -876,11 +866,11 @@
                 **{f"experience/{k}": v for k, v in self.experience.stats().items()},
                 **{f"parameters/{k}": v for k, v in parameters.items()},
                 **{f"eval_{k}": v for k, v in self.evals.items()},
+                **{f"monitor/{k}": v for k, v in self.system_monitor.stats().items()},
                 **environment_stats,
                 **weight_stats,
                 **timing_stats,
                 **metric_stats,
-                **system_monitor_stats,
             }
         )
 
