--- conflicted
+++ resolved
@@ -11,21 +11,12 @@
   echo "[ERROR] Sweep name is required"
   exit 1
 fi
-<<<<<<< HEAD
-
-source ./devops/env.sh
-
-DIST_ID=${DIST_ID:-localhost}
-DIST_CFG_PATH=./train_dir/sweep/$sweep/dist_$DIST_ID.yaml
-
-=======
 
 source ./devops/setup.env
 
 DIST_ID=${DIST_ID:-localhost}
 DIST_CFG_PATH=./train_dir/sweep/$sweep/dist_$DIST_ID.yaml
 
->>>>>>> 9fa791f6
 echo "[INFO] Starting sweep rollout: $sweep"
 mkdir -p ./train_dir/sweep/$sweep
 
