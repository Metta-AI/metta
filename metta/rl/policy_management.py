import logging
from pathlib import Path
from typing import List

import torch

from metta.agent.metta_agent import DistributedMettaAgent, PolicyAgent
from metta.rl.checkpoint_manager import CheckpointManager

logger = logging.getLogger(__name__)


def wrap_agent_distributed(agent: PolicyAgent, device: torch.device) -> PolicyAgent:
    if torch.distributed.is_initialized():
        return DistributedMettaAgent(agent, device)
    return agent

<<<<<<< HEAD
=======

def discover_policy_uris(base_uri: str, strategy: str = "latest", count: int = 1, metric: str = "epoch") -> List[str]:
    """Discover policy URIs from a base URI using CheckpointManager."""
    if base_uri.startswith("file://"):
        dir_path = Path(base_uri[7:])

        # Determine run_dir and run_name
        if dir_path.name == "checkpoints":
            run_name = dir_path.parent.name
            run_dir = str(dir_path.parent.parent)
        else:
            run_name = dir_path.name
            run_dir = str(dir_path.parent)

        # Use CheckpointManager to select local checkpoints from filesystem
        checkpoint_manager = CheckpointManager(run_name=run_name, run_dir=run_dir)
        checkpoint_paths = checkpoint_manager.select_local_checkpoints(strategy=strategy, count=count, metric=metric)

        # Convert paths to URIs
        return [f"file://{path}" for path in checkpoint_paths]
    elif base_uri.startswith("wandb://"):
        return [base_uri]
    elif base_uri.startswith("mock://"):
        # Handle mock URIs for testing - return the URI as-is
        return [base_uri]
    else:
        raise ValueError(f"Unsupported URI scheme: {base_uri}")
>>>>>>> 1775a1ce
<|MERGE_RESOLUTION|>--- conflicted
+++ resolved
@@ -1,11 +1,8 @@
 import logging
-from pathlib import Path
-from typing import List
 
 import torch
 
 from metta.agent.metta_agent import DistributedMettaAgent, PolicyAgent
-from metta.rl.checkpoint_manager import CheckpointManager
 
 logger = logging.getLogger(__name__)
 
@@ -13,35 +10,4 @@
 def wrap_agent_distributed(agent: PolicyAgent, device: torch.device) -> PolicyAgent:
     if torch.distributed.is_initialized():
         return DistributedMettaAgent(agent, device)
-    return agent
-
-<<<<<<< HEAD
-=======
-
-def discover_policy_uris(base_uri: str, strategy: str = "latest", count: int = 1, metric: str = "epoch") -> List[str]:
-    """Discover policy URIs from a base URI using CheckpointManager."""
-    if base_uri.startswith("file://"):
-        dir_path = Path(base_uri[7:])
-
-        # Determine run_dir and run_name
-        if dir_path.name == "checkpoints":
-            run_name = dir_path.parent.name
-            run_dir = str(dir_path.parent.parent)
-        else:
-            run_name = dir_path.name
-            run_dir = str(dir_path.parent)
-
-        # Use CheckpointManager to select local checkpoints from filesystem
-        checkpoint_manager = CheckpointManager(run_name=run_name, run_dir=run_dir)
-        checkpoint_paths = checkpoint_manager.select_local_checkpoints(strategy=strategy, count=count, metric=metric)
-
-        # Convert paths to URIs
-        return [f"file://{path}" for path in checkpoint_paths]
-    elif base_uri.startswith("wandb://"):
-        return [base_uri]
-    elif base_uri.startswith("mock://"):
-        # Handle mock URIs for testing - return the URI as-is
-        return [base_uri]
-    else:
-        raise ValueError(f"Unsupported URI scheme: {base_uri}")
->>>>>>> 1775a1ce
+    return agent