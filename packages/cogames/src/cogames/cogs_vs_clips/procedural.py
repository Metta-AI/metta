import abc
import typing

import numpy as np

<<<<<<< HEAD
import cogames.cogs_vs_clips.mission
import mettagrid.config.mettagrid_config
import mettagrid.mapgen.area
import mettagrid.mapgen.mapgen
import mettagrid.mapgen.random.int
import mettagrid.mapgen.scene
import mettagrid.mapgen.scenes.base_hub
import mettagrid.mapgen.scenes.biome_caves
import mettagrid.mapgen.scenes.biome_city
import mettagrid.mapgen.scenes.biome_desert
import mettagrid.mapgen.scenes.biome_forest
import mettagrid.mapgen.scenes.bounded_layout
import mettagrid.mapgen.scenes.bsp
import mettagrid.mapgen.scenes.building_distributions
import mettagrid.mapgen.scenes.make_connected
import mettagrid.mapgen.scenes.maze
import mettagrid.mapgen.scenes.radial_maze
import mettagrid.mapgen.scenes.random_scene

HubBundle = typing.Literal["chests", "extractors", "none", "custom"]


class MachinaArenaConfig(mettagrid.mapgen.scene.SceneConfig):
=======
from cogames.cogs_vs_clips.mission import MissionVariant
from mettagrid.config.mettagrid_config import MettaGridConfig
from mettagrid.mapgen.area import AreaWhere
from mettagrid.mapgen.mapgen import MapGen, MapGenConfig
from mettagrid.mapgen.random.int import IntConstantDistribution
from mettagrid.mapgen.scene import (
    AnySceneConfig,
    ChildrenAction,
    GridTransform,
    Scene,
    SceneConfig,
)
from mettagrid.mapgen.scenes.base_hub import BaseHub, BaseHubConfig
from mettagrid.mapgen.scenes.biome_caves import BiomeCavesConfig
from mettagrid.mapgen.scenes.biome_city import BiomeCityConfig
from mettagrid.mapgen.scenes.biome_desert import BiomeDesertConfig
from mettagrid.mapgen.scenes.biome_forest import BiomeForestConfig
from mettagrid.mapgen.scenes.bounded_layout import BoundedLayout
from mettagrid.mapgen.scenes.bsp import BSPConfig, BSPLayout
from mettagrid.mapgen.scenes.building_distributions import (
    DistributionConfig,
    UniformExtractorParams,
)
from mettagrid.mapgen.scenes.make_connected import MakeConnected
from mettagrid.mapgen.scenes.maze import MazeConfig
from mettagrid.mapgen.scenes.radial_maze import RadialMaze
from mettagrid.mapgen.scenes.random_scene import RandomScene, RandomSceneCandidate, RandomSceneConfig

HubBundle = Literal["extractors", "none", "custom"]


class MachinaArenaConfig(SceneConfig):
>>>>>>> a20e668a
    # Core composition
    spawn_count: int

    # Biome / dungeon structure
    base_biome: str = "caves"
    base_biome_config: dict[str, typing.Any] = {}

    #### Building placement ####

    # How much of the map is covered by buildings
    building_coverage: float = 0.01
    # Resource placement (building-based API)
    # Defines the set of buildings that can be placed on the map
    building_names: list[str] | None = None
    # What proportion of buildings are of a type, falls back to default if not set
    # If building_names is not set, this is used to determine the buildings
    building_weights: dict[str, float] | None = None

    # Hub config. `spawn_count` will be set based on `spawn_count` in this config.
<<<<<<< HEAD
    hub: mettagrid.mapgen.scenes.base_hub.BaseHubConfig = mettagrid.mapgen.scenes.base_hub.BaseHubConfig(
        corner_bundle="chests",
=======
    hub: BaseHubConfig = BaseHubConfig(
        corner_bundle="extractors",
>>>>>>> a20e668a
        cross_bundle="none",
        cross_distance=7,
    )

    #### Layers ####

    biome_weights: dict[str, float] | None = None
    dungeon_weights: dict[str, float] | None = None
    biome_count: int | None = None
    dungeon_count: int | None = None
    density_scale: float = 1.0
    max_biome_zone_fraction: float = 0.35
    max_dungeon_zone_fraction: float = 0.25

    #### Distributions ####

    # How buildings are distributed on the map
    distribution: mettagrid.mapgen.scenes.building_distributions.DistributionConfig = (
        mettagrid.mapgen.scenes.building_distributions.DistributionConfig()
    )

    # How buildings are distributed on the map per building type, falls back to global distribution if not set
    building_distributions: dict[str, mettagrid.mapgen.scenes.building_distributions.DistributionConfig] | None = None


class MachinaArena(mettagrid.mapgen.scene.Scene[MachinaArenaConfig]):
    def render(self) -> None:
        # No direct drawing; composition is done via children actions
        return

    def get_children(self) -> list[mettagrid.mapgen.scene.ChildrenAction]:
        cfg = self.config

        # Base biome map
        biome_map: dict[str, type[mettagrid.mapgen.scene.SceneConfig]] = {
            "caves": mettagrid.mapgen.scenes.biome_caves.BiomeCavesConfig,
            "forest": mettagrid.mapgen.scenes.biome_forest.BiomeForestConfig,
            "desert": mettagrid.mapgen.scenes.biome_desert.BiomeDesertConfig,
            "city": mettagrid.mapgen.scenes.biome_city.BiomeCityConfig,
        }
        if cfg.base_biome not in biome_map:
            raise ValueError(f"Unknown base_biome '{cfg.base_biome}'. Valid: {sorted(biome_map.keys())}")
        BaseCfgModel: type[mettagrid.mapgen.scene.SceneConfig] = biome_map[cfg.base_biome]
        base_cfg: mettagrid.mapgen.scene.SceneConfig = BaseCfgModel.model_validate(cfg.base_biome_config or {})

        # Building weights
        default_building_weights = {
            "chest": 0.0,
            "charger": 0.6,
            "germanium_extractor": 0.6,
            "silicon_extractor": 0.3,
            "oxygen_extractor": 0.3,
            "carbon_extractor": 0.3,
        }

        weights_dict: dict[str, float] = (
            {str(k): v for k, v in cfg.building_weights.items()} if cfg.building_weights is not None else {}
        )
        if not weights_dict:
            if cfg.building_names is not None:
                weights_dict = {name: default_building_weights.get(name, 1.0) for name in cfg.building_names}
            else:
                weights_dict = {k: v for k, v in default_building_weights.items()}

        building_names_final = list(dict.fromkeys(list((cfg.building_names or list(weights_dict.keys())))))
        building_weights_final = {
            name: weights_dict.get(name, default_building_weights.get(name, 1.0)) for name in building_names_final
        }

        # Autoscale counts
        def _autoscale_zone_counts(
            w: int, h: int, *, biome_density: float = 1.0, dungeon_density: float = 1.0
        ) -> tuple[int, int]:
            area = max(1, w * h)
            biome_divisor = max(800, int(1600 / max(0.1, biome_density)))
            dungeon_divisor = max(800, int(1500 / max(0.1, dungeon_density)))
            biomes = max(3, min(48, area // biome_divisor))
            dungeons = max(3, min(48, area // dungeon_divisor))
            return int(biomes), int(dungeons)

        biome_count = cfg.biome_count
        dungeon_count = cfg.dungeon_count
        if biome_count is None or dungeon_count is None:
            auto_biomes, auto_dungeons = _autoscale_zone_counts(
                self.width, self.height, biome_density=cfg.density_scale, dungeon_density=cfg.density_scale
            )
            biome_count = auto_biomes if biome_count is None else biome_count
            dungeon_count = auto_dungeons if dungeon_count is None else dungeon_count

        def _min_count_for_fraction(frac: float) -> int:
            if frac <= 0:
                return 1
            return int(np.ceil(1.0 / min(0.9, max(0.02, float(frac)))))

        biome_count = max(int(biome_count), _min_count_for_fraction(cfg.max_biome_zone_fraction))
        dungeon_count = max(int(dungeon_count), _min_count_for_fraction(cfg.max_dungeon_zone_fraction))

        # Candidates
        def _make_biome_candidates(
            weights: dict[str, float] | None,
        ) -> list[mettagrid.mapgen.scenes.random_scene.RandomSceneCandidate]:
            defaults = {"caves": 1.0, "forest": 1.0, "desert": 1.0, "city": 1.0}
            w = {**defaults, **(weights or {})}
            cands: list[mettagrid.mapgen.scenes.random_scene.RandomSceneCandidate] = []
            if w.get("caves", 0) > 0:
                cands.append(
                    mettagrid.mapgen.scenes.random_scene.RandomSceneCandidate(
                        scene=mettagrid.mapgen.scenes.biome_caves.BiomeCavesConfig(), weight=w["caves"]
                    )
                )
            if w.get("forest", 0) > 0:
                cands.append(
                    mettagrid.mapgen.scenes.random_scene.RandomSceneCandidate(
                        scene=mettagrid.mapgen.scenes.biome_forest.BiomeForestConfig(), weight=w["forest"]
                    )
                )
            if w.get("desert", 0) > 0:
                cands.append(
                    mettagrid.mapgen.scenes.random_scene.RandomSceneCandidate(
                        scene=mettagrid.mapgen.scenes.biome_desert.BiomeDesertConfig(), weight=w["desert"]
                    )
                )
            if w.get("city", 0) > 0:
                cands.append(
                    mettagrid.mapgen.scenes.random_scene.RandomSceneCandidate(
                        scene=mettagrid.mapgen.scenes.biome_city.BiomeCityConfig(), weight=w["city"]
                    )
                )
            return cands

        def _make_dungeon_candidates(
            weights: dict[str, float] | None,
        ) -> list[mettagrid.mapgen.scenes.random_scene.RandomSceneCandidate]:
            defaults = {"bsp": 1.0, "maze": 1.0, "radial": 1.0}
            w = {**defaults, **(weights or {})}
            cands: list[mettagrid.mapgen.scenes.random_scene.RandomSceneCandidate] = []
            if w.get("bsp", 0) > 0:
                cands.append(
                    mettagrid.mapgen.scenes.random_scene.RandomSceneCandidate(
                        scene=mettagrid.mapgen.scenes.bsp.BSPConfig(
                            rooms=4,
                            min_room_size=6,
                            min_room_size_ratio=0.35,
                            max_room_size_ratio=0.75,
                        ),
                        weight=w["bsp"],
                    )
                )
            if w.get("maze", 0) > 0:
                maze_weight = w["maze"]
                cands.append(
                    mettagrid.mapgen.scenes.random_scene.RandomSceneCandidate(
                        scene=mettagrid.mapgen.scenes.maze.MazeConfig(
                            algorithm="dfs",
                            room_size=mettagrid.mapgen.random.int.IntConstantDistribution(value=2),
                            wall_size=mettagrid.mapgen.random.int.IntConstantDistribution(value=1),
                        ),
                        weight=maze_weight * 0.6,
                    )
                )
                cands.append(
                    mettagrid.mapgen.scenes.random_scene.RandomSceneCandidate(
                        scene=mettagrid.mapgen.scenes.maze.MazeConfig(
                            algorithm="kruskal",
                            room_size=mettagrid.mapgen.random.int.IntConstantDistribution(value=2),
                            wall_size=mettagrid.mapgen.random.int.IntConstantDistribution(value=1),
                        ),
                        weight=maze_weight * 0.4,
                    )
                )
            if w.get("radial", 0) > 0:
                cands.append(
                    mettagrid.mapgen.scenes.random_scene.RandomSceneCandidate(
                        scene=mettagrid.mapgen.scenes.radial_maze.RadialMaze.Config(
                            arms=8, arm_width=2, clear_background=False, outline_walls=True
                        ),
                        weight=w["radial"],
                    )
                )
            return cands

        biome_max_w = max(10, int(min(self.width * cfg.max_biome_zone_fraction, self.width // 2)))
        biome_max_h = max(10, int(min(self.height * cfg.max_biome_zone_fraction, self.height // 2)))
        dungeon_max_w = max(10, int(min(self.width * cfg.max_dungeon_zone_fraction, self.width // 2)))
        dungeon_max_h = max(10, int(min(self.height * cfg.max_dungeon_zone_fraction, self.height // 2)))

        def _wrap_in_layout(
            scene_cfg: mettagrid.mapgen.scene.SceneConfig, tag: str, max_w: int, max_h: int
        ) -> mettagrid.mapgen.scene.SceneConfig:
            return mettagrid.mapgen.scenes.bounded_layout.BoundedLayout.Config(
                max_width=max_w,
                max_height=max_h,
                tag=tag,
                children=[
                    mettagrid.mapgen.scene.ChildrenAction(
                        scene=scene_cfg,
                        where=mettagrid.mapgen.area.AreaWhere(tags=[tag]),
                        limit=1,
                        order_by="first",
                    )
                ],
            )

        biome_layer: mettagrid.mapgen.scene.ChildrenAction | None = None
        biome_cands = _make_biome_candidates(cfg.biome_weights)
        if biome_cands:
            biome_fill_count = max(1, int(biome_count * 0.6))
            biome_layer = mettagrid.mapgen.scene.ChildrenAction(
                scene=mettagrid.mapgen.scenes.bsp.BSPLayout.Config(
                    area_count=biome_count,
                    children=[
                        mettagrid.mapgen.scene.ChildrenAction(
                            scene=_wrap_in_layout(
                                mettagrid.mapgen.scenes.random_scene.RandomScene.Config(candidates=biome_cands),
                                tag="biome.zone",
                                max_w=biome_max_w,
                                max_h=biome_max_h,
                            ),
                            where=mettagrid.mapgen.area.AreaWhere(tags=["zone"]),
                            order_by="random",
                            limit=biome_fill_count,
                        )
                    ],
                ),
                where="full",
            )

        dungeon_layer: mettagrid.mapgen.scene.ChildrenAction | None = None
        dungeon_cands = _make_dungeon_candidates(cfg.dungeon_weights)
        if dungeon_cands:
            dungeon_fill_count = max(1, int(dungeon_count * 0.5))
            dungeon_layer = mettagrid.mapgen.scene.ChildrenAction(
                scene=mettagrid.mapgen.scenes.bsp.BSPLayout.Config(
                    area_count=dungeon_count,
                    children=[
                        mettagrid.mapgen.scene.ChildrenAction(
                            scene=_wrap_in_layout(
                                mettagrid.mapgen.scenes.random_scene.RandomSceneConfig(candidates=dungeon_cands),
                                tag="dungeon.zone",
                                max_w=dungeon_max_w,
                                max_h=dungeon_max_h,
                            ),
                            where=mettagrid.mapgen.area.AreaWhere(tags=["zone"]),
                            order_by="random",
                            limit=dungeon_fill_count,
                        )
                    ],
                ),
                where="full",
                order_by="first",
                limit=1,
            )

        children: list[mettagrid.mapgen.scene.ChildrenAction] = []

        # Base shell first
        children.append(mettagrid.mapgen.scene.ChildrenAction(scene=base_cfg, where="full"))

        if biome_layer is not None:
            children.append(biome_layer)
        if dungeon_layer is not None:
            children.append(dungeon_layer)

        # Resources
        children.append(
            mettagrid.mapgen.scene.ChildrenAction(
                scene=mettagrid.mapgen.scenes.building_distributions.UniformExtractorParams(
                    target_coverage=cfg.building_coverage,
                    building_names=building_names_final,
                    building_weights=building_weights_final,
                    clear_existing=False,
                    distribution=cfg.distribution,
                    building_distributions=cfg.building_distributions,
                ),
                where="full",
            )
        )

        # Connectivity + hub
        children.append(
            mettagrid.mapgen.scene.ChildrenAction(
                scene=mettagrid.mapgen.scenes.make_connected.MakeConnected.Config(),
                where="full",
            )
        )

        children.append(
            mettagrid.mapgen.scene.ChildrenAction(
                scene=cfg.hub.model_copy(deep=True, update={"spawn_count": cfg.spawn_count}),
                where="full",
            )
        )

        children.append(
            mettagrid.mapgen.scene.ChildrenAction(
                scene=mettagrid.mapgen.scenes.make_connected.MakeConnected.Config(),
                where="full",
            )
        )

        return children


class RandomTransformConfig(mettagrid.mapgen.scene.SceneConfig):
    scene: mettagrid.mapgen.scene.AnySceneConfig


class RandomTransform(mettagrid.mapgen.scene.Scene[RandomTransformConfig]):
    def render(self) -> None:
        return

    def get_children(self) -> list[mettagrid.mapgen.scene.ChildrenAction]:
        return [
            mettagrid.mapgen.scene.ChildrenAction(
                scene=self.config.scene.model_copy(
                    update={
                        "transform": mettagrid.mapgen.scene.GridTransform(
                            self.rng.choice(list(mettagrid.mapgen.scene.GridTransform))
                        )
                    }
                ),
                where="full",
            )
        ]


class EnvNodeVariant[T](cogames.cogs_vs_clips.mission.MissionVariant, abc.ABC):
    @abc.abstractmethod
    def extract_node(self, env: mettagrid.config.mettagrid_config.MettaGridConfig) -> T: ...

    @abc.abstractmethod
    def modify_node(self, node: T): ...

    @typing.override
    def modify_env(self, mission, env) -> None:
        node = self.extract_node(env)
        self.modify_node(node)


class MapGenVariant(EnvNodeVariant[mettagrid.mapgen.mapgen.MapGenConfig]):
    @classmethod
    def extract_node(
        cls, env: mettagrid.config.mettagrid_config.MettaGridConfig
    ) -> mettagrid.mapgen.mapgen.MapGenConfig:
        map_builder = env.game.map_builder
        if not isinstance(map_builder, mettagrid.mapgen.mapgen.MapGen.Config):
            raise TypeError("MapGenConfigVariant can only be applied to MapGen.Config builders")
        return map_builder


class BaseHubVariant(EnvNodeVariant[mettagrid.mapgen.scenes.base_hub.BaseHubConfig]):
    @classmethod
    def extract_node(
        cls, env: mettagrid.config.mettagrid_config.MettaGridConfig
    ) -> mettagrid.mapgen.scenes.base_hub.BaseHubConfig:
        map_builder = env.game.map_builder
        if not isinstance(map_builder, mettagrid.mapgen.mapgen.MapGen.Config):
            raise TypeError("BaseHubVariant can only be applied to MapGen.Config builders")
        instance = map_builder.instance
        if isinstance(instance, RandomTransform.Config) and isinstance(
            instance.scene, mettagrid.mapgen.scenes.base_hub.BaseHub.Config
        ):
            return instance.scene
        elif isinstance(instance, MachinaArena.Config):
            return instance.hub
        else:
            raise TypeError("BaseHubVariant can only be applied RandomTransform/BaseHub or MachinaArena scenes")


class MachinaArenaVariant(EnvNodeVariant[MachinaArenaConfig]):
    @classmethod
    def extract_node(cls, env: mettagrid.config.mettagrid_config.MettaGridConfig) -> MachinaArenaConfig:
        map_builder = env.game.map_builder
        if not isinstance(map_builder, mettagrid.mapgen.mapgen.MapGen.Config):
            raise TypeError("MachinaArenaVariant can only be applied to MapGen.Config builders")
        instance = map_builder.instance
        if isinstance(instance, MachinaArena.Config):
            return instance
        else:
            raise TypeError("MachinaArenaVariant can only be applied to MachinaArena.Config scenes")<|MERGE_RESOLUTION|>--- conflicted
+++ resolved
@@ -3,7 +3,6 @@
 
 import numpy as np
 
-<<<<<<< HEAD
 import cogames.cogs_vs_clips.mission
 import mettagrid.config.mettagrid_config
 import mettagrid.mapgen.area
@@ -23,44 +22,10 @@
 import mettagrid.mapgen.scenes.radial_maze
 import mettagrid.mapgen.scenes.random_scene
 
-HubBundle = typing.Literal["chests", "extractors", "none", "custom"]
+HubBundle = typing.Literal["extractors", "none", "custom"]
 
 
 class MachinaArenaConfig(mettagrid.mapgen.scene.SceneConfig):
-=======
-from cogames.cogs_vs_clips.mission import MissionVariant
-from mettagrid.config.mettagrid_config import MettaGridConfig
-from mettagrid.mapgen.area import AreaWhere
-from mettagrid.mapgen.mapgen import MapGen, MapGenConfig
-from mettagrid.mapgen.random.int import IntConstantDistribution
-from mettagrid.mapgen.scene import (
-    AnySceneConfig,
-    ChildrenAction,
-    GridTransform,
-    Scene,
-    SceneConfig,
-)
-from mettagrid.mapgen.scenes.base_hub import BaseHub, BaseHubConfig
-from mettagrid.mapgen.scenes.biome_caves import BiomeCavesConfig
-from mettagrid.mapgen.scenes.biome_city import BiomeCityConfig
-from mettagrid.mapgen.scenes.biome_desert import BiomeDesertConfig
-from mettagrid.mapgen.scenes.biome_forest import BiomeForestConfig
-from mettagrid.mapgen.scenes.bounded_layout import BoundedLayout
-from mettagrid.mapgen.scenes.bsp import BSPConfig, BSPLayout
-from mettagrid.mapgen.scenes.building_distributions import (
-    DistributionConfig,
-    UniformExtractorParams,
-)
-from mettagrid.mapgen.scenes.make_connected import MakeConnected
-from mettagrid.mapgen.scenes.maze import MazeConfig
-from mettagrid.mapgen.scenes.radial_maze import RadialMaze
-from mettagrid.mapgen.scenes.random_scene import RandomScene, RandomSceneCandidate, RandomSceneConfig
-
-HubBundle = Literal["extractors", "none", "custom"]
-
-
-class MachinaArenaConfig(SceneConfig):
->>>>>>> a20e668a
     # Core composition
     spawn_count: int
 
@@ -80,13 +45,8 @@
     building_weights: dict[str, float] | None = None
 
     # Hub config. `spawn_count` will be set based on `spawn_count` in this config.
-<<<<<<< HEAD
     hub: mettagrid.mapgen.scenes.base_hub.BaseHubConfig = mettagrid.mapgen.scenes.base_hub.BaseHubConfig(
-        corner_bundle="chests",
-=======
-    hub: BaseHubConfig = BaseHubConfig(
         corner_bundle="extractors",
->>>>>>> a20e668a
         cross_bundle="none",
         cross_distance=7,
     )
@@ -104,9 +64,7 @@
     #### Distributions ####
 
     # How buildings are distributed on the map
-    distribution: mettagrid.mapgen.scenes.building_distributions.DistributionConfig = (
-        mettagrid.mapgen.scenes.building_distributions.DistributionConfig()
-    )
+    distribution: mettagrid.mapgen.scenes.building_distributions.DistributionConfig = mettagrid.mapgen.scenes.building_distributions.DistributionConfig()
 
     # How buildings are distributed on the map per building type, falls back to global distribution if not set
     building_distributions: dict[str, mettagrid.mapgen.scenes.building_distributions.DistributionConfig] | None = None
@@ -185,41 +143,21 @@
         dungeon_count = max(int(dungeon_count), _min_count_for_fraction(cfg.max_dungeon_zone_fraction))
 
         # Candidates
-        def _make_biome_candidates(
-            weights: dict[str, float] | None,
-        ) -> list[mettagrid.mapgen.scenes.random_scene.RandomSceneCandidate]:
+        def _make_biome_candidates(weights: dict[str, float] | None) -> list[mettagrid.mapgen.scenes.random_scene.RandomSceneCandidate]:
             defaults = {"caves": 1.0, "forest": 1.0, "desert": 1.0, "city": 1.0}
             w = {**defaults, **(weights or {})}
             cands: list[mettagrid.mapgen.scenes.random_scene.RandomSceneCandidate] = []
             if w.get("caves", 0) > 0:
-                cands.append(
-                    mettagrid.mapgen.scenes.random_scene.RandomSceneCandidate(
-                        scene=mettagrid.mapgen.scenes.biome_caves.BiomeCavesConfig(), weight=w["caves"]
-                    )
-                )
+                cands.append(mettagrid.mapgen.scenes.random_scene.RandomSceneCandidate(scene=mettagrid.mapgen.scenes.biome_caves.BiomeCavesConfig(), weight=w["caves"]))
             if w.get("forest", 0) > 0:
-                cands.append(
-                    mettagrid.mapgen.scenes.random_scene.RandomSceneCandidate(
-                        scene=mettagrid.mapgen.scenes.biome_forest.BiomeForestConfig(), weight=w["forest"]
-                    )
-                )
+                cands.append(mettagrid.mapgen.scenes.random_scene.RandomSceneCandidate(scene=mettagrid.mapgen.scenes.biome_forest.BiomeForestConfig(), weight=w["forest"]))
             if w.get("desert", 0) > 0:
-                cands.append(
-                    mettagrid.mapgen.scenes.random_scene.RandomSceneCandidate(
-                        scene=mettagrid.mapgen.scenes.biome_desert.BiomeDesertConfig(), weight=w["desert"]
-                    )
-                )
+                cands.append(mettagrid.mapgen.scenes.random_scene.RandomSceneCandidate(scene=mettagrid.mapgen.scenes.biome_desert.BiomeDesertConfig(), weight=w["desert"]))
             if w.get("city", 0) > 0:
-                cands.append(
-                    mettagrid.mapgen.scenes.random_scene.RandomSceneCandidate(
-                        scene=mettagrid.mapgen.scenes.biome_city.BiomeCityConfig(), weight=w["city"]
-                    )
-                )
+                cands.append(mettagrid.mapgen.scenes.random_scene.RandomSceneCandidate(scene=mettagrid.mapgen.scenes.biome_city.BiomeCityConfig(), weight=w["city"]))
             return cands
 
-        def _make_dungeon_candidates(
-            weights: dict[str, float] | None,
-        ) -> list[mettagrid.mapgen.scenes.random_scene.RandomSceneCandidate]:
+        def _make_dungeon_candidates(weights: dict[str, float] | None) -> list[mettagrid.mapgen.scenes.random_scene.RandomSceneCandidate]:
             defaults = {"bsp": 1.0, "maze": 1.0, "radial": 1.0}
             w = {**defaults, **(weights or {})}
             cands: list[mettagrid.mapgen.scenes.random_scene.RandomSceneCandidate] = []
@@ -260,9 +198,7 @@
             if w.get("radial", 0) > 0:
                 cands.append(
                     mettagrid.mapgen.scenes.random_scene.RandomSceneCandidate(
-                        scene=mettagrid.mapgen.scenes.radial_maze.RadialMaze.Config(
-                            arms=8, arm_width=2, clear_background=False, outline_walls=True
-                        ),
+                        scene=mettagrid.mapgen.scenes.radial_maze.RadialMaze.Config(arms=8, arm_width=2, clear_background=False, outline_walls=True),
                         weight=w["radial"],
                     )
                 )
@@ -273,9 +209,7 @@
         dungeon_max_w = max(10, int(min(self.width * cfg.max_dungeon_zone_fraction, self.width // 2)))
         dungeon_max_h = max(10, int(min(self.height * cfg.max_dungeon_zone_fraction, self.height // 2)))
 
-        def _wrap_in_layout(
-            scene_cfg: mettagrid.mapgen.scene.SceneConfig, tag: str, max_w: int, max_h: int
-        ) -> mettagrid.mapgen.scene.SceneConfig:
+        def _wrap_in_layout(scene_cfg: mettagrid.mapgen.scene.SceneConfig, tag: str, max_w: int, max_h: int) -> mettagrid.mapgen.scene.SceneConfig:
             return mettagrid.mapgen.scenes.bounded_layout.BoundedLayout.Config(
                 max_width=max_w,
                 max_height=max_h,
@@ -402,11 +336,7 @@
         return [
             mettagrid.mapgen.scene.ChildrenAction(
                 scene=self.config.scene.model_copy(
-                    update={
-                        "transform": mettagrid.mapgen.scene.GridTransform(
-                            self.rng.choice(list(mettagrid.mapgen.scene.GridTransform))
-                        )
-                    }
+                    update={"transform": mettagrid.mapgen.scene.GridTransform(self.rng.choice(list(mettagrid.mapgen.scene.GridTransform)))}
                 ),
                 where="full",
             )
@@ -428,9 +358,7 @@
 
 class MapGenVariant(EnvNodeVariant[mettagrid.mapgen.mapgen.MapGenConfig]):
     @classmethod
-    def extract_node(
-        cls, env: mettagrid.config.mettagrid_config.MettaGridConfig
-    ) -> mettagrid.mapgen.mapgen.MapGenConfig:
+    def extract_node(cls, env: mettagrid.config.mettagrid_config.MettaGridConfig) -> mettagrid.mapgen.mapgen.MapGenConfig:
         map_builder = env.game.map_builder
         if not isinstance(map_builder, mettagrid.mapgen.mapgen.MapGen.Config):
             raise TypeError("MapGenConfigVariant can only be applied to MapGen.Config builders")
@@ -439,16 +367,12 @@
 
 class BaseHubVariant(EnvNodeVariant[mettagrid.mapgen.scenes.base_hub.BaseHubConfig]):
     @classmethod
-    def extract_node(
-        cls, env: mettagrid.config.mettagrid_config.MettaGridConfig
-    ) -> mettagrid.mapgen.scenes.base_hub.BaseHubConfig:
+    def extract_node(cls, env: mettagrid.config.mettagrid_config.MettaGridConfig) -> mettagrid.mapgen.scenes.base_hub.BaseHubConfig:
         map_builder = env.game.map_builder
         if not isinstance(map_builder, mettagrid.mapgen.mapgen.MapGen.Config):
             raise TypeError("BaseHubVariant can only be applied to MapGen.Config builders")
         instance = map_builder.instance
-        if isinstance(instance, RandomTransform.Config) and isinstance(
-            instance.scene, mettagrid.mapgen.scenes.base_hub.BaseHub.Config
-        ):
+        if isinstance(instance, RandomTransform.Config) and isinstance(instance.scene, mettagrid.mapgen.scenes.base_hub.BaseHub.Config):
             return instance.scene
         elif isinstance(instance, MachinaArena.Config):
             return instance.hub
