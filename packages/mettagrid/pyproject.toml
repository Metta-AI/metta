--- conflicted
+++ resolved
@@ -1,7 +1,4 @@
 [build-system]
-<<<<<<< HEAD
-requires = ["setuptools>=61.0", "wheel", "numpy>=1.26.4,<2", "pybind11==2.12.0", "setuptools_scm>=8"]
-=======
 requires = [
   "setuptools>=61.0",
   "wheel",
@@ -9,7 +6,6 @@
   "pybind11==2.10.4",
   "setuptools_scm>=8",
 ]
->>>>>>> ab807c2c
 build-backend = "bazel_build"
 backend-path = ["."]
 
