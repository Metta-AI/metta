"""MettaGridEnv - Training-specific Python environment class.

This class provides Metta's custom training environment, built on PufferLib
for high-performance vectorized training. Includes stats writing, replay writing,
and episode tracking functionality."""

from __future__ import annotations

import datetime
import logging
import time
import uuid
from typing import TYPE_CHECKING, Any, Dict, Optional, Tuple, cast

import numpy as np
from pydantic import validate_call
from typing_extensions import override

from metta.mettagrid.mettagrid_config import MettaGridConfig
from metta.mettagrid.profiling.stopwatch import Stopwatch, with_instance_timer
from metta.mettagrid.puffer_base import MettaGridPufferBase
from metta.mettagrid.replay_writer import ReplayWriter
from metta.mettagrid.stats_writer import StatsWriter
from metta.mettagrid.util.dict_utils import unroll_nested_dict

if TYPE_CHECKING:
    from metta.mettagrid.mettagrid_c import EpisodeStats

logger = logging.getLogger("MettaGridEnv")


class MettaGridEnv(MettaGridPufferBase):
    """
    Main MettaGrid environment class for training.

    Inherits from MettaGridCore and PufferEnv, adding training-specific features like stats writing,
    replay writing, and episode tracking. This class is tightly coupled to PufferLib for
    vectorization support in the training system.
    """

    @validate_call(config={"arbitrary_types_allowed": True})
    def __init__(
        self,
        env_cfg: MettaGridConfig,
        render_mode: Optional[str] = None,
        stats_writer: Optional[StatsWriter] = None,
        replay_writer: Optional[ReplayWriter] = None,
        is_training: bool = False,
    ):
        """Initialize MettaGridEnv for training."""
        # Add training-specific attributes first (needed by MettaGridCore)
        self.timer = Stopwatch(log_level=logger.getEffectiveLevel())
        self.timer.start()
        self.timer.start("thread_idle")
        self._steps = 0
        self._resets = 0
        self._stats_writer = stats_writer
        self._replay_writer = replay_writer
        self._episode_id: str | None = None
        self._last_reset_ts = datetime.datetime.now()
        self._is_training = is_training
        self._label_completions = {"completed_tasks": [], "completion_rates": {}}
        self.per_label_rewards = {}

        # DesyncEpisodes - when training we want to stagger experience. The first episode
        # will end early so that the next episode can begin at a different time on each worker.
        self._early_reset: int | None = None
        if self._is_training and env_cfg.desync_episodes:
            self._early_reset = int(np.random.randint(1, env_cfg.game.max_steps))

        # Initialize MettaGridPufferBase
        super().__init__(
            env_cfg,
            render_mode=render_mode,
        )

    def _make_episode_id(self) -> str:
        """Generate unique episode ID."""
        return str(uuid.uuid4())

    @override
    @with_instance_timer("reset")
    def reset(self, seed: Optional[int] = None) -> Tuple[np.ndarray, Dict[str, Any]]:
        """Reset the environment for training."""
        self.timer.stop("thread_idle")

        # Reset counters
        self._steps = 0
        self._resets += 1

        # Set up episode tracking
        self._episode_id = self._make_episode_id()
        self._last_reset_ts = datetime.datetime.now()

        # Start replay recording if enabled
        if self._replay_writer and self._episode_id:
            self._replay_writer.start_episode(self._episode_id, self)

        observations, info = super().reset(seed)

        self.timer.start("thread_idle")
        return observations, info

    @override
    @with_instance_timer("step")
    def step(self, actions: np.ndarray) -> Tuple[np.ndarray, np.ndarray, np.ndarray, np.ndarray, Dict[str, Any]]:
        """Execute one timestep for training."""
        self.timer.stop("thread_idle")

        with self.timer("_c_env.step"):
            observations, rewards, terminals, truncations, infos = super().step(actions)
            self._steps += 1

        if self._replay_writer and self._episode_id:
            with self.timer("_replay_writer.log_step"):
                self._replay_writer.log_step(self._episode_id, actions, rewards)

        # Handle early reset for #DesyncEpisodes
        if self._early_reset is not None and self._steps >= self._early_reset:
            truncations[:] = True
            self._early_reset = None

        infos = {}
        if terminals.all() or truncations.all():
            self._process_episode_completion(infos)

        self.timer.start("thread_idle")
        return observations, rewards, terminals, truncations, infos

    def _update_label_completions(self, moving_avg_window: int = 500) -> None:
        """Update label completions."""
        label = self.mg_config.label

        # keep track of a list of the last 500 labels
        if len(self._label_completions["completed_tasks"]) >= moving_avg_window:
            self._label_completions["completed_tasks"].pop(0)
        self._label_completions["completed_tasks"].append(label)

        # moving average of the completion rates
<<<<<<< HEAD
        self._label_completions["completion_rates"] = {t : 0 for t in set(self._label_completions["completed_tasks"])}
        for t in self._label_completions["completed_tasks"]:
            self._label_completions["completion_rates"][t] += 1
        self._label_completions["completion_rates"] = {t : self._label_completions["completion_rates"][t] / len(self._label_completions["completed_tasks"]) for t in self._label_completions["completion_rates"]}


    def _process_episode_completion(self, infos: Dict[str, Any]) -> None:
=======
        self._label_completions["completion_rates"] = {t: 0 for t in set(self._label_completions["completed_tasks"])}
        for t in self._label_completions["completed_tasks"]:
            self._label_completions["completion_rates"][t] += 1
        self._label_completions["completion_rates"] = {
            t: self._label_completions["completion_rates"][t] / len(self._label_completions["completed_tasks"])
            for t in self._label_completions["completion_rates"]
        }

    def _process_episode_completion(self, infos: Dict[str, Any], moving_avg_window: int = 500) -> None:
>>>>>>> ffdba73b
        """Process episode completion - stats, etc."""
        self.timer.start("process_episode_stats")

        # Clear any existing infos
        infos.clear()

        # Get episode rewards and stats
        episode_rewards = self.get_episode_rewards()

        # Get episode stats from core environment
        with self.timer("_c_env.get_episode_stats"):
            stats = self.get_episode_stats()

        # Process agent stats
        infos["game"] = stats["game"]
        infos["agent"] = {}
        for agent_stats in stats["agent"]:
            for n, v in agent_stats.items():
                infos["agent"][n] = infos["agent"].get(n, 0) + v
        for n, v in infos["agent"].items():
            infos["agent"][n] = v / self.num_agents

        # If reward estimates are set, plot them compared to the mean reward
        if self.mg_config.game.reward_estimates:
            infos["reward_estimates"] = {}
            infos["reward_estimates"]["diff_from_efficient_optimal"] = (
                self.mg_config.game.reward_estimates["most_efficient_optimal_reward"] - episode_rewards.mean()
            )
            infos["reward_estimates"]["diff_from_inefficient_optimal"] = (
                self.mg_config.game.reward_estimates["least_efficient_optimal_reward"] - episode_rewards.mean()
            )

<<<<<<< HEAD
        self._update_label_completions()
        infos["label_completions"] = self._label_completions["completion_rates"]
=======
        self._update_label_completions(moving_avg_window)

        # only plot label completions once we have a full moving average window, to prevent initial bias
        if len(self._label_completions["completed_tasks"]) == moving_avg_window:
            infos["label_completions"] = self._label_completions["completion_rates"]
>>>>>>> ffdba73b

        if self.mg_config.label not in self.per_label_rewards:
            self.per_label_rewards[self.mg_config.label] = 0
        self.per_label_rewards[self.mg_config.label] += episode_rewards.mean()
        infos["per_label_rewards"] = self.per_label_rewards

<<<<<<< HEAD

=======
>>>>>>> ffdba73b
        # Add attributes
        attributes: Dict[str, Any] = {
            "seed": self._current_seed,
            "map_w": self.map_width,
            "map_h": self.map_height,
            "initial_grid_hash": self.initial_grid_hash,
            "steps": self._steps,
            "resets": self._resets,
            "max_steps": self.max_steps,
            "completion_time": time.time(),
        }
        infos["attributes"] = attributes

        # Handle replay writing
        replay_url = None
        with self.timer("_replay_writer"):
            if self._replay_writer and self._episode_id:
                replay_url = self._replay_writer.write_replay(self._episode_id)
                infos["replay_url"] = replay_url

        # Handle stats writing
        with self.timer("_stats_writer"):
            if self._stats_writer and self._episode_id:
                self._write_episode_stats(stats, episode_rewards, replay_url)

        # Add timing information
        self._add_timing_info(infos)

        # Clear episode ID
        self._episode_id = None

        self.timer.stop("process_episode_stats")

    def _write_episode_stats(self, stats: EpisodeStats, episode_rewards: np.ndarray, replay_url: Optional[str]) -> None:
        """Write episode statistics to stats writer."""
        if not self._stats_writer or not self._episode_id:
            return

        # Flatten environment config
        env_cfg_flattened: Dict[str, str] = {}
        env_cfg = self.mg_config.model_dump()
        for k, v in unroll_nested_dict(cast(Dict[str, Any], env_cfg)):
            env_cfg_flattened[f"config.{str(k).replace('/', '.')}"] = str(v)

        # Prepare agent metrics
        agent_metrics = {}
        for agent_idx, agent_stats in enumerate(stats["agent"]):
            agent_metrics[agent_idx] = {}
            agent_metrics[agent_idx]["reward"] = float(episode_rewards[agent_idx])
            for k, v in agent_stats.items():
                agent_metrics[agent_idx][k] = float(v)

        # Get agent groups
        grid_objects = self.grid_objects
        agent_groups: Dict[int, int] = {
            v["agent_id"]: v["agent:group"] for v in grid_objects.values() if v["type"] == 0
        }

        # Record episode
        self._stats_writer.record_episode(
            self._episode_id,
            env_cfg_flattened,
            agent_metrics,
            agent_groups,
            self.max_steps,
            replay_url,
            self._last_reset_ts,
        )

    def _add_timing_info(self, infos: Dict[str, Any]) -> None:
        """Add timing information to infos."""
        elapsed_times = self.timer.get_all_elapsed()
        thread_idle_time = elapsed_times.pop("thread_idle", 0)

        wall_time = self.timer.get_elapsed()
        adjusted_wall_time = wall_time - thread_idle_time

        lap_times = self.timer.lap_all(exclude_global=False)
        lap_thread_idle_time = lap_times.pop("thread_idle", 0)

        wall_time_for_lap = sum(lap_times.values()) + lap_thread_idle_time
        adjusted_lap_time = wall_time_for_lap - lap_thread_idle_time

        infos["timing_per_epoch"] = {
            **{
                f"active_frac/{op}": lap_elapsed / adjusted_lap_time if adjusted_lap_time > 0 else 0
                for op, lap_elapsed in lap_times.items()
            },
            **{f"msec/{op}": lap_elapsed * 1000 for op, lap_elapsed in lap_times.items()},
            "frac/thread_idle": lap_thread_idle_time / wall_time_for_lap,
        }

        infos["timing_cumulative"] = {
            **{
                f"active_frac/{op}": elapsed / adjusted_wall_time if adjusted_wall_time > 0 else 0
                for op, elapsed in elapsed_times.items()
            },
            "frac/thread_idle": thread_idle_time / wall_time,
        }

    # PufferLib compatibility properties for training
    @property
    def single_observation_space(self):
        """Single agent observation space for PufferLib."""
        return self._observation_space

    @property
    def single_action_space(self):
        """Single agent action space for PufferLib."""
        return self._action_space

    @property
    def emulated(self) -> bool:
        """Native envs do not use emulation (PufferLib compatibility)."""
        return False<|MERGE_RESOLUTION|>--- conflicted
+++ resolved
@@ -137,15 +137,6 @@
         self._label_completions["completed_tasks"].append(label)
 
         # moving average of the completion rates
-<<<<<<< HEAD
-        self._label_completions["completion_rates"] = {t : 0 for t in set(self._label_completions["completed_tasks"])}
-        for t in self._label_completions["completed_tasks"]:
-            self._label_completions["completion_rates"][t] += 1
-        self._label_completions["completion_rates"] = {t : self._label_completions["completion_rates"][t] / len(self._label_completions["completed_tasks"]) for t in self._label_completions["completion_rates"]}
-
-
-    def _process_episode_completion(self, infos: Dict[str, Any]) -> None:
-=======
         self._label_completions["completion_rates"] = {t: 0 for t in set(self._label_completions["completed_tasks"])}
         for t in self._label_completions["completed_tasks"]:
             self._label_completions["completion_rates"][t] += 1
@@ -155,7 +146,6 @@
         }
 
     def _process_episode_completion(self, infos: Dict[str, Any], moving_avg_window: int = 500) -> None:
->>>>>>> ffdba73b
         """Process episode completion - stats, etc."""
         self.timer.start("process_episode_stats")
 
@@ -188,26 +178,17 @@
                 self.mg_config.game.reward_estimates["least_efficient_optimal_reward"] - episode_rewards.mean()
             )
 
-<<<<<<< HEAD
-        self._update_label_completions()
-        infos["label_completions"] = self._label_completions["completion_rates"]
-=======
         self._update_label_completions(moving_avg_window)
 
         # only plot label completions once we have a full moving average window, to prevent initial bias
         if len(self._label_completions["completed_tasks"]) == moving_avg_window:
             infos["label_completions"] = self._label_completions["completion_rates"]
->>>>>>> ffdba73b
 
         if self.mg_config.label not in self.per_label_rewards:
             self.per_label_rewards[self.mg_config.label] = 0
         self.per_label_rewards[self.mg_config.label] += episode_rewards.mean()
         infos["per_label_rewards"] = self.per_label_rewards
 
-<<<<<<< HEAD
-
-=======
->>>>>>> ffdba73b
         # Add attributes
         attributes: Dict[str, Any] = {
             "seed": self._current_seed,
