"""
Test suite for renderer job to ensure debug environments work correctly.
Simplified tests that are more robust in CI environments.
"""

import os
import subprocess
import tempfile
from pathlib import Path

import pytest


class TestRendererJob:
    """Test renderer job works with debug environments."""

    # Map of environment names to their map file paths
    DEBUG_ENVIRONMENTS = {
        "tiny_two_altars": "configs/env/mettagrid/maps/debug/tiny_two_altars.map",
        "simple_obstacles": "configs/env/mettagrid/maps/debug/simple_obstacles.map",
        "resource_collection": "configs/env/mettagrid/maps/debug/resource_collection.map",
        "mixed_objects": "configs/env/mettagrid/maps/debug/mixed_objects.map",
    }

    def test_map_files_exist(self):
        """Test that all debug environment map files exist."""
        for env_name, map_path in self.DEBUG_ENVIRONMENTS.items():
            path = Path(map_path)
            assert path.exists(), f"Map file for {env_name} not found at {map_path}"
            assert path.is_file(), f"Map path for {env_name} is not a file: {map_path}"

    def test_debug_config_exists(self):
        """Test that the generic debug config exists."""
        config_path = Path("configs/env/mettagrid/debug.yaml")
        assert config_path.exists(), "Generic debug config not found"
        assert config_path.is_file(), "Debug config path is not a file"

    def test_renderer_job_config_exists(self):
        """Test that the renderer job config exists."""
        config_path = Path("configs/renderer_job.yaml")
        assert config_path.exists(), "Renderer job config not found"
        assert config_path.is_file(), "Renderer job config path is not a file"

    def test_renderer_with_debug_environments(self):
        """Test that renderer can load and initialize debug environments."""
        # Simple renderer test with very short duration
        for env_name, map_path in self.DEBUG_ENVIRONMENTS.items():
            cmd = [
                "python",
                "-m",
                "tools.renderer",
                f"run=test_renderer_{env_name}",
                f"renderer_job.environment.uri={map_path}",
                "renderer_job.num_steps=3",  # Very short test
                "renderer_job.sleep_time=0",
                "renderer_job.policy_type=simple",
            ]

            try:
                result = subprocess.run(
                    cmd,
                    capture_output=True,
                    text=True,
                    timeout=30,  # Short timeout
                    cwd=Path.cwd(),
                )

                # Check that renderer started and ran (exit code 0 or completed some steps)
                assert result.returncode == 0, (
                    f"Renderer failed for {env_name}. STDOUT: {result.stdout[-500:]} STDERR: {result.stderr[-500:]}"
                )

            except subprocess.TimeoutExpired:
                pytest.fail(f"Renderer timed out for {env_name}")
            except Exception as e:
                pytest.fail(f"Renderer test failed for {env_name}: {str(e)}")

    def test_miniscope_renderer_imports(self):
        """Test that MiniscopeRenderer can be imported and initialized."""
        try:
            from mettagrid.renderer.miniscope import MiniscopeRenderer

            # Test basic initialization
            object_type_names = ["agent", "wall", "altar", "mine", "generator"]
            renderer = MiniscopeRenderer(object_type_names)

            # Test that it has the expected attributes
            assert hasattr(renderer, "MINISCOPE_SYMBOLS")
            assert hasattr(renderer, "render")
            assert hasattr(renderer, "_symbol_for")

            # Test that symbols dictionary is populated
            assert len(renderer.MINISCOPE_SYMBOLS) > 0
            assert "wall" in renderer.MINISCOPE_SYMBOLS
            assert "agent" in renderer.MINISCOPE_SYMBOLS
            assert renderer.MINISCOPE_SYMBOLS["wall"] == "🧱"
            assert renderer.MINISCOPE_SYMBOLS["agent"] == "🤖"

        except ImportError as e:
            pytest.fail(f"Failed to import MiniscopeRenderer: {str(e)}")

    @pytest.mark.parametrize("env_name,map_path", DEBUG_ENVIRONMENTS.items())
    def test_basic_training_validation(self, env_name, map_path):
        """Test very basic training validation - just that the environment loads."""
        # Use a minimal training run that just validates environment loading
        run_name = f"validation_{env_name}"

        with tempfile.TemporaryDirectory() as temp_dir:
            cmd = [
                "python",
                "-m",
                "tools.train",
                f"run={run_name}",
                "+env=mettagrid/debug",
                "+hardware=macbook",
                f"data_dir={temp_dir}",
                "trainer.total_timesteps=50",  # Minimal training
                "trainer.num_workers=1",
                "wandb=off",
            ]

            try:
                # Set environment variable to specify the map
                env = os.environ.copy()
                env["DEBUG_MAP_URI"] = map_path

                # Set dummy AWS credentials to bypass AWS configuration check
                env["AWS_ACCESS_KEY_ID"] = "dummy_access_key_for_testing"
                env["AWS_SECRET_ACCESS_KEY"] = "dummy_secret_key_for_testing"

                # Run with shorter timeout and better error handling
                result = subprocess.run(
                    cmd,
                    env=env,
                    capture_output=True,
                    text=True,
                    timeout=60,  # Shorter timeout for CI
                    cwd=Path.cwd(),
                )

                # More lenient success criteria
                if result.returncode != 0:
                    # Print detailed error information for debugging
                    error_msg = (
                        f"Training validation failed for {env_name}.\n"
                        f"Return code: {result.returncode}\n"
                        f"Command: {' '.join(cmd)}\n"
                        f"STDOUT (last 1000 chars): {result.stdout[-1000:]}\n"
                        f"STDERR (last 1000 chars): {result.stderr[-1000:]}"
                    )
                    pytest.fail(error_msg)

                # Check that environment was loaded (more flexible check)
                output = result.stdout + result.stderr
                assert any(
                    phrase in output
                    for phrase in [
                        "Training complete",
<<<<<<< HEAD
                        "PytorchTrainer loaded",
=======
                        "MettaTrainer loaded",
>>>>>>> 72056caf
                        "Starting training",
                        "obs_space:",
                    ]
                ), f"Training did not start properly for {env_name}. Output: {output[-500:]}"

            except subprocess.TimeoutExpired:
                pytest.fail(f"Training validation timed out for {env_name} (60s limit)")
            except Exception as e:
                pytest.fail(f"Training validation failed for {env_name}: {str(e)}")

    def test_agents_count_in_maps(self):
        """Test that each debug map has exactly 2 agents."""
        for env_name, map_path in self.DEBUG_ENVIRONMENTS.items():
            with open(map_path, "r") as f:
                content = f.read()

            agent_count = content.count("@")
            assert agent_count == 2, f"Map {env_name} should have exactly 2 agents (@), but found {agent_count}"<|MERGE_RESOLUTION|>--- conflicted
+++ resolved
@@ -156,11 +156,7 @@
                     phrase in output
                     for phrase in [
                         "Training complete",
-<<<<<<< HEAD
-                        "PytorchTrainer loaded",
-=======
                         "MettaTrainer loaded",
->>>>>>> 72056caf
                         "Starting training",
                         "obs_space:",
                     ]
