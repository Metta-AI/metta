"""Policy evaluation management."""

from __future__ import annotations

import logging
from typing import Any, Optional
from uuid import UUID

import torch
from pydantic import Field

from metta.app_backend.clients.stats_client import StatsClient
from metta.cogworks.curriculum import Curriculum
from metta.common.util.git_helpers import GitError, get_task_commit_hash
from metta.common.util.git_repo import REPO_SLUG
<<<<<<< HEAD
from metta.eval.eval_request_config import EvalRewardSummary
=======
>>>>>>> 6c562f16
from metta.rl.checkpoint_manager import CheckpointManager
from metta.rl.evaluate import (
    evaluate_policy_remote_with_checkpoint_manager,
)
from metta.rl.training import TrainerComponent
from metta.rl.training.optimizer import is_schedulefree_optimizer
<<<<<<< HEAD
from metta.sim.handle_results import render_eval_summary, send_eval_results_to_wandb, to_eval_results
from metta.sim.runner import SimulationRunResult, run_simulations
=======
from metta.sim.handle_results import render_eval_summary, send_eval_results_to_wandb
from metta.sim.runner import MultiAgentPolicyInitializer, SimulationRunResult, run_simulations
>>>>>>> 6c562f16
from metta.sim.simulation_config import SimulationConfig
from metta.tools.utils.auto_config import auto_replay_dir
from mettagrid.base_config import Config

logger = logging.getLogger(__name__)


class EvaluatorConfig(Config):
    """Configuration for evaluation."""

    epoch_interval: int = 100  # 0 to disable
    evaluate_local: bool = True
    evaluate_remote: bool = False
    num_training_tasks: int = 2
    simulations: list[SimulationConfig] = Field(default_factory=list)
    training_replay_envs: list[SimulationConfig] = Field(
        default_factory=list,
        description=(
            "Optional explicit simulation configs to use when recording training replays. "
            "When provided, these override the default behaviour of sampling num_training_tasks "
            "from the active curriculum."
        ),
    )
    replay_dir: Optional[str] = None
    skip_git_check: bool = Field(default=False)
    git_hash: str | None = Field(default=None)
    allow_eval_without_stats: bool = Field(
        default=False,
        description="Allow evaluations to run without stats infrastructure (useful for local development/testing)",
    )


class NoOpEvaluator(TrainerComponent):
    """No-op evaluator for when evaluation is disabled."""

    def on_epoch_end(self, epoch: int) -> None:  # type: ignore[override]
        pass


class Evaluator(TrainerComponent):
    """Manages policy evaluation."""

    def __init__(
        self,
        config: EvaluatorConfig,
        device: torch.device,
        system_cfg: Any,
        stats_client: Optional[StatsClient] = None,
    ):
        super().__init__()
        self._master_only = True
        self._config = config
        self._device = device
        self._system_cfg = system_cfg
        self._stats_client = stats_client

        self._configure_evaluation_settings(
            eval_cfg=self._config,
            stats_client=self._stats_client,
        )

    @staticmethod
    def _configure_evaluation_settings(
        *,
        eval_cfg: EvaluatorConfig,
        stats_client: Optional[StatsClient],
    ) -> None:
        # Set default replay directory
        if eval_cfg.replay_dir is None:
            eval_cfg.replay_dir = auto_replay_dir()
            logger.info(f"Setting replay_dir to {eval_cfg.replay_dir}")

        # Configure remote evaluations
        if not eval_cfg.evaluate_remote:
            return

        # Check prerequisites for remote evaluations
        if not stats_client:
            eval_cfg.evaluate_remote = False
            logger.info("Not connected to stats server, disabling remote evaluations")
            return

        if not eval_cfg.epoch_interval:
            eval_cfg.evaluate_remote = False
            logger.info("Epoch interval set to 0, disabling remote evaluations")
            return

        # Get git hash if not already set
        if not eval_cfg.git_hash:
            try:
                eval_cfg.git_hash = get_task_commit_hash(
                    target_repo=REPO_SLUG,
                    skip_git_check=eval_cfg.skip_git_check,
                )
            except GitError as e:
                raise GitError(f"{e}\n\nYou can skip this check with evaluator.skip_git_check=true") from e

            if eval_cfg.git_hash:
                logger.info(f"Git hash for remote evaluations: {eval_cfg.git_hash}")
            else:
                logger.info("No git hash available for remote evaluations")

    def should_evaluate(self, epoch: int) -> bool:
        interval = self._config.epoch_interval
        if interval <= 0:
            return False
        return epoch % interval == 0

    def evaluate(
        self,
        policy_uri: Optional[str],
        curriculum: Any,
        epoch: int,
        agent_step: int,
        stats_epoch_id: Optional[UUID] = None,
    ) -> None:
        if not policy_uri:
            logger.warning("No policy URI available for evaluation")
            return

        # Build simulation configurations
        sims = self._build_simulations(curriculum)

        # Try remote evaluation first if configured
        if self._config.evaluate_remote:
            try:
                self._evaluate_remote(
                    policy_uri=policy_uri,
                    simulations=sims,
                    stats_epoch_id=stats_epoch_id,
                )
            except Exception as e:
                logger.error(f"Failed to evaluate policy remotely: {e}", exc_info=True)
                if not self._config.evaluate_local:
                    return
                logger.info("Falling back to local evaluation")

        # Local evaluation
        if self._config.evaluate_local:
            rollout_results = self._evaluate_local(policy_uri=policy_uri, simulations=sims)
<<<<<<< HEAD
            # TODO: Pasha: should also send epochs/episodes/metrics to stats-server
            render_eval_summary(rollout_results, policy_names=[policy_uri or "target policy"])

            eval_results = to_eval_results(rollout_results, num_policies=1, target_policy_idx=0)

=======
            render_eval_summary(rollout_results, policy_names=[policy_uri or "target policy"])

            # TODO: maybe a better way to get wandb run
            # TODO: Pasha: should also send epochs/episodes/metrics to stats-server
>>>>>>> 6c562f16
            stats_reporter = getattr(self.context, "stats_reporter", None)
            wandb_run = getattr(stats_reporter, "wandb_run", None)
            if wandb_run:
                send_eval_results_to_wandb(
                    rollout_results=rollout_results,
                    epoch=epoch,
                    agent_step=agent_step,
                    wandb_run=wandb_run,
                    should_finish_run=False,
                )
<<<<<<< HEAD

            self._latest_scores = eval_results.scores
            self.context.latest_eval_scores = self._latest_scores
            return eval_results.scores

        return EvalRewardSummary()
=======
>>>>>>> 6c562f16

    def _build_simulations(self, curriculum: Curriculum) -> list[SimulationConfig]:
        sims = []

        # Add training task evaluations
        if self._config.training_replay_envs:
            for idx, sim_cfg in enumerate(self._config.training_replay_envs):
                # Clone to avoid mutating caller-provided instances
                sim_copy = sim_cfg.model_copy(deep=True)
                # Ensure required identifiers are populated
                if not getattr(sim_copy, "suite", None):
                    sim_copy.suite = "training"
                if not getattr(sim_copy, "name", None):
                    sim_copy.name = f"train_task_{idx}"
                sims.append(sim_copy)
        else:
            for i in range(self._config.num_training_tasks):
                sims.append(
                    SimulationConfig(
                        suite="training",
                        name=f"train_task_{i}",
                        env=curriculum.get_task().get_env_cfg().model_copy(deep=True),
                    )
                )

        # Add configured simulations
        sims.extend(self._config.simulations)

        return sims

    def _evaluate_remote(
        self,
        policy_uri: str,
        simulations: list[SimulationConfig],
        stats_epoch_id: Optional[UUID] = None,
    ) -> None:
        logger.info(f"Evaluating policy remotely from {policy_uri}")
        stats_reporter = getattr(self.context, "stats_reporter", None)
        wandb_run = getattr(stats_reporter, "wandb_run", None) if stats_reporter else None
        evaluate_policy_remote_with_checkpoint_manager(
            policy_uri=policy_uri,
            simulations=simulations,
            stats_epoch_id=stats_epoch_id,
            stats_client=self._stats_client,
            wandb_run=wandb_run,
            evaluation_cfg=self._config,
        )

    def _evaluate_local(
        self,
        policy_uri: str,
        simulations: list[SimulationConfig],
    ) -> list[SimulationRunResult]:
        logger.info(f"Evaluating policy locally from {policy_uri}")

<<<<<<< HEAD
        policy_spec = CheckpointManager.policy_spec_from_uri(policy_uri, device=self._device)
        return run_simulations(
            policy_specs=[policy_spec],
=======
        def _materialize_policy(policy_uri: str) -> MultiAgentPolicyInitializer:
            def _m(policy_env_info: PolicyEnvInterface) -> Policy:
                artifact = CheckpointManager.load_artifact_from_uri(policy_uri)
                policy = artifact.instantiate(policy_env_info, device=self._device)
                policy = policy.to(self._device)
                policy.eval()
                return policy

            return _m

        policy_initializers = [_materialize_policy((policy_uri))]
        return run_simulations(
            policy_initializers=policy_initializers,
>>>>>>> 6c562f16
            simulations=[sim.to_simulation_run_config() for sim in simulations],
            replay_dir=self._config.replay_dir,
            seed=self._system_cfg.seed,
            enable_replays=True,
        )

<<<<<<< HEAD
    def get_latest_scores(self) -> EvalRewardSummary:
        return self._latest_scores

=======
>>>>>>> 6c562f16
    def on_epoch_end(self, epoch: int) -> None:
        if not self.should_evaluate(epoch):
            return

        policy_uri = self.context.latest_policy_uri()
        if not policy_uri:
            logger.warning("Evaluator: skipping epoch %s because no policy checkpoint is available", epoch)
            return

        curriculum: Curriculum | None = getattr(self.context.env, "_curriculum", None)
        if curriculum is None:
            logger.warning("Evaluator: curriculum unavailable; skipping evaluation")
            return

        stats_reporter = self.context.stats_reporter
        stats_epoch_id = None

        # Check if we have stats infrastructure available
        if not stats_reporter:
            if not self._config.allow_eval_without_stats:
                logger.warning("Evaluator: skipping epoch %s because stats_reporter is not available", epoch)
                return
            logger.info("Evaluator: running without stats tracking (no stats_reporter)")
        elif not hasattr(stats_reporter, "state") or stats_reporter.state is None:
            if not self._config.allow_eval_without_stats:
                logger.warning("Evaluator: skipping epoch %s because stats_reporter.state is not available", epoch)
                return
            logger.info("Evaluator: running without stats tracking (no stats_reporter.state)")
        else:
            stats_run_id = getattr(stats_reporter.state, "stats_run_id", None)
            if not stats_run_id:
                # TODO: Passha: Reintroduce this check when ready
                # if not self._config.allow_eval_without_stats:
                #     logger.warning("Evaluator: skipping epoch %s because stats_run_id is not available", epoch)
                #     return
                logger.info("Evaluator: running pushing to cogweb (no stats_run_id)")
            else:
                # We have full stats infrastructure - create stats epoch
                stats_epoch_id = stats_reporter.create_epoch(
                    stats_run_id,
                    epoch,
                    epoch,
                    attributes={"source": "evaluation", "agent_step": self.context.agent_step},
                )

        optimizer = getattr(self.context, "optimizer", None)
        is_schedulefree = optimizer is not None and is_schedulefree_optimizer(optimizer)
        if is_schedulefree and optimizer is not None:
            optimizer.eval()

        self.evaluate(
            policy_uri=policy_uri,
            curriculum=curriculum,
            epoch=epoch,
            agent_step=self.context.agent_step,
            stats_epoch_id=stats_epoch_id,
        )

        # Restore train mode after evaluation for ScheduleFree optimizers
        if is_schedulefree and optimizer is not None:
<<<<<<< HEAD
            optimizer.train()

        stats_reporter = getattr(self.context, "stats_reporter", None)
        if stats_reporter and hasattr(stats_reporter, "update_eval_scores"):
            stats_reporter.update_eval_scores(scores)
=======
            optimizer.train()
>>>>>>> 6c562f16
<|MERGE_RESOLUTION|>--- conflicted
+++ resolved
@@ -13,23 +13,14 @@
 from metta.cogworks.curriculum import Curriculum
 from metta.common.util.git_helpers import GitError, get_task_commit_hash
 from metta.common.util.git_repo import REPO_SLUG
-<<<<<<< HEAD
-from metta.eval.eval_request_config import EvalRewardSummary
-=======
->>>>>>> 6c562f16
 from metta.rl.checkpoint_manager import CheckpointManager
 from metta.rl.evaluate import (
     evaluate_policy_remote_with_checkpoint_manager,
 )
 from metta.rl.training import TrainerComponent
 from metta.rl.training.optimizer import is_schedulefree_optimizer
-<<<<<<< HEAD
-from metta.sim.handle_results import render_eval_summary, send_eval_results_to_wandb, to_eval_results
+from metta.sim.handle_results import render_eval_summary, send_eval_results_to_wandb
 from metta.sim.runner import SimulationRunResult, run_simulations
-=======
-from metta.sim.handle_results import render_eval_summary, send_eval_results_to_wandb
-from metta.sim.runner import MultiAgentPolicyInitializer, SimulationRunResult, run_simulations
->>>>>>> 6c562f16
 from metta.sim.simulation_config import SimulationConfig
 from metta.tools.utils.auto_config import auto_replay_dir
 from mettagrid.base_config import Config
@@ -170,18 +161,10 @@
         # Local evaluation
         if self._config.evaluate_local:
             rollout_results = self._evaluate_local(policy_uri=policy_uri, simulations=sims)
-<<<<<<< HEAD
-            # TODO: Pasha: should also send epochs/episodes/metrics to stats-server
-            render_eval_summary(rollout_results, policy_names=[policy_uri or "target policy"])
-
-            eval_results = to_eval_results(rollout_results, num_policies=1, target_policy_idx=0)
-
-=======
             render_eval_summary(rollout_results, policy_names=[policy_uri or "target policy"])
 
             # TODO: maybe a better way to get wandb run
             # TODO: Pasha: should also send epochs/episodes/metrics to stats-server
->>>>>>> 6c562f16
             stats_reporter = getattr(self.context, "stats_reporter", None)
             wandb_run = getattr(stats_reporter, "wandb_run", None)
             if wandb_run:
@@ -192,15 +175,6 @@
                     wandb_run=wandb_run,
                     should_finish_run=False,
                 )
-<<<<<<< HEAD
-
-            self._latest_scores = eval_results.scores
-            self.context.latest_eval_scores = self._latest_scores
-            return eval_results.scores
-
-        return EvalRewardSummary()
-=======
->>>>>>> 6c562f16
 
     def _build_simulations(self, curriculum: Curriculum) -> list[SimulationConfig]:
         sims = []
@@ -256,37 +230,19 @@
     ) -> list[SimulationRunResult]:
         logger.info(f"Evaluating policy locally from {policy_uri}")
 
-<<<<<<< HEAD
-        policy_spec = CheckpointManager.policy_spec_from_uri(policy_uri, device=self._device)
         return run_simulations(
-            policy_specs=[policy_spec],
-=======
-        def _materialize_policy(policy_uri: str) -> MultiAgentPolicyInitializer:
-            def _m(policy_env_info: PolicyEnvInterface) -> Policy:
-                artifact = CheckpointManager.load_artifact_from_uri(policy_uri)
-                policy = artifact.instantiate(policy_env_info, device=self._device)
-                policy = policy.to(self._device)
-                policy.eval()
-                return policy
-
-            return _m
-
-        policy_initializers = [_materialize_policy((policy_uri))]
-        return run_simulations(
-            policy_initializers=policy_initializers,
->>>>>>> 6c562f16
+            policy_specs=[
+                CheckpointManager.policy_spec_from_uri(
+                    policy_uri,
+                    device=self._device,
+                )
+            ],
             simulations=[sim.to_simulation_run_config() for sim in simulations],
             replay_dir=self._config.replay_dir,
             seed=self._system_cfg.seed,
             enable_replays=True,
         )
 
-<<<<<<< HEAD
-    def get_latest_scores(self) -> EvalRewardSummary:
-        return self._latest_scores
-
-=======
->>>>>>> 6c562f16
     def on_epoch_end(self, epoch: int) -> None:
         if not self.should_evaluate(epoch):
             return
@@ -347,12 +303,4 @@
 
         # Restore train mode after evaluation for ScheduleFree optimizers
         if is_schedulefree and optimizer is not None:
-<<<<<<< HEAD
-            optimizer.train()
-
-        stats_reporter = getattr(self.context, "stats_reporter", None)
-        if stats_reporter and hasattr(stats_reporter, "update_eval_scores"):
-            stats_reporter.update_eval_scores(scores)
-=======
-            optimizer.train()
->>>>>>> 6c562f16
+            optimizer.train()