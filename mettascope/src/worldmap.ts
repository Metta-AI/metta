--- conflicted
+++ resolved
@@ -9,7 +9,6 @@
 import { updateHoverPanel, updateReadout, HoverPanel } from './hoverpanels.js'
 import { search, searchMatch } from './search.js'
 
-<<<<<<< HEAD
 /** Starts a smooth camera animation to the target position. */
 function startCameraAnimation(targetPos: Vec2f, panel: PanelInfo) {
   ui.cameraStartPos = new Vec2f(panel.panPos.x(), panel.panPos.y())
@@ -17,7 +16,8 @@
   ui.cameraAnimStartTime = performance.now()
   ui.cameraAnimating = true
   requestFrame() // Ensure animation loop continues
-=======
+}
+
 /**
  * Clamps the map panel's pan position so that the world map always remains at
  * least partially visible within the panel.
@@ -67,7 +67,6 @@
   cy = Math.max(minCenterY, Math.min(cy, maxCenterY))
 
   panel.panPos = new Vec2f(-cx, -cy)
->>>>>>> 1206966d
 }
 
 /** Generates a color from an agent ID. */
