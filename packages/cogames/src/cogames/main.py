--- conflicted
+++ resolved
@@ -54,34 +54,6 @@
     mission_name: str = mission_argument,
     format_: Literal[None, "yaml", "json"] = typer.Option(None, "--format"),
 ) -> None:
-<<<<<<< HEAD
-    if game_name is None:
-        # List all games
-        game.list_games(console)
-    else:
-        # Get the game configuration
-        try:
-            game_config = game.get_game(game_name)
-        except ValueError as exc:  # pragma: no cover - user input
-            console.print(f"[red]Error: {exc}[/red]")
-            raise typer.Exit(1) from exc
-
-        # Save configuration if requested
-        if save:
-            try:
-                game.save_game_config(game_config, save)
-                console.print(f"[green]Game configuration saved to: {save}[/green]")
-            except ValueError as exc:  # pragma: no cover - user input
-                console.print(f"[red]Error saving configuration: {exc}[/red]")
-                raise typer.Exit(1) from exc
-        else:
-            # Otherwise describe the game
-            try:
-                game.describe_game(game_name, console)
-            except ValueError as exc:  # pragma: no cover - user input
-                console.print(f"[red]Error: {exc}[/red]")
-                raise typer.Exit(1) from exc
-=======
     mission_name, env_cfg = utils.get_mission_config(console, mission_name)
     if format_:
         console.print(env_cfg.model_dump(mode=format_))
@@ -91,7 +63,6 @@
     except ValueError as e:
         console.print(f"[red]Error: {e}[/red]")
         raise typer.Exit(1) from e
->>>>>>> 2e97c4e3
 
 
 @app.command(name="play", no_args_is_help=True, help="Play a game")
@@ -107,6 +78,7 @@
         None,
         "--policy-data",
         help="Path to policy weights file or directory",
+        callback=resolve_policy_data_path,
     ),
     interactive: bool = typer.Option(True, "--interactive", "-i", help="Run in interactive mode"),
     steps: int = typer.Option(1000, "--steps", "-s", help="Number of steps to run", min=1),
@@ -116,30 +88,18 @@
 ) -> None:
     mission_name, env_cfg = utils.get_mission_config(console, mission_name)
 
-<<<<<<< HEAD
-    resolved_policy_data = resolve_policy_data_path(
-        policy_data_path,
-        policy_class_path=policy_class_path,
-        game_name=resolved_game,
-        console=console,
-    )
-
-    console.print(f"[cyan]Playing {resolved_game}[/cyan]")
-=======
     console.print(f"[cyan]Playing {mission_name}[/cyan]")
->>>>>>> 2e97c4e3
     console.print(f"Max Steps: {steps}, Interactive: {interactive}, Render: {render}")
 
     play_module.play(
         console,
         env_cfg=env_cfg,
         policy_class_path=policy_class_path,
-        policy_data_path=resolved_policy_data,
-        game_name=resolved_game,
+        policy_data_path=policy_data_path,
         max_steps=steps,
         seed=42,
         render=render,
-        verbose=interactive,
+        verbose=interactive,  # Use interactive flag for verbose output
     )
 
 
@@ -153,27 +113,6 @@
     output: Optional[Path] = typer.Option(None, "--output", "-o", help="Output file path (yml or json)"),  # noqa: B008
 ) -> None:
     try:
-<<<<<<< HEAD
-        if base_game:
-            resolved_game, error = utils.resolve_game(base_game)
-            if error:
-                console.print(f"[red]Error: {error}[/red]")
-                console.print("Creating from scratch instead...")
-            else:
-                console.print(f"[cyan]Using {resolved_game} as template[/cyan]")
-        else:
-            console.print("[cyan]Creating new game from scratch[/cyan]")
-
-        new_config = make_game(
-            num_cogs=num_agents,
-            num_assemblers=1,
-            num_chests=1,
-        )
-
-        new_config.game.map_builder.width = width  # type: ignore[attr-defined]
-        new_config.game.map_builder.height = height  # type: ignore[attr-defined]
-        new_config.game.num_agents = num_agents
-=======
         _, env_cfg = utils.get_mission_config(console, base_mission)
 
         # Update map dimensions
@@ -183,7 +122,6 @@
 
         # Validate the environment configuration
         _ = MettaGridEnv(env_cfg)
->>>>>>> 2e97c4e3
 
         if output:
             game.save_mission_config(env_cfg, output)
@@ -191,9 +129,9 @@
         else:
             console.print("\n[yellow]To save this configuration, use the --output option.[/yellow]")
 
-    except Exception as exc:  # pragma: no cover - user input
-        console.print(f"[red]Error: {exc}[/red]")
-        raise typer.Exit(1) from exc
+    except Exception as e:
+        console.print(f"[red]Error: {e}[/red]")
+        raise typer.Exit(1) from e
 
 
 @app.command(name="train", help="Train a policy on a mission")
@@ -215,7 +153,7 @@
         "--checkpoints",
         help="Path to save training data",
     ),
-    steps: int = typer.Option(10_000_000_000, "--steps", "-s", help="Number of training steps", min=1),
+    steps: int = typer.Option(10_0000_000_000, "--steps", "-s", help="Number of training steps", min=1),
     device: str = typer.Option(
         "auto",
         "--device",
@@ -236,47 +174,8 @@
         help="Number of parallel environments",
         min=1,
     ),
-    vector_batch_size: Optional[int] = typer.Option(
-        None,
-        "--vector-batch-size",
-        help="Override vectorized environment batch size",
-        min=1,
-    ),
-) -> None:
-<<<<<<< HEAD
-    from cogames import curricula
-
-    rotation_aliases = {"training_rotation", "training_facility_rotation", "training_cycle"}
-    rotation_easy_aliases = {"training_rotation_easy"}
-    rotation_shaped_aliases = {"training_rotation_shaped"}
-    rotation_easy_shaped_aliases = {"training_rotation_easy_shaped"}
-
-    env_cfg = None
-    curriculum_callable = None
-    representative_game: str
-
-    if game_name in rotation_aliases:
-        curriculum_callable = curricula.training_rotation()
-        env_cfg = None
-        representative_game = "training_rotation"
-    elif game_name in rotation_easy_aliases:
-        curriculum_callable = curricula.training_rotation_easy()
-        env_cfg = None
-        representative_game = "training_rotation_easy"
-    elif game_name in rotation_shaped_aliases:
-        curriculum_callable = curricula.training_rotation_shaped()
-        env_cfg = None
-        representative_game = "training_rotation_shaped"
-    elif game_name in rotation_easy_shaped_aliases:
-        curriculum_callable = curricula.training_rotation_easy_shaped()
-        env_cfg = None
-        representative_game = "training_rotation_easy_shaped"
-    else:
-        resolved_game, env_cfg = utils.get_game_config(console, game_name)
-        representative_game = resolved_game
-=======
+) -> None:
     mission_name, env_cfg = utils.get_mission_config(console, mission_name)
->>>>>>> 2e97c4e3
 
     torch_device = utils.resolve_training_device(console, device)
 
@@ -291,23 +190,15 @@
             seed=seed,
             batch_size=batch_size,
             minibatch_size=minibatch_size,
-<<<<<<< HEAD
-            game_name=representative_game,
-            vector_num_workers=num_workers,
-            vector_num_envs=parallel_envs,
-            vector_batch_size=vector_batch_size,
-            env_cfg_supplier=curriculum_callable,
-=======
             vector_num_workers=num_workers,
             vector_num_envs=parallel_envs,
             vector_batch_size=batch_size,
             game_name=mission_name,
->>>>>>> 2e97c4e3
         )
 
-    except ValueError as exc:  # pragma: no cover - user input
-        console.print(f"[red]Error: {exc}[/red]")
-        raise typer.Exit(1) from exc
+    except ValueError as e:
+        console.print(f"[red]Error: {e}[/red]")
+        raise typer.Exit(1) from e
 
     console.print(f"[green]Training complete. Checkpoints saved to: {checkpoints_path}[/green]")
 
@@ -338,10 +229,9 @@
     if not policies:
         console.print("[red]Error: No policies provided[/red]")
         raise typer.Exit(1)
+    policy_specs = [parse_policy_spec(spec) for spec in policies]  # noqa: F821
 
     resolved_game, env_cfg = utils.get_mission_config(console, mission_name)
-
-    policy_specs = [parse_policy_spec(spec, console=console, game_name=resolved_game) for spec in policies]
 
     console.print(f"[cyan]Evaluating {len(policy_specs)} policies on {resolved_game} over {episodes} episodes[/cyan]")
 
