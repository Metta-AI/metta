--- conflicted
+++ resolved
@@ -16,12 +16,7 @@
 
 from cogames import curriculum as curriculum_utils
 from cogames import game, play, serialization, train, utils
-<<<<<<< HEAD
 from mettagrid import MettaGridConfig
-from mettagrid.util.module import load_symbol
-=======
-from mettagrid import MettaGridConfig, MettaGridEnv
->>>>>>> e6024cca
 
 from cogames.env import make_hierarchical_env
 logger = logging.getLogger("cogames.main")
