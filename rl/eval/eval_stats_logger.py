--- conflicted
+++ resolved
@@ -89,10 +89,7 @@
 
         if self.artifact_name is not None:
             self._log_to_wandb(self.artifact_name, eval_stats)
-<<<<<<< HEAD
         else:
             self._log_to_file(eval_stats)
-=======
->>>>>>> 320a4fba
 
         return eval_stats