from typing import List

import torch
from torch import Tensor, nn

from metta.agent.policy_state import PolicyState
from metta.rl.trainer_config import KickstartTeacherConfig, TrainerConfig


class Kickstarter:
<<<<<<< HEAD
    def __init__(self, cfg, policy_store, features, action_names, action_max_params):
=======
    def __init__(self, cfg, trainer_cfg: TrainerConfig, policy_store, action_names, action_max_params):
>>>>>>> 01647b2c
        """
        Kickstarting is a technique to initialize a student policy with the knowledge of one or more teacher policies.
        This is done by adding a loss term that encourages the student's output (action logits and value) to match the
        teacher's.

        The kickstarting loss is annealed over a number of steps (`kickstart_steps`).
        The `anneal_ratio` parameter controls what fraction of the `kickstart_steps` are used for annealing.
        The annealing is linear and only at the end. For example, if `anneal_ratio` is 0.2, the loss coefficient will
        be 1.0 for the first 80% of `kickstart_steps`, then anneal linearly from 1.0 down to 0 over the last 20%.

        Linear annealing is used because cosine's rapid dropping phase can come when the policy transition is unstable
        although this hunch hasn't been tested yet.
        """
        self.device = cfg.device
        self.teacher_cfgs = trainer_cfg.kickstart.additional_teachers
        self.anneal_ratio = trainer_cfg.kickstart.anneal_ratio
        assert 0 <= self.anneal_ratio <= 1, "Anneal_ratio must be between 0 and 1."

        self.teacher_uri = trainer_cfg.kickstart.teacher_uri
        if self.teacher_uri is not None:
            if self.teacher_cfgs is None:
                self.teacher_cfgs = []
            self.teacher_cfgs.append(
                KickstartTeacherConfig(
                    teacher_uri=self.teacher_uri,
                    action_loss_coef=trainer_cfg.kickstart.action_loss_coef,
                    value_loss_coef=trainer_cfg.kickstart.value_loss_coef,
                )
            )

        self.enabled: bool = True
        if self.teacher_cfgs is None:
            self.enabled = False
            return

        self.compile: bool = trainer_cfg.compile
        self.compile_mode: str = trainer_cfg.compile_mode
        self.policy_store = policy_store
<<<<<<< HEAD
        self.kickstart_steps: int = cfg.trainer.kickstart.kickstart_steps
        self.features: dict[str, dict] = features
=======
        self.kickstart_steps: int = trainer_cfg.kickstart.kickstart_steps
>>>>>>> 01647b2c
        self.action_names: list[str] = action_names
        self.action_max_params: list[int] = action_max_params
        self.anneal_factor = 1.0

        if self.anneal_ratio > 0:
            self.anneal_duration = self.kickstart_steps * self.anneal_ratio
            self.ramp_down_start_step = self.kickstart_steps - self.anneal_duration
        else:
            self.anneal_duration = 0
            self.ramp_down_start_step = self.kickstart_steps

        self._load_policies()

    def _load_policies(self) -> None:
        self.teachers: list[nn.Module] = []
        for teacher_cfg in self.teacher_cfgs:
            policy_record = self.policy_store.policy(teacher_cfg.teacher_uri)
            policy = policy_record.policy()
<<<<<<< HEAD
            policy.action_loss_coef = teacher_cfg["action_loss_coef"]
            policy.value_loss_coef = teacher_cfg["value_loss_coef"]

            if hasattr(policy, "initialize_to_environment"):
                policy.initialize_to_environment(self.features, self.action_names, self.action_max_params, self.device)
            elif hasattr(policy, "activate_actions"):
                # For backward compatibility with old policies
                policy.activate_actions(self.action_names, self.action_max_params, self.device)
            else:
                raise AttributeError(
                    f"Teacher policy is missing required method 'initialize_to_environment'. "
                    f"Expected a MettaAgent-like object but got {type(policy).__name__}"
                )

=======
            policy.action_loss_coef = teacher_cfg.action_loss_coef
            policy.value_loss_coef = teacher_cfg.value_loss_coef
            policy.activate_actions(self.action_names, self.action_max_params, self.device)
>>>>>>> 01647b2c
            if self.compile:
                policy = torch.compile(policy, mode=self.compile_mode)
            self.teachers.append(policy)

    def loss(
        self,
        agent_step: int,
        student_normalized_logits: Tensor,
        student_value: Tensor,
        o: Tensor,  # Observation tensor
        teacher_lstm_state: List[PolicyState],
    ) -> tuple[Tensor, Tensor]:
        ks_value_loss = torch.tensor(0.0, device=self.device, dtype=torch.float32)
        ks_action_loss = torch.tensor(0.0, device=self.device, dtype=torch.float32)

        if not self.enabled or agent_step > self.kickstart_steps:
            return ks_action_loss, ks_value_loss

        if self.anneal_ratio > 0 and agent_step > self.ramp_down_start_step:
            # Ramp down
            progress = (agent_step - self.ramp_down_start_step) / self.anneal_duration
            self.anneal_factor = 1.0 - progress

        if len(teacher_lstm_state) == 0:
            teacher_lstm_state = [PolicyState() for _ in range(len(self.teachers))]

        for i, teacher in enumerate(self.teachers):
            teacher_value, teacher_normalized_logits = self._forward(teacher, o, teacher_lstm_state[i])
            ks_action_loss -= (teacher_normalized_logits.exp() * student_normalized_logits).sum(dim=-1).mean()
            ks_action_loss *= teacher.action_loss_coef * self.anneal_factor

            ks_value_loss += (
                ((teacher_value.squeeze() - student_value) ** 2).mean() * teacher.value_loss_coef * self.anneal_factor
            )

        return ks_action_loss, ks_value_loss

    def _forward(self, teacher, o, teacher_lstm_state: PolicyState):
        _, _, _, value, norm_logits = teacher(o, teacher_lstm_state)
        return value, norm_logits<|MERGE_RESOLUTION|>--- conflicted
+++ resolved
@@ -8,11 +8,7 @@
 
 
 class Kickstarter:
-<<<<<<< HEAD
-    def __init__(self, cfg, policy_store, features, action_names, action_max_params):
-=======
     def __init__(self, cfg, trainer_cfg: TrainerConfig, policy_store, action_names, action_max_params):
->>>>>>> 01647b2c
         """
         Kickstarting is a technique to initialize a student policy with the knowledge of one or more teacher policies.
         This is done by adding a loss term that encourages the student's output (action logits and value) to match the
@@ -51,12 +47,7 @@
         self.compile: bool = trainer_cfg.compile
         self.compile_mode: str = trainer_cfg.compile_mode
         self.policy_store = policy_store
-<<<<<<< HEAD
-        self.kickstart_steps: int = cfg.trainer.kickstart.kickstart_steps
-        self.features: dict[str, dict] = features
-=======
         self.kickstart_steps: int = trainer_cfg.kickstart.kickstart_steps
->>>>>>> 01647b2c
         self.action_names: list[str] = action_names
         self.action_max_params: list[int] = action_max_params
         self.anneal_factor = 1.0
@@ -75,26 +66,29 @@
         for teacher_cfg in self.teacher_cfgs:
             policy_record = self.policy_store.policy(teacher_cfg.teacher_uri)
             policy = policy_record.policy()
-<<<<<<< HEAD
-            policy.action_loss_coef = teacher_cfg["action_loss_coef"]
-            policy.value_loss_coef = teacher_cfg["value_loss_coef"]
+            policy.action_loss_coef = teacher_cfg.action_loss_coef
+            policy.value_loss_coef = teacher_cfg.value_loss_coef
 
             if hasattr(policy, "initialize_to_environment"):
-                policy.initialize_to_environment(self.features, self.action_names, self.action_max_params, self.device)
+                # For policies that need feature information, they should get it from the environment
+                # when they are actually used. For now, we just initialize actions which is backward compatible.
+                # The actual feature initialization happens in the trainer when the policy is loaded.
+                # We only need to ensure action compatibility here.
+                # TODO: Consider passing environment reference or features here if needed
+                if hasattr(policy, "_initialize_actions"):
+                    policy._initialize_actions(self.action_names, self.device)
+                elif hasattr(policy, "activate_actions"):
+                    # For backward compatibility with old policies
+                    policy.activate_actions(self.action_names, self.action_max_params, self.device)
             elif hasattr(policy, "activate_actions"):
                 # For backward compatibility with old policies
                 policy.activate_actions(self.action_names, self.action_max_params, self.device)
             else:
                 raise AttributeError(
-                    f"Teacher policy is missing required method 'initialize_to_environment'. "
+                    f"Teacher policy is missing required method 'initialize_to_environment' or 'activate_actions'. "
                     f"Expected a MettaAgent-like object but got {type(policy).__name__}"
                 )
 
-=======
-            policy.action_loss_coef = teacher_cfg.action_loss_coef
-            policy.value_loss_coef = teacher_cfg.value_loss_coef
-            policy.activate_actions(self.action_names, self.action_max_params, self.device)
->>>>>>> 01647b2c
             if self.compile:
                 policy = torch.compile(policy, mode=self.compile_mode)
             self.teachers.append(policy)
