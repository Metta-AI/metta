<<<<<<< HEAD
import contextlib
import logging
=======
import importlib
>>>>>>> 19656ecc
from typing import Any, Callable, Optional

import torch

from metta.agent.policy import Policy
<<<<<<< HEAD
from metta.agent.util.distribution_utils import configure_sampling_backend
=======
from metta.common.util.log_config import getRankAwareLogger
>>>>>>> 19656ecc
from metta.rl.trainer_config import TrainerConfig
from metta.rl.training import (
    ComponentContext,
    ContextCheckpointer,
    CoreTrainingLoop,
    DistributedHelper,
    Experience,
    TrainerCallback,
    TrainerComponent,
    TrainerState,
    TrainingEnvironment,
)
from metta.rl.training.optimizer import create_optimizer
from mettagrid.profiling.stopwatch import Stopwatch

try:
    importlib.import_module("pufferlib._C")
except ImportError:
    raise ImportError("Failed to import C/CUDA kernel. Try: pip install --no-build-isolation") from None

logger = getRankAwareLogger(__name__)


class Trainer:
    """Main trainer facade that coordinates all training components."""

    def __init__(
        self,
        cfg: TrainerConfig,
        env: TrainingEnvironment,
        policy: Policy,
        device: torch.device,
        distributed_helper: Optional[DistributedHelper] = None,
        run_name: Optional[str] = None,
    ):
        """Initialize trainer with all components.

        Args:
            cfg: Trainer configuration
            env: TrainingEnvironment instance for experience generation
            policy: The policy/agent to train
            distributed_helper: Optional helper managing torch.distributed lifecycle
        """
        self._env = env
        self._policy = policy
        self._cfg = cfg
        self._device = device
        if distributed_helper is None:
            distributed_helper = DistributedHelper(self._device)
        self._distributed_helper = distributed_helper
        self._run_name = run_name
        self._components: list[TrainerComponent] = []
        self.timer = Stopwatch(log_level=logger.getEffectiveLevel())
        self.timer.start()

        self._policy.to(self._device)
        self._policy.initialize_to_environment(self._env.meta_data, self._device)

        configure_sampling_backend(self._cfg.compile, self._cfg.compile_mode)

        if self._cfg.compile:
            self._policy = torch.compile(self._policy, mode=self._cfg.compile_mode)

        self._policy.train()

        self._policy = self._distributed_helper.wrap_policy(self._policy, self._device)
        self._policy.to(self._device)
        losses = self._cfg.losses.init_losses(self._policy, self._cfg, self._env, self._device)
        self._policy.train()

        batch_info = self._env.batch_info

        parallel_agents = getattr(self._env, "total_parallel_agents", None)
        if parallel_agents is None:
            parallel_agents = batch_info.num_envs * self._env.meta_data.num_agents

        storage_device = torch.device("cpu") if self._cfg.cpu_offload else self._device
        pin_memory = self._cfg.cpu_offload and self._device.type == "cuda"

        self._experience = Experience.from_losses(
            total_agents=parallel_agents,
            batch_size=self._cfg.batch_size,
            bptt_horizon=self._cfg.bptt_horizon,
            minibatch_size=self._cfg.minibatch_size,
            max_minibatch_size=self._cfg.minibatch_size,
            policy_experience_spec=self._policy.get_agent_experience_spec(),
            losses=losses,
            device=self._device,
            storage_device=storage_device,
            pin_memory=pin_memory,
        )

        self.optimizer = create_optimizer(self._cfg.optimizer, self._policy)

        self._state = TrainerState()

        # Extract curriculum from environment if available
        curriculum = getattr(self._env, "_curriculum", None)

        self._context = ComponentContext(
            state=self._state,
            policy=self._policy,
            env=self._env,
            experience=self._experience,
            optimizer=self.optimizer,
            config=self._cfg,
            stopwatch=self.timer,
            distributed=self._distributed_helper,
            run_name=self._run_name,
            curriculum=curriculum,
        )
        self._context.get_train_epoch_fn = lambda: self._train_epoch_callable
        self._context.set_train_epoch_fn = self._set_train_epoch_callable

        amp_dtype_name = self._cfg.precision
        amp_dtype = getattr(torch, amp_dtype_name, torch.float32)
        amp_supported = amp_dtype in (torch.float16, torch.bfloat16)
        amp_requested = self._cfg.amp and self._device.type == "cuda"
        amp_enabled = amp_requested and amp_supported

        if amp_requested and not amp_supported:
            logger.warning(
                "Disabling AMP: precision '%s' is not supported for CUDA autocast (use 'float16' or 'bfloat16').",
                amp_dtype_name,
            )

        if amp_enabled:

            def make_autocast() -> contextlib.AbstractContextManager:
                return torch.amp.autocast(device_type="cuda", dtype=amp_dtype)

        else:

            def make_autocast() -> contextlib.AbstractContextManager:
                return contextlib.nullcontext()

        self._context.set_autocast_factory(make_autocast)
        self._context.amp_enabled = amp_enabled
        self._context.amp_dtype = amp_dtype if amp_enabled else torch.float32

        self._train_epoch_callable: Callable[[], None] = self._run_epoch

        self.core_loop = CoreTrainingLoop(
            policy=self._policy,
            experience=self._experience,
            losses=losses,
            optimizer=self.optimizer,
            device=self._device,
            context=self._context,
        )

        self._losses = losses
        self._context.losses = losses

        for loss in losses.values():
            loss.attach_context(self._context)

        self._lr_scheduler = None
        if self._cfg.lr_scheduler == "cosine":
            total_epochs = max(1, self._cfg.total_timesteps // self._cfg.batch_size)
            self._lr_scheduler = torch.optim.lr_scheduler.CosineAnnealingLR(self.optimizer, T_max=total_epochs)
        self._context.lr_scheduler = self._lr_scheduler

        self._prev_agent_step_for_step_callbacks: int = 0

    @property
    def context(self) -> ComponentContext:
        """Return the shared trainer context."""

        return self._context

    def train(self) -> None:
        """Run the main training loop."""

        try:
            while self._state.agent_step < self._cfg.total_timesteps:
                self._train_epoch_callable()

        except Exception:
            self._invoke_callback(TrainerCallback.FAILURE)
            raise

        self._distributed_helper.synchronize()
        self._invoke_callback(TrainerCallback.TRAINING_COMPLETE)

    def _set_train_epoch_callable(self, fn: Callable[[], None]) -> None:
        self._train_epoch_callable = fn

    def _run_epoch(self) -> None:
        """Run a single training epoch."""
        self._context.reset_for_epoch()

        # Start new epoch
        self.core_loop.on_epoch_start(self._context)

        # Rollout phase
        with self.timer("_rollout"):
            rollout_result = self.core_loop.rollout_phase(self._env, self._context)
            self._context.training_env_id = rollout_result.training_env_id
            world_size = self._distributed_helper.get_world_size()
            previous_agent_step = self._context.agent_step
            if rollout_result.agent_steps:
                self._context.record_rollout(rollout_result.agent_steps, world_size)
            if rollout_result.raw_infos:
                self._prev_agent_step_for_step_callbacks = previous_agent_step
                self._invoke_callback(TrainerCallback.STEP, rollout_result.raw_infos)

        # Training phase
        with self.timer("_train"):
            if self._context.training_env_id is None:
                raise RuntimeError("Training environment slice unavailable for training phase")
            losses_stats, epochs_trained = self.core_loop.training_phase(
                context=self._context,
                update_epochs=self._cfg.update_epochs,
                max_grad_norm=0.5,
            )
            self._context.advance_epoch(epochs_trained)
            if self._lr_scheduler is not None and epochs_trained > 0:
                # Advance the scheduler once per outer training epoch to align with the configured horizon.
                self._lr_scheduler.step()

        # Synchronize before proceeding
        self._distributed_helper.synchronize()

        # Store losses stats for callbacks
        self._context.latest_losses_stats = losses_stats

        # Invoke callbacks for epoch end on every rank. Components that should
        # only run on the master process must set `_master_only` so they aren't
        # registered on other ranks.
        self._invoke_callback(TrainerCallback.EPOCH_END)

        # Progress logging handled by ProgressLogger component

    @staticmethod
    def load_or_create(
        checkpoint_path: str,
        cfg: TrainerConfig,
        training_env: TrainingEnvironment,
        policy: Policy,
        device: torch.device,
        distributed_helper: Optional[DistributedHelper] = None,
        run_name: Optional[str] = None,
    ) -> "Trainer":
        """Create a trainer from a configuration.

        Args:
            distributed_helper: Optional helper to reuse existing process group
        """
        return Trainer(
            cfg,
            training_env,
            policy,
            device,
            distributed_helper=distributed_helper,
            run_name=run_name,
        )

    def register(self, component: TrainerComponent) -> None:
        """Register a training component.

        Args:
            component: Training component to register
        """
        if component._master_only and not self._distributed_helper.is_master():
            return

        self._components.append(component)
        component.register(self._context)

    def _invoke_callback(self, callback_type: TrainerCallback, infos: Optional[list[dict[str, Any]]] = None) -> None:
        """Invoke all registered callbacks of the specified type.

        Args:
            callback_type: The type of callback to invoke
            infos: Step information from environment (only used for STEP callback)
        """
        current_step = self._context.agent_step
        previous_step = getattr(self, "_prev_agent_step_for_step_callbacks", current_step)
        current_epoch = self._context.epoch

        for component in self._components:
            try:
                if callback_type == TrainerCallback.STEP:
                    if (
                        component.should_handle_step(current_step=current_step, previous_step=previous_step)
                        and infos is not None
                    ):
                        component.on_step(infos)
                elif callback_type == TrainerCallback.EPOCH_END:
                    if component.should_handle_epoch(current_epoch):
                        component.on_epoch_end(current_epoch)
                elif callback_type == TrainerCallback.TRAINING_COMPLETE:
                    component.on_training_complete()
                elif callback_type == TrainerCallback.FAILURE:
                    component.on_failure()
            except Exception as e:
                logger.error(
                    f"Component {component.__class__.__name__} {callback_type.value} callback failed: {e}",
                    exc_info=True,
                )

    def restore(self) -> None:
        """Restore trainer state from checkpoints.

        This should be called after setup() to restore any saved state.
        """
        for component in self._components:
            if isinstance(component, ContextCheckpointer):
                component.restore(self._context)
                break
            # Wandb setup will be handled by callbacks if configured<|MERGE_RESOLUTION|>--- conflicted
+++ resolved
@@ -1,19 +1,12 @@
-<<<<<<< HEAD
 import contextlib
-import logging
-=======
 import importlib
->>>>>>> 19656ecc
 from typing import Any, Callable, Optional
 
 import torch
 
 from metta.agent.policy import Policy
-<<<<<<< HEAD
 from metta.agent.util.distribution_utils import configure_sampling_backend
-=======
 from metta.common.util.log_config import getRankAwareLogger
->>>>>>> 19656ecc
 from metta.rl.trainer_config import TrainerConfig
 from metta.rl.training import (
     ComponentContext,
@@ -31,9 +24,13 @@
 
 try:
     importlib.import_module("pufferlib._C")
-except ImportError:
-    raise ImportError("Failed to import C/CUDA kernel. Try: pip install --no-build-isolation") from None
-
+except ImportError as exc:
+    raise ImportError(
+        "Failed to import C/CUDA advantage kernel. "
+        "If you have non-default PyTorch, try installing with --no-build-isolation"
+    ) from exc
+
+torch.set_float32_matmul_precision("high")
 logger = getRankAwareLogger(__name__)
 
 
