import logging
import os
import signal  # Aggressively exit on ctrl+c

import hydra
<<<<<<< HEAD
from rich.logging import RichHandler

from agent.policy_store import PolicyStore
from rl.pufferlib.play import play
from rl.wandb.wandb_context import WandbContext
from util.config import config_from_path
from util.runtime_configuration import setup_metta_environment

# Configure rich colored logging
logging.basicConfig(
    level="INFO",
    format="%(processName)s %(message)s",
    datefmt="[%X]",
    handlers=[RichHandler(rich_tracebacks=True)],
)
logger = logging.getLogger("eval")
=======

from metta.agent.policy_store import PolicyStore
from metta.rl.pufferlib.play import play
from metta.util.config import config_from_path
from metta.util.runtime_configuration import setup_mettagrid_environment
from metta.util.wandb.wandb_context import WandbContext
>>>>>>> 3b9bc6b1

signal.signal(signal.SIGINT, lambda sig, frame: os._exit(0))


@hydra.main(version_base=None, config_path="../configs", config_name="eval")
def main(cfg):
    if not cfg.wandb.enabled:
        logger.info(f"run {cfg.run}: agent.PolicyStore needs more work to run locally")

    else:
        setup_metta_environment(cfg)
        cfg.eval.env = config_from_path(cfg.eval.env, cfg.eval.env_overrides)

        with WandbContext(cfg) as wandb_run:
            policy_store = PolicyStore(cfg, wandb_run)
            play(cfg, policy_store)


if __name__ == "__main__":
    main()<|MERGE_RESOLUTION|>--- conflicted
+++ resolved
@@ -3,10 +3,8 @@
 import signal  # Aggressively exit on ctrl+c
 
 import hydra
-<<<<<<< HEAD
+from agent.policy_store import PolicyStore
 from rich.logging import RichHandler
-
-from agent.policy_store import PolicyStore
 from rl.pufferlib.play import play
 from rl.wandb.wandb_context import WandbContext
 from util.config import config_from_path
@@ -20,14 +18,6 @@
     handlers=[RichHandler(rich_tracebacks=True)],
 )
 logger = logging.getLogger("eval")
-=======
-
-from metta.agent.policy_store import PolicyStore
-from metta.rl.pufferlib.play import play
-from metta.util.config import config_from_path
-from metta.util.runtime_configuration import setup_mettagrid_environment
-from metta.util.wandb.wandb_context import WandbContext
->>>>>>> 3b9bc6b1
 
 signal.signal(signal.SIGINT, lambda sig, frame: os._exit(0))
 
