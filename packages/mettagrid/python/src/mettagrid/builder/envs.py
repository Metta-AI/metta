from typing import Optional

import mettagrid.mapgen.scenes.random

# Local import moved to factory usage to avoid forbidden cross-package dependency at import time
from mettagrid.config.mettagrid_config import (
    ActionConfig,
    ActionsConfig,
    AgentConfig,
    AgentRewards,
    AttackActionConfig,
    GameConfig,
    MettaGridConfig,
)
from mettagrid.map_builder.map_builder import MapBuilderConfig
from mettagrid.map_builder.perimeter_incontext import PerimeterInContextMapBuilder
from mettagrid.map_builder.assembler_map_builder import AssemblerMapBuilder
from mettagrid.map_builder.random import RandomMapBuilder
from mettagrid.mapgen.mapgen import MapGen

from . import building, empty_converters


def make_arena(
    num_agents: int,
    combat: bool = True,
    map_builder: MapBuilderConfig | None = None,  # custom map builder; must match num_agents
) -> MettaGridConfig:
    objects = {
        "wall": building.wall,
        "altar": building.altar,
        "mine_red": building.mine_red,
        "generator_red": building.generator_red,
        "lasery": building.lasery,
        "armory": building.armory,
    }

    actions = ActionsConfig(
        noop=ActionConfig(),
        move=ActionConfig(),
        rotate=ActionConfig(enabled=False),  # Disabled for unified movement system
        put_items=ActionConfig(),
        get_items=ActionConfig(),
        attack=AttackActionConfig(
            consumed_resources={
                "laser": 1,
            },
            defense_resources={
                "armor": 1,
            },
        ),
        swap=ActionConfig(enabled=False),
        change_color=ActionConfig(enabled=False),
    )

    if not combat:
        actions.attack.consumed_resources = {"laser": 100}

    if map_builder is None:
        map_builder = MapGen.Config(
            num_agents=num_agents,
            width=25,
            height=25,
            border_width=6,
            instance_border_width=0,
            root=mettagrid.mapgen.scenes.random.Random.factory(
                params=mettagrid.mapgen.scenes.random.Random.Params(
                    agents=6,
                    objects={
                        "wall": 10,
                        "altar": 5,
                        "mine_red": 10,
                        "generator_red": 5,
                        "lasery": 1,
                        "armory": 1,
                    },
                ),
            ),
        )

    return MettaGridConfig(
        label="arena" + (".combat" if combat else ""),
        game=GameConfig(
            num_agents=num_agents,
            actions=actions,
            objects=objects,
            agent=AgentConfig(
                default_resource_limit=50,
                resource_limits={
                    "heart": 255,
                },
                rewards=AgentRewards(
                    inventory={
                        "heart": 1,
                    },
                ),
            ),
            map_builder=map_builder,
        ),
    )


def make_navigation(num_agents: int) -> MettaGridConfig:
    altar = empty_converters.altar.model_copy()
    altar.cooldown = 255  # Maximum cooldown
    altar.initial_resource_count = 1
    altar.max_conversions = 0
    altar.input_resources = {}
    altar.output_resources = {"heart": 1}
    cfg = MettaGridConfig(
        game=GameConfig(
            num_agents=num_agents,
            objects={
                "altar": altar,
                "wall": building.wall,
            },
            resource_names=["heart"],
            actions=ActionsConfig(
                move=ActionConfig(),
                rotate=ActionConfig(enabled=False),
                get_items=ActionConfig(),
            ),
            agent=AgentConfig(
                rewards=AgentRewards(
                    inventory={
                        "heart": 1,
                    },
                ),
            ),
            # Always provide a concrete map builder config so tests can set width/height
            map_builder=RandomMapBuilder.Config(agents=num_agents),
        )
    )
    return cfg


def make_navigation_sequence(num_agents: int) -> MettaGridConfig:
    altar = building.altar.model_copy()
    altar.input_resources = {"battery_red": 1}
    altar.cooldown = 15
    mine = building.mine_red.model_copy()
    mine.cooldown = 15
    generator = building.generator_red.model_copy()
    generator.cooldown = 15
    cfg = MettaGridConfig(
        game=GameConfig(
            num_agents=num_agents,
            objects={
                "altar": altar,
                "wall": building.wall,
                "mine_red": mine,
                "generator_red": generator,
            },
            resource_names=["heart", "ore_red", "battery_red"],
            actions=ActionsConfig(
                move=ActionConfig(),
                rotate=ActionConfig(enabled=False),
                get_items=ActionConfig(),
            ),
            agent=AgentConfig(
                rewards=AgentRewards(
                    inventory={
                        "heart": 1,
                        "ore_red": 0.001,
                        "battery_red": 0.01,
                    },
                ),
                default_resource_limit=1,
                resource_limits={
                    "heart": 100,
                },
            ),
            # Always provide a concrete map builder config so tests can set width/height
            map_builder=RandomMapBuilder.Config(agents=num_agents),
        )
    )
    return cfg


def make_in_context_chains(
    num_agents: int,
    max_steps,
    game_objects: dict,
    map_builder_objects: dict,
    width: int = 6,
    height: int = 6,
    obstacle_type: Optional[str] = None,
    density: Optional[str] = None,
) -> MettaGridConfig:
    game_objects["wall"] = empty_converters.wall
    cfg = MettaGridConfig(
        game=GameConfig(
            max_steps=max_steps,
            num_agents=num_agents,
            objects=game_objects,
            map_builder=MapGen.Config(
                instances=num_agents,
                instance_map=PerimeterInContextMapBuilder.Config(
                    agents=1,
                    width=width,
                    height=height,
                    objects=map_builder_objects,
                    obstacle_type=obstacle_type,
                    density=density,
                ),
            ),
            actions=ActionsConfig(
                move=ActionConfig(),
                rotate=ActionConfig(enabled=False),  # Disabled for unified movement system
                get_items=ActionConfig(),
                put_items=ActionConfig(),
            ),
            agent=AgentConfig(
                rewards=AgentRewards(
                    inventory={
                        "heart": 1,
                    },
                ),
                default_resource_limit=1,
                resource_limits={"heart": 15},
            ),
        )
    )
    return cfg

def make_icl_assembler(
<<<<<<< HEAD
=======
    num_agents: int,
    num_instances: int,
    max_steps,
    game_objects: dict,
    map_builder_objects: dict,
    width: int = 6,
    height: int = 6,
    ) -> MettaGridConfig:
    game_objects["wall"] = empty_converters.wall
    cfg = MettaGridConfig(
        game=GameConfig(
            max_steps=max_steps,
            num_agents=num_agents * num_instances,
            objects=game_objects,
            map_builder=MapGen.Config(
                instances=num_instances,
                # TODO GEORGE: implement AssemblerMapBuilder, where all objects are surrounded by empty space
                instance_map=AssemblerMapBuilder.Config(
                    agents=num_agents,
                    width=width,
                    height=height,
                    objects=map_builder_objects,
                ),
            ),
            actions=ActionsConfig(
                move=ActionConfig(),
                rotate=ActionConfig(enabled=False),  # Disabled for unified movement system
                get_items=ActionConfig(),
            ),
            agent=AgentConfig(
                rewards=AgentRewards(
                    inventory={
                        "heart": 1,
                    },
                ),
                default_resource_limit=1,
                # TODO GEORGE: think about resource limits
                resource_limits={"heart": 15},
            ),
        )
    )
    return cfg

def make_icl_with_numpy(
>>>>>>> 5f2ffc2d
    num_agents: int,
    num_instances: int,
    max_steps,
    game_objects: dict,
    map_builder_objects: dict,
    width: int = 6,
    height: int = 6,
    ) -> MettaGridConfig:
    game_objects["wall"] = empty_converters.wall
    cfg = MettaGridConfig(
        game=GameConfig(
            max_steps=max_steps,
            num_agents=num_agents * num_instances,
            objects=game_objects,
            map_builder=MapGen.Config(
                instances=num_instances,
                # TODO GEORGE: implement AssemblerMapBuilder, where all objects are surrounded by empty space
                instance_map=AssemblerMapBuilder.Config(
                    agents=num_agents,
                    width=width,
                    height=height,
                    objects=map_builder_objects,
                ),
            ),
            actions=ActionsConfig(
                move=ActionConfig(),
                rotate=ActionConfig(enabled=False),  # Disabled for unified movement system
                get_items=ActionConfig(),
            ),
            agent=AgentConfig(
                rewards=AgentRewards(
                    inventory={
                        "heart": 1,
                    },
                ),
                default_resource_limit=1,
                # TODO GEORGE: think about resource limits
                resource_limits={"heart": 15},
            ),
        )
    )
    return cfg<|MERGE_RESOLUTION|>--- conflicted
+++ resolved
@@ -224,8 +224,6 @@
     return cfg
 
 def make_icl_assembler(
-<<<<<<< HEAD
-=======
     num_agents: int,
     num_instances: int,
     max_steps,
@@ -270,15 +268,12 @@
     return cfg
 
 def make_icl_with_numpy(
->>>>>>> 5f2ffc2d
     num_agents: int,
     num_instances: int,
     max_steps,
     game_objects: dict,
-    map_builder_objects: dict,
-    width: int = 6,
-    height: int = 6,
-    ) -> MettaGridConfig:
+    instance_map: MapBuilderConfig,
+) -> MettaGridConfig:
     game_objects["wall"] = empty_converters.wall
     cfg = MettaGridConfig(
         game=GameConfig(
@@ -287,18 +282,13 @@
             objects=game_objects,
             map_builder=MapGen.Config(
                 instances=num_instances,
-                # TODO GEORGE: implement AssemblerMapBuilder, where all objects are surrounded by empty space
-                instance_map=AssemblerMapBuilder.Config(
-                    agents=num_agents,
-                    width=width,
-                    height=height,
-                    objects=map_builder_objects,
-                ),
+                instance_map=instance_map,
             ),
             actions=ActionsConfig(
                 move=ActionConfig(),
                 rotate=ActionConfig(enabled=False),  # Disabled for unified movement system
                 get_items=ActionConfig(),
+                put_items=ActionConfig(),
             ),
             agent=AgentConfig(
                 rewards=AgentRewards(
@@ -307,9 +297,9 @@
                     },
                 ),
                 default_resource_limit=1,
-                # TODO GEORGE: think about resource limits
                 resource_limits={"heart": 15},
             ),
         )
     )
+
     return cfg