--- conflicted
+++ resolved
@@ -16,18 +16,12 @@
         self._render_mode = render_mode
         self._cfg_template = env_cfg
         self._env_cfg = self._get_new_env_cfg()
-<<<<<<< HEAD
-        self._reset_env()
-        self.should_reset = False
-        self._renderer = None
-=======
         self.should_reset = False
         self._renderer = None
         self._map_builder = None
         self._reset_env()
 
         self.labels = self._env_cfg.get("labels", None)
->>>>>>> cefe08aa
 
         super().__init__(buf)
 
