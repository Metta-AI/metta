import asyncio
import logging
import os
from collections import defaultdict
from pathlib import Path
from typing import Any, Optional, Tuple

import numpy as np
import torch
import torch.distributed
from heavyball import ForeachMuon
<<<<<<< HEAD
from omegaconf import DictConfig

from metta.agent.metta_agent import DistributedMettaAgent
=======
from omegaconf import DictConfig, OmegaConf
from pydantic import ValidationError
from rich.console import Console
from rich.table import Table

from metta.agent.metta_agent import DistributedMettaAgent, make_policy
from metta.agent.policy_metadata import PolicyMetadata
from metta.agent.policy_record import PolicyRecord
from metta.agent.policy_store import PolicyStore
from metta.app_backend.routes.eval_task_routes import TaskCreateRequest
from metta.app_backend.stats_client import StatsClient
>>>>>>> 836dddf2
from metta.common.profiling.memory_monitor import MemoryMonitor
from metta.common.profiling.stopwatch import Stopwatch
from metta.common.util.heartbeat import record_heartbeat
from metta.common.util.system_monitor import SystemMonitor
from metta.eval.eval_request_config import EvalRewardSummary
from metta.mettagrid.curriculum.util import curriculum_from_config_path
from metta.mettagrid.mettagrid_env import MettaGridEnv
from metta.rl.checkpoint_manager import CheckpointManager
from metta.rl.evaluate import evaluate_policy, generate_policy_replay
from metta.rl.experience import Experience
from metta.rl.kickstarter import Kickstarter
from metta.rl.losses import Losses
from metta.rl.rollout import rollout
from metta.rl.torch_profiler import TorchProfiler
from metta.rl.train import train_ppo
from metta.rl.trainer_config import create_trainer_config
from metta.rl.util.batch_utils import calculate_batch_sizes
from metta.rl.util.distributed import setup_distributed_vars
from metta.rl.util.optimization import (
    compute_gradient_stats,
    maybe_update_l2_weights,
)
from metta.rl.util.policy_management import (
    maybe_load_checkpoint,
    validate_policy_environment_match,
)
from metta.rl.util.rollout import get_lstm_config
from metta.rl.util.stats import (
    StatsTracker,
    accumulate_rollout_stats,
    process_stats,
)
from metta.rl.util.utils import check_abort, should_run
from metta.rl.vecenv import make_vecenv
<<<<<<< HEAD
from metta.rl.wandb import log_model_parameters, setup_wandb_metrics, upload_policy_to_wandb, upload_replay_html
=======
from metta.sim.simulation_config import SimulationSuiteConfig, SingleEnvSimulationConfig
from metta.sim.utils import get_or_create_policy_ids, wandb_policy_name_to_uri
>>>>>>> 836dddf2

try:
    from pufferlib import _C  # noqa: F401 - Required for torch.ops.pufferlib
except ImportError:
    raise ImportError(
        "Failed to import C/CUDA advantage kernel. If you have non-default PyTorch, "
        "try installing with --no-build-isolation"
    ) from None

torch.set_float32_matmul_precision("high")

# Get rank for logger name
rank = int(os.environ.get("RANK", 0))
local_rank = int(os.environ.get("LOCAL_RANK", 0))
logger = logging.getLogger(f"trainer-{rank}-{local_rank}")


<<<<<<< HEAD
def create_training_components(
    cfg: Any,
    wandb_run: Optional[Any],
    policy_store: Any,
    sim_suite_config: Any,
    stats_client: Optional[Any] = None,
) -> Tuple[Any, ...]:
    """Create training components needed on all ranks."""
    logger.info(f"run_dir = {cfg.run_dir}")

    # Log recent checkpoints like the MettaTrainer did
    checkpoints_dir = Path(cfg.run_dir) / "checkpoints"
    if checkpoints_dir.exists():
        files = sorted(os.listdir(checkpoints_dir))
        recent_files = files[-3:] if len(files) >= 3 else files
        logger.info(f"Recent checkpoints: {', '.join(recent_files)}")

    trainer_cfg = create_trainer_config(cfg)

    # Set up distributed
    is_master, world_size, rank = setup_distributed_vars()
    device = torch.device(cfg.device) if isinstance(cfg.device, str) else cfg.device

    # Create utilities
    timer = Stopwatch(logger)
    timer.start()

    # Instantiate losses tracker and torch profiler
    losses = Losses()
    torch_profiler = TorchProfiler(is_master, trainer_cfg.profiler, wandb_run, cfg.run_dir)

    # Create curriculum and vecenv
    curriculum = curriculum_from_config_path(trainer_cfg.curriculum_or_env, DictConfig(trainer_cfg.env_overrides))

    # Calculate batch sizes
    num_agents = curriculum.get_task().env_cfg().game.num_agents
    target_batch_size, batch_size, num_envs = calculate_batch_sizes(
        trainer_cfg.forward_pass_minibatch_target_size,
        num_agents,
        trainer_cfg.num_workers,
        trainer_cfg.async_factor,
    )

    vecenv = make_vecenv(
        curriculum,
        cfg.vectorization,
        num_envs=num_envs,
        batch_size=batch_size,
        num_workers=trainer_cfg.num_workers,
        zero_copy=trainer_cfg.zero_copy,
        is_training=True,
    )

    seed = cfg.get("seed", np.random.randint(0, 1000000))
    vecenv.async_reset(seed + rank)

    metta_grid_env: MettaGridEnv = vecenv.driver_env  # type: ignore[attr-defined]

    # Initialize state containers
    stats_tracker = StatsTracker(rollout_stats=defaultdict(list))
    eval_scores = EvalRewardSummary()  # Initialize eval_scores with empty summary

    # Create checkpoint manager
    checkpoint_manager = CheckpointManager(
        checkpoint_dir=trainer_cfg.checkpoint.checkpoint_dir,
        policy_store=policy_store,
        trainer_cfg=trainer_cfg,
        device=device,
        is_master=is_master,
        rank=rank,
        run_name=cfg.run,
    )

    # Load checkpoint and policy with distributed coordination
    checkpoint, policy_record, agent_step, epoch = maybe_load_checkpoint(
        run_dir=cfg.run_dir,
        policy_store=policy_store,
        trainer_cfg=trainer_cfg,
        metta_grid_env=metta_grid_env,
        cfg=cfg,
        device=device,
        is_master=is_master,
        rank=rank,
    )

    # Restore timer state if checkpoint exists
    if checkpoint and checkpoint.stopwatch_state is not None:
        timer.load_state(checkpoint.stopwatch_state, resume_running=True)

    # Extract initial policy info
    latest_saved_policy_record = policy_record
    initial_policy_uri = policy_record.uri if policy_record else None
    initial_generation = policy_record.metadata.get("generation", 0) if policy_record else 0

    policy = policy_record.policy

    # Initialize policy to environment
    features = metta_grid_env.get_observation_features()
    policy.initialize_to_environment(features, metta_grid_env.action_names, metta_grid_env.max_action_args, device)

    # Validate that policy matches environment
    validate_policy_environment_match(policy, metta_grid_env)

    if trainer_cfg.compile:
        logger.info("Compiling policy")
        policy = torch.compile(policy, mode=trainer_cfg.compile_mode)

    # Create kickstarter
    kickstarter = Kickstarter(
        trainer_cfg.kickstart,
        str(device),
        policy_store,
        metta_grid_env,
    )

    # Wrap in DDP if distributed
    if torch.distributed.is_initialized():
        logger.info(f"Initializing DistributedDataParallel on device {device}")
        policy = DistributedMettaAgent(policy, device)
        torch.distributed.barrier()

    # Create experience buffer
    hidden_size, num_lstm_layers = get_lstm_config(policy)
    experience = Experience(
        total_agents=vecenv.num_agents,  # type: ignore[attr-defined]
        batch_size=trainer_cfg.batch_size,  # Already scaled if needed
        bptt_horizon=trainer_cfg.bptt_horizon,
        minibatch_size=trainer_cfg.minibatch_size,
        max_minibatch_size=trainer_cfg.minibatch_size,
        obs_space=vecenv.single_observation_space,  # type: ignore[attr-defined]
        atn_space=vecenv.single_action_space,  # type: ignore[attr-defined]
        device=device,
        hidden_size=hidden_size,
        cpu_offload=trainer_cfg.cpu_offload,
        num_lstm_layers=num_lstm_layers,
        agents_per_batch=getattr(vecenv, "agents_per_batch", None),
    )

    # Create optimizer
    optimizer_type = trainer_cfg.optimizer.type
    opt_cls = torch.optim.Adam if optimizer_type == "adam" else ForeachMuon
    # ForeachMuon expects int for weight_decay, Adam expects float
    weight_decay = trainer_cfg.optimizer.weight_decay
    if optimizer_type != "adam":
        # Ensure weight_decay is int for ForeachMuon
        weight_decay = int(weight_decay)

    optimizer = opt_cls(
        policy.parameters(),
        lr=trainer_cfg.optimizer.learning_rate,
        betas=(trainer_cfg.optimizer.beta1, trainer_cfg.optimizer.beta2),
        eps=trainer_cfg.optimizer.eps,
        weight_decay=weight_decay,  # type: ignore - ForeachMuon type annotation issue
    )

    if checkpoint and checkpoint.optimizer_state_dict:
        try:
            optimizer.load_state_dict(checkpoint.optimizer_state_dict)
            logger.info("Successfully loaded optimizer state from checkpoint")
        except ValueError:
            logger.warning("Optimizer state dict doesn't match. Starting with fresh optimizer state.")

    hyperparameter_scheduler = None  # Disabled for now

    # Return all components in the expected order
    return (
        vecenv,
        policy,
        optimizer,
        experience,
        kickstarter,
        hyperparameter_scheduler,
        losses,
        timer,
        torch_profiler,
        trainer_cfg,
        device,
        is_master,
        world_size,
        rank,
        agent_step,
        epoch,
        stats_tracker,
        latest_saved_policy_record,
        initial_policy_uri,
        initial_generation,
        eval_scores,
        curriculum,
        checkpoint_manager,
    )


def create_master_trainer_components(
    policy: Any,
    experience: Experience,
    wandb_run: Optional[Any],
    is_master: bool,
    timer: Optional[Stopwatch] = None,
) -> Tuple[Optional[MemoryMonitor], Optional[SystemMonitor]]:
    """Create components only needed on the master rank.

    Args:
        policy: The policy model
        experience: The experience buffer
        wandb_run: Weights & Biases run object
        is_master: Whether this is the master rank
        timer: Stopwatch timer instance (optional)

    Returns:
        Tuple of (memory_monitor, system_monitor)
    """
    memory_monitor = None
    system_monitor = None

    if is_master:
        # Create memory monitor
        memory_monitor = MemoryMonitor()
        memory_monitor.add(experience, name="Experience", track_attributes=True)
        memory_monitor.add(policy, name="Policy", track_attributes=False)

        # Create system monitor
        system_monitor = SystemMonitor(
            sampling_interval_sec=1.0,
            history_size=100,
            logger=logger,
            auto_start=True,
            external_timer=timer,
        )

        # Set up wandb metrics
        if wandb_run and is_master:
            setup_wandb_metrics(wandb_run)
            log_model_parameters(policy, wandb_run)

    return memory_monitor, system_monitor


def train(
    cfg: DictConfig,
    wandb_run: Any | None,
    policy_store: Any,
    sim_suite_config: Any,
    stats_client: Any | None,
    **kwargs: Any,
) -> None:
    """Functional training loop replacing MettaTrainer.train()."""
    logger.info("Starting training")

    # Create all components individually
    (
        vecenv,
        policy,
        optimizer,
        experience,
        kickstarter,
        hyperparameter_scheduler,
        losses,
        timer,
        torch_profiler,
        trainer_cfg,
        device,
        is_master,
        world_size,
        rank,
        agent_step,
        epoch,
        stats_tracker,
        latest_saved_policy_record,
        initial_policy_uri,
        initial_generation,
        eval_scores,
        curriculum,
        checkpoint_manager,
    ) = create_training_components(
        cfg=cfg,
        wandb_run=wandb_run,
        policy_store=policy_store,
        sim_suite_config=sim_suite_config,
        stats_client=stats_client,
    )

    # Create master-only components
    memory_monitor, system_monitor = create_master_trainer_components(
        policy=policy,
        experience=experience,
        wandb_run=wandb_run,
        is_master=is_master,
        timer=timer,
    )

    # Initialize stats tracking
    _initialize_stats_tracking(stats_tracker, stats_client, wandb_run)

    logger.info(f"Training on {device}")
    wandb_policy_name: str | None = None

    # Main training loop
    while agent_step < trainer_cfg.total_timesteps:
        steps_before = agent_step

        with torch_profiler:
            # Rollout phase
            with timer("_rollout"):
                num_steps, raw_infos = rollout(
                    vecenv=vecenv,
                    policy=policy,
                    experience=experience,
                    device=device,
                    timer=timer,
=======
class MettaTrainer:
    def __init__(
        self,
        cfg: DictConfig,
        wandb_run: WandbRun | None,
        policy_store: PolicyStore,
        sim_suite_config: SimulationSuiteConfig,
        stats_client: StatsClient | None,
        **kwargs: Any,
    ):
        logger.info(f"run_dir = {cfg.run_dir}")
        checkpoints_dir = Path(cfg.run_dir) / "checkpoints"
        if checkpoints_dir.exists():
            files = sorted(os.listdir(checkpoints_dir))
            recent_files = files[-3:] if len(files) >= 3 else files
            logger.info(f"Recent checkpoints: {', '.join(recent_files)}")

        self.cfg = cfg
        self.trainer_cfg = trainer_cfg = create_trainer_config(cfg)

        # self.hyperparameter_scheduler = HyperparameterScheduler(
        # trainer_cfg, self, trainer_cfg.total_timesteps, logging)

        if trainer_cfg.checkpoint.checkpoint_dir:
            os.makedirs(trainer_cfg.checkpoint.checkpoint_dir, exist_ok=True)

        self._sim_suite_config = sim_suite_config
        self._stats_client = stats_client

        if torch.distributed.is_initialized():
            self._master = torch.distributed.get_rank() == 0
            self._world_size = torch.distributed.get_world_size()
            self._rank = torch.distributed.get_rank()
            logger.info(
                f"Rank: {os.environ['RANK']}, Local rank: {os.environ['LOCAL_RANK']}, World size: {self._world_size}"
            )
        else:
            self._master = True
            self._world_size = 1
            self._rank = 0

        self.device: torch.device = torch.device(cfg.device) if isinstance(cfg.device, str) else cfg.device
        self._batch_size = trainer_cfg.batch_size
        self._minibatch_size = trainer_cfg.minibatch_size

        self.torch_profiler = TorchProfiler(self._master, trainer_cfg.profiler, wandb_run, cfg.run_dir)
        self.losses = Losses()
        self.stats = defaultdict(list)
        self.grad_stats = {}
        self.wandb_run = wandb_run
        self.policy_store = policy_store
        self.evals = EvalRewardSummary()

        self.timer = Stopwatch(logger)
        self.timer.start()

        if self._master:
            self._memory_monitor = MemoryMonitor()
            self._system_monitor = SystemMonitor(
                sampling_interval_sec=1.0,  # Sample every second
                history_size=100,  # Keep last 100 samples
                logger=logger,
                auto_start=True,  # Start monitoring immediately
                external_timer=self.timer,  # Pass trainer's timer for persistent elapsed time
            )

        curriculum_config = trainer_cfg.curriculum_or_env
        env_overrides = DictConfig(trainer_cfg.env_overrides)
        self._curriculum = curriculum_from_config_path(curriculum_config, env_overrides)

        # Add training task to the suite
        self._sim_suite_config.simulations["eval/training_task"] = SingleEnvSimulationConfig(
            env="/env/mettagrid/mettagrid",  # won't be used, dynamic `env_cfg()` should override all of it
            num_episodes=1,
            env_overrides=self._curriculum.get_task().env_cfg(),
        )

        self._make_vecenv()

        metta_grid_env: MettaGridEnv = self.vecenv.driver_env  # type: ignore
        assert isinstance(metta_grid_env, MettaGridEnv), (
            f"vecenv.driver_env type {type(metta_grid_env).__name__} is not MettaGridEnv"
        )

        self.agent_step: int = 0
        self.epoch: int = 0

        checkpoint = TrainerCheckpoint.load(cfg.run_dir)
        if checkpoint:
            logger.info(f"Restoring from checkpoint at {checkpoint.agent_step} steps")
            self.agent_step = checkpoint.agent_step
            self.epoch = checkpoint.epoch
            if checkpoint.stopwatch_state is not None:
                logger.info("Restoring timer state from checkpoint")
                self.timer.load_state(checkpoint.stopwatch_state, resume_running=True)

        # Load or create policy with distributed coordination
        policy_record = self._load_policy(checkpoint, policy_store)

        if policy_record is not None:
            self._log_master(f"Rank {self._rank}: LOADED {policy_record.uri}")
            self.latest_saved_policy_record = policy_record

            # Get the policy from the record
            self.policy = policy_record.policy

            # Restore original_feature_mapping from metadata if available
            if (
                hasattr(self.policy, "restore_original_feature_mapping")
                and "original_feature_mapping" in policy_record.metadata
            ):
                self.policy.restore_original_feature_mapping(policy_record.metadata["original_feature_mapping"])
                self._log_master(f"Rank {self._rank}: Restored original_feature_mapping")

            # Initialize the policy to the environment
            self._initialize_policy_to_environment(self.policy, metta_grid_env, self.device)

            self.initial_policy_record = policy_record

        else:
            self._log_master(f"Rank {self._rank}: No existing policy found, creating new one")
            # In distributed mode, handle policy creation/loading differently
            if torch.distributed.is_initialized() and not self._master:
                # Non-master ranks wait for master to create and save the policy
                default_policy_path = os.path.join(
                    trainer_cfg.checkpoint.checkpoint_dir, policy_store.make_model_name(0)
                )
                self._log_master(f"Rank {self._rank}: Waiting for master to create policy at {default_policy_path}")

                # Synchronize with master before attempting to load
                torch.distributed.barrier()

                def log_progress(elapsed: float, status: str) -> None:
                    if status == "waiting" and int(elapsed) % 10 == 0 and elapsed > 0:
                        logger.info(f"Rank {self._rank}: Still waiting for policy file... ({elapsed:.0f}s elapsed)")
                    elif status == "found":
                        logger.info(f"Rank {self._rank}: Policy file found, waiting for write to complete...")
                    elif status == "stable":
                        logger.info(f"Rank {self._rank}: Policy file stable after {elapsed:.1f}s")

                if not wait_for_file(default_policy_path, timeout=300, progress_callback=log_progress):
                    raise RuntimeError(f"Rank {self._rank}: Timeout waiting for policy at {default_policy_path}")

                try:
                    policy_record = self.policy_store.policy_record(default_policy_path)
                except Exception as e:
                    raise RuntimeError(
                        f"Rank {self._rank}: Failed to load policy from {default_policy_path}: {e}"
                    ) from e

                self.initial_policy_record = policy_record
                self.latest_saved_policy_record = policy_record
                self.policy = policy_record.policy

                self._initialize_policy_to_environment(self.policy, metta_grid_env, self.device)
            else:
                # Master creates and saves new policy
                policy_record = self._create_and_save_policy_record(policy_store, metta_grid_env)
                self.initial_policy_record = policy_record
                self.latest_saved_policy_record = policy_record
                self.policy = policy_record.policy

                self._initialize_policy_to_environment(self.policy, metta_grid_env, self.device)

                # Synchronize with non-master ranks after saving
                if torch.distributed.is_initialized():
                    logger.info("Master rank: Policy saved, synchronizing with other ranks")
                    torch.distributed.barrier()

        self._log_master(f"USING {self.initial_policy_record.uri}")
        self._log_master(f"MettaTrainer loaded: {self.policy}")

        if trainer_cfg.compile:
            self._log_master("Compiling policy")
            self.policy = torch.compile(self.policy, mode=trainer_cfg.compile_mode)

        self.kickstarter = Kickstarter(
            trainer_cfg.kickstart,
            self.device,
            policy_store,
            metta_grid_env,
        )

        if torch.distributed.is_initialized():
            logger.debug(f"Initializing DistributedDataParallel on device {self.device}")
            self.policy = DistributedMettaAgent(self.policy, self.device)
            # Ensure all ranks have initialized DDP before proceeding
            torch.distributed.barrier()

        self._make_experience_buffer()

        self._stats_epoch_start = self.epoch
        self._stats_epoch_id: UUID | None = None
        self._stats_run_id: UUID | None = None

        # Optimizer
        optimizer_type = trainer_cfg.optimizer.type
        assert optimizer_type in ("adam", "muon"), f"Optimizer type must be 'adam' or 'muon', got {optimizer_type}"
        opt_cls = torch.optim.Adam if optimizer_type == "adam" else ForeachMuon
        self.optimizer = opt_cls(
            self.policy.parameters(),
            lr=trainer_cfg.optimizer.learning_rate,
            betas=(trainer_cfg.optimizer.beta1, trainer_cfg.optimizer.beta2),
            eps=trainer_cfg.optimizer.eps,
            weight_decay=trainer_cfg.optimizer.weight_decay,
        )

        # Validate that policy matches environment
        validate_policy_environment_match(self.policy, metta_grid_env)

        if checkpoint and checkpoint.optimizer_state_dict:
            try:
                self.optimizer.load_state_dict(checkpoint.optimizer_state_dict)
                self._log_master("Successfully loaded optimizer state from checkpoint")
            except ValueError:
                self._log_master("Optimizer state dict doesn't match. Starting with fresh optimizer state.")

        if wandb_run and self._master:
            # Define metrics (wandb x-axis values)
            metrics = ["agent_step", "epoch", "total_time", "train_time"]
            for metric in metrics:
                wandb_run.define_metric(f"metric/{metric}")

            # set the default x-axis to be step count
            wandb_run.define_metric("*", step_metric="metric/agent_step")

            # set up plots that do not use steps as the x-axis
            metric_overrides = [
                ("overview/reward_vs_total_time", "metric/total_time"),
            ]

            for metric_name, step_metric in metric_overrides:
                wandb_run.define_metric(metric_name, step_metric=step_metric)

            # Log model parameters
            num_params = sum(p.numel() for p in self.policy.parameters())
            if wandb_run.summary:
                wandb_run.summary["model/total_parameters"] = num_params

        if self._master:
            self._memory_monitor.add(self, name="MettaTrainer", track_attributes=True)

        self._log_master(f"MettaTrainer initialization complete on device: {self.device}")

    def _log_master(self, message: str, level: str = "info") -> None:
        """Log a message only on the master node.

        Args:
            message: The message to log
            level: The log level ('debug', 'info', 'warning', 'error', 'critical')
        """
        if not self._master:
            return

        log_func = getattr(logger, level, logger.info)
        log_func(message)

    def train(self) -> None:
        self._log_master("Starting training")
        trainer_cfg = self.trainer_cfg

        if self._stats_client is not None:
            if self.wandb_run is not None:
                name = self.wandb_run.name if self.wandb_run.name is not None else "unknown"
                url = self.wandb_run.url
                tags: list[str] | None = list(self.wandb_run.tags) if self.wandb_run.tags is not None else None
                description = self.wandb_run.notes
            else:
                name = "unknown"
                url = None
                tags = None
                description = None

            try:
                self._stats_run_id = self._stats_client.create_training_run(
                    name=name, attributes={}, url=url, description=description, tags=tags
                ).id
            except Exception as e:
                logger.warning(f"Failed to create training run: {e}")

        self._log_master(f"Training on {self.device}")
        wandb_policy_name: str | None = None
        while self.agent_step < trainer_cfg.total_timesteps:
            steps_before = self.agent_step
            record_heartbeat()

            with self.torch_profiler:
                self._rollout()
                self._train()

            self.torch_profiler.on_epoch_end(self.epoch)

            # Processing stats
            self._process_stats()

            self._log_status(steps_before)

            # Interval periodic tasks
            self._maybe_save_policy()
            self._maybe_save_training_state()
            wandb_policy_name = self._maybe_upload_policy_record_to_wandb()
            self._maybe_evaluate_policy(wandb_policy_name)
            self._maybe_compute_grad_stats()

            self._on_train_step()
            # end loop over total_timesteps

        self._log_master("Training complete!")
        timing_summary = self.timer.get_all_summaries()

        for name, summary in timing_summary.items():
            self._log_master(f"  {name}: {self.timer.format_time(summary['total_elapsed'])}")

        # Force final saves
        self._maybe_save_policy(force=True)
        self._maybe_save_training_state(force=True)
        wandb_policy_name = self._maybe_upload_policy_record_to_wandb(force=True)

        if self._stats_epoch_start < self.epoch:
            # If we have not just evaluated the latest policy, evaluate it
            self._maybe_evaluate_policy(wandb_policy_name, force=True)

    def _on_train_step(self):
        pass

    def _log_status(self, steps_before: int):
        if not self._master:
            return

        rollout_time = self.timer.get_last_elapsed("_rollout")
        train_time = self.timer.get_last_elapsed("_train")
        stats_time = self.timer.get_last_elapsed("_process_stats")
        steps_calculated = self.agent_step - steps_before

        total_time = train_time + rollout_time + stats_time
        steps_per_sec = steps_calculated / total_time

        train_pct = (train_time / total_time) * 100
        rollout_pct = (rollout_time / total_time) * 100
        stats_pct = (stats_time / total_time) * 100

        console = Console()
        table = Table(
            title=f"[bold cyan]Training Progress - Epoch {self.epoch}[/bold cyan]",
            show_header=True,
            header_style="bold magenta",
        )

        # Add columns
        table.add_column("Metric", style="cyan", justify="left")
        table.add_column("Progress", style="green", justify="right")
        table.add_column("Rate", style="yellow", justify="left")

        # Add rows
        progress_pct = (self.agent_step / self.trainer_cfg.total_timesteps) * 100
        table.add_row(
            "Agent Steps",
            f"{self.agent_step:,} / {self.trainer_cfg.total_timesteps:,} ({progress_pct:.1f}%)",
            f"[dim]{steps_per_sec:.0f} steps/sec[/dim]",
        )

        table.add_row(
            "Epoch Time",
            f"{total_time:.2f}s",
            f"[dim]Train: {train_pct:.0f}% | Rollout: {rollout_pct:.0f}% | Stats: {stats_pct:.0f}%[/dim]",
        )

        # Log the table
        console.print(table)

    @with_instance_timer("_rollout")
    def _rollout(self):
        """Perform rollout phase of training."""
        experience = self.experience
        trainer_cfg = self.trainer_cfg

        raw_infos = []  # Collect raw info for batch processing later
        experience.reset_for_rollout()

        while not experience.ready_for_training:
            # Check for contiguous env ids constraint
            if trainer_cfg.require_contiguous_env_ids:
                raise ValueError(
                    "We are assuming contiguous eng id is always False. async_factor == num_workers = "
                    f"{trainer_cfg.async_factor} != {trainer_cfg.num_workers}"
>>>>>>> 836dddf2
                )
                agent_step += num_steps * world_size

                # Process rollout stats
                accumulate_rollout_stats(raw_infos, stats_tracker.rollout_stats)

            # Training phase
            with timer("_train"):
                epochs_trained = train_ppo(
                    policy=policy,
                    optimizer=optimizer,
                    experience=experience,
                    kickstarter=kickstarter,
                    losses=losses,
                    trainer_cfg=trainer_cfg,
                    agent_step=agent_step,
                    epoch=epoch,
                    device=device,
                )
<<<<<<< HEAD
                epoch += epochs_trained

        torch_profiler.on_epoch_end(epoch)

        # Process stats
        with timer("_process_stats"):
            if is_master and wandb_run:
                # Create temporary initial_policy_record for process_stats
                initial_policy_record = None
                if initial_policy_uri:
                    initial_policy_record = type(
                        "obj", (object,), {"uri": initial_policy_uri, "metadata": {"generation": initial_generation}}
                    )()

                process_stats(
                    stats=stats_tracker.rollout_stats,
                    losses=losses,
                    evals=eval_scores,
                    grad_stats=stats_tracker.grad_stats,
                    experience=experience,
                    policy=policy,
                    timer=timer,
                    trainer_cfg=trainer_cfg,
                    agent_step=agent_step,
                    epoch=epoch,
                    world_size=world_size,
                    wandb_run=wandb_run,
                    memory_monitor=memory_monitor,
                    system_monitor=system_monitor,
                    latest_saved_policy_record=latest_saved_policy_record,
                    initial_policy_record=initial_policy_record,
                    optimizer=optimizer,
                    kickstarter=kickstarter,
                )
            # Clear stats after processing
            stats_tracker.clear_rollout_stats()
            stats_tracker.clear_grad_stats()

        # Calculate performance metrics
        rollout_time = timer.get_last_elapsed("_rollout")
        train_time = timer.get_last_elapsed("_train")
        stats_time = timer.get_last_elapsed("_process_stats")
        steps_calculated = agent_step - steps_before

        total_time = train_time + rollout_time + stats_time
        steps_per_sec = steps_calculated / total_time if total_time > 0 else 0

        train_pct = (train_time / total_time) * 100
        rollout_pct = (rollout_time / total_time) * 100
        stats_pct = (stats_time / total_time) * 100

        # Format total timesteps with scientific notation for large numbers
        total_timesteps = trainer_cfg.total_timesteps
        if total_timesteps >= 1e9:
            total_steps_str = f"{total_timesteps:.0e}"
        else:
            total_steps_str = f"{total_timesteps:,}"
=======
                self.optimizer.zero_grad()
                loss.backward()
                if (minibatch_idx + 1) % self.experience.accumulate_minibatches == 0:
                    torch.nn.utils.clip_grad_norm_(self.policy.parameters(), trainer_cfg.ppo.max_grad_norm)
                    self.optimizer.step()

                    if self.cfg.agent.clip_range > 0:
                        self.policy.clip_weights()

                    if str(self.device).startswith("cuda"):
                        torch.cuda.synchronize()

                minibatch_idx += 1
                # end loop over minibatches

            self.epoch += 1

            # check early exit if we have reached target_kl
            if trainer_cfg.ppo.target_kl is not None:
                average_approx_kl = self.losses.approx_kl_sum / self.losses.minibatches_processed
                if average_approx_kl > trainer_cfg.ppo.target_kl:
                    break
            # end loop over epochs

        # self.hyperparameter_scheduler.step(self.agent_step)

        # Calculate explained variance using helper function
        self.losses.explained_variance = calculate_explained_variance(experience.values, advantages)

    def _should_run(self, interval: int, force: bool = False) -> bool:
        """Check if a periodic task should run based on interval and force flag."""
        if not self._master or not interval:
            return False

        if force:
            return True

        return self.epoch % interval == 0

    def _maybe_save_training_state(self, force=False):
        """Save training state if on checkpoint interval"""
        # Check interval for all ranks to ensure synchronization
        if not force and self.trainer_cfg.checkpoint.checkpoint_interval:
            if self.epoch % self.trainer_cfg.checkpoint.checkpoint_interval != 0:
                return

        # Now all ranks that should save are here
        # Only master saves training state, but all ranks must participate in barrier
        if not self._master:
            # Non-master ranks need to participate in the barrier below
            if torch.distributed.is_initialized():
                torch.distributed.barrier()
            return

        extra_args = {}
        if self.kickstarter.enabled and self.kickstarter.teacher_uri is not None:
            extra_args["teacher_pr_uri"] = self.kickstarter.teacher_uri

        checkpoint = TrainerCheckpoint(
            agent_step=self.agent_step,
            epoch=self.epoch,
            optimizer_state_dict=self.optimizer.state_dict(),
            stopwatch_state=self.timer.save_state(),
            policy_path=self.latest_saved_policy_uri,
            extra_args=extra_args,
        )
        checkpoint.save(self.cfg.run_dir)
        self._log_master(f"Saved training state at epoch {self.epoch}")

        # Synchronize all ranks to ensure the checkpoint is fully saved before continuing
        if torch.distributed.is_initialized():
            torch.distributed.barrier()

    def _maybe_save_policy(self, force=False):
        """Save policy locally if on checkpoint interval"""
        # Check interval for all ranks to ensure synchronization
        if not force and self.trainer_cfg.checkpoint.checkpoint_interval:
            if self.epoch % self.trainer_cfg.checkpoint.checkpoint_interval != 0:
                return

        # Now all ranks that should save are here
        # Only master saves policies, but all ranks must participate in barrier
        if not self._master:
            # Non-master ranks need to participate in the barrier below
            if torch.distributed.is_initialized():
                torch.distributed.barrier()
            return

        name = self.policy_store.make_model_name(self.epoch)

        metta_grid_env: MettaGridEnv = self.vecenv.driver_env  # type: ignore
        assert isinstance(metta_grid_env, MettaGridEnv), "vecenv.driver_env must be a MettaGridEnv"

        training_time = self.timer.get_elapsed("_rollout") + self.timer.get_elapsed("_train")

        category_scores_map = self.evals.category_scores.copy()
        category_score_values = [v for k, v in category_scores_map.items()]
        overall_score = sum(category_score_values) / len(category_score_values) if category_score_values else 0

        metadata = PolicyMetadata(
            agent_step=self.agent_step,
            epoch=self.epoch,
            run=self.cfg.run,
            action_names=metta_grid_env.action_names,
            generation=self.current_policy_generation,
            initial_uri=self.initial_policy_uri,
            train_time=training_time,
            score=overall_score,
            eval_scores=category_scores_map,
        )

        # Extract the actual policy module from distributed wrapper if needed
        if isinstance(self.policy, DistributedMettaAgent):
            policy_to_save = self.policy.module
        else:
            policy_to_save = self.policy

        # Save the original feature mapping in metadata
        if hasattr(policy_to_save, "get_original_feature_mapping"):
            original_feature_mapping = policy_to_save.get_original_feature_mapping()
            if original_feature_mapping is not None:
                metadata["original_feature_mapping"] = original_feature_mapping
                self._log_master(
                    f"Saving original_feature_mapping with {len(original_feature_mapping)} features to metadata"
                )

        # Create a policy record and assign our current policy to it
        policy_record = self.policy_store.create_empty_policy_record(name)
        policy_record.metadata = metadata
        policy_record.policy = policy_to_save

        # Save the policy
        self.latest_saved_policy_record = self.policy_store.save(policy_record)
        logger.info(f"Successfully saved policy at epoch {self.epoch}")

        # Clean up old policies to prevent disk space issues
        if self.epoch % 10 == 0:  # Clean up every 10 epochs
            cleanup_old_policies(self.trainer_cfg.checkpoint.checkpoint_dir, keep_last_n=5)

        # Synchronize all ranks to ensure the policy is fully saved before continuing
        if torch.distributed.is_initialized():
            torch.distributed.barrier()

    def _maybe_upload_policy_record_to_wandb(self, force: bool = False) -> str | None:
        """Upload policy to wandb if on wandb interval"""
        if not self._should_run(self.trainer_cfg.checkpoint.wandb_checkpoint_interval, force):
            return

        if not self.wandb_run:
            return

        if not self.latest_saved_policy_record:
            logger.warning("No policy record to upload to wandb")
            return

        if not self.wandb_run.name:
            logger.warning("No wandb run name was provided")
            return

        result = self.policy_store.add_to_wandb_run(self.wandb_run.name, self.latest_saved_policy_record)
        logger.info(f"Uploaded policy to wandb at epoch {self.epoch}")
        return result

    def _maybe_update_l2_weights(self, force=False):
        """Update L2 init weights if on update interval"""
        if self._should_run(self.cfg.agent.l2_init_weight_update_interval, force):
            self.policy.update_l2_init_weight_copy()

    def _maybe_evaluate_policy(self, wandb_policy_name: str | None, force: bool = False):
        """Evaluate policy if on evaluation interval"""
        if self._should_run(self.trainer_cfg.simulation.evaluate_interval, force):
            try:
                self._evaluate_policy(wandb_policy_name)
            except Exception as e:
                logger.error(f"Error evaluating policy: {e}")
                logger.error(traceback.format_exc())

            self._stats_epoch_start = self.epoch + 1

    @with_instance_timer("_evaluate_policy", log_level=logging.INFO)
    def _evaluate_policy(self, wandb_policy_name: str | None) -> None:
        if self._stats_run_id is not None and self._stats_client is not None:
            self._stats_epoch_id = self._stats_client.create_epoch(
                run_id=self._stats_run_id,
                start_training_epoch=self._stats_epoch_start,
                end_training_epoch=self.epoch,
                attributes={},
            ).id

        if (
            self.trainer_cfg.simulation.evaluate_remote
            and self.wandb_run
            and self._stats_client
            and self.latest_saved_policy_record
            and wandb_policy_name  # ensures it was uploaded to wandb
        ):
            # Need to upload policy artifact to wandb first and make sure our name
            # reflects that in the version
            if ":" not in wandb_policy_name:
                logger.warning(f"Remote evaluation: {wandb_policy_name} does not specify a version")
            else:
                internal_wandb_policy_name, wandb_uri = wandb_policy_name_to_uri(wandb_policy_name)
                stats_server_policy_id = get_or_create_policy_ids(
                    self._stats_client,
                    [(internal_wandb_policy_name, wandb_uri, self.wandb_run.notes)],
                    self._stats_epoch_id,
                ).get(internal_wandb_policy_name)
                if not stats_server_policy_id:
                    logger.warning(f"Remote evaluation: failed to get or register policy ID for {wandb_policy_name}")
                else:
                    task = asyncio.run(
                        self._stats_client.create_task(
                            TaskCreateRequest(
                                policy_id=stats_server_policy_id,
                                git_hash=self.trainer_cfg.simulation.git_hash,
                                sim_suite=self._sim_suite_config.name,
                            )
                        )
                    )
                    logger.info(f"Remote evaluation: created task {task.id} for policy {wandb_policy_name}")
                    # TODO: need policy evaluator to generate replays and push stats to wandb

        logger.info(f"Simulating policy: {self.latest_saved_policy_uri} with extended config including training task")
        evaluation_results = evaluate_policy(
            policy_record=self.latest_saved_policy_record,
            simulation_suite=self._sim_suite_config,
            device=self.device,
            vectorization=self.cfg.vectorization,
            replay_dir=self.trainer_cfg.simulation.replay_dir,  # Pass replay_dir to enable replay generation
            stats_epoch_id=self._stats_epoch_id,
            wandb_policy_name=wandb_policy_name,
            policy_store=self.policy_store,
            stats_client=self._stats_client,
            logger=logger,
        )
        logger.info("Simulation complete")
        self.evals = evaluation_results.scores

        # Get target metric (for logging) from sweep config
        # and write top-level score for policy selection.
        # In sweep_eval, we use the "score" entry in the policy metadata to select the best policy
        target_metric = getattr(self.cfg, "sweep", {}).get("metric", "reward")  # fallback to reward
        category_scores = list(self.evals.category_scores.values())
        if category_scores and self.latest_saved_policy_record:
            self.latest_saved_policy_record.metadata["score"] = float(np.mean(category_scores))
            logger.info(
                f"Set policy metadata score to "
                f"{self.latest_saved_policy_record.metadata['score']} using {target_metric} metric"
            )

        # Generate and upload replay HTML if we have wandb
        if self.wandb_run is not None and evaluation_results.replay_urls:
            self._upload_replay_html(evaluation_results.replay_urls)

    def _upload_replay_html(self, replay_urls: dict[str, list[str]]):
        """Upload replay HTML to wandb"""
        # Create unified HTML with all replay links on a single line
        if replay_urls:
            # Group replays by base name
            replay_groups = {}

            for sim_name, urls in sorted(replay_urls.items()):
                if "training_task" in sim_name:
                    # Training replays
                    if "training" not in replay_groups:
                        replay_groups["training"] = []
                    replay_groups["training"].extend(urls)
                else:
                    # Evaluation replays - clean up the display name
                    display_name = sim_name.replace("eval/", "")
                    if display_name not in replay_groups:
                        replay_groups[display_name] = []
                    replay_groups[display_name].extend(urls)

            # Build HTML with episode numbers
            links = []
            for name, urls in replay_groups.items():
                if len(urls) == 1:
                    # Single episode - just show the name
                    player_url = "https://metta-ai.github.io/metta/?replayUrl=" + urls[0]
                    links.append(f'<a href="{player_url}" target="_blank">{name}</a>')
                else:
                    # Multiple episodes - show with numbers
                    episode_links = []
                    for i, url in enumerate(urls, 1):
                        player_url = "https://metta-ai.github.io/metta/?replayUrl=" + url
                        episode_links.append(f'<a href="{player_url}" target="_blank">{i}</a>')
                    links.append(f"{name} [{' '.join(episode_links)}]")

            # Join all links with " | " separator and add epoch prefix
            html_content = f"epoch {self.epoch}: " + " | ".join(links)
        else:
            html_content = f"epoch {self.epoch}: No replays available."

        # Log the unified HTML with step parameter for wandb's epoch slider
        link_summary = {"replays/all_links": wandb.Html(html_content)}
        self.wandb_run.log(link_summary, step=self.agent_step)

        # Also log individual link for backward compatibility
        if "eval/training_task" in replay_urls and replay_urls["eval/training_task"]:
            training_url = replay_urls["eval/training_task"][0]  # Use first URL for backward compatibility
            player_url = "https://metta-ai.github.io/metta/?replayUrl=" + training_url
            link_summary = {
                "replays/link": wandb.Html(f'<a href="{player_url}">MetaScope Replay (Epoch {self.epoch})</a>')
            }
            self.wandb_run.log(link_summary, step=self.agent_step)

    @with_instance_timer("_process_stats")
    def _process_stats(self):
        if not self._master or not self.wandb_run:
            self.stats.clear()
            self.grad_stats.clear()
            return

        # Process training stats using shared function
        processed_stats = process_training_stats(
            raw_stats=self.stats,
            losses=self.losses,
            experience=self.experience,
            trainer_config=self.trainer_cfg,
            kickstarter=self.kickstarter,
        )

        # Update self.stats with mean values for consistency
        self.stats = processed_stats["mean_stats"]

        # Compute weight stats if on interval
        weight_stats = {}
        if self.cfg.agent.analyze_weights_interval != 0 and self.epoch % self.cfg.agent.analyze_weights_interval == 0:
            for metrics in self.policy.compute_weight_metrics():
                name = metrics.get("name", "unknown")
                for key, value in metrics.items():
                    if key != "name":
                        weight_stats[f"weights/{key}/{name}"] = value

        # Compute timing stats using shared function
        timing_info = compute_timing_stats(timer=self.timer, agent_step=self.agent_step)

        # Build parameters dictionary
        parameters = {
            "learning_rate": self.optimizer.param_groups[0]["lr"],
            "epoch_steps": timing_info["epoch_steps"],
            "num_minibatches": self.experience.num_minibatches,
            "generation": self.current_policy_generation,
            "latest_saved_policy_epoch": self.latest_saved_policy_record.metadata.epoch,
        }

        # Include custom stats from trainer config
        if hasattr(self.trainer_cfg, "stats") and hasattr(self.trainer_cfg.stats, "overview"):
            for k, v in self.trainer_cfg.stats.overview.items():
                if k in self.stats:
                    processed_stats["overview"][v] = self.stats[k]

        # Add hyperparameter values

        system_stats = {}  # self._system_monitor.stats()
        memory_stats = {}  # self._memory_monitor.stats()

        # Build complete stats dictionary for wandb
        all_stats = build_wandb_stats(
            processed_stats=processed_stats,
            timing_info=timing_info,
            weight_stats=weight_stats,
            grad_stats=self.grad_stats,
            system_stats=system_stats,
            memory_stats=memory_stats,
            parameters=parameters,
            hyperparameters=self.hyperparameters,
            evals=self.evals,
            agent_step=self.agent_step,
            epoch=self.epoch,
        )

        self.wandb_run.log(
            all_stats,
            # WandB can automatically increment step on each call to log, but we force the value here
            # to make WandB reject any non-monotonic data points. This hides duplicate data when resuming
            # from checkpoints and keeps graphs clean. The policy is reset to the checkpoint too so the
            # count of steps that contribute to training the saved policies is consistent.
            step=self.agent_step,
        )

        self.stats.clear()
        self.grad_stats.clear()

    def close(self):
        self.vecenv.close()
        if self._master:
            self._memory_monitor.clear()
            self._system_monitor.stop()

    @property
    def hyperparameters(self):
        return {}
        # return {
        #     "learning_rate": self.optimizer.param_groups[0]["lr"],
        #     "ppo_clip_coef": self.trainer_cfg.ppo.clip_coef,
        #     "ppo_vf_clip_coef": self.trainer_cfg.ppo.vf_clip_coef,
        #     "ppo_ent_coef": self.trainer_cfg.ppo.ent_coef,
        #     "ppo_l2_reg_loss_coef": self.trainer_cfg.ppo.l2_reg_loss_coef,
        #     "ppo_l2_init_loss_coef": self.trainer_cfg.ppo.l2_init_loss_coef,
        # }

    @property
    def latest_saved_policy_uri(self) -> str | None:
        """Get the URI of the latest saved policy, if any."""
        if self.latest_saved_policy_record is None:
            return None
        return self.latest_saved_policy_record.uri

    @property
    def initial_policy_uri(self) -> str | None:
        """Get the URI of the initial policy used to start training."""
        if self.initial_policy_record is None:
            return None
        return self.initial_policy_record.uri

    @property
    def current_policy_generation(self) -> int:
        """Get the current generation number of the policy."""
        if self.initial_policy_record is None:
            return 0
        return self.initial_policy_record.metadata.get("generation", 0) + 1

    def _make_experience_buffer(self):
        vecenv = self.vecenv
        trainer_cfg = self.trainer_cfg

        # Get environment info
        obs_space = vecenv.single_observation_space
        atn_space = vecenv.single_action_space
        total_agents = vecenv.num_agents

        # Calculate minibatch parameters
        max_minibatch_size = trainer_cfg.minibatch_size

        # Get LSTM parameters using helper function
        hidden_size, num_lstm_layers = get_lstm_config(self.policy)

        # Create experience buffer
        self.experience = Experience(
            total_agents=total_agents,
            batch_size=self._batch_size,
            bptt_horizon=trainer_cfg.bptt_horizon,
            minibatch_size=self._minibatch_size,
            max_minibatch_size=max_minibatch_size,
            obs_space=obs_space,
            atn_space=atn_space,
            device=self.device,
            hidden_size=hidden_size,
            cpu_offload=trainer_cfg.cpu_offload,
            num_lstm_layers=num_lstm_layers,
            agents_per_batch=getattr(vecenv, "agents_per_batch", None),
        )

    def _make_vecenv(self):
        """Create a vectorized environment."""
        trainer_cfg = self.trainer_cfg
        task = self._curriculum.get_task()
        env_cfg = task.env_cfg()

        # TODO: relax someday when we support other observation shapes
        try:
            game_cfg_dict = OmegaConf.to_container(env_cfg.game, resolve=True)

            if not isinstance(game_cfg_dict, dict) or not all(isinstance(k, str) for k in game_cfg_dict.keys()):
                raise TypeError("env_cfg.game must be a dict with string keys")

            game_cfg = PyPolicyGameConfig(**game_cfg_dict)  # type: ignore[arg-type]

        except ValidationError as e:
            raise ValueError(f"env_cfg.game is not compatible with agent requirements: {e}") from e

        num_agents = game_cfg.num_agents

        # Calculate batch sizes using helper function
        self.target_batch_size, self.batch_size, num_envs = calculate_batch_sizes(
            forward_pass_minibatch_target_size=trainer_cfg.forward_pass_minibatch_target_size,
            num_agents=num_agents,
            num_workers=trainer_cfg.num_workers,
            async_factor=trainer_cfg.async_factor,
        )
>>>>>>> 836dddf2

        logger.info(
            f"Epoch {epoch}- "
            f"{steps_per_sec:.0f} SPS- "
            f"step {agent_step}/{total_steps_str}- "
            f"({train_pct:.0f}% train- {rollout_pct:.0f}% rollout- {stats_pct:.0f}% stats)"
        )

        # Periodic tasks
        if should_run(epoch, 10, is_master):
            record_heartbeat()

        # Update L2 weights if configured
        if hasattr(policy, "l2_init_weight_update_interval"):
            maybe_update_l2_weights(
                agent=policy,
                epoch=epoch,
                interval=getattr(policy, "l2_init_weight_update_interval", 0),
                is_master=is_master,
            )

        # Save policy
        if checkpoint_manager.should_checkpoint(epoch):
            # Create initial policy record for metadata if needed
            initial_policy_record = None
            if initial_policy_uri:
                initial_policy_record = type(
                    "obj", (object,), {"uri": initial_policy_uri, "metadata": {"generation": initial_generation}}
                )()

            saved_record = checkpoint_manager.save_policy(
                policy=policy,
                epoch=epoch,
                agent_step=agent_step,
                evals=eval_scores,
                timer=timer,
                initial_policy_record=initial_policy_record,
            )
            if saved_record:
                latest_saved_policy_record = saved_record

                # Save training state with the new policy path
                checkpoint_manager.save_checkpoint(
                    agent_step=agent_step,
                    epoch=epoch,
                    optimizer=optimizer,
                    policy_path=saved_record.uri,
                    timer=timer,
                    run_dir=cfg.run_dir,
                    kickstarter=kickstarter,
                )

        # Upload to wandb
        if should_run(epoch, trainer_cfg.checkpoint.wandb_checkpoint_interval, is_master):
            wandb_policy_name = upload_policy_to_wandb(wandb_run, policy_store, latest_saved_policy_record)

        # Evaluate policy
        if should_run(epoch, trainer_cfg.simulation.evaluate_interval, is_master):
            if latest_saved_policy_record:
                # Create stats epoch if needed
                if stats_client is not None and stats_tracker.stats_run_id is not None:
                    stats_tracker.stats_epoch_id = stats_client.create_epoch(
                        run_id=stats_tracker.stats_run_id,
                        start_training_epoch=stats_tracker.stats_epoch_start,
                        end_training_epoch=epoch,
                        attributes={},
                    ).id

                eval_scores = evaluate_policy(
                    latest_saved_policy_record,
                    sim_suite_config,
                    curriculum,
                    stats_client,
                    stats_tracker,
                    agent_step,
                    epoch,
                    device,
                    cfg.vectorization,
                    trainer_cfg.simulation.replay_dir,
                    wandb_policy_name,
                    policy_store,
                    cfg,
                    wandb_run,
                    logger,
                )
                stats_tracker.update_epoch_tracking(epoch + 1)

        # Generate replay
        if should_run(epoch, trainer_cfg.simulation.evaluate_interval, is_master):
            if latest_saved_policy_record:
                replay_url = generate_policy_replay(
                    policy_record=latest_saved_policy_record,
                    policy_store=policy_store,
                    trainer_cfg=trainer_cfg,
                    epoch=epoch,
                    device=device,
                    vectorization=cfg.vectorization,
                    wandb_run=wandb_run,
                )
                if replay_url:
                    upload_replay_html(
                        replay_urls={"replay": [replay_url]},
                        agent_step=agent_step,
                        epoch=epoch,
                        wandb_run=wandb_run,
                    )

        # Compute gradient stats
        if should_run(epoch, trainer_cfg.grad_mean_variance_interval, is_master):
            with timer("grad_stats"):
                stats_tracker.grad_stats = compute_gradient_stats(policy)

        # Check for abort
        if check_abort(wandb_run, trainer_cfg, agent_step):
            break

    logger.info("Training complete!")
    timing_summary = timer.get_all_summaries()

    for name, summary in timing_summary.items():
        logger.info(f"  {name}: {timer.format_time(summary['total_elapsed'])}")

    # Force final saves
    if is_master:
        # Create initial policy record for metadata if needed
        initial_policy_record = None
        if initial_policy_uri:
            initial_policy_record = type(
                "obj", (object,), {"uri": initial_policy_uri, "metadata": {"generation": initial_generation}}
            )()

        saved_record = checkpoint_manager.save_policy(
            policy=policy,
            epoch=epoch,
            agent_step=agent_step,
            evals=eval_scores,
            timer=timer,
            initial_policy_record=initial_policy_record,
            force=True,
        )
<<<<<<< HEAD
        if saved_record:
            latest_saved_policy_record = saved_record

            # Save final training state
            checkpoint_manager.save_checkpoint(
                agent_step=agent_step,
                epoch=epoch,
                optimizer=optimizer,
                policy_path=saved_record.uri,
                timer=timer,
                run_dir=cfg.run_dir,
                kickstarter=kickstarter,
                force=True,
            )

    if wandb_run and latest_saved_policy_record:
        upload_policy_to_wandb(wandb_run, policy_store, latest_saved_policy_record, force=True)

    # Cleanup
    vecenv.close()
    if is_master:
        if memory_monitor:
            memory_monitor.clear()
        if system_monitor:
            system_monitor.stop()


def _initialize_stats_tracking(
    stats_tracker: StatsTracker,
    stats_client: Optional[Any],
    wandb_run: Optional[Any],
) -> None:
    """Initialize stats tracking for training run."""
    if stats_client is None:
        return

    if wandb_run is not None:
        name = wandb_run.name if wandb_run.name is not None else "unknown"
        url = wandb_run.url
        tags = list(wandb_run.tags) if wandb_run.tags is not None else None
        description = wandb_run.notes
    else:
        name = "unknown"
        url = None
        tags = None
        description = None

    try:
        stats_tracker.stats_run_id = stats_client.create_training_run(
            name=name, attributes={}, url=url, description=description, tags=tags
        ).id
    except Exception as e:
        logger.warning(f"Failed to create training run: {e}")
=======

        if self.cfg.seed is None:
            self.cfg.seed = np.random.randint(0, 1000000)

        # Use rank-specific seed for environment reset to ensure different
        # processes generate uncorrelated environments in distributed training
        rank = int(os.environ.get("RANK", 0))
        self.vecenv.async_reset(self.cfg.seed + rank)

    def _load_policy(self, checkpoint: TrainerCheckpoint | None, policy_store) -> PolicyRecord | None:
        """Try to load policy from checkpoint or config. Returns None if not found."""
        trainer_cfg = self.trainer_cfg

        # Try checkpoint first
        if checkpoint and checkpoint.policy_path:
            self._log_master(f"Loading policy from checkpoint: {checkpoint.policy_path}")
            return policy_store.policy_record(checkpoint.policy_path)

        # Try initial_policy from config
        if trainer_cfg.initial_policy and (initial_uri := trainer_cfg.initial_policy.uri) is not None:
            self._log_master(f"Loading initial policy URI: {initial_uri}")
            return policy_store.policy_record(initial_uri)

        # Try default checkpoint path
        policy_path = os.path.join(trainer_cfg.checkpoint.checkpoint_dir, policy_store.make_model_name(0))
        if os.path.exists(policy_path):
            self._log_master(f"Loading policy from checkpoint: {policy_path}")
            return policy_store.policy_record(policy_path)

        return None

    def _create_and_save_policy_record(self, policy_store: PolicyStore, env: MettaGridEnv) -> PolicyRecord:
        """Create a new policy and save it."""
        name = policy_store.make_model_name(self.epoch)
        logger.info(f"Creating new policy record: {name}")

        # Create the policy record with a new policy instance
        pr = policy_store.create_empty_policy_record(name)
        pr.policy = make_policy(env, self.cfg)

        # Save the policy record
        saved_pr = policy_store.save(pr)
        logger.info(f"Successfully saved initial policy to {saved_pr.uri}")

        return saved_pr

    def _maybe_compute_grad_stats(self, force=False):
        """Compute and store gradient statistics if on interval."""
        interval = self.trainer_cfg.grad_mean_variance_interval
        if not self._should_run(interval, force):
            return

        with self.timer("grad_stats"):
            self.grad_stats = compute_gradient_stats(self.policy)

    def _initialize_policy_to_environment(self, policy, metta_grid_env, device):
        """Helper method to initialize a policy to the environment using the appropriate interface."""
        if hasattr(policy, "initialize_to_environment"):
            features = metta_grid_env.get_observation_features()
            policy.initialize_to_environment(
                features, metta_grid_env.action_names, metta_grid_env.max_action_args, device
            )
        else:
            policy.activate_actions(metta_grid_env.action_names, metta_grid_env.max_action_args, device)
>>>>>>> 836dddf2
<|MERGE_RESOLUTION|>--- conflicted
+++ resolved
@@ -9,23 +9,12 @@
 import torch
 import torch.distributed
 from heavyball import ForeachMuon
-<<<<<<< HEAD
 from omegaconf import DictConfig
-
-from metta.agent.metta_agent import DistributedMettaAgent
-=======
-from omegaconf import DictConfig, OmegaConf
-from pydantic import ValidationError
 from rich.console import Console
 from rich.table import Table
 
-from metta.agent.metta_agent import DistributedMettaAgent, make_policy
-from metta.agent.policy_metadata import PolicyMetadata
-from metta.agent.policy_record import PolicyRecord
-from metta.agent.policy_store import PolicyStore
+from metta.agent.metta_agent import DistributedMettaAgent
 from metta.app_backend.routes.eval_task_routes import TaskCreateRequest
-from metta.app_backend.stats_client import StatsClient
->>>>>>> 836dddf2
 from metta.common.profiling.memory_monitor import MemoryMonitor
 from metta.common.profiling.stopwatch import Stopwatch
 from metta.common.util.heartbeat import record_heartbeat
@@ -49,7 +38,7 @@
     maybe_update_l2_weights,
 )
 from metta.rl.util.policy_management import (
-    maybe_load_checkpoint,
+    load_or_initialize_policy,
     validate_policy_environment_match,
 )
 from metta.rl.util.rollout import get_lstm_config
@@ -60,12 +49,8 @@
 )
 from metta.rl.util.utils import check_abort, should_run
 from metta.rl.vecenv import make_vecenv
-<<<<<<< HEAD
 from metta.rl.wandb import log_model_parameters, setup_wandb_metrics, upload_policy_to_wandb, upload_replay_html
-=======
-from metta.sim.simulation_config import SimulationSuiteConfig, SingleEnvSimulationConfig
 from metta.sim.utils import get_or_create_policy_ids, wandb_policy_name_to_uri
->>>>>>> 836dddf2
 
 try:
     from pufferlib import _C  # noqa: F401 - Required for torch.ops.pufferlib
@@ -83,7 +68,6 @@
 logger = logging.getLogger(f"trainer-{rank}-{local_rank}")
 
 
-<<<<<<< HEAD
 def create_training_components(
     cfg: Any,
     wandb_run: Optional[Any],
@@ -158,31 +142,35 @@
     )
 
     # Load checkpoint and policy with distributed coordination
-    checkpoint, policy_record, agent_step, epoch = maybe_load_checkpoint(
-        run_dir=cfg.run_dir,
+    from metta.rl.trainer_checkpoint import TrainerCheckpoint
+
+    checkpoint = TrainerCheckpoint.load(cfg.run_dir)
+    agent_step = 0
+    epoch = 0
+
+    if checkpoint:
+        agent_step = checkpoint.agent_step
+        epoch = checkpoint.epoch
+        logger.info(f"Restored from checkpoint at {agent_step} steps")
+
+    # Restore timer state if checkpoint exists
+    if checkpoint and checkpoint.stopwatch_state is not None:
+        timer.load_state(checkpoint.stopwatch_state, resume_running=True)
+
+    # Load or initialize policy with distributed coordination
+    policy, initial_policy_record, latest_saved_policy_record = load_or_initialize_policy(
+        cfg=cfg,
+        checkpoint=checkpoint,
         policy_store=policy_store,
-        trainer_cfg=trainer_cfg,
         metta_grid_env=metta_grid_env,
-        cfg=cfg,
         device=device,
         is_master=is_master,
         rank=rank,
     )
 
-    # Restore timer state if checkpoint exists
-    if checkpoint and checkpoint.stopwatch_state is not None:
-        timer.load_state(checkpoint.stopwatch_state, resume_running=True)
-
     # Extract initial policy info
-    latest_saved_policy_record = policy_record
-    initial_policy_uri = policy_record.uri if policy_record else None
-    initial_generation = policy_record.metadata.get("generation", 0) if policy_record else 0
-
-    policy = policy_record.policy
-
-    # Initialize policy to environment
-    features = metta_grid_env.get_observation_features()
-    policy.initialize_to_environment(features, metta_grid_env.action_names, metta_grid_env.max_action_args, device)
+    initial_policy_uri = initial_policy_record.uri if initial_policy_record else None
+    initial_generation = initial_policy_record.metadata.get("generation", 0) if initial_policy_record else 0
 
     # Validate that policy matches environment
     validate_policy_environment_match(policy, metta_grid_env)
@@ -321,6 +309,75 @@
     return memory_monitor, system_monitor
 
 
+def log_master(message: str, level: str = "info", is_master: bool = True) -> None:
+    """Log a message only on the master node.
+
+    Args:
+        message: The message to log
+        level: The log level ('debug', 'info', 'warning', 'error', 'critical')
+        is_master: Whether this is the master rank
+    """
+    if not is_master:
+        return
+
+    log_func = getattr(logger, level, logger.info)
+    log_func(message)
+
+
+def log_training_status(
+    epoch: int,
+    agent_step: int,
+    total_timesteps: int,
+    timer: Stopwatch,
+    steps_before: int,
+    is_master: bool,
+) -> None:
+    """Log training status with rich console output."""
+    if not is_master:
+        return
+
+    rollout_time = timer.get_last_elapsed("_rollout")
+    train_time = timer.get_last_elapsed("_train")
+    stats_time = timer.get_last_elapsed("_process_stats")
+    steps_calculated = agent_step - steps_before
+
+    total_time = train_time + rollout_time + stats_time
+    steps_per_sec = steps_calculated / total_time if total_time > 0 else 0
+
+    train_pct = (train_time / total_time) * 100 if total_time > 0 else 0
+    rollout_pct = (rollout_time / total_time) * 100 if total_time > 0 else 0
+    stats_pct = (stats_time / total_time) * 100 if total_time > 0 else 0
+
+    console = Console()
+    table = Table(
+        title=f"[bold cyan]Training Progress - Epoch {epoch}[/bold cyan]",
+        show_header=True,
+        header_style="bold magenta",
+    )
+
+    # Add columns
+    table.add_column("Metric", style="cyan", justify="left")
+    table.add_column("Progress", style="green", justify="right")
+    table.add_column("Rate", style="yellow", justify="left")
+
+    # Add rows
+    progress_pct = (agent_step / total_timesteps) * 100
+    table.add_row(
+        "Agent Steps",
+        f"{agent_step:,} / {total_timesteps:,} ({progress_pct:.1f}%)",
+        f"[dim]{steps_per_sec:.0f} steps/sec[/dim]",
+    )
+
+    table.add_row(
+        "Epoch Time",
+        f"{total_time:.2f}s",
+        f"[dim]Train: {train_pct:.0f}% | Rollout: {rollout_pct:.0f}% | Stats: {stats_pct:.0f}%[/dim]",
+    )
+
+    # Log the table
+    console.print(table)
+
+
 def train(
     cfg: DictConfig,
     wandb_run: Any | None,
@@ -330,9 +387,7 @@
     **kwargs: Any,
 ) -> None:
     """Functional training loop replacing MettaTrainer.train()."""
-    logger.info("Starting training")
-
-    # Create all components individually
+    # Create all components individually first to get is_master value
     (
         vecenv,
         policy,
@@ -365,6 +420,8 @@
         stats_client=stats_client,
     )
 
+    log_master("Starting training", is_master=is_master)
+
     # Create master-only components
     memory_monitor, system_monitor = create_master_trainer_components(
         policy=policy,
@@ -375,14 +432,32 @@
     )
 
     # Initialize stats tracking
-    _initialize_stats_tracking(stats_tracker, stats_client, wandb_run)
-
-    logger.info(f"Training on {device}")
+    if stats_client is not None:
+        if wandb_run is not None:
+            name = wandb_run.name if wandb_run.name is not None else "unknown"
+            url = wandb_run.url
+            tags = list(wandb_run.tags) if wandb_run.tags is not None else None
+            description = wandb_run.notes
+        else:
+            name = "unknown"
+            url = None
+            tags = None
+            description = None
+
+        try:
+            stats_tracker.stats_run_id = stats_client.create_training_run(
+                name=name, attributes={}, url=url, description=description, tags=tags
+            ).id
+        except Exception as e:
+            logger.warning(f"Failed to create training run: {e}")
+
+    log_master(f"Training on {device}", is_master=is_master)
     wandb_policy_name: str | None = None
 
     # Main training loop
     while agent_step < trainer_cfg.total_timesteps:
         steps_before = agent_step
+        record_heartbeat()
 
         with torch_profiler:
             # Rollout phase
@@ -393,393 +468,6 @@
                     experience=experience,
                     device=device,
                     timer=timer,
-=======
-class MettaTrainer:
-    def __init__(
-        self,
-        cfg: DictConfig,
-        wandb_run: WandbRun | None,
-        policy_store: PolicyStore,
-        sim_suite_config: SimulationSuiteConfig,
-        stats_client: StatsClient | None,
-        **kwargs: Any,
-    ):
-        logger.info(f"run_dir = {cfg.run_dir}")
-        checkpoints_dir = Path(cfg.run_dir) / "checkpoints"
-        if checkpoints_dir.exists():
-            files = sorted(os.listdir(checkpoints_dir))
-            recent_files = files[-3:] if len(files) >= 3 else files
-            logger.info(f"Recent checkpoints: {', '.join(recent_files)}")
-
-        self.cfg = cfg
-        self.trainer_cfg = trainer_cfg = create_trainer_config(cfg)
-
-        # self.hyperparameter_scheduler = HyperparameterScheduler(
-        # trainer_cfg, self, trainer_cfg.total_timesteps, logging)
-
-        if trainer_cfg.checkpoint.checkpoint_dir:
-            os.makedirs(trainer_cfg.checkpoint.checkpoint_dir, exist_ok=True)
-
-        self._sim_suite_config = sim_suite_config
-        self._stats_client = stats_client
-
-        if torch.distributed.is_initialized():
-            self._master = torch.distributed.get_rank() == 0
-            self._world_size = torch.distributed.get_world_size()
-            self._rank = torch.distributed.get_rank()
-            logger.info(
-                f"Rank: {os.environ['RANK']}, Local rank: {os.environ['LOCAL_RANK']}, World size: {self._world_size}"
-            )
-        else:
-            self._master = True
-            self._world_size = 1
-            self._rank = 0
-
-        self.device: torch.device = torch.device(cfg.device) if isinstance(cfg.device, str) else cfg.device
-        self._batch_size = trainer_cfg.batch_size
-        self._minibatch_size = trainer_cfg.minibatch_size
-
-        self.torch_profiler = TorchProfiler(self._master, trainer_cfg.profiler, wandb_run, cfg.run_dir)
-        self.losses = Losses()
-        self.stats = defaultdict(list)
-        self.grad_stats = {}
-        self.wandb_run = wandb_run
-        self.policy_store = policy_store
-        self.evals = EvalRewardSummary()
-
-        self.timer = Stopwatch(logger)
-        self.timer.start()
-
-        if self._master:
-            self._memory_monitor = MemoryMonitor()
-            self._system_monitor = SystemMonitor(
-                sampling_interval_sec=1.0,  # Sample every second
-                history_size=100,  # Keep last 100 samples
-                logger=logger,
-                auto_start=True,  # Start monitoring immediately
-                external_timer=self.timer,  # Pass trainer's timer for persistent elapsed time
-            )
-
-        curriculum_config = trainer_cfg.curriculum_or_env
-        env_overrides = DictConfig(trainer_cfg.env_overrides)
-        self._curriculum = curriculum_from_config_path(curriculum_config, env_overrides)
-
-        # Add training task to the suite
-        self._sim_suite_config.simulations["eval/training_task"] = SingleEnvSimulationConfig(
-            env="/env/mettagrid/mettagrid",  # won't be used, dynamic `env_cfg()` should override all of it
-            num_episodes=1,
-            env_overrides=self._curriculum.get_task().env_cfg(),
-        )
-
-        self._make_vecenv()
-
-        metta_grid_env: MettaGridEnv = self.vecenv.driver_env  # type: ignore
-        assert isinstance(metta_grid_env, MettaGridEnv), (
-            f"vecenv.driver_env type {type(metta_grid_env).__name__} is not MettaGridEnv"
-        )
-
-        self.agent_step: int = 0
-        self.epoch: int = 0
-
-        checkpoint = TrainerCheckpoint.load(cfg.run_dir)
-        if checkpoint:
-            logger.info(f"Restoring from checkpoint at {checkpoint.agent_step} steps")
-            self.agent_step = checkpoint.agent_step
-            self.epoch = checkpoint.epoch
-            if checkpoint.stopwatch_state is not None:
-                logger.info("Restoring timer state from checkpoint")
-                self.timer.load_state(checkpoint.stopwatch_state, resume_running=True)
-
-        # Load or create policy with distributed coordination
-        policy_record = self._load_policy(checkpoint, policy_store)
-
-        if policy_record is not None:
-            self._log_master(f"Rank {self._rank}: LOADED {policy_record.uri}")
-            self.latest_saved_policy_record = policy_record
-
-            # Get the policy from the record
-            self.policy = policy_record.policy
-
-            # Restore original_feature_mapping from metadata if available
-            if (
-                hasattr(self.policy, "restore_original_feature_mapping")
-                and "original_feature_mapping" in policy_record.metadata
-            ):
-                self.policy.restore_original_feature_mapping(policy_record.metadata["original_feature_mapping"])
-                self._log_master(f"Rank {self._rank}: Restored original_feature_mapping")
-
-            # Initialize the policy to the environment
-            self._initialize_policy_to_environment(self.policy, metta_grid_env, self.device)
-
-            self.initial_policy_record = policy_record
-
-        else:
-            self._log_master(f"Rank {self._rank}: No existing policy found, creating new one")
-            # In distributed mode, handle policy creation/loading differently
-            if torch.distributed.is_initialized() and not self._master:
-                # Non-master ranks wait for master to create and save the policy
-                default_policy_path = os.path.join(
-                    trainer_cfg.checkpoint.checkpoint_dir, policy_store.make_model_name(0)
-                )
-                self._log_master(f"Rank {self._rank}: Waiting for master to create policy at {default_policy_path}")
-
-                # Synchronize with master before attempting to load
-                torch.distributed.barrier()
-
-                def log_progress(elapsed: float, status: str) -> None:
-                    if status == "waiting" and int(elapsed) % 10 == 0 and elapsed > 0:
-                        logger.info(f"Rank {self._rank}: Still waiting for policy file... ({elapsed:.0f}s elapsed)")
-                    elif status == "found":
-                        logger.info(f"Rank {self._rank}: Policy file found, waiting for write to complete...")
-                    elif status == "stable":
-                        logger.info(f"Rank {self._rank}: Policy file stable after {elapsed:.1f}s")
-
-                if not wait_for_file(default_policy_path, timeout=300, progress_callback=log_progress):
-                    raise RuntimeError(f"Rank {self._rank}: Timeout waiting for policy at {default_policy_path}")
-
-                try:
-                    policy_record = self.policy_store.policy_record(default_policy_path)
-                except Exception as e:
-                    raise RuntimeError(
-                        f"Rank {self._rank}: Failed to load policy from {default_policy_path}: {e}"
-                    ) from e
-
-                self.initial_policy_record = policy_record
-                self.latest_saved_policy_record = policy_record
-                self.policy = policy_record.policy
-
-                self._initialize_policy_to_environment(self.policy, metta_grid_env, self.device)
-            else:
-                # Master creates and saves new policy
-                policy_record = self._create_and_save_policy_record(policy_store, metta_grid_env)
-                self.initial_policy_record = policy_record
-                self.latest_saved_policy_record = policy_record
-                self.policy = policy_record.policy
-
-                self._initialize_policy_to_environment(self.policy, metta_grid_env, self.device)
-
-                # Synchronize with non-master ranks after saving
-                if torch.distributed.is_initialized():
-                    logger.info("Master rank: Policy saved, synchronizing with other ranks")
-                    torch.distributed.barrier()
-
-        self._log_master(f"USING {self.initial_policy_record.uri}")
-        self._log_master(f"MettaTrainer loaded: {self.policy}")
-
-        if trainer_cfg.compile:
-            self._log_master("Compiling policy")
-            self.policy = torch.compile(self.policy, mode=trainer_cfg.compile_mode)
-
-        self.kickstarter = Kickstarter(
-            trainer_cfg.kickstart,
-            self.device,
-            policy_store,
-            metta_grid_env,
-        )
-
-        if torch.distributed.is_initialized():
-            logger.debug(f"Initializing DistributedDataParallel on device {self.device}")
-            self.policy = DistributedMettaAgent(self.policy, self.device)
-            # Ensure all ranks have initialized DDP before proceeding
-            torch.distributed.barrier()
-
-        self._make_experience_buffer()
-
-        self._stats_epoch_start = self.epoch
-        self._stats_epoch_id: UUID | None = None
-        self._stats_run_id: UUID | None = None
-
-        # Optimizer
-        optimizer_type = trainer_cfg.optimizer.type
-        assert optimizer_type in ("adam", "muon"), f"Optimizer type must be 'adam' or 'muon', got {optimizer_type}"
-        opt_cls = torch.optim.Adam if optimizer_type == "adam" else ForeachMuon
-        self.optimizer = opt_cls(
-            self.policy.parameters(),
-            lr=trainer_cfg.optimizer.learning_rate,
-            betas=(trainer_cfg.optimizer.beta1, trainer_cfg.optimizer.beta2),
-            eps=trainer_cfg.optimizer.eps,
-            weight_decay=trainer_cfg.optimizer.weight_decay,
-        )
-
-        # Validate that policy matches environment
-        validate_policy_environment_match(self.policy, metta_grid_env)
-
-        if checkpoint and checkpoint.optimizer_state_dict:
-            try:
-                self.optimizer.load_state_dict(checkpoint.optimizer_state_dict)
-                self._log_master("Successfully loaded optimizer state from checkpoint")
-            except ValueError:
-                self._log_master("Optimizer state dict doesn't match. Starting with fresh optimizer state.")
-
-        if wandb_run and self._master:
-            # Define metrics (wandb x-axis values)
-            metrics = ["agent_step", "epoch", "total_time", "train_time"]
-            for metric in metrics:
-                wandb_run.define_metric(f"metric/{metric}")
-
-            # set the default x-axis to be step count
-            wandb_run.define_metric("*", step_metric="metric/agent_step")
-
-            # set up plots that do not use steps as the x-axis
-            metric_overrides = [
-                ("overview/reward_vs_total_time", "metric/total_time"),
-            ]
-
-            for metric_name, step_metric in metric_overrides:
-                wandb_run.define_metric(metric_name, step_metric=step_metric)
-
-            # Log model parameters
-            num_params = sum(p.numel() for p in self.policy.parameters())
-            if wandb_run.summary:
-                wandb_run.summary["model/total_parameters"] = num_params
-
-        if self._master:
-            self._memory_monitor.add(self, name="MettaTrainer", track_attributes=True)
-
-        self._log_master(f"MettaTrainer initialization complete on device: {self.device}")
-
-    def _log_master(self, message: str, level: str = "info") -> None:
-        """Log a message only on the master node.
-
-        Args:
-            message: The message to log
-            level: The log level ('debug', 'info', 'warning', 'error', 'critical')
-        """
-        if not self._master:
-            return
-
-        log_func = getattr(logger, level, logger.info)
-        log_func(message)
-
-    def train(self) -> None:
-        self._log_master("Starting training")
-        trainer_cfg = self.trainer_cfg
-
-        if self._stats_client is not None:
-            if self.wandb_run is not None:
-                name = self.wandb_run.name if self.wandb_run.name is not None else "unknown"
-                url = self.wandb_run.url
-                tags: list[str] | None = list(self.wandb_run.tags) if self.wandb_run.tags is not None else None
-                description = self.wandb_run.notes
-            else:
-                name = "unknown"
-                url = None
-                tags = None
-                description = None
-
-            try:
-                self._stats_run_id = self._stats_client.create_training_run(
-                    name=name, attributes={}, url=url, description=description, tags=tags
-                ).id
-            except Exception as e:
-                logger.warning(f"Failed to create training run: {e}")
-
-        self._log_master(f"Training on {self.device}")
-        wandb_policy_name: str | None = None
-        while self.agent_step < trainer_cfg.total_timesteps:
-            steps_before = self.agent_step
-            record_heartbeat()
-
-            with self.torch_profiler:
-                self._rollout()
-                self._train()
-
-            self.torch_profiler.on_epoch_end(self.epoch)
-
-            # Processing stats
-            self._process_stats()
-
-            self._log_status(steps_before)
-
-            # Interval periodic tasks
-            self._maybe_save_policy()
-            self._maybe_save_training_state()
-            wandb_policy_name = self._maybe_upload_policy_record_to_wandb()
-            self._maybe_evaluate_policy(wandb_policy_name)
-            self._maybe_compute_grad_stats()
-
-            self._on_train_step()
-            # end loop over total_timesteps
-
-        self._log_master("Training complete!")
-        timing_summary = self.timer.get_all_summaries()
-
-        for name, summary in timing_summary.items():
-            self._log_master(f"  {name}: {self.timer.format_time(summary['total_elapsed'])}")
-
-        # Force final saves
-        self._maybe_save_policy(force=True)
-        self._maybe_save_training_state(force=True)
-        wandb_policy_name = self._maybe_upload_policy_record_to_wandb(force=True)
-
-        if self._stats_epoch_start < self.epoch:
-            # If we have not just evaluated the latest policy, evaluate it
-            self._maybe_evaluate_policy(wandb_policy_name, force=True)
-
-    def _on_train_step(self):
-        pass
-
-    def _log_status(self, steps_before: int):
-        if not self._master:
-            return
-
-        rollout_time = self.timer.get_last_elapsed("_rollout")
-        train_time = self.timer.get_last_elapsed("_train")
-        stats_time = self.timer.get_last_elapsed("_process_stats")
-        steps_calculated = self.agent_step - steps_before
-
-        total_time = train_time + rollout_time + stats_time
-        steps_per_sec = steps_calculated / total_time
-
-        train_pct = (train_time / total_time) * 100
-        rollout_pct = (rollout_time / total_time) * 100
-        stats_pct = (stats_time / total_time) * 100
-
-        console = Console()
-        table = Table(
-            title=f"[bold cyan]Training Progress - Epoch {self.epoch}[/bold cyan]",
-            show_header=True,
-            header_style="bold magenta",
-        )
-
-        # Add columns
-        table.add_column("Metric", style="cyan", justify="left")
-        table.add_column("Progress", style="green", justify="right")
-        table.add_column("Rate", style="yellow", justify="left")
-
-        # Add rows
-        progress_pct = (self.agent_step / self.trainer_cfg.total_timesteps) * 100
-        table.add_row(
-            "Agent Steps",
-            f"{self.agent_step:,} / {self.trainer_cfg.total_timesteps:,} ({progress_pct:.1f}%)",
-            f"[dim]{steps_per_sec:.0f} steps/sec[/dim]",
-        )
-
-        table.add_row(
-            "Epoch Time",
-            f"{total_time:.2f}s",
-            f"[dim]Train: {train_pct:.0f}% | Rollout: {rollout_pct:.0f}% | Stats: {stats_pct:.0f}%[/dim]",
-        )
-
-        # Log the table
-        console.print(table)
-
-    @with_instance_timer("_rollout")
-    def _rollout(self):
-        """Perform rollout phase of training."""
-        experience = self.experience
-        trainer_cfg = self.trainer_cfg
-
-        raw_infos = []  # Collect raw info for batch processing later
-        experience.reset_for_rollout()
-
-        while not experience.ready_for_training:
-            # Check for contiguous env ids constraint
-            if trainer_cfg.require_contiguous_env_ids:
-                raise ValueError(
-                    "We are assuming contiguous eng id is always False. async_factor == num_workers = "
-                    f"{trainer_cfg.async_factor} != {trainer_cfg.num_workers}"
->>>>>>> 836dddf2
                 )
                 agent_step += num_steps * world_size
 
@@ -799,7 +487,6 @@
                     epoch=epoch,
                     device=device,
                 )
-<<<<<<< HEAD
                 epoch += epochs_trained
 
         torch_profiler.on_epoch_end(epoch)
@@ -808,11 +495,16 @@
         with timer("_process_stats"):
             if is_master and wandb_run:
                 # Create temporary initial_policy_record for process_stats
+                from metta.agent.policy_metadata import PolicyMetadata
+                from metta.agent.policy_record import PolicyRecord
+
                 initial_policy_record = None
                 if initial_policy_uri:
-                    initial_policy_record = type(
-                        "obj", (object,), {"uri": initial_policy_uri, "metadata": {"generation": initial_generation}}
-                    )()
+                    # Create a minimal PolicyRecord for stats tracking
+                    metadata = PolicyMetadata(generation=initial_generation)
+                    initial_policy_record = PolicyRecord(
+                        policy_store=policy_store, run_name="", uri=initial_policy_uri, metadata=metadata
+                    )
 
                 process_stats(
                     stats=stats_tracker.rollout_stats,
@@ -838,520 +530,15 @@
             stats_tracker.clear_rollout_stats()
             stats_tracker.clear_grad_stats()
 
-        # Calculate performance metrics
-        rollout_time = timer.get_last_elapsed("_rollout")
-        train_time = timer.get_last_elapsed("_train")
-        stats_time = timer.get_last_elapsed("_process_stats")
-        steps_calculated = agent_step - steps_before
-
-        total_time = train_time + rollout_time + stats_time
-        steps_per_sec = steps_calculated / total_time if total_time > 0 else 0
-
-        train_pct = (train_time / total_time) * 100
-        rollout_pct = (rollout_time / total_time) * 100
-        stats_pct = (stats_time / total_time) * 100
-
-        # Format total timesteps with scientific notation for large numbers
-        total_timesteps = trainer_cfg.total_timesteps
-        if total_timesteps >= 1e9:
-            total_steps_str = f"{total_timesteps:.0e}"
-        else:
-            total_steps_str = f"{total_timesteps:,}"
-=======
-                self.optimizer.zero_grad()
-                loss.backward()
-                if (minibatch_idx + 1) % self.experience.accumulate_minibatches == 0:
-                    torch.nn.utils.clip_grad_norm_(self.policy.parameters(), trainer_cfg.ppo.max_grad_norm)
-                    self.optimizer.step()
-
-                    if self.cfg.agent.clip_range > 0:
-                        self.policy.clip_weights()
-
-                    if str(self.device).startswith("cuda"):
-                        torch.cuda.synchronize()
-
-                minibatch_idx += 1
-                # end loop over minibatches
-
-            self.epoch += 1
-
-            # check early exit if we have reached target_kl
-            if trainer_cfg.ppo.target_kl is not None:
-                average_approx_kl = self.losses.approx_kl_sum / self.losses.minibatches_processed
-                if average_approx_kl > trainer_cfg.ppo.target_kl:
-                    break
-            # end loop over epochs
-
-        # self.hyperparameter_scheduler.step(self.agent_step)
-
-        # Calculate explained variance using helper function
-        self.losses.explained_variance = calculate_explained_variance(experience.values, advantages)
-
-    def _should_run(self, interval: int, force: bool = False) -> bool:
-        """Check if a periodic task should run based on interval and force flag."""
-        if not self._master or not interval:
-            return False
-
-        if force:
-            return True
-
-        return self.epoch % interval == 0
-
-    def _maybe_save_training_state(self, force=False):
-        """Save training state if on checkpoint interval"""
-        # Check interval for all ranks to ensure synchronization
-        if not force and self.trainer_cfg.checkpoint.checkpoint_interval:
-            if self.epoch % self.trainer_cfg.checkpoint.checkpoint_interval != 0:
-                return
-
-        # Now all ranks that should save are here
-        # Only master saves training state, but all ranks must participate in barrier
-        if not self._master:
-            # Non-master ranks need to participate in the barrier below
-            if torch.distributed.is_initialized():
-                torch.distributed.barrier()
-            return
-
-        extra_args = {}
-        if self.kickstarter.enabled and self.kickstarter.teacher_uri is not None:
-            extra_args["teacher_pr_uri"] = self.kickstarter.teacher_uri
-
-        checkpoint = TrainerCheckpoint(
-            agent_step=self.agent_step,
-            epoch=self.epoch,
-            optimizer_state_dict=self.optimizer.state_dict(),
-            stopwatch_state=self.timer.save_state(),
-            policy_path=self.latest_saved_policy_uri,
-            extra_args=extra_args,
+        # Log training status
+        log_training_status(
+            epoch=epoch,
+            agent_step=agent_step,
+            total_timesteps=trainer_cfg.total_timesteps,
+            timer=timer,
+            steps_before=steps_before,
+            is_master=is_master,
         )
-        checkpoint.save(self.cfg.run_dir)
-        self._log_master(f"Saved training state at epoch {self.epoch}")
-
-        # Synchronize all ranks to ensure the checkpoint is fully saved before continuing
-        if torch.distributed.is_initialized():
-            torch.distributed.barrier()
-
-    def _maybe_save_policy(self, force=False):
-        """Save policy locally if on checkpoint interval"""
-        # Check interval for all ranks to ensure synchronization
-        if not force and self.trainer_cfg.checkpoint.checkpoint_interval:
-            if self.epoch % self.trainer_cfg.checkpoint.checkpoint_interval != 0:
-                return
-
-        # Now all ranks that should save are here
-        # Only master saves policies, but all ranks must participate in barrier
-        if not self._master:
-            # Non-master ranks need to participate in the barrier below
-            if torch.distributed.is_initialized():
-                torch.distributed.barrier()
-            return
-
-        name = self.policy_store.make_model_name(self.epoch)
-
-        metta_grid_env: MettaGridEnv = self.vecenv.driver_env  # type: ignore
-        assert isinstance(metta_grid_env, MettaGridEnv), "vecenv.driver_env must be a MettaGridEnv"
-
-        training_time = self.timer.get_elapsed("_rollout") + self.timer.get_elapsed("_train")
-
-        category_scores_map = self.evals.category_scores.copy()
-        category_score_values = [v for k, v in category_scores_map.items()]
-        overall_score = sum(category_score_values) / len(category_score_values) if category_score_values else 0
-
-        metadata = PolicyMetadata(
-            agent_step=self.agent_step,
-            epoch=self.epoch,
-            run=self.cfg.run,
-            action_names=metta_grid_env.action_names,
-            generation=self.current_policy_generation,
-            initial_uri=self.initial_policy_uri,
-            train_time=training_time,
-            score=overall_score,
-            eval_scores=category_scores_map,
-        )
-
-        # Extract the actual policy module from distributed wrapper if needed
-        if isinstance(self.policy, DistributedMettaAgent):
-            policy_to_save = self.policy.module
-        else:
-            policy_to_save = self.policy
-
-        # Save the original feature mapping in metadata
-        if hasattr(policy_to_save, "get_original_feature_mapping"):
-            original_feature_mapping = policy_to_save.get_original_feature_mapping()
-            if original_feature_mapping is not None:
-                metadata["original_feature_mapping"] = original_feature_mapping
-                self._log_master(
-                    f"Saving original_feature_mapping with {len(original_feature_mapping)} features to metadata"
-                )
-
-        # Create a policy record and assign our current policy to it
-        policy_record = self.policy_store.create_empty_policy_record(name)
-        policy_record.metadata = metadata
-        policy_record.policy = policy_to_save
-
-        # Save the policy
-        self.latest_saved_policy_record = self.policy_store.save(policy_record)
-        logger.info(f"Successfully saved policy at epoch {self.epoch}")
-
-        # Clean up old policies to prevent disk space issues
-        if self.epoch % 10 == 0:  # Clean up every 10 epochs
-            cleanup_old_policies(self.trainer_cfg.checkpoint.checkpoint_dir, keep_last_n=5)
-
-        # Synchronize all ranks to ensure the policy is fully saved before continuing
-        if torch.distributed.is_initialized():
-            torch.distributed.barrier()
-
-    def _maybe_upload_policy_record_to_wandb(self, force: bool = False) -> str | None:
-        """Upload policy to wandb if on wandb interval"""
-        if not self._should_run(self.trainer_cfg.checkpoint.wandb_checkpoint_interval, force):
-            return
-
-        if not self.wandb_run:
-            return
-
-        if not self.latest_saved_policy_record:
-            logger.warning("No policy record to upload to wandb")
-            return
-
-        if not self.wandb_run.name:
-            logger.warning("No wandb run name was provided")
-            return
-
-        result = self.policy_store.add_to_wandb_run(self.wandb_run.name, self.latest_saved_policy_record)
-        logger.info(f"Uploaded policy to wandb at epoch {self.epoch}")
-        return result
-
-    def _maybe_update_l2_weights(self, force=False):
-        """Update L2 init weights if on update interval"""
-        if self._should_run(self.cfg.agent.l2_init_weight_update_interval, force):
-            self.policy.update_l2_init_weight_copy()
-
-    def _maybe_evaluate_policy(self, wandb_policy_name: str | None, force: bool = False):
-        """Evaluate policy if on evaluation interval"""
-        if self._should_run(self.trainer_cfg.simulation.evaluate_interval, force):
-            try:
-                self._evaluate_policy(wandb_policy_name)
-            except Exception as e:
-                logger.error(f"Error evaluating policy: {e}")
-                logger.error(traceback.format_exc())
-
-            self._stats_epoch_start = self.epoch + 1
-
-    @with_instance_timer("_evaluate_policy", log_level=logging.INFO)
-    def _evaluate_policy(self, wandb_policy_name: str | None) -> None:
-        if self._stats_run_id is not None and self._stats_client is not None:
-            self._stats_epoch_id = self._stats_client.create_epoch(
-                run_id=self._stats_run_id,
-                start_training_epoch=self._stats_epoch_start,
-                end_training_epoch=self.epoch,
-                attributes={},
-            ).id
-
-        if (
-            self.trainer_cfg.simulation.evaluate_remote
-            and self.wandb_run
-            and self._stats_client
-            and self.latest_saved_policy_record
-            and wandb_policy_name  # ensures it was uploaded to wandb
-        ):
-            # Need to upload policy artifact to wandb first and make sure our name
-            # reflects that in the version
-            if ":" not in wandb_policy_name:
-                logger.warning(f"Remote evaluation: {wandb_policy_name} does not specify a version")
-            else:
-                internal_wandb_policy_name, wandb_uri = wandb_policy_name_to_uri(wandb_policy_name)
-                stats_server_policy_id = get_or_create_policy_ids(
-                    self._stats_client,
-                    [(internal_wandb_policy_name, wandb_uri, self.wandb_run.notes)],
-                    self._stats_epoch_id,
-                ).get(internal_wandb_policy_name)
-                if not stats_server_policy_id:
-                    logger.warning(f"Remote evaluation: failed to get or register policy ID for {wandb_policy_name}")
-                else:
-                    task = asyncio.run(
-                        self._stats_client.create_task(
-                            TaskCreateRequest(
-                                policy_id=stats_server_policy_id,
-                                git_hash=self.trainer_cfg.simulation.git_hash,
-                                sim_suite=self._sim_suite_config.name,
-                            )
-                        )
-                    )
-                    logger.info(f"Remote evaluation: created task {task.id} for policy {wandb_policy_name}")
-                    # TODO: need policy evaluator to generate replays and push stats to wandb
-
-        logger.info(f"Simulating policy: {self.latest_saved_policy_uri} with extended config including training task")
-        evaluation_results = evaluate_policy(
-            policy_record=self.latest_saved_policy_record,
-            simulation_suite=self._sim_suite_config,
-            device=self.device,
-            vectorization=self.cfg.vectorization,
-            replay_dir=self.trainer_cfg.simulation.replay_dir,  # Pass replay_dir to enable replay generation
-            stats_epoch_id=self._stats_epoch_id,
-            wandb_policy_name=wandb_policy_name,
-            policy_store=self.policy_store,
-            stats_client=self._stats_client,
-            logger=logger,
-        )
-        logger.info("Simulation complete")
-        self.evals = evaluation_results.scores
-
-        # Get target metric (for logging) from sweep config
-        # and write top-level score for policy selection.
-        # In sweep_eval, we use the "score" entry in the policy metadata to select the best policy
-        target_metric = getattr(self.cfg, "sweep", {}).get("metric", "reward")  # fallback to reward
-        category_scores = list(self.evals.category_scores.values())
-        if category_scores and self.latest_saved_policy_record:
-            self.latest_saved_policy_record.metadata["score"] = float(np.mean(category_scores))
-            logger.info(
-                f"Set policy metadata score to "
-                f"{self.latest_saved_policy_record.metadata['score']} using {target_metric} metric"
-            )
-
-        # Generate and upload replay HTML if we have wandb
-        if self.wandb_run is not None and evaluation_results.replay_urls:
-            self._upload_replay_html(evaluation_results.replay_urls)
-
-    def _upload_replay_html(self, replay_urls: dict[str, list[str]]):
-        """Upload replay HTML to wandb"""
-        # Create unified HTML with all replay links on a single line
-        if replay_urls:
-            # Group replays by base name
-            replay_groups = {}
-
-            for sim_name, urls in sorted(replay_urls.items()):
-                if "training_task" in sim_name:
-                    # Training replays
-                    if "training" not in replay_groups:
-                        replay_groups["training"] = []
-                    replay_groups["training"].extend(urls)
-                else:
-                    # Evaluation replays - clean up the display name
-                    display_name = sim_name.replace("eval/", "")
-                    if display_name not in replay_groups:
-                        replay_groups[display_name] = []
-                    replay_groups[display_name].extend(urls)
-
-            # Build HTML with episode numbers
-            links = []
-            for name, urls in replay_groups.items():
-                if len(urls) == 1:
-                    # Single episode - just show the name
-                    player_url = "https://metta-ai.github.io/metta/?replayUrl=" + urls[0]
-                    links.append(f'<a href="{player_url}" target="_blank">{name}</a>')
-                else:
-                    # Multiple episodes - show with numbers
-                    episode_links = []
-                    for i, url in enumerate(urls, 1):
-                        player_url = "https://metta-ai.github.io/metta/?replayUrl=" + url
-                        episode_links.append(f'<a href="{player_url}" target="_blank">{i}</a>')
-                    links.append(f"{name} [{' '.join(episode_links)}]")
-
-            # Join all links with " | " separator and add epoch prefix
-            html_content = f"epoch {self.epoch}: " + " | ".join(links)
-        else:
-            html_content = f"epoch {self.epoch}: No replays available."
-
-        # Log the unified HTML with step parameter for wandb's epoch slider
-        link_summary = {"replays/all_links": wandb.Html(html_content)}
-        self.wandb_run.log(link_summary, step=self.agent_step)
-
-        # Also log individual link for backward compatibility
-        if "eval/training_task" in replay_urls and replay_urls["eval/training_task"]:
-            training_url = replay_urls["eval/training_task"][0]  # Use first URL for backward compatibility
-            player_url = "https://metta-ai.github.io/metta/?replayUrl=" + training_url
-            link_summary = {
-                "replays/link": wandb.Html(f'<a href="{player_url}">MetaScope Replay (Epoch {self.epoch})</a>')
-            }
-            self.wandb_run.log(link_summary, step=self.agent_step)
-
-    @with_instance_timer("_process_stats")
-    def _process_stats(self):
-        if not self._master or not self.wandb_run:
-            self.stats.clear()
-            self.grad_stats.clear()
-            return
-
-        # Process training stats using shared function
-        processed_stats = process_training_stats(
-            raw_stats=self.stats,
-            losses=self.losses,
-            experience=self.experience,
-            trainer_config=self.trainer_cfg,
-            kickstarter=self.kickstarter,
-        )
-
-        # Update self.stats with mean values for consistency
-        self.stats = processed_stats["mean_stats"]
-
-        # Compute weight stats if on interval
-        weight_stats = {}
-        if self.cfg.agent.analyze_weights_interval != 0 and self.epoch % self.cfg.agent.analyze_weights_interval == 0:
-            for metrics in self.policy.compute_weight_metrics():
-                name = metrics.get("name", "unknown")
-                for key, value in metrics.items():
-                    if key != "name":
-                        weight_stats[f"weights/{key}/{name}"] = value
-
-        # Compute timing stats using shared function
-        timing_info = compute_timing_stats(timer=self.timer, agent_step=self.agent_step)
-
-        # Build parameters dictionary
-        parameters = {
-            "learning_rate": self.optimizer.param_groups[0]["lr"],
-            "epoch_steps": timing_info["epoch_steps"],
-            "num_minibatches": self.experience.num_minibatches,
-            "generation": self.current_policy_generation,
-            "latest_saved_policy_epoch": self.latest_saved_policy_record.metadata.epoch,
-        }
-
-        # Include custom stats from trainer config
-        if hasattr(self.trainer_cfg, "stats") and hasattr(self.trainer_cfg.stats, "overview"):
-            for k, v in self.trainer_cfg.stats.overview.items():
-                if k in self.stats:
-                    processed_stats["overview"][v] = self.stats[k]
-
-        # Add hyperparameter values
-
-        system_stats = {}  # self._system_monitor.stats()
-        memory_stats = {}  # self._memory_monitor.stats()
-
-        # Build complete stats dictionary for wandb
-        all_stats = build_wandb_stats(
-            processed_stats=processed_stats,
-            timing_info=timing_info,
-            weight_stats=weight_stats,
-            grad_stats=self.grad_stats,
-            system_stats=system_stats,
-            memory_stats=memory_stats,
-            parameters=parameters,
-            hyperparameters=self.hyperparameters,
-            evals=self.evals,
-            agent_step=self.agent_step,
-            epoch=self.epoch,
-        )
-
-        self.wandb_run.log(
-            all_stats,
-            # WandB can automatically increment step on each call to log, but we force the value here
-            # to make WandB reject any non-monotonic data points. This hides duplicate data when resuming
-            # from checkpoints and keeps graphs clean. The policy is reset to the checkpoint too so the
-            # count of steps that contribute to training the saved policies is consistent.
-            step=self.agent_step,
-        )
-
-        self.stats.clear()
-        self.grad_stats.clear()
-
-    def close(self):
-        self.vecenv.close()
-        if self._master:
-            self._memory_monitor.clear()
-            self._system_monitor.stop()
-
-    @property
-    def hyperparameters(self):
-        return {}
-        # return {
-        #     "learning_rate": self.optimizer.param_groups[0]["lr"],
-        #     "ppo_clip_coef": self.trainer_cfg.ppo.clip_coef,
-        #     "ppo_vf_clip_coef": self.trainer_cfg.ppo.vf_clip_coef,
-        #     "ppo_ent_coef": self.trainer_cfg.ppo.ent_coef,
-        #     "ppo_l2_reg_loss_coef": self.trainer_cfg.ppo.l2_reg_loss_coef,
-        #     "ppo_l2_init_loss_coef": self.trainer_cfg.ppo.l2_init_loss_coef,
-        # }
-
-    @property
-    def latest_saved_policy_uri(self) -> str | None:
-        """Get the URI of the latest saved policy, if any."""
-        if self.latest_saved_policy_record is None:
-            return None
-        return self.latest_saved_policy_record.uri
-
-    @property
-    def initial_policy_uri(self) -> str | None:
-        """Get the URI of the initial policy used to start training."""
-        if self.initial_policy_record is None:
-            return None
-        return self.initial_policy_record.uri
-
-    @property
-    def current_policy_generation(self) -> int:
-        """Get the current generation number of the policy."""
-        if self.initial_policy_record is None:
-            return 0
-        return self.initial_policy_record.metadata.get("generation", 0) + 1
-
-    def _make_experience_buffer(self):
-        vecenv = self.vecenv
-        trainer_cfg = self.trainer_cfg
-
-        # Get environment info
-        obs_space = vecenv.single_observation_space
-        atn_space = vecenv.single_action_space
-        total_agents = vecenv.num_agents
-
-        # Calculate minibatch parameters
-        max_minibatch_size = trainer_cfg.minibatch_size
-
-        # Get LSTM parameters using helper function
-        hidden_size, num_lstm_layers = get_lstm_config(self.policy)
-
-        # Create experience buffer
-        self.experience = Experience(
-            total_agents=total_agents,
-            batch_size=self._batch_size,
-            bptt_horizon=trainer_cfg.bptt_horizon,
-            minibatch_size=self._minibatch_size,
-            max_minibatch_size=max_minibatch_size,
-            obs_space=obs_space,
-            atn_space=atn_space,
-            device=self.device,
-            hidden_size=hidden_size,
-            cpu_offload=trainer_cfg.cpu_offload,
-            num_lstm_layers=num_lstm_layers,
-            agents_per_batch=getattr(vecenv, "agents_per_batch", None),
-        )
-
-    def _make_vecenv(self):
-        """Create a vectorized environment."""
-        trainer_cfg = self.trainer_cfg
-        task = self._curriculum.get_task()
-        env_cfg = task.env_cfg()
-
-        # TODO: relax someday when we support other observation shapes
-        try:
-            game_cfg_dict = OmegaConf.to_container(env_cfg.game, resolve=True)
-
-            if not isinstance(game_cfg_dict, dict) or not all(isinstance(k, str) for k in game_cfg_dict.keys()):
-                raise TypeError("env_cfg.game must be a dict with string keys")
-
-            game_cfg = PyPolicyGameConfig(**game_cfg_dict)  # type: ignore[arg-type]
-
-        except ValidationError as e:
-            raise ValueError(f"env_cfg.game is not compatible with agent requirements: {e}") from e
-
-        num_agents = game_cfg.num_agents
-
-        # Calculate batch sizes using helper function
-        self.target_batch_size, self.batch_size, num_envs = calculate_batch_sizes(
-            forward_pass_minibatch_target_size=trainer_cfg.forward_pass_minibatch_target_size,
-            num_agents=num_agents,
-            num_workers=trainer_cfg.num_workers,
-            async_factor=trainer_cfg.async_factor,
-        )
->>>>>>> 836dddf2
-
-        logger.info(
-            f"Epoch {epoch}- "
-            f"{steps_per_sec:.0f} SPS- "
-            f"step {agent_step}/{total_steps_str}- "
-            f"({train_pct:.0f}% train- {rollout_pct:.0f}% rollout- {stats_pct:.0f}% stats)"
-        )
-
-        # Periodic tasks
-        if should_run(epoch, 10, is_master):
-            record_heartbeat()
 
         # Update L2 weights if configured
         if hasattr(policy, "l2_init_weight_update_interval"):
@@ -1365,11 +552,15 @@
         # Save policy
         if checkpoint_manager.should_checkpoint(epoch):
             # Create initial policy record for metadata if needed
+            from metta.agent.policy_metadata import PolicyMetadata
+            from metta.agent.policy_record import PolicyRecord
+
             initial_policy_record = None
             if initial_policy_uri:
-                initial_policy_record = type(
-                    "obj", (object,), {"uri": initial_policy_uri, "metadata": {"generation": initial_generation}}
-                )()
+                metadata = PolicyMetadata(generation=initial_generation)
+                initial_policy_record = PolicyRecord(
+                    policy_store=policy_store, run_name="", uri=initial_policy_uri, metadata=metadata
+                )
 
             saved_record = checkpoint_manager.save_policy(
                 policy=policy,
@@ -1397,7 +588,7 @@
         if should_run(epoch, trainer_cfg.checkpoint.wandb_checkpoint_interval, is_master):
             wandb_policy_name = upload_policy_to_wandb(wandb_run, policy_store, latest_saved_policy_record)
 
-        # Evaluate policy
+        # Evaluate policy (with remote evaluation support)
         if should_run(epoch, trainer_cfg.simulation.evaluate_interval, is_master):
             if latest_saved_policy_record:
                 # Create stats epoch if needed
@@ -1409,6 +600,40 @@
                         attributes={},
                     ).id
 
+                # Check for remote evaluation
+                if (
+                    trainer_cfg.simulation.evaluate_remote
+                    and wandb_run
+                    and stats_client
+                    and wandb_policy_name  # ensures it was uploaded to wandb
+                ):
+                    # Remote evaluation
+                    if ":" not in wandb_policy_name:
+                        logger.warning(f"Remote evaluation: {wandb_policy_name} does not specify a version")
+                    else:
+                        internal_wandb_policy_name, wandb_uri = wandb_policy_name_to_uri(wandb_policy_name)
+                        stats_server_policy_id = get_or_create_policy_ids(
+                            stats_client,
+                            [(internal_wandb_policy_name, wandb_uri, wandb_run.notes)],
+                            stats_tracker.stats_epoch_id,
+                        ).get(internal_wandb_policy_name)
+                        if not stats_server_policy_id:
+                            logger.warning(
+                                f"Remote evaluation: failed to get or register policy ID for {wandb_policy_name}"
+                            )
+                        else:
+                            task = asyncio.run(
+                                stats_client.create_task(
+                                    TaskCreateRequest(
+                                        policy_id=stats_server_policy_id,
+                                        git_hash=trainer_cfg.simulation.git_hash,
+                                        sim_suite=sim_suite_config.name,
+                                    )
+                                )
+                            )
+                            logger.info(f"Remote evaluation: created task {task.id} for policy {wandb_policy_name}")
+
+                # Local evaluation
                 eval_scores = evaluate_policy(
                     latest_saved_policy_record,
                     sim_suite_config,
@@ -1457,20 +682,24 @@
         if check_abort(wandb_run, trainer_cfg, agent_step):
             break
 
-    logger.info("Training complete!")
+    log_master("Training complete!", is_master=is_master)
     timing_summary = timer.get_all_summaries()
 
     for name, summary in timing_summary.items():
-        logger.info(f"  {name}: {timer.format_time(summary['total_elapsed'])}")
+        log_master(f"  {name}: {timer.format_time(summary['total_elapsed'])}", is_master=is_master)
 
     # Force final saves
     if is_master:
         # Create initial policy record for metadata if needed
+        from metta.agent.policy_metadata import PolicyMetadata
+        from metta.agent.policy_record import PolicyRecord
+
         initial_policy_record = None
         if initial_policy_uri:
-            initial_policy_record = type(
-                "obj", (object,), {"uri": initial_policy_uri, "metadata": {"generation": initial_generation}}
-            )()
+            metadata = PolicyMetadata(generation=initial_generation)
+            initial_policy_record = PolicyRecord(
+                policy_store=policy_store, run_name="", uri=initial_policy_uri, metadata=metadata
+            )
 
         saved_record = checkpoint_manager.save_policy(
             policy=policy,
@@ -1481,7 +710,6 @@
             initial_policy_record=initial_policy_record,
             force=True,
         )
-<<<<<<< HEAD
         if saved_record:
             latest_saved_policy_record = saved_record
 
@@ -1506,98 +734,4 @@
         if memory_monitor:
             memory_monitor.clear()
         if system_monitor:
-            system_monitor.stop()
-
-
-def _initialize_stats_tracking(
-    stats_tracker: StatsTracker,
-    stats_client: Optional[Any],
-    wandb_run: Optional[Any],
-) -> None:
-    """Initialize stats tracking for training run."""
-    if stats_client is None:
-        return
-
-    if wandb_run is not None:
-        name = wandb_run.name if wandb_run.name is not None else "unknown"
-        url = wandb_run.url
-        tags = list(wandb_run.tags) if wandb_run.tags is not None else None
-        description = wandb_run.notes
-    else:
-        name = "unknown"
-        url = None
-        tags = None
-        description = None
-
-    try:
-        stats_tracker.stats_run_id = stats_client.create_training_run(
-            name=name, attributes={}, url=url, description=description, tags=tags
-        ).id
-    except Exception as e:
-        logger.warning(f"Failed to create training run: {e}")
-=======
-
-        if self.cfg.seed is None:
-            self.cfg.seed = np.random.randint(0, 1000000)
-
-        # Use rank-specific seed for environment reset to ensure different
-        # processes generate uncorrelated environments in distributed training
-        rank = int(os.environ.get("RANK", 0))
-        self.vecenv.async_reset(self.cfg.seed + rank)
-
-    def _load_policy(self, checkpoint: TrainerCheckpoint | None, policy_store) -> PolicyRecord | None:
-        """Try to load policy from checkpoint or config. Returns None if not found."""
-        trainer_cfg = self.trainer_cfg
-
-        # Try checkpoint first
-        if checkpoint and checkpoint.policy_path:
-            self._log_master(f"Loading policy from checkpoint: {checkpoint.policy_path}")
-            return policy_store.policy_record(checkpoint.policy_path)
-
-        # Try initial_policy from config
-        if trainer_cfg.initial_policy and (initial_uri := trainer_cfg.initial_policy.uri) is not None:
-            self._log_master(f"Loading initial policy URI: {initial_uri}")
-            return policy_store.policy_record(initial_uri)
-
-        # Try default checkpoint path
-        policy_path = os.path.join(trainer_cfg.checkpoint.checkpoint_dir, policy_store.make_model_name(0))
-        if os.path.exists(policy_path):
-            self._log_master(f"Loading policy from checkpoint: {policy_path}")
-            return policy_store.policy_record(policy_path)
-
-        return None
-
-    def _create_and_save_policy_record(self, policy_store: PolicyStore, env: MettaGridEnv) -> PolicyRecord:
-        """Create a new policy and save it."""
-        name = policy_store.make_model_name(self.epoch)
-        logger.info(f"Creating new policy record: {name}")
-
-        # Create the policy record with a new policy instance
-        pr = policy_store.create_empty_policy_record(name)
-        pr.policy = make_policy(env, self.cfg)
-
-        # Save the policy record
-        saved_pr = policy_store.save(pr)
-        logger.info(f"Successfully saved initial policy to {saved_pr.uri}")
-
-        return saved_pr
-
-    def _maybe_compute_grad_stats(self, force=False):
-        """Compute and store gradient statistics if on interval."""
-        interval = self.trainer_cfg.grad_mean_variance_interval
-        if not self._should_run(interval, force):
-            return
-
-        with self.timer("grad_stats"):
-            self.grad_stats = compute_gradient_stats(self.policy)
-
-    def _initialize_policy_to_environment(self, policy, metta_grid_env, device):
-        """Helper method to initialize a policy to the environment using the appropriate interface."""
-        if hasattr(policy, "initialize_to_environment"):
-            features = metta_grid_env.get_observation_features()
-            policy.initialize_to_environment(
-                features, metta_grid_env.action_names, metta_grid_env.max_action_args, device
-            )
-        else:
-            policy.activate_actions(metta_grid_env.action_names, metta_grid_env.max_action_args, device)
->>>>>>> 836dddf2
+            system_monitor.stop()