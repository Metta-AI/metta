import multiprocessing
import os
from concurrent.futures import ProcessPoolExecutor, as_completed
from typing import Any, Callable, Sequence

import torch
from pydantic import BaseModel, ConfigDict, Field

from metta.rl.slot_config import PolicySlotConfig
from metta.rl.slot_controller import SlotControllerPolicy
from metta.rl.slot_registry import SlotRegistry
from mettagrid import MettaGridConfig
from mettagrid.policy.loader import initialize_or_load_policy
from mettagrid.policy.policy import MultiAgentPolicy, PolicySpec
from mettagrid.policy.policy_env_interface import PolicyEnvInterface
from mettagrid.simulator.multi_episode.rollout import MultiEpisodeRolloutResult, multi_episode_rollout


def _run_single_simulation(
    simulation: Any,
    policy_data: Sequence[Any],
    replay_dir: str | None,
    seed: int,
    device_override: str | None = None,
) -> "SimulationRunResult":
    sim_cfg = SimulationRunConfig.model_validate(simulation)
    policy_specs = [PolicySpec.model_validate(spec) for spec in policy_data]

    env_interface = PolicyEnvInterface.from_mg_cfg(sim_cfg.env)
    multi_agent_policies: list[MultiAgentPolicy] = [
        initialize_or_load_policy(env_interface, spec, device_override) for spec in policy_specs
    ]

    if replay_dir:
        os.makedirs(replay_dir, exist_ok=True)

    rollout_result = multi_episode_rollout(
        env_cfg=sim_cfg.env,
        policies=multi_agent_policies,
        episodes=sim_cfg.num_episodes,
        seed=seed,
        proportions=sim_cfg.proportions,
        save_replay=replay_dir,
        max_action_time_ms=sim_cfg.max_action_time_ms,
    )

    return SimulationRunResult(run=sim_cfg, results=rollout_result)


class SimulationRunConfig(BaseModel):
    env: MettaGridConfig  # noqa: F821
    num_episodes: int = Field(default=1, description="Number of episodes to run", ge=1)
    proportions: Sequence[float] | None = None
    policy_slots: Sequence[PolicySlotConfig] | None = None
    agent_slot_map: Sequence[str] | None = None

    max_action_time_ms: int | None = Field(
        default=10000, description="Maximum time (in ms) a policy is given to take an action"
    )
    episode_tags: dict[str, str] = Field(default_factory=dict, description="Tags to add to each episode")


class SimulationRunResult(BaseModel):
    model_config = ConfigDict(arbitrary_types_allowed=True)

    run: SimulationRunConfig
    results: MultiEpisodeRolloutResult
    per_slot_returns: dict[str, float] | None = None
    per_slot_winrate: dict[str, float] | None = None


def run_simulations(
    *,
    policy_specs: Sequence[PolicySpec] | None,
    simulations: Sequence[SimulationRunConfig],
    replay_dir: str | None,
    seed: int,
    max_workers: int | None = None,
    on_progress: Callable[[str], None] = lambda x: None,
    device_override: str | None = None,
) -> list[SimulationRunResult]:
    if not policy_specs and not any(sim.policy_slots for sim in simulations):
        raise ValueError("At least one policy spec or simulation-level policy slot is required")

<<<<<<< HEAD
    simulation_rollouts: list[SimulationRunResult] = []

    for i, simulation in enumerate(simulations):
        proportions = simulation.proportions

        env_interface = PolicyEnvInterface.from_mg_cfg(simulation.env)
        multi_agent_policies: list[MultiAgentPolicy] = []

        # Prefer simulation-specific bindings if provided; otherwise use policy_specs
        if simulation.policy_slots:
            registry = SlotRegistry()
            slots_cfg = simulation.policy_slots
            slot_lookup = {b.id: idx for idx, b in enumerate(slots_cfg)}
            controller_device = torch.device("cpu")
            # Build agent slot map tensor
            num_agents = env_interface.num_agents
            agent_map = simulation.agent_slot_map or [slots_cfg[0].id for _ in range(num_agents)]
            if len(agent_map) != num_agents:
                raise ValueError(f"agent_slot_map must match num_agents ({num_agents}); got {len(agent_map)}")
            slot_ids = [slot_lookup[a] for a in agent_map]
            agent_slot_tensor = torch.tensor(slot_ids, dtype=torch.long)

            slot_policies = {
                idx: registry.get(
                    b,
                    env_interface,
                    device=controller_device,  # sim runs default to CPU; extend later if needed
                )
                for idx, b in enumerate(slots_cfg)
            }
            controller = SlotControllerPolicy(
                slot_lookup=slot_lookup,
                slots=slots_cfg,
                slot_policies=slot_policies,
                policy_env_info=env_interface,
                agent_slot_map=agent_slot_tensor,
            ).to(controller_device)
            multi_agent_policies.append(controller)
        else:
            assert policy_specs is not None
            multi_agent_policies = [initialize_or_load_policy(env_interface, spec) for spec in policy_specs]

        on_progress(f"Beginning rollout for simulation {i + 1} of {len(simulations)}")
        rollout_result = multi_episode_rollout(
            env_cfg=simulation.env,
            policies=multi_agent_policies,
            episodes=simulation.num_episodes,
            seed=seed,
            proportions=proportions,
            save_replay=replay_dir,
            max_action_time_ms=simulation.max_action_time_ms,
        )
        on_progress(f"Finished rollout for simulation {i}")

        per_slot_returns = None
        per_slot_winrate = None
        if simulation.policy_slots and rollout_result.episode_returns:
            # Compute average return per slot by agent index mapping
            effective_agent_map = simulation.agent_slot_map or agent_map
            if effective_agent_map:
                per_slot_returns = {}
                per_slot_winrate = {}
                # episode_returns shape: [num_episodes, num_agents]
                returns_tensor = torch.tensor(rollout_result.episode_returns)
                wins_tensor = None
                if rollout_result.episode_wins is not None:
                    wins_tensor = torch.tensor(rollout_result.episode_wins)
                for slot_id in set(effective_agent_map):
                    idxs = [j for j, b in enumerate(effective_agent_map) if b == slot_id]
                    if idxs:
                        per_slot_returns[slot_id] = float(returns_tensor[:, idxs].mean().item())
                        if wins_tensor is not None:
                            per_slot_winrate[slot_id] = float(wins_tensor[:, idxs].float().mean().item())

        simulation_rollouts.append(
            SimulationRunResult(
                run=simulation,
                results=rollout_result,
                per_slot_returns=per_slot_returns,
                per_slot_winrate=per_slot_winrate,
=======
    # Sequential path for max_workers unset or 1
    if not max_workers or max_workers <= 1 or len(simulations) <= 1:
        sequential_rollouts: list[SimulationRunResult] = []
        for i, simulation in enumerate(simulations):
            on_progress(f"Beginning rollout for simulation {i + 1} of {len(simulations)}")
            sequential_rollouts.append(
                _run_single_simulation(simulation, policy_specs, replay_dir, seed, device_override)
>>>>>>> 6f7eb915
            )
            on_progress(f"Finished rollout for simulation {i + 1} of {len(simulations)}")

        return sequential_rollouts

    # Parallel path
    simulation_rollouts: list[SimulationRunResult] = [None] * len(simulations)  # type: ignore[assignment]

    # Serialize configs to avoid pickling issues
    simulation_payloads = [sim.model_dump(mode="json") for sim in simulations]
    policy_payloads = [spec.model_dump(mode="json") for spec in policy_specs]

    on_progress(f"Launching {len(simulations)} eval rollouts with up to {max_workers} workers")

    # Use spawn in parallel mode; it's safer for CUDA and avoids subtle fork issues.
    mp_context = multiprocessing.get_context("spawn")

    with ProcessPoolExecutor(max_workers=max_workers, mp_context=mp_context) as executor:
        future_to_idx = {
            executor.submit(
                _run_single_simulation,
                payload,
                policy_payloads,
                os.path.join(replay_dir, f"sim_{idx}") if replay_dir else None,
                seed,
                device_override,
            ): idx
            for idx, payload in enumerate(simulation_payloads)
        }
        for future in as_completed(future_to_idx):
            idx = future_to_idx[future]
            simulation_rollouts[idx] = future.result()
            on_progress(f"Finished rollout for simulation {idx + 1} of {len(simulations)}")

    return simulation_rollouts<|MERGE_RESOLUTION|>--- conflicted
+++ resolved
@@ -18,18 +18,46 @@
 
 def _run_single_simulation(
     simulation: Any,
-    policy_data: Sequence[Any],
+    policy_data: Sequence[Any] | None,
     replay_dir: str | None,
     seed: int,
     device_override: str | None = None,
 ) -> "SimulationRunResult":
     sim_cfg = SimulationRunConfig.model_validate(simulation)
-    policy_specs = [PolicySpec.model_validate(spec) for spec in policy_data]
+    policy_specs = [PolicySpec.model_validate(spec) for spec in policy_data] if policy_data else []
 
     env_interface = PolicyEnvInterface.from_mg_cfg(sim_cfg.env)
-    multi_agent_policies: list[MultiAgentPolicy] = [
-        initialize_or_load_policy(env_interface, spec, device_override) for spec in policy_specs
-    ]
+    multi_agent_policies: list[MultiAgentPolicy] = []
+    agent_map: Sequence[str] | None = None
+
+    if sim_cfg.policy_slots:
+        registry = SlotRegistry()
+        slots_cfg = list(sim_cfg.policy_slots)
+        slot_lookup = {slot.id: idx for idx, slot in enumerate(slots_cfg)}
+        controller_device = torch.device(device_override or "cpu")
+
+        num_agents = env_interface.num_agents
+        agent_map = sim_cfg.agent_slot_map or [slots_cfg[0].id for _ in range(num_agents)]
+        if len(agent_map) != num_agents:
+            raise ValueError(f"agent_slot_map must match num_agents ({num_agents}); got {len(agent_map)}")
+        slot_ids = [slot_lookup[slot_id] for slot_id in agent_map]
+        agent_slot_tensor = torch.tensor(slot_ids, dtype=torch.long, device=controller_device)
+
+        slot_policies = {
+            idx: registry.get(slot, env_interface, device=controller_device) for idx, slot in enumerate(slots_cfg)
+        }
+        controller = SlotControllerPolicy(
+            slot_lookup=slot_lookup,
+            slots=slots_cfg,
+            slot_policies=slot_policies,
+            policy_env_info=env_interface,
+            agent_slot_map=agent_slot_tensor,
+        ).to(controller_device)
+        multi_agent_policies.append(controller)
+    else:
+        if not policy_specs:
+            raise ValueError("At least one policy spec is required when policy_slots are not provided")
+        multi_agent_policies = [initialize_or_load_policy(env_interface, spec, device_override) for spec in policy_specs]
 
     if replay_dir:
         os.makedirs(replay_dir, exist_ok=True)
@@ -44,7 +72,30 @@
         max_action_time_ms=sim_cfg.max_action_time_ms,
     )
 
-    return SimulationRunResult(run=sim_cfg, results=rollout_result)
+    per_slot_returns = None
+    per_slot_winrate = None
+    if sim_cfg.policy_slots and rollout_result.episode_returns:
+        effective_agent_map = sim_cfg.agent_slot_map or agent_map
+        if effective_agent_map:
+            per_slot_returns = {}
+            per_slot_winrate = {}
+            returns_tensor = torch.tensor(rollout_result.episode_returns)
+            wins_tensor = None
+            if rollout_result.episode_wins is not None:
+                wins_tensor = torch.tensor(rollout_result.episode_wins)
+            for slot_id in set(effective_agent_map):
+                idxs = [j for j, slot_name in enumerate(effective_agent_map) if slot_name == slot_id]
+                if idxs:
+                    per_slot_returns[slot_id] = float(returns_tensor[:, idxs].mean().item())
+                    if wins_tensor is not None:
+                        per_slot_winrate[slot_id] = float(wins_tensor[:, idxs].float().mean().item())
+
+    return SimulationRunResult(
+        run=sim_cfg,
+        results=rollout_result,
+        per_slot_returns=per_slot_returns,
+        per_slot_winrate=per_slot_winrate,
+    )
 
 
 class SimulationRunConfig(BaseModel):
@@ -82,88 +133,6 @@
     if not policy_specs and not any(sim.policy_slots for sim in simulations):
         raise ValueError("At least one policy spec or simulation-level policy slot is required")
 
-<<<<<<< HEAD
-    simulation_rollouts: list[SimulationRunResult] = []
-
-    for i, simulation in enumerate(simulations):
-        proportions = simulation.proportions
-
-        env_interface = PolicyEnvInterface.from_mg_cfg(simulation.env)
-        multi_agent_policies: list[MultiAgentPolicy] = []
-
-        # Prefer simulation-specific bindings if provided; otherwise use policy_specs
-        if simulation.policy_slots:
-            registry = SlotRegistry()
-            slots_cfg = simulation.policy_slots
-            slot_lookup = {b.id: idx for idx, b in enumerate(slots_cfg)}
-            controller_device = torch.device("cpu")
-            # Build agent slot map tensor
-            num_agents = env_interface.num_agents
-            agent_map = simulation.agent_slot_map or [slots_cfg[0].id for _ in range(num_agents)]
-            if len(agent_map) != num_agents:
-                raise ValueError(f"agent_slot_map must match num_agents ({num_agents}); got {len(agent_map)}")
-            slot_ids = [slot_lookup[a] for a in agent_map]
-            agent_slot_tensor = torch.tensor(slot_ids, dtype=torch.long)
-
-            slot_policies = {
-                idx: registry.get(
-                    b,
-                    env_interface,
-                    device=controller_device,  # sim runs default to CPU; extend later if needed
-                )
-                for idx, b in enumerate(slots_cfg)
-            }
-            controller = SlotControllerPolicy(
-                slot_lookup=slot_lookup,
-                slots=slots_cfg,
-                slot_policies=slot_policies,
-                policy_env_info=env_interface,
-                agent_slot_map=agent_slot_tensor,
-            ).to(controller_device)
-            multi_agent_policies.append(controller)
-        else:
-            assert policy_specs is not None
-            multi_agent_policies = [initialize_or_load_policy(env_interface, spec) for spec in policy_specs]
-
-        on_progress(f"Beginning rollout for simulation {i + 1} of {len(simulations)}")
-        rollout_result = multi_episode_rollout(
-            env_cfg=simulation.env,
-            policies=multi_agent_policies,
-            episodes=simulation.num_episodes,
-            seed=seed,
-            proportions=proportions,
-            save_replay=replay_dir,
-            max_action_time_ms=simulation.max_action_time_ms,
-        )
-        on_progress(f"Finished rollout for simulation {i}")
-
-        per_slot_returns = None
-        per_slot_winrate = None
-        if simulation.policy_slots and rollout_result.episode_returns:
-            # Compute average return per slot by agent index mapping
-            effective_agent_map = simulation.agent_slot_map or agent_map
-            if effective_agent_map:
-                per_slot_returns = {}
-                per_slot_winrate = {}
-                # episode_returns shape: [num_episodes, num_agents]
-                returns_tensor = torch.tensor(rollout_result.episode_returns)
-                wins_tensor = None
-                if rollout_result.episode_wins is not None:
-                    wins_tensor = torch.tensor(rollout_result.episode_wins)
-                for slot_id in set(effective_agent_map):
-                    idxs = [j for j, b in enumerate(effective_agent_map) if b == slot_id]
-                    if idxs:
-                        per_slot_returns[slot_id] = float(returns_tensor[:, idxs].mean().item())
-                        if wins_tensor is not None:
-                            per_slot_winrate[slot_id] = float(wins_tensor[:, idxs].float().mean().item())
-
-        simulation_rollouts.append(
-            SimulationRunResult(
-                run=simulation,
-                results=rollout_result,
-                per_slot_returns=per_slot_returns,
-                per_slot_winrate=per_slot_winrate,
-=======
     # Sequential path for max_workers unset or 1
     if not max_workers or max_workers <= 1 or len(simulations) <= 1:
         sequential_rollouts: list[SimulationRunResult] = []
@@ -171,7 +140,6 @@
             on_progress(f"Beginning rollout for simulation {i + 1} of {len(simulations)}")
             sequential_rollouts.append(
                 _run_single_simulation(simulation, policy_specs, replay_dir, seed, device_override)
->>>>>>> 6f7eb915
             )
             on_progress(f"Finished rollout for simulation {i + 1} of {len(simulations)}")
 
@@ -182,7 +150,7 @@
 
     # Serialize configs to avoid pickling issues
     simulation_payloads = [sim.model_dump(mode="json") for sim in simulations]
-    policy_payloads = [spec.model_dump(mode="json") for spec in policy_specs]
+    policy_payloads = [spec.model_dump(mode="json") for spec in policy_specs] if policy_specs else []
 
     on_progress(f"Launching {len(simulations)} eval rollouts with up to {max_workers} workers")
 
