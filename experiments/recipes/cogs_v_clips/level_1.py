# Level 1:
# no buildings give you energy
# resource give you energy of some amount
# running out of energy is not super punishing


# Level 2: now you can go out into the wilderness
# resources can run out in a way that matters -> things in your base have max_uses,
# slow regneration, different cooldowns,

# Level 3: clipping happens, always have exactly the same item needed to unclip, always a magnetizer

# Level 4: four potential resources that you need to do unclipping with


# First experimrent: just a map with assemblers (input energy output hearts), chests (input hearts), and chargers (output energy)
# curriculum over depletion rate, and number of these objects
# if multiagent, option for agents to share energy with each other


# resource types
# inventory resources: energy, heart, carbon, oxygen, silicon, germanium
# map builder resources: any resource type
# energy + four resource types (carbon, oxygen, silicon, germanium)

# easy recipe: takes energy to make a heart
# hardest recipe: some number of some resources and four cogs to make a heart

# resource extractors
import subprocess
import time

from mettagrid.config.mettagrid_config import MettaGridConfig
from metta.cogworks.curriculum.task_generator import TaskGenerator, TaskGeneratorConfig
import random
from mettagrid.config.mettagrid_config import Field
from mettagrid.config.mettagrid_config import Position
from cogames.cogs_vs_clips.scenarios import make_game
from metta.tools.play import PlayTool
from metta.sim.simulation_config import SimulationConfig
from mettagrid.config.mettagrid_config import ChestConfig
from metta.tools.train import TrainTool
from metta.cogworks.curriculum.learning_progress_algorithm import LearningProgressConfig
from metta.rl.trainer_config import TrainerConfig
from metta.rl.loss import LossConfig
from metta.agent.policies.vit_reset import ViTResetConfig
from metta.agent.policies.fast_lstm_reset import FastLSTMResetConfig
from metta.agent.policies.vit_sliding_trans import ViTSlidingTransConfig
from metta.rl.training import EvaluatorConfig, TrainingEnvironmentConfig
from metta.cogworks.curriculum.curriculum import CurriculumConfig
from mettagrid.mapgen.mapgen import MapGen
from metta.map.terrain_from_numpy import CogsVClippiesFromNumpy

# ADDING TERRAIN

# base has all the assemblers, in the middle, surrounded by walls
# nano-assembler which maeks hearts
# extractors are also in the base -> everything in the base

# second -> in all the cardinal directions there are holes in the walls so you can go out and forage for resources
# outside of the base there are assemblers with better recipes than assemblers in the base

curriculum_args = {
    "multi_agent_singles_bases": {
        "num_cogs": [2, 4, 8, 12, 24],
        "assembler_positions": [["Any"]],
        "charger_positions": [["Any"]],
        "carbon_extractor_positions": [["Any"]],
        "oxygen_extractor_positions": [["Any"]],
        "germanium_extractor_positions": [["Any"]],
        "silicon_extractor_positions": [["Any"]],
        "num_obj_distribution": [2, 4, 8, 12, 20],
        "chest_positions": [["N"]],
        "regeneration_rate": [1, 2, 3, 4],
        "shareable_energy": [False],
        "use_terrain": [True],
        "sizes": ["small", "medium"],
        "use_base": [True],
    },
    "multi_agent_pairs_bases": {
        "num_cogs": [2, 4, 8, 12, 24],
        "assembler_positions": [["Any"], ["Any", "Any"]],
        "charger_positions": [["Any"], ["Any", "Any"]],
        "carbon_extractor_positions": [["Any"], ["Any", "Any"]],
        "oxygen_extractor_positions": [["Any"], ["Any", "Any"]],
        "germanium_extractor_positions": [["Any"], ["Any", "Any"]],
        "silicon_extractor_positions": [["Any"], ["Any", "Any"]],
        "num_obj_distribution": [2, 4, 8, 12, 20],
        "chest_positions": [["N", "S"]],
        "regeneration_rate": [1, 2, 3, 4],
        "shareable_energy": [True],
        "use_terrain": [True],
        "sizes": ["small", "medium"],
        "use_base": [True],
    },
    "multi_agent_triplets_bases": {
        "num_cogs": [2, 4, 8, 12, 24],
        "assembler_positions": [["Any"], ["Any", "Any"], ["Any", "Any", "Any"]],
        "charger_positions": [["Any"], ["Any", "Any"], ["Any", "Any", "Any"]],
        "carbon_extractor_positions": [["Any"], ["Any", "Any"], ["Any", "Any", "Any"]],
        "oxygen_extractor_positions": [["Any"], ["Any", "Any"], ["Any", "Any", "Any"]],
        "num_germanium_extractors": [0, 0, 0, 5, 10],
        "germanium_extractor_positions": [
            ["Any"],
            ["Any", "Any"],
            ["Any", "Any", "Any"],
        ],
        "silicon_extractor_positions": [["Any"], ["Any", "Any"], ["Any", "Any", "Any"]],
        "num_obj_distribution": [2, 4, 8, 12, 20],
        "chest_positions": [["N", "S", "E"]],
        "regeneration_rate": [2, 3, 4, 5],
        "shareable_energy": [True],
        "use_terrain": [True],
        "sizes": ["small", "medium"],
        "use_base": [True],
    },
    "multi_agent_singles_uniform": {
        "num_cogs": [2, 4, 8, 12, 24],
        "assembler_positions": [["Any"]],
        "charger_positions": [["Any"]],
        "carbon_extractor_positions": [["Any"]],
        "oxygen_extractor_positions": [["Any"]],
        "germanium_extractor_positions": [["Any"]],
        "silicon_extractor_positions": [["Any"]],
        "num_obj_distribution": [2, 4, 8, 12, 20],
        "chest_positions": [["N"]],
        "regeneration_rate": [1, 2, 3, 4],
        "shareable_energy": [False],
        "use_terrain": [True],
        "sizes": ["small", "medium"],
        "use_base": [False],
    },
    "multi_agent_pairs_uniform": {
        "num_cogs": [2, 4, 8, 12, 24],
        "assembler_positions": [["Any"], ["Any", "Any"]],
        "charger_positions": [["Any"], ["Any", "Any"]],
        "carbon_extractor_positions": [["Any"], ["Any", "Any"]],
        "oxygen_extractor_positions": [["Any"], ["Any", "Any"]],
        "germanium_extractor_positions": [["Any"], ["Any", "Any"]],
        "silicon_extractor_positions": [["Any"], ["Any", "Any"]],
        "num_obj_distribution": [2, 4, 8, 12, 20],
        "chest_positions": [["N", "S"]],
        "regeneration_rate": [1, 2, 3, 4],
        "shareable_energy": [True],
        "use_terrain": [True],
        "sizes": ["small", "medium"],
        "use_base": [False],
    },
    "multi_agent_triplets_uniform": {
        "num_cogs": [2, 4, 8, 12, 24],
        "assembler_positions": [["Any"], ["Any", "Any"], ["Any", "Any", "Any"]],
        "charger_positions": [["Any"], ["Any", "Any"], ["Any", "Any", "Any"]],
        "carbon_extractor_positions": [["Any"], ["Any", "Any"], ["Any", "Any", "Any"]],
        "oxygen_extractor_positions": [["Any"], ["Any", "Any"], ["Any", "Any", "Any"]],
        "num_germanium_extractors": [0, 0, 0, 5, 10],
        "germanium_extractor_positions": [
            ["Any"],
            ["Any", "Any"],
            ["Any", "Any", "Any"],
        ],
        "silicon_extractor_positions": [["Any"], ["Any", "Any"], ["Any", "Any", "Any"]],
        "num_obj_distribution": [2, 4, 8, 12, 20],
        "chest_positions": [["N", "S", "E"]],
        "regeneration_rate": [2, 3, 4, 5],
        "shareable_energy": [True],
        "use_terrain": [True],
        "sizes": ["small", "medium"],
        "use_base": [False],
    },
    # "test":
    #     {
    #     "num_cogs": [2],
    #     "assembler_positions": [["Any", "Any"]],
    #     "num_chargers": [3],
    #     "charger_positions": [["Any"]],
    #     "carbon_extractor_positions": [["Any"]],
    #     "oxygen_extractor_positions": [["Any"]],
    #     "germanium_extractor_positions": [["Any"]],
    #     "silicon_extractor_positions": [["Any"]],
    #     "num_chests": [1],
    #     "chest_positions": [["N"]],
    #     "regeneration_rate": [5],
    #     "shareable_energy": [True],
    #     "use_terrain": [True],
    #     "sizes": ["small"]
    #     }
}


# agent.inventory.resource_limits:
# base resources to have a limit that would be a coule 100, second level things like pickaxe have 1 or 2
# hearts have a limit of 5

# resource limits should be a function of how many agents and how many assemblers are in the env

evals = {
    "single_agent_small": {
        "num_cogs": 1,
        "assembler_positions": ["Any"],
        "num_obj_distribution": 5,
        "charger_positions": ["Any"],
        "carbon_extractor_positions": ["Any"],
        "oxygen_extractor_positions": ["Any"],
        "germanium_extractor_positions": ["Any"],
        "silicon_extractor_positions": ["Any"],
        "chest_positions": ["N"],
        "regeneration_rate": 2,
        "shareable_energy": False,
        "use_terrain": True,
        "sizes": "small",
    },
    "two_agent_pairs_small": {
        "num_cogs": 2,
        "assembler_positions": ["Any", "Any"],
        "num_obj_distribution": 2,
        "charger_positions": ["Any", "Any"],
        "carbon_extractor_positions": ["Any", "Any"],
        "oxygen_extractor_positions": ["Any", "Any"],
        "germanium_extractor_positions": ["Any", "Any"],
        "silicon_extractor_positions": ["Any", "Any"],
        "chest_positions": ["N", "S"],
        "regeneration_rate": 4,
        "shareable_energy": True,
        "use_terrain": True,
        "sizes": "small",
    },
    "three_agent_triplets_small": {
        "num_cogs": 3,
        "assembler_positions": ["Any", "Any", "Any"],
        "num_obj_distribution": 5,
        "charger_positions": ["Any", "Any", "Any"],
        "carbon_extractor_positions": ["Any", "Any", "Any"],
        "oxygen_extractor_positions": ["Any", "Any", "Any"],
        "germanium_extractor_positions": ["Any", "Any", "Any"],
        "silicon_extractor_positions": ["Any", "Any", "Any"],
        "chest_positions": ["N", "S", "E"],
        "regeneration_rate": 2,
        "shareable_energy": True,
        "use_terrain": True,
        "sizes": "small",
    },
    "many_agent_triplets_small": {
        "num_cogs": 12,
        "assembler_positions": ["Any", "Any"],
        "num_obj_distribution": 5,
        "charger_positions": ["Any", "Any", "Any"],
        "carbon_extractor_positions": ["Any", "Any", "Any"],
        "oxygen_extractor_positions": ["Any", "Any", "Any"],
        "germanium_extractor_positions": ["Any", "Any", "Any"],
        "silicon_extractor_positions": ["Any", "Any", "Any"],
        "chest_positions": ["N", "S", "E"],
        "regeneration_rate": 2,
        "shareable_energy": True,
        "use_terrain": True,
        "sizes": "small",
    },
    "single_agent_medium": {
        "num_cogs": 1,
        "assembler_positions": ["Any"],
        "num_obj_distribution": 5,
        "charger_positions": ["Any"],
        "carbon_extractor_positions": ["Any"],
        "oxygen_extractor_positions": ["Any"],
        "germanium_extractor_positions": ["Any"],
        "silicon_extractor_positions": ["Any"],
        "chest_positions": ["N"],
        "regeneration_rate": 2,
        "shareable_energy": False,
        "use_terrain": True,
        "sizes": "medium",
    },
    "two_agent_pairs_medium": {
        "num_cogs": 2,
        "assembler_positions": ["Any", "Any"],
        "num_obj_distribution": 2,
        "charger_positions": ["Any", "Any"],
        "carbon_extractor_positions": ["Any", "Any"],
        "oxygen_extractor_positions": ["Any", "Any"],
        "germanium_extractor_positions": ["Any", "Any"],
        "silicon_extractor_positions": ["Any", "Any"],
        "chest_positions": ["N", "S"],
        "regeneration_rate": 4,
        "shareable_energy": True,
        "use_terrain": True,
        "sizes": "medium",
    },
    "three_agent_triplets_medium": {
        "num_cogs": 3,
        "assembler_positions": ["Any", "Any", "Any"],
        "num_obj_distribution": 5,
        "charger_positions": ["Any", "Any", "Any"],
        "carbon_extractor_positions": ["Any", "Any", "Any"],
        "oxygen_extractor_positions": ["Any", "Any", "Any"],
        "germanium_extractor_positions": ["Any", "Any", "Any"],
        "silicon_extractor_positions": ["Any", "Any", "Any"],
        "chest_positions": ["N", "S", "E"],
        "regeneration_rate": 2,
        "shareable_energy": True,
        "use_terrain": True,
        "sizes": "medium",
    },
    "many_agent_triplets_medium": {
        "num_cogs": 12,
        "assembler_positions": ["Any", "Any"],
        "num_obj_distribution": 5,
        "charger_positions": ["Any", "Any", "Any"],
        "carbon_extractor_positions": ["Any", "Any", "Any"],
        "oxygen_extractor_positions": ["Any", "Any", "Any"],
        "germanium_extractor_positions": ["Any", "Any", "Any"],
        "silicon_extractor_positions": ["Any", "Any", "Any"],
        "chest_positions": ["N", "S", "E"],
        "regeneration_rate": 2,
        "shareable_energy": True,
        "use_terrain": True,
        "sizes": "medium",
    },
}


class CogsVsClippiesTaskGenerator(TaskGenerator):
    class Config(TaskGeneratorConfig["CogsVsClippiesTaskGenerator"]):
        num_cogs: list[int] = Field(default=[1])
        num_obj_distribution: list[int] = Field(default=[10])
        assembler_positions: list[list[Position]] = Field(default=[["Any"]])
        charger_positions: list[list[Position]] = Field(default=[["Any"]])
        num_carbon_extractors: list[int] = Field(default=[0])
        carbon_extractor_positions: list[list[Position]] = Field(default=[["Any"]])
        num_oxygen_extractors: list[int] = Field(default=[0])
        oxygen_extractor_positions: list[list[Position]] = Field(default=[["Any"]])
        num_germanium_extractors: list[int] = Field(default=[0])
        germanium_extractor_positions: list[list[Position]] = Field(default=[["Any"]])
        num_silicon_extractors: list[int] = Field(default=[0])
        silicon_extractor_positions: list[list[Position]] = Field(default=[["Any"]])
        chest_positions: list[list[Position]] = Field(default=[["N"]])
        regeneration_rate: list[int] = Field(default=[5])
        shareable_energy: list[bool] = Field(default=[True])
        use_terrain: list[bool] = Field(default=[False])
        sizes: list[str] = Field(default=["small"])
        use_base: list[bool] = Field(default=[True])

    def __init__(self, config: "TaskGenerator.Config"):
        super().__init__(config)
        self.config = config

    def _set_width_and_height(self, num_cogs, num_objects, rng):
        """Set the width and height of the environment to be at least the minimum area required for the number of agents, altars, and generators."""
        minimum_area = num_cogs + num_objects * rng.choice([1, 2, 4])
        width, height = minimum_area // 2, minimum_area // 2
        return width, height

    def _make_env_cfg(self, rng: random.Random):
        num_cogs = rng.choice(self.config.num_cogs)
        regeneration_rate = rng.choice(self.config.regeneration_rate)
        include_extractors = rng.choice([True, False])
        chest_position = rng.choice(self.config.chest_positions)
        charger_position = rng.choice(self.config.charger_positions)
        assembler_position = rng.choice(self.config.assembler_positions)
        carbon_extractor_position = rng.choice(self.config.carbon_extractor_positions)
        oxygen_extractor_position = rng.choice(self.config.oxygen_extractor_positions)
        germanium_extractor_position = rng.choice(
            self.config.germanium_extractor_positions
        )
        use_terrain = rng.choice(self.config.use_terrain)

        if use_terrain:
            terrain_density = rng.choice(["sparse", "balanced", "dense"])
            room_size = rng.choice(self.config.sizes)
            if room_size == "small":
                num_obj_distribution = [2, 4, 6]
            elif room_size == "medium":
                num_obj_distribution = [5, 8, 12, 15]
            elif room_size == "large":
                num_obj_distribution = [10, 20, 30, 50]

        else:
            num_obj_distribution = self.config.num_obj_distribution

        num_assemblers = rng.choice(num_obj_distribution)
        num_chargers = rng.choice(num_obj_distribution)
        num_chests = rng.choice(num_obj_distribution)
        num_chests = max(4, num_chests)

        silicon_extractor_position = rng.choice(self.config.silicon_extractor_positions)
        if include_extractors:
            num_carbon_extractors = rng.choice([0] + num_obj_distribution)
            num_oxygen_extractors = rng.choice([0] + num_obj_distribution)
            num_germanium_extractors = rng.choice([0] + num_obj_distribution)
            num_silicon_extractors = rng.choice([0] + num_obj_distribution)
        else:
            num_carbon_extractors = num_oxygen_extractors = num_germanium_extractors = (
                num_silicon_extractors
            ) = 0

        if not use_terrain:
            width, height = self._set_width_and_height(
                num_cogs,
                num_assemblers
                + num_chargers
                + num_carbon_extractors
                + num_oxygen_extractors
                + num_germanium_extractors
                + num_silicon_extractors
                + num_chests,
                rng,
            )
        else:
            width, height = 10, 10  # won't use for terrain

        use_base = rng.choice(self.config.use_base)
        num_instances = 24 // num_cogs

        env = make_game(
            num_cogs=num_cogs,
            width=width,
            height=height,
            num_assemblers=num_assemblers,
            num_chargers=num_chargers,
            num_carbon_extractors=num_carbon_extractors,
            num_oxygen_extractors=num_oxygen_extractors,
            num_germanium_extractors=num_germanium_extractors,
            num_silicon_extractors=num_silicon_extractors,
            num_chests=num_chests,
        )
        self._overwrite_positions(env.game.objects["assembler"], assembler_position)
        self._overwrite_positions(env.game.objects["charger"], charger_position)
        self._overwrite_positions(
            env.game.objects["carbon_extractor"], carbon_extractor_position
        )
        self._overwrite_positions(
            env.game.objects["oxygen_extractor"], oxygen_extractor_position
        )
        self._overwrite_positions(
            env.game.objects["germanium_extractor"], germanium_extractor_position
        )
        self._overwrite_positions(
            env.game.objects["silicon_extractor"], silicon_extractor_position
        )

        env.game.objects["chest"] = ChestConfig(
            type_id=17,
            resource_type="heart",
            deposit_positions=chest_position,
        )

        env.game.inventory_regen_interval = regeneration_rate
        env.game.agent.inventory_regen_amounts = {"energy": 1}
        if rng.choice(self.config.shareable_energy):
            env.game.agent.shareable_resources = ["energy"]
        env.label = f"{env.game.num_agents}_cogs_{room_size}_{env.game.inventory_regen_interval}_regeneration_rate_{use_base}_base"

        if use_terrain:
            map_builder = MapGen.Config(
                instances=num_instances,
                border_width=6,
                instance_border_width=3,
                instance=CogsVClippiesFromNumpy.Config(
                    agents=num_cogs,
                    objects={
                        "assembler": num_assemblers,
                        "charger": num_chargers,
                        "carbon_extractor": num_carbon_extractors,
                        "oxygen_extractor": num_oxygen_extractors,
                        "germanium_extractor": num_germanium_extractors,
                        "silicon_extractor": num_silicon_extractors,
                        "chest": num_chests,
                    },
                    remove_altars=True,
                    dir=f"varied_terrain/{terrain_density}_{room_size}",
                    mass_in_center=use_base,
                    rng=rng,
                ),
            )
            env.game.map_builder = map_builder
        else:
            env.game.map_builder = MapGen.Config(
                instances=num_instances,
                instance_map=env.game.map_builder,
                num_agents=24,
            )
        env.game.num_agents = 24

        return env

    def _overwrite_positions(self, object, positions):
        for i, recipe in enumerate(object.recipes):
            object.recipes[i] = (positions, recipe[1])

    def _generate_task(self, task_id: int, rng: random.Random) -> MettaGridConfig:
        env = self._make_env_cfg(rng)

        return env


def make_mettagrid(task_generator) -> MettaGridConfig:
    return task_generator.get_task(random.randint(0, 1000000))


def play(curriculum_style: str = "test") -> PlayTool:
    task_generator = CogsVsClippiesTaskGenerator(
        config=CogsVsClippiesTaskGenerator.Config(**curriculum_args[curriculum_style])
    )
    return PlayTool(
        sim=SimulationConfig(
            env=make_mettagrid(task_generator), suite="cogs_vs_clippies", name="play"
        )
    )


def train(
<<<<<<< HEAD
    curriculum_style: str = "multi_agent_pairs",
    architecture="vit_reset",
    run: str = "default",
=======
    curriculum_style: str = "multi_agent_pairs_uniform", architecture="vit_reset"
>>>>>>> acfabb32
) -> TrainTool:
    task_generator_cfg = CogsVsClippiesTaskGenerator.Config(
        **curriculum_args[curriculum_style]
    )
    algorithm_config = LearningProgressConfig(
        # Core bidirectional LP parameters
        use_bidirectional=True,
        ema_timescale=0.1,
        slow_timescale_factor=0.2,
        exploration_bonus=0.1,
        progress_smoothing=0.01,
        performance_bonus_weight=0.0,
        # Task management
        num_active_tasks=100,
        rand_task_rate=0.01,
        sample_threshold=10,
        memory=25,
        eviction_threshold_percentile=0.4,
        # Task tracker EMA
        task_tracker_ema_alpha=0.02,
        # Memory and logging
        max_slice_axes=3,
        enable_detailed_slice_logging=False,
        use_shared_memory=True,
        session_id=f"cvc_{run}",
    )
    trainer_cfg = TrainerConfig(
        losses=LossConfig(),
    )
    if architecture == "vit_reset":
        policy_config = ViTResetConfig()
    elif architecture == "lstm_reset":
        policy_config = FastLSTMResetConfig()
    elif architecture == "transformer":
        policy_config = ViTSlidingTransConfig()
        trainer_cfg.batch_size = 516096
        trainer_cfg.minibatch_size = 4096
    else:
        raise ValueError(f"Invalid architecture: {architecture}")

    curriculum = CurriculumConfig(
        task_generator=task_generator_cfg,
        algorithm_config=algorithm_config,
    )

    return TrainTool(
        trainer=trainer_cfg,
        training_env=TrainingEnvironmentConfig(curriculum=curriculum),
        policy_architecture=policy_config,
        evaluator=EvaluatorConfig(
            simulations=make_eval_suite(),
            evaluate_remote=True,
            evaluate_local=False,
        ),
        stats_server_uri="https://api.observatory.softmax-research.net",
    )


def make_env(
    num_cogs=1,
    num_obj_distribution=4,
    num_carbon_extractors=1,
    num_oxygen_extractors=1,
    num_germanium_extractors=1,
    num_silicon_extractors=1,
    chest_positions=["N"],
    assembler_positions=["Any"],
    charger_positions=["Any"],
    carbon_extractor_positions=["Any"],
    oxygen_extractor_positions=["Any"],
    germanium_extractor_positions=["Any"],
    silicon_extractor_positions=["Any"],
    regeneration_rate=10,
    shareable_energy=False,
    use_terrain=False,
    use_base=True,
    sizes="small",
):
    task_generator = CogsVsClippiesTaskGenerator(
        config=CogsVsClippiesTaskGenerator.Config(
            num_cogs=[num_cogs],
            num_carbon_extractors=[num_carbon_extractors],
            num_oxygen_extractors=[num_oxygen_extractors],
            num_germanium_extractors=[num_germanium_extractors],
            num_silicon_extractors=[num_silicon_extractors],
            chest_positions=[chest_positions],
            assembler_positions=[assembler_positions],
            num_obj_distribution=[num_obj_distribution],
            charger_positions=[charger_positions],
            carbon_extractor_positions=[carbon_extractor_positions],
            oxygen_extractor_positions=[oxygen_extractor_positions],
            germanium_extractor_positions=[germanium_extractor_positions],
            silicon_extractor_positions=[silicon_extractor_positions],
            regeneration_rate=[regeneration_rate],
            shareable_energy=[shareable_energy],
            use_terrain=[use_terrain],
            use_base=[use_base],
            sizes=[sizes],
        )
    )
    return task_generator.get_task(random.randint(0, 1000000))


def make_eval_suite():
    return [
        SimulationConfig(
            env=make_env(**evals[curriculum_style]),
            suite="cogs_vs_clippies",
            name=f"eval_{curriculum_style}",
        )
        for curriculum_style in evals
    ]


def experiment():
    for curriculum_style in curriculum_args:
        for architecture in ["vit_reset", "lstm_reset"]:
            subprocess.run(
                [
                    "./devops/skypilot/launch.py",
                    "experiments.recipes.cogs_v_clips.level_1.train",
                    f"run=cogs_v_clips.level_1.{curriculum_style}_{architecture}.{time.strftime('%Y-%m-%d')}",
                    f"curriculum_style={curriculum_style}",
                    f"architecture={architecture}",
                    "--gpus=4",
                    "--heartbeat-timeout=3600",
                ]
            )
        time.sleep(1)


if __name__ == "__main__":
    experiment()<|MERGE_RESOLUTION|>--- conflicted
+++ resolved
@@ -507,13 +507,9 @@
 
 
 def train(
-<<<<<<< HEAD
-    curriculum_style: str = "multi_agent_pairs",
+    curriculum_style: str = "multi_agent_pairs_uniform",
     architecture="vit_reset",
     run: str = "default",
-=======
-    curriculum_style: str = "multi_agent_pairs_uniform", architecture="vit_reset"
->>>>>>> acfabb32
 ) -> TrainTool:
     task_generator_cfg = CogsVsClippiesTaskGenerator.Config(
         **curriculum_args[curriculum_style]
@@ -565,8 +561,8 @@
         policy_architecture=policy_config,
         evaluator=EvaluatorConfig(
             simulations=make_eval_suite(),
-            evaluate_remote=True,
-            evaluate_local=False,
+            evaluate_remote=False,
+            evaluate_local=True,
         ),
         stats_server_uri="https://api.observatory.softmax-research.net",
     )
@@ -635,7 +631,7 @@
                 [
                     "./devops/skypilot/launch.py",
                     "experiments.recipes.cogs_v_clips.level_1.train",
-                    f"run=cogs_v_clips.level_1.{curriculum_style}_{architecture}.{time.strftime('%Y-%m-%d')}",
+                    f"run=cogs_v_clips.level_1.{curriculum_style}_{architecture}.eval_local.{time.strftime('%Y-%m-%d')}",
                     f"curriculum_style={curriculum_style}",
                     f"architecture={architecture}",
                     "--gpus=4",
