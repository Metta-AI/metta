# Generate a graphical trace of multiple runs.

import os
from omegaconf import OmegaConf
import torch
from agent.policy_store import PolicyRecord
from rl.pufferlib.simulator import Simulator
import pixie


# Using flat UI colors:
TURQUOISE = pixie.Color(0x1a/255, 0xbc/255, 0x9c/255, 1)
GREEN_SEA = pixie.Color(0x16/255, 0xa0/255, 0x85/255, 1)
EMERALD = pixie.Color(0x2e/255, 0xcc/255, 0x71/255, 1)
NEPHRITIS = pixie.Color(0x27/255, 0xae/255, 0x60/255, 1)
PETER_RIVER = pixie.Color(0x34/255, 0x98/255, 0xdb/255, 1)
BELIZE_HOLE = pixie.Color(0x29/255, 0x80/255, 0xb9/255, 1)
AMETHYST = pixie.Color(0x9b/255, 0x59/255, 0xb6/255, 1)
WISTERIA = pixie.Color(0x8e/255, 0x44/255, 0xad/255, 1)
WET_ASPHALT = pixie.Color(0x34/255, 0x49/255, 0x5e/255, 1)
MIDNIGHT_BLUE = pixie.Color(0x2c/255, 0x3e/255, 0x50/255, 1)
SUN_FLOWER = pixie.Color(0xf1/255, 0xc4/255, 0x0f/255, 1)
ORANGE = pixie.Color(0xf3/255, 0x9c/255, 0x12/255, 1)
CARROT = pixie.Color(0xe6/255, 0x7e/255, 0x22/255, 1)
PUMPKIN = pixie.Color(0xd3/255, 0x54/255, 0x00/255, 1)
ALIZARIN = pixie.Color(0xe7/255, 0x4c/255, 0x3c/255, 1)
POMEGRANATE = pixie.Color(0xc0/255, 0x39/255, 0x2b/255, 1)
CLOUDS = pixie.Color(0xec/255, 0xf0/255, 0xf1/255, 1)
SILVER = pixie.Color(0xbd/255, 0xc3/255, 0xc7/255, 1)
CONCRETE = pixie.Color(0x95/255, 0xa5/255, 0xa6/255, 1)
ASBESTOS = pixie.Color(0x7f/255, 0x8c/255, 0x8d/255, 1)
WHITE = pixie.Color(1, 1, 1, 1)
BLACK = pixie.Color(0, 0, 0, 1)


# Action Colors:
BG_COLOR = MIDNIGHT_BLUE
NOOP_COLOR = SILVER
MOVE_COLOR = EMERALD
ROTATE_COLOR = NEPHRITIS
PUT_COLOR = ORANGE
GET_COLOR = CARROT
ATTACK_COLOR = ALIZARIN
CHANGE_COLOR_COLOR = PETER_RIVER
SWAP_COLOR = POMEGRANATE



def nice_orientation(orientation):
    """ Convert an orientation into a human-readable string """
    return ["north", "south", "west", "east"][orientation % 4]


def nice_actions(env, action):
    """ Convert a un-flattened action into a human-readable string """
    name = env.action_names()[action[0]]
    if name == "move":
        return name + ("_back", "_forward")[action[1] % 2]
    elif name == "rotate":
        return "rotate_" + nice_orientation(action[1])
    elif name == "attack":
        return "attack_" + str(action[1] // 3) + "_" + str(action[1] % 3)
    else:
        return name


def save_trace_image(
    cfg: OmegaConf,
    policy_record: PolicyRecord,
    output_path: str
):
    """ Trace a policy and generate a jsonl file """

    simulator = Simulator(cfg, policy_record)

    steps = []
    actions_names = simulator.env.action_names()
    while not simulator.done():
        actions = simulator.actions()

        actions_array = actions.cpu().numpy()
        step_info = []
        for id, action in enumerate(actions_array):
            for grid_object in simulator.grid_objects():
                if "agent_id" in grid_object and grid_object["agent_id"] == id:
                    agent = grid_object
                    break

            step_info.append({
                "agent": id,
                "action": action.tolist(),
                "action_name": actions_names[action[0]],
                "action_nice_name": nice_actions(simulator.env, action),
                "reward": simulator.rewards[id].item(),
                "total_reward": simulator.total_rewards[id].item(),
                "position": [agent["c"], agent["r"]],
<<<<<<< HEAD
=======
                "hp": agent["hp"],
>>>>>>> 0af97683
                "frozen": agent["agent:frozen"],
                "orientation": nice_orientation(agent["agent:orientation"]),
            })

        simulator.step(actions)

        for i in range(len(simulator.env.action_success)):
            step_info[i]["action_success"] = simulator.env.action_success[i]

        steps.append(step_info)

    image = pixie.Image(52 + simulator.num_steps*2 + 50, 10 + 60 * simulator.num_agents + 10)
    image.fill(pixie.Color(44/255, 62/255, 80/255, 1))
    ctx = image.new_context()

    font = pixie.read_font("deps/mettagrid/mettagrid/renderer/assets/Inter-Regular.ttf")
    font.size = 20
    font.paint.color = WHITE

    for id in range(simulator.num_agents):
        # Draw the agent ID
        image.fill_text(
            font,
            f"{id}",
            bounds = pixie.Vector2(100, 100),
            transform = pixie.translate(10, 10 + 60 * id)
        )

        # Draw the start bar
        paint = pixie.Paint(pixie.SOLID_PAINT)
        paint.color = WHITE
        ctx.fill_style = paint
        ctx.fill_rect(40, 10 + 60 * id, 2, 50)

        # Draw the actions:
        for step in range(len(steps)):
            agent = steps[step][id]

            x = 40 + step * 2
            y = 10 + 60 * id + 29

            if agent["frozen"]:
                pass
            elif not agent["action_success"]:
                paint.color = CONCRETE
                ctx.fill_rect(x, y, 2, 2)
            elif agent["action_name"] == "noop":
                paint.color = NOOP_COLOR
                ctx.fill_rect(x, y, 2, 2)
            elif agent["action_name"] == "move":
                paint.color = MOVE_COLOR
                ctx.fill_rect(x, y, 2, 2)
            elif agent["action_name"] == "rotate":
                paint.color = ROTATE_COLOR
                ctx.fill_rect(x, y, 2, 2)
            elif agent["action_name"] == "put_items":
                paint.color = PUT_COLOR
                ctx.fill_rect(x, y-4, 2, 4*2+2)
            elif agent["action_name"] == "get_items":
                paint.color = GET_COLOR
                ctx.fill_rect(x, y-4, 2, 4*2+2)
            elif "attack" in agent["action_name"]:
                paint.color = ATTACK_COLOR
                ctx.fill_rect(x, y-6, 2, 6*2+2)
            elif agent["action_name"] == "swap":
                paint.color = SWAP_COLOR
                ctx.fill_rect(x, y, 2, 2)
            elif agent["action_name"] == "change_color":
                paint.color = CHANGE_COLOR_COLOR
                ctx.fill_rect(x, y, 2, 2)
            elif agent["action_name"] == "put_recipe_items":
                paint.color = PUT_COLOR
                ctx.fill_rect(x, y, 2, 2)
            elif agent["action_name"] == "get_output":
                paint.color = GET_COLOR
                ctx.fill_rect(x, y, 2, 2)
            else:
                print("Unknown action:", agent["action_name"])

            if agent["reward"] > 0:
                paint.color = AMETHYST
                ctx.fill_rect(x-1, y - 16, 1, 16*2+2)

    # Make sure the directory exists:
    os.makedirs(os.path.dirname(output_path), exist_ok=True)

    image.write_file(output_path)<|MERGE_RESOLUTION|>--- conflicted
+++ resolved
@@ -94,10 +94,6 @@
                 "reward": simulator.rewards[id].item(),
                 "total_reward": simulator.total_rewards[id].item(),
                 "position": [agent["c"], agent["r"]],
-<<<<<<< HEAD
-=======
-                "hp": agent["hp"],
->>>>>>> 0af97683
                 "frozen": agent["agent:frozen"],
                 "orientation": nice_orientation(agent["agent:orientation"]),
             })
