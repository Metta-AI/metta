--- conflicted
+++ resolved
@@ -273,7 +273,6 @@
         # Initialize dictionary for TensorDict
         td = {"x": x, "state": None}
 
-<<<<<<< HEAD
         # Safely handle recurrent state (now memory_tokens)
         if state.memory_tokens is not None:
             # Ensure memory_tokens are on the same device as input
@@ -282,23 +281,10 @@
             td["state"] = state.memory_tokens.to(x.device)
         # else: td["state"] remains None, TransformerMemoryCore will initialize its state.
 
-        # If 'hidden' in PolicyState is still used for general purposes (e.g. initial state for something other than core)
-        # that logic would remain here or be adapted. For now, assuming td["state"] is primarily for core recurrent state.
-=======
-        # Safely handle LSTM state
-        if state.lstm_h is not None and state.lstm_c is not None:
-            # Ensure states are on the same device as input
-            lstm_h = state.lstm_h.to(x.device)
-            lstm_c = state.lstm_c.to(x.device)
-            # Concatenate LSTM states along dimension 0
-            td["state"] = torch.cat([lstm_h, lstm_c], dim=0)
->>>>>>> b27627f7
-
         # Forward pass through value network. Relies on _core_ populating td["core_value_output"].
         self.components["_value_"](td)
         value = td["_value_"]
 
-<<<<<<< HEAD
         # Forward pass through action network. Relies on _core_ populating td["core_action_output"].
         self.components["_action_"](td)
         logits = td["_action_"]
@@ -308,31 +294,6 @@
             state.memory_tokens = td["state"]  # td["state"] is already detached by TransformerMemoryCore
         else:
             state.memory_tokens = None
-
-        # If other parts of PolicyState (e.g., 'hidden') were updated by components, handle here.
-        # For example, if a component updated td["policy_hidden_state_output"]:
-        # if "policy_hidden_state_output" in td:
-        #     state.hidden = td["policy_hidden_state_output"]
-=======
-        # Value shape is (BT, 1) - keeping the final dimension explicit (instead of squeezing)
-        # This design supports potential future extensions like distributional value functions
-        # or multi-head value networks which would require more than a scalar per state
-        if __debug__:
-            assert_shape(value, ("BT", 1), "value")
-
-        # Forward pass through action network
-        self.components["_action_"](td)
-        logits = td["_action_"]
-
-        if __debug__:
-            # here A is the size of the flattened action space (i.e. all valid (type, arg) combinations)
-            assert_shape(logits, ("BT", "A"), "logits")
-
-        # Update LSTM states
-        split_size = self.core_num_layers
-        state.lstm_h = td["state"][:split_size]
-        state.lstm_c = td["state"][split_size:]
->>>>>>> b27627f7
 
         # Sample actions
         if bptt_action is not None:
