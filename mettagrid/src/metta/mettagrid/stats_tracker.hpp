--- conflicted
+++ resolved
@@ -68,7 +68,6 @@
     _env = env;
   }
 
-<<<<<<< HEAD
   void set_track_exploration(bool track, size_t num_agents) {
     _track_exploration = track;
     if (track) {
@@ -99,10 +98,10 @@
     for (auto& agent_pixels : _agent_explored_pixels) {
       agent_pixels.clear();
     }
-=======
+
   MettaGrid* get_env() const {
     return _env;
->>>>>>> 660fb452
+
   }
 
   const std::string& inventory_item_name(InventoryItem item) const;
