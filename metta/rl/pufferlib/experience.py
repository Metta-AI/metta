"""
This file implements an Experience class for storing and managing experience data during reinforcement
learning training.

The Experience class provides:
- Flat tensor storage for observations, actions, rewards, etc.
- Array views for faster indexing
- Support for LSTM state storage
- Minibatch handling for training
- CPU/GPU memory management

Key features:
- Stores trajectories in fixed-size tensors
- Supports both CPU and GPU storage with optional CPU offloading
- Handles LSTM hidden states if using recurrent policies
- Provides numpy array views for efficient indexing
- Manages minibatch creation for training
"""

from typing import Optional, Tuple

import numpy as np
import pufferlib
import pufferlib.pytorch
import torch


class Experience:
    """Flat tensor storage and array views for faster indexing"""

    def __init__(
        self,
        batch_size: int,
        bptt_horizon: int,
        minibatch_size: Optional[int],
        hidden_size: int,
        obs_shape: Tuple[int, ...],
        obs_dtype: np.dtype,
        atn_shape: Tuple[int, ...],
        atn_dtype: np.dtype,
        cpu_offload: bool = False,
        device: str = "cuda",
        lstm: Optional[torch.nn.LSTM] = None,
        lstm_total_agents: int = 0,
    ):
        if minibatch_size is None:
            minibatch_size = batch_size

        # Convert numpy dtypes to torch dtypes
        obs_dtype_torch = pufferlib.pytorch.numpy_to_torch_dtype_dict[obs_dtype]
        atn_dtype_torch = pufferlib.pytorch.numpy_to_torch_dtype_dict[atn_dtype]
        pin = device == "cuda" and cpu_offload

        # Create tensors without using *args unpacking to make Pylance happy
        tensor_device = "cpu" if pin else device

        # Create a fully specified size tuple for each tensor
        obs_size = (batch_size,) + obs_shape  # Explicitly create a new tuple
        atn_size = (batch_size,) + atn_shape  # Explicitly create a new tuple

        # Create tensors with explicit size tuples
        self.obs = torch.zeros(size=obs_size, dtype=obs_dtype_torch, device=tensor_device)
        self.actions = torch.zeros(size=atn_size, dtype=atn_dtype_torch, device="cpu")
        self.logprobs = torch.zeros(size=(batch_size,), device="cpu")
        self.rewards = torch.zeros(size=(batch_size,), device="cpu")
        self.dones = torch.zeros(size=(batch_size,), device="cpu")
        self.truncateds = torch.zeros(size=(batch_size,), device="cpu")
        self.values = torch.zeros(size=(batch_size,), device="cpu")

        # Apply pin_memory if needed
        if pin:
            self.obs = self.obs.pin_memory()
            self.actions = self.actions.pin_memory()
            self.logprobs = self.logprobs.pin_memory()
            self.rewards = self.rewards.pin_memory()
            self.dones = self.dones.pin_memory()
            self.truncateds = self.truncateds.pin_memory()
            self.values = self.values.pin_memory()

        self.e3b_inv = 10 * torch.eye(hidden_size).repeat(lstm_total_agents, 1, 1).to(device)

        # Create numpy views with explicit types
        self.actions_np: np.ndarray = np.asarray(self.actions)
        self.logprobs_np: np.ndarray = np.asarray(self.logprobs)
        self.rewards_np: np.ndarray = np.asarray(self.rewards)
        self.dones_np: np.ndarray = np.asarray(self.dones)
        self.truncateds_np: np.ndarray = np.asarray(self.truncateds)
        self.values_np: np.ndarray = np.asarray(self.values)

<<<<<<< HEAD
        assert lstm is not None, "Recurrent state proxy (lstm) must be provided for recurrent policy"
        assert lstm_total_agents > 0, "lstm_total_agents must be > 0 for recurrent policy"
        shape = (lstm.num_layers, lstm_total_agents, lstm.hidden_size)
        self.memory_tokens = torch.zeros(shape).to(device, non_blocking=True)
=======
        assert lstm is not None, "LSTM instance is required for experience buffer"
        assert lstm_total_agents > 0, f"lstm_total_agents must be positive, got {lstm_total_agents}"
        shape = (lstm.num_layers, lstm_total_agents, lstm.hidden_size)
        self.lstm_h: torch.Tensor = torch.zeros(shape).to(device, non_blocking=True)
        self.lstm_c: torch.Tensor = torch.zeros(shape).to(device, non_blocking=True)
>>>>>>> b27627f7

        num_minibatches = batch_size / minibatch_size
        self.num_minibatches: int = int(num_minibatches)
        if self.num_minibatches != num_minibatches:
            raise ValueError(f"batch_size {batch_size} must be divisible by minibatch_size {minibatch_size}")

        minibatch_rows = minibatch_size / bptt_horizon
        self.minibatch_rows: int = int(minibatch_rows)
        if self.minibatch_rows != minibatch_rows:
            raise ValueError(f"minibatch_size {minibatch_size} must be divisible by bptt_horizon {bptt_horizon}")

        # Store parameters
        self.batch_size: int = batch_size
        self.bptt_horizon: int = bptt_horizon
        self.minibatch_size: int = minibatch_size
        self.device: str = device

        # Initialize sort keys
        self.sort_keys: np.ndarray = np.zeros((batch_size, 3), dtype=np.int32)
        self.sort_keys[:, 0] = np.arange(batch_size)
        self.ptr: int = 0
        self.step: int = 0

        # Batch indices will be set by sort_training_data
        self.b_idxs_obs: Optional[torch.Tensor] = None
        self.b_idxs: Optional[torch.Tensor] = None
        self.b_idxs_flat: Optional[torch.Tensor] = None
        self.b_actions: Optional[torch.Tensor] = None
        self.b_logprobs: Optional[torch.Tensor] = None
        self.b_dones: Optional[torch.Tensor] = None
        self.b_values: Optional[torch.Tensor] = None
        self.b_advantages: Optional[torch.Tensor] = None
        self.b_obs: Optional[torch.Tensor] = None
        self.b_returns: Optional[torch.Tensor] = None
        self.returns_np: Optional[np.ndarray] = None

    @property
    def full(self) -> bool:
        return self.ptr >= self.batch_size

    def store(
        self,
        obs: torch.Tensor,
        value: torch.Tensor,
        action: torch.Tensor,
        logprob: torch.Tensor,
        reward: torch.Tensor,
        done: torch.Tensor,
        env_id: torch.Tensor,
        mask: torch.Tensor,
    ) -> None:
        assert not isinstance(env_id, slice), (
            f"TypeError: env_id expected to be a tensor, not a slice. Got {type(env_id).__name__} instead. "
        )

        # Get current pointer and calculate indices
        ptr = self.ptr

        mask_np: np.ndarray = mask.cpu().numpy()
        indices = np.where(mask_np)[0]

        # Calculate how many indices we can actually store
        remaining_space = self.batch_size - ptr
        num_indices_to_store = min(indices.size, remaining_space)

        # TODO -- we constantly overrun the buffer and truncate; typically we have 1920 indices for 1024 slots

        end = ptr + num_indices_to_store
        dst = slice(ptr, end)

        cpu_inds = indices[:num_indices_to_store]

        self.obs[dst] = obs.to(self.obs.device, non_blocking=True)[cpu_inds]
        self.values_np[dst] = value.cpu().numpy()[cpu_inds]
        self.actions_np[dst] = action.cpu().numpy()[cpu_inds]
        self.logprobs_np[dst] = logprob.cpu().numpy()[cpu_inds]
        self.rewards_np[dst] = reward.cpu().numpy()[cpu_inds]
        self.dones_np[dst] = done.cpu().numpy()[cpu_inds]

        self.sort_keys[dst, 1] = env_id.cpu().numpy()[cpu_inds]
        self.sort_keys[dst, 2] = self.step

        # Update pointer and step
        self.ptr = end
        self.step += 1

    def sort_training_data(self) -> np.ndarray:
        idxs: np.ndarray = np.lexsort((self.sort_keys[:, 2], self.sort_keys[:, 1]))
        self.b_idxs_obs = (
            torch.as_tensor(
                idxs.reshape(self.minibatch_rows, self.num_minibatches, self.bptt_horizon).transpose(1, 0, -1)
            )
            .to(self.obs.device)
            .long()
        )
        self.b_idxs = self.b_idxs_obs.to(self.device, non_blocking=True)
        self.b_idxs_flat = self.b_idxs.reshape(self.num_minibatches, self.minibatch_size)
        self.sort_keys[:, 1:] = 0
        return idxs

    def flatten_batch(self, advantages_np: np.ndarray) -> None:
        advantages: torch.Tensor = torch.as_tensor(advantages_np).to(self.device, non_blocking=True)

        if self.b_idxs_obs is None:
            raise ValueError("b_idxs_obs is None - call sort_training_data first")

        b_idxs, b_flat = self.b_idxs, self.b_idxs_flat

        # Process the batch data
        self.b_actions = self.actions.to(self.device, non_blocking=True, dtype=torch.long)
        self.b_logprobs = self.logprobs.to(self.device, non_blocking=True)
        self.b_dones = self.dones.to(self.device, non_blocking=True)
        self.b_values = self.values.to(self.device, non_blocking=True)

        # Reshape advantages for minibatches
        self.b_advantages = (
            advantages.reshape(self.minibatch_rows, self.num_minibatches, self.bptt_horizon)
            .transpose(0, 1)
            .reshape(self.num_minibatches, self.minibatch_size)
        )

        self.returns_np = advantages_np + self.values_np

        # Process the rest of the batch data
        self.b_obs = self.obs[self.b_idxs_obs]
        self.b_actions = self.b_actions[b_idxs].contiguous()
        self.b_logprobs = self.b_logprobs[b_idxs]
        self.b_dones = self.b_dones[b_idxs]
        self.b_values = self.b_values[b_flat]
        self.b_returns = self.b_advantages + self.b_values<|MERGE_RESOLUTION|>--- conflicted
+++ resolved
@@ -87,18 +87,10 @@
         self.truncateds_np: np.ndarray = np.asarray(self.truncateds)
         self.values_np: np.ndarray = np.asarray(self.values)
 
-<<<<<<< HEAD
         assert lstm is not None, "Recurrent state proxy (lstm) must be provided for recurrent policy"
         assert lstm_total_agents > 0, "lstm_total_agents must be > 0 for recurrent policy"
         shape = (lstm.num_layers, lstm_total_agents, lstm.hidden_size)
         self.memory_tokens = torch.zeros(shape).to(device, non_blocking=True)
-=======
-        assert lstm is not None, "LSTM instance is required for experience buffer"
-        assert lstm_total_agents > 0, f"lstm_total_agents must be positive, got {lstm_total_agents}"
-        shape = (lstm.num_layers, lstm_total_agents, lstm.hidden_size)
-        self.lstm_h: torch.Tensor = torch.zeros(shape).to(device, non_blocking=True)
-        self.lstm_c: torch.Tensor = torch.zeros(shape).to(device, non_blocking=True)
->>>>>>> b27627f7
 
         num_minibatches = batch_size / minibatch_size
         self.num_minibatches: int = int(num_minibatches)
