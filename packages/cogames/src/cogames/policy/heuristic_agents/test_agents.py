--- conflicted
+++ resolved
@@ -1,30 +1,3 @@
-<<<<<<< HEAD
-import importlib
-import os
-import sys
-
-import numpy as np
-
-current_dir = os.path.dirname(os.path.abspath(__file__))
-sys.path.append(os.path.join(current_dir, "bindings/generated"))
-
-ha = importlib.import_module("heuristic_agents")
-
-# Initialize the DLL (sets control-c handler).
-ha.init()
-
-# Test single agent policy
-num_agents = 1
-num_tokens = 200
-size_token = 3
-num_actions = 1
-agent = ha.HeuristicAgent(0, "{}")
-observations = np.zeros((num_agents, num_tokens, size_token), dtype=np.uint8)
-actions = np.zeros((num_agents), dtype=np.uint8)
-agent.step(num_agents, num_tokens, size_token, observations.ctypes.data, num_actions, actions.ctypes.data)
-print(actions)
-agent.reset()
-=======
 import os
 import sys
 
@@ -54,5 +27,4 @@
 
 
 if __name__ == "__main__":
-    main()
->>>>>>> 46c15360
+    main()