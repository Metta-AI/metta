from typing import Any

import numpy as np
import torch
import torch.nn.functional as F
from pydantic import Field
from tensordict import NonTensorData, TensorDict
from torch import Tensor
from torchrl.data import Composite, UnboundedContinuous, UnboundedDiscrete

from metta.agent.policy import Policy
from metta.rl.advantage import compute_advantage
from metta.rl.loss.loss import Loss, LossConfig
from metta.rl.training import ComponentContext, TrainingEnvironment
from metta.rl.utils import prepare_policy_forward_td


class QuantilePPOCriticConfig(LossConfig):
    vf_clip_coef: float = Field(default=0.1, ge=0)
    vf_coef: float = Field(default=0.897619, ge=0)
    # Value loss clipping toggle
    clip_vloss: bool = True
    gamma: float = Field(default=0.977, ge=0, le=1.0)
    gae_lambda: float = Field(default=0.891477, ge=0, le=1.0)
    prio_alpha: float = Field(default=0.0, ge=0, le=1.0)
    prio_beta0: float = Field(default=0.6, ge=0, le=1.0)

    # control flow for forwarding and sampling
    sample_enabled: bool = Field(default=True)
    train_forward_enabled: bool = Field(default=True)
    rollout_forward_enabled: bool = Field(default=True)

    def create(
        self,
        policy: Policy,
        trainer_cfg: Any,
        env: TrainingEnvironment,
        device: torch.device,
        instance_name: str,
    ) -> "QuantilePPOCritic":
        return QuantilePPOCritic(policy, trainer_cfg, env, device, instance_name, self)


class QuantilePPOCritic(Loss):
    """Quantile PPO value loss."""

    __slots__ = (
        "advantages",
        "burn_in_steps",
        "burn_in_steps_iter",
        "num_quantiles",
        "tau_hat",
    )

    def __init__(
        self,
        policy: Policy,
        trainer_cfg: Any,
        env: TrainingEnvironment,
        device: torch.device,
        instance_name: str,
        cfg: "QuantilePPOCriticConfig",
    ):
        super().__init__(policy, trainer_cfg, env, device, instance_name, cfg)
        self.advantages = torch.tensor(0.0, dtype=torch.float32, device=self.device)

        if hasattr(self.policy, "burn_in_steps"):
            self.burn_in_steps = self.policy.burn_in_steps
        else:
            self.burn_in_steps = 0
        self.burn_in_steps_iter = 0

        if not hasattr(self.policy, "critic_quantiles"):
            raise ValueError("Policy must expose 'critic_quantiles' attribute for QuantilePPOCritic")
        self.num_quantiles = self.policy.critic_quantiles

        # Pre-compute tau_hat (quantile midpoints)
        # Shape: [1, N]
        i = torch.arange(self.num_quantiles, device=self.device, dtype=torch.float32)
        self.tau_hat = ((2 * i + 1) / (2 * self.num_quantiles)).view(1, -1)

    def get_experience_spec(self) -> Composite:
        act_space = self.env.single_action_space
        act_dtype = torch.int32 if np.issubdtype(act_space.dtype, np.integer) else torch.float32
        scalar_f32 = UnboundedContinuous(shape=torch.Size([]), dtype=torch.float32)
        # Values are now [N] instead of scalar
        values_spec = UnboundedContinuous(shape=torch.Size([self.num_quantiles]), dtype=torch.float32)

        return Composite(
            actions=UnboundedDiscrete(shape=torch.Size([]), dtype=act_dtype),
            values=values_spec,
            rewards=scalar_f32,
            dones=scalar_f32,
            truncateds=scalar_f32,
        )

    def run_rollout(self, td: TensorDict, context: ComponentContext) -> None:
        """Rollout step: forward policy and store experience with optional burn-in."""
        if not self.rollout_forward_enabled:
            return

        with torch.no_grad():
            self.policy.forward(td)

        if self.burn_in_steps_iter < self.burn_in_steps:
            self.burn_in_steps_iter += 1
            return

        env_slice = context.training_env_id
        if env_slice is None:
            raise RuntimeError("ComponentContext.training_env_id is missing in rollout.")
        self.replay.store(data_td=td, env_id=env_slice)

    def run_train(
        self, shared_loss_data: TensorDict, context: ComponentContext, mb_idx: int
    ) -> tuple[Tensor, TensorDict, bool]:
        # compute advantages on the first mb
        if mb_idx == 0:
            # Calculate mean values for GAE
            values_quantiles = self.replay.buffer["values"]  # [T, B, N]
            values_mean = values_quantiles.mean(dim=-1)  # [T, B]

            advantages = torch.zeros_like(values_mean, device=self.device)
            self.advantages = compute_advantage(
                values_mean,
                self.replay.buffer["rewards"],
                self.replay.buffer["dones"],
                torch.ones_like(values_mean),
                advantages,
                self.cfg.gamma,
                self.cfg.gae_lambda,
                1.0,  # v-trace is used in PPO actor instead. 1.0 means no v-trace
                1.0,  # v-trace is used in PPO actor instead. 1.0 means no v-trace
                self.device,
            )

<<<<<<< HEAD
            minibatch = shared_loss_data["sampled_mb"]
            indices = shared_loss_data["indices"]
=======
        # sample from the buffer if called for
        minibatch = shared_loss_data.get("sampled_mb")
        if self.sample_enabled and minibatch is None:
            minibatch, indices, prio_weights = prio_sample(
                buffer=self.replay,
                mb_idx=mb_idx,
                epoch=context.epoch,
                total_timesteps=self.trainer_cfg.total_timesteps,
                batch_size=self.trainer_cfg.batch_size,
                prio_alpha=self.cfg.prio_alpha,
                prio_beta0=self.cfg.prio_beta0,
                advantages=self.advantages,
            )
            # mb data should have been computed with policy under torch.no_grad()
            shared_loss_data["sampled_mb"] = minibatch
            shared_loss_data["indices"] = NonTensorData(indices)  # this may break compile if we ever use it again
            shared_loss_data["prio_weights"] = prio_weights
        else:
            indices = shared_loss_data.get("indices", None)
>>>>>>> 0bf6fa6e
            if isinstance(indices, NonTensorData):
                indices = indices.data
            if indices is None:
                indices = torch.arange(minibatch.batch_size[0], device=self.device)

            if "prio_weights" not in shared_loss_data:
                shared_loss_data["prio_weights"] = torch.ones(
                    (minibatch.shape[0], minibatch.shape[1]),
                    device=self.device,
                    dtype=torch.float32,
                )

        if minibatch.batch_size.numel() == 0:  # early exit if minibatch is empty
            return self._zero_tensor, shared_loss_data, False

        shared_loss_data["advantages"] = self.advantages[indices]
        # Share gamma/lambda with other losses (e.g. actor) to ensure consistency
        batch_size = shared_loss_data.batch_size
        shared_loss_data["gamma"] = torch.full(batch_size, self.cfg.gamma, device=self.device)
        shared_loss_data["gae_lambda"] = torch.full(batch_size, self.cfg.gae_lambda, device=self.device)

        # forward the policy if called for
        if self.train_forward_enabled:
            policy_td, B, TT = prepare_policy_forward_td(minibatch, self.policy_experience_spec, clone=False)
            flat_actions = minibatch["actions"].reshape(B * TT, -1)
            self.policy.reset_memory()
            policy_td = self.policy.forward(policy_td, action=flat_actions)
            policy_td = policy_td.reshape(B, TT)
            shared_loss_data["policy_td"] = policy_td

        # compute value loss
        old_values_quantiles = minibatch["values"]  # [B, N]
        old_values_mean = old_values_quantiles.mean(dim=-1)  # [B]

        # Target return is scalar
        returns = shared_loss_data["advantages"] + old_values_mean
        minibatch["returns"] = returns

        policy_td = shared_loss_data.get("policy_td", None)
        newvalue = None
        if policy_td is not None:
            newvalue = policy_td["values"]  # [B, N]

        if newvalue is not None:
            # Quantile Regression Loss
            # Target is 'returns' broadcasted
            target = returns.unsqueeze(-1)  # [B, 1]

            # Calculate diffs
            # newvalue: [B, N]
            # target: [B, 1]
            # We want diff between target and each quantile
            # diff = target - newvalue

            if self.cfg.clip_vloss:
                # Clip based on change from old_values_quantiles
                vf_clip_coef = self.cfg.vf_clip_coef
                # We clip the quantiles themselves
                newvalue_clipped = old_values_quantiles + torch.clamp(
                    newvalue - old_values_quantiles,
                    -vf_clip_coef,
                    vf_clip_coef,
                )

                # Loss with unclipped
                loss_unclipped = self.quantile_loss(newvalue, target)

                # Loss with clipped
                loss_clipped = self.quantile_loss(newvalue_clipped, target)

                v_loss = torch.max(loss_unclipped, loss_clipped).mean()
            else:
                v_loss = self.quantile_loss(newvalue, target).mean()

            # Update values in experience buffer
            update_td = TensorDict(
                {
                    "values": newvalue.view(minibatch["values"].shape).detach(),
                },
                batch_size=minibatch.batch_size,
            )
            self.replay.update(indices, update_td)
        else:
            # Fallback if no forward (shouldn't happen with standard PPO config)
            # Just compute loss on old values?
            # But we are updating the network, so we need new values.
            # If train_forward_enabled is False, we can't compute gradients for the network?
            # In that case, we just return 0 or loss on old values (constant).
            # Assuming we are training, we used newvalue.
            v_loss = self.quantile_loss(old_values_quantiles, returns.unsqueeze(-1)).mean()

        # Scale value loss by coefficient
        v_loss = v_loss * self.cfg.vf_coef
        self.loss_tracker["value_loss"].append(float(v_loss.item()))

        return v_loss, shared_loss_data, False

    def quantile_loss(self, current_quantiles: Tensor, target: Tensor) -> Tensor:
        """
        Compute quantile regression loss.
        current_quantiles: [B, N]
        target: [B, 1]
        """
        # Huber loss on difference
        # diff: [B, N]
        diff = target - current_quantiles

        # Huber loss (smooth L1)
        # beta = 1.0 (standard) or maybe adjustable?
        # PyTorch smooth_l1_loss default beta=1.0
        huber_loss = F.smooth_l1_loss(
            current_quantiles, target.expand_as(current_quantiles), reduction="none", beta=1.0
        )

        # Quantile weight: |tau - I(diff < 0)|
        # tau_hat: [1, N]
        # I(diff < 0): [B, N]
        indicator = (diff < 0).float()
        quantile_weight = torch.abs(self.tau_hat - indicator)

        # Loss = sum over quantiles of (weight * huber_loss)
        # We return mean over batch later, here just sum over quantiles
        loss = (quantile_weight * huber_loss).sum(dim=-1)

        return loss

    def on_train_phase_end(self, context: ComponentContext) -> None:
        """Compute value-function explained variance for logging."""
        with torch.no_grad():
            # Use mean of quantiles for explained variance
            values_quantiles = self.replay.buffer["values"]
            values_mean = values_quantiles.mean(dim=-1).flatten()

            y_pred = values_mean
            y_true = self.advantages.flatten() + values_mean
            var_y = y_true.var()
            ev = (1 - (y_true - y_pred).var() / var_y).item() if var_y > 0 else 0.0
            self.loss_tracker["explained_variance"].append(float(ev))

        super().on_train_phase_end(context)<|MERGE_RESOLUTION|>--- conflicted
+++ resolved
@@ -134,30 +134,8 @@
                 self.device,
             )
 
-<<<<<<< HEAD
             minibatch = shared_loss_data["sampled_mb"]
             indices = shared_loss_data["indices"]
-=======
-        # sample from the buffer if called for
-        minibatch = shared_loss_data.get("sampled_mb")
-        if self.sample_enabled and minibatch is None:
-            minibatch, indices, prio_weights = prio_sample(
-                buffer=self.replay,
-                mb_idx=mb_idx,
-                epoch=context.epoch,
-                total_timesteps=self.trainer_cfg.total_timesteps,
-                batch_size=self.trainer_cfg.batch_size,
-                prio_alpha=self.cfg.prio_alpha,
-                prio_beta0=self.cfg.prio_beta0,
-                advantages=self.advantages,
-            )
-            # mb data should have been computed with policy under torch.no_grad()
-            shared_loss_data["sampled_mb"] = minibatch
-            shared_loss_data["indices"] = NonTensorData(indices)  # this may break compile if we ever use it again
-            shared_loss_data["prio_weights"] = prio_weights
-        else:
-            indices = shared_loss_data.get("indices", None)
->>>>>>> 0bf6fa6e
             if isinstance(indices, NonTensorData):
                 indices = indices.data
             if indices is None:
