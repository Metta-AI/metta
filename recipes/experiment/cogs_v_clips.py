"""Core CoGs vs Clips training and evaluation recipe.

This module defines the base tooling for CoGs vs Clips training. Variant-specific
recipes should import from here and extend via custom defaults, similar to how
`recipes.experiment.abes` wraps `recipes.experiment.arena`.
"""

from __future__ import annotations

import logging
from typing import Optional, Sequence

import metta.cogworks.curriculum as cc
from cogames.cli.mission import find_mission, parse_variants

# eval_missions.py was deleted - missions moved to integrated_evals.py
from cogames.cogs_vs_clips.evals.integrated_evals import EVAL_MISSIONS
from cogames.cogs_vs_clips.mission import MAP_MISSION_DELIMITER, Mission, NumCogsVariant
from cogames.cogs_vs_clips.missions import MISSIONS
from cogames.cogs_vs_clips.variants import VARIANTS
from metta.cogworks.curriculum.curriculum import (
    CurriculumAlgorithmConfig,
    CurriculumConfig,
    DiscreteRandomConfig,
)
from metta.cogworks.curriculum.learning_progress_algorithm import LearningProgressConfig
from metta.rl.loss.losses import LossesConfig
from metta.rl.trainer_config import TrainerConfig
from metta.rl.training import EvaluatorConfig, TrainingEnvironmentConfig
from metta.sim.simulation_config import SimulationConfig
from metta.tools.eval import EvaluateTool
from metta.tools.play import PlayTool
from metta.tools.train import TrainTool
from mettagrid.config.mettagrid_config import MettaGridConfig

logger = logging.getLogger(__name__)

DEFAULT_CURRICULUM_MISSIONS: list[str] = [
    "easy_hearts",
    "oxygen_bottleneck",
    "energy_starved",
<<<<<<< HEAD
    # "machina_1.open_world",
=======
>>>>>>> 9f955348
]

COORDINATION_MISSIONS: list[str] = [
    "distant_resources",
    "quadrant_buildings",
    "single_use_swarm",
]

PROC_MAP_MISSIONS: tuple[str, ...] = (
    f"training_facility{MAP_MISSION_DELIMITER}harvest",
    f"training_facility{MAP_MISSION_DELIMITER}vibe_check",
    f"training_facility{MAP_MISSION_DELIMITER}repair",
    f"training_facility{MAP_MISSION_DELIMITER}easy_hearts_training_facility",
    f"hello_world{MAP_MISSION_DELIMITER}open_world",
    f"hello_world{MAP_MISSION_DELIMITER}hello_world_unclip",
    f"hello_world{MAP_MISSION_DELIMITER}oxygen_bottleneck",
    f"hello_world{MAP_MISSION_DELIMITER}energy_starved",
    f"hello_world{MAP_MISSION_DELIMITER}distant_resources",
    f"hello_world{MAP_MISSION_DELIMITER}quadrant_buildings",
    f"hello_world{MAP_MISSION_DELIMITER}single_use_swarm",
    f"hello_world{MAP_MISSION_DELIMITER}vibe_check",
    f"hello_world{MAP_MISSION_DELIMITER}easy_hearts",
    f"hello_world{MAP_MISSION_DELIMITER}easy_hearts_hello_world",
    f"machina_1{MAP_MISSION_DELIMITER}open_world",
    f"machina_1{MAP_MISSION_DELIMITER}balanced_corners",
)


def _normalize_variant_names(
    *,
    initial: Optional[Sequence[str]] = None,
    variants: Optional[Sequence[str]] = None,
) -> list[str]:
    names: list[str] = []
    for source in (initial, variants):
        if not source:
            continue
        for name in source:
            if name not in names:
                names.append(name)
    return names


def _resolve_mission_template(name: str) -> Mission:
    for mission in MISSIONS:
        if mission.name == name or mission.full_name() == name:
            return mission

    if MAP_MISSION_DELIMITER not in name:
        return find_mission(name, None)

    if name.count(MAP_MISSION_DELIMITER) > 1:
        raise ValueError(f"Mission name can contain at most one '{MAP_MISSION_DELIMITER}' delimiter")

    site_name, mission_name = name.split(MAP_MISSION_DELIMITER)
    return find_mission(site_name, mission_name)


def _resolve_eval_variants(
    train_variants: Optional[Sequence[str]],
    eval_variants: Optional[Sequence[str]],
) -> Optional[list[str]]:
    if eval_variants is not None:
        return list(eval_variants)
    if train_variants is not None:
        return list(train_variants)
    return None


def _prepare_mission(
    base_mission: Mission,
    *,
    num_cogs: int,
    variant_names: Sequence[str] | None = None,
) -> Mission:
    mission = base_mission
    variant_objects = parse_variants(list(variant_names)) if variant_names else []
    if variant_objects:
        mission = mission.with_variants(variant_objects)
    mission = mission.with_variants([NumCogsVariant(num_cogs=num_cogs)])
    return mission


def make_eval_suite(
    num_cogs: int = 4,
    difficulty: str | None = "standard",
    subset: Optional[Sequence[str]] = None,
    variants: Optional[Sequence[str]] = None,
    max_evals: Optional[int] = None,
) -> list[SimulationConfig]:
    """Create a suite of evaluation simulations from CoGames missions.

    Args:
        num_cogs: Number of agents per mission (1, 2, 4, or 8)
        difficulty: Difficulty variant to apply (e.g., "standard", "hard", "story_mode")
        subset: Optional list of mission names to include (defaults to all)
        variants: Additional mission variants to apply (lonely_heart, heart_chorus, ...)

    Returns:
        A list of SimulationConfig objects ready for evaluation.
    """
    if subset:
        missions = [m for m in EVAL_MISSIONS if m.name in subset]
    else:
        missions = EVAL_MISSIONS

    variant_names = _normalize_variant_names(
        initial=[difficulty] if difficulty else None,
        variants=variants,
    )

    simulations: list[SimulationConfig] = []
    for mission_template in missions:
        if num_cogs == 1 and mission_template.name in {
            "go_together",
            "single_use_swarm",
        }:
            continue

        mission = _prepare_mission(
            mission_template,
            num_cogs=num_cogs,
            variant_names=variant_names,
        )

        env_cfg = mission.make_env()
        sim = SimulationConfig(
            suite="cogs_vs_clips",
            name=f"{mission_template.name}_{num_cogs}cogs",
            env=env_cfg,
        )
        simulations.append(sim)

    if max_evals is not None:
        logger.info(f"Limiting evaluations to {max_evals} (got {len(simulations)})")
        simulations = simulations[:max_evals]

    return simulations


def make_training_env(
    num_cogs: int = 4,
    mission: str = "easy_hearts",
    variants: Optional[Sequence[str]] = None,
) -> MettaGridConfig:
    """Create a single training environment from a mission."""
    mission_template = _resolve_mission_template(mission)

    variant_names = _normalize_variant_names(variants=variants)
    prepared_mission = _prepare_mission(
        mission_template,
        num_cogs=num_cogs,
        variant_names=variant_names,
    )
    env = prepared_mission.make_env()

    # If vibe swapping is disabled, prune stale vibe transfers to avoid invalid IDs.
    change_vibe_action = getattr(env.game.actions, "change_vibe", None)
    if change_vibe_action is not None and change_vibe_action.number_of_vibes <= 1:
        allowed_vibes = env.game.vibe_names or ["default"]
        env.game.vibe_names = list(allowed_vibes)

        chest = env.game.objects.get("chest")
        vibe_transfers = getattr(chest, "vibe_transfers", None) if chest is not None else None
        if isinstance(vibe_transfers, dict):
            allowed = set(allowed_vibes)
            chest.vibe_transfers = {vibe: transfers for vibe, transfers in vibe_transfers.items() if vibe in allowed}

    return env


def make_curriculum(
    num_cogs: int = 4,
    missions: Optional[list[str]] = None,
    enable_detailed_slice_logging: bool = False,
    algorithm_config: Optional[CurriculumAlgorithmConfig] = None,
    variants: Optional[Sequence[str]] = None,
) -> CurriculumConfig:
    """Create a curriculum for CoGs vs Clips training."""
    if missions is None:
        missions = list(DEFAULT_CURRICULUM_MISSIONS)

    # Determine which variants to use for bucketing
    variant_list: list[str]
    if variants is None:
        # Use all variants when variants not specified
        variant_list = [v.name for v in VARIANTS]
    else:
        variant_list = list(variants)

    all_mission_tasks = []
    for mission_name in missions:
        mission_template = _resolve_mission_template(mission_name)

        # Create separate tasks for each variant combination
        for variant_name in variant_list:
            # Check if variant is compatible with mission
            variant_obj = None
            for v in VARIANTS:
                if v.name == variant_name and v.compat(mission_template):
                    variant_obj = v
                    break

            if variant_obj is None:
                continue

            mission_env = make_training_env(
                num_cogs=num_cogs,
                mission=mission_name,
                variants=[variant_name],
            )
            mission_env.game.global_obs.goal_obs = True
            mission_tasks = cc.bucketed(mission_env)

            # Add buckets
            mission_tasks.add_bucket("game.max_steps", [750, 1000, 1250, 1500])
            mission_tasks.add_bucket("game.agent.rewards.stats.chest.heart.amount", [0, 1, 5, 10])
            mission_tasks.add_bucket("game.agent.rewards.inventory.heart", [0, 1, 5, 10])

            # Resource types for reward bucketing
            resources = ["carbon", "oxygen", "germanium", "silicon"]

            # Add buckets for resource collection rewards
            for resource in resources:
                mission_tasks.add_bucket(f"game.agent.rewards.inventory.{resource}", [0.0, 0.01, 0.1, 1])

            all_mission_tasks.append(mission_tasks)

    merged_tasks = cc.merge(all_mission_tasks)

    if algorithm_config is None:
        algorithm_config = LearningProgressConfig(
            use_bidirectional=True,
            ema_timescale=0.001,
            exploration_bonus=0.1,
            max_memory_tasks=2000,
            max_slice_axes=4,
            enable_detailed_slice_logging=enable_detailed_slice_logging,
        )

    return merged_tasks.to_curriculum(
        num_active_tasks=1500,
        algorithm_config=algorithm_config,
    )


# How to submit a policy trained here to the CoGames leaderboard:
#
# uv run cogames submit \
#   -p class=mpt,kw.checkpoint_uri=s3://softmax-public/policies/...:v1.mpt \
#   -n your-policy-name-for-leaderboard \
#   --skip-validation
#
# For now we need to run --skip-validation because cogames validation
# doesn't assume the leaderboard runners get to run with the `metta` repo available,
# but in practice they do


def train(
    num_cogs: int = 4,
    curriculum: Optional[CurriculumConfig] = None,
    mission: Optional[str] = None,
    base_missions: Optional[list[str]] = None,
    enable_detailed_slice_logging: bool = False,
    variants: Optional[Sequence[str]] = None,
    eval_variants: Optional[Sequence[str]] = None,
    eval_difficulty: str | None = "standard",
    max_evals: Optional[int] = None,
    bc_policy_uri: Optional[str] = None,
    bc_teacher_lead_prob: float = 1.0,
    use_lp: bool = True,
) -> TrainTool:
    """Create a training tool for CoGs vs Clips."""
    training_missions = base_missions or DEFAULT_CURRICULUM_MISSIONS
    if mission is not None:
        training_missions = [mission]

    cur_alg = LearningProgressConfig() if use_lp else DiscreteRandomConfig()
    curriculum = curriculum or make_curriculum(
        num_cogs=num_cogs,
        missions=training_missions,
        enable_detailed_slice_logging=enable_detailed_slice_logging,
        variants=variants,
        algorithm_config=cur_alg,
    )

    trainer_cfg = TrainerConfig(
        losses=LossesConfig(),
    )

    resolved_eval_variants = _resolve_eval_variants(variants, eval_variants)
    eval_suite = make_eval_suite(
        num_cogs=num_cogs,
        difficulty=eval_difficulty,
        variants=resolved_eval_variants,
        max_evals=max_evals,
    )

    evaluator_cfg = EvaluatorConfig(
        simulations=eval_suite,
    )

    tt = TrainTool(
        trainer=trainer_cfg,
        training_env=TrainingEnvironmentConfig(curriculum=curriculum),
        evaluator=evaluator_cfg,
    )

    if bc_policy_uri is not None:
        tt.trainer.losses.supervisor.enabled = True
        tt.trainer.losses.ppo.enabled = False
        tt.trainer.losses.ppo_actor.enabled = False
        tt.trainer.losses.ppo_critic.enabled = True
        tt.trainer.losses.ppo_critic.rollout_forward_enabled = False
        tt.trainer.losses.ppo_critic.sample_enabled = False
        tt.trainer.losses.ppo_critic.train_forward_enabled = False
        tt.training_env.supervisor.policy = bc_policy_uri
        tt.trainer.losses.supervisor.teacher_lead_prob = bc_teacher_lead_prob

    return tt


def train_variants(
    num_cogs: int = 4,
    base_missions: Optional[list[str]] = None,
    enable_detailed_slice_logging: bool = False,
    algorithm_config: Optional[CurriculumAlgorithmConfig] = None,
    eval_variants: Optional[Sequence[str]] = None,
    eval_difficulty: str | None = "standard",
) -> TrainTool:
    """Create a training tool with curriculum tasks for all variants.

    Loads all available variants and creates a curriculum task for each one,
    merging them into a single curriculum.
    """
    if base_missions is None:
        base_missions = list(DEFAULT_CURRICULUM_MISSIONS)

    # Create tasks for each variant
    all_variant_tasks = []
    for variant in VARIANTS:
        for mission_name in base_missions:
            mission = _resolve_mission_template(mission_name)
            if not variant.compat(mission):
                continue
            mission_env = mission.make_env()
            mission_tasks = cc.bucketed(mission_env)
            all_variant_tasks.append(mission_tasks)

    # Merge all variant tasks
    merged_tasks = cc.merge(all_variant_tasks)

    if algorithm_config is None:
        algorithm_config = LearningProgressConfig(
            use_bidirectional=True,
            ema_timescale=0.001,
            exploration_bonus=0.1,
            max_memory_tasks=2000,
            max_slice_axes=4,
            enable_detailed_slice_logging=enable_detailed_slice_logging,
        )

    curriculum = merged_tasks.to_curriculum(
        num_active_tasks=1500,
        algorithm_config=algorithm_config,
    )

    return train(
        num_cogs=num_cogs,
        curriculum=curriculum,
        eval_variants=eval_variants,
        eval_difficulty=eval_difficulty,
    )


def train_single_mission(
    mission: str = "easy_hearts",
    num_cogs: int = 4,
    variants: Optional[Sequence[str]] = None,
    eval_variants: Optional[Sequence[str]] = None,
    eval_difficulty: str | None = "standard",
) -> TrainTool:
    """Train on a single mission without curriculum."""
    env = make_training_env(
        num_cogs=num_cogs,
        mission=mission,
        variants=variants,
    )

    curriculum_cfg = cc.env_curriculum(env)

    return train(
        num_cogs=num_cogs,
        curriculum=curriculum_cfg,
        variants=variants,
        eval_variants=eval_variants,
        eval_difficulty=eval_difficulty,
    )


def evaluate(
    policy_uris: str | Sequence[str] | None = None,
    num_cogs: int = 4,
    difficulty: str | None = "standard",
    subset: Optional[Sequence[str]] = None,
    variants: Optional[Sequence[str]] = None,
) -> EvaluateTool:
    """Evaluate policies on CoGs vs Clips missions."""
    return EvaluateTool(
        simulations=make_eval_suite(
            num_cogs=num_cogs,
            difficulty=difficulty,
            subset=subset,
            variants=variants,
        ),
        policy_uris=policy_uris,
    )


def play(
    policy_uri: Optional[str] = None,
    mission: str = "easy_hearts",
    num_cogs: int = 4,
    variants: Optional[Sequence[str]] = None,
) -> PlayTool:
    """Play a single mission with a policy."""
    env = make_training_env(
        num_cogs=num_cogs,
        mission=mission,
        variants=variants,
    )
    sim = SimulationConfig(
        suite="cogs_vs_clips",
        name=f"{mission}_{num_cogs}cogs",
        env=env,
    )
    return PlayTool(sim=sim, policy_uri=policy_uri)


def play_training_env(
    policy_uri: Optional[str] = None,
    num_cogs: int = 4,
    variants: Optional[Sequence[str]] = None,
) -> PlayTool:
    """Play the default training environment."""
    return play(
        policy_uri=policy_uri,
        mission="easy_hearts",
        num_cogs=num_cogs,
        variants=variants,
    )


def train_coordination(
    num_cogs: int = 4,
    variants: Optional[Sequence[str]] = None,
    eval_variants: Optional[Sequence[str]] = None,
    eval_difficulty: str | None = "standard",
    mission: str | None = None,
) -> TrainTool:
    """Train on coordination-heavy missions or a specific target map."""
    return train(
        num_cogs=num_cogs,
        base_missions=list(COORDINATION_MISSIONS),
        variants=variants,
        eval_variants=eval_variants,
        eval_difficulty=eval_difficulty,
        mission=mission,
    )


def train_fixed_maps(
    num_cogs: int = 4,
    variants: Optional[Sequence[str]] = None,
    eval_variants: Optional[Sequence[str]] = None,
    eval_difficulty: str | None = "standard",
    mission: str | None = None,
    maps_cache_size: Optional[int] = 50,
) -> TrainTool:
    """Train on fixed-map CoGs vs Clips missions in one curriculum."""
    tt = train(
        num_cogs=num_cogs,
        base_missions=list(DEFAULT_CURRICULUM_MISSIONS),
        variants=variants,
        eval_variants=eval_variants,
        eval_difficulty=eval_difficulty,
        mission=mission,
    )
    tt.training_env.maps_cache_size = maps_cache_size
    return tt


def train_proc_maps(
    num_cogs: int = 4,
    variants: Optional[Sequence[str]] = None,
    eval_variants: Optional[Sequence[str]] = None,
    eval_difficulty: str | None = "standard",
    mission: str | None = None,
    maps_cache_size: Optional[int] = 50,
) -> TrainTool:
    """Train on procedural MachinaArena map missions."""
    tt = train(
        num_cogs=num_cogs,
        base_missions=list(PROC_MAP_MISSIONS),
        variants=variants,
        eval_variants=eval_variants,
        eval_difficulty=eval_difficulty,
        mission=mission,
    )
    tt.training_env.maps_cache_size = maps_cache_size
    return tt


__all__ = [
    "make_eval_suite",
    "make_training_env",
    "make_curriculum",
    "train",
    "train_variants",
    "train_single_mission",
    "evaluate",
    "play",
    "play_training_env",
    "train_coordination",
    "train_fixed_maps",
    "train_proc_maps",
]<|MERGE_RESOLUTION|>--- conflicted
+++ resolved
@@ -39,10 +39,7 @@
     "easy_hearts",
     "oxygen_bottleneck",
     "energy_starved",
-<<<<<<< HEAD
     # "machina_1.open_world",
-=======
->>>>>>> 9f955348
 ]
 
 COORDINATION_MISSIONS: list[str] = [
@@ -66,7 +63,7 @@
     f"hello_world{MAP_MISSION_DELIMITER}vibe_check",
     f"hello_world{MAP_MISSION_DELIMITER}easy_hearts",
     f"hello_world{MAP_MISSION_DELIMITER}easy_hearts_hello_world",
-    f"machina_1{MAP_MISSION_DELIMITER}open_world",
+    # f"machina_1{MAP_MISSION_DELIMITER}open_world",
     f"machina_1{MAP_MISSION_DELIMITER}balanced_corners",
 )
 
