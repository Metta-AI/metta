--- conflicted
+++ resolved
@@ -274,27 +274,6 @@
   ObservationTokens agent_obs_tokens(
       agent_obs_ptr, static_cast<size_t>(observation_view.shape(1)) - static_cast<size_t>(tokens_written));
 
-<<<<<<< HEAD
-  // Calculate episode completion percentage
-  ObservationType episode_completion_pct = 0;
-  if (max_steps > 0) {
-    episode_completion_pct = static_cast<ObservationType>(
-        std::round((static_cast<float>(current_step) / max_steps) * std::numeric_limits<ObservationType>::max()));
-  }
-
-  // Scale reward to fit in observation with clamping for safety
-  int reward_int = static_cast<int>(std::round(rewards_view(agent_idx) * 100.0f));
-  reward_int = std::clamp(reward_int,
-                          static_cast<int>(std::numeric_limits<ObservationType>::min()),
-                          static_cast<int>(std::numeric_limits<ObservationType>::max()));
-
-  // Add global tokens at center of observation (agent's position)
-  std::vector<PartialObservationToken> global_tokens = {
-      {ObservationFeature::EpisodeCompletionPct, episode_completion_pct},
-      {ObservationFeature::LastAction, static_cast<ObservationType>(action)},
-      {ObservationFeature::LastActionArg, static_cast<ObservationType>(action_arg)},
-      {ObservationFeature::LastReward, static_cast<ObservationType>(reward_int)}};
-=======
   // Build global tokens based on configuration
   std::vector<PartialObservationToken> global_tokens;
 
@@ -316,7 +295,6 @@
     ObservationType reward_int = static_cast<ObservationType>(std::round(rewards_view(agent_idx) * 100.0f));
     global_tokens.push_back({ObservationFeature::LastReward, reward_int});
   }
->>>>>>> cb139fb9
 
   uint8_t global_location =
       PackedCoordinate::pack(static_cast<uint8_t>(obs_height_radius), static_cast<uint8_t>(obs_width_radius));
