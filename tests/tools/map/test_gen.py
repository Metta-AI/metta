from pathlib import Path

MAZE_CONFIG = Path(__file__).parent / "maze.yaml"
MAP_MODULE = "metta.map.tools"


# TODO(slav): #dehydration fix this test
# @pytest.mark.slow
# class TestMapGen:
#     def test_gen_basic(self):
#         subprocess.check_call(
#             [
#                 "python",
#                 "-m",
#                 f"{MAP_MODULE}.gen",
#                 "--show-mode",
#                 "ascii",
#                 MAZE_CONFIG,
#             ]
#         )

#     def test_gen_missing_config(self):
#         exit_status = subprocess.call(
#             [
#                 "python",
#                 "-m",
#                 f"{MAP_MODULE}.gen",
#                 "--show-mode",
#                 "ascii",
#                 "./NON_EXISTENT_CONFIG.yaml",
#             ]
#         )
#         assert exit_status != 0

<<<<<<< HEAD
#     def test_hydra(self):
#         subprocess.check_call(
#             [
#                 "python",
#                 "-m",
#                 f"{MAP_MODULE}.gen",
#                 "--show-mode",
#                 "ascii",
#                 "./configs/env/mettagrid/puffer.yaml",
#             ]
#         )
=======
>>>>>>> 7681c104

#     def test_save(self, tmpdir):
#         subprocess.check_call(
#             [
#                 "python",
#                 "-m",
#                 f"{MAP_MODULE}.gen",
#                 "--output-uri",
#                 tmpdir,
#                 "--show-mode",
#                 "ascii",
#                 MAZE_CONFIG,
#             ]
#         )
#         files = os.listdir(tmpdir)
#         assert len(files) == 1
#         assert files[0].endswith(".yaml")

#     def test_save_exact_file(self, tmpdir):
#         subprocess.check_call(
#             [
#                 "python",
#                 "-m",
#                 f"{MAP_MODULE}.gen",
#                 "--output-uri",
#                 tmpdir + "/map.yaml",
#                 "--show-mode",
#                 "ascii",
#                 MAZE_CONFIG,
#             ]
#         )
#         files = os.listdir(tmpdir)
#         assert len(files) == 1
#         assert files[0] == "map.yaml"

#     def test_save_multiple(self, tmpdir):
#         count = 3
#         subprocess.check_call(
#             [
#                 "python",
#                 "-m",
#                 f"{MAP_MODULE}.gen",
#                 "--output-uri",
#                 tmpdir,
#                 "--show-mode",
#                 "none",
#                 MAZE_CONFIG,
#                 "--count",
#                 str(count),
#             ]
#         )
#         files = os.listdir(tmpdir)
#         assert len(files) == count
#         for file in files:
#             assert file.endswith(".yaml")

#     def test_view(self, tmpdir):
#         subprocess.check_call(
#             [
#                 "python",
#                 "-m",
#                 f"{MAP_MODULE}.gen",
#                 "--output-uri",
#                 tmpdir + "/map.yaml",
#                 "--show-mode",
#                 "none",
#                 MAZE_CONFIG,
#             ]
#         )
#         subprocess.check_call(
#             [
#                 "python",
#                 "-m",
#                 f"{MAP_MODULE}.view",
#                 "--show-mode",
#                 "ascii",
#                 tmpdir + "/map.yaml",
#             ]
#         )

#     def test_view_random(self, tmpdir):
#         subprocess.check_call(
#             [
#                 "python",
#                 "-m",
#                 f"{MAP_MODULE}.gen",
#                 "--output-uri",
#                 tmpdir,
#                 "--show-mode",
#                 "none",
#                 "--count",
#                 "3",
#                 MAZE_CONFIG,
#             ],
#         )
#         view_output = subprocess.check_output(
#             ["python", "-m", f"{MAP_MODULE}.view", "--show-mode", "ascii", tmpdir],
#             stderr=subprocess.STDOUT,
#             text=True,
#         )
#         assert "Loading random map" in view_output<|MERGE_RESOLUTION|>--- conflicted
+++ resolved
@@ -32,20 +32,6 @@
 #         )
 #         assert exit_status != 0
 
-<<<<<<< HEAD
-#     def test_hydra(self):
-#         subprocess.check_call(
-#             [
-#                 "python",
-#                 "-m",
-#                 f"{MAP_MODULE}.gen",
-#                 "--show-mode",
-#                 "ascii",
-#                 "./configs/env/mettagrid/puffer.yaml",
-#             ]
-#         )
-=======
->>>>>>> 7681c104
 
 #     def test_save(self, tmpdir):
 #         subprocess.check_call(
