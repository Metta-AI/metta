--- conflicted
+++ resolved
@@ -1,14 +1,6 @@
 import
   std/[strformat, strutils, tables, random, sets],
   genny, jsony
-
-const
-  debugHeuristicLogs = false
-
-when debugHeuristicLogs:
-  template debugLog(args: varargs[untyped]) = echo args
-else:
-  template debugLog(args: varargs[untyped]) = discard
 
 type
 
@@ -110,36 +102,27 @@
 
 proc ctrlCHandler() {.noconv.} =
   ## Handle ctrl-c signal to exit cleanly.
-  debugLog "\nNim DLL caught ctrl-c, exiting..."
+  echo "\nNim DLL caught ctrl-c, exiting..."
   quit(0)
 
 proc initCHook() =
   setControlCHook(ctrlCHandler)
-  debugLog "HeuristicAgents initialized"
+  echo "HeuristicAgents initialized"
 
 proc newHeuristicAgent(agentId: int, environmentConfig: string): HeuristicAgent {.raises: [].} =
-  debugLog "Creating new heuristic agent ", agentId
+  echo "Creating new heuristic agent ", agentId
   try:
     var config = environmentConfig.fromJson(Config)
     result = HeuristicAgent(agentId: agentId, config: config)
-<<<<<<< HEAD
-    debugLog "  numAgents", config.numAgents
-    debugLog "  obsWidth", config.obsWidth
-    debugLog "  obsHeight", config.obsHeight
-    debugLog "  actions", config.actions
-    debugLog "  tagNames", config.tagNames
-    debugLog "  obsFeatures", config.obsFeatures
-=======
     echo "  numAgents", config.numAgents
     echo "  obsWidth", config.obsWidth
     echo "  obsHeight", config.obsHeight
     echo "  actions", config.actions
     echo "  tags", config.tags
     echo "  obsFeatures", config.obsFeatures
->>>>>>> b3592313
 
     for feature in config.obsFeatures:
-      debugLog "    feature ", feature.id, " ", feature.name, " ", feature.normalization
+      echo "    feature ", feature.id, " ", feature.name, " ", feature.normalization
       case feature.name:
       of "agent:group":
         result.features.group = feature.id
@@ -194,7 +177,7 @@
       of "inv:scrambler":
         result.features.invScrambler = feature.id
       else:
-        debugLog "Unknown feature: ", feature.name
+        echo "Unknown feature: ", feature.name
 
     for id, name in config.actions:
       case name:
@@ -232,15 +215,9 @@
         result.actions.vibeWall = id
       else:
         discard
-<<<<<<< HEAD
-    debugLog "  actions", result.actions
-    for name, id in config.tagNames:
-      debugLog "    tag name ", name, " id ", id
-=======
     echo "  actions", result.actions
     for id, name in config.tags:
       echo "    tag name ", name, " id ", id
->>>>>>> b3592313
       case name:
       of "agent":
         result.tags.agent = id
@@ -262,13 +239,13 @@
         result.tags.wall = id
       else:
         discard
-    debugLog "  types_names", result.tags
+    echo "  types_names", result.tags
     result.random = initRand(agentId)
   except JsonError, ValueError:
-    debugLog "Error parsing environment config: ", getCurrentExceptionMsg()
+    echo "Error parsing environment config: ", getCurrentExceptionMsg()
 
 proc reset(agent: HeuristicAgent) =
-  debugLog "Resetting heuristic agent ", agent.agentId
+  echo "Resetting heuristic agent ", agent.agentId
 
 proc computeMapBounds(map: Table[Location, seq[FeatureValue]]): MapBounds =
   ## Compute the bounds of the map.
@@ -293,7 +270,7 @@
   for x in bounds.minX .. bounds.maxX:
     line.add "--"
   line.add "+"
-  debugLog line
+  echo line
   for y in bounds.minY .. bounds.maxY:
     line = "|"
     for x in bounds.minX .. bounds.maxX:
@@ -326,12 +303,12 @@
               cell = &"{featureValue.value:2d}"
       line.add cell
     line.add "|"
-    debugLog line
+    echo line
   line = "+"
   for x in bounds.minX .. bounds.maxX:
     line.add "--"
   line.add "+"
-  debugLog line
+  echo line
 
 proc getTag(agent: HeuristicAgent, map: Table[Location, seq[FeatureValue]], location: Location): int =
   ## Get the type id of the location in the map.
@@ -422,9 +399,9 @@
 
   # Update the big map with the small visible map.
   if bestScore < 2:
-    debugLog "Looks like we are lost?"
-    debugLog "  current location: ", agent.location.x, ", ", agent.location.y
-    debugLog "  best location: ", bestLocation.x, ", ", bestLocation.y
+    echo "Looks like we are lost?"
+    echo "  current location: ", agent.location.x, ", ", agent.location.y
+    echo "  best location: ", bestLocation.x, ", ", bestLocation.y
   else:
     agent.location =  bestLocation
     for x in -5 .. 5:
@@ -447,7 +424,7 @@
   rawActions: pointer
 ) {.raises: [].} =
   try:
-    debugLog "Thinking heuristic agent ", agent.agentId
+    echo "Thinking heuristic agent ", agent.agentId
     # echo "  numAgents", numAgents
     # echo "  numTokens", numTokens
     # echo "  sizeToken", sizeToken
@@ -470,15 +447,15 @@
         map[location] = @[]
       map[location].add(FeatureValue(featureId: featureId.int, value: value.int))
 
-    debugLog "current location: ", agent.location.x, ", ", agent.location.y
-    debugLog "visible map:"
+    echo "current location: ", agent.location.x, ", ", agent.location.y
+    echo "visible map:"
     agent.drawMap(map, initHashSet[Location]())
     updateMap(agent, map)
-    debugLog "updated map:"
+    echo "updated map:"
     agent.drawMap(agent.map, agent.seen)
 
     let vibe = agent.getVibe(map)
-    debugLog "vibe: ", vibe
+    echo "vibe: ", vibe
 
     let invEnergy = agent.getInventory(map, agent.features.invEnergy)
     let invCarbon = agent.getInventory(map, agent.features.invCarbon)
@@ -491,16 +468,16 @@
     let invResonator = agent.getInventory(map, agent.features.invResonator)
     let invScrambler = agent.getInventory(map, agent.features.invScrambler)
 
-    debugLog &"H:{invHeart} E:{invEnergy} C:{invCarbon} O2:{invOxygen} Ge:{invGermanium} Si:{invSilicon} D:{invDecoder} M:{invModulator} R:{invResonator} S:{invScrambler}"
+    echo &"H:{invHeart} E:{invEnergy} C:{invCarbon} O2:{invOxygen} Ge:{invGermanium} Si:{invSilicon} D:{invDecoder} M:{invModulator} R:{invResonator} S:{invScrambler}"
 
     let actions = cast[ptr UncheckedArray[int32]](rawActions)
     let action = agent.random.rand(1 .. 4).int32
     actions[agent.agentId] = action
-    debugLog "taking action ", action
+    echo "taking action ", action
 
   except:
-    debugLog getCurrentException().getStackTrace()
-    debugLog getCurrentExceptionMsg()
+    echo getCurrentException().getStackTrace()
+    echo getCurrentExceptionMsg()
     quit()
 
 exportRefObject HeuristicAgent:
