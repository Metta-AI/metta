import random
from dataclasses import dataclass, field
from typing import Any, Dict, List, Optional, Sequence

from metta.cogworks.curriculum.curriculum import (
    CurriculumConfig,
    CurriculumAlgorithmConfig,
)
from metta.cogworks.curriculum.learning_progress_algorithm import LearningProgressConfig
from metta.cogworks.curriculum.task_generator import TaskGenerator, TaskGeneratorConfig
from metta.mettagrid.builder import empty_converters
from metta.mettagrid.builder.envs import make_icl_resource_chain
from metta.mettagrid.mettagrid_config import MettaGridConfig
from metta.rl.loss.loss_config import LossConfig
from metta.rl.trainer_config import EvaluationConfig, TrainerConfig
from metta.sim.simulation_config import SimulationConfig
from metta.tools.play import PlayTool
from metta.tools.replay import ReplayTool
from metta.tools.sim import SimTool
from metta.tools.train import TrainTool
from pydantic import Field

CONVERTER_TYPES = {
    "mine_red": empty_converters.mine_red,
    "mine_blue": empty_converters.mine_blue,
    "mine_green": empty_converters.mine_green,
    "generator_red": empty_converters.generator_red,
    "generator_blue": empty_converters.generator_blue,
    "generator_green": empty_converters.generator_green,
    "altar": empty_converters.altar,
    "lab": empty_converters.lab,
    "lasery": empty_converters.lasery,
    "factory": empty_converters.factory,
    "temple": empty_converters.temple,
}

RESOURCE_TYPES = [
    "ore_red",
    "ore_blue",
    "ore_green",
    "battery_red",
    "battery_blue",
    "battery_green",
    "laser",
    "blueprint",
    "armor",
]


@dataclass
class _BuildCfg:
    used_objects: List[str] = field(default_factory=list)
    all_input_resources: List[str] = field(default_factory=list)
    converters: List[str] = field(default_factory=list)
    game_objects: Dict[str, Any] = field(default_factory=dict)
    map_builder_objects: Dict[str, int] = field(default_factory=dict)


class ConverterChainTaskGenerator(TaskGenerator):
    class Config(TaskGeneratorConfig["ConverterChainTaskGenerator"]):
        """Configuration for ConverterChainTaskGenerator."""

        chain_lengths: list[int] = Field(
            default_factory=list, description="Chain lengths to sample from"
        )
        num_sinks: list[int] = Field(
            default_factory=list, description="Number of sinks to sample from"
        )
        room_sizes: list[str] = Field(
            default=["small"], description="Room size to sample from"
        )
        obstacle_types: list[str] = Field(
            default=[], description="Obstacle types to sample from"
        )
        densities: list[str] = Field(default=[], description="Density to sample from")
        # obstacle_complexity
        max_steps: int = Field(default=256, description="Episode length")

    def __init__(self, config: "ConverterChainTaskGenerator.Config"):
        super().__init__(config)
        self.config = config
        self.resource_types = RESOURCE_TYPES.copy()
        self.converter_types = CONVERTER_TYPES.copy()

    def _choose_converter_name(
        self, pool: Dict[str, Any], used: set[str], rng: random.Random
    ) -> str:
        choices = [name for name in pool.keys() if name not in used]
        if not choices:
            raise ValueError("No available converter names left to choose from.")
        return str(rng.choice(choices))

    def _add_converter(
        self,
        input_resource: str,
        output_resource: str,
        cfg: _BuildCfg,
        rng: random.Random,
    ):
        converter_name = self._choose_converter_name(
            self.converter_types, set(cfg.used_objects), rng
        )
        cfg.used_objects.append(converter_name)
        cfg.converters.append(converter_name)

        converter = self.converter_types[converter_name].copy()
        converter.output_resources = {output_resource: 1}

        if input_resource == "nothing":
            converter.input_resources = {}
        else:
            converter.input_resources = {input_resource: 1}

            cfg.all_input_resources.append(input_resource)

        cfg.game_objects[converter_name] = converter
        cfg.map_builder_objects[converter_name] = 1

    def _add_sink(self, cfg: _BuildCfg, rng: random.Random):
        sink_name = self._choose_converter_name(
            self.converter_types, set(cfg.used_objects), rng
        )
        cfg.used_objects.append(sink_name)
        sink = self.converter_types[sink_name].copy()

        for input_resource in cfg.all_input_resources:
            sink.input_resources[input_resource] = 1

        cfg.game_objects[sink_name] = sink
        cfg.map_builder_objects[sink_name] = 1

    def _make_env_cfg(
        self,
        resources,
        num_sinks,
        width,
        height,
        obstacle_type,
        density,
        avg_hop,
        rng,
        max_steps=256,
    ) -> MettaGridConfig:
        cfg = _BuildCfg()
        resource_chain = ["nothing"] + list(resources) + ["heart"]

        chain_length = len(resource_chain)

        for i in range(chain_length - 1):
            input_resource, output_resource = resource_chain[i], resource_chain[i + 1]
            self._add_converter(input_resource, output_resource, cfg, rng=rng)

        for _ in range(num_sinks):
            self._add_sink(cfg, rng=rng)

        # longer episodes for longer chains
        if len(cfg.used_objects) > 4:
            max_steps = self.config.max_steps * 2

        cooldown = avg_hop * (chain_length - 1)

        for obj in cfg.converters:
            cfg.game_objects[obj].cooldown = int(cooldown)

        return make_icl_resource_chain(
            num_agents=24,
            max_steps=max_steps,
            game_objects=cfg.game_objects,
            map_builder_objects=cfg.map_builder_objects,
            width=width,
            height=height,
            obstacle_type=obstacle_type,
            density=density,
        )

    def _generate_task(self, task_id: int, rng: random.Random) -> MettaGridConfig:
        num_resources = rng.choice(self.config.chain_lengths)
        num_sinks = rng.choice(self.config.num_sinks)
        resources = rng.sample(self.resource_types, num_resources)
        room_size = rng.choice(self.config.room_sizes)
        obstacle_type = (
            rng.choice(self.config.obstacle_types)
            if len(self.config.obstacle_types) > 0
            else None
        )
        density = (
            rng.choice(self.config.densities)
            if len(self.config.densities) > 0
            else None
        )

        # by default, use a small room
        size_range = (
            (8, 12)
            if room_size == "medium"
            else (12, 15)
            if room_size == "large"
            else (5, 8)
        )

        width, height = (
            rng.randint(size_range[0], size_range[1]),
            rng.randint(size_range[0], size_range[1]),
        )

        max_steps = self.config.max_steps

        avg_hop = (width + height) / 2

        # optimal reward estimates for the task, to be used in evaluation
        best_case_optimal_reward, worst_case_optimal_reward = (
            self._estimate_max_rewards(num_resources, num_sinks, max_steps, avg_hop)
        )

        icl_env = self._make_env_cfg(
            resources,
            num_sinks,
            width=width,
            height=height,
            obstacle_type=obstacle_type,
            density=density,
            avg_hop=avg_hop,
            max_steps=max_steps,
            rng=rng,
        )

        icl_env.game.reward_estimates = {
            "best_case_optimal_reward": best_case_optimal_reward,
            "worst_case_optimal_reward": worst_case_optimal_reward,
        }

        icl_env.label = f"{num_resources}resources_{num_sinks}sinks_{room_size}"

        return icl_env

    def _estimate_max_rewards(
        self,
        num_resources: int,
        num_sinks: int,
        max_steps: int,
        avg_hop: float,
    ) -> tuple[float, float]:
        """
        Returns (best_case_optimal_reward, worst_case_optimal_reward).

        Updates vs prior:
          * Each converter interaction = 2 actions (put + get).
          * Both scenarios include average hop distance between perimeter objects.
          * Per-heart cycle time is the bottleneck of either converter cooldown or the
            movement+interaction cost to traverse the whole chain again.

        Definitions:
          - num_resources: number of *intermediate* resources between "nothing" and "heart".
          - n_converters = chain_length + 1 (edges: nothing->r1, ..., r_k->heart).
          - cooldown = avg_hop * n_converters (as set in _make_env_cfg).
        """
        # Number of converters in the chain (nothing->r1, ..., r_k->heart)
        n_converters = num_resources + 1
        total_objects = n_converters + num_sinks

        # Mirror _make_env_cfg’s episode-length extension
        effective_max_steps = max_steps * 2 if total_objects > 4 else max_steps

        # Converter cooldown applied uniformly
        cooldown = avg_hop * n_converters

        # Cost per attempt at any object = move there + (put + get)
        step_per_attempt = avg_hop + 2

        # Cost to traverse the *correct* chain once (movement + interactions at each stage)
        correct_chain_traverse_cost = n_converters * step_per_attempt

        # One full production cycle after the first heart is limited by either cooldown
        # or the time to traverse the chain again (including moving between stages).
        per_heart_cycle = max(cooldown, correct_chain_traverse_cost)

        def hearts_after(first_heart_steps: float) -> float:
            if first_heart_steps > effective_max_steps:
                return 0
            remaining = effective_max_steps - first_heart_steps
            return 1 + (remaining // per_heart_cycle)

        # ---------- Most efficient ----------
        # Immediately discover the correct chain; still pay average hop + (put+get) at each stage.
        best_first_heart_steps = correct_chain_traverse_cost
        most_efficient = hearts_after(best_first_heart_steps)

        # ---------- Least efficient ----------
        #   1. Find the first converter: (converters + sinks) attempts
        #   2. Find all sinks: ~(converters + 2 * sinks) attempts
        #      (every time you find a sink, you need to go get an item again)
        #   3. Find the right pattern: ~converters * (converters - 1) attempts
        find_first_converter_cost = (n_converters + num_sinks) * step_per_attempt
        find_all_sinks_cost = (n_converters + 2 * num_sinks) * step_per_attempt
        find_right_pattern_cost = n_converters * (n_converters - 1) * step_per_attempt

        worst_first_heart_steps = (
            find_first_converter_cost + find_all_sinks_cost + find_right_pattern_cost
        )
        least_efficient = hearts_after(worst_first_heart_steps)

        return int(most_efficient), int(least_efficient)


def make_mettagrid() -> MettaGridConfig:
    task_generator_cfg = ConverterChainTaskGenerator.Config(
        chain_lengths=[3],
        num_sinks=[1],
        room_sizes=["large"],
        obstacle_types=["cross"],
        densities=["dense"],
    )
    task_generator = ConverterChainTaskGenerator(task_generator_cfg)
    return task_generator.get_task(0)


def make_curriculum(
    enable_detailed_slice_logging: bool = False,
    algorithm_config: Optional[CurriculumAlgorithmConfig] = None,
    chain_lengths=[2, 3, 4, 5],
    num_sinks=[0, 1, 2],
    room_sizes=["small"],
    obstacle_types=[],
    densities=[],
) -> CurriculumConfig:
    task_generator_cfg = ConverterChainTaskGenerator.Config(
        chain_lengths=chain_lengths,
        num_sinks=num_sinks,
        room_sizes=room_sizes,
        obstacle_types=obstacle_types,
        densities=densities,
    )
    if algorithm_config is None:
        algorithm_config = LearningProgressConfig(
            use_bidirectional=True,  # Enable bidirectional learning progress by default
            ema_timescale=0.001,
            exploration_bonus=0.1,
            max_memory_tasks=1000,
            max_slice_axes=3,
            progress_smoothing=0.15,
            enable_detailed_slice_logging=enable_detailed_slice_logging,
        )

    return CurriculumConfig(
        task_generator=task_generator_cfg,
        algorithm_config=algorithm_config,
    )


def small_curriculum():
    return make_curriculum(
        chain_lengths=[2, 3, 4, 5],
        num_sinks=[0, 1, 2],
        room_sizes=["small"],
    )


def small_medium_curriculum():
    return make_curriculum(
        chain_lengths=[2, 3, 4, 5],
        num_sinks=[0, 1, 2],
        room_sizes=["small", "medium"],
    )


def all_room_sizes_curriculum():
    return make_curriculum(
        chain_lengths=[2, 3, 4, 5],
        num_sinks=[0, 1, 2],
        room_sizes=["small", "medium", "large"],
    )


def longer_chains():
    return make_curriculum(
        chain_lengths=[2, 3, 4, 5, 6, 7, 8, 9, 10],
        num_sinks=[0, 1, 2],
        room_sizes=["small", "medium", "large"],
    )


def longer_chains_more_sinks():
    return make_curriculum(
        chain_lengths=[2, 3, 4, 5, 6, 7, 8, 9, 10],
        num_sinks=[0, 1, 2, 3, 4],
        room_sizes=["small", "medium", "large"],
    )


def terrain():
    return make_curriculum(
        chain_lengths=[2, 3, 4, 5, 6],
        num_sinks=[0, 1, 2],
        room_sizes=["small", "medium", "large"],
        obstacle_types=["square", "cross", "L"],
        densities=["", "balanced", "sparse", "high"],
    )


def train(
    curriculum: Optional[CurriculumConfig] = None,
) -> TrainTool:
    # Local import to avoid circular import at module load time
    from experiments.evals.icl_resource_chain import (
        make_icl_resource_chain_eval_suite,
    )

    trainer_cfg = TrainerConfig(
        losses=LossConfig(),
<<<<<<< HEAD
        curriculum=curriculum or terrain(),
=======
        curriculum=curriculum or small_curriculum(),
>>>>>>> 6bd6e95e
        evaluation=EvaluationConfig(simulations=make_icl_resource_chain_eval_suite()),
    )
    # for in context learning, we need episode length to be equal to bptt_horizon
    # which requires a large batch size
    trainer_cfg.batch_size = 2064384
    trainer_cfg.bptt_horizon = 256

    return TrainTool(trainer=trainer_cfg)


def play(env: Optional[MettaGridConfig] = None) -> PlayTool:
    eval_env = env or make_mettagrid()
    return PlayTool(
        sim=SimulationConfig(
            env=eval_env,
            name="in_context_resource_chain",
        ),
    )


def replay(env: Optional[MettaGridConfig] = None) -> ReplayTool:
    eval_env = env or make_mettagrid()
    # Default to the research policy if none specified
    default_policy_uri = "wandb://metta-research/metta/georgedeane.operant_conditioning.in_context_learning.all.0.1.08-19:v50"
    return ReplayTool(
        sim=SimulationConfig(
            env=eval_env,
            name="in_context_resource_chain",
        ),
        policy_uri="wandb://run/george.icl.reproduce.4gpus.09-12",
    )


def evaluate(
    policy_uri: str, simulations: Optional[Sequence[SimulationConfig]] = None
) -> SimTool:
    # Local import to   avoid circular import at module load time
    from experiments.evals.icl_resource_chain import (
        make_icl_resource_chain_eval_suite,
    )

    simulations = simulations or make_icl_resource_chain_eval_suite()
    return SimTool(
        simulations=simulations,
        policy_uris=[policy_uri],
        stats_server_uri="https://api.observatory.softmax-research.net",
    )<|MERGE_RESOLUTION|>--- conflicted
+++ resolved
@@ -407,11 +407,7 @@
 
     trainer_cfg = TrainerConfig(
         losses=LossConfig(),
-<<<<<<< HEAD
         curriculum=curriculum or terrain(),
-=======
-        curriculum=curriculum or small_curriculum(),
->>>>>>> 6bd6e95e
         evaluation=EvaluationConfig(simulations=make_icl_resource_chain_eval_suite()),
     )
     # for in context learning, we need episode length to be equal to bptt_horizon
