"""Checkpoint management for Metta training."""

import logging
import os
from pathlib import Path

import torch
from omegaconf import DictConfig

<<<<<<< HEAD
from metta.agent.metta_agent import DistributedMettaAgent
from metta.agent.metta_agent_builder import MettaAgentBuilder
=======
from metta.agent.metta_agent import DistributedMettaAgent, MettaAgent, PolicyAgent, make_policy
from metta.agent.policy_record import PolicyRecord
from metta.agent.policy_store import PolicyStore
from metta.common.profiling.stopwatch import Stopwatch
from metta.common.util.collections import remove_none_values
>>>>>>> 61f89500
from metta.common.util.fs import wait_for_file
from metta.common.util.heartbeat import record_heartbeat
from metta.common.wandb.wandb_context import WandbRun
from metta.eval.eval_request_config import EvalRewardSummary
from metta.mettagrid.mettagrid_env import MettaGridEnv
from metta.rl.env_config import EnvConfig
from metta.rl.kickstarter import Kickstarter
from metta.rl.policy_management import cleanup_old_policies, validate_policy_environment_match
from metta.rl.puffer_policy import PytorchAgent
from metta.rl.trainer_checkpoint import TrainerCheckpoint
from metta.rl.trainer_config import CheckpointConfig, TrainerConfig
from metta.rl.utils import should_run
from metta.rl.wandb import upload_policy_artifact

logger = logging.getLogger(__name__)


class CheckpointManager:
    """Manages checkpointing for both trainer state and policies."""

    def __init__(
        self,
        policy_store: PolicyStore,
        checkpoint_config: CheckpointConfig,
        device: torch.device,
        is_master: bool,
        rank: int,
        run_name: str,
    ):
        """Initialize checkpoint manager.

        Args:
            checkpoint_dir: Directory to save checkpoints
            policy_store: PolicyStore instance for saving/loading policies
            trainer_cfg: Trainer configuration
            device: Training device
            is_master: Whether this is the master process
            rank: Process rank for distributed training
            run_name: Name of the current run
        """
        self.policy_store = policy_store
        self.checkpoint_cfg = checkpoint_config
        self.device = device
        self.is_master = is_master
        self.rank = rank
        self.run_name = run_name

        # Ensure checkpoint directory exists
<<<<<<< HEAD
        Path(checkpoint_dir).mkdir(parents=True, exist_ok=True)

    def load_checkpoint(
        self,
        run_dir: str,
        metta_grid_env: Any,
        cfg: Any,
    ) -> Tuple[TrainerCheckpoint | None, Any, int, int]:
        """Load checkpoint and policy if they exist, or create new ones.

        Args:
            run_dir: Directory containing checkpoints
            metta_grid_env: MettaGridEnv instance for policy creation
            cfg: Full config for policy creation

        Returns:
            Tuple of (checkpoint, policy_record, agent_step, epoch)
        """
        # Try to load trainer checkpoint
        checkpoint = TrainerCheckpoint.load(run_dir)
        agent_step = 0
        epoch = 0

        if checkpoint:
            agent_step = checkpoint.agent_step
            epoch = checkpoint.epoch
            logger.info(f"Restored from checkpoint at {agent_step} steps")

        # Try to load policy from checkpoint
        if checkpoint and checkpoint.policy_path:
            logger.info(f"Loading policy from checkpoint: {checkpoint.policy_path}")
            policy_record = self.policy_store.policy_record(checkpoint.policy_path)
            self._restore_feature_mapping(policy_record)
            return checkpoint, policy_record, agent_step, epoch

        # Try to load initial policy from config
        if self.trainer_cfg.initial_policy and self.trainer_cfg.initial_policy.uri:
            logger.info(f"Loading initial policy URI: {self.trainer_cfg.initial_policy.uri}")
            policy_record = self.policy_store.policy_record(self.trainer_cfg.initial_policy.uri)
            self._restore_feature_mapping(policy_record)
            return checkpoint, policy_record, agent_step, epoch

        # Check for existing policy at default path
        default_path = os.path.join(self.checkpoint_dir, self.policy_store.make_model_name(0))
        if os.path.exists(default_path):
            logger.info(f"Loading policy from default path: {default_path}")
            policy_record = self.policy_store.policy_record(default_path)
            self._restore_feature_mapping(policy_record)
            return checkpoint, policy_record, agent_step, epoch

        # Create new policy with distributed coordination
        if torch.distributed.is_initialized() and not self.is_master:
            # Non-master waits for master to create
            logger.info(f"Rank {self.rank}: Waiting for master to create policy at {default_path}")
            torch.distributed.barrier()

            if not wait_for_file(default_path, timeout=300):
                raise RuntimeError(f"Rank {self.rank}: Timeout waiting for policy at {default_path}")

            policy_record = self.policy_store.policy_record(default_path)
            self._restore_feature_mapping(policy_record)
            return checkpoint, policy_record, agent_step, epoch
        else:
            # Master creates new policy
            name = self.policy_store.make_model_name(0)
            pr = self.policy_store.create_empty_policy_record(name)

            pr.policy = MettaAgentBuilder(metta_grid_env, cfg).build()
            saved_pr = self.policy_store.save(pr)
            logger.info(f"Created and saved new policy to {saved_pr.uri}")

            if torch.distributed.is_initialized():
                torch.distributed.barrier()

            return checkpoint, saved_pr, agent_step, epoch
=======
        Path(self.checkpoint_cfg.checkpoint_dir).mkdir(parents=True, exist_ok=True)
>>>>>>> 61f89500

    def save_checkpoint(
        self,
        agent_step: int,
        epoch: int,
        optimizer: torch.optim.Optimizer,
        policy_path: str,
        timer: Stopwatch,
        run_dir: str,
        kickstarter: Kickstarter | None = None,
    ) -> bool:
        """Save trainer checkpoint if needed."""
        # Create checkpoint
        checkpoint = TrainerCheckpoint(
            agent_step=agent_step,
            epoch=epoch,
            optimizer_state_dict=optimizer.state_dict(),
            policy_path=policy_path,
            stopwatch_state=timer.save_state(),
            extra_args=remove_none_values({"teacher_pr_uri": kickstarter and kickstarter.teacher_uri}),
        )

        # Save checkpoint
        checkpoint.save(run_dir)

        return True

    def save_policy(
        self,
        policy: PolicyAgent,
        epoch: int,
        agent_step: int,
        evals: EvalRewardSummary,
        timer: Stopwatch,
        initial_policy_record: PolicyRecord,
    ) -> PolicyRecord:
        """Save policy with metadata if needed."""

        logger.info(f"Saving policy at epoch {epoch}")

        # Extract the actual policy module from distributed wrapper if needed
        policy_to_save: MettaAgent | PytorchAgent = (
            policy.module if isinstance(policy, DistributedMettaAgent) else policy
        )

        # Build metadata
        name = self.policy_store.make_model_name(epoch)

        # Base metadata without evaluation scores
        metadata = {
            "epoch": epoch,
            "agent_step": agent_step,
            "total_time": timer.get_elapsed(),
            "total_train_time": timer.get_all_elapsed().get("_rollout", 0) + timer.get_all_elapsed().get("_train", 0),
            "run": self.run_name,
            "initial_pr": initial_policy_record.uri if initial_policy_record else None,
        }

        # Only include evaluation metadata if we have meaningful scores
        # (i.e., when local evaluation was performed on the current machine, not when remote evaluation was requested)
        has_meaningful_scores = bool(evals.category_scores or evals.simulation_scores)
        if has_meaningful_scores:
            # Extract average reward and scores from evals
            evals_dict = {
                "category_scores": evals.category_scores.copy(),
                "simulation_scores": {f"{cat}/{sim}": score for (cat, sim), score in evals.simulation_scores.items()},
                "avg_category_score": evals.avg_category_score,
                "avg_simulation_score": evals.avg_simulation_score,
            }

            metadata.update(
                {
                    "evals": evals_dict,
                    "avg_reward": evals.avg_category_score,
                    "score": evals.avg_simulation_score,  # Aggregated score for sweep evaluation
                }
            )
            logger.info(
                f"Including evaluation scores in policy metadata: "
                f"avg_reward={evals.avg_category_score:.4f}, score={evals.avg_simulation_score:.4f}"
            )
        else:
            logger.info(
                "No meaningful evaluation scores available - skipping eval metadata (likely using remote evaluation)"
            )

        # Save original feature mapping
        if isinstance(policy_to_save, MettaAgent):
            original_feature_mapping = policy_to_save.get_original_feature_mapping()
            if original_feature_mapping is not None:
                metadata["original_feature_mapping"] = original_feature_mapping
                logger.info(
                    f"Saving original_feature_mapping with {len(original_feature_mapping)} features to metadata"
                )

        # Create and save policy record
        policy_record = self.policy_store.create_empty_policy_record(
            name=name, checkpoint_dir=self.checkpoint_cfg.checkpoint_dir
        )
        policy_record.metadata = metadata
        policy_record.policy = policy_to_save

        saved_policy_record = self.policy_store.save(policy_record)
        logger.info(f"Successfully saved policy at epoch {epoch}")

        return saved_policy_record

    def load_or_create_policy(
        self,
        agent_cfg: DictConfig,
        env_cfg: EnvConfig,
        trainer_cfg: TrainerConfig,
        checkpoint: TrainerCheckpoint | None,
        metta_grid_env: MettaGridEnv,
    ) -> PolicyRecord:
        """
        Load or initialize policy with distributed coordination.

        First, checks if there is an existing policy at any of:
            - checkpoint.policy_path
            - trainer_cfg.initial_policy.uri
            - default_path (checkpoint_dir/model_{epoch}.pt)
        If so, returns the policy record.

        If not, then distributed workers wait until the master creates the policy at default_path,
        and the master creates a new policy record and saves it to default_path.
        """

        # Check if policy already exists at default path - all ranks check this
        default_model_name = self.policy_store.make_model_name(0)
        default_path = os.path.join(trainer_cfg.checkpoint.checkpoint_dir, default_model_name)

        # First priority: checkpoint
        policy_record: PolicyRecord | None = None
        policy_path: str | None = (
            (checkpoint and checkpoint.policy_path)
            or (trainer_cfg.initial_policy and trainer_cfg.initial_policy.uri)
            or (default_path if os.path.exists(default_path) else None)
        )
        if policy_path:
            logger.info(f"Loading policy from {policy_path}")
            policy_record = self.policy_store.policy_record(policy_path)
        elif self.is_master:
            logger.info("No existing policy found, creating new one")
            new_policy_record = self.policy_store.create_empty_policy_record(
                checkpoint_dir=trainer_cfg.checkpoint.checkpoint_dir, name=default_model_name
            )
            new_policy_record.policy = make_policy(metta_grid_env, env_cfg, agent_cfg)
            policy_record = self.policy_store.save(new_policy_record)
            logger.info(f"Created and saved new policy to {policy_record.uri}")

        elif torch.distributed.is_initialized():
            logger.info(
                f"No existing policy found. Rank {self.rank}: Waiting for master to create policy at {default_path}"
            )

            def log_progress(elapsed: float, status: str) -> None:
                if status == "waiting" and int(elapsed) % 10 == 0 and elapsed > 0:
                    logger.info(f"Rank {self.rank}: Still waiting for policy file... ({elapsed:.0f}s elapsed)")
                elif status == "found":
                    logger.info(f"Rank {self.rank}: Policy file found, waiting for write to complete...")
                elif status == "stable":
                    logger.info(f"Rank {self.rank}: Policy file stable after {elapsed:.1f}s")

            if not wait_for_file(default_path, timeout=300, progress_callback=log_progress):
                raise RuntimeError(f"Rank {self.rank}: Timeout waiting for policy at {default_path}")

            try:
                policy_record = self.policy_store.policy_record(default_path)
            except Exception as e:
                raise RuntimeError(f"Rank {self.rank}: Failed to load policy from {default_path}: {e}") from e
        else:
            raise RuntimeError(f"Non-master rank {self.rank} found without torch.distributed initialized")

        validate_policy_environment_match(policy_record.policy, metta_grid_env)
        return policy_record


def maybe_establish_checkpoint(
    checkpoint_manager: CheckpointManager,
    epoch: int,
    policy: PolicyAgent,
    agent_step: int,
    eval_scores: EvalRewardSummary,
    timer: Stopwatch,
    initial_policy_record: PolicyRecord,
    optimizer: torch.optim.Optimizer,
    run_dir: str,
    kickstarter: Kickstarter | None,
    wandb_run: WandbRun | None,
    force: bool = False,
) -> tuple[PolicyRecord, str | None] | None:
    cfg = checkpoint_manager.checkpoint_cfg

    if not should_run(epoch, cfg.checkpoint_interval, force=force):
        return None

    record_heartbeat()

    logger.info(f"Saving checkpoint at epoch {epoch}")
    new_record = checkpoint_manager.save_policy(
        policy=policy,
        epoch=epoch,
        agent_step=agent_step,
        evals=eval_scores,
        timer=timer,
        initial_policy_record=initial_policy_record,
    )
    if not new_record.uri:
        # We shouldn't get here
        logger.warning(f"Saved policy record did not have a uri: {new_record}")
        return None

    logger.info(f"Creating a checkpoint at {new_record.uri}")
    record_heartbeat()
    checkpoint_manager.save_checkpoint(
        agent_step=agent_step,
        epoch=epoch,
        optimizer=optimizer,
        policy_path=new_record.uri,
        timer=timer,
        run_dir=run_dir,
        kickstarter=kickstarter,
    )

    wandb_policy_name: str | None = None
    # TODO: enforce that wandb_checkpoint_interval is a multiple of checkpoint_interval
    if should_run(epoch, cfg.wandb_checkpoint_interval, force=force):
        record_heartbeat()
        wandb_policy_name = upload_policy_artifact(wandb_run, checkpoint_manager.policy_store, new_record)

    # Clean up old policies every 10 times we write
    if should_run(epoch, cfg.checkpoint_interval * 10, force=force):
        cleanup_old_policies(checkpoint_manager.checkpoint_cfg.checkpoint_dir)

    return new_record, wandb_policy_name<|MERGE_RESOLUTION|>--- conflicted
+++ resolved
@@ -7,16 +7,8 @@
 import torch
 from omegaconf import DictConfig
 
-<<<<<<< HEAD
 from metta.agent.metta_agent import DistributedMettaAgent
 from metta.agent.metta_agent_builder import MettaAgentBuilder
-=======
-from metta.agent.metta_agent import DistributedMettaAgent, MettaAgent, PolicyAgent, make_policy
-from metta.agent.policy_record import PolicyRecord
-from metta.agent.policy_store import PolicyStore
-from metta.common.profiling.stopwatch import Stopwatch
-from metta.common.util.collections import remove_none_values
->>>>>>> 61f89500
 from metta.common.util.fs import wait_for_file
 from metta.common.util.heartbeat import record_heartbeat
 from metta.common.wandb.wandb_context import WandbRun
@@ -65,7 +57,6 @@
         self.run_name = run_name
 
         # Ensure checkpoint directory exists
-<<<<<<< HEAD
         Path(checkpoint_dir).mkdir(parents=True, exist_ok=True)
 
     def load_checkpoint(
@@ -141,9 +132,6 @@
                 torch.distributed.barrier()
 
             return checkpoint, saved_pr, agent_step, epoch
-=======
-        Path(self.checkpoint_cfg.checkpoint_dir).mkdir(parents=True, exist_ok=True)
->>>>>>> 61f89500
 
     def save_checkpoint(
         self,
