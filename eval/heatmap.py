"""
Generate heatmap visualizations for policy evaluation metrics.
"""

from typing import Optional, Tuple

import pandas as pd
import plotly.graph_objects as go

def format_metric(metric: str) -> str:
    """Format a metric name for display."""
    return metric.replace('_', ' ').capitalize()

def build_wandb_url(policy_uri: str, entity="metta-research", project="metta") -> str:
    """Build a wandb URL from a policy URI."""
    # Strip prefix and version if present
    if policy_uri.startswith('wandb://run/'):
        policy_uri = policy_uri[len('wandb://run/'):]
    if ':v' in policy_uri:
        policy_uri = policy_uri.split(':v')[0]
    return f"https://wandb.ai/{entity}/{project}/runs/{policy_uri}"

def create_matrix_visualization(
    matrix_data: pd.DataFrame,
    metric: str,
    colorscale: str = 'RdYlGn',
    score_range: Optional[Tuple[float, float]] = None,
    height: int = 600,
    width: int = 900
) -> go.Figure:
    """
    Create policy-evaluation matrix visualization.
    
    Args:
        matrix_data: DataFrame with policies as rows and evaluations as columns
        metric: Name of the metric being visualized
        colorscale: Plotly colorscale to use
        score_range: Optional (min, max) for color scaling
        height: Figure height in pixels
        width: Figure width in pixels
        
    Returns:
        Plotly figure object
    """
    if matrix_data.empty:
        # Return an empty figure with a message
        fig = go.Figure()
        fig.add_annotation(
            text="No data available for visualization",
            showarrow=False,
            font=dict(size=14)
        )
        fig.update_layout(height=height, width=width)
        return fig
    
    # Get policy names and evaluation names
<<<<<<< HEAD
    policy_names = (matrix_data.pop('policy_name').tolist() 
                    if 'policy_name' in matrix_data.columns 
                    else matrix_data.index.tolist())
=======
    policy_uris = matrix_data.pop('policy_uri').tolist() if 'policy_uri' in matrix_data.columns else matrix_data.index.tolist()
>>>>>>> fe577c21
    eval_names = matrix_data.columns.tolist()
    
    # Calculate aggregates across policies
    max_values = matrix_data.max().tolist()
    mean_values = matrix_data.round(2).mean().tolist()
    
    # Convert the matrix to a list for heatmap
    z_values = matrix_data.values.tolist()
    
    # Add aggregate rows at the beginning so they appear at the bottom
    # (Plotly heatmaps display first row at the top)
    z_values = [mean_values, max_values] + z_values
    
    # Add aggregate policy names in the same order as z_values
    policy_uris_with_aggregates = ['Mean', 'Max'] + policy_uris
    
    # Set score range if not provided
    if score_range is None:
        vmin = matrix_data.min().min()
        vmax = matrix_data.max().max()
        # Add a small buffer
        score_range = (vmin * 0.95 if vmin > 0 else vmin * 1.05, vmax * 1.05)
    
    # Create the heatmap
    fig = go.Figure(data=go.Heatmap(
        z=z_values,
        x=eval_names,
        y=policy_uris_with_aggregates,
        colorscale=colorscale,
        zmin=score_range[0],
        zmax=score_range[1],
        colorbar=dict(title="Score"),
        hoverongaps=False,
        hovertemplate='<b>Policy:</b> %{y}<br><b>Evaluation:</b> %{x}<br><b>Score:</b> %{z:.2f}<extra></extra>'
    ))
    
    # Prepare ticktext with clickable links for regular policies and bold text for aggregates
    ticktext = []
    for i, name in enumerate(policy_uris_with_aggregates):
        if i >= 2:  # Skip the first two rows (aggregates)
            # Regular policy - make clickable
            ticktext.append(f'<a href="{build_wandb_url(name)}" target="_blank">{name}</a>')
        else:
            # Aggregate row - make bold
            ticktext.append(f'<b>{name}</b>')
    
    # Make policy names clickable by converting them to HTML links
    fig.update_layout(
        yaxis=dict(
            tickmode='array',
            tickvals=list(range(len(policy_uris_with_aggregates))),
            ticktext=ticktext,
            tickfont=dict(family='Arial', size=12)
        )
    )
    
    # Define consistent border styling
    border_color = "rgba(0, 0, 0, 0.5)"  # 50% transparent black (gray)
    border_width = 2

    # Add a box around the aggregates section (Mean/Max rows)
    fig.add_shape(
        type="rect",
        x0=-0.5,               # Left edge
        x1=len(eval_names) - 0.5,  # Right edge
        y0=-0.5,               # Top edge
        y1=1.5,                # Bottom edge (covers 'Mean' and 'Max')
        line=dict(
            color=border_color,
            width=border_width,
            dash="dash"
        ),
        fillcolor="rgba(0,0,0,0)",
        layer="above"
    )
    
    # Update layout
    formatted_metric = format_metric(metric)
    fig.update_layout(
        title=f"{formatted_metric} Policy-Evaluation Matrix",
        xaxis=dict(
            title="Evaluation", 
            tickangle=-45,
            showgrid=False,  # Turn off grid lines
            zeroline=False
        ),
        yaxis_title="Policy",
        height=height + 50,  # Increase height to accommodate aggregate rows
        width=width,
        margin=dict(l=50, r=50, t=50, b=100),
        plot_bgcolor='white',
        showlegend=False,
    )
    
    # Special styling for "Overall" column if present
    if "Overall" in eval_names:
        overall_idx = eval_names.index("Overall")
        
        # Add a box around the "Overall" column
        fig.add_shape(
            type="rect",
            x0=overall_idx - 0.5, 
            x1=overall_idx + 0.5,
            y0=-0.5, 
            y1=len(policy_uris_with_aggregates) - 0.5,
            line=dict(color=border_color, width=border_width, dash="dash"),
            fillcolor="rgba(0, 0, 0, 0)",
            layer="above"
        )
        
        # Custom tick labels for x-axis to make Overall bold
        ticktext = []
        for name in eval_names:
            if name == "Overall":
                ticktext.append(f'<b>{name}</b>')
            else:
                ticktext.append(name)
                
        fig.update_layout(
            xaxis=dict(
                title="Evaluation",
                tickangle=-45,
                tickmode='array',
                tickvals=list(range(len(eval_names))),
                ticktext=ticktext
            )
        )
    
    return fig

def save_heatmap_to_html(
    fig: go.Figure,
    output_path: str,
    title: str = "Policy Evaluation Heatmap"
) -> None:
    """
    Save a Plotly figure as a standalone HTML file.
    
    Args:
        fig: Plotly figure object
        output_path: Path to save the HTML file
        title: HTML page title
    """
    with open(output_path, 'w') as f:
        f.write(f"""
        <!DOCTYPE html>
        <html>
        <head>
            <meta charset="UTF-8">
            <meta name="viewport" content="width=device-width, initial-scale=1.0">
            <title>{title}</title>
            <script src="https://cdn.plot.ly/plotly-latest.min.js"></script>
            <style>
                body {{
                    font-family: Arial, sans-serif;
                    margin: 0;
                    padding: 20px;
                    background-color: #f8f9fa;
                }}
                .container {{
                    max-width: 1200px;
                    margin: 0 auto;
                    background-color: white;
                    padding: 20px;
                    border-radius: 5px;
                    box-shadow: 0 2px 4px rgba(0,0,0,0.1);
                }}
                h1 {{
                    color: #333;
                    border-bottom: 1px solid #ddd;
                    padding-bottom: 10px;
                }}
            </style>
        </head>
        <body>
            <div class="container">
                <h1>{title}</h1>
                <div id="heatmap"></div>
            </div>
            <script>
                var figure = {fig.to_json()};
                Plotly.newPlot('heatmap', figure.data, figure.layout);
            </script>
        </body>
        </html>
        """)<|MERGE_RESOLUTION|>--- conflicted
+++ resolved
@@ -2,10 +2,9 @@
 Generate heatmap visualizations for policy evaluation metrics.
 """
 
-from typing import Optional, Tuple
-
+import plotly.graph_objects as go
 import pandas as pd
-import plotly.graph_objects as go
+from typing import Dict, Optional, Tuple, List
 
 def format_metric(metric: str) -> str:
     """Format a metric name for display."""
@@ -54,13 +53,7 @@
         return fig
     
     # Get policy names and evaluation names
-<<<<<<< HEAD
-    policy_names = (matrix_data.pop('policy_name').tolist() 
-                    if 'policy_name' in matrix_data.columns 
-                    else matrix_data.index.tolist())
-=======
     policy_uris = matrix_data.pop('policy_uri').tolist() if 'policy_uri' in matrix_data.columns else matrix_data.index.tolist()
->>>>>>> fe577c21
     eval_names = matrix_data.columns.tolist()
     
     # Calculate aggregates across policies
@@ -173,7 +166,7 @@
         
         # Custom tick labels for x-axis to make Overall bold
         ticktext = []
-        for name in eval_names:
+        for i, name in enumerate(eval_names):
             if name == "Overall":
                 ticktext.append(f'<b>{name}</b>')
             else:
