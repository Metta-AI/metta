--- conflicted
+++ resolved
@@ -11,15 +11,6 @@
 from metta.rl.advantage import normalize_advantage_distributed
 from metta.rl.loss.loss import Loss, LossConfig
 from metta.rl.training import ComponentContext, TrainingEnvironment
-<<<<<<< HEAD
-from mettagrid.base_config import Config
-
-
-class VTraceConfig(Config):
-    rho_clip: float = Field(default=1.0, gt=0)
-    c_clip: float = Field(default=1.0, gt=0)
-=======
->>>>>>> 6f7eb915
 
 
 class PPOActorConfig(LossConfig):
@@ -35,12 +26,8 @@
     # Target KL for early stopping (None disables)
     target_kl: float | None = None
 
-<<<<<<< HEAD
-    vtrace: VTraceConfig = Field(default_factory=VTraceConfig)
     profiles: list[str] | None = Field(default=None, description="Optional loss profiles this loss should run for.")
 
-=======
->>>>>>> 6f7eb915
     def create(
         self,
         policy: Policy,
@@ -66,14 +53,9 @@
         instance_name: str,
         cfg: "PPOActorConfig",
     ):
-<<<<<<< HEAD
-        super().__init__(policy, trainer_cfg, env, device, instance_name, loss_config)
+        super().__init__(policy, trainer_cfg, env, device, instance_name, cfg)
         self.trainable_only = True
-        # PPO actor runs only for profiles that include ppo_actor (set in trainer init)
         self.loss_profiles: set[int] | None = None
-=======
-        super().__init__(policy, trainer_cfg, env, device, instance_name, cfg)
->>>>>>> 6f7eb915
 
     def get_experience_spec(self) -> Composite:
         return Composite(act_log_prob=UnboundedContinuous(shape=torch.Size([]), dtype=torch.float32))
