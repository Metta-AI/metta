"""Consolidated tests for URI handling and checkpoint integration.

Tests file and S3 URI formats plus real environment integration.
"""

import tempfile
from pathlib import Path
from unittest.mock import Mock, patch

import pytest
import torch
from tensordict import TensorDict
from wandb.errors import CommError

import metta.mettagrid.builder.envs as eb
from metta.agent.agent_config import AgentConfig
from metta.agent.metta_agent import MettaAgent
from metta.agent.mocks import MockAgent
from metta.agent.utils import obs_to_td
from metta.mettagrid.mettagrid_env import MettaGridEnv
from metta.rl.checkpoint_manager import CheckpointManager, key_and_version
from metta.rl.system_config import SystemConfig
<<<<<<< HEAD
from metta.rl.wandb import get_wandb_checkpoint_metadata, upload_checkpoint_as_artifact
=======
>>>>>>> b34e23cc


@pytest.fixture
def temp_dir():
    """Create a temporary directory for test files."""
    with tempfile.TemporaryDirectory() as tmpdir:
        yield Path(tmpdir)


@pytest.fixture
def mock_policy():
    """Create a mock policy for testing."""
    from metta.agent.mocks import MockAgent

    return MockAgent()


@pytest.fixture
def create_env_and_agent():
    """Create a real environment and agent for testing."""
    env_config = eb.make_navigation(num_agents=1)
    env_config.game.max_steps = 100
    env_config.game.map_builder.width = 8
    env_config.game.map_builder.height = 8

    env = MettaGridEnv(env_config, render_mode=None)
    system_cfg = SystemConfig(device="cpu")
    agent_cfg = AgentConfig(name="fast")

    agent = MettaAgent(env=env, system_cfg=system_cfg, policy_architecture_cfg=agent_cfg)

    # Initialize agent to environment
    features = env.get_observation_features()
    agent.initialize_to_environment(features, env.action_names, env.max_action_args, device="cpu")

    return env, agent


def create_test_checkpoint(temp_dir: Path, filename: str, policy=None) -> Path:
    """Create a test checkpoint file."""
    if policy is None:
        policy = Mock()
    checkpoint_path = temp_dir / filename
    checkpoint_path.parent.mkdir(parents=True, exist_ok=True)
    torch.save(policy, checkpoint_path)
    return checkpoint_path


def checkpoint_filename(run: str, epoch: int) -> str:
    return f"{run}:v{epoch}.pt"


class TestFileURIHandling:
    """Test file:// URI format handling."""

    def test_file_uri_single_checkpoint(self, temp_dir, mock_policy):
        """Test loading a single checkpoint file via file:// URI."""
        checkpoint_file = create_test_checkpoint(temp_dir, checkpoint_filename("solo_run", 5), mock_policy)

        uri = f"file://{checkpoint_file}"
        loaded_policy = CheckpointManager.load_from_uri(uri)

        assert loaded_policy is not None
        assert type(loaded_policy).__name__ == type(mock_policy).__name__

    def test_file_uri_directory_with_checkpoints(self, temp_dir, mock_policy):
        """Test loading from directory containing multiple checkpoints."""
        checkpoints_dir = temp_dir / "run1" / "checkpoints"
        checkpoints_dir.mkdir(parents=True)

        # Create multiple checkpoint files with different epochs
        create_test_checkpoint(checkpoints_dir, checkpoint_filename("run1", 1), mock_policy)
        create_test_checkpoint(checkpoints_dir, checkpoint_filename("run1", 3), mock_policy)
        create_test_checkpoint(checkpoints_dir, checkpoint_filename("run1", 5), mock_policy)

        # Test directory URI - should load latest (highest epoch)
        uri = f"file://{checkpoints_dir}"
        loaded_policy = CheckpointManager.load_from_uri(uri)

        assert loaded_policy is not None
        assert type(loaded_policy).__name__ == type(mock_policy).__name__

    def test_file_uri_run_directory_navigation(self, temp_dir, mock_policy):
        """Test loading from run directory (should navigate to checkpoints subdir)."""
        run_dir = temp_dir / "my_run"
        checkpoints_dir = run_dir / "checkpoints"
        checkpoints_dir.mkdir(parents=True)

        create_test_checkpoint(checkpoints_dir, checkpoint_filename("my_run", 10), mock_policy)

        # Test run directory URI - should automatically look in checkpoints subdir
        uri = f"file://{run_dir}"
        loaded_policy = CheckpointManager.load_from_uri(uri)

        assert loaded_policy is not None

    def test_file_uri_invalid_paths(self):
        """Test file:// URI with invalid paths."""
        # Test non-existent file
        uri = "file:///nonexistent/path.pt"
        with pytest.raises(FileNotFoundError):
            CheckpointManager.load_from_uri(uri)

        # Test non-existent directory
        uri = "file:///nonexistent/directory"
        with pytest.raises(FileNotFoundError):
            CheckpointManager.load_from_uri(uri)

    def test_file_uri_error_handling(self, temp_dir):
        """Test error handling for file URIs."""
        # Create directory with non-checkpoint .pt file
        test_dir = temp_dir / "mixed_files"
        test_dir.mkdir()

        # Create a corrupted .pt file
        corrupted_file = test_dir / "corrupted.pt"
        corrupted_file.write_text("not a pytorch file")

        uri = f"file://{test_dir}"
        with pytest.raises(FileNotFoundError):
            CheckpointManager.load_from_uri(uri)


<<<<<<< HEAD
class TestWandbURIHandling:
    """Test wandb:// URI format handling and compatibility."""

    def test_wandb_uri_expansion(self):
        """Test wandb URI expansion functionality."""
        # Test short run format - should use METTA_WANDB_ENTITY fallback
        short_uri = "wandb://run/my-experiment"
        expanded = expand_wandb_uri(short_uri)
        assert expanded == "wandb://metta-research/metta/model/my-experiment:latest"

        # Test short run format with version
        short_uri = "wandb://run/my-experiment:v10"
        expanded = expand_wandb_uri(short_uri)
        assert expanded == "wandb://metta-research/metta/model/my-experiment:v10"

        # Test short sweep format
        short_uri = "wandb://sweep/my-sweep"
        expanded = expand_wandb_uri(short_uri)
        assert expanded == "wandb://metta-research/metta/sweep_model/my-sweep:latest"

        # Test full format (should remain unchanged)
        full_uri = "wandb://entity/project/model/artifact:v1"
        expanded = expand_wandb_uri(full_uri)
        assert expanded == full_uri

    @patch("metta.rl.checkpoint_manager.load_policy_from_wandb_uri")
    def test_wandb_uri_loading(self, mock_load_wandb, mock_policy):
        """Test wandb URI loading - expansion now happens inside load_policy_from_wandb_uri."""
        mock_load_wandb.return_value = mock_policy

        # Test that the URI is passed as-is (expansion happens inside load_policy_from_wandb_uri)
        uri = "wandb://run/my-experiment"
        loaded_policy = CheckpointManager.load_from_uri(uri)

        assert type(loaded_policy).__name__ == type(mock_policy).__name__
        # Verify the original URI was passed (expansion happens inside the function)
        mock_load_wandb.assert_called_once_with("wandb://run/my-experiment", device="cpu")

    @patch("metta.rl.checkpoint_manager.get_wandb_checkpoint_metadata")
    def test_wandb_metadata_extraction(self, mock_get_metadata):
        """Test metadata extraction from wandb URIs."""
        mock_get_metadata.return_value = {
            "run_name": "experiment_1",
            "epoch": 25,
            "agent_step": 12500,
            "total_time": 750,
            "score": 0.95,
        }

        uri = "wandb://run/experiment_1"
        metadata = CheckpointManager.get_policy_metadata(uri)

        # Should call with expanded URI using METTA_WANDB_ENTITY
        mock_get_metadata.assert_called_once_with("wandb://metta-research/metta/model/experiment_1:latest")

        assert metadata["run_name"] == "experiment_1"
        assert metadata["epoch"] == 25
        assert metadata["original_uri"] == uri  # Original short form preserved

    def test_get_wandb_metadata_handles_comm_error(self):
        """Ensure network issues when fetching metadata do not raise."""
        with patch("metta.rl.wandb._create_wandb_api") as mock_api:
            mock_api.return_value.artifact.side_effect = CommError("timeout")

            metadata = get_wandb_checkpoint_metadata("wandb://entity/project/model/run:v1")

        assert metadata is None

    def test_wandb_key_and_version_extraction(self):
        """Test extracting key and version from wandb URIs."""
        with patch(
            "metta.rl.checkpoint_manager.get_wandb_checkpoint_metadata", return_value={"run_name": "test", "epoch": 5}
        ):
            key, version = key_and_version("wandb://run/test")
            assert key == "test"
            assert version == 5

    @patch("metta.rl.checkpoint_manager.load_policy_from_wandb_uri")
    def test_wandb_error_handling(self, mock_load_wandb):
        """Test wandb URI error handling."""
        # Test network error
        mock_load_wandb.side_effect = RuntimeError("Network error")

        uri = "wandb://run/test"
        with pytest.raises(RuntimeError, match="Network error"):
            CheckpointManager.load_from_uri(uri)


=======
>>>>>>> b34e23cc
class TestS3URIHandling:
    """Test s3:// URI format handling."""

    @patch("metta.mettagrid.util.file.local_copy")
    def test_s3_uri_loading(self, mock_local_copy, mock_policy):
        """Test S3 URI handling with mocked local_copy."""
        mock_local_path = "/tmp/downloaded_checkpoint.pt"
        # Properly mock the context manager
        mock_local_copy.return_value.__enter__ = Mock(return_value=mock_local_path)
        mock_local_copy.return_value.__exit__ = Mock(return_value=None)

        with patch("torch.load", return_value=mock_policy) as mock_torch_load:
            # Also patch the specific import path used in checkpoint_manager
            with patch("metta.rl.checkpoint_manager.local_copy", mock_local_copy):
                uri = "s3://my-bucket/path/to/test_run:v5.pt"
                loaded_policy = CheckpointManager.load_from_uri(uri)

                assert type(loaded_policy).__name__ == type(mock_policy).__name__
                mock_local_copy.assert_called_once_with(uri)
                mock_torch_load.assert_called_once_with(mock_local_path, weights_only=False, map_location="cpu")

    def test_s3_key_and_version_extraction(self):
        """Test extracting key and version from S3 URIs."""
        # Test S3 URI with valid checkpoint filename
        uri = "s3://bucket/test_run/checkpoints/test_run:v15.pt"
        key, version = key_and_version(uri)
        assert key == "test_run"
        assert version == 15

        # Test S3 URI with regular filename
        uri = "s3://bucket/path/to/regular_model.pt"
        key, version = key_and_version(uri)
        assert key == "regular_model"
        assert version == 0


class TestURIUtilities:
    """Test URI utility functions."""

    def test_normalize_uri_function(self):
        """Test URI normalization functionality."""
        # Test plain path to file URI conversion
        result = CheckpointManager.normalize_uri("/path/to/checkpoint.pt")
        assert result.startswith("file://")
        assert result.endswith("/path/to/checkpoint.pt")

        # Test already normalized URIs remain unchanged
        file_uri = "file:///path/to/checkpoint.pt"
        assert CheckpointManager.normalize_uri(file_uri) == file_uri

        s3_uri = "s3://bucket/path/checkpoint.pt"
        assert CheckpointManager.normalize_uri(s3_uri) == s3_uri

    def test_unsupported_uri_formats(self):
        """Test handling of unsupported URI formats."""
        unsupported_uris = ["http://example.com/model.pt", "ftp://server/model.pt", "gs://bucket/model.pt"]

        for uri in unsupported_uris:
            with pytest.raises(ValueError, match="Invalid URI"):
                CheckpointManager.load_from_uri(uri)


class TestRealEnvironmentIntegration:
    """Test integration with real MettaGrid environments and agents."""

    def test_save_and_load_real_agent(self, create_env_and_agent):
        """Test saving and loading a real MettaAgent with real environment."""
        env, agent = create_env_and_agent

        with tempfile.TemporaryDirectory() as tmpdir:
            checkpoint_manager = CheckpointManager(run="integration_test", run_dir=tmpdir)

            # Test forward pass before saving
            obs = env.reset()[0]
            td_obs = obs_to_td(obs)
            output_before = agent(td_obs.unsqueeze(0))
            assert "actions" in output_before

            # Save the agent
            metadata = {"agent_step": 1000, "total_time": 60, "score": 0.85}
            checkpoint_manager.save_agent(agent, epoch=5, metadata=metadata)

            # Load the agent
            loaded_agent = checkpoint_manager.load_agent(epoch=5)
            assert loaded_agent is not None

            # Test that loaded agent produces same output structure
            output_after = loaded_agent(td_obs.unsqueeze(0))
            assert "actions" in output_after
            assert output_after["actions"].shape == output_before["actions"].shape

    def test_uri_based_loading_with_real_agent(self, create_env_and_agent):
        """Test loading agent via file URI."""
        env, agent = create_env_and_agent

        with tempfile.TemporaryDirectory() as tmpdir:
            checkpoint_manager = CheckpointManager(run="uri_test", run_dir=tmpdir)

            # Save agent
            checkpoint_manager.save_agent(agent, epoch=10, metadata={"agent_step": 5000, "total_time": 300})

            # Get checkpoint URI using public API
            checkpoint_uris = checkpoint_manager.select_checkpoints(strategy="latest", count=1)
            checkpoint_uri = checkpoint_uris[0] if checkpoint_uris else None
            assert checkpoint_uri is not None

            # Load via URI
            loaded_agent = CheckpointManager.load_from_uri(checkpoint_uri)
            assert loaded_agent is not None

            # Verify functionality
            obs = env.reset()[0]
            td_obs = obs_to_td(obs)
            output = loaded_agent(td_obs.unsqueeze(0))
            assert "actions" in output

    def test_training_progress_and_selection(self, create_env_and_agent):
        """Test saving multiple checkpoints with different scores and selecting best."""
        env, agent = create_env_and_agent

        with tempfile.TemporaryDirectory() as tmpdir:
            checkpoint_manager = CheckpointManager(run="progress_test", run_dir=tmpdir)

            # Simulate training progress with improving scores
            training_data = [
                (5, {"agent_step": 1000, "total_time": 60, "score": 0.3}),
                (10, {"agent_step": 2000, "total_time": 120, "score": 0.7}),
                (15, {"agent_step": 3000, "total_time": 180, "score": 0.9}),
                (20, {"agent_step": 4000, "total_time": 240, "score": 0.6}),  # Performance dip
            ]

            for epoch, metadata in training_data:
                checkpoint_manager.save_agent(agent, epoch=epoch, metadata=metadata)

            # Latest checkpoint should reflect highest epoch
            latest_checkpoints = checkpoint_manager.select_checkpoints("latest", count=1)
            assert len(latest_checkpoints) == 1
            assert latest_checkpoints[0].endswith("progress_test:v20.pt")

            # Request all checkpoints and verify order (descending epoch)
            all_checkpoints = checkpoint_manager.select_checkpoints("all")
            expected_suffixes = [
                "progress_test:v20.pt",
                "progress_test:v15.pt",
                "progress_test:v10.pt",
                "progress_test:v5.pt",
            ]
            assert [uri.split("/")[-1] for uri in all_checkpoints] == expected_suffixes


class TestEndToEndWorkflows:
    """Test complete end-to-end workflows."""

    def test_complete_train_save_load_eval_workflow(self):
        """Test a complete workflow from training through evaluation."""

        class MockEnvironment:
            def __init__(self, feature_mapping):
                self.feature_mapping = feature_mapping
                self.action_names = ["move", "turn", "interact"]
                self.max_action_args = [3, 2, 1]

            def get_observation_features(self):
                return {
                    name: {"id": id_val, "type": "scalar", "normalization": 10.0}
                    for name, id_val in self.feature_mapping.items()
                }

        with tempfile.TemporaryDirectory() as tmpdir:
            # Step 1: Train with original features
            original_env = MockEnvironment({"health": 1, "energy": 2, "position": 3})
            policy = MockAgent()
            policy.train()

            # Initialize to original environment
            features = original_env.get_observation_features()
            policy.initialize_to_environment(features, original_env.action_names, original_env.max_action_args, "cpu")

            # Step 2: Save trained policy
            checkpoint_manager = CheckpointManager(run="workflow_test", run_dir=tmpdir)
            metadata = {"agent_step": 10000, "epoch": 50, "score": 0.95}
            checkpoint_manager.save_agent(policy, epoch=50, metadata=metadata)

            # Step 3: Load in new environment with different feature IDs
            new_env = MockEnvironment({"health": 10, "energy": 20, "position": 30, "stamina": 40})
            loaded_policy = checkpoint_manager.load_agent(epoch=50)

            # Initialize to new environment (eval mode)
            loaded_policy.eval()
            new_features = new_env.get_observation_features()
            loaded_policy.initialize_to_environment(new_features, new_env.action_names, new_env.max_action_args, "cpu")

            # Step 4: Verify evaluation works
            test_input = TensorDict({"env_obs": torch.randn(2, 10)}, batch_size=(2,))
            output = loaded_policy(test_input)
            assert "actions" in output
            assert output["actions"].shape[0] == 2

            # Step 5: Verify metadata persistence
            assert loaded_policy.get_original_feature_mapping() == {"health": 1, "energy": 2, "position": 3}

    def test_cross_format_uri_compatibility(self, temp_dir):
        """Test that different URI formats work together seamlessly."""
        # Create checkpoint via standard save
        mock_agent = MockAgent()
        run_dir = temp_dir / "cross_test" / "checkpoints"
        checkpoint_file = create_test_checkpoint(run_dir, checkpoint_filename("cross_test", 5), mock_agent)

        # Test different ways to reference the same checkpoint
        uris = [
            f"file://{checkpoint_file}",
            f"file://{checkpoint_file.parent}",  # checkpoints directory form
            f"file://{run_dir.parent}",  # run directory
            str(checkpoint_file),  # Plain path (should be normalized)
        ]

        for uri in uris:
            # Normalize URI if it's a plain path
            normalized_uri = CheckpointManager.normalize_uri(uri)
            loaded = CheckpointManager.load_from_uri(normalized_uri)
            assert loaded is not None

            # Test metadata extraction consistency
            metadata = CheckpointManager.get_policy_metadata(uri)
            assert metadata["run_name"] == "cross_test"
<<<<<<< HEAD
            assert metadata["epoch"] == 5


class TestWandbArtifactFormatting:
    """Test wandb artifact URI formatting to prevent double entity issues."""

    def test_wandb_uri_parsing_prevents_double_entity(self):
        """Test that WandB URIs are parsed correctly without double entity issues."""

        # Test various wandb:// URI formats to ensure they parse correctly
        test_cases = [
            ("wandb://metta/relh.policy-cull.902.1:v0", "metta", "relh.policy-cull.902.1", "v0"),
            ("wandb://test-project/my-artifact:latest", "test-project", "my-artifact", "latest"),
            ("wandb://another-project/artifact-name:v42", "another-project", "artifact-name", "v42"),
        ]

        for wandb_uri, expected_project, expected_artifact_path, expected_version in test_cases:
            # Parse the URI
            parsed_uri = WandbURI.parse(wandb_uri)

            # Verify components are extracted correctly
            assert parsed_uri.project == expected_project
            assert parsed_uri.artifact_path == expected_artifact_path
            assert parsed_uri.version == expected_version

            # Most importantly: verify that qname() uses the configured entity
            # and doesn't create double entity paths
            qname = parsed_uri.qname()
            expected_qname = f"{METTA_WANDB_ENTITY}/{expected_project}/{expected_artifact_path}:{expected_version}"
            assert qname == expected_qname

            # Ensure no double entity issue (this was the original bug)
            parts = qname.split("/")
            assert len(parts) == 3, f"qname should have exactly 3 parts, got: {qname}"

    def test_upload_checkpoint_returns_latest_uri(self):
        """Test that upload_checkpoint_as_artifact always returns latest URI for simplicity."""

        mock_artifact = Mock()
        mock_artifact.qualified_name = "metta-research/metta/test-artifact:v1"
        mock_artifact.version = "v1"
        mock_artifact.wait = Mock()

        mock_run = Mock()
        mock_run.project = "metta"
        mock_run.log_artifact = Mock()

        with patch("wandb.Artifact", return_value=mock_artifact):
            with tempfile.NamedTemporaryFile(suffix=".pt") as tmp_file:
                result = upload_checkpoint_as_artifact(
                    checkpoint_path=tmp_file.name, artifact_name="test-artifact", wandb_run=mock_run
                )

                # Always returns qualified artifact URI for simplicity and reliability
                assert result == "wandb://metta-research/metta/test-artifact:v1"
                assert result.startswith("wandb://"), "Should start with wandb://"

                # Verify the artifact upload happened
                mock_run.log_artifact.assert_called_once_with(mock_artifact)
                mock_artifact.wait.assert_called_once()

    def test_upload_checkpoint_handles_comm_error(self):
        """Uploading failures should be logged but not raise."""

        mock_artifact = Mock()
        mock_artifact.wait = Mock()

        mock_run = Mock()
        mock_run.project = "metta"
        mock_run.log_artifact.side_effect = CommError("timeout")

        with patch("wandb.Artifact", return_value=mock_artifact):
            with tempfile.NamedTemporaryFile(suffix=".pt") as tmp_file:
                result = upload_checkpoint_as_artifact(
                    checkpoint_path=tmp_file.name, artifact_name="test-artifact", wandb_run=mock_run
                )

        assert result is None
        mock_run.log_artifact.assert_called_once()
        mock_artifact.wait.assert_not_called()
=======
            assert metadata["epoch"] == 5
>>>>>>> b34e23cc
<|MERGE_RESOLUTION|>--- conflicted
+++ resolved
@@ -10,7 +10,6 @@
 import pytest
 import torch
 from tensordict import TensorDict
-from wandb.errors import CommError
 
 import metta.mettagrid.builder.envs as eb
 from metta.agent.agent_config import AgentConfig
@@ -20,10 +19,6 @@
 from metta.mettagrid.mettagrid_env import MettaGridEnv
 from metta.rl.checkpoint_manager import CheckpointManager, key_and_version
 from metta.rl.system_config import SystemConfig
-<<<<<<< HEAD
-from metta.rl.wandb import get_wandb_checkpoint_metadata, upload_checkpoint_as_artifact
-=======
->>>>>>> b34e23cc
 
 
 @pytest.fixture
@@ -147,97 +142,6 @@
             CheckpointManager.load_from_uri(uri)
 
 
-<<<<<<< HEAD
-class TestWandbURIHandling:
-    """Test wandb:// URI format handling and compatibility."""
-
-    def test_wandb_uri_expansion(self):
-        """Test wandb URI expansion functionality."""
-        # Test short run format - should use METTA_WANDB_ENTITY fallback
-        short_uri = "wandb://run/my-experiment"
-        expanded = expand_wandb_uri(short_uri)
-        assert expanded == "wandb://metta-research/metta/model/my-experiment:latest"
-
-        # Test short run format with version
-        short_uri = "wandb://run/my-experiment:v10"
-        expanded = expand_wandb_uri(short_uri)
-        assert expanded == "wandb://metta-research/metta/model/my-experiment:v10"
-
-        # Test short sweep format
-        short_uri = "wandb://sweep/my-sweep"
-        expanded = expand_wandb_uri(short_uri)
-        assert expanded == "wandb://metta-research/metta/sweep_model/my-sweep:latest"
-
-        # Test full format (should remain unchanged)
-        full_uri = "wandb://entity/project/model/artifact:v1"
-        expanded = expand_wandb_uri(full_uri)
-        assert expanded == full_uri
-
-    @patch("metta.rl.checkpoint_manager.load_policy_from_wandb_uri")
-    def test_wandb_uri_loading(self, mock_load_wandb, mock_policy):
-        """Test wandb URI loading - expansion now happens inside load_policy_from_wandb_uri."""
-        mock_load_wandb.return_value = mock_policy
-
-        # Test that the URI is passed as-is (expansion happens inside load_policy_from_wandb_uri)
-        uri = "wandb://run/my-experiment"
-        loaded_policy = CheckpointManager.load_from_uri(uri)
-
-        assert type(loaded_policy).__name__ == type(mock_policy).__name__
-        # Verify the original URI was passed (expansion happens inside the function)
-        mock_load_wandb.assert_called_once_with("wandb://run/my-experiment", device="cpu")
-
-    @patch("metta.rl.checkpoint_manager.get_wandb_checkpoint_metadata")
-    def test_wandb_metadata_extraction(self, mock_get_metadata):
-        """Test metadata extraction from wandb URIs."""
-        mock_get_metadata.return_value = {
-            "run_name": "experiment_1",
-            "epoch": 25,
-            "agent_step": 12500,
-            "total_time": 750,
-            "score": 0.95,
-        }
-
-        uri = "wandb://run/experiment_1"
-        metadata = CheckpointManager.get_policy_metadata(uri)
-
-        # Should call with expanded URI using METTA_WANDB_ENTITY
-        mock_get_metadata.assert_called_once_with("wandb://metta-research/metta/model/experiment_1:latest")
-
-        assert metadata["run_name"] == "experiment_1"
-        assert metadata["epoch"] == 25
-        assert metadata["original_uri"] == uri  # Original short form preserved
-
-    def test_get_wandb_metadata_handles_comm_error(self):
-        """Ensure network issues when fetching metadata do not raise."""
-        with patch("metta.rl.wandb._create_wandb_api") as mock_api:
-            mock_api.return_value.artifact.side_effect = CommError("timeout")
-
-            metadata = get_wandb_checkpoint_metadata("wandb://entity/project/model/run:v1")
-
-        assert metadata is None
-
-    def test_wandb_key_and_version_extraction(self):
-        """Test extracting key and version from wandb URIs."""
-        with patch(
-            "metta.rl.checkpoint_manager.get_wandb_checkpoint_metadata", return_value={"run_name": "test", "epoch": 5}
-        ):
-            key, version = key_and_version("wandb://run/test")
-            assert key == "test"
-            assert version == 5
-
-    @patch("metta.rl.checkpoint_manager.load_policy_from_wandb_uri")
-    def test_wandb_error_handling(self, mock_load_wandb):
-        """Test wandb URI error handling."""
-        # Test network error
-        mock_load_wandb.side_effect = RuntimeError("Network error")
-
-        uri = "wandb://run/test"
-        with pytest.raises(RuntimeError, match="Network error"):
-            CheckpointManager.load_from_uri(uri)
-
-
-=======
->>>>>>> b34e23cc
 class TestS3URIHandling:
     """Test s3:// URI format handling."""
 
@@ -463,87 +367,4 @@
             # Test metadata extraction consistency
             metadata = CheckpointManager.get_policy_metadata(uri)
             assert metadata["run_name"] == "cross_test"
-<<<<<<< HEAD
-            assert metadata["epoch"] == 5
-
-
-class TestWandbArtifactFormatting:
-    """Test wandb artifact URI formatting to prevent double entity issues."""
-
-    def test_wandb_uri_parsing_prevents_double_entity(self):
-        """Test that WandB URIs are parsed correctly without double entity issues."""
-
-        # Test various wandb:// URI formats to ensure they parse correctly
-        test_cases = [
-            ("wandb://metta/relh.policy-cull.902.1:v0", "metta", "relh.policy-cull.902.1", "v0"),
-            ("wandb://test-project/my-artifact:latest", "test-project", "my-artifact", "latest"),
-            ("wandb://another-project/artifact-name:v42", "another-project", "artifact-name", "v42"),
-        ]
-
-        for wandb_uri, expected_project, expected_artifact_path, expected_version in test_cases:
-            # Parse the URI
-            parsed_uri = WandbURI.parse(wandb_uri)
-
-            # Verify components are extracted correctly
-            assert parsed_uri.project == expected_project
-            assert parsed_uri.artifact_path == expected_artifact_path
-            assert parsed_uri.version == expected_version
-
-            # Most importantly: verify that qname() uses the configured entity
-            # and doesn't create double entity paths
-            qname = parsed_uri.qname()
-            expected_qname = f"{METTA_WANDB_ENTITY}/{expected_project}/{expected_artifact_path}:{expected_version}"
-            assert qname == expected_qname
-
-            # Ensure no double entity issue (this was the original bug)
-            parts = qname.split("/")
-            assert len(parts) == 3, f"qname should have exactly 3 parts, got: {qname}"
-
-    def test_upload_checkpoint_returns_latest_uri(self):
-        """Test that upload_checkpoint_as_artifact always returns latest URI for simplicity."""
-
-        mock_artifact = Mock()
-        mock_artifact.qualified_name = "metta-research/metta/test-artifact:v1"
-        mock_artifact.version = "v1"
-        mock_artifact.wait = Mock()
-
-        mock_run = Mock()
-        mock_run.project = "metta"
-        mock_run.log_artifact = Mock()
-
-        with patch("wandb.Artifact", return_value=mock_artifact):
-            with tempfile.NamedTemporaryFile(suffix=".pt") as tmp_file:
-                result = upload_checkpoint_as_artifact(
-                    checkpoint_path=tmp_file.name, artifact_name="test-artifact", wandb_run=mock_run
-                )
-
-                # Always returns qualified artifact URI for simplicity and reliability
-                assert result == "wandb://metta-research/metta/test-artifact:v1"
-                assert result.startswith("wandb://"), "Should start with wandb://"
-
-                # Verify the artifact upload happened
-                mock_run.log_artifact.assert_called_once_with(mock_artifact)
-                mock_artifact.wait.assert_called_once()
-
-    def test_upload_checkpoint_handles_comm_error(self):
-        """Uploading failures should be logged but not raise."""
-
-        mock_artifact = Mock()
-        mock_artifact.wait = Mock()
-
-        mock_run = Mock()
-        mock_run.project = "metta"
-        mock_run.log_artifact.side_effect = CommError("timeout")
-
-        with patch("wandb.Artifact", return_value=mock_artifact):
-            with tempfile.NamedTemporaryFile(suffix=".pt") as tmp_file:
-                result = upload_checkpoint_as_artifact(
-                    checkpoint_path=tmp_file.name, artifact_name="test-artifact", wandb_run=mock_run
-                )
-
-        assert result is None
-        mock_run.log_artifact.assert_called_once()
-        mock_artifact.wait.assert_not_called()
-=======
-            assert metadata["epoch"] == 5
->>>>>>> b34e23cc
+            assert metadata["epoch"] == 5