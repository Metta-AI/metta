import logging
import os
import time
from collections import defaultdict
from copy import deepcopy
import hydra
import numpy as np
import pufferlib
import pufferlib.utils
import torch
import wandb
from agent.policy_store import PolicyStore
from fast_gae import fast_gae
from omegaconf import OmegaConf
from pathlib import Path
from tqdm import tqdm

from rl.eval.eval_stats_logger import EvalStatsLogger
from rl.eval.eval_stats_db import EvalStatsDB
from rl.pufferlib.experience import Experience
from rl.pufferlib.profile import Profile
from rl.pufferlib.trainer_checkpoint import TrainerCheckpoint
from rl.pufferlib.vecenv import make_vecenv
from rl.pufferlib.trace import save_trace_image

torch.set_float32_matmul_precision('high')

logger = logging.getLogger("trainer")

class PufferTrainer:
    def __init__(self,
                 cfg: OmegaConf,
                 wandb_run,
                 policy_store: PolicyStore,
                 **kwargs):

        self.cfg = cfg
        self.trainer_cfg = cfg.trainer
        self.device = cfg.device
        self.profile = Profile()
        self.losses = self._make_losses()
        self.stats = defaultdict(list)
        self.recent_stats = defaultdict(list)
        self.wandb_run = wandb_run
        self.policy_store = policy_store
        self.use_e3b = self.trainer_cfg.use_e3b
        self.eval_stats_logger = EvalStatsLogger(cfg, wandb_run)
        self.average_reward = 0.0  # Initialize average reward estimate

        self._make_vecenv()

        os.makedirs(cfg.trainer.checkpoint_dir, exist_ok=True)
        checkpoint = TrainerCheckpoint.load(cfg.run_dir)

        if checkpoint.policy_path:
            policy_record = policy_store.policy(checkpoint.policy_path)
            # Load average reward state if it exists
            if hasattr(checkpoint, 'average_reward'):
                self.average_reward = checkpoint.average_reward
        elif cfg.trainer.initial_policy.uri is not None:
            policy_record = policy_store.policy(cfg.trainer.initial_policy)
        else:
            logger.info("No initial policy found, creating new")
            policy_record = policy_store.create(self.vecenv.driver_env)

        if policy_record.metadata["action_names"] != self.vecenv.driver_env.action_names():
            raise ValueError(
                "Action names do not match between policy and environment: "
                f"{policy_record.metadata['action_names']} != {self.vecenv.driver_env.action_names()}")

        self._initial_pr = policy_record
        self.last_pr = policy_record
        self.policy = policy_record.policy()
        self.policy_record = policy_record
        self.uncompiled_policy = self.policy

        if self.trainer_cfg.compile:
            self.policy = torch.compile(self.policy, mode=self.trainer_cfg.compile_mode)

        self._make_experience_buffer()

        self.agent_step = checkpoint.agent_step
        self.epoch = checkpoint.epoch
        self.optimizer = torch.optim.Adam(self.policy.parameters(),
            lr=self.trainer_cfg.learning_rate, eps=1e-5)

        if checkpoint.agent_step > 0:
            self.optimizer.load_state_dict(checkpoint.optimizer_state_dict)

        if self.cfg.wandb.track and wandb_run:
            wandb_run.define_metric("train/agent_step")
            for k in ["0verview", "env", "losses", "performance", "train"]:
                wandb_run.define_metric(f"{k}/*", step_metric="train/agent_step")

    def train(self):
        self.train_start = time.time()
        logger.info("Starting training")

        # it doesn't make sense to evaluate more often than checkpointing since we need a saved policy to evaluate
        if self.trainer_cfg.evaluate_interval != 0 and self.trainer_cfg.evaluate_interval < self.trainer_cfg.checkpoint_interval:
            self.trainer_cfg.evaluate_interval = self.trainer_cfg.checkpoint_interval

        while self.agent_step < self.trainer_cfg.total_timesteps:
            # Collecting experience
            self._evaluate()

            # Training on collected experience
            self._train()

            self._process_stats()
            if self.epoch % self.trainer_cfg.checkpoint_interval == 0:
                self._checkpoint_trainer()
            if self.trainer_cfg.evaluate_interval != 0 and self.epoch % self.trainer_cfg.evaluate_interval == 0:
                self._evaluate_policy()
            if self.cfg.agent.effective_rank_interval != 0 and self.epoch % self.cfg.agent.effective_rank_interval == 0:
                self._compute_effective_rank()
            if self.epoch % self.trainer_cfg.wandb_checkpoint_interval == 0:
                self._save_policy_to_wandb()
<<<<<<< HEAD
            if self.cfg.agent.l2_init_weight_update_interval != 0 and self.epoch % self.cfg.agent.l2_init_weight_update_interval == 0:
                self._update_l2_init_weight_copy()
=======
            if (self.trainer_cfg.trace_interval != 0 and
                self.epoch % self.trainer_cfg.trace_interval == 0):
                self._save_trace_to_wandb()
>>>>>>> 018dd76e

            self._on_train_step()

        self.train_time = time.time() - self.train_start
        self._checkpoint_trainer()
        self._save_policy_to_wandb()
        logger.info(f"Training complete. Total time: {self.train_time:.2f} seconds")

    def _evaluate_policy(self):

        self.cfg.eval.policy_uri = self.last_pr.uri
        eval = hydra.utils.instantiate(self.cfg.eval, self.policy_store, self.last_pr, self.cfg.env, _recursive_ = False)
        stats = eval.evaluate()
        self.eval_stats_logger.log(stats)

        eval_stats_db = EvalStatsDB.from_uri(self.cfg.eval.eval_db_uri, self.wandb_run)
        analyzer = hydra.utils.instantiate(self.cfg.analyzer, eval_stats_db)
        analyzer.analyze()

    def _compute_effective_rank(self):
        effective_rank = self.policy.compute_effective_rank()
        for rank in effective_rank:
            self.wandb_run.log({
                f"train/effective_rank/{rank['name']}": rank['effective_rank'],
                "train/agent_step": self.agent_step,
                "train/epoch": self.epoch,
            })

    def _update_l2_init_weight_copy(self):
        self.policy.update_l2_init_weight_copy()

    def _on_train_step(self):
        pass

    @pufferlib.utils.profile
    def _evaluate(self):
        experience, profile = self.experience, self.profile

        with profile.eval_misc:
            policy = self.policy
            infos = defaultdict(list)
            lstm_h, lstm_c = experience.lstm_h, experience.lstm_c
            e3b_inv = experience.e3b_inv

        while not experience.full:
            with profile.env:
                o, r, d, t, info, env_id, mask = self.vecenv.recv()
                env_id = env_id.tolist()

            with profile.eval_misc:
                num_steps = sum(mask)
                self.agent_step += num_steps

                o = torch.as_tensor(o)
                o_device = o.to(self.device)
                r = torch.as_tensor(r)
                d = torch.as_tensor(d)

            with profile.eval_forward, torch.no_grad():
                # TODO: In place-update should be faster. Leaking 7% speed max
                # Also should be using a cuda tensor to index
                e3b = e3b_inv[env_id] if self.use_e3b else None

                if lstm_h is not None:
                    h = lstm_h[:, env_id]
                    c = lstm_c[:, env_id]
                    actions, logprob, _, value, (h, c), next_e3b, intrinsic_reward = policy(o_device, (h, c), e3b=e3b)
                    lstm_h[:, env_id] = h
                    lstm_c[:, env_id] = c

                if self.use_e3b:
                    e3b_inv[env_id] = next_e3b
                    r += intrinsic_reward.cpu()

                if self.device == 'cuda':
                    torch.cuda.synchronize()

            with profile.eval_misc:
                value = value.flatten()
                actions = actions.cpu().numpy()
                mask = torch.as_tensor(mask)# * policy.mask)
                o = o if self.trainer_cfg.cpu_offload else o_device
                self.experience.store(o, value, actions, logprob, r, d, env_id, mask)

                for i in info:
                    for k, v in pufferlib.utils.unroll_nested_dict(i):
                        infos[k].append(v)

            with profile.env:
                self.vecenv.send(actions)

        with profile.eval_misc:
            for k, v in infos.items():
                if isinstance(v, np.ndarray):
                    v = v.tolist()
                try:
                    iter(v)
                except TypeError:
                    self.stats[k].append(v)
                else:
                    self.stats[k] += v

        # TODO: Better way to enable multiple collects
        experience.ptr = 0
        experience.step = 0
        return self.stats, infos

    @pufferlib.utils.profile
    def _train(self):
        experience, profile = self.experience, self.profile
        self.losses = self._make_losses()

        with profile.train_misc:
            idxs = experience.sort_training_data()
            dones_np = experience.dones_np[idxs]
            values_np = experience.values_np[idxs]
            rewards_np = experience.rewards_np[idxs]

            # Update average reward estimate
            if self.trainer_cfg.average_reward:
                # Update average reward estimate using EMA with configured alpha
                alpha = self.trainer_cfg.average_reward_alpha
                self.average_reward = (1 - alpha) * self.average_reward + alpha * np.mean(rewards_np)
                # Adjust rewards by subtracting average reward for advantage computation
                rewards_np_adjusted = rewards_np - self.average_reward
                # Set gamma to 1.0 for average reward case
                effective_gamma = 1.0
                # Compute advantages using adjusted rewards
                advantages_np = fast_gae.compute_gae(dones_np, values_np,
                    rewards_np_adjusted, effective_gamma, self.trainer_cfg.gae_lambda)
                # For average reward case, returns are computed differently:
                # R(s) = Σ(r_t - ρ) represents the bias function
                experience.returns_np = advantages_np + values_np
            else:
                effective_gamma = self.trainer_cfg.gamma
                # Standard GAE computation for discounted case
                advantages_np = fast_gae.compute_gae(dones_np, values_np,
                    rewards_np, effective_gamma, self.trainer_cfg.gae_lambda)
                experience.returns_np = advantages_np + values_np

            experience.flatten_batch(advantages_np)

        # Optimizing the policy and value network
        total_minibatches = experience.num_minibatches * self.trainer_cfg.update_epochs
        for epoch in range(self.trainer_cfg.update_epochs):
            lstm_state = None
            for mb in range(experience.num_minibatches):
                with profile.train_misc:
                    obs = experience.b_obs[mb]
                    obs = obs.to(self.device)
                    atn = experience.b_actions[mb]
                    log_probs = experience.b_logprobs[mb]
                    val = experience.b_values[mb]
                    adv = experience.b_advantages[mb]
                    ret = experience.b_returns[mb]

                with profile.train_forward:
                    if experience.lstm_h is not None:
                        _, newlogprob, entropy, newvalue, lstm_state, _, _ = self.policy(
                            obs, state=lstm_state, action=atn)
                        lstm_state = (lstm_state[0].detach(), lstm_state[1].detach())

                    # the below can be deleted if no LSTM
                    else:
                        _, newlogprob, entropy, newvalue, _, _ = self.policy(
                            obs.reshape(-1, *self.vecenv.single_observation_space.shape),
                            action=atn,
                        )

                    if self.device == 'cuda':
                        torch.cuda.synchronize()

                with profile.train_misc:
                    logratio = newlogprob - log_probs.reshape(-1)
                    ratio = logratio.exp()

                    with torch.no_grad():
                        # calculate approx_kl http://joschu.net/blog/kl-approx.html
                        old_approx_kl = (-logratio).mean()
                        approx_kl = ((ratio - 1) - logratio).mean()
                        clipfrac = ((ratio - 1.0).abs() > self.trainer_cfg.clip_coef).float().mean()

                    adv = adv.reshape(-1)
                    if self.trainer_cfg.norm_adv:
                        adv = (adv - adv.mean()) / (adv.std() + 1e-8)

                    # Policy loss
                    pg_loss1 = -adv * ratio
                    pg_loss2 = -adv * torch.clamp(
                        ratio, 1 - self.trainer_cfg.clip_coef, 1 + self.trainer_cfg.clip_coef
                    )
                    pg_loss = torch.max(pg_loss1, pg_loss2).mean()

                    # Value loss
                    newvalue = newvalue.view(-1)
                    if self.trainer_cfg.clip_vloss:
                        v_loss_unclipped = (newvalue - ret) ** 2
                        v_clipped = val + torch.clamp(
                            newvalue - val,
                            -self.trainer_cfg.vf_clip_coef,
                            self.trainer_cfg.vf_clip_coef,
                        )
                        v_loss_clipped = (v_clipped - ret) ** 2
                        v_loss_max = torch.max(v_loss_unclipped, v_loss_clipped)
                        v_loss = 0.5 * v_loss_max.mean()
                    else:
                        v_loss = 0.5 * ((newvalue - ret) ** 2).mean()

                    entropy_loss = entropy.mean()

                    l2_reg_loss = torch.tensor(0.0, device=self.device)
                    if self.trainer_cfg.l2_reg_loss_coef > 0:
                        l2_reg_loss = self.trainer_cfg.l2_reg_loss_coef * self.policy.l2_reg_loss().to(self.device)
                    
                    l2_init_loss = torch.tensor(0.0, device=self.device)
                    if self.trainer_cfg.l2_init_loss_coef > 0:
                        l2_init_loss = self.trainer_cfg.l2_init_loss_coef * self.policy.l2_init_loss().to(self.device)

                    loss = pg_loss - self.trainer_cfg.ent_coef * entropy_loss + v_loss * self.trainer_cfg.vf_coef + l2_reg_loss + l2_init_loss

                with profile.learn:
                    self.optimizer.zero_grad()
                    loss.backward()
                    torch.nn.utils.clip_grad_norm_(self.policy.parameters(), self.trainer_cfg.max_grad_norm)
                    self.optimizer.step()

                    if self.cfg.agent.clip_range > 0:
                        self.policy.clip_weights()

                    if self.device == 'cuda':
                        torch.cuda.synchronize()

                with profile.train_misc:
                    self.losses.policy_loss += pg_loss.item() / total_minibatches
                    self.losses.value_loss += v_loss.item() / total_minibatches
                    self.losses.entropy += entropy_loss.item() / total_minibatches
                    self.losses.old_approx_kl += old_approx_kl.item() / total_minibatches
                    self.losses.approx_kl += approx_kl.item() / total_minibatches
                    self.losses.clipfrac += clipfrac.item() / total_minibatches
                    self.losses.l2_reg_loss += l2_reg_loss.item() / total_minibatches
                    self.losses.l2_init_loss += l2_init_loss.item() / total_minibatches

            if self.trainer_cfg.target_kl is not None:
                if approx_kl > self.trainer_cfg.target_kl:
                    break

        with profile.train_misc:
            if self.trainer_cfg.anneal_lr:
                frac = 1.0 - self.agent_step / self.trainer_cfg.total_timesteps
                lrnow = frac * self.trainer_cfg.learning_rate
                self.optimizer.param_groups[0]["lr"] = lrnow

            y_pred = experience.values_np
            y_true = experience.returns_np
            var_y = np.var(y_true)
            explained_var = np.nan if var_y == 0 else 1 - np.var(y_true - y_pred) / var_y
            self.losses.explained_variance = explained_var
            self.epoch += 1
            profile.update(
                self.agent_step,
                self.trainer_cfg.total_timesteps,
                self._timers
            )

    def _checkpoint_trainer(self):
        pr = self._checkpoint_policy()
        self.checkpoint = TrainerCheckpoint(
            self.agent_step,
            self.epoch,
            self.optimizer.state_dict(),
            pr.local_path(),
            average_reward=self.average_reward  # Save average reward state
        ).save(self.cfg.run_dir)

    def _checkpoint_policy(self):
        name = self.policy_store.make_model_name(self.epoch)

        generation = 0
        if self._initial_pr:
            generation = self._initial_pr.metadata.get("generation", 0) + 1

        self.last_pr = self.policy_store.save(
            name,
            os.path.join(self.cfg.trainer.checkpoint_dir, name),
            self.uncompiled_policy,
            metadata={
                "agent_step": self.agent_step,
                "epoch": self.epoch,
                "run": self.cfg.run,
                "action_names": self.vecenv.driver_env.action_names(),
                "generation": generation,
                "initial_uri": self._initial_pr.uri
            }
        )
        # this is hacky, but otherwise the initial_pr points
        # at the same policy as the last_pr
        return self.last_pr

    def _save_policy_to_wandb(self):
        if self.wandb_run and self.cfg.wandb.track:
            pr = self._checkpoint_policy()
            self.policy_store.add_to_wandb_run(self.wandb_run.name, pr)

    def _save_trace_to_wandb(self):
        image_path = f"{self.cfg.run_dir}/traces/trace.{self.epoch}.png"
        save_trace_image(self.cfg, self.last_pr, image_path)
        wandb.log({"traces/actions": wandb.Image(image_path)})

    def _process_stats(self):
        for k in list(self.stats.keys()):
            v = self.stats[k]
            try:
                self.stats[k] = np.mean(v)
            except:
                del self.stats[k]

        if self.wandb_run and self.cfg.wandb.track:
            overview = {
                'SPS': self.profile.SPS,
            }
            for k, v in self.trainer_cfg.stats.overview.items():
                if k in self.stats:
                    overview[v] = self.stats[k]

            self.wandb_run.log({
                **{f'0verview/{k}': v for k, v in overview.items()},
                **{f'env/{k}': v for k, v in self.stats.items()},
                **{f'losses/{k}': v for k, v in self.losses.items()},
                **{f'performance/{k}': v for k, v in self.profile},
                'train/agent_step': self.agent_step,
                'train/epoch': self.epoch,
                'train/learning_rate': self.optimizer.param_groups[0]["lr"],
                'train/average_reward': self.average_reward if self.trainer_cfg.average_reward else None,
            })

        if len(self.stats) > 0:
            self.recent_stats = deepcopy(self.stats)
        self.stats.clear()

    def close(self):
        self.vecenv.close()

    def initial_pr_uri(self):
        return self._initial_pr.uri

    def last_pr_uri(self):
        return self.last_pr.uri

    def _make_experience_buffer(self):
        obs_shape = self.vecenv.single_observation_space.shape
        obs_dtype = self.vecenv.single_observation_space.dtype
        atn_shape = self.vecenv.single_action_space.shape
        atn_dtype = self.vecenv.single_action_space.dtype
        total_agents = self.vecenv.num_agents

        lstm = self.policy.lstm if hasattr(self.policy, 'lstm') else None
        self.experience = Experience(self.trainer_cfg.batch_size, self.trainer_cfg.bptt_horizon,
            self.trainer_cfg.minibatch_size, self.policy.hidden_size, obs_shape, obs_dtype, atn_shape, atn_dtype,
            self.trainer_cfg.cpu_offload, self.device, lstm, total_agents)

    def _make_losses(self):
        return pufferlib.namespace(
            policy_loss=0,
            value_loss=0,
            entropy=0,
            old_approx_kl=0,
            approx_kl=0,
            clipfrac=0,
            explained_variance=0,
            l2_reg_loss=0,
            l2_init_loss=0,
        )

    def _make_vecenv(self):
        self.target_batch_size = self.trainer_cfg.forward_pass_minibatch_target_size // self.cfg.env.game.num_agents
        if self.target_batch_size < 2: # pufferlib bug requires batch size >= 2
            self.target_batch_size = 2
        self.batch_size = (self.target_batch_size // self.trainer_cfg.num_workers) * self.trainer_cfg.num_workers

        self.vecenv = make_vecenv(
            self.cfg.env,
            self.cfg.vectorization,
            num_envs = self.batch_size * self.trainer_cfg.async_factor,
            batch_size = self.batch_size,
            num_workers=self.trainer_cfg.num_workers,
            zero_copy=self.trainer_cfg.zero_copy)

        if self.cfg.seed is None:
            self.cfg.seed = np.random.randint(0, 1000000)
        self.vecenv.async_reset(self.cfg.seed)


class AbortingTrainer(PufferTrainer):
    def __init__(self, *args, **kwargs):
        super().__init__(*args, **kwargs)

    def _on_train_step(self):
        if self.wandb_run is None:
            return

        if "abort" not in wandb.Api().run(self.wandb_run.path).tags:
            return

        logger.info("Abort tag detected. Stopping the run.")
        self.cfg.trainer.total_timesteps = int(self.agent_step)
        self.wandb_run.config.update({
            "trainer.total_timesteps": self.cfg.trainer.total_timesteps
        }, allow_val_change=True)<|MERGE_RESOLUTION|>--- conflicted
+++ resolved
@@ -116,14 +116,11 @@
                 self._compute_effective_rank()
             if self.epoch % self.trainer_cfg.wandb_checkpoint_interval == 0:
                 self._save_policy_to_wandb()
-<<<<<<< HEAD
             if self.cfg.agent.l2_init_weight_update_interval != 0 and self.epoch % self.cfg.agent.l2_init_weight_update_interval == 0:
                 self._update_l2_init_weight_copy()
-=======
             if (self.trainer_cfg.trace_interval != 0 and
                 self.epoch % self.trainer_cfg.trace_interval == 0):
                 self._save_trace_to_wandb()
->>>>>>> 018dd76e
 
             self._on_train_step()
 
