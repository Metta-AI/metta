--- conflicted
+++ resolved
@@ -1,14 +1,7 @@
 import logging
 import os
-import traceback
-<<<<<<< HEAD
+from collections import defaultdict
 from typing import Any, Dict, Optional, Tuple
-=======
-from collections import defaultdict
-from pathlib import Path
-from typing import Any
-from uuid import UUID
->>>>>>> a1884955
 
 import numpy as np
 import torch
@@ -18,13 +11,9 @@
 
 from metta.api import TrainerState
 from metta.common.util.heartbeat import record_heartbeat
-<<<<<<< HEAD
-=======
 from metta.common.util.system_monitor import SystemMonitor
-from metta.common.wandb.wandb_context import WandbRun
 from metta.eval.eval_request_config import EvalRewardSummary
-from metta.eval.eval_service import evaluate_policy
->>>>>>> a1884955
+from metta.eval.eval_service import evaluate_policy as eval_service_evaluate_policy
 from metta.mettagrid.curriculum.util import curriculum_from_config_path
 from metta.mettagrid.mettagrid_env import dtype_actions
 from metta.rl.functions import (
@@ -34,7 +23,6 @@
     calculate_prioritized_sampling_params,
     cleanup_old_policies,
     compute_advantage,
-    evaluate_policy,
     generate_replay,
     get_lstm_config,
     get_observation,
@@ -52,10 +40,7 @@
 from metta.rl.trainer_checkpoint import TrainerCheckpoint
 from metta.rl.trainer_config import create_trainer_config
 from metta.rl.vecenv import make_vecenv
-<<<<<<< HEAD
-=======
 from metta.sim.simulation_config import SimulationSuiteConfig, SingleEnvSimulationConfig
->>>>>>> a1884955
 
 try:
     from pufferlib import _C  # noqa: F401 - Required for torch.ops.pufferlib
@@ -73,7 +58,6 @@
 logger = logging.getLogger(f"trainer-{rank}-{local_rank}")
 
 
-<<<<<<< HEAD
 def _should_run(
     epoch: int,
     interval: int,
@@ -86,71 +70,9 @@
 
     if force:
         return True
-=======
-class MettaTrainer:
-    def __init__(
-        self,
-        cfg: DictConfig,
-        wandb_run: WandbRun | None,
-        policy_store: PolicyStore,
-        sim_suite_config: SimulationSuiteConfig,
-        stats_client: StatsClient | None,
-        **kwargs: Any,
-    ):
-        logger.info(f"run_dir = {cfg.run_dir}")
-        checkpoints_dir = Path(cfg.run_dir) / "checkpoints"
-        if checkpoints_dir.exists():
-            files = sorted(os.listdir(checkpoints_dir))
-            recent_files = files[-3:] if len(files) >= 3 else files
-            logger.info(f"Recent checkpoints: {', '.join(recent_files)}")
-
-        self.cfg = cfg
-        self.trainer_cfg = trainer_cfg = create_trainer_config(cfg)
-
-        if trainer_cfg.checkpoint.checkpoint_dir:
-            os.makedirs(trainer_cfg.checkpoint.checkpoint_dir, exist_ok=True)
->>>>>>> a1884955
 
     return epoch % interval == 0
 
-<<<<<<< HEAD
-=======
-        if torch.distributed.is_initialized():
-            self._master = torch.distributed.get_rank() == 0
-            self._world_size = torch.distributed.get_world_size()
-            self._rank = torch.distributed.get_rank()
-            logger.info(
-                f"Rank: {os.environ['RANK']}, Local rank: {os.environ['LOCAL_RANK']}, World size: {self._world_size}"
-            )
-        else:
-            self._master = True
-            self._world_size = 1
-            self._rank = 0
-
-        self.device: torch.device = torch.device(cfg.device) if isinstance(cfg.device, str) else cfg.device
-        self._batch_size = trainer_cfg.batch_size
-        self._minibatch_size = trainer_cfg.minibatch_size
-
-        self.torch_profiler = TorchProfiler(self._master, trainer_cfg.profiler, wandb_run, cfg.run_dir)
-        self.losses = Losses()
-        self.stats = defaultdict(list)
-        self.grad_stats = {}
-        self.wandb_run = wandb_run
-        self.policy_store = policy_store
-        self.evals = EvalRewardSummary()
-
-        self.timer = Stopwatch(logger)
-        self.timer.start()
-
-        if self._master:
-            self._memory_monitor = MemoryMonitor()
-            self._system_monitor = SystemMonitor(
-                sampling_interval_sec=1.0,  # Sample every second
-                history_size=100,  # Keep last 100 samples
-                logger=logger,
-                auto_start=True,  # Start monitoring immediately
-            )
->>>>>>> a1884955
 
 def _maybe_compute_grad_stats(policy: torch.nn.Module) -> Dict[str, float]:
     """Compute gradient statistics for the policy.
@@ -180,7 +102,6 @@
 
     return grad_stats
 
-<<<<<<< HEAD
 
 def _maybe_save_training_state(
     checkpoint_dir: str,
@@ -190,7 +111,6 @@
     timer: Any,
     latest_saved_policy_uri: Optional[str],
     kickstarter: Any,
-    world_size: int,
     is_master: bool = True,
 ) -> None:
     """Save training checkpoint state.
@@ -211,7 +131,6 @@
     checkpoint = TrainerCheckpoint(
         agent_step=agent_step,
         epoch=epoch,
-        total_agent_step=agent_step * world_size,
         optimizer_state_dict=optimizer.state_dict(),
         stopwatch_state=timer.save_state(),
         policy_path=latest_saved_policy_uri,
@@ -249,142 +168,6 @@
         actions, selected_action_log_probs, values, lstm_state_to_store = run_policy_inference(
             policy, o, experience, training_env_id.start, device
         )
-=======
-        if checkpoint and checkpoint.optimizer_state_dict:
-            try:
-                self.optimizer.load_state_dict(checkpoint.optimizer_state_dict)
-                logger.info("Successfully loaded optimizer state from checkpoint")
-            except ValueError:
-                logger.warning("Optimizer state dict doesn't match. Starting with fresh optimizer state.")
-
-        if wandb_run and self._master:
-            # Define metrics (wandb x-axis values)
-            metrics = ["agent_step", "epoch", "total_time", "train_time"]
-            for metric in metrics:
-                wandb_run.define_metric(f"metric/{metric}")
-
-            # set the default x-axis to be step count
-            wandb_run.define_metric("*", step_metric="metric/agent_step")
-
-            # set up plots that do not use steps as the x-axis
-            metric_overrides = [
-                ("overview/reward_vs_total_time", "metric/total_time"),
-            ]
-
-            for metric_name, step_metric in metric_overrides:
-                wandb_run.define_metric(metric_name, step_metric=step_metric)
-
-        if self._master:
-            self._memory_monitor.add(self, name="MettaTrainer", track_attributes=True)
-
-        logger.info(f"MettaTrainer initialization complete on device: {self.device}")
-
-    def train(self) -> None:
-        logger.info("Starting training")
-        trainer_cfg = self.trainer_cfg
-
-        if self._stats_client is not None:
-            if self.wandb_run is not None:
-                name = self.wandb_run.name if self.wandb_run.name is not None else "unknown"
-                url = self.wandb_run.url
-                tags: list[str] | None = list(self.wandb_run.tags) if self.wandb_run.tags is not None else None
-                description = self.wandb_run.notes
-            else:
-                name = "unknown"
-                url = None
-                tags = None
-                description = None
-
-            try:
-                self._stats_run_id = self._stats_client.create_training_run(
-                    name=name, attributes={}, url=url, description=description, tags=tags
-                ).id
-            except Exception as e:
-                logger.warning(f"Failed to create training run: {e}")
-
-        logger.info(f"Training on {self.device}")
-        wandb_policy_name: str | None = None
-        while self.agent_step < trainer_cfg.total_timesteps:
-            steps_before = self.agent_step
-
-            with self.torch_profiler:
-                self._rollout()
-                self._train()
-
-            self.torch_profiler.on_epoch_end(self.epoch)
-
-            # Processing stats
-            self._process_stats()
-
-            rollout_time = self.timer.get_last_elapsed("_rollout")
-            train_time = self.timer.get_last_elapsed("_train")
-            stats_time = self.timer.get_last_elapsed("_process_stats")
-            steps_calculated = self.agent_step - steps_before
-
-            total_time = train_time + rollout_time + stats_time
-            steps_per_sec = steps_calculated / total_time
-
-            train_pct = (train_time / total_time) * 100
-            rollout_pct = (rollout_time / total_time) * 100
-            stats_pct = (stats_time / total_time) * 100
-
-            logger.info(
-                f"Epoch {self.epoch}, Agent step {self.agent_step}/{trainer_cfg.total_timesteps} "
-                f"{steps_per_sec * self._world_size:.0f} steps/sec "
-                f"({train_pct:.0f}% train / {rollout_pct:.0f}% rollout / {stats_pct:.0f}% stats)"
-            )
-
-            # Interval periodic tasks
-            self._maybe_record_heartbeat()
-            self._maybe_save_policy()
-            self._maybe_save_training_state()
-            wandb_policy_name = self._maybe_upload_policy_record_to_wandb()
-            self._maybe_evaluate_policy(wandb_policy_name)
-            self._maybe_compute_grad_stats()
-
-            self._on_train_step()
-            # end loop over total_timesteps
-
-        logger.info("Training complete!")
-        timing_summary = self.timer.get_all_summaries()
-
-        for name, summary in timing_summary.items():
-            logger.info(f"  {name}: {self.timer.format_time(summary['total_elapsed'])}")
-
-        # Force final saves
-        self._maybe_save_policy(force=True)
-        self._maybe_save_training_state(force=True)
-        self._maybe_upload_policy_record_to_wandb(force=True)
-
-        if self._stats_epoch_start < self.epoch:
-            # If we have not just evaluated the latest policy, evaluate it
-            self._maybe_evaluate_policy(force=True)
-
-    def _on_train_step(self):
-        pass
-
-    @with_instance_timer("_rollout")
-    def _rollout(self):
-        """Perform rollout phase of training."""
-        experience = self.experience
-        trainer_cfg = self.trainer_cfg
-
-        raw_infos = []  # Collect raw info for batch processing later
-        experience.reset_for_rollout()
-
-        while not experience.ready_for_training:
-            # Check for contiguous env ids constraint
-            if trainer_cfg.require_contiguous_env_ids:
-                raise ValueError(
-                    "We are assuming contiguous eng id is always False. async_factor == num_workers = "
-                    f"{trainer_cfg.async_factor} != {trainer_cfg.num_workers}"
-                )
-
-            # Perform single rollout step
-            # Receive environment data
-            o, r, d, t, info, training_env_id, mask, num_steps = get_observation(self.vecenv, self.device, self.timer)
-            self.agent_step += num_steps * self._world_size
->>>>>>> a1884955
 
         # Store experience
         experience.store(
@@ -525,7 +308,6 @@
     run_name: str,
     is_master: bool,
     trainer_cfg: Any,
-    world_size: int,
     force: bool = False,
 ) -> Optional[Any]:
     """Save policy with distributed synchronization."""
@@ -580,40 +362,58 @@
         return None
 
     result = policy_store.add_to_wandb_run(wandb_run.name, policy_record)
-    logger.info(f"Uploaded policy to wandb at epoch {policy_record.metadata.epoch}")
+    logger.info(f"Uploaded policy to wandb at epoch {policy_record.metadata.get('epoch', 'unknown')}")
     return result
 
 
 def _maybe_evaluate_policy(
     policy_record: Any,
-    policy_store: Any,
-    sim_suite_config: Any,
+    sim_suite_config: SimulationSuiteConfig,
+    curriculum: Any,
     stats_client: Optional[Any],
     state: TrainerState,
     device: torch.device,
     vectorization: str,
-    wandb_policy_name: Optional[str] = None,
-) -> Tuple[Dict[str, float], Optional[Any]]:
-    """Evaluate policy."""
-    try:
-        eval_scores, stats_epoch_id = evaluate_policy(
-            policy_record=policy_record,
-            policy_store=policy_store,
-            sim_suite_config=sim_suite_config,
-            stats_client=stats_client,
-            stats_run_id=state.stats_run_id,
-            stats_epoch_start=state.stats_epoch_start,
-            epoch=state.epoch,
-            device=device,
-            vectorization=vectorization,
-            wandb_policy_name=wandb_policy_name,
-        )
-        state.stats_epoch_start = state.epoch + 1
-        return eval_scores, stats_epoch_id
-    except Exception as e:
-        logger.error(f"Error evaluating policy: {e}")
-        logger.error(traceback.format_exc())
-        return {}, None
+    replay_dir: str,
+    wandb_policy_name: Optional[str],
+    policy_store: Any,
+    logger: Any,
+) -> EvalRewardSummary:
+    """Evaluate policy using the new eval service."""
+    # Create an extended simulation suite that includes the training task
+    extended_suite_config = SimulationSuiteConfig(
+        name=sim_suite_config.name,
+        simulations=dict(sim_suite_config.simulations),
+        env_overrides=sim_suite_config.env_overrides,
+        num_episodes=sim_suite_config.num_episodes,
+    )
+
+    # Add training task to the suite
+    training_task_config = SingleEnvSimulationConfig(
+        env="/env/mettagrid/mettagrid",
+        num_episodes=1,
+        env_overrides=curriculum.get_task().env_cfg(),
+    )
+    extended_suite_config.simulations["eval/training_task"] = training_task_config
+
+    logger.info("Simulating policy with extended config including training task")
+
+    # Use the eval service evaluate_policy function
+    evaluation_results = eval_service_evaluate_policy(
+        policy_record=policy_record,
+        simulation_suite=extended_suite_config,
+        device=device,
+        vectorization=vectorization,
+        replay_dir=replay_dir,
+        stats_epoch_id=state.stats_epoch_id,
+        wandb_policy_name=wandb_policy_name,
+        policy_store=policy_store,
+        stats_client=stats_client,
+        logger=logger,
+    )
+
+    logger.info("Simulation complete")
+    return evaluation_results.scores
 
 
 def _maybe_generate_replay(
@@ -716,6 +516,7 @@
         world_size,
         rank,
         state,
+        curriculum,
     ) = create_training_components(
         cfg=cfg,
         wandb_run=wandb_run,
@@ -762,7 +563,6 @@
                     epoch=state.epoch,
                     device=device,
                 )
-<<<<<<< HEAD
                 state.epoch += epochs_trained
 
                 # Update learning rate scheduler
@@ -793,139 +593,6 @@
                     initial_policy_record=state.initial_policy_record,
                     optimizer=optimizer,
                     kickstarter=kickstarter,
-=======
-                self.optimizer.zero_grad()
-                loss.backward()
-                if (minibatch_idx + 1) % self.experience.accumulate_minibatches == 0:
-                    torch.nn.utils.clip_grad_norm_(self.policy.parameters(), trainer_cfg.ppo.max_grad_norm)
-                    self.optimizer.step()
-
-                    if self.cfg.agent.clip_range > 0:
-                        self.policy.clip_weights()
-
-                    if str(self.device).startswith("cuda"):
-                        torch.cuda.synchronize()
-
-                minibatch_idx += 1
-                # end loop over minibatches
-
-            self.epoch += 1
-
-            # check early exit if we have reached target_kl
-            if trainer_cfg.ppo.target_kl is not None:
-                average_approx_kl = self.losses.approx_kl_sum / self.losses.minibatches_processed
-                if average_approx_kl > trainer_cfg.ppo.target_kl:
-                    break
-            # end loop over epochs
-
-        if self.lr_scheduler is not None:
-            self.lr_scheduler.step()
-
-        # Calculate explained variance using helper function
-        self.losses.explained_variance = calculate_explained_variance(experience.values, advantages)
-
-    def _should_run(self, interval: int, force: bool = False) -> bool:
-        """Check if a periodic task should run based on interval and force flag."""
-        if not self._master or not interval:
-            return False
-
-        if force:
-            return True
-
-        return self.epoch % interval == 0
-
-    def _maybe_record_heartbeat(self, force=False):
-        if not self._should_run(10, force):
-            return
-
-        record_heartbeat()
-
-    def _maybe_save_training_state(self, force=False):
-        """Save training state if on checkpoint interval"""
-        # Check interval for all ranks to ensure synchronization
-        if not force and self.trainer_cfg.checkpoint.checkpoint_interval:
-            if self.epoch % self.trainer_cfg.checkpoint.checkpoint_interval != 0:
-                return
-
-        # Now all ranks that should save are here
-        # Only master saves training state, but all ranks must participate in barrier
-        if not self._master:
-            # Non-master ranks need to participate in the barrier below
-            if torch.distributed.is_initialized():
-                torch.distributed.barrier()
-            return
-
-        extra_args = {}
-        if self.kickstarter.enabled and self.kickstarter.teacher_uri is not None:
-            extra_args["teacher_pr_uri"] = self.kickstarter.teacher_uri
-
-        checkpoint = TrainerCheckpoint(
-            agent_step=self.agent_step,
-            epoch=self.epoch,
-            optimizer_state_dict=self.optimizer.state_dict(),
-            stopwatch_state=self.timer.save_state(),
-            policy_path=self.latest_saved_policy_uri,
-            extra_args=extra_args,
-        )
-        checkpoint.save(self.cfg.run_dir)
-        logger.info(f"Saved training state at epoch {self.epoch}")
-
-        # Synchronize all ranks to ensure the checkpoint is fully saved before continuing
-        if torch.distributed.is_initialized():
-            torch.distributed.barrier()
-
-    def _maybe_save_policy(self, force=False):
-        """Save policy locally if on checkpoint interval"""
-        # Check interval for all ranks to ensure synchronization
-        if not force and self.trainer_cfg.checkpoint.checkpoint_interval:
-            if self.epoch % self.trainer_cfg.checkpoint.checkpoint_interval != 0:
-                return
-
-        # Now all ranks that should save are here
-        # Only master saves policies, but all ranks must participate in barrier
-        if not self._master:
-            # Non-master ranks need to participate in the barrier below
-            if torch.distributed.is_initialized():
-                torch.distributed.barrier()
-            return
-
-        name = self.policy_store.make_model_name(self.epoch)
-
-        metta_grid_env: MettaGridEnv = self.vecenv.driver_env  # type: ignore
-        assert isinstance(metta_grid_env, MettaGridEnv), "vecenv.driver_env must be a MettaGridEnv"
-
-        training_time = self.timer.get_elapsed("_rollout") + self.timer.get_elapsed("_train")
-
-        category_scores_map = self.evals.category_scores.copy()
-        category_score_values = [v for k, v in category_scores_map.items()]
-        overall_score = sum(category_score_values) / len(category_score_values) if category_score_values else 0
-
-        metadata = PolicyMetadata(
-            agent_step=self.agent_step,
-            epoch=self.epoch,
-            run=self.cfg.run,
-            action_names=metta_grid_env.action_names,
-            generation=self.current_policy_generation,
-            initial_uri=self.initial_policy_uri,
-            train_time=training_time,
-            score=overall_score,
-            eval_scores=category_scores_map,
-        )
-
-        # Extract the actual policy module from distributed wrapper if needed
-        if isinstance(self.policy, DistributedMettaAgent):
-            policy_to_save = self.policy.module
-        else:
-            policy_to_save = self.policy
-
-        # Save the original feature mapping in metadata
-        if hasattr(policy_to_save, "get_original_feature_mapping"):
-            original_feature_mapping = policy_to_save.get_original_feature_mapping()
-            if original_feature_mapping is not None:
-                metadata["original_feature_mapping"] = original_feature_mapping
-                logger.info(
-                    f"Saving original_feature_mapping with {len(original_feature_mapping)} features to metadata"
->>>>>>> a1884955
                 )
             # Clear stats after processing
             state.stats.clear()
@@ -944,7 +611,6 @@
         rollout_pct = (rollout_time / total_time) * 100
         stats_pct = (stats_time / total_time) * 100
 
-<<<<<<< HEAD
         logger.info(
             f"Epoch {state.epoch} - "
             f"{steps_per_sec * world_size:.0f} steps/sec "
@@ -967,7 +633,7 @@
         # Save policy
         if _should_run(state.epoch, trainer_cfg.checkpoint.checkpoint_interval):
             saved_record = _maybe_save_policy(
-                policy, policy_store, state, timer, vecenv, cfg.run, is_master, trainer_cfg, world_size
+                policy, policy_store, state, timer, vecenv, cfg.run, is_master, trainer_cfg
             )
             if saved_record:
                 state.latest_saved_policy_record = saved_record
@@ -984,7 +650,6 @@
                 if state.latest_saved_policy_record
                 else None,
                 kickstarter=kickstarter,
-                world_size=world_size,
                 is_master=is_master,
             )
 
@@ -995,18 +660,30 @@
         # Evaluate policy
         if _should_run(state.epoch, trainer_cfg.simulation.evaluate_interval, is_master):
             if state.latest_saved_policy_record:
-                eval_scores, stats_epoch_id = _maybe_evaluate_policy(
+                # Create stats epoch if needed
+                if stats_client is not None and state.stats_run_id is not None:
+                    state.stats_epoch_id = stats_client.create_epoch(
+                        run_id=state.stats_run_id,
+                        start_training_epoch=state.stats_epoch_start,
+                        end_training_epoch=state.epoch,
+                        attributes={},
+                    ).id
+
+                eval_scores = _maybe_evaluate_policy(
                     state.latest_saved_policy_record,
-                    policy_store,
                     sim_suite_config,
+                    curriculum,
                     stats_client,
                     state,
                     device,
                     cfg.vectorization,
+                    trainer_cfg.simulation.replay_dir,
                     wandb_policy_name,
+                    policy_store,
+                    logger,
                 )
                 state.evals = eval_scores
-                state.stats_epoch_id = stats_epoch_id
+                state.stats_epoch_start = state.epoch + 1
 
         # Generate replay
         if _should_run(state.epoch, trainer_cfg.simulation.replay_interval, is_master):
@@ -1020,202 +697,6 @@
                     cfg.vectorization,
                     wandb_run,
                 )
-=======
-    def _maybe_upload_policy_record_to_wandb(self, force: bool = False) -> str | None:
-        """Upload policy to wandb if on wandb interval"""
-        if not self._should_run(self.trainer_cfg.checkpoint.wandb_checkpoint_interval, force):
-            return
-
-        if not self.wandb_run:
-            return
-
-        if not self.latest_saved_policy_record:
-            logger.warning("No policy record to upload to wandb")
-            return
-
-        if not self.wandb_run.name:
-            logger.warning("No wandb run name was provided")
-            return
-
-        result = self.policy_store.add_to_wandb_run(self.wandb_run.name, self.latest_saved_policy_record)
-        logger.info(f"Uploaded policy to wandb at epoch {self.epoch}")
-        return result
-
-    def _maybe_update_l2_weights(self, force=False):
-        """Update L2 init weights if on update interval"""
-        if self._should_run(self.cfg.agent.l2_init_weight_update_interval, force):
-            self.policy.update_l2_init_weight_copy()
-
-    def _maybe_evaluate_policy(self, wandb_policy_name: str | None = None, force: bool = False):
-        """Evaluate policy if on evaluation interval"""
-        if self._should_run(self.trainer_cfg.simulation.evaluate_interval, force):
-            try:
-                self._evaluate_policy(wandb_policy_name)
-            except Exception as e:
-                logger.error(f"Error evaluating policy: {e}")
-                logger.error(traceback.format_exc())
-
-            self._stats_epoch_start = self.epoch + 1
-
-    @with_instance_timer("_evaluate_policy", log_level=logging.INFO)
-    def _evaluate_policy(self, wandb_policy_name: str | None = None):
-        if self._stats_run_id is not None and self._stats_client is not None:
-            self._stats_epoch_id = self._stats_client.create_epoch(
-                run_id=self._stats_run_id,
-                start_training_epoch=self._stats_epoch_start,
-                end_training_epoch=self.epoch,
-                attributes={},
-            ).id
-
-        # Create an extended simulation suite that includes the training task
-        extended_suite_config = SimulationSuiteConfig(
-            name=self.sim_suite_config.name,
-            simulations=dict(self.sim_suite_config.simulations),  # Copy existing simulations
-            env_overrides=self.sim_suite_config.env_overrides,
-            num_episodes=self.sim_suite_config.num_episodes,
-        )
-
-        # Add training task to the suite
-        training_task_config = SingleEnvSimulationConfig(
-            env="/env/mettagrid/mettagrid",  # won't be used, dynamic `env_cfg()` should override all of it
-            num_episodes=1,
-            env_overrides=self._curriculum.get_task().env_cfg(),
-        )
-        extended_suite_config.simulations["eval/training_task"] = training_task_config
-
-        logger.info(f"Simulating policy: {self.latest_saved_policy_uri} with extended config including training task")
-        evaluation_results = evaluate_policy(
-            policy_record=self.latest_saved_policy_record,
-            simulation_suite=extended_suite_config,
-            device=self.device,
-            vectorization=self.cfg.vectorization,
-            replay_dir=self.trainer_cfg.simulation.replay_dir,  # Pass replay_dir to enable replay generation
-            stats_epoch_id=self._stats_epoch_id,
-            wandb_policy_name=wandb_policy_name,
-            policy_store=self.policy_store,
-            stats_client=self._stats_client,
-            logger=logger,
-        )
-        logger.info("Simulation complete")
-        self.evals = evaluation_results.scores
-
-        # Generate and upload replay HTML if we have wandb
-        if self.wandb_run is not None and evaluation_results.replay_urls:
-            self._upload_replay_html(evaluation_results.replay_urls)
-
-    def _upload_replay_html(self, replay_urls: dict[str, list[str]]):
-        """Upload replay HTML to wandb"""
-        # Create unified HTML with all replay links on a single line
-        if replay_urls:
-            # Group replays by base name
-            replay_groups = {}
-
-            for sim_name, urls in sorted(replay_urls.items()):
-                if "training_task" in sim_name:
-                    # Training replays
-                    if "training" not in replay_groups:
-                        replay_groups["training"] = []
-                    replay_groups["training"].extend(urls)
-                else:
-                    # Evaluation replays - clean up the display name
-                    display_name = sim_name.replace("eval/", "")
-                    if display_name not in replay_groups:
-                        replay_groups[display_name] = []
-                    replay_groups[display_name].extend(urls)
-
-            # Build HTML with episode numbers
-            links = []
-            for name, urls in replay_groups.items():
-                if len(urls) == 1:
-                    # Single episode - just show the name
-                    player_url = "https://metta-ai.github.io/metta/?replayUrl=" + urls[0]
-                    links.append(f'<a href="{player_url}" target="_blank">{name}</a>')
-                else:
-                    # Multiple episodes - show with numbers
-                    episode_links = []
-                    for i, url in enumerate(urls, 1):
-                        player_url = "https://metta-ai.github.io/metta/?replayUrl=" + url
-                        episode_links.append(f'<a href="{player_url}" target="_blank">{i}</a>')
-                    links.append(f"{name} [{' '.join(episode_links)}]")
-
-            # Join all links with " | " separator and add epoch prefix
-            html_content = f"epoch {self.epoch}: " + " | ".join(links)
-        else:
-            html_content = f"epoch {self.epoch}: No replays available."
-
-        # Log the unified HTML with step parameter for wandb's epoch slider
-        link_summary = {"replays/all_links": wandb.Html(html_content)}
-        self.wandb_run.log(link_summary, step=self.agent_step)
-
-        # Also log individual link for backward compatibility
-        if "eval/training_task" in replay_urls and replay_urls["eval/training_task"]:
-            training_url = replay_urls["eval/training_task"][0]  # Use first URL for backward compatibility
-            player_url = "https://metta-ai.github.io/metta/?replayUrl=" + training_url
-            link_summary = {
-                "replays/link": wandb.Html(f'<a href="{player_url}">MetaScope Replay (Epoch {self.epoch})</a>')
-            }
-            self.wandb_run.log(link_summary, step=self.agent_step)
-
-    @with_instance_timer("_process_stats")
-    def _process_stats(self):
-        if not self._master or not self.wandb_run:
-            self.stats.clear()
-            self.grad_stats.clear()
-            return
-
-        # Process training stats using shared function
-        processed_stats = process_training_stats(
-            raw_stats=self.stats,
-            losses=self.losses,
-            experience=self.experience,
-            trainer_config=self.trainer_cfg,
-            kickstarter=self.kickstarter,
-        )
-
-        # Update self.stats with mean values for consistency
-        self.stats = processed_stats["mean_stats"]
-
-        # Compute weight stats if on interval
-        weight_stats = {}
-        if self.cfg.agent.analyze_weights_interval != 0 and self.epoch % self.cfg.agent.analyze_weights_interval == 0:
-            for metrics in self.policy.compute_weight_metrics():
-                name = metrics.get("name", "unknown")
-                for key, value in metrics.items():
-                    if key != "name":
-                        weight_stats[f"weights/{key}/{name}"] = value
-
-        # Compute timing stats using shared function
-        timing_info = compute_timing_stats(timer=self.timer, agent_step=self.agent_step)
-
-        # Build parameters dictionary
-        parameters = {
-            "learning_rate": self.optimizer.param_groups[0]["lr"],
-            "epoch_steps": timing_info["epoch_steps"],
-            "num_minibatches": self.experience.num_minibatches,
-            "generation": self.current_policy_generation,
-            "latest_saved_policy_epoch": self.latest_saved_policy_record.metadata.epoch,
-        }
-
-        # Include custom stats from trainer config
-        if hasattr(self.trainer_cfg, "stats") and hasattr(self.trainer_cfg.stats, "overview"):
-            for k, v in self.trainer_cfg.stats.overview.items():
-                if k in self.stats:
-                    processed_stats["overview"][v] = self.stats[k]
-
-        # Build complete stats dictionary for wandb
-        all_stats = build_wandb_stats(
-            processed_stats=processed_stats,
-            timing_info=timing_info,
-            weight_stats=weight_stats,
-            grad_stats=self.grad_stats,
-            system_stats=self._system_monitor.stats() if hasattr(self, "_system_monitor") else {},
-            memory_stats=self._memory_monitor.stats() if hasattr(self, "_memory_monitor") else {},
-            parameters=parameters,
-            evals=self.evals,
-            agent_step=self.agent_step,
-            epoch=self.epoch,
-        )
->>>>>>> a1884955
 
         # Compute gradient stats
         if _should_run(state.epoch, trainer_cfg.grad_mean_variance_interval, is_master):
@@ -1235,7 +716,7 @@
     # Force final saves
     if is_master:
         saved_record = _maybe_save_policy(
-            policy, policy_store, state, timer, vecenv, cfg.run, is_master, trainer_cfg, world_size, force=True
+            policy, policy_store, state, timer, vecenv, cfg.run, is_master, trainer_cfg, force=True
         )
         if saved_record:
             state.latest_saved_policy_record = saved_record
@@ -1248,7 +729,6 @@
         timer=timer,
         latest_saved_policy_uri=state.latest_saved_policy_record.uri if state.latest_saved_policy_record else None,
         kickstarter=kickstarter,
-        world_size=world_size,
         is_master=is_master,
     )
 
@@ -1275,7 +755,6 @@
     from metta.agent.metta_agent import DistributedMettaAgent
     from metta.common.profiling.memory_monitor import MemoryMonitor
     from metta.common.profiling.stopwatch import Stopwatch
-    from metta.common.util.system_monitor import SystemMonitor
     from metta.mettagrid.curriculum.util import curriculum_from_config_path
     from metta.mettagrid.mettagrid_env import MettaGridEnv
     from metta.rl.experience import Experience
@@ -1346,6 +825,9 @@
 
     # Initialize state
     state = TrainerState()
+    state.evals = EvalRewardSummary()  # Initialize with empty scores
+    state.stats = defaultdict(list)  # Initialize stats dict
+    state.grad_stats = {}  # Initialize grad stats
 
     # Load checkpoint if exists
     checkpoint = TrainerCheckpoint.load(cfg.run_dir)
@@ -1465,6 +947,7 @@
         world_size,
         rank,
         state,
+        curriculum,
     )
 
 
