--- conflicted
+++ resolved
@@ -82,21 +82,10 @@
             if t is None:
                 raise ValueError("'type' is required")
             target = load_symbol(t) if isinstance(t, str) else t
-<<<<<<< HEAD
-            if isinstance(target, type) and issubclass(target, Scene):
-                return validate_any_scene_config(v)
-            elif isinstance(target, type) and issubclass(target, MapBuilder):
-                # Use the Config class associated with this MapBuilder
-                return target.Config.model_validate(v)
-            elif isinstance(target, type) and issubclass(target, MapBuilderConfig):
-                # The type string pointed directly to a Config class (e.g., "Foo.Config")
-                return target.model_validate(v)
-=======
             if isinstance(target, type) and issubclass(target, SceneConfig):
                 return SceneConfig.model_validate(v)
             elif isinstance(target, type) and issubclass(target, MapBuilderConfig):
                 return MapBuilderConfig.model_validate(v)
->>>>>>> 05935262
             else:
                 raise ValueError(f"Invalid instance type: {target!r}")
         else:
