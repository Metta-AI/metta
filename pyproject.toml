[build-system]
requires = ["setuptools", "wheel"]
build-backend = "setuptools.build_meta"

[tool.setuptools]
<<<<<<< HEAD
packages = [
  "codebot",
  "cogweb",
  "devops",
  "experiments",
  "metta",
  "mettascope",
  "softmax",
]
=======
packages = ["cogweb", "devops", "experiments", "metta", "mettascope"]
>>>>>>> 7eb4ae51
py-modules = []

[project]
dependencies = [
  "altair>=5.5.0",
  "anywidget>=0.9.18",
  "bidict>=0.23.1",
  "boto3>=1.38.32",
  "codebot",
  "cogames",
  "colorama>=0.4.6",
  "cpplint>=2.0.2",
  "ddtrace>=2.6.0",
  "duckdb>=1.3.0",
  "einops>=0.8.1",
  "fastapi>=0.115.5",
  "google-api-python-client>=2.0.0",
  "google-auth>=2.0.0",
  "google-auth-oauthlib>=1.0.0",
  "gymnasium>=1.1.1",
  "heavyball>=1.7.2",
  "httpx>=0.28.1",
  "imageio>=2.37.0",
  "jmespath>=1.0.1",
  "matplotlib>=3.10.3",
  "metta-agent",
  "metta-app-backend",
  "metta-common",
  "numpy>=2",
  "nvidia-ml-py",
  "omegaconf>=2.3.0",
  "pandas>=2.3.0",
  "pettingzoo>=1.25",
  "pixie-python>=4.3.0",
  "plotly>=6.1.1",
  "psycopg[binary]>=3.2.9",
  "pufferlib-core",
  "pyarrow>=21.0.0",
  "pybind11>=2.10.4",
  "pydantic>=2.11.5",
  "pydantic-settings>=2.10.1",
  "pyro-ppl>=1.9.1",
  "python-dotenv>=1.1.0",
  "pyyaml>=6.0.2",
  "rich>=13.9.4",
  "scipy>=1.15.3",
  "setuptools>=80.9.0",
  "simple-term-menu>=1.6.4",
  "skypilot==0.10.3",
  "softmax",
  "sympy>=1.13.3",
  "tabulate>=0.9.0",
  "tensordict>=0.8.3",
  "termcolor>=2.4.0",
  "tiktoken>=0.9.0",
  "torch>=2.7.1",
  "torchrl>=0.8.1",
  "tqdm>=4.67.1",
  "typer>=0.19.2",
  "uvicorn[standard]>=0.34.2",
  "wandb>=0.19.11",
  "wandb-core>=0.17.0b11",
]
name = "metta"
version = "0.1"
description = "Metta AI framework"
readme = "README.md"
requires-python = "==3.11.7"
license = "MIT"

[dependency-groups]
testing = [
  "gcovr>=8.3",
  "pytest>=8.3.3",
  "pytest-benchmark>=5.1.0",
  "pytest-cov>=6.1.1",
  "pytest-testmon>=2.1.3",
  "pytest-timeout>=2.4.0",
  "pytest-xdist>=3.8.0",
  "testcontainers>=4.10.0",
  "pyright>=1.1.401",
]
lint = ["cpplint>=2.0.2", "mypy>=1.18.2", "ruff>=0.11.13"]
interactive = [
  "anywidget>=0.9.18",
  "ipykernel>=6.29.5",
  "ipython>=9.4.0",
  "ipywidgets>=8.1.7",
  "jupyterlab>=4.4.4",
  "marimo==0.15.0",
  "notebook>=7.4.4",
  "traitlets>=5.14.3",
  "widgetsnbextension>=4.0.14",
]
dev = [{ include-group = "testing" }, { include-group = "lint" }]

[project.scripts]
metta = "metta.setup.metta_cli:main"
doxascope = "doxascope.cli:main"
skypilot = "devops.skypilot.launch:main"
skypilot-sandbox = "devops.skypilot.sandbox:main"
mapgen = "tools.map.gen:main"
mapgen-scene = "tools.map.gen_scene:main"

[tool.coverage.run]
source = [
  "codebot",
  "cogames",
  "gitta",
  "metta",
  "mettagrid",
  "metta.common",
  "metta.agent",
  "metta.app_backend",
  "pufferlib-core",
]

[tool.pytest.ini_options]
testpaths = ["tests"]
python_files = ["test_*.py"]
python_functions = ["test_*"]
python_classes = ["Test*"]
filterwarnings = [
  "ignore::DeprecationWarning:wandb.analytics.sentry",
  "ignore:The @wait_container_is_ready decorator is deprecated.*:DeprecationWarning",
]
markers = [
  "slow: marks tests as slow (deselect with '-m \"not slow\"')",
  "network: marks tests as requiring network access (deselect with '-m \"not network\"')",
]
console_output_style = "progress"
addopts = "-n auto --import-mode=importlib --ignore-glob=**/bazel-*"
pythonpath = [".", "packages/mettagrid/python/src"]
norecursedirs = ["bazel-*", ".bazel_output"]

[tool.uv]
cache-keys = [
  { file = "pyproject.toml" },
  { file = "packages/mettagrid/BUILD" },
  { file = "packages/mettagrid/MODULE.bazel" },
  { file = "metta/**/*.{cpp,hpp}" },
]
default-groups = ["interactive", "dev"]

[tool.uv.workspace]
members = [
  "agent",
  "app_backend",
  "common",
  "experiments",
  "packages/codebot",
  "packages/cogames",
  "packages/gitta",
  "packages/mettagrid",
  "packages/pufferlib-core",
  "softmax",
]

[tool.uv.sources]
codebot = { workspace = true }
cogames = { workspace = true }
gitta = { workspace = true }
metta-agent = { workspace = true }
metta-app-backend = { workspace = true }
metta-common = { workspace = true }
pufferlib-core = { workspace = true }
softmax = { workspace = true }<|MERGE_RESOLUTION|>--- conflicted
+++ resolved
@@ -3,19 +3,7 @@
 build-backend = "setuptools.build_meta"
 
 [tool.setuptools]
-<<<<<<< HEAD
-packages = [
-  "codebot",
-  "cogweb",
-  "devops",
-  "experiments",
-  "metta",
-  "mettascope",
-  "softmax",
-]
-=======
 packages = ["cogweb", "devops", "experiments", "metta", "mettascope"]
->>>>>>> 7eb4ae51
 py-modules = []
 
 [project]
