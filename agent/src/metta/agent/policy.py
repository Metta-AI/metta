"""PolicyInterface: Abstract base class defining the required interface for all policies.

This ensures that all policies (ComponentPolicy, PyTorch agents with mixin, etc.)
implement the required methods that MettaAgent depends on."""

import importlib
from abc import ABC, abstractmethod
<<<<<<< HEAD
from typing import Any, Callable, ClassVar, Dict, List
=======
from typing import ClassVar, List, Optional
>>>>>>> 17822b68

import torch
import torch.nn as nn
from pydantic import ConfigDict
from tensordict import TensorDict
from torch.nn.parallel import DistributedDataParallel
from torchrl.data import Composite, UnboundedDiscrete

from metta.agent.components.component_config import ComponentConfig
from metta.agent.components.obs_shim import (
    ObsShimBox,
    ObsShimBoxConfig,
    ObsShimTokens,
    ObsShimTokensConfig,
)
from metta.rl.training import GameRules
from mettagrid.base_config import Config
from mettagrid.util.module import load_symbol

PolicyPresetFactory = Callable[[], type["PolicyArchitecture"]]


def _resolve_symbol(path: str) -> Any:
    try:
        return load_symbol(path)
    except (AttributeError, ModuleNotFoundError, ValueError) as exc:
        raise ValueError(f"Failed to resolve symbol '{path}': {exc}") from exc


def _preset(module: str, attribute: str) -> PolicyPresetFactory:
    return lambda: getattr(importlib.import_module(module), attribute)


def _normalize_preset_key(value: str) -> str:
    return value.lower().replace("-", "_")


POLICY_PRESETS: Dict[str, PolicyPresetFactory] = {
    "fast": _preset("metta.agent.policies.fast", "FastConfig"),
    "fast_dynamics": _preset("metta.agent.policies.fast_dynamics", "FastDynamicsConfig"),
    "fast_lstm_reset": _preset("metta.agent.policies.fast_lstm_reset", "FastLSTMResetConfig"),
    "memory_free": _preset("metta.agent.policies.memory_free", "MemoryFreeConfig"),
    "puffer": _preset("metta.agent.policies.puffer", "PufferPolicyConfig"),
    "transformer": _preset("metta.agent.policies.transformer", "TransformerPolicyConfig"),
    "vit": _preset("metta.agent.policies.vit", "ViTDefaultConfig"),
    "vit_reset": _preset("metta.agent.policies.vit_reset", "ViTResetConfig"),
    "vit_sliding_trans": _preset("metta.agent.policies.vit_sliding_trans", "ViTSlidingTransConfig"),
}


class PolicyArchitecture(Config):
    """Policy architecture configuration."""

    class_path: str

    model_config: ClassVar[ConfigDict] = ConfigDict(arbitrary_types_allowed=True)

    components: List[ComponentConfig] = []

    # a separate component that optionally accepts actions and process logits into log probs, entropy, etc.
    action_probs_config: ComponentConfig

<<<<<<< HEAD
    @classmethod
    def resolve(cls, value: Any) -> "PolicyArchitecture":
        if isinstance(value, cls):
            return value

        if isinstance(value, str):
            preset_key = _normalize_preset_key(value)
            preset = POLICY_PRESETS.get(preset_key)
            if preset is None:
                available = ", ".join(sorted(POLICY_PRESETS))
                raise ValueError(f"Unknown policy preset: {value}. Available: [{available}]")
            return preset()()

        if isinstance(value, type) and issubclass(value, cls):
            return value()

        raise TypeError(f"Unable to resolve value {value!r} into a {cls.__name__}")

    def make_policy(self, env_metadata: EnvironmentMetaData) -> "Policy":
        """Create an agent instance from configuration."""

        agent_cls = _resolve_symbol(self.class_path)
        return agent_cls(env_metadata, self)
=======
    def make_policy(self, game_rules: GameRules) -> "Policy":
        """Create an agent instance from configuration."""

        AgentClass = load_symbol(self.class_path)
        return AgentClass(game_rules, self)
>>>>>>> 17822b68


class Policy(ABC, nn.Module):
    """Abstract base class defining the interface that all policies must implement.
    implement this interface."""

    @abstractmethod
    def forward(self, td: TensorDict, action: Optional[torch.Tensor] = None) -> TensorDict:
        pass

    def get_agent_experience_spec(self) -> Composite:
        """Return the policy's required experience spec."""

        return Composite(
            env_obs=UnboundedDiscrete(shape=torch.Size([200, 3]), dtype=torch.uint8),
            dones=UnboundedDiscrete(shape=torch.Size([]), dtype=torch.float32),
            truncateds=UnboundedDiscrete(shape=torch.Size([]), dtype=torch.float32),
        )

    def initialize_to_environment(self, game_rules: GameRules, device: torch.device):
        return

    @property
    @abstractmethod
    def device(self) -> torch.device: ...

    @property
    def total_params(self) -> int:
        """Count trainable parameters for logging/metrics."""

        return sum(param.numel() for param in self.parameters() if param.requires_grad)

    @abstractmethod
    def reset_memory(self):
        pass


class DistributedPolicy(DistributedDataParallel):
    """Thin wrapper around DistributedDataParallel that preserves Policy interface."""

    module: "Policy"

    def __init__(self, policy: "Policy", device: torch.device):
        kwargs = {
            "module": policy,
            "broadcast_buffers": False,
            "find_unused_parameters": False,
        }
        if device.type == "cpu" or device.index is None:
            super().__init__(**kwargs)
        else:
            kwargs.update({"device_ids": [device.index], "output_device": device.index})
            super().__init__(**kwargs)

    def __getattr__(self, name: str):
        try:
            return super().__getattr__(name)
        except AttributeError:
            return getattr(self.module, name)


class ExternalPolicyWrapper(Policy):
    """
    For wrapping generic policies, aleiviating the need to conform to Metta's internal agent interface reqs.

    Expectations of the policy is that it takes a tensor of observations and returns a tensor of actions that matches
    the action space. That's to say that these policies will be used in evaluation, not in training.

    Policies that wish to be trained in metta should instead inherit from Policy and implement an agent experience spec,
    return the tensors needed for losses (ie values, entropy, and others depending on the loss), and the other methods
    if necessary.
    """

    def __init__(self, policy: nn.Module, game_rules: GameRules, box_obs: bool = True):
        super().__init__()
        self.policy = policy
        if box_obs:
            self.obs_shaper = ObsShimBox(
                game_rules,
                config=ObsShimBoxConfig(in_key="env_obs", out_key="obs"),
            )
        else:
            self.obs_shaper = ObsShimTokens(
                game_rules,
                config=ObsShimTokensConfig(in_key="env_obs", out_key="obs"),
            )

    def forward(self, td: TensorDict) -> TensorDict:
        self.obs_shaper(td)
        return self.policy(td["obs"])

    def initialize_to_environment(self, game_rules: GameRules, device: torch.device):
        pass

    @property
    def device(self) -> torch.device:
        return self.policy.device

    @property
    def total_params(self) -> int:
        return 0

    def reset_memory(self):
        pass<|MERGE_RESOLUTION|>--- conflicted
+++ resolved
@@ -5,11 +5,7 @@
 
 import importlib
 from abc import ABC, abstractmethod
-<<<<<<< HEAD
-from typing import Any, Callable, ClassVar, Dict, List
-=======
-from typing import ClassVar, List, Optional
->>>>>>> 17822b68
+from typing import Any, Callable, ClassVar, Dict, List, Optional
 
 import torch
 import torch.nn as nn
@@ -72,7 +68,6 @@
     # a separate component that optionally accepts actions and process logits into log probs, entropy, etc.
     action_probs_config: ComponentConfig
 
-<<<<<<< HEAD
     @classmethod
     def resolve(cls, value: Any) -> "PolicyArchitecture":
         if isinstance(value, cls):
@@ -91,19 +86,11 @@
 
         raise TypeError(f"Unable to resolve value {value!r} into a {cls.__name__}")
 
-    def make_policy(self, env_metadata: EnvironmentMetaData) -> "Policy":
+    def make_policy(self, game_rules: GameRules) -> "Policy":
         """Create an agent instance from configuration."""
 
         agent_cls = _resolve_symbol(self.class_path)
         return agent_cls(env_metadata, self)
-=======
-    def make_policy(self, game_rules: GameRules) -> "Policy":
-        """Create an agent instance from configuration."""
-
-        AgentClass = load_symbol(self.class_path)
-        return AgentClass(game_rules, self)
->>>>>>> 17822b68
-
 
 class Policy(ABC, nn.Module):
     """Abstract base class defining the interface that all policies must implement.
