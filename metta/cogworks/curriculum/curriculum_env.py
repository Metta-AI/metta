--- conflicted
+++ resolved
@@ -100,19 +100,6 @@
                     raise
 
         obs, info = self._env.reset(*args, **kwargs)
-<<<<<<< HEAD
-
-        self._stats_cache_valid = False
-
-        # Only log curriculum stats on reset if cache is invalid or this is first reset
-        if not self._first_reset_done:
-            curriculum_stats = self._curriculum.stats()
-            for key, value in curriculum_stats.items():
-                info[self._CURRICULUM_STAT_PREFIX + key] = value
-            self._first_reset_done = True
-
-=======
->>>>>>> 20c155f2
         return obs, info
 
     def step(self, *args, **kwargs):
@@ -159,15 +146,6 @@
             # Record ONE completion for this environment episode
             self._current_task.complete(mean_reward)
             self._curriculum.update_task_performance(self._current_task._task_id, mean_reward)
-<<<<<<< HEAD
-            self._current_task = self._curriculum.get_task()
-            self._env.set_mg_config(self._current_task.get_env_cfg())
-
-            self._stats_cache_valid = False
-
-        self._stats_update_counter += 1
-        self._add_curriculum_stats_to_info(infos)
-=======
 
             # ALWAYS emit per-label sample count (needed for basic curriculum monitoring)
             label = self._current_task.get_label()
@@ -221,7 +199,6 @@
                             f"on episode completion. Last error: {e}"
                         )
                         raise
->>>>>>> 20c155f2
 
         return obs, rewards, terminals, truncations, infos
 
