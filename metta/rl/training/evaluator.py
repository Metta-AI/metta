--- conflicted
+++ resolved
@@ -132,35 +132,12 @@
                 raise GitError(f"{e}\n\nYou can skip this check with evaluator.skip_git_check=true") from e
 
     def should_evaluate(self, epoch: int) -> bool:
-<<<<<<< HEAD
-        return self._config.epoch_interval > 0 and epoch % self._config.epoch_interval == 0
-=======
         interval = self._config.epoch_interval
         if interval <= 0:
             return False
         should_evaluate = should_run(epoch, interval, previous=self._prev_epoch_for_evaluation)
         self._prev_epoch_for_evaluation = epoch
         return should_evaluate
-
-    def _create_submission_zip(self, policy_spec: PolicySpec) -> bytes:
-        """Create a submission zip containing policy_spec.json."""
-        buffer = io.BytesIO()
-        with zipfile.ZipFile(buffer, "w", zipfile.ZIP_DEFLATED) as zipf:
-            zipf.writestr(POLICY_SPEC_FILENAME, policy_spec.model_dump_json())
-        return buffer.getvalue()
-
-    def _upload_submission_zip(self, policy_spec: PolicySpec) -> str | None:
-        """Upload a submission zip to S3 and return the s3_path."""
-        checkpoint_uri = policy_spec.init_kwargs.get("checkpoint_uri")
-        if not checkpoint_uri or not checkpoint_uri.startswith("s3://"):
-            return None
-
-        submission_path = checkpoint_uri.replace(".mpt", "-submission.zip")
-        zip_data = self._create_submission_zip(policy_spec)
-        write_data(submission_path, zip_data, content_type="application/zip")
-        logger.info("Uploaded submission zip to %s", submission_path)
-        return submission_path
->>>>>>> 02a0877d
 
     def _create_policy_version(
         self,
@@ -171,7 +148,7 @@
         epoch: int,
         agent_step: int,
     ) -> uuid.UUID:
-        """Create a policy version in Observatory with a submission zip."""
+        """Create a policy version in Observatory."""
 
         # Create policy version
         parsed = resolve_uri(policy_uri)
