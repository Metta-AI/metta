"""Job manager with worker pool, queue, and persistence."""

import logging
import threading
import time
from collections import deque
from collections.abc import Callable
from datetime import datetime
from pathlib import Path

from sqlmodel import Session, SQLModel, create_engine, select

from devops.skypilot.utils.job_helpers import check_job_statuses
from metta.common.util.constants import SOFTMAX_S3_POLICY_PREFIX
from metta.jobs.job_config import JobConfig, MetricsSource
from metta.jobs.job_metrics import fetch_cogames_metrics_from_logs
from metta.jobs.job_runner import LocalJob, RemoteJob
from metta.jobs.job_state import JobState, JobStatus

logger = logging.getLogger(__name__)


class ExitCode:
    """Special exit codes."""

    SKIPPED = -2  # Job skipped due to failed dependency
    ERROR_TIMEOUT = -3  # Job stuck in ERROR state too long
    TIMEOUT = 124  # Job exceeded timeout_s (matches standard timeout command)


# SkyPilot job statuses that indicate the job is still running
# Per SkyPilot docs: PENDING, STARTING, RUNNING, RECOVERING
# ERROR is included as a transient state (API errors, network issues) - don't treat as terminal
SKYPILOT_RUNNING_STATUSES = frozenset({"PENDING", "STARTING", "RUNNING", "RECOVERING", "ERROR"})


class JobManager:
    """Manages job execution with concurrency control and persistence.

    Architecture:
    - Maintains worker pools (max_local_jobs, max_remote_jobs)
    - SQLite database stores job state (jobs.sqlite)
    - Job instances (LocalJob/RemoteJob) handle execution
    - Independent monitoring thread per job handles status checks, log fetching, metrics

    Job Lifecycle:
    1. submit() -> Creates JobState in DB, starts job + monitoring thread if slot available
    2. Monitoring thread -> Polls status, fetches logs/metrics, marks complete in DB
    3. poll() -> Returns newly completed jobs, starts pending jobs
    4. Query methods -> get_status(), get_job_state(), get_group_jobs()

    Separation of concerns:
    - JobManager: Worker pools, queue, persistence, monitoring thread coordination
    - Monitoring threads: Job-specific status checks, log fetching, metrics fetching
    - Job (LocalJob/RemoteJob): Execution, log streaming
    - Caller (TaskRunner): Dependencies, acceptance criteria, evaluation
    """

    def __init__(
        self,
        base_dir: Path,
        max_local_jobs: int = 1,
        max_remote_jobs: int = 10,
        remote_poll_interval_s: float = 5.0,
        metrics_fetch_interval_s: float = 300.0,  # Fetch metrics every 5 minutes
        group: str | None = None,  # Optional group name for unique database file
    ):
        self.base_dir = Path(base_dir)
        # Use group-specific database file if provided, otherwise use default jobs.sqlite
        db_filename = f"{group}.sqlite" if group else "jobs.sqlite"
        self.db_path = self.base_dir / db_filename
        self.log_dir = self.base_dir / "logs"
        self.max_local_jobs = max_local_jobs
        self.max_remote_jobs = max_remote_jobs
        self.remote_poll_interval_s = remote_poll_interval_s  # How often to poll SkyPilot for remote job status
        self.metrics_fetch_interval_s = metrics_fetch_interval_s  # How often to fetch WandB metrics

        # Local job execution (subprocess-based)
        self._active_local_jobs: dict[str, LocalJob] = {}
        self._local_monitor_threads: dict[str, threading.Thread] = {}
        self._local_jobs_lock = threading.Lock()

        # Remote job execution (SkyPilot-based)
        self._active_remote_jobs: dict[str, RemoteJob] = {}
        self._remote_monitor_threads: dict[str, threading.Thread] = {}
        self._remote_jobs_lock = threading.Lock()
        self._remote_batch_monitor: threading.Thread | None = None  # Batch status checks for all remote jobs
        self._remote_batch_monitor_stop = threading.Event()

        # State change callbacks (not persisted)
        self._state_change_callbacks: dict[str, Callable[[str, str, str], None]] = {}
        self._callbacks_lock = threading.Lock()

        self._init_db()
        self._validate_job_states()

    def set_state_change_callback(self, job_name: str, callback: Callable[[str, str, str], None]) -> None:
        """Register a callback for job state changes.

        Args:
            job_name: Name of job to monitor
            callback: Function(job_name, old_status, new_status) called on state change
        """
        with self._callbacks_lock:
            self._state_change_callbacks[job_name] = callback

    def _trigger_state_change_callback(self, job_name: str, old_status: str, new_status: str) -> None:
        """Trigger registered callback for a job state change.

        Args:
            job_name: Name of job that changed state
            old_status: Previous status
            new_status: New status
        """
        with self._callbacks_lock:
            callback = self._state_change_callbacks.get(job_name)

        if callback:
            try:
                callback(job_name, old_status, new_status)
            except Exception as e:
                logger.error(f"State change callback failed for {job_name}: {e}")

    def _update_job_status(self, job_state: JobState, new_status: str) -> None:
        """Update job status and trigger callback if status changed.

        Args:
            job_state: JobState instance to update
            new_status: New status value
        """
        old_status = job_state.status
        if old_status != new_status:
            job_state.status = new_status
            self._trigger_state_change_callback(job_state.name, old_status, new_status)

    def _init_db(self) -> None:
        self.db_path.parent.mkdir(parents=True, exist_ok=True)
        self._engine = create_engine(f"sqlite:///{self.db_path}")
        SQLModel.metadata.create_all(self._engine)

    def _fetch_metrics_for_job(self, job_state: JobState) -> bool:
        """Fetch metrics for a job based on its metrics_source.

        Routes to the appropriate metrics handler:
        - MetricsSource.WANDB: Fetch from WandB API
        - MetricsSource.COGAMES_LOG: Parse from cogames log output
        - MetricsSource.NONE: No-op

        Args:
            job_state: Job state to fetch metrics for

        Returns:
            True if metrics were fetched/updated, False otherwise
        """
        if not job_state.config.metrics_to_track:
            return False

        metrics_source = job_state.config.metrics_source

        if metrics_source == MetricsSource.WANDB:
            if not job_state.wandb_run_id:
                return False
            job_state.fetch_and_update_metrics()
            return True

        elif metrics_source == MetricsSource.COGAMES_LOG:
            if not job_state.logs_path:
                logger.debug(f"Cannot parse cogames metrics for {job_state.name}: no logs_path set")
                return False

            log_path = Path(job_state.logs_path)
            if not log_path.exists():
                logger.debug(f"Cannot parse cogames metrics for {job_state.name}: log file not found")
                return False

            log_text = log_path.read_text(errors="ignore")
            metrics = fetch_cogames_metrics_from_logs(log_text, job_state.config.metrics_to_track)

            if metrics:
                job_state.metrics = metrics
                logger.info(f"Parsed cogames metrics for {job_state.name}: {metrics}")
                return True
            else:
                logger.debug(f"No cogames metrics found in logs for {job_state.name}")
                return False

        return False

    def _refresh_job_metrics(self, job_state: JobState) -> None:
        """Fetch latest metrics and re-evaluate acceptance for a completed job.

        Args:
            job_state: Job state to refresh (must be completed)
        """
        if not job_state.config.metrics_to_track:
            return

        try:
            old_metrics = dict(job_state.metrics) if job_state.metrics else {}
            self._fetch_metrics_for_job(job_state)

            # Re-evaluate acceptance criteria with fresh metrics
            if job_state.config.acceptance_criteria:
                old_acceptance = job_state.acceptance_passed
                job_state.acceptance_passed = job_state.evaluate_acceptance()

                if old_acceptance != job_state.acceptance_passed:
                    logger.info(
                        f"Acceptance changed for {job_state.name}: {old_acceptance} -> {job_state.acceptance_passed}"
                    )
                elif job_state.metrics != old_metrics:
                    logger.debug(f"Metrics updated for {job_state.name}, acceptance unchanged")
        except Exception as e:
            logger.warning(f"Failed to refresh metrics for {job_state.name}: {e}")

    def _validate_job_states(self) -> None:
        """Validate and reattach to running jobs on startup.

        Local jobs: Mark all as stale (can't reattach to subprocesses).
        Remote jobs: Batch check status, mark completed if finished, or reattach if still running.

        After marking jobs as completed, refreshes metrics for ALL completed jobs to ensure
        acceptance criteria are evaluated with the latest data.
        """
        with Session(self._engine) as session:
            running_jobs = session.exec(select(JobState).where(JobState.status == JobStatus.RUNNING)).all()

            local_stale = []
            remote_job_map: dict[int, tuple[str, JobState]] = {}  # job_id -> (job_name, job_state)

            # First pass: categorize jobs
            for job_state in running_jobs:
                is_remote = job_state.config.remote is not None

                if not is_remote:
                    local_stale.append(job_state)
                elif job_state.job_id:
                    try:
                        job_id_int = int(job_state.job_id)
                        remote_job_map[job_id_int] = (job_state.name, job_state)
                    except (ValueError, TypeError):
                        logger.warning(f"Invalid job_id for {job_state.name}: {job_state.job_id}")

            # Batch query all remote job statuses at once (single API call!)
            if remote_job_map:
                job_ids = list(remote_job_map.keys())
                logger.info(f"Batch checking status for {len(job_ids)} remote job(s)")
                try:
                    statuses = check_job_statuses(job_ids)
                except Exception as e:
                    logger.error(f"Failed to batch check job statuses: {e}")
                    statuses = {}

                # Process each remote job based on its status
                reattached_count = 0
                completed_count = 0
                for job_id, (job_name, job_state) in remote_job_map.items():
                    status_info = statuses.get(job_id, {})
                    status = status_info.get("status")
                    prev_status = job_state.skypilot_status

                    logger.debug(
                        f"[STATUS_CHECK] Job {job_name} (job_id={job_id}): "
                        f"prev_status={prev_status}, new_status={status}, "
                        f"full_status_info={status_info}"
                    )

                    if status and status not in SKYPILOT_RUNNING_STATUSES:
                        # Job finished while we were down - mark complete
                        self._update_job_status(job_state, JobStatus.COMPLETED)
                        job_state.skypilot_status = status
                        job_state.exit_code = self._map_skypilot_status_to_exit_code(status)
                        job_state.completed_at = datetime.now().isoformat(timespec="seconds")
                        session.add(job_state)
                        completed_count += 1
                        logger.info(
                            f"[STATUS_TERMINAL] Job {job_name} finished while down: "
                            f"prev_status={prev_status} -> new_status={status}, "
                            f"exit_code={job_state.exit_code}"
                        )
                    else:
                        # Still running or status unknown - reattach and monitor
                        try:
                            job = RemoteJob(job_state.config, str(self.log_dir), job_id=job_id)
                            with self._remote_jobs_lock:
                                self._active_remote_jobs[job_name] = job
                            # Fetch metrics immediately for reattached jobs
                            self._start_remote_monitor(job_name, job_id, fetch_immediately=True)
                            reattached_count += 1
                            logger.debug(f"Reattached to running job: {job_name} (status: {status or 'unknown'})")
                        except Exception as e:
                            logger.error(f"Failed to reattach to {job_name}: {e}")

                if completed_count > 0:
                    logger.info(f"Marked {completed_count} remote job(s) as completed (finished while down)")
                if reattached_count > 0:
                    logger.info(f"Reattached to {reattached_count} running remote job(s)")

            # Mark local jobs as stale (can't reattach to subprocesses)
            for job_state in local_stale:
                self._update_job_status(job_state, JobStatus.COMPLETED)
                job_state.exit_code = -1  # Abnormal termination
                job_state.completed_at = datetime.now().isoformat(timespec="seconds")
                session.add(job_state)

            session.commit()

            if local_stale:
                logger.info(f"Marked {len(local_stale)} local job(s) as stale (cannot reattach to subprocesses)")

            # After marking jobs as completed, refresh metrics for ALL completed jobs
            # This ensures acceptance criteria are evaluated with latest data from WandB
            completed_jobs = session.exec(select(JobState).where(JobState.status == JobStatus.COMPLETED)).all()
            refreshed_count = 0
            for job_state in completed_jobs:
                self._refresh_job_metrics(job_state)
                session.add(job_state)
                refreshed_count += 1

            if refreshed_count > 0:
                session.commit()
                logger.info(f"Refreshed metrics for {refreshed_count} completed job(s)")

    @staticmethod
    def _map_skypilot_status_to_exit_code(status: str) -> int:
        """Map SkyPilot job status to exit code."""
        _logger = logging.getLogger(__name__)
        if status == "SUCCEEDED":
            exit_code = 0
        elif status == "CANCELLED":
            exit_code = 130  # Standard exit code for SIGINT
        else:
            exit_code = 1  # Generic failure
            _logger.debug(f"[EXIT_CODE_MAPPING] Mapping status={status} to exit_code={exit_code}")

        return exit_code

    def _get_all_active_jobs(self) -> dict[str, LocalJob | RemoteJob]:
        """Get all active jobs (both local and remote) as a merged dictionary.

        Returns:
            Dictionary mapping job name to Job instance (LocalJob or RemoteJob)
        """
        with self._local_jobs_lock:
            local = dict(self._active_local_jobs)
        with self._remote_jobs_lock:
            remote = dict(self._active_remote_jobs)
        return {**local, **remote}

    def _get_active_job(self, job_name: str) -> LocalJob | RemoteJob | None:
        """Get an active job by name (checks both local and remote).

        Args:
            job_name: Name of the job to retrieve

        Returns:
            Job instance if found, None otherwise
        """
        with self._local_jobs_lock:
            if job_name in self._active_local_jobs:
                return self._active_local_jobs[job_name]
        with self._remote_jobs_lock:
            if job_name in self._active_remote_jobs:
                return self._active_remote_jobs[job_name]
        return None

    def _dependencies_satisfied(self, job_state: JobState, session: Session) -> bool:
        """Check if all dependencies are completed successfully.

        A job can start if all its dependencies have:
        - status == JobStatus.COMPLETED
        - exit_code == 0
        - acceptance_passed != False (True or None)

        Args:
            job_state: Job to check dependencies for
            session: Active database session

        Returns:
            True if all dependencies are satisfied (or no dependencies), False otherwise
        """
        if not job_state.config.dependency_names:
            return True

        for dep_name in job_state.config.dependency_names:
            dep_state = session.get(JobState, dep_name)
            if not dep_state:
                logger.debug(f"Job {job_state.name}: dependency {dep_name} not found in database yet")
                return False

            if dep_state.status != JobStatus.COMPLETED:
                logger.debug(f"Job {job_state.name}: waiting for dependency {dep_name} (status: {dep_state.status})")
                return False

            # Check if dependency passed (exit_code 0 + acceptance)
            if dep_state.exit_code != 0:
                logger.warning(
                    f"Job {job_state.name}: dependency {dep_name} failed with exit_code={dep_state.exit_code}"
                )
                return False

            if dep_state.acceptance_passed is False:
                logger.warning(f"Job {job_state.name}: dependency {dep_name} failed acceptance criteria")
                return False

        return True

    def _handle_job_timeout(self, job_name: str, timeout_s: int) -> bool:
        """Handle job timeout - mark as failed with TIMEOUT exit code.

        Args:
            job_name: Name of job that timed out
            timeout_s: The timeout value that was exceeded

        Returns:
            True if job was marked as timed out, False otherwise
        """
        with Session(self._engine) as session:
            job_state = session.get(JobState, job_name)
            if not job_state or job_state.status == JobStatus.COMPLETED:
                return False

            self._update_job_status(job_state, JobStatus.COMPLETED)
            job_state.completed_at = datetime.now().isoformat(timespec="seconds")
<<<<<<< HEAD
            job_state.exit_code = job_result.exit_code
            job_state.logs_path = job_result.logs_path

            logger.info(f"Job completed: {job_name} (exit_code={job_result.exit_code}, logs={job_result.logs_path})")

            # Fetch final metrics
            if job_state.config.metrics_to_track:
                logger.debug(f"Fetching final metrics for {job_name}")
                self._fetch_metrics_for_job(job_state)
=======
            job_state.exit_code = ExitCode.TIMEOUT
            job_state.acceptance_passed = False  # Timeout is always a failure
>>>>>>> 2448127e

            logger.info(f"[JOB_TIMEOUT] Job timed out: {job_name} (timeout_s={timeout_s})")

            session.add(job_state)
            session.commit()

        return True

    def _finalize_job_completion(self, job_state: JobState) -> None:
        """Fetch final metrics and evaluate acceptance criteria for a completed job.

        This method should be called after a job reaches terminal state and has been
        marked as COMPLETED with an exit code set. It handles the final steps:
        - Fetching final metrics from wandb
        - Evaluating acceptance criteria

        Args:
            job_state: JobState object (must be attached to an active session)
        """
        # Fetch final metrics
        if job_state.config.metrics_to_track:
            logger.debug(f"Fetching final metrics for {job_state.name}")
            self._fetch_metrics_for_job(job_state)

        # Evaluate acceptance criteria
        if job_state.config.acceptance_criteria:
            job_state.acceptance_passed = job_state.evaluate_acceptance()
        else:
            job_state.acceptance_passed = None

    def _handle_remote_job_completion(self, job_name: str, status: str, job_id: int) -> bool:
        """Handle completion of a remote job.

        Returns True if job was marked complete, False otherwise.
        """
        # Fetch final logs
        with self._remote_jobs_lock:
            job = self._active_remote_jobs.get(job_name)
        if job:
            try:
                job.get_logs()
            except Exception:
                pass

        with Session(self._engine) as session:
            job_state = session.get(JobState, job_name)
            if not job_state or job_state.status == JobStatus.COMPLETED:
                return False

            # Determine exit code from SkyPilot status
            exit_code = self._map_skypilot_status_to_exit_code(status)

            prev_status = job_state.skypilot_status
            self._update_job_status(job_state, JobStatus.COMPLETED)
            job_state.completed_at = datetime.now().isoformat(timespec="seconds")
            job_state.exit_code = exit_code
            if not job_state.job_id:
                job_state.job_id = str(job_id)

            logger.info(
                f"[JOB_COMPLETE] Job completed: {job_name} "
                f"(prev_skypilot_status={prev_status}, new_skypilot_status={status}, "
                f"exit_code={exit_code}, job_id={job_id})"
            )

            # Fetch metrics and evaluate acceptance
            self._finalize_job_completion(job_state)

            session.add(job_state)
            session.commit()
            logger.info(
                f"Committed completion for {job_name}: status={job_state.status}, "
                f"exit_code={job_state.exit_code}, acceptance={job_state.acceptance_passed}"
            )

        # Note: Active job cleanup happens in monitor thread's finally block
        return True

    def _handle_job_completion_from_result(self, job_name: str, result: "JobResult") -> bool:  # noqa: F821
        """Handle job completion from a JobResult (used by both local and remote monitors).

        Args:
            job_name: Name of job that completed
            result: JobResult from job.wait()

        Returns:
            True if job was marked complete, False otherwise
        """

        with Session(self._engine) as session:
            job_state = session.get(JobState, job_name)
            if not job_state or job_state.status == JobStatus.COMPLETED:
                return False

            self._update_job_status(job_state, JobStatus.COMPLETED)
            job_state.completed_at = datetime.now().isoformat(timespec="seconds")
            job_state.exit_code = result.exit_code
            job_state.logs_path = result.logs_path

            # Timeout is always a failure for acceptance
            if result.exit_code == ExitCode.TIMEOUT:
                logger.info(
                    f"[JOB_TIMEOUT] Job timed out: {job_name} "
                    f"(timeout_s={job_state.config.timeout_s}, exit_code={ExitCode.TIMEOUT})"
                )
                job_state.acceptance_passed = False
            else:
                logger.info(f"Job completed: {job_name} (exit_code={result.exit_code}, logs={result.logs_path})")
                # Fetch final metrics and evaluate acceptance
                self._finalize_job_completion(job_state)

            session.add(job_state)
            session.commit()

        return True

    def _start_local_monitor(self, job_name: str, fetch_immediately: bool = False) -> None:
        """Start background monitoring thread for a local job.

        The thread periodically checks if process is still running and fetches metrics.
        Marks job complete when process exits.

        Args:
            job_name: Name of job to monitor
            fetch_immediately: If True, fetch metrics on first check (for reattached jobs)
        """

        def monitor_loop():
            try:
                # Get job and its timeout from config
                with self._local_jobs_lock:
                    job = self._active_local_jobs.get(job_name)
                if not job:
                    return

                # Get start time from job state (or use current time if not set)
                with Session(self._engine) as session:
                    job_state = session.get(JobState, job_name)
                    started_at = job_state.started_at if job_state else None

                if started_at:
                    start_time = datetime.fromisoformat(started_at)
                else:
                    start_time = datetime.now()

                while True:
                    # Check if job completed naturally
                    if job.is_complete():
                        result = job.get_result()
                        if result:
                            self._handle_job_completion_from_result(job_name, result)
                        break

<<<<<<< HEAD
                    # Fetch metrics periodically while running
                    now = time.time()
                    if now - last_metrics_fetch >= self.metrics_fetch_interval_s:
                        with Session(self._engine) as session:
                            job_state = session.get(JobState, job_name)
                            if job_state and job_state.status == JobStatus.RUNNING:
                                self._fetch_metrics_for_job(job_state)
                                if job_state.metrics:
                                    session.add(job_state)
                                    session.commit()
                        last_metrics_fetch = now
=======
                    # Check if timeout exceeded
                    elapsed = (datetime.now() - start_time).total_seconds()
                    if elapsed > job.timeout_s:
                        logger.warning(
                            f"Job {job_name} exceeded timeout ({job.timeout_s}s, elapsed={elapsed:.0f}s), cancelling..."
                        )
                        try:
                            job.cancel()
                        except Exception as e:
                            logger.warning(f"Failed to cancel job {job_name}: {e}")
                        self._handle_job_timeout(job_name, job.timeout_s)
                        break
>>>>>>> 2448127e

                    time.sleep(1.0)  # Check every second

            except Exception as e:
                logger.warning(f"Local monitor thread for {job_name} failed: {e}")
            finally:
                # Always clean up active job and monitor thread on exit
                # (even if completion handler failed, to avoid blocking slots forever)
                with self._local_jobs_lock:
                    if job_name in self._active_local_jobs:
                        del self._active_local_jobs[job_name]
                        logger.debug(f"Freed local worker slot (monitor thread exiting for {job_name})")
                    if job_name in self._local_monitor_threads:
                        del self._local_monitor_threads[job_name]

        thread = threading.Thread(target=monitor_loop, daemon=True, name=f"monitor-{job_name}")
        thread.start()
        with self._local_jobs_lock:
            self._local_monitor_threads[job_name] = thread
        logger.info(f"Started monitoring thread for local job: {job_name}")

    def _ensure_remote_batch_monitor_running(self) -> None:
        """Start shared status monitor if not already running.

        The shared monitor batch-checks all remote job statuses in a single API call
        and updates the database. This is much more efficient than per-job status checks.
        """
        with self._remote_jobs_lock:
            if self._remote_batch_monitor is not None and self._remote_batch_monitor.is_alive():
                return  # Already running

        def monitor_loop():
            """Batch check all remote job statuses and update database."""
            logger.info("Starting shared remote status monitor")

            # Exponential backoff for transient failures
            retry_delay = 5.0
            max_retry_delay = 1800.0  # Max 30 minutes

            while not self._remote_batch_monitor_stop.is_set():
                try:
                    # Get all active remote jobs
                    with self._remote_jobs_lock:
                        remote_jobs = {}
                        for name, job in self._active_remote_jobs.items():
                            if job.job_id:
                                try:
                                    remote_jobs[int(job.job_id)] = name
                                except (ValueError, TypeError):
                                    pass

                    if remote_jobs:
                        # Batch query all at once
                        job_ids = list(remote_jobs.keys())
                        logger.debug(f"Batch checking {len(job_ids)} remote job(s)")

                        try:
                            statuses = check_job_statuses(job_ids)
                            # Reset retry delay on success
                            retry_delay = 5.0

                            # Log what we got back from SkyPilot
                            logger.debug(f"[BATCH_STATUS] Received {len(statuses)} status updates: {statuses}")

                            # Update database with statuses
                            with Session(self._engine) as session:
                                for job_id, status_info in statuses.items():
                                    job_name = remote_jobs.get(job_id)
                                    if not job_name:
                                        logger.warning(f"[BATCH_STATUS] Got status for unknown job_id={job_id}")
                                        continue

                                    status = status_info.get("status")
                                    logger.debug(
                                        f"[BATCH_STATUS] Processing job_id={job_id}, job_name={job_name}, "
                                        f"status={status}, status_info={status_info}"
                                    )

                                    if status:
                                        job_state = session.get(JobState, job_name)
                                        if job_state:
                                            prev_status = job_state.skypilot_status
                                            prev_job_status = job_state.status

                                            # Always log status for debugging
                                            logger.debug(
                                                f"[BATCH_STATUS] Job {job_name}: "
                                                f"prev_sky_status={prev_status}, new_sky_status={status}, "
                                                f"prev_job_status={prev_job_status}"
                                            )

                                            if prev_status != status:
                                                logger.info(
                                                    f"[STATUS_UPDATE] Job {job_name} (job_id={job_id}): "
                                                    f"prev_status={prev_status} -> new_status={status}, "
                                                    f"full_status_info={status_info}"
                                                )

                                            # Update skypilot status
                                            job_state.skypilot_status = status

                                            # Store job_id if not already set
                                            if not job_state.job_id:
                                                job_state.job_id = str(job_id)

                                            # Check if job reached terminal state
                                            is_terminal = status not in SKYPILOT_RUNNING_STATUSES
                                            is_running = job_state.status == JobStatus.RUNNING
                                            if is_terminal and is_running:
                                                logger.info(
                                                    f"[STATUS_TERMINAL] Job {job_name} reached terminal "
                                                    f"state: {status}, marking as completed"
                                                )
                                                self._update_job_status(job_state, JobStatus.COMPLETED)
                                                job_state.exit_code = self._map_skypilot_status_to_exit_code(status)
                                                job_state.completed_at = datetime.now().isoformat(timespec="seconds")

                                                # Fetch metrics and evaluate acceptance
                                                self._finalize_job_completion(job_state)

                                            session.add(job_state)
                                        else:
                                            logger.warning(f"[BATCH_STATUS] Job {job_name} not found in database")

                                session.commit()
                                logger.debug("[BATCH_STATUS] Database committed successfully")

                        except Exception as e:
                            logger.warning(f"Shared status monitor failed (will retry in {retry_delay:.0f}s): {e}")
                            retry_delay = min(retry_delay * 2, max_retry_delay)

                    # Wait for next check or stop signal
                    if self._remote_batch_monitor_stop.wait(timeout=self.remote_poll_interval_s):
                        break  # Stop signal received

                except Exception as e:
                    logger.error(f"Shared status monitor error: {e}")
                    if self._remote_batch_monitor_stop.wait(timeout=self.remote_poll_interval_s):
                        break

            logger.info("Shared remote status monitor stopped")

        self._remote_batch_monitor_stop.clear()
        thread = threading.Thread(target=monitor_loop, daemon=True, name="shared-status-monitor")
        thread.start()
        with self._remote_jobs_lock:
            self._remote_batch_monitor = thread
        logger.info("Shared status monitor started")

    def _start_remote_monitor(self, job_name: str, job_id: int, fetch_immediately: bool = False) -> None:
        """Start background monitoring thread for a remote job.

        This thread fetches logs and metrics. Status is checked by the shared monitor thread
        which batch-queries all remote jobs in a single API call (more efficient).

        Args:
            job_name: Name of job to monitor
            job_id: SkyPilot job ID
            fetch_immediately: If True, fetch metrics on first check (for reattached jobs)
        """
        # Ensure shared status monitor is running (starts it if needed)
        self._ensure_remote_batch_monitor_running()

        def monitor_loop():
            # For reattached jobs, fetch metrics immediately; for new jobs, wait full interval
            last_metrics_fetch = -self.metrics_fetch_interval_s if fetch_immediately else 0.0
            error_since = None  # Track when ERROR state started
            error_timeout_s = 120  # 2 minutes - fail job if stuck in ERROR this long
            last_logged_status = None

            # Get job and timeout from config
            with self._remote_jobs_lock:
                job = self._active_remote_jobs.get(job_name)
            if not job:
                return
            job_timeout_s = job.timeout_s

            try:
                while True:
                    # Read job state from database (status written by shared status monitor)
                    with Session(self._engine) as session:
                        job_state = session.get(JobState, job_name)
                        if not job_state:
                            logger.warning(f"Job {job_name} not found in database")
                            break
                        status = job_state.skypilot_status
                        started_at = job_state.started_at

                    # Log status changes for debugging
                    if status != last_logged_status:
                        logger.debug(f"[MONITOR] {job_name} status: {last_logged_status} -> {status}")
                        last_logged_status = status

                    if not status:
                        # Wait for shared monitor to populate status
                        time.sleep(1.0)
                        continue

                    # Check if timeout exceeded (using started_at for reattached jobs)
                    if started_at:
                        started_time = datetime.fromisoformat(started_at)
                        elapsed = (datetime.now() - started_time).total_seconds()
                        if elapsed > job_timeout_s:
                            logger.warning(
                                f"Job {job_name} exceeded timeout "
                                f"({job_timeout_s}s, elapsed={elapsed:.0f}s), cancelling..."
                            )
                            try:
                                job.cancel()
                            except Exception as e:
                                logger.warning(f"Failed to cancel job {job_name}: {e}")
                            self._handle_job_timeout(job_name, job_timeout_s)
                            break

                    # Track ERROR state duration
                    if status == "ERROR":
                        if error_since is None:
                            error_since = time.time()
                            logger.info(
                                f"[MONITOR] {job_name} entered ERROR state (will timeout after {error_timeout_s}s)"
                            )
                        elif time.time() - error_since > error_timeout_s:
                            logger.error(
                                f"[MONITOR] {job_name} stuck in ERROR state for {error_timeout_s}s - "
                                "treating as permanent failure"
                            )
                            # Mark as failed with special exit code
                            with Session(self._engine) as session:
                                job_state = session.get(JobState, job_name)
                                if job_state:
                                    self._update_job_status(job_state, JobStatus.COMPLETED)
                                    job_state.completed_at = datetime.now().isoformat(timespec="seconds")
                                    job_state.exit_code = ExitCode.ERROR_TIMEOUT
                                    session.add(job_state)
                                    session.commit()
                            break
                    else:
                        error_since = None  # Reset if we exit ERROR state

                    # Check if terminal state reached
                    if status and status not in SKYPILOT_RUNNING_STATUSES:
                        logger.info(f"[MONITOR] {job_name} reached terminal state: {status}")
                        self._handle_remote_job_completion(job_name, status, job_id)
                        break

                    # While running: fetch logs and metrics periodically
                    if status == "RUNNING":
                        # Fetch logs
                        if job:
                            try:
                                job.get_logs()
                            except Exception:
                                pass

                        # Fetch metrics periodically
                        now = time.time()
                        if now - last_metrics_fetch >= self.metrics_fetch_interval_s:
                            with Session(self._engine) as session:
                                job_state = session.get(JobState, job_name)
                                if job_state:
                                    self._fetch_metrics_for_job(job_state)
                                    if job_state.metrics:
                                        session.add(job_state)
                                        session.commit()
                            last_metrics_fetch = now

                    time.sleep(1.0)  # Check status frequently

            except Exception as e:
                logger.warning(f"Remote monitor thread for {job_name} failed: {e}")

            finally:
                # Always clean up active job and monitor thread on exit
                # (even if completion handler failed, to avoid blocking slots forever)
                with self._remote_jobs_lock:
                    if job_name in self._active_remote_jobs:
                        del self._active_remote_jobs[job_name]
                        logger.debug(f"Freed remote worker slot (monitor thread exiting for {job_name})")
                    if job_name in self._remote_monitor_threads:
                        del self._remote_monitor_threads[job_name]

        thread = threading.Thread(target=monitor_loop, daemon=True, name=f"monitor-{job_name}")
        thread.start()
        with self._remote_jobs_lock:
            self._remote_monitor_threads[job_name] = thread
        logger.info(f"Started monitoring thread for remote job: {job_name} (job_id={job_id})")

    def submit(self, config: JobConfig) -> None:
        """Submit job to queue, starting immediately if worker slot available.

        Note: Job is identified by config.name. Callers are responsible for ensuring
        unique names across their use case (e.g., stable.py prefixes names
        with version like "v0.1.0_train_arena" to avoid collisions across releases).
        """

        with Session(self._engine) as session:
            existing = session.get(JobState, config.name)
            if existing:
                raise ValueError(
                    f"Job '{config.name}' already exists with status '{existing.status}'. "
                    f"Use get_job_state() to check status before submitting."
                )
            job_state = JobState(name=config.name, config=config, status=JobStatus.PENDING)

            # Set checkpoint URI using run name (from args) for training jobs
            # WandB URL will be extracted from logs once job starts running
            # Uses the same S3 prefix that CheckpointManager uses for policy storage
            if config.metrics_source != MetricsSource.NONE:
                from metta.jobs.job_metrics import parse_run_name

                run_name = parse_run_name(config.args)
                if run_name:
                    job_state.checkpoint_uri = f"{SOFTMAX_S3_POLICY_PREFIX}/{run_name}"

            session.add(job_state)
            session.commit()

        job_type = "remote" if config.remote else "local"
        logger.info(
            f"Job submitted: {config.name} | type={job_type} | recipe={config.recipe} | "
            f"metrics_source={config.metrics_source} | metrics={config.metrics_to_track}"
        )

        self._try_start_job(config.name)

    def _try_start_job(self, name: str) -> bool:
        with Session(self._engine) as session:
            job_state = session.get(JobState, name)
            if not job_state or job_state.status != JobStatus.PENDING:
                return False

            # Check dependencies first
            if not self._dependencies_satisfied(job_state, session):
                logger.debug(f"Job {name} waiting for dependencies")
                return False

            is_remote = job_state.config.remote is not None
            if not self._has_available_slot_for_type(is_remote):
                job_type = "remote" if is_remote else "local"
                active_count = self._count_active_jobs_by_type(is_remote)
                max_jobs = self.max_remote_jobs if is_remote else self.max_local_jobs
                logger.debug(f"Job {name} waiting for {job_type} worker slot (active: {active_count}/{max_jobs})")
                return False

            # Spawn job and update state with job metadata
            job = self._spawn_job(job_state.config, existing_job_id=job_state.job_id)
            job_state.update_from_spawned_job(job)

            # Check if remote job failed to launch (job_id will be None)
            if is_remote and not job_state.job_id:
                # Launch failed - mark as completed with exit code from job
                job_state.status = JobStatus.COMPLETED
                job_state.started_at = datetime.now().isoformat(timespec="seconds")
                job_state.completed_at = datetime.now().isoformat(timespec="seconds")
                job_state.exit_code = job.exit_code if job.exit_code is not None else 1
                session.add(job_state)
                session.commit()

                logger.error(f"Job {name} failed to launch (no job_id)")
                return False

            # Job launched successfully - add to active jobs (protected by appropriate lock)
            if is_remote:
                with self._remote_jobs_lock:
                    self._active_remote_jobs[name] = job
            else:
                with self._local_jobs_lock:
                    self._active_local_jobs[name] = job

            self._update_job_status(job_state, JobStatus.RUNNING)
            job_state.started_at = datetime.now().isoformat(timespec="seconds")
            session.add(job_state)

            # Get job_id before session closes (to avoid DetachedInstanceError)
            job_id_value = job_state.job_id

            session.commit()

            job_type = "remote" if is_remote else "local"
            logger.info(f"Job started: {name} (type={job_type})")

        # Start monitoring thread outside the lock to avoid holding lock during thread creation
        if is_remote:
            # Remote job: start monitor once we have job_id
            if job_id_value:
                try:
                    job_id_int = int(job_id_value)
                    self._start_remote_monitor(name, job_id_int)
                except ValueError:
                    pass  # Job ID not available yet
        else:
            # Local job: start monitor immediately
            self._start_local_monitor(name)

        return True

    def _count_active_jobs_by_type(self, is_remote: bool) -> int:
        if is_remote:
            with self._remote_jobs_lock:
                return len(self._active_remote_jobs)
        else:
            with self._local_jobs_lock:
                return len(self._active_local_jobs)

    def _has_available_slot_for_type(self, is_remote: bool) -> bool:
        active_count = self._count_active_jobs_by_type(is_remote)
        max_jobs = self.max_remote_jobs if is_remote else self.max_local_jobs
        return active_count < max_jobs

    def _spawn_job(self, config: JobConfig, existing_job_id: str | None = None) -> LocalJob | RemoteJob:
        """Create and submit a job (local or remote).

        Args:
            config: Job configuration
            existing_job_id: For remote jobs, reattach to this job_id if provided

        Returns:
            The created and submitted job
        """
        log_dir = str(self.log_dir)

        if config.remote is None:
            # Local job
            job = LocalJob(config, log_dir)
            job.submit()
            return job
        else:
            # Remote job
            job_id = int(existing_job_id) if existing_job_id else None
            job = RemoteJob(config, log_dir, job_id=job_id)
            job.submit()
            return job

    def poll(self) -> list[str]:
        """Start pending jobs and return recently completed job names.

        Note: Job monitoring (status checks, log fetching, metrics) happens in
        independent background threads per job. This just coordinates lifecycle transitions.
        """
        completed = []

        # Update job_id for remote jobs once available, and start their monitoring threads
        with Session(self._engine) as session:
            # Get snapshot of active remote jobs (protected by lock)
            with self._remote_jobs_lock:
                active_remote_jobs_snapshot = list(self._active_remote_jobs.items())

            for name, job in active_remote_jobs_snapshot:
                # For remote jobs, update job_id in DB once available (job_id comes asynchronously)
                job_state = session.get(JobState, name)
                if job_state and job.job_id and not job_state.job_id:
                    job_state.job_id = job.job_id
                    session.add(job_state)
                    session.commit()

                    logger.info(f"Remote job ID available: {name} (job_id={job.job_id})")

                    # Start monitoring thread if not already running
                    with self._remote_jobs_lock:
                        monitor_exists = name in self._remote_monitor_threads
                    if not monitor_exists:
                        try:
                            job_id_int = int(job.job_id)
                            self._start_remote_monitor(name, job_id_int)
                        except ValueError:
                            logger.warning(f"Invalid job ID for {name}: {job.job_id}")

        # Check for jobs that monitoring threads marked as completed
        all_active_jobs = self._get_all_active_jobs()
        with Session(self._engine) as session:
            for name in list(all_active_jobs.keys()):
                job_state = session.get(JobState, name)
                if job_state and job_state.status == JobStatus.COMPLETED:
                    # Monitoring thread finished this job
                    completed.append(name)
                    # Note: _active_local_jobs/_active_remote_jobs cleanup happens in monitoring thread

        # Try to start pending jobs, or skip if dependencies failed
        with Session(self._engine) as session:
            pending_jobs = session.exec(select(JobState).where(JobState.status == JobStatus.PENDING)).all()
            for job_state in pending_jobs:
                # Check if any dependency failed
                if job_state.config.dependency_names and not self._dependencies_satisfied(job_state, session):
                    # Check if dependency failed (vs just not complete yet)
                    has_failed_dep = False
                    for dep_name in job_state.config.dependency_names:
                        dep_state = session.get(JobState, dep_name)
                        if dep_state and dep_state.status == JobStatus.COMPLETED:
                            if dep_state.exit_code != 0 or dep_state.acceptance_passed is False:
                                has_failed_dep = True
                                break

                    if has_failed_dep:
                        # Mark as completed with special exit code for skipped
                        job_state.status = JobStatus.COMPLETED
                        job_state.exit_code = ExitCode.SKIPPED
                        job_state.completed_at = datetime.now().isoformat(timespec="seconds")
                        session.add(job_state)
                        session.commit()
                        logger.info(f"Job {job_state.name} skipped due to failed dependency")
                        completed.append(job_state.name)
                        continue

                # Try to start if dependencies satisfied
                self._try_start_job(job_state.name)

        return completed

    def wait_for_job(self, name: str, poll_interval_s: float = 1.0) -> JobState:
        while True:
            completed = self.poll()
            if name in completed:
                break
            time.sleep(poll_interval_s)

        job_state = self.get_job_state(name)
        if not job_state:
            raise RuntimeError(f"Job {name} not found after completion")
        return job_state

    def get_status(self, name: str) -> str | None:
        """Get job status. Returns one of: 'pending', 'running', 'completed', or None if not found."""
        with Session(self._engine) as session:
            job_state = session.get(JobState, name)
            return job_state.status if job_state else None

    def get_job_state(self, name: str) -> JobState | None:
        with Session(self._engine) as session:
            job_state = session.get(JobState, name)
            if job_state:
                session.expunge(job_state)
            return job_state

    def get_group_jobs(self, group: str) -> dict[str, JobState]:
        with Session(self._engine) as session:
            all_jobs = session.exec(select(JobState)).all()
            group_jobs = [job for job in all_jobs if job.config.group == group]
            for job in group_jobs:
                session.expunge(job)
            return {job.name: job for job in group_jobs}

    def get_all_jobs(self) -> dict[str, JobState]:
        with Session(self._engine) as session:
            all_jobs = session.exec(select(JobState)).all()
            for job in all_jobs:
                session.expunge(job)
            return {job.name: job for job in all_jobs}

    def cancel_group(self, group: str, local_only: bool = False) -> int:
        """Cancel jobs in a group.

        This actually calls job.cancel() to stop jobs:
        - Local jobs: Kills process via SIGTERM/SIGKILL
        - Remote jobs: Cancels job on SkyPilot cluster (if local_only=False)

        Cancelled jobs are marked as "completed" with exit_code=130 (SIGINT).

        Args:
            group: Group name to cancel
            local_only: If True, only cancel local jobs (leave remote jobs running)

        Returns:
            Number of jobs cancelled
        """
        count = 0
        with Session(self._engine) as session:
            all_jobs = session.exec(select(JobState)).all()
            group_jobs = [job for job in all_jobs if job.config.group == group]

            for job_state in group_jobs:
                if job_state.status in {JobStatus.PENDING, JobStatus.RUNNING}:
                    is_remote = job_state.config.remote is not None

                    # Skip remote jobs if local_only
                    if local_only and is_remote:
                        continue

                    # Cancel the job if it's active (protected by appropriate lock)
                    job_to_cancel = None
                    if is_remote:
                        with self._remote_jobs_lock:
                            if job_state.name in self._active_remote_jobs:
                                job_to_cancel = self._active_remote_jobs[job_state.name]
                                del self._active_remote_jobs[job_state.name]
                    else:
                        with self._local_jobs_lock:
                            if job_state.name in self._active_local_jobs:
                                job_to_cancel = self._active_local_jobs[job_state.name]
                                del self._active_local_jobs[job_state.name]
                    # Cancel outside lock to avoid blocking
                    if job_to_cancel:
                        job_to_cancel.cancel()

                    # Mark as completed with SIGINT exit code
                    job_state.status = JobStatus.COMPLETED
                    job_state.exit_code = 130  # Standard exit code for SIGINT/user cancel
                    job_state.completed_at = datetime.now().isoformat(timespec="seconds")

                    session.add(job_state)
                    count += 1

            session.commit()
        return count

    def _reset_dependent_jobs(self, job_name: str, session: Session) -> None:
        """Reset all jobs that depend on this job (transitively) from skipped back to pending.

        This allows retrying a failed job to also retry all jobs that were skipped due to
        the failure. Works transitively - if A depends on B and B depends on C, resetting C
        will reset both B and A.

        Args:
            job_name: Name of job being reset/retried
            session: Active database session
        """
        # Find all jobs that directly or transitively depend on this one
        all_jobs = session.exec(select(JobState)).all()

        # BFS to find transitive dependents
        dependent_names = set()
        to_check = deque([job_name])

        while to_check:
            current = to_check.popleft()
            for job_state in all_jobs:
                if current in job_state.config.dependency_names and job_state.name not in dependent_names:
                    dependent_names.add(job_state.name)
                    to_check.append(job_state.name)

        # Reset skipped jobs back to pending
        for dep_name in dependent_names:
            dep_state = session.get(JobState, dep_name)
            if dep_state and dep_state.status == JobStatus.COMPLETED and dep_state.exit_code == ExitCode.SKIPPED:
                dep_state.status = JobStatus.PENDING
                dep_state.exit_code = None
                dep_state.completed_at = None
                session.add(dep_state)
                logger.info(f"Reset skipped job {dep_name} back to pending (dependency {job_name} being retried)")

    def delete_job(self, name: str) -> bool:
        """Delete a job from the database and clean up its log files.

        Useful for retrying failed jobs - deletes the old state so a new job can be submitted.
        Can delete pending jobs (not started yet) or completed jobs.
        Also resets any dependent jobs that were skipped due to this job's failure.

        Args:
            name: Name of job to delete

        Returns:
            True if job was deleted, False if job didn't exist
        """
        with Session(self._engine) as session:
            job_state = session.get(JobState, name)
            if not job_state:
                return False

            # Don't allow deleting running jobs - they need to be cancelled first
            if job_state.status == JobStatus.RUNNING:
                raise ValueError(f"Cannot delete job '{name}' with status 'running'. Cancel it first.")

            # Reset dependent jobs that were skipped before deleting
            self._reset_dependent_jobs(name, session)

            # Clean up log file if it exists
            if job_state.logs_path:
                try:
                    log_path = Path(job_state.logs_path)
                    if log_path.exists():
                        log_path.unlink()
                        logger.debug(f"Deleted log file: {job_state.logs_path}")
                except Exception as e:
                    logger.warning(f"Failed to delete log file {job_state.logs_path}: {e}")

            session.delete(job_state)
            session.commit()
            logger.info(f"Deleted job: {name}")
            return True<|MERGE_RESOLUTION|>--- conflicted
+++ resolved
@@ -138,53 +138,40 @@
         self._engine = create_engine(f"sqlite:///{self.db_path}")
         SQLModel.metadata.create_all(self._engine)
 
-    def _fetch_metrics_for_job(self, job_state: JobState) -> bool:
+    def _fetch_metrics_for_job(self, job_state: JobState) -> None:
         """Fetch metrics for a job based on its metrics_source.
 
-        Routes to the appropriate metrics handler:
+        Routes to appropriate handler:
         - MetricsSource.WANDB: Fetch from WandB API
         - MetricsSource.COGAMES_LOG: Parse from cogames log output
         - MetricsSource.NONE: No-op
 
         Args:
             job_state: Job state to fetch metrics for
-
-        Returns:
-            True if metrics were fetched/updated, False otherwise
         """
         if not job_state.config.metrics_to_track:
-            return False
+            return
 
         metrics_source = job_state.config.metrics_source
 
         if metrics_source == MetricsSource.WANDB:
-            if not job_state.wandb_run_id:
-                return False
-            job_state.fetch_and_update_metrics()
-            return True
-
+            if job_state.wandb_run_id:
+                job_state.fetch_and_update_metrics()
+            else:
+                logger.debug(f"Skipping WandB metrics for {job_state.name}: no wandb_run_id")
         elif metrics_source == MetricsSource.COGAMES_LOG:
-            if not job_state.logs_path:
-                logger.debug(f"Cannot parse cogames metrics for {job_state.name}: no logs_path set")
-                return False
-
-            log_path = Path(job_state.logs_path)
-            if not log_path.exists():
-                logger.debug(f"Cannot parse cogames metrics for {job_state.name}: log file not found")
-                return False
-
-            log_text = log_path.read_text(errors="ignore")
-            metrics = fetch_cogames_metrics_from_logs(log_text, job_state.config.metrics_to_track)
-
-            if metrics:
-                job_state.metrics = metrics
-                logger.info(f"Parsed cogames metrics for {job_state.name}: {metrics}")
-                return True
+            if job_state.logs_path:
+                log_path = Path(job_state.logs_path)
+                if log_path.exists():
+                    log_text = log_path.read_text(errors="ignore")
+                    metrics = fetch_cogames_metrics_from_logs(log_text, job_state.config.metrics_to_track)
+                    if metrics:
+                        job_state.metrics = metrics
+                        logger.info(f"Parsed cogames metrics for {job_state.name}: {metrics}")
+                else:
+                    logger.debug(f"Skipping cogames metrics for {job_state.name}: log file not found")
             else:
-                logger.debug(f"No cogames metrics found in logs for {job_state.name}")
-                return False
-
-        return False
+                logger.debug(f"Skipping cogames metrics for {job_state.name}: no logs_path")
 
     def _refresh_job_metrics(self, job_state: JobState) -> None:
         """Fetch latest metrics and re-evaluate acceptance for a completed job.
@@ -193,6 +180,15 @@
             job_state: Job state to refresh (must be completed)
         """
         if not job_state.config.metrics_to_track:
+            return
+
+        # Skip if no way to fetch metrics
+        metrics_source = job_state.config.metrics_source
+        if metrics_source == MetricsSource.WANDB and not job_state.wandb_run_id:
+            return
+        if metrics_source == MetricsSource.COGAMES_LOG and not job_state.logs_path:
+            return
+        if metrics_source == MetricsSource.NONE:
             return
 
         try:
@@ -422,20 +418,8 @@
 
             self._update_job_status(job_state, JobStatus.COMPLETED)
             job_state.completed_at = datetime.now().isoformat(timespec="seconds")
-<<<<<<< HEAD
-            job_state.exit_code = job_result.exit_code
-            job_state.logs_path = job_result.logs_path
-
-            logger.info(f"Job completed: {job_name} (exit_code={job_result.exit_code}, logs={job_result.logs_path})")
-
-            # Fetch final metrics
-            if job_state.config.metrics_to_track:
-                logger.debug(f"Fetching final metrics for {job_name}")
-                self._fetch_metrics_for_job(job_state)
-=======
             job_state.exit_code = ExitCode.TIMEOUT
             job_state.acceptance_passed = False  # Timeout is always a failure
->>>>>>> 2448127e
 
             logger.info(f"[JOB_TIMEOUT] Job timed out: {job_name} (timeout_s={timeout_s})")
 
@@ -449,13 +433,13 @@
 
         This method should be called after a job reaches terminal state and has been
         marked as COMPLETED with an exit code set. It handles the final steps:
-        - Fetching final metrics from wandb
+        - Fetching final metrics (from wandb or cogames logs based on metrics_source)
         - Evaluating acceptance criteria
 
         Args:
             job_state: JobState object (must be attached to an active session)
         """
-        # Fetch final metrics
+        # Fetch final metrics using appropriate source
         if job_state.config.metrics_to_track:
             logger.debug(f"Fetching final metrics for {job_state.name}")
             self._fetch_metrics_for_job(job_state)
@@ -589,19 +573,6 @@
                             self._handle_job_completion_from_result(job_name, result)
                         break
 
-<<<<<<< HEAD
-                    # Fetch metrics periodically while running
-                    now = time.time()
-                    if now - last_metrics_fetch >= self.metrics_fetch_interval_s:
-                        with Session(self._engine) as session:
-                            job_state = session.get(JobState, job_name)
-                            if job_state and job_state.status == JobStatus.RUNNING:
-                                self._fetch_metrics_for_job(job_state)
-                                if job_state.metrics:
-                                    session.add(job_state)
-                                    session.commit()
-                        last_metrics_fetch = now
-=======
                     # Check if timeout exceeded
                     elapsed = (datetime.now() - start_time).total_seconds()
                     if elapsed > job.timeout_s:
@@ -614,7 +585,6 @@
                             logger.warning(f"Failed to cancel job {job_name}: {e}")
                         self._handle_job_timeout(job_name, job.timeout_s)
                         break
->>>>>>> 2448127e
 
                     time.sleep(1.0)  # Check every second
 
@@ -875,7 +845,7 @@
                             with Session(self._engine) as session:
                                 job_state = session.get(JobState, job_name)
                                 if job_state:
-                                    self._fetch_metrics_for_job(job_state)
+                                    job_state.fetch_and_update_metrics()
                                     if job_state.metrics:
                                         session.add(job_state)
                                         session.commit()
@@ -919,13 +889,11 @@
                 )
             job_state = JobState(name=config.name, config=config, status=JobStatus.PENDING)
 
-            # Set checkpoint URI using run name (from args) for training jobs
+            # Set checkpoint URI using run name (from args) for jobs that track metrics
             # WandB URL will be extracted from logs once job starts running
             # Uses the same S3 prefix that CheckpointManager uses for policy storage
             if config.metrics_source != MetricsSource.NONE:
-                from metta.jobs.job_metrics import parse_run_name
-
-                run_name = parse_run_name(config.args)
+                run_name = config.args.get("run")
                 if run_name:
                     job_state.checkpoint_uri = f"{SOFTMAX_S3_POLICY_PREFIX}/{run_name}"
 
