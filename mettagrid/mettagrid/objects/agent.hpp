--- conflicted
+++ resolved
@@ -43,38 +43,22 @@
     this->frozen = 0;
     this->freeze_duration = cfg["freeze_duration"];
     this->orientation = 0;
-<<<<<<< HEAD
-    this->inventory.resize(InventoryItemCount);
-    unsigned char default_item_max = cfg["default_item_max"];
-    this->max_items_per_type.resize(InventoryItemCount);
-    for (int i = 0; i < InventoryItemCount; i++) {
-=======
     this->inventory.resize(InventoryItem::InventoryItemCount);
     unsigned char default_item_max = cfg["default_item_max"];
     this->max_items_per_type.resize(InventoryItem::InventoryItemCount);
     for (int i = 0; i < InventoryItem::InventoryItemCount; i++) {
->>>>>>> c7e782ff
       if (cfg.find(InventoryItemNames[i] + "_max") != cfg.end()) {
         this->max_items_per_type[i] = cfg[InventoryItemNames[i] + "_max"];
       } else {
         this->max_items_per_type[i] = default_item_max;
       }
     }
-<<<<<<< HEAD
-    this->resource_rewards.resize(InventoryItemCount);
-    for (int i = 0; i < InventoryItemCount; i++) {
-      this->resource_rewards[i] = rewards[InventoryItemNames[i]];
-    }
-    this->resource_reward_max.resize(InventoryItemCount);
-    for (int i = 0; i < InventoryItemCount; i++) {
-=======
     this->resource_rewards.resize(InventoryItem::InventoryItemCount);
     for (int i = 0; i < InventoryItem::InventoryItemCount; i++) {
       this->resource_rewards[i] = rewards[InventoryItemNames[i]];
     }
     this->resource_reward_max.resize(InventoryItem::InventoryItemCount);
     for (int i = 0; i < InventoryItem::InventoryItemCount; i++) {
->>>>>>> c7e782ff
       this->resource_reward_max[i] = rewards[InventoryItemNames[i] + "_max"];
     }
     this->action_failure_penalty = rewards["action_failure_penalty"];
@@ -112,11 +96,7 @@
     }
 
     float new_reward = 0;
-<<<<<<< HEAD
-    for (int i = 0; i < InventoryItemCount; i++) {
-=======
     for (int i = 0; i < InventoryItem::InventoryItemCount; i++) {
->>>>>>> c7e782ff
       float max_val = static_cast<float>(this->inventory[i]);
       if (max_val > this->resource_reward_max[i]) {
         max_val = this->resource_reward_max[i];
@@ -133,15 +113,6 @@
 
   virtual vector<PartialObservationToken> obs_features() const override {
     vector<PartialObservationToken> features;
-<<<<<<< HEAD
-    features.push_back({ObservationFeatureId::TypeId, _type_id});
-    features.push_back({ObservationFeatureId::Group, group});
-    features.push_back({ObservationFeatureId::Hp, hp});
-    features.push_back({ObservationFeatureId::Frozen, frozen});
-    features.push_back({ObservationFeatureId::Orientation, orientation});
-    features.push_back({ObservationFeatureId::Color, color});
-    for (int i = 0; i < InventoryItemCount; i++) {
-=======
     features.push_back({ObservationFeature::TypeId, _type_id});
     features.push_back({ObservationFeature::Group, group});
     features.push_back({ObservationFeature::Hp, hp});
@@ -149,7 +120,6 @@
     features.push_back({ObservationFeature::Orientation, orientation});
     features.push_back({ObservationFeature::Color, color});
     for (int i = 0; i < InventoryItem::InventoryItemCount; i++) {
->>>>>>> c7e782ff
       if (inventory[i] > 0) {
         features.push_back({static_cast<uint8_t>(InventoryFeatureOffset + i), inventory[i]});
       }
