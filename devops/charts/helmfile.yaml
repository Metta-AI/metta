--- conflicted
+++ resolved
@@ -156,30 +156,6 @@
     version: 0.1.0
     namespace: library
 
-<<<<<<< HEAD
-  - name: dashboard-cronjob
-    chart: ./dashboard-cronjob
-    version: 0.1.0
-    namespace: monitoring
-
-  # Uncomment the following section if you want to test new dashboard collectors or configurations.
-  # Deploy with `helmfile apply -l name=dashboard-cronjob-dev`.
-  # This deploys to the same namespace with -dev suffix and reuses the prod service account.
-
-  - name: dashboard-cronjob-dev
-    chart: ./dashboard-cronjob
-    version: 0.1.0
-    namespace: monitoring
-    values:
-      - ./dashboard-cronjob/values-dev.yaml
-      - image:
-          tag: "sha-410e6a4"  # WandB refactor: instantaneous per-run metrics with Datadog aggregation
-
-  - name: pr-similarity-cache-cronjob
-    chart: ./pr-similarity-cache-cronjob
-    version: 0.1.0
-    namespace: monitoring
-=======
   ########## Cronjobs ##########
   # Shared cronjob template for all periodic tasks
   # All cronjobs get broad read-only cluster permissions (see cronjob/templates/rbac.yaml).
@@ -241,5 +217,4 @@
 #   Deploy cronjob definition: cd devops/charts && helmfile -l name=<release-name> apply
 #   Inspect cronjob definition: kubectl get cronjobs -n monitoring
 #   Trigger a run of cronjob off-schedule: kubectl -n monitoring create job <custom-name> --from=cronjob/<release-name>
-#   Inspect runs/logs: kubectl get jobs -n monitoring && kubectl logs -n monitoring job/<job-name>
->>>>>>> cdc78d75
+#   Inspect runs/logs: kubectl get jobs -n monitoring && kubectl logs -n monitoring job/<job-name>