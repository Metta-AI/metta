--- conflicted
+++ resolved
@@ -14,13 +14,6 @@
   - _self_
 
 trainer:
-<<<<<<< HEAD
-  env: /env/mettagrid/object_use/training/multienv
-  evaluate_interval: 10
-
-policy_uri: wandb://run/dd_navsequence_all
-
-=======
   env: /env/mettagrid/curriculum/navigation
   evaluate_interval: 3
   env_overrides:
@@ -33,7 +26,6 @@
 
 policy_uri: wandb://run/b.georgedeane.george_sequence_no_increment
 
->>>>>>> 0f3aa67b
 run_id: 5
 run: ${oc.env:USER}.local.${run_id}
 trained_policy_uri: ${run_dir}/checkpoints