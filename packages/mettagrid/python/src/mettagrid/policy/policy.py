"""Base policy classes and interfaces."""

import ctypes
from abc import abstractmethod
from pathlib import Path
from typing import Any, Generic, Optional, Sequence, Tuple, TypeVar, cast

import numpy as np
import torch.nn as nn
from pydantic import BaseModel, Field

from mettagrid.mettagrid_c import dtype_observations
from mettagrid.policy.policy_env_interface import PolicyEnvInterface
from mettagrid.policy.policy_registry import PolicyRegistryMeta
from mettagrid.simulator import Action, AgentObservation, Simulation

# Type variable for agent state - can be any type
StateType = TypeVar("StateType")


class MultiAgentPolicy(metaclass=PolicyRegistryMeta):
    """Abstract base class for multi-agent policies.

    This is the class users instantiate and pass to training/play functions.
    Training and evaluation call `agent_step()` directly to obtain actions
    for each environment agent.

    Subclasses can register themselves by defining:
    - short_names: list[str] = ["name1", "name2"] for one or more aliases
    """

    short_names: list[str] | None = None

    def __init__(self, policy_env_info: PolicyEnvInterface, **kwargs: Any):
        self._policy_env_info = policy_env_info
        self._actions = policy_env_info.actions

    @abstractmethod
    def agent_step(self, agent_id: int, obs: AgentObservation) -> Action: ...

    def agent_reset(self, agent_id: int, simulation: Optional[Simulation] = None) -> None:
        pass

    def load_policy_data(self, policy_data_path: str) -> None:
        """Load policy data from a file.

        Args:
            policy_data_path: Path to the policy data file

        Default implementation does nothing. Override to load weights/parameters.
        """
        pass  # Default: no-op for policies without learnable parameters

    def save_policy_data(self, policy_data_path: str) -> None:
        """Save policy data to a file.

        Args:
            policy_data_path: Path to save the policy data

        Default implementation does nothing. Override to save weights/parameters.
        """
        pass  # Default: no-op for policies without learnable parameters

    @property
    def policy_env_info(self) -> PolicyEnvInterface:
        return self._policy_env_info

    def reset(self) -> None:
        """Reset any policy state; default no-op."""
        pass

    def step_batch(self, raw_observations: np.ndarray, raw_actions: np.ndarray) -> None:
        """Optional fast-path for policies that consume raw buffers.

        Policies that support raw NumPy pointers should override this method.
        The default implementation raises so callers get a clear error if a
        policy without batch support is used in a context that requires it."""

        raise NotImplementedError(f"{self.__class__.__name__} does not implement step_batch.")


class NimMultiAgentPolicy(MultiAgentPolicy):
    """Base class for Nim-backed multi-agent policies."""

    def __init__(
        self,
        policy_env_info: PolicyEnvInterface,
        nim_policy_factory,
        agent_ids: Sequence[int] | None = None,
    ) -> None:
        super().__init__(policy_env_info)
        self._nim_policy = nim_policy_factory(policy_env_info.to_json())
        self._num_agents = policy_env_info.num_agents
        obs_shape = policy_env_info.observation_space.shape
        self._num_tokens = obs_shape[0]
        self._token_dim = obs_shape[1]
        subset = np.array(list(agent_ids) if agent_ids is not None else range(self._num_agents), dtype=np.int32)
        self._default_subset = subset
        self._default_subset_len = subset.size
        self._default_subset_ptr = subset.ctypes.data_as(ctypes.POINTER(ctypes.c_int32)) if subset.size > 0 else None
        self._single_agent_id = np.zeros(1, dtype=np.int32)
        self._full_obs_buffer = np.full(
            (self._num_agents, self._num_tokens, self._token_dim),
            fill_value=255,
            dtype=dtype_observations,
        )
        self._full_action_buffer = np.zeros(self._num_agents, dtype=np.int32)

    def step_batch(self, raw_observations: np.ndarray, raw_actions: np.ndarray) -> None:
        self._invoke_step_batch(self._default_subset, raw_observations, raw_actions)

    def step_single(self, agent_id: int, obs: AgentObservation) -> int:
        self._single_agent_id[0] = agent_id
        row = self._full_obs_buffer[agent_id]
        row.fill(255)
        for idx, token in enumerate(obs.tokens):
            if idx >= self._num_tokens:
                break
            token_values = token.raw_token
            row[idx, : len(token_values)] = token_values
        self._full_action_buffer[agent_id] = 0
        self._invoke_step_batch(self._single_agent_id, self._full_obs_buffer, self._full_action_buffer)
        return int(self._full_action_buffer[agent_id])

    def agent_step(self, agent_id: int, obs: AgentObservation) -> Action:
        action_index = self.step_single(agent_id, obs)
        return Action(name=self.policy_env_info.action_names[action_index])

    def _invoke_step_batch(
        self,
        agent_ids: np.ndarray,
        raw_observations: np.ndarray,
        raw_actions: np.ndarray,
    ) -> None:
        subset_len = agent_ids.shape[0]

        if raw_observations.shape[0] == self._num_agents:
            obs_buffer = raw_observations
        else:
            obs_buffer = self._full_obs_buffer
            obs_buffer[agent_ids] = raw_observations

        if raw_actions.shape[0] == self._num_agents:
            action_buffer = raw_actions
            needs_scatter = False
        else:
            action_buffer = self._full_action_buffer
            action_buffer[agent_ids] = 0
            needs_scatter = True

        agent_ids_ptr = (
            self._default_subset_ptr
            if agent_ids is self._default_subset
            else agent_ids.ctypes.data_as(ctypes.POINTER(ctypes.c_int32))
        )
        self._nim_policy.step_batch(
            agent_ids_ptr,
            subset_len,
            self._num_agents,
            self._num_tokens,
            self._token_dim,
            obs_buffer.ctypes.data,
            len(self.policy_env_info.action_names),
            action_buffer.ctypes.data,
        )

        if needs_scatter:
            raw_actions[...] = action_buffer[agent_ids]


class StatefulAgentPolicy(Generic[StateType]):
    """Helper that maintains per-agent state for stateful implementations."""

    def __init__(
        self,
        base_policy: "StatefulPolicyImpl[StateType]",
        policy_env_info: PolicyEnvInterface,
        agent_id: Optional[int] = None,
    ):
        """Initialize stateful wrapper.

        Args:
            base_policy: The underlying stateful policy implementation
            policy_env_info: The policy environment information
        """
        self._base_policy = base_policy
        self._state: Optional[StateType] = None
        self._agent_id = agent_id
        self._agent_states: dict[int, StateType] = {}
<<<<<<< HEAD
=======
        self._action_name_to_index = {name: idx for idx, name in enumerate(policy_env_info.action_names)}
        self._simulation: Simulation | None = None
        self._state_initialized = False
>>>>>>> 94ffb5c1

    def step(self, obs: AgentObservation) -> Action:
        """Get action and update hidden state."""
        if not self._state_initialized:
            self._initialize_state(self._simulation)
        if hasattr(self._base_policy, "set_active_agent"):
            self._base_policy.set_active_agent(self._agent_id)
        state = cast(StateType, self._state)
        action, self._state = self._base_policy.step_with_state(obs, state)
        if self._agent_id is not None:
            self._agent_states[self._agent_id] = self._state
        return action

    def reset(self, simulation: Optional[Simulation] = None) -> None:
        """Reset the hidden state to initial state."""
        self._initialize_state(simulation)

    def step_batch(self, _raw_observations, raw_actions) -> None:
        raise NotImplementedError("StatefulAgentPolicy does not support batch stepping")

    def _initialize_state(self, simulation: Optional[Simulation]) -> None:
        self._simulation = simulation
        self._base_policy.reset()
        self._state = self._base_policy.initial_agent_state()
        self._agent_states.clear()
        self._state_initialized = True
        if self._agent_id is not None:
            self._agent_states[self._agent_id] = self._state


class StatefulPolicyImpl(Generic[StateType]):
    """Base class for stateful policy implementations.

    This is used internally by policies that need to manage state.
    It provides step_with_state() which returns both action and new state,
    and initial_agent_state() which returns the initial state for a new agent.
    """

    def reset(self) -> None:
        """Reset the policy."""
        pass

    @abstractmethod
    def initial_agent_state(self) -> StateType:
        """Get the initial state for a new agent.

        Returns:
            Initial state for the agent. For LSTMs, this returns zero-initialized hidden/cell states.
        """
        ...

    def step_with_state(self, obs: AgentObservation, state: StateType) -> Tuple[Action, StateType]:
        """Get action and potentially update state.

        Args:
            obs: The observation
            state: Current hidden state (e.g., RNN hidden state)

        Returns:
            Tuple of (action, new_state)
        """
        raise NotImplementedError

    def set_active_agent(self, agent_id: Optional[int]) -> None:
        """Optional hook for implementations that need the calling agent id."""
        _ = agent_id


class TrainablePolicy(MultiAgentPolicy):
    """Abstract base class for trainable policies."""

    def __init__(self, policy_env_info: PolicyEnvInterface):
        super().__init__(policy_env_info)

    @abstractmethod
    def network(self) -> nn.Module:
        """Get the underlying neural network for training."""
        ...

    def load_policy_data(self, policy_data_path: str) -> None:
        """Load network weights from file.

        Default implementation loads PyTorch state dict.
        """
        import torch

        self.network().load_state_dict(torch.load(policy_data_path, map_location="cpu"))

    def save_policy_data(self, policy_data_path: str) -> None:
        """Save network weights to file.

        Default implementation uses torch.save.
        """
        import torch

        torch.save(self.network().state_dict(), policy_data_path)


class PolicySpec(BaseModel):
    """Specification for a policy used during evaluation."""

    class_path: str = Field(description="Local path to policy class, or shorthand")

    data_path: Optional[str] = Field(default=None, description="Local file path to policy weights, if applicable")

    init_kwargs: dict[str, Any] = Field(default_factory=dict)

    @property
    def name(self) -> str:
        parts = [
            self.class_path.split(".")[-1],
        ]
        if self.data_path:
            parts.append(Path(self.data_path).name)
        return "-".join(parts)<|MERGE_RESOLUTION|>--- conflicted
+++ resolved
@@ -187,12 +187,9 @@
         self._state: Optional[StateType] = None
         self._agent_id = agent_id
         self._agent_states: dict[int, StateType] = {}
-<<<<<<< HEAD
-=======
         self._action_name_to_index = {name: idx for idx, name in enumerate(policy_env_info.action_names)}
         self._simulation: Simulation | None = None
         self._state_initialized = False
->>>>>>> 94ffb5c1
 
     def step(self, obs: AgentObservation) -> Action:
         """Get action and update hidden state."""
