import os
import signal  # Aggressively exit on ctrl+c
import sys

import hydra
import torch.distributed as dist
from omegaconf import OmegaConf
from torch.distributed.elastic.multiprocessing.errors import record

from metta.agent.policy_store import PolicyStore
<<<<<<< HEAD
from metta.util.config import setup_metta_environment
from metta.util.logging import rich_logger
=======
from metta.sim.simulation_config import SimulationSuiteConfig
from metta.util.config import Config, setup_metta_environment
>>>>>>> c51ba667
from metta.util.runtime_configuration import setup_mettagrid_environment
from metta.util.wandb.wandb_context import WandbContext

signal.signal(signal.SIGINT, lambda sig, frame: os._exit(0))


<<<<<<< HEAD
def train_with_cfg(logger, cfg, wandb_run):
=======

# TODO: populate this more
class TrainJob(Config):
    evals: SimulationSuiteConfig


def train(cfg, wandb_run):
>>>>>>> c51ba667
    overrides_path = os.path.join(cfg.run_dir, "train_config_overrides.yaml")
    if os.path.exists(overrides_path):
        logger.info(f"Loading train config overrides from {overrides_path}")
        override_cfg = OmegaConf.load(overrides_path)

        # Set struct flag to False to allow accessing undefined fields
        OmegaConf.set_struct(cfg, False)
        cfg = OmegaConf.merge(cfg, override_cfg)
        # Optionally, restore struct behavior after merge
        OmegaConf.set_struct(cfg, True)

    if os.environ.get("RANK", "0") == "0":
        with open(os.path.join(cfg.run_dir, "config.yaml"), "w") as f:
            OmegaConf.save(cfg, f)

<<<<<<< HEAD
=======
    train_job = TrainJob(cfg.train_job)

>>>>>>> c51ba667
    policy_store = PolicyStore(cfg, wandb_run)
    trainer = hydra.utils.instantiate(cfg.trainer, cfg, wandb_run, policy_store)
    trainer.train()
    trainer.close()


@record
@hydra.main(config_path="../configs", config_name="train", version_base=None)
def train(cfg: OmegaConf) -> int:
    logger = rich_logger(__name__)

    setup_metta_environment(cfg)
    setup_mettagrid_environment(cfg)
<<<<<<< HEAD
=======
    logger.info(f"Train job config: {OmegaConf.to_yaml(cfg, resolve=True)}")
>>>>>>> c51ba667

    print("trainer started....")
    logger.info(
        f"Training {cfg.run} on "
        + f"{os.environ.get('NODE_INDEX', '0')}: "
        + f"{os.environ.get('LOCAL_RANK', '0')} ({cfg.device})"
    )

    if "LOCAL_RANK" in os.environ and cfg.device.startswith("cuda"):
        logger.info(f"Initializing distributed training with {os.environ['LOCAL_RANK']} {cfg.device}")
        local_rank = int(os.environ["LOCAL_RANK"])
        cfg.device = f"{cfg.device}:{local_rank}"
        dist.init_process_group(backend="nccl")

    logger.info(f"Training {cfg.run} on {cfg.device}")
    if os.environ.get("RANK", "0") == "0":
        with WandbContext(cfg, job_type="train") as wandb_run:
            train_with_cfg(logger, cfg, wandb_run)
    else:
        train_with_cfg(logger, cfg, None)

    if dist.is_initialized():
        dist.destroy_process_group()


if __name__ == "__main__":
    sys.exit(train())<|MERGE_RESOLUTION|>--- conflicted
+++ resolved
@@ -1,29 +1,26 @@
+import logging
 import os
-import signal  # Aggressively exit on ctrl+c
 import sys
 
 import hydra
 import torch.distributed as dist
 from omegaconf import OmegaConf
+from rich.logging import RichHandler
 from torch.distributed.elastic.multiprocessing.errors import record
 
 from metta.agent.policy_store import PolicyStore
-<<<<<<< HEAD
-from metta.util.config import setup_metta_environment
-from metta.util.logging import rich_logger
-=======
 from metta.sim.simulation_config import SimulationSuiteConfig
 from metta.util.config import Config, setup_metta_environment
->>>>>>> c51ba667
 from metta.util.runtime_configuration import setup_mettagrid_environment
 from metta.util.wandb.wandb_context import WandbContext
 
-signal.signal(signal.SIGINT, lambda sig, frame: os._exit(0))
+# Configure rich colored logging
+logging.basicConfig(
+    level="INFO", format="%(processName)s %(message)s", datefmt="[%X]", handlers=[RichHandler(rich_tracebacks=True)]
+)
 
+logger = logging.getLogger("train")
 
-<<<<<<< HEAD
-def train_with_cfg(logger, cfg, wandb_run):
-=======
 
 # TODO: populate this more
 class TrainJob(Config):
@@ -31,7 +28,6 @@
 
 
 def train(cfg, wandb_run):
->>>>>>> c51ba667
     overrides_path = os.path.join(cfg.run_dir, "train_config_overrides.yaml")
     if os.path.exists(overrides_path):
         logger.info(f"Loading train config overrides from {overrides_path}")
@@ -47,30 +43,21 @@
         with open(os.path.join(cfg.run_dir, "config.yaml"), "w") as f:
             OmegaConf.save(cfg, f)
 
-<<<<<<< HEAD
-=======
     train_job = TrainJob(cfg.train_job)
 
->>>>>>> c51ba667
     policy_store = PolicyStore(cfg, wandb_run)
-    trainer = hydra.utils.instantiate(cfg.trainer, cfg, wandb_run, policy_store)
+    trainer = hydra.utils.instantiate(cfg.trainer, cfg, wandb_run, policy_store, train_job.evals)
     trainer.train()
     trainer.close()
 
 
 @record
-@hydra.main(config_path="../configs", config_name="train", version_base=None)
-def train(cfg: OmegaConf) -> int:
-    logger = rich_logger(__name__)
-
+@hydra.main(config_path="../configs", config_name="train_job", version_base=None)
+def main(cfg: OmegaConf) -> int:
     setup_metta_environment(cfg)
     setup_mettagrid_environment(cfg)
-<<<<<<< HEAD
-=======
     logger.info(f"Train job config: {OmegaConf.to_yaml(cfg, resolve=True)}")
->>>>>>> c51ba667
 
-    print("trainer started....")
     logger.info(
         f"Training {cfg.run} on "
         + f"{os.environ.get('NODE_INDEX', '0')}: "
@@ -86,13 +73,13 @@
     logger.info(f"Training {cfg.run} on {cfg.device}")
     if os.environ.get("RANK", "0") == "0":
         with WandbContext(cfg, job_type="train") as wandb_run:
-            train_with_cfg(logger, cfg, wandb_run)
+            train(cfg, wandb_run)
     else:
-        train_with_cfg(logger, cfg, None)
+        train(cfg, None)
 
     if dist.is_initialized():
         dist.destroy_process_group()
 
 
 if __name__ == "__main__":
-    sys.exit(train())+    sys.exit(main())