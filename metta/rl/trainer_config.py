from typing import Any, ClassVar, Literal, Optional

from pydantic import ConfigDict, Field, model_validator

from metta.rl.loss.losses import LossesConfig
from metta.rl.slot import LossProfileConfig, PolicySlotConfig
from metta.rl.training import HeartbeatConfig
from metta.rl.training.update_epochs_tuner import UpdateEpochAutoTunerConfig
from mettagrid.base_config import Config


class OptimizerConfig(Config):
    type: Literal["adam", "muon", "adamw_schedulefree", "sgd_schedulefree"] = "adamw_schedulefree"
    # Learning rate tuned from CvC sweep winners (schedule-free AdamW)
    learning_rate: float = Field(default=0.00737503357231617, gt=0, le=1.0)
    # Beta1: Standard Adam default from Kingma & Ba (2014) "Adam: A Method for Stochastic Optimization"
    beta1: float = Field(default=0.9, ge=0, le=1.0)
    # Beta2: Standard Adam default from Kingma & Ba (2014)
    beta2: float = Field(default=0.999, ge=0, le=1.0)
    # Epsilon tuned from CvC sweep winners
    eps: float = Field(default=5.0833278919526e-07, gt=0)
    # Weight decay: modest L2 regularization for AdamW-style optimizers
    weight_decay: float = Field(default=0.01, ge=0)
    # ScheduleFree-specific parameters
    momentum: float = Field(default=0.9, ge=0, le=1.0)  # Beta parameter for ScheduleFree
    warmup_steps: int = Field(default=1000, ge=0)  # Number of warmup steps for ScheduleFree


class SamplingConfig(Config):
    """Configuration for minibatch sampling during training."""

    method: Literal["sequential", "prioritized"] = "sequential"
    prio_alpha: float = Field(default=0.0, ge=0, le=1.0)
    prio_beta0: float = Field(default=0.6, ge=0, le=1.0)


class RewardCenteringConfig(Config):
    enabled: bool = True
    beta: float = Field(default=1e-3, gt=0, le=1.0)
    initial_reward_mean: float = 0.0


class AdvantageConfig(Config):
    vtrace_rho_clip: float = Field(default=1.0, gt=0)
    vtrace_c_clip: float = Field(default=1.0, gt=0)

    # Average-reward baseline: replace r with (r - r_bar) and update r_bar via EMA.
    reward_centering: RewardCenteringConfig = Field(default_factory=RewardCenteringConfig)

    gamma: float = Field(default=1.0, ge=0, le=1.0)
    gae_lambda: float = Field(default=0.95, ge=0, le=1.0)


class InitialPolicyConfig(Config):
    uri: str | None = None
    type: Literal["top", "latest", "specific"] = "top"
    range: int = Field(default=1, gt=0)
    metric: str = "epoch"
    filters: dict[str, Any] = Field(default_factory=dict)


class TorchProfilerConfig(Config):
    interval_epochs: int = Field(default=0, ge=0)
    profile_dir: str | None = Field(default=None)

    @property
    def enabled(self) -> bool:
        return self.interval_epochs > 0

    @model_validator(mode="after")
    def validate_fields(self) -> "TorchProfilerConfig":
        if self.enabled:
            assert self.profile_dir, "profile_dir must be set"
        return self


class TrainerConfig(Config):
    total_timesteps: int = Field(default=10_000_000_000, gt=0)
    losses: LossesConfig = Field(default_factory=LossesConfig)
    optimizer: OptimizerConfig = Field(default_factory=OptimizerConfig)
<<<<<<< HEAD
    policy_slots: list[PolicySlotConfig] | None = Field(
        default=None, description="Optional list of policy slots; defaults to a single trainer policy slot."
    )
    agent_slot_map: list[str] | None = Field(
        default=None,
        description="Optional mapping (length=num_agents) assigning each agent index to a policy slot id.",
    )
    loss_profiles: dict[str, LossProfileConfig] = Field(
        default_factory=dict, description="Optional loss profiles keyed by name."
    )
=======
    sampling: SamplingConfig = Field(default_factory=SamplingConfig)
    advantage: AdvantageConfig = Field(default_factory=AdvantageConfig)
>>>>>>> 6f7eb915

    require_contiguous_env_ids: bool = False
    verbose: bool = True

    batch_size: int = Field(default=2_097_152, gt=0)
    minibatch_size: int = Field(default=16384, gt=0)
    bptt_horizon: int = Field(default=256, gt=0)
    update_epochs: int = Field(default=1, gt=0)
    scale_batches_by_world_size: bool = False

    compile: bool = False
    compile_mode: Literal["default", "reduce-overhead", "max-autotune"] = "reduce-overhead"
    detect_anomaly: bool = Field(default=False)

    heartbeat: Optional[HeartbeatConfig] = Field(default_factory=HeartbeatConfig)

    initial_policy: InitialPolicyConfig = Field(default_factory=InitialPolicyConfig)
    profiler: TorchProfilerConfig = Field(default_factory=TorchProfilerConfig)
    update_epochs_autotune: UpdateEpochAutoTunerConfig = Field(default_factory=UpdateEpochAutoTunerConfig)

    model_config: ClassVar[ConfigDict] = ConfigDict(
        extra="forbid",
        validate_assignment=True,
        populate_by_name=True,
    )

    @model_validator(mode="after")
    def validate_fields(self) -> "TrainerConfig":
        if self.minibatch_size > self.batch_size:
            raise ValueError("minibatch_size must be <= batch_size")
        if self.batch_size % self.minibatch_size != 0:
            raise ValueError("batch_size must be divisible by minibatch_size")
        auto_cfg = self.update_epochs_autotune
        if auto_cfg.enabled:
            if self.update_epochs < auto_cfg.min_update_epochs or self.update_epochs > auto_cfg.max_update_epochs:
                raise ValueError(
                    "update_epochs must be within [min_update_epochs, max_update_epochs] when autotune is enabled"
                )
        return self<|MERGE_RESOLUTION|>--- conflicted
+++ resolved
@@ -78,7 +78,6 @@
     total_timesteps: int = Field(default=10_000_000_000, gt=0)
     losses: LossesConfig = Field(default_factory=LossesConfig)
     optimizer: OptimizerConfig = Field(default_factory=OptimizerConfig)
-<<<<<<< HEAD
     policy_slots: list[PolicySlotConfig] | None = Field(
         default=None, description="Optional list of policy slots; defaults to a single trainer policy slot."
     )
@@ -89,10 +88,8 @@
     loss_profiles: dict[str, LossProfileConfig] = Field(
         default_factory=dict, description="Optional loss profiles keyed by name."
     )
-=======
     sampling: SamplingConfig = Field(default_factory=SamplingConfig)
     advantage: AdvantageConfig = Field(default_factory=AdvantageConfig)
->>>>>>> 6f7eb915
 
     require_contiguous_env_ids: bool = False
     verbose: bool = True
