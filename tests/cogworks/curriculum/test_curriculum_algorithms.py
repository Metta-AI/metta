--- conflicted
+++ resolved
@@ -104,7 +104,6 @@
             algorithm, (task1_id, task2_id), "changing_vs_consistent", iterations=iterations
         )
 
-<<<<<<< HEAD
         # Clear cache to ensure fresh calculation
         algorithm._cache_valid_tasks.clear()
         algorithm._score_cache.clear()
@@ -112,11 +111,6 @@
         # Get LP scores for both tasks
         lp_score_1 = algorithm.lp_scorer.get_learning_progress_score(task1_id, algorithm.task_tracker)
         lp_score_2 = algorithm.lp_scorer.get_learning_progress_score(task2_id, algorithm.task_tracker)
-=======
-        scores = algorithm.score_tasks([task1_id, task2_id])
-        lp_score_1 = scores.get(task1_id, 0.0)
-        lp_score_2 = scores.get(task2_id, 0.0)
->>>>>>> d755b8cb
 
         # Behavior differs between standard and bidirectional algorithms
         if learning_progress_config.use_bidirectional:
@@ -352,18 +346,10 @@
 
         # Tasks 4,5: No updates (exploration bonus)
 
-<<<<<<< HEAD
         # Sample tasks - increase samples for better statistical reliability
-        task_ids = [task._task_id for task in tasks]
         samples = []
         for _ in range(500):  # Increased from 100 to 500 for better coverage
             sampled_id = algorithm._choose_task_from_list(task_ids)
-=======
-        # Sample tasks - REDUCED from 200 to 100
-        samples = []
-        for _ in range(100):
-            sampled_id = _sample_task_id(algorithm, task_ids, rng)
->>>>>>> d755b8cb
             samples.append(sampled_id)
 
         # Count samples
