--- conflicted
+++ resolved
@@ -48,8 +48,7 @@
     type_id=16,
     input_resources={"ore_red": 3},
     output_resources={"armor": 1},
-<<<<<<< HEAD
-    cooldown=10,
+    cooldown_duration=10,
 )
 
 # Assembler building definitions
@@ -134,7 +133,4 @@
             ),
         )
     ],
-=======
-    cooldown_duration=10,
->>>>>>> 6b1884a7
 )