--- conflicted
+++ resolved
@@ -1,12 +1,4 @@
 packages:
-<<<<<<< HEAD
-  - gridworks
-  - library
-  - mettascope
-  - observatory
-ignoredBuiltDependencies:
-  - canvas
-=======
   # These are filesystem paths - the package names are set in subdir/package.json.
   # It's important not to have `./` prefix here for turbo to work,
   # see https://github.com/vercel/turborepo/discussions/8514#discussioncomment-9786742
@@ -17,7 +9,6 @@
   - "experiments/notebooks/utils/scorecard_widget" # @softmax/scorecard_widget
   - "experiments/notebooks/utils/eval_finder_widget" # @softmax/eval_finder_widget
   - "experiments/notebooks/utils/policy_selector_widget" # @softmax/policy_selector_widget
->>>>>>> c3fc5666
 onlyBuiltDependencies:
   - '@tailwindcss/oxide'
   - es5-ext
