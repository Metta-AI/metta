#!/bin/bash 
# Setup script for Metta development environment
# This script installs all required dependencies and configures the environment
# Exit immediately if a command exits with a non-zero status
set -e

SCRIPT_DIR="$(dirname "$(readlink -f "$0")")"
PROJECT_DIR="$(dirname "$SCRIPT_DIR")"

<<<<<<< HEAD
# Check if we're in the correct conda environment
if [ "$CONDA_DEFAULT_ENV" != "metta" ] && [ -z "$CI" ]; then
  echo "WARNING: You must be in the 'metta' conda environment to run this script."
  echo "Please activate the correct environment with: \"conda activate metta\""
=======
if [ -z "$CI" ]; then
  # ========== CLEAN BUILD ARTIFACTS ==========
  echo -e "\n\nCleaning build artifacts...\n\n"
  # Clean root directory artifacts
  find "$PROJECT_DIR" -type f -name '*.so' -delete
  find "$PROJECT_DIR" -type d -name 'build' -exec rm -rf {} +
  echo "✅ Cleaned root directory build artifacts"

  # Clean mettagrid artifacts if directory exists
  if [ -d "$PROJECT_DIR/mettagrid" ]; then
    echo "Cleaning mettagrid build artifacts..."
    find "$PROJECT_DIR/mettagrid" -name "*.so" -type f -delete
    echo "✅ Removed .so files from mettagrid directory"
  fi
>>>>>>> 9bfe8b93
fi

if [ -f /.dockerenv ]; then
  export IS_DOCKER=true
else
  export IS_DOCKER=false
fi

# Check if we're in the correct conda environment
if [ "$CONDA_DEFAULT_ENV" != "metta" ] && [ -z "$CI" ] && [ -z "$IS_DOCKER" ]; then
  echo "WARNING: You must be in the 'metta' conda environment to run this script."
  echo "Please activate the correct environment with: \"conda activate metta\""
fi

# ========== Main Project ==========
cd "$SCRIPT_DIR/.."

if [ -z "$CI" ] && [ -z "$IS_DOCKER" ]; then
  echo "Upgrading pip..."
  python -m pip install --upgrade pip
  
  echo -e "\n\nUninstalling all old python packages...\n\n"
  pip freeze | grep -v "^-e" > requirements_to_remove.txt
  pip uninstall -y -r requirements_to_remove.txt || echo "Some packages could not be uninstalled, continuing..."
  rm requirements_to_remove.txt
fi

# ========== CHECKOUT AND BUILD DEPENDENCIES ==========
echo -e "\n\nCalling devops/checkout_and_build script...\n\n"
bash "$SCRIPT_DIR/checkout_and_build.sh"

# ========== INSTALL PACKAGES BEFORE BUILD ==========
echo -e "\n\nInstalling main project requirements...\n\n"
pip install -c requirements.txt -r requirements.txt

# ========== BUILD FAST_GAE ==========
echo -e "\n\nBuilding from setup.py (metta cython components)\n\n"
echo "Current working directory: $(pwd)"
python setup.py build_ext --inplace

# ========== SANITY CHECK ==========
echo -e "\n\nSanity check: verifying all local deps are importable\n\n"

python -c "import sys; print('Python path:', sys.path);"

for dep in \
<<<<<<< HEAD
  "pufferlib" \
  "carbs" \
  "wandb_carbs"; do
=======
"pufferlib" \
"carbs" \
"wandb_carbs"
do
>>>>>>> 9bfe8b93
  echo "Checking import for $dep..."
  python -c "import $dep; print('✅ Found {} at {}'.format('$dep', $dep.__file__))" || {
    echo "❌ Failed to import $dep"
    exit 1
  }
done

<<<<<<< HEAD
if [ -z "$CI" ]; then
  # ========== VS CODE INTEGRATION ==========
  echo "Setting up VSCode integration..."
  source "$SCRIPT_DIR/sandbox/setup_vscode_workspace.sh"

=======
# Check for metta.rl.fast_gae.compute_gae
echo "Checking import for metta.rl.fast_gae.compute_gae..."
python -c "from metta.rl.fast_gae import compute_gae; print('✅ Found metta.rl.fast_gae.compute_gae')" || {
  echo "❌ Failed to import metta.rl.fast_gae.compute_gae"
  exit 1
}

# Check for mettagrid.mettagrid_env.MettaGridEnv
echo "Checking import for mettagrid.mettagrid_env.MettaGridEnv..."
python -c "from mettagrid.mettagrid_env import MettaGridEnv; print('✅ Found mettagrid.mettagrid_env.MettaGridEnv')" || {
  echo "❌ Failed to import mettagrid.mettagrid_env.MettaGridEnv"
  exit 1
}

if [ -z "$CI" ] && [ -z "$IS_DOCKER" ]; then
  # ========== VS CODE INTEGRATION ==========
  echo "Setting up VSCode integration..."
  source "$SCRIPT_DIR/sandbox/setup_vscode_workspace.sh"
>>>>>>> 9bfe8b93
  echo "✅ setup_build.sh completed successfully!"
fi<|MERGE_RESOLUTION|>--- conflicted
+++ resolved
@@ -7,12 +7,6 @@
 SCRIPT_DIR="$(dirname "$(readlink -f "$0")")"
 PROJECT_DIR="$(dirname "$SCRIPT_DIR")"
 
-<<<<<<< HEAD
-# Check if we're in the correct conda environment
-if [ "$CONDA_DEFAULT_ENV" != "metta" ] && [ -z "$CI" ]; then
-  echo "WARNING: You must be in the 'metta' conda environment to run this script."
-  echo "Please activate the correct environment with: \"conda activate metta\""
-=======
 if [ -z "$CI" ]; then
   # ========== CLEAN BUILD ARTIFACTS ==========
   echo -e "\n\nCleaning build artifacts...\n\n"
@@ -27,7 +21,6 @@
     find "$PROJECT_DIR/mettagrid" -name "*.so" -type f -delete
     echo "✅ Removed .so files from mettagrid directory"
   fi
->>>>>>> 9bfe8b93
 fi
 
 if [ -f /.dockerenv ]; then
@@ -74,16 +67,9 @@
 python -c "import sys; print('Python path:', sys.path);"
 
 for dep in \
-<<<<<<< HEAD
   "pufferlib" \
   "carbs" \
   "wandb_carbs"; do
-=======
-"pufferlib" \
-"carbs" \
-"wandb_carbs"
-do
->>>>>>> 9bfe8b93
   echo "Checking import for $dep..."
   python -c "import $dep; print('✅ Found {} at {}'.format('$dep', $dep.__file__))" || {
     echo "❌ Failed to import $dep"
@@ -91,13 +77,6 @@
   }
 done
 
-<<<<<<< HEAD
-if [ -z "$CI" ]; then
-  # ========== VS CODE INTEGRATION ==========
-  echo "Setting up VSCode integration..."
-  source "$SCRIPT_DIR/sandbox/setup_vscode_workspace.sh"
-
-=======
 # Check for metta.rl.fast_gae.compute_gae
 echo "Checking import for metta.rl.fast_gae.compute_gae..."
 python -c "from metta.rl.fast_gae import compute_gae; print('✅ Found metta.rl.fast_gae.compute_gae')" || {
@@ -116,6 +95,5 @@
   # ========== VS CODE INTEGRATION ==========
   echo "Setting up VSCode integration..."
   source "$SCRIPT_DIR/sandbox/setup_vscode_workspace.sh"
->>>>>>> 9bfe8b93
   echo "✅ setup_build.sh completed successfully!"
 fi