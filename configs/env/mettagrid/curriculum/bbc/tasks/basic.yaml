# BBC Learning Progress Curriculum

_target_: metta.mettagrid.curriculum.bucketed.BucketedCurriculum

env_cfg_template_path: /env/mettagrid/arena/combat

buckets:
  game.agent.rewards.inventory.ore_red: [0, 1]
  game.agent.rewards.inventory.battery_red: [0, 1]

<<<<<<< HEAD
  game.objects.generator_red.input_resources.ore_red: [0, 1, 2]

  # game.agent.rewards.inventory.battery_red: [0, 1]
  # game.objects.altar.input_resources.ore_red: [0, 1, 2]
  # game.objects.altar.input_resources.battery_red: [0, 1, 2]

  # game.objects.lasery.input_resources.ore_red: [0, 1, 2]
  # game.objects.lasery.input_resources.battery_red: [0, 1, 2]

  # game.objects.armory.input_resources.ore_red: [0, 1, 2]
  # game.objects.armory.input_resources.battery_red: [0, 1, 2]

  # game.map_builder.width: [5, 10, 25]
  # game.map_builder.height: [5, 10, 25]

  # game.agent.rewards.inventory.ore_red: [0, 1]
  # game.agent.rewards.inventory.heart: [0, 1]
  # game.agent.rewards.inventory.laser: [0, 1]
  # game.agent.rewards.inventory.armor: [0, 1]
=======
  game.objects.generator_red.input_resources.ore_red: { values: [0, 1, 2] }
>>>>>>> e4bc82a5
<|MERGE_RESOLUTION|>--- conflicted
+++ resolved
@@ -8,26 +8,4 @@
   game.agent.rewards.inventory.ore_red: [0, 1]
   game.agent.rewards.inventory.battery_red: [0, 1]
 
-<<<<<<< HEAD
-  game.objects.generator_red.input_resources.ore_red: [0, 1, 2]
-
-  # game.agent.rewards.inventory.battery_red: [0, 1]
-  # game.objects.altar.input_resources.ore_red: [0, 1, 2]
-  # game.objects.altar.input_resources.battery_red: [0, 1, 2]
-
-  # game.objects.lasery.input_resources.ore_red: [0, 1, 2]
-  # game.objects.lasery.input_resources.battery_red: [0, 1, 2]
-
-  # game.objects.armory.input_resources.ore_red: [0, 1, 2]
-  # game.objects.armory.input_resources.battery_red: [0, 1, 2]
-
-  # game.map_builder.width: [5, 10, 25]
-  # game.map_builder.height: [5, 10, 25]
-
-  # game.agent.rewards.inventory.ore_red: [0, 1]
-  # game.agent.rewards.inventory.heart: [0, 1]
-  # game.agent.rewards.inventory.laser: [0, 1]
-  # game.agent.rewards.inventory.armor: [0, 1]
-=======
-  game.objects.generator_red.input_resources.ore_red: { values: [0, 1, 2] }
->>>>>>> e4bc82a5
+  game.objects.generator_red.input_resources.ore_red: [0, 1, 2]