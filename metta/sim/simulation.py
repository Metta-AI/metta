--- conflicted
+++ resolved
@@ -173,16 +173,6 @@
                     f"NPC policy is missing required method 'activate_actions' or 'initialize_to_environment'. "
                     f"Expected a MettaAgent-like object but got {type(npc_policy).__name__}"
                 )
-<<<<<<< HEAD
-            try:
-                npc_policy.activate_actions(action_names, max_args, self._device)
-            except Exception as e:
-                logger.error(f"Error activating NPC actions: {e}")
-                raise SimulationCompatibilityError(
-                    f"[{self._name}] Error activating NPC actions for {self._npc_pr.run_name}: {e}"
-                ) from e
-=======
->>>>>>> 87d8a3b8
 
         # ---------------- agent-index bookkeeping ---------------------- #
         idx_matrix = torch.arange(metta_grid_env.num_agents * self._num_envs, device=self._device).reshape(
@@ -275,7 +265,7 @@
                 except Exception as e:
                     logger.error(f"Error generating NPC actions: {e}")
                     raise SimulationCompatibilityError(
-                        f"[{self._name}] Error generating NPC actions for {self._npc_pr.name}: {e}"
+                        f"[{self._name}] Error generating NPC actions for {self._npc_pr.run_name}: {e}"
                     ) from e
 
         # ---------------- action stitching ----------------------- #
@@ -376,7 +366,7 @@
         return policy_ids
 
     def _get_policy_name(self) -> str:
-        return self._wandb_policy_name if self._wandb_policy_name is not None else self._policy_pr.name
+        return self._wandb_policy_name if self._wandb_policy_name is not None else self._policy_pr.run_name
 
     def _get_policy_uri(self) -> str:
         return self._wandb_uri if self._wandb_uri is not None else self._policy_pr.uri
@@ -388,7 +378,7 @@
             policy_uri = self._get_policy_uri()
             policies = [(policy_name, policy_uri)]
             if self._npc_pr is not None:
-                policies.append((self._npc_pr.name, self._npc_pr.uri))
+                policies.append((self._npc_pr.run_name, self._npc_pr.uri))
             policy_ids = self.get_policy_ids(self._stats_client, policies)
 
             agent_map: Dict[int, uuid.UUID] = {}
@@ -397,7 +387,7 @@
 
             if self._npc_pr is not None:
                 for idx in self._npc_idxs:
-                    agent_map[int(idx.item())] = policy_ids[self._npc_pr.name]
+                    agent_map[int(idx.item())] = policy_ids[self._npc_pr.run_name]
 
             # Get all episodes from the database
             episodes_df = stats_db.query("SELECT * FROM episodes")
