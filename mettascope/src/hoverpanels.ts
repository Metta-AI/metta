// Info panels are used to display information about the current state of objects.

// Lower-level hover rules:
// * You need to hover over an object for one second for the info panel to show.
// * You can hover off the object, and the panel will stay visible for one second.
// * If you hover over the panel, it will stay visible as long as the mouse is over it.
// * If you drag the panel, it will detach and stay on the screen.
//   - It will only be closed by clicking on the X.
//   - It will lose its hover stem on the bottom when it's in detached mode.

// Hover panels show:
// * The properties of the object (like position, which is hidden).
// * The inventory of the object.
// * The recipe of the object.
// * The memory menu button.

<<<<<<< HEAD
import { find, findIn, onEvent, removeChildren, findAttr } from './htmlutils.js'
import { state, ui } from './common.js'
import { getAttr } from './replay.js'
import * as Common from './common.js'
import { Vec2f } from './vector_math.js'
=======
import { find, findIn, onEvent, removeChildren, findAttr } from "./htmlutils.js"
import { state, ui } from "./common.js"
import { getAttr } from "./replay.js"
import * as Common from "./common.js"
import { Vec2f } from "./vector_math.js"
>>>>>>> babccf3a

/** An info panel. */
export class HoverPanel {
  public object: any
  public div: HTMLElement

  constructor(object: any) {
    this.object = object
<<<<<<< HEAD
    this.div = document.createElement('div')
=======
    this.div = document.createElement("div")
>>>>>>> babccf3a
  }

  public update() {
    updateDom(this.div, this.object)
  }
}

<<<<<<< HEAD
onEvent('click', '.hover-panel .close', (target: HTMLElement, e: Event) => {
  let panel = target.parentElement as HTMLElement
  panel.remove()
  ui.hoverPanels = ui.hoverPanels.filter((p) => p.div !== panel)
})

let hoverPanelTemplate = find('.hover-panel') as HTMLElement
let paramTemplate = findIn(hoverPanelTemplate, '.param')
let itemTemplate = findIn(hoverPanelTemplate, '.inventory .item')
let recipeArrow = findIn(hoverPanelTemplate, '.recipe .arrow')
=======
onEvent("click", ".hover-panel .close", (target: HTMLElement, e: Event) => {
  let panel = target.parentElement as HTMLElement
  panel.remove()
  ui.hoverPanels = ui.hoverPanels.filter(p => p.div !== panel)
})

let hoverPanelTemplate = find(".hover-panel") as HTMLElement
let paramTemplate = findIn(hoverPanelTemplate, ".param")
let itemTemplate = findIn(hoverPanelTemplate, ".inventory .item")
let recipeArrow = findIn(hoverPanelTemplate, ".recipe .arrow")
>>>>>>> babccf3a
hoverPanelTemplate.remove()

let hoverPanel = hoverPanelTemplate.cloneNode(true) as HTMLElement
document.body.appendChild(hoverPanel)
<<<<<<< HEAD
findIn(hoverPanel, '.actions').classList.add('hidden')
hoverPanel.classList.add('hidden')
=======
findIn(hoverPanel, ".actions").classList.add("hidden")
hoverPanel.classList.add("hidden")
>>>>>>> babccf3a

hoverPanel.addEventListener('mousedown', (e: MouseEvent) => {
  // Create a new info panel.
  let panel = new HoverPanel(ui.delayedHoverObject)
  panel.div = hoverPanelTemplate.cloneNode(true) as HTMLElement
<<<<<<< HEAD
  panel.div.classList.add('draggable')
  let tip = findIn(panel.div, '.tip')
=======
  panel.div.classList.add("draggable")
  let tip = findIn(panel.div, ".tip")
>>>>>>> babccf3a
  tip.remove()
  document.body.appendChild(panel.div)
  updateDom(panel.div, panel.object)
  panel.div.style.top = hoverPanel.style.top
  panel.div.style.left = hoverPanel.style.left

  // Show the actions buttons (memory, etc.) if the object is an agent
  // and if the websocket is connected.
<<<<<<< HEAD
  let actions = findIn(panel.div, '.actions')
  if (state.ws != null && panel.object.hasOwnProperty('agent_id')) {
    actions.classList.remove('hidden')
  } else {
    actions.classList.add('hidden')
=======
  let actions = findIn(panel.div, ".actions")
  if (state.ws != null && panel.object.hasOwnProperty("agent_id")) {
    actions.classList.remove("hidden")
  } else {
    actions.classList.add("hidden")
>>>>>>> babccf3a
  }

  ui.dragHtml = panel.div
  // Compute mouse position relative to the panel.
  let rect = panel.div.getBoundingClientRect()
  ui.dragOffset = new Vec2f(e.clientX - rect.left, e.clientY - rect.top)
<<<<<<< HEAD
  ui.dragging = 'info-panel'
=======
  ui.dragging = "info-panel"
>>>>>>> babccf3a
  ui.hoverPanels.push(panel)

  // Hide the old hover panel.
  // The new info panel should be identical to the old hover panel,
  // so that the user sees no difference.
<<<<<<< HEAD
  hoverPanel.classList.add('hidden')
=======
  hoverPanel.classList.add("hidden")
>>>>>>> babccf3a
  ui.hoverObject = null
  ui.delayedHoverObject = null
  e.stopPropagation()
})

/** Updates the hover panel's visibility, position, and DOM tree. */
export function updateHoverPanel(object: any) {
  if (object !== null && object !== undefined) {
<<<<<<< HEAD
    let typeName = state.replay.object_types[getAttr(object, 'type')]
    if (typeName == 'wall') {
      // Don't show hover panel for walls.
      hoverPanel.classList.add('hidden')
=======
    let typeName = state.replay.object_types[getAttr(object, "type")]
    if (typeName == "wall") {
      // Don't show hover panel for walls.
      hoverPanel.classList.add("hidden")
>>>>>>> babccf3a
      return
    }

    updateDom(hoverPanel, object)
<<<<<<< HEAD
    hoverPanel.classList.remove('hidden')

    let panelRect = hoverPanel.getBoundingClientRect()

    let x = getAttr(object, 'c') * Common.TILE_SIZE
    let y = getAttr(object, 'r') * Common.TILE_SIZE
=======
    hoverPanel.classList.remove("hidden")

    let panelRect = hoverPanel.getBoundingClientRect()

    let x = getAttr(object, "c") * Common.TILE_SIZE
    let y = getAttr(object, "r") * Common.TILE_SIZE
>>>>>>> babccf3a

    let uiPoint = ui.mapPanel.transformInner(new Vec2f(x, y - Common.TILE_SIZE / 2))

    // Put it in the center above the object.
<<<<<<< HEAD
    hoverPanel.style.left = uiPoint.x() - panelRect.width / 2 + 'px'
    hoverPanel.style.top = uiPoint.y() - panelRect.height + 'px'
  } else {
    hoverPanel.classList.add('hidden')
  }
  findIn(hoverPanel, '.close').classList.add('hidden')
=======
    hoverPanel.style.left = uiPoint.x() - panelRect.width / 2 + "px"
    hoverPanel.style.top = uiPoint.y() - panelRect.height + "px"
  } else {
    hoverPanel.classList.add("hidden")
  }
  findIn(hoverPanel, ".close").classList.add("hidden")
>>>>>>> babccf3a
}

/** Hides the hover panel. */
export function hideHoverPanel() {
  ui.delayedHoverObject = null
<<<<<<< HEAD
  hoverPanel.classList.add('hidden')
=======
  hoverPanel.classList.add("hidden")
>>>>>>> babccf3a
}

/** Updates the DOM tree of the info panel. */
function updateDom(htmlPanel: HTMLElement, object: any) {
  // Update the readout.
<<<<<<< HEAD
  htmlPanel.setAttribute('data-object-id', getAttr(object, 'id'))
  htmlPanel.setAttribute('data-agent-id', getAttr(object, 'agent_id'))

  let params = findIn(htmlPanel, '.params')
  removeChildren(params)
  let inventory = findIn(htmlPanel, '.inventory')
  removeChildren(inventory)
  for (const key in object) {
    let value = getAttr(object, key)
    if ((key.startsWith('inv:') || key.startsWith('agent:inv:')) && value > 0) {
      let item = itemTemplate.cloneNode(true) as HTMLElement
      item.querySelector('.amount')!.textContent = value
      let resource = key.replace('inv:', '').replace('agent:', '')
      item.querySelector('.icon')!.setAttribute('src', 'data/resources/' + resource + '.png')
      inventory.appendChild(item)
    } else {
      if (key == 'type') {
        value = state.replay.object_types[value]
      } else if (key == 'agent:color' && value >= 0 && value < Common.COLORS.length) {
        value = Common.COLORS[value][0]
      } else if (['group', 'total_reward', 'agent_id'].includes(key)) {
        // If the value is a float and not an integer, round it to three decimal places.
        if (typeof value === 'number' && !Number.isInteger(value)) {
=======
  htmlPanel.setAttribute("data-object-id", getAttr(object, "id"))
  htmlPanel.setAttribute("data-agent-id", getAttr(object, "agent_id"))

  let params = findIn(htmlPanel, ".params")
  removeChildren(params)
  let inventory = findIn(htmlPanel, ".inventory")
  removeChildren(inventory)
  for (const key in object) {
    let value = getAttr(object, key)
    if ((key.startsWith("inv:") || key.startsWith("agent:inv:")) && value > 0) {
      let item = itemTemplate.cloneNode(true) as HTMLElement
      item.querySelector(".amount")!.textContent = value
      let resource = key.replace("inv:", "").replace("agent:", "")
      item.querySelector(".icon")!.setAttribute("src", "data/resources/" + resource + ".png")
      inventory.appendChild(item)
    } else {
      if (key == "type") {
        value = state.replay.object_types[value]
      } else if (key == "agent:color" && value >= 0 && value < Common.COLORS.length) {
        value = Common.COLORS[value][0]
      } else if (["group", "total_reward", "agent_id"].includes(key)) {
        // If the value is a float and not an integer, round it to three decimal places.
        if (typeof value === "number" && !Number.isInteger(value)) {
>>>>>>> babccf3a
          value = value.toFixed(3)
        }
      } else {
        continue
      }
      let param = paramTemplate.cloneNode(true) as HTMLElement
<<<<<<< HEAD
      param.querySelector('.name')!.textContent = key
      param.querySelector('.value')!.textContent = value
=======
      param.querySelector(".name")!.textContent = key
      param.querySelector(".value")!.textContent = value
>>>>>>> babccf3a
      params.appendChild(param)
    }
  }

  // Populate the recipe area if the object config has input_ or output_ resources.
<<<<<<< HEAD
  let recipe = findIn(htmlPanel, '.recipe')
  removeChildren(recipe)
  let recipeArea = findIn(htmlPanel, '.recipe-area')
=======
  let recipe = findIn(htmlPanel, ".recipe")
  removeChildren(recipe)
  let recipeArea = findIn(htmlPanel, ".recipe-area")
>>>>>>> babccf3a
  let config = state.replay.config
  let displayedResources = 0
  if (config != null && config.game != null && config.game.objects != null) {
    for (let name in config.game.objects) {
      // I hope this will change in the future, but the only way to match an object to
      // a config is to split a config name into a type-name and color-name and match
      // that to the object's type-name and color-name. Keep in mind that color 0
      // is the default color, which is red.
      // In the future, I hope the type name will just match the config name.
<<<<<<< HEAD
      let nameParts = name.split('.')
      let configTypeName = nameParts[0]
      let configColorName = nameParts[1] || 'red' // Red is the default 0 color.
=======
      let nameParts = name.split(".")
      let configTypeName = nameParts[0]
      let configColorName = nameParts[1] || "red" // Red is the default 0 color.
>>>>>>> babccf3a

      let objectTypeName = state.replay.object_types[object.type]
      let objectColorName = undefined
      if (object.color >= 0 && object.color < Common.COLORS.length) {
        objectColorName = Common.COLORS[object.color][0]
      }
      if (configTypeName == objectTypeName && (objectColorName === undefined || configColorName == objectColorName)) {
        let objectConfig = config.game.objects[name]
<<<<<<< HEAD
        recipeArea.classList.remove('hidden')
        // Configs have input_{resource} and output_{resource}.
        for (let key in objectConfig) {
          if (key.startsWith('input_')) {
            let resource = key.replace('input_', '')
            let amount = objectConfig[key]
            let item = itemTemplate.cloneNode(true) as HTMLElement
            item.querySelector('.amount')!.textContent = amount
            item.querySelector('.icon')!.setAttribute('src', 'data/resources/' + resource + '.png')
=======
        recipeArea.classList.remove("hidden")
        // Configs have input_{resource} and output_{resource}.
        for (let key in objectConfig) {
          if (key.startsWith("input_")) {
            let resource = key.replace("input_", "")
            let amount = objectConfig[key]
            let item = itemTemplate.cloneNode(true) as HTMLElement
            item.querySelector(".amount")!.textContent = amount
            item.querySelector(".icon")!.setAttribute("src", "data/resources/" + resource + ".png")
>>>>>>> babccf3a
            recipe.appendChild(item)
            displayedResources++
          }
        }
        // Add the arrow.
        recipe.appendChild(recipeArrow.cloneNode(true))
        // Add the output.
        for (let key in objectConfig) {
<<<<<<< HEAD
          if (key.startsWith('output_')) {
            let resource = key.replace('output_', '')
            let amount = objectConfig[key]
            let item = itemTemplate.cloneNode(true) as HTMLElement
            item.querySelector('.amount')!.textContent = amount
            item.querySelector('.icon')!.setAttribute('src', 'data/resources/' + resource + '.png')
=======
          if (key.startsWith("output_")) {
            let resource = key.replace("output_", "")
            let amount = objectConfig[key]
            let item = itemTemplate.cloneNode(true) as HTMLElement
            item.querySelector(".amount")!.textContent = amount
            item.querySelector(".icon")!.setAttribute("src", "data/resources/" + resource + ".png")
>>>>>>> babccf3a
            recipe.appendChild(item)
            displayedResources++
          }
        }
      }
    }
  }
  if (displayedResources > 0) {
<<<<<<< HEAD
    recipeArea.classList.remove('hidden')
  } else {
    recipeArea.classList.add('hidden')
=======
    recipeArea.classList.remove("hidden")
  } else {
    recipeArea.classList.add("hidden")
>>>>>>> babccf3a
  }
}

/** Updates the readout of the selected object or replay info. */
export function updateReadout() {
<<<<<<< HEAD
  let readout = ''
  readout += 'Step: ' + state.step + '\n'
  readout += 'Map size: ' + state.replay.map_size[0] + 'x' + state.replay.map_size[1] + '\n'
  readout += 'Num agents: ' + state.replay.num_agents + '\n'
  readout += 'Max steps: ' + state.replay.max_steps + '\n'

  let objectTypeCounts = new Map<string, number>()
  for (const gridObject of state.replay.grid_objects) {
    const type = getAttr(gridObject, 'type')
=======
  let readout = ""
  readout += "Step: " + state.step + "\n"
  readout += "Map size: " + state.replay.map_size[0] + "x" + state.replay.map_size[1] + "\n"
  readout += "Num agents: " + state.replay.num_agents + "\n"
  readout += "Max steps: " + state.replay.max_steps + "\n"

  let objectTypeCounts = new Map<string, number>()
  for (const gridObject of state.replay.grid_objects) {
    const type = getAttr(gridObject, "type")
>>>>>>> babccf3a
    const typeName = state.replay.object_types[type]
    objectTypeCounts.set(typeName, (objectTypeCounts.get(typeName) || 0) + 1)
  }
  for (const [key, value] of objectTypeCounts.entries()) {
<<<<<<< HEAD
    readout += key + ' count: ' + value + '\n'
=======
    readout += key + " count: " + value + "\n"
>>>>>>> babccf3a
  }
  let info = find('#info-panel .info')
  if (info !== null) {
    info.innerHTML = readout
  }
}<|MERGE_RESOLUTION|>--- conflicted
+++ resolved
@@ -14,19 +14,11 @@
 // * The recipe of the object.
 // * The memory menu button.
 
-<<<<<<< HEAD
-import { find, findIn, onEvent, removeChildren, findAttr } from './htmlutils.js'
-import { state, ui } from './common.js'
-import { getAttr } from './replay.js'
-import * as Common from './common.js'
-import { Vec2f } from './vector_math.js'
-=======
 import { find, findIn, onEvent, removeChildren, findAttr } from "./htmlutils.js"
 import { state, ui } from "./common.js"
 import { getAttr } from "./replay.js"
 import * as Common from "./common.js"
 import { Vec2f } from "./vector_math.js"
->>>>>>> babccf3a
 
 /** An info panel. */
 export class HoverPanel {
@@ -35,11 +27,7 @@
 
   constructor(object: any) {
     this.object = object
-<<<<<<< HEAD
-    this.div = document.createElement('div')
-=======
     this.div = document.createElement("div")
->>>>>>> babccf3a
   }
 
   public update() {
@@ -47,18 +35,6 @@
   }
 }
 
-<<<<<<< HEAD
-onEvent('click', '.hover-panel .close', (target: HTMLElement, e: Event) => {
-  let panel = target.parentElement as HTMLElement
-  panel.remove()
-  ui.hoverPanels = ui.hoverPanels.filter((p) => p.div !== panel)
-})
-
-let hoverPanelTemplate = find('.hover-panel') as HTMLElement
-let paramTemplate = findIn(hoverPanelTemplate, '.param')
-let itemTemplate = findIn(hoverPanelTemplate, '.inventory .item')
-let recipeArrow = findIn(hoverPanelTemplate, '.recipe .arrow')
-=======
 onEvent("click", ".hover-panel .close", (target: HTMLElement, e: Event) => {
   let panel = target.parentElement as HTMLElement
   panel.remove()
@@ -69,30 +45,19 @@
 let paramTemplate = findIn(hoverPanelTemplate, ".param")
 let itemTemplate = findIn(hoverPanelTemplate, ".inventory .item")
 let recipeArrow = findIn(hoverPanelTemplate, ".recipe .arrow")
->>>>>>> babccf3a
 hoverPanelTemplate.remove()
 
 let hoverPanel = hoverPanelTemplate.cloneNode(true) as HTMLElement
 document.body.appendChild(hoverPanel)
-<<<<<<< HEAD
-findIn(hoverPanel, '.actions').classList.add('hidden')
-hoverPanel.classList.add('hidden')
-=======
 findIn(hoverPanel, ".actions").classList.add("hidden")
 hoverPanel.classList.add("hidden")
->>>>>>> babccf3a
-
-hoverPanel.addEventListener('mousedown', (e: MouseEvent) => {
+
+hoverPanel.addEventListener("mousedown", (e: MouseEvent) => {
   // Create a new info panel.
   let panel = new HoverPanel(ui.delayedHoverObject)
   panel.div = hoverPanelTemplate.cloneNode(true) as HTMLElement
-<<<<<<< HEAD
-  panel.div.classList.add('draggable')
-  let tip = findIn(panel.div, '.tip')
-=======
   panel.div.classList.add("draggable")
   let tip = findIn(panel.div, ".tip")
->>>>>>> babccf3a
   tip.remove()
   document.body.appendChild(panel.div)
   updateDom(panel.div, panel.object)
@@ -101,40 +66,24 @@
 
   // Show the actions buttons (memory, etc.) if the object is an agent
   // and if the websocket is connected.
-<<<<<<< HEAD
-  let actions = findIn(panel.div, '.actions')
-  if (state.ws != null && panel.object.hasOwnProperty('agent_id')) {
-    actions.classList.remove('hidden')
-  } else {
-    actions.classList.add('hidden')
-=======
   let actions = findIn(panel.div, ".actions")
   if (state.ws != null && panel.object.hasOwnProperty("agent_id")) {
     actions.classList.remove("hidden")
   } else {
     actions.classList.add("hidden")
->>>>>>> babccf3a
   }
 
   ui.dragHtml = panel.div
   // Compute mouse position relative to the panel.
   let rect = panel.div.getBoundingClientRect()
   ui.dragOffset = new Vec2f(e.clientX - rect.left, e.clientY - rect.top)
-<<<<<<< HEAD
-  ui.dragging = 'info-panel'
-=======
   ui.dragging = "info-panel"
->>>>>>> babccf3a
   ui.hoverPanels.push(panel)
 
   // Hide the old hover panel.
   // The new info panel should be identical to the old hover panel,
   // so that the user sees no difference.
-<<<<<<< HEAD
-  hoverPanel.classList.add('hidden')
-=======
   hoverPanel.classList.add("hidden")
->>>>>>> babccf3a
   ui.hoverObject = null
   ui.delayedHoverObject = null
   e.stopPropagation()
@@ -143,95 +92,41 @@
 /** Updates the hover panel's visibility, position, and DOM tree. */
 export function updateHoverPanel(object: any) {
   if (object !== null && object !== undefined) {
-<<<<<<< HEAD
-    let typeName = state.replay.object_types[getAttr(object, 'type')]
-    if (typeName == 'wall') {
-      // Don't show hover panel for walls.
-      hoverPanel.classList.add('hidden')
-=======
     let typeName = state.replay.object_types[getAttr(object, "type")]
     if (typeName == "wall") {
       // Don't show hover panel for walls.
       hoverPanel.classList.add("hidden")
->>>>>>> babccf3a
       return
     }
 
     updateDom(hoverPanel, object)
-<<<<<<< HEAD
-    hoverPanel.classList.remove('hidden')
-
-    let panelRect = hoverPanel.getBoundingClientRect()
-
-    let x = getAttr(object, 'c') * Common.TILE_SIZE
-    let y = getAttr(object, 'r') * Common.TILE_SIZE
-=======
     hoverPanel.classList.remove("hidden")
 
     let panelRect = hoverPanel.getBoundingClientRect()
 
     let x = getAttr(object, "c") * Common.TILE_SIZE
     let y = getAttr(object, "r") * Common.TILE_SIZE
->>>>>>> babccf3a
 
     let uiPoint = ui.mapPanel.transformInner(new Vec2f(x, y - Common.TILE_SIZE / 2))
 
     // Put it in the center above the object.
-<<<<<<< HEAD
-    hoverPanel.style.left = uiPoint.x() - panelRect.width / 2 + 'px'
-    hoverPanel.style.top = uiPoint.y() - panelRect.height + 'px'
-  } else {
-    hoverPanel.classList.add('hidden')
-  }
-  findIn(hoverPanel, '.close').classList.add('hidden')
-=======
     hoverPanel.style.left = uiPoint.x() - panelRect.width / 2 + "px"
     hoverPanel.style.top = uiPoint.y() - panelRect.height + "px"
   } else {
     hoverPanel.classList.add("hidden")
   }
   findIn(hoverPanel, ".close").classList.add("hidden")
->>>>>>> babccf3a
 }
 
 /** Hides the hover panel. */
 export function hideHoverPanel() {
   ui.delayedHoverObject = null
-<<<<<<< HEAD
-  hoverPanel.classList.add('hidden')
-=======
   hoverPanel.classList.add("hidden")
->>>>>>> babccf3a
 }
 
 /** Updates the DOM tree of the info panel. */
 function updateDom(htmlPanel: HTMLElement, object: any) {
   // Update the readout.
-<<<<<<< HEAD
-  htmlPanel.setAttribute('data-object-id', getAttr(object, 'id'))
-  htmlPanel.setAttribute('data-agent-id', getAttr(object, 'agent_id'))
-
-  let params = findIn(htmlPanel, '.params')
-  removeChildren(params)
-  let inventory = findIn(htmlPanel, '.inventory')
-  removeChildren(inventory)
-  for (const key in object) {
-    let value = getAttr(object, key)
-    if ((key.startsWith('inv:') || key.startsWith('agent:inv:')) && value > 0) {
-      let item = itemTemplate.cloneNode(true) as HTMLElement
-      item.querySelector('.amount')!.textContent = value
-      let resource = key.replace('inv:', '').replace('agent:', '')
-      item.querySelector('.icon')!.setAttribute('src', 'data/resources/' + resource + '.png')
-      inventory.appendChild(item)
-    } else {
-      if (key == 'type') {
-        value = state.replay.object_types[value]
-      } else if (key == 'agent:color' && value >= 0 && value < Common.COLORS.length) {
-        value = Common.COLORS[value][0]
-      } else if (['group', 'total_reward', 'agent_id'].includes(key)) {
-        // If the value is a float and not an integer, round it to three decimal places.
-        if (typeof value === 'number' && !Number.isInteger(value)) {
-=======
   htmlPanel.setAttribute("data-object-id", getAttr(object, "id"))
   htmlPanel.setAttribute("data-agent-id", getAttr(object, "agent_id"))
 
@@ -255,34 +150,22 @@
       } else if (["group", "total_reward", "agent_id"].includes(key)) {
         // If the value is a float and not an integer, round it to three decimal places.
         if (typeof value === "number" && !Number.isInteger(value)) {
->>>>>>> babccf3a
           value = value.toFixed(3)
         }
       } else {
         continue
       }
       let param = paramTemplate.cloneNode(true) as HTMLElement
-<<<<<<< HEAD
-      param.querySelector('.name')!.textContent = key
-      param.querySelector('.value')!.textContent = value
-=======
       param.querySelector(".name")!.textContent = key
       param.querySelector(".value")!.textContent = value
->>>>>>> babccf3a
       params.appendChild(param)
     }
   }
 
   // Populate the recipe area if the object config has input_ or output_ resources.
-<<<<<<< HEAD
-  let recipe = findIn(htmlPanel, '.recipe')
-  removeChildren(recipe)
-  let recipeArea = findIn(htmlPanel, '.recipe-area')
-=======
   let recipe = findIn(htmlPanel, ".recipe")
   removeChildren(recipe)
   let recipeArea = findIn(htmlPanel, ".recipe-area")
->>>>>>> babccf3a
   let config = state.replay.config
   let displayedResources = 0
   if (config != null && config.game != null && config.game.objects != null) {
@@ -292,15 +175,9 @@
       // that to the object's type-name and color-name. Keep in mind that color 0
       // is the default color, which is red.
       // In the future, I hope the type name will just match the config name.
-<<<<<<< HEAD
-      let nameParts = name.split('.')
-      let configTypeName = nameParts[0]
-      let configColorName = nameParts[1] || 'red' // Red is the default 0 color.
-=======
       let nameParts = name.split(".")
       let configTypeName = nameParts[0]
       let configColorName = nameParts[1] || "red" // Red is the default 0 color.
->>>>>>> babccf3a
 
       let objectTypeName = state.replay.object_types[object.type]
       let objectColorName = undefined
@@ -309,17 +186,6 @@
       }
       if (configTypeName == objectTypeName && (objectColorName === undefined || configColorName == objectColorName)) {
         let objectConfig = config.game.objects[name]
-<<<<<<< HEAD
-        recipeArea.classList.remove('hidden')
-        // Configs have input_{resource} and output_{resource}.
-        for (let key in objectConfig) {
-          if (key.startsWith('input_')) {
-            let resource = key.replace('input_', '')
-            let amount = objectConfig[key]
-            let item = itemTemplate.cloneNode(true) as HTMLElement
-            item.querySelector('.amount')!.textContent = amount
-            item.querySelector('.icon')!.setAttribute('src', 'data/resources/' + resource + '.png')
-=======
         recipeArea.classList.remove("hidden")
         // Configs have input_{resource} and output_{resource}.
         for (let key in objectConfig) {
@@ -329,7 +195,6 @@
             let item = itemTemplate.cloneNode(true) as HTMLElement
             item.querySelector(".amount")!.textContent = amount
             item.querySelector(".icon")!.setAttribute("src", "data/resources/" + resource + ".png")
->>>>>>> babccf3a
             recipe.appendChild(item)
             displayedResources++
           }
@@ -338,21 +203,12 @@
         recipe.appendChild(recipeArrow.cloneNode(true))
         // Add the output.
         for (let key in objectConfig) {
-<<<<<<< HEAD
-          if (key.startsWith('output_')) {
-            let resource = key.replace('output_', '')
-            let amount = objectConfig[key]
-            let item = itemTemplate.cloneNode(true) as HTMLElement
-            item.querySelector('.amount')!.textContent = amount
-            item.querySelector('.icon')!.setAttribute('src', 'data/resources/' + resource + '.png')
-=======
           if (key.startsWith("output_")) {
             let resource = key.replace("output_", "")
             let amount = objectConfig[key]
             let item = itemTemplate.cloneNode(true) as HTMLElement
             item.querySelector(".amount")!.textContent = amount
             item.querySelector(".icon")!.setAttribute("src", "data/resources/" + resource + ".png")
->>>>>>> babccf3a
             recipe.appendChild(item)
             displayedResources++
           }
@@ -361,31 +217,14 @@
     }
   }
   if (displayedResources > 0) {
-<<<<<<< HEAD
-    recipeArea.classList.remove('hidden')
-  } else {
-    recipeArea.classList.add('hidden')
-=======
     recipeArea.classList.remove("hidden")
   } else {
     recipeArea.classList.add("hidden")
->>>>>>> babccf3a
   }
 }
 
 /** Updates the readout of the selected object or replay info. */
 export function updateReadout() {
-<<<<<<< HEAD
-  let readout = ''
-  readout += 'Step: ' + state.step + '\n'
-  readout += 'Map size: ' + state.replay.map_size[0] + 'x' + state.replay.map_size[1] + '\n'
-  readout += 'Num agents: ' + state.replay.num_agents + '\n'
-  readout += 'Max steps: ' + state.replay.max_steps + '\n'
-
-  let objectTypeCounts = new Map<string, number>()
-  for (const gridObject of state.replay.grid_objects) {
-    const type = getAttr(gridObject, 'type')
-=======
   let readout = ""
   readout += "Step: " + state.step + "\n"
   readout += "Map size: " + state.replay.map_size[0] + "x" + state.replay.map_size[1] + "\n"
@@ -395,18 +234,13 @@
   let objectTypeCounts = new Map<string, number>()
   for (const gridObject of state.replay.grid_objects) {
     const type = getAttr(gridObject, "type")
->>>>>>> babccf3a
     const typeName = state.replay.object_types[type]
     objectTypeCounts.set(typeName, (objectTypeCounts.get(typeName) || 0) + 1)
   }
   for (const [key, value] of objectTypeCounts.entries()) {
-<<<<<<< HEAD
-    readout += key + ' count: ' + value + '\n'
-=======
     readout += key + " count: " + value + "\n"
->>>>>>> babccf3a
-  }
-  let info = find('#info-panel .info')
+  }
+  let info = find("#info-panel .info")
   if (info !== null) {
     info.innerHTML = readout
   }
