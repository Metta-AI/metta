--- conflicted
+++ resolved
@@ -32,7 +32,7 @@
 
     # Fallback: attempt to create a builder from a deep copy to avoid mutating originals
     cfg = map_builder
-    copy_method = getattr(map_builder, 'model_copy', None)
+    copy_method = getattr(map_builder, "model_copy", None)
     if callable(copy_method):
         cfg = copy_method(deep=True)
 
@@ -42,11 +42,11 @@
     except Exception:
         return 0, 0
 
-    grid = getattr(game_map, 'grid', None)
+    grid = getattr(game_map, "grid", None)
     if grid is None:
         return 0, 0
 
-    shape = getattr(grid, 'shape', None)
+    shape = getattr(grid, "shape", None)
     if isinstance(shape, tuple) and len(shape) >= 2:
         return int(shape[1]), int(shape[0])
 
@@ -58,7 +58,6 @@
             return len(first), len(grid)
 
     return 0, 0
-
 
 
 def get_all_games() -> Dict[str, MettaGridConfig]:
@@ -217,18 +216,8 @@
 
     for game_name, game_config in all_games.items():
         num_agents = game_config.game.num_agents
-<<<<<<< HEAD
         width, height = _map_builder_dimensions(game_config.game.map_builder)
-        map_size = f"{width}x{height}" if width and height else "unknown"
-=======
-
-        # Try to get map size if available
-        map_builder = game_config.game.map_builder
-        if hasattr(map_builder, "width") and hasattr(map_builder, "height"):
-            map_size = f"{map_builder.width}x{map_builder.height}"
-        else:
-            map_size = "N/A"
->>>>>>> 376b492b
+        map_size = f"{width}x{height}" if width and height else "N/A"
 
         table.add_row(game_name, str(num_agents), map_size)
 
