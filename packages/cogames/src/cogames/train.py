from __future__ import annotations

import json
import logging
import multiprocessing
import platform
from pathlib import Path
from typing import IO, TYPE_CHECKING, Any, Callable, Optional, Union

import numpy as np

from cogames.aws_storage import maybe_upload_checkpoint
from cogames.env import make_hierarchical_env
from cogames.policy import TrainablePolicy
<<<<<<< HEAD
from mettagrid import MettaGridConfig
from mettagrid.util.module import load_symbol
=======
from cogames.utils import initialize_or_load_policy
from mettagrid import MettaGridConfig, MettaGridEnv
>>>>>>> ecef0eb0

if TYPE_CHECKING:
    import torch

logger = logging.getLogger("cogames.pufferlib")


def train(
    env_cfg: Optional[MettaGridConfig],
    policy_class_path: str,
    device: "torch.device",
    initial_weights_path: Optional[str],
    num_steps: int,
    checkpoints_path: Path,
    seed: int,
    batch_size: int,
    minibatch_size: int,
    game_name: Optional[str] = None,
    *,
    vector_num_envs: Optional[int] = None,
    vector_batch_size: Optional[int] = None,
    vector_num_workers: Optional[int] = None,
    env_cfg_supplier: Optional[Callable[[], MettaGridConfig]] = None,
    logits_debug_path: Optional[Path] = None,
) -> None:
    import pufferlib.pytorch  # noqa: F401 - ensure modules register with torch
    import pufferlib.vector
    from pufferlib import pufferl
    from pufferlib.pufferlib import set_buffers

    if env_cfg_supplier is None and env_cfg is None:
        raise ValueError("Either env_cfg or env_cfg_supplier must be provided to train a policy")

    def _next_config() -> MettaGridConfig:
        if env_cfg_supplier is not None:
            cfg = env_cfg_supplier()
            if not isinstance(cfg, MettaGridConfig):
                raise TypeError("Curriculum callable must return a MettaGridConfig instance")
            return cfg.model_copy(deep=True)
        assert env_cfg is not None
        return env_cfg.model_copy(deep=True)

    def env_creator(buf: Optional[Any] = None, seed: Optional[int] = None):
        cfg = _next_config()
        env = make_hierarchical_env(cfg, buf=buf)
        set_buffers(env, buf)
        return env

    backend = pufferlib.vector.Multiprocessing
    if platform.system() == "Darwin":
        multiprocessing.set_start_method("spawn", force=True)
        # TODO(jsuarez): Fix multiprocessing backend
        backend = pufferlib.vector.Serial

    desired_workers = vector_num_workers if vector_num_workers is not None else 8
    cpu_cores = None
    try:
        import psutil

        cpu_cores = psutil.cpu_count(logical=False) or psutil.cpu_count(logical=True)
    except Exception:  # pragma: no cover - best effort fallback
        cpu_cores = None

    if cpu_cores is not None:
        adjusted_workers = min(desired_workers, max(1, cpu_cores))
        if adjusted_workers < desired_workers:
            logger.info(
                "Reducing num_workers from %s to %s to match available CPU cores",
                desired_workers,
                adjusted_workers,
            )
        num_workers = adjusted_workers
    else:
        num_workers = desired_workers

    if backend is pufferlib.vector.Multiprocessing and device.type != "cuda":
        backend = pufferlib.vector.Serial
        num_workers = 1

    num_envs = vector_num_envs if vector_num_envs is not None else 256

    envs_per_worker = max(1, num_envs // num_workers)
    base_batch_size = vector_batch_size if vector_batch_size is not None else 128
    vector_batch_size = max(base_batch_size, envs_per_worker)
    remainder = vector_batch_size % envs_per_worker
    if remainder:
        vector_batch_size += envs_per_worker - remainder

    logger.debug(
        "Vec env config: num_envs=%s, num_workers=%s, batch_size=%s (envs/worker=%s)",
        num_envs,
        num_workers,
        vector_batch_size,
        envs_per_worker,
    )

    vecenv = pufferlib.vector.make(
        env_creator,
        num_envs=num_envs,
        num_workers=num_workers,
        batch_size=vector_batch_size,
        backend=backend,
    )

<<<<<<< HEAD
    debug_file: Optional[IO[str]] = None
    instrumentation_env: Optional[Any] = None
    instrumentation_actions: Optional[np.ndarray] = None
    instrumentation_rollout_steps = 4

    if logits_debug_path is not None:
        import torch

        logits_debug_path.parent.mkdir(parents=True, exist_ok=True)
        debug_file = logits_debug_path.open("w", encoding="utf-8")
        instrumentation_cfg = vecenv.driver_env.mg_config.model_copy(deep=True)
        instrumentation_env = make_hierarchical_env(instrumentation_cfg)
        action_dim = int(instrumentation_env.single_action_space.nvec.size)
        instrumentation_actions = np.zeros((instrumentation_env.num_agents, action_dim), dtype=np.int32)

        def _write_logit_snapshot(global_step: int) -> None:
            if debug_file is None or instrumentation_env is None or instrumentation_actions is None:
                return

            obs, _ = instrumentation_env.reset(seed=seed + int(global_step))
            entry: dict[str, Any] = {"global_step": int(global_step), "steps": []}
            for rollout_step in range(instrumentation_rollout_steps):
                obs_tensor = torch.tensor(obs, dtype=torch.uint8, device=device)
                network = policy.network()
                network.eval()
                with torch.no_grad():
                    logits_raw, _ = network.forward_eval(obs_tensor)

                logits_cpu = [tensor.detach().to("cpu") for tensor in logits_raw]
                step_dims: list[dict[str, Union[float, int]]] = []
                for dim_index, logits in enumerate(logits_cpu):
                    stats: dict[str, Union[float, int]] = {
                        "dim": int(dim_index),
                        "logit_mean": float(logits.mean().item()),
                        "logit_std": float(logits.std(unbiased=False).item()),
                    }

                    try:
                        dist = torch.distributions.Categorical(logits=logits)
                        entropy = float(dist.entropy().mean().item())
                        top_prob = float(dist.probs.max(dim=1).values.mean().item())
                    except ValueError:
                        entropy = 0.0
                        top_prob = 1.0

                    stats["mean_entropy"] = entropy
                    stats["mean_top_prob"] = top_prob
                    step_dims.append(stats)

                entry["steps"].append({"rollout_step": rollout_step, "dims": step_dims})

                for agent_id in range(instrumentation_env.num_agents):
                    for dim_index, logits in enumerate(logits_cpu):
                        dist = torch.distributions.Categorical(logits=logits[agent_id])
                        instrumentation_actions[agent_id, dim_index] = int(dist.sample().item())

                obs, _, done, truncated, _ = instrumentation_env.step(instrumentation_actions)
                if all(done) or all(truncated):
                    break

            debug_file.write(json.dumps(entry) + "\n")
            debug_file.flush()

    else:

        def _write_logit_snapshot(global_step: int) -> None:
            return

    # Load the TrainablePolicy class using the new API
    policy_class = load_symbol(policy_class_path)
    policy = policy_class(vecenv.driver_env, device)

=======
    policy = initialize_or_load_policy(policy_class_path, initial_weights_path, vecenv.driver_env, device)
>>>>>>> ecef0eb0
    # Ensure it implements the TrainablePolicy interface
    assert isinstance(policy, TrainablePolicy), (
        f"Policy class {policy_class_path} must implement TrainablePolicy interface"
    )

    # Detect if policy uses RNN (e.g., LSTM)
    use_rnn = policy.is_recurrent()

    if logits_debug_path is not None:
        _write_logit_snapshot(0)

    env_name = "cogames.cogs_vs_clips"

    # Use RNN-specific hyperparameters if needed
    if use_rnn:
        learning_rate = 1e-4  # Slightly gentler LR to keep critic stable
        bptt_horizon = 1  # TODO: revisit once observation reshaping supports >1
        optimizer = "adam"
        adam_eps = 1e-8
        logger.info("Using RNN hyperparameters: lr=1e-4, bptt=1, optimizer=adam")
    else:
        learning_rate = 1e-4
        bptt_horizon = 1
        optimizer = "muon"
        adam_eps = 1e-12

    total_agents = max(1, getattr(vecenv, "num_agents", 1))
    num_envs = max(1, getattr(vecenv, "num_envs", 1))
    num_workers = max(1, getattr(vecenv, "num_workers", 1))
    envs_per_worker = max(1, num_envs // num_workers)

    # PuffeRL enforces two simple rules:
    # 1. batch_size >= num_agents * bptt_horizon
    # 2. batch_size % (num_envs / num_workers) == 0
    original_batch_size = batch_size
    amended_batch_size = max(original_batch_size, total_agents * bptt_horizon)
    remainder = amended_batch_size % envs_per_worker
    if remainder:
        amended_batch_size += envs_per_worker - remainder

    if amended_batch_size != original_batch_size:
        logger.info(
            "Adjusted batch_size from %s to %s (agents=%s, horizon=%s, envs/worker=%s)",
            original_batch_size,
            amended_batch_size,
            total_agents,
            bptt_horizon,
            envs_per_worker,
        )

    amended_minibatch_size = min(minibatch_size, amended_batch_size)
    if amended_minibatch_size != minibatch_size:
        logger.info(
            "Reducing minibatch_size from %s to %s to keep it <= batch_size",
            minibatch_size,
            amended_minibatch_size,
        )

    effective_timesteps = max(num_steps, amended_batch_size)
    if effective_timesteps != num_steps:
        logger.info(
            "Raising total_timesteps from %s to %s to keep it >= batch_size",
            num_steps,
            effective_timesteps,
        )

    train_args = dict(
        env=env_name,
        device=device.type,
        total_timesteps=effective_timesteps,
        minibatch_size=amended_minibatch_size,
        batch_size=amended_batch_size,
        data_dir=str(checkpoints_path),
        checkpoint_interval=200,
        bptt_horizon=bptt_horizon,
        seed=seed,
        use_rnn=use_rnn,
        # Defaults
        torch_deterministic=True,
        cpu_offload=False,
        optimizer=optimizer,
        anneal_lr=True,
        precision="float32",
        learning_rate=learning_rate,
        gamma=0.97,
        gae_lambda=0.90,
        update_epochs=1,
        clip_coef=0.1,
        vf_coef=0.1,
        vf_clip_coef=0.1,
        max_grad_norm=0.5,
        ent_coef=0.01,
        adam_beta1=0.95,
        adam_beta2=0.999,
        adam_eps=adam_eps,
        max_minibatch_size=32768,
        compile=False,
        vtrace_rho_clip=1.0,
        vtrace_c_clip=1.0,
        prio_alpha=0.8,
        prio_beta0=0.2,
    )

    # Pass the neural network from TrainablePolicy to PuffeRL for training
    # The network() method is part of the new TrainablePolicy API
    trainer = pufferl.PuffeRL(train_args, vecenv, policy.network())

    # Track if training diverged
    training_diverged = False

    while trainer.global_step < num_steps:
        trainer.evaluate()
        trainer.train()

        # Check for NaN in network parameters after each training step
        network = policy.network()
        has_nan = False
        for name, param in network.named_parameters():
            if param.grad is not None and not param.grad.isfinite().all():
                logger.error(f"NaN/Inf detected in gradients for parameter: {name}")
                has_nan = True
            if not param.isfinite().all():
                logger.error(f"NaN/Inf detected in parameter: {name}")
                has_nan = True

        if has_nan:
            logger.error(
                f"Training diverged at step {trainer.global_step}! "
                "Stopping early to prevent saving corrupted checkpoint."
            )
            training_diverged = True
            break

        if logits_debug_path is not None:
            _write_logit_snapshot(trainer.global_step)

    trainer.print_dashboard()
    trainer.close()

    if debug_file is not None:
        debug_file.close()

    if instrumentation_env is not None:
        instrumentation_env.close()

    # Print checkpoint path and usage commands with colored output
    from rich.console import Console

    console = Console()

    console.print()
    if training_diverged:
        console.print("=" * 80, style="bold red")
        console.print("Training diverged (NaN detected)! Stopped early.", style="bold red")
        console.print(f"Checkpoints saved to: [cyan]{checkpoints_path}[/cyan]", style="bold red")
        console.print("=" * 80, style="bold red")
        console.print()
        console.print("[yellow]Warning: The latest checkpoint may contain NaN values.[/yellow]")
        console.print("[yellow]Try using an earlier checkpoint or retraining with lower learning rate.[/yellow]")
    else:
        console.print("=" * 80, style="bold green")
        console.print(
            f"Training complete. Checkpoints saved to: [cyan]{checkpoints_path}[/cyan]",
            style="bold green",
        )
        console.print("=" * 80, style="bold green")

    # Try to find the final checkpoint
    # PufferLib saves checkpoints in data_dir/env_name/
    checkpoint_dir = checkpoints_path / env_name
    checkpoints = []

    if checkpoint_dir.exists():
        checkpoints = sorted(checkpoint_dir.glob("*.pt"))

    # Fallback: also check directly in checkpoints_path
    if not checkpoints and checkpoints_path.exists():
        checkpoints = sorted(checkpoints_path.glob("*.pt"))

    if checkpoints and not training_diverged:
        final_checkpoint = checkpoints[-1]
        console.print()
        console.print(f"Final checkpoint: [cyan]{final_checkpoint}[/cyan]")

        # Show shorthand version if available
        policy_shorthand = {
            "cogames.policy.random.RandomPolicy": "random",
            "cogames.policy.simple.SimplePolicy": "simple",
            "cogames.policy.token.TokenPolicy": "token",
            "cogames.policy.lstm.LSTMPolicy": "lstm",
        }.get(policy_class_path)

        # Build the command with game name if provided
        game_arg = f" {game_name}" if game_name else ""
        policy_arg = policy_shorthand if policy_shorthand else policy_class_path

        console.print()
        console.print("To play with this policy:", style="bold")
        console.print(
            f"  [yellow]cogames play{game_arg} --policy {policy_arg} --policy-data {final_checkpoint}[/yellow]"
        )

        maybe_upload_checkpoint(
            final_checkpoint=final_checkpoint,
            game_name=game_name,
            policy_class_path=policy_class_path,
            console=console,
        )
    elif checkpoints and training_diverged:
        console.print()
        console.print(f"[yellow]Found {len(checkpoints)} checkpoint(s). The most recent may be corrupted.[/yellow]")
        console.print("[yellow]Try using an earlier checkpoint or retraining.[/yellow]")
    else:
        console.print()
        console.print(f"[yellow]No checkpoint files found. Check {checkpoints_path} for saved models.[/yellow]")

    console.print("=" * 80, style="bold green")
    console.print()<|MERGE_RESOLUTION|>--- conflicted
+++ resolved
@@ -5,20 +5,14 @@
 import multiprocessing
 import platform
 from pathlib import Path
-from typing import IO, TYPE_CHECKING, Any, Callable, Optional, Union
+from typing import IO, TYPE_CHECKING, Any, Optional
 
 import numpy as np
 
-from cogames.aws_storage import maybe_upload_checkpoint
 from cogames.env import make_hierarchical_env
 from cogames.policy import TrainablePolicy
-<<<<<<< HEAD
+from cogames.utils import initialize_or_load_policy
 from mettagrid import MettaGridConfig
-from mettagrid.util.module import load_symbol
-=======
-from cogames.utils import initialize_or_load_policy
-from mettagrid import MettaGridConfig, MettaGridEnv
->>>>>>> ecef0eb0
 
 if TYPE_CHECKING:
     import torch
@@ -27,7 +21,7 @@
 
 
 def train(
-    env_cfg: Optional[MettaGridConfig],
+    env_cfg: MettaGridConfig,
     policy_class_path: str,
     device: "torch.device",
     initial_weights_path: Optional[str],
@@ -41,7 +35,6 @@
     vector_num_envs: Optional[int] = None,
     vector_batch_size: Optional[int] = None,
     vector_num_workers: Optional[int] = None,
-    env_cfg_supplier: Optional[Callable[[], MettaGridConfig]] = None,
     logits_debug_path: Optional[Path] = None,
 ) -> None:
     import pufferlib.pytorch  # noqa: F401 - ensure modules register with torch
@@ -49,20 +42,7 @@
     from pufferlib import pufferl
     from pufferlib.pufferlib import set_buffers
 
-    if env_cfg_supplier is None and env_cfg is None:
-        raise ValueError("Either env_cfg or env_cfg_supplier must be provided to train a policy")
-
-    def _next_config() -> MettaGridConfig:
-        if env_cfg_supplier is not None:
-            cfg = env_cfg_supplier()
-            if not isinstance(cfg, MettaGridConfig):
-                raise TypeError("Curriculum callable must return a MettaGridConfig instance")
-            return cfg.model_copy(deep=True)
-        assert env_cfg is not None
-        return env_cfg.model_copy(deep=True)
-
-    def env_creator(buf: Optional[Any] = None, seed: Optional[int] = None):
-        cfg = _next_config()
+    def env_creator(cfg: MettaGridConfig, buf: Optional[Any] = None, seed: Optional[int] = None):
         env = make_hierarchical_env(cfg, buf=buf)
         set_buffers(env, buf)
         return env
@@ -70,7 +50,6 @@
     backend = pufferlib.vector.Multiprocessing
     if platform.system() == "Darwin":
         multiprocessing.set_start_method("spawn", force=True)
-        # TODO(jsuarez): Fix multiprocessing backend
         backend = pufferlib.vector.Serial
 
     desired_workers = vector_num_workers if vector_num_workers is not None else 8
@@ -121,11 +100,18 @@
         num_workers=num_workers,
         batch_size=vector_batch_size,
         backend=backend,
+        env_kwargs={
+            "cfg": env_cfg.model_copy(deep=True),
+        },
     )
 
-<<<<<<< HEAD
+    policy = initialize_or_load_policy(policy_class_path, initial_weights_path, vecenv.driver_env, device)
+    assert isinstance(policy, TrainablePolicy), (
+        f"Policy class {policy_class_path} must implement TrainablePolicy interface"
+    )
+
     debug_file: Optional[IO[str]] = None
-    instrumentation_env: Optional[Any] = None
+    instrumentation_env = None
     instrumentation_actions: Optional[np.ndarray] = None
     instrumentation_rollout_steps = 4
 
@@ -134,8 +120,7 @@
 
         logits_debug_path.parent.mkdir(parents=True, exist_ok=True)
         debug_file = logits_debug_path.open("w", encoding="utf-8")
-        instrumentation_cfg = vecenv.driver_env.mg_config.model_copy(deep=True)
-        instrumentation_env = make_hierarchical_env(instrumentation_cfg)
+        instrumentation_env = make_hierarchical_env(env_cfg.model_copy(deep=True))
         action_dim = int(instrumentation_env.single_action_space.nvec.size)
         instrumentation_actions = np.zeros((instrumentation_env.num_agents, action_dim), dtype=np.int32)
 
@@ -144,7 +129,7 @@
                 return
 
             obs, _ = instrumentation_env.reset(seed=seed + int(global_step))
-            entry: dict[str, Any] = {"global_step": int(global_step), "steps": []}
+            entry: dict[str, object] = {"global_step": int(global_step), "steps": []}
             for rollout_step in range(instrumentation_rollout_steps):
                 obs_tensor = torch.tensor(obs, dtype=torch.uint8, device=device)
                 network = policy.network()
@@ -153,24 +138,16 @@
                     logits_raw, _ = network.forward_eval(obs_tensor)
 
                 logits_cpu = [tensor.detach().to("cpu") for tensor in logits_raw]
-                step_dims: list[dict[str, Union[float, int]]] = []
+                step_dims = []
                 for dim_index, logits in enumerate(logits_cpu):
-                    stats: dict[str, Union[float, int]] = {
+                    stats = {
                         "dim": int(dim_index),
                         "logit_mean": float(logits.mean().item()),
                         "logit_std": float(logits.std(unbiased=False).item()),
                     }
-
-                    try:
-                        dist = torch.distributions.Categorical(logits=logits)
-                        entropy = float(dist.entropy().mean().item())
-                        top_prob = float(dist.probs.max(dim=1).values.mean().item())
-                    except ValueError:
-                        entropy = 0.0
-                        top_prob = 1.0
-
-                    stats["mean_entropy"] = entropy
-                    stats["mean_top_prob"] = top_prob
+                    dist = torch.distributions.Categorical(logits=logits)
+                    stats["mean_entropy"] = float(dist.entropy().mean().item())
+                    stats["mean_top_prob"] = float(dist.probs.max(dim=1).values.mean().item())
                     step_dims.append(stats)
 
                 entry["steps"].append({"rollout_step": rollout_step, "dims": step_dims})
@@ -192,35 +169,22 @@
         def _write_logit_snapshot(global_step: int) -> None:
             return
 
-    # Load the TrainablePolicy class using the new API
-    policy_class = load_symbol(policy_class_path)
-    policy = policy_class(vecenv.driver_env, device)
-
-=======
-    policy = initialize_or_load_policy(policy_class_path, initial_weights_path, vecenv.driver_env, device)
->>>>>>> ecef0eb0
-    # Ensure it implements the TrainablePolicy interface
-    assert isinstance(policy, TrainablePolicy), (
-        f"Policy class {policy_class_path} must implement TrainablePolicy interface"
-    )
-
-    # Detect if policy uses RNN (e.g., LSTM)
-    use_rnn = policy.is_recurrent()
-
-    if logits_debug_path is not None:
-        _write_logit_snapshot(0)
+    use_rnn = getattr(policy, "is_recurrent", lambda: False)()
+    if not use_rnn:
+        lowered = policy_class_path.lower()
+        if "lstm" in lowered or "rnn" in lowered:
+            use_rnn = True
 
     env_name = "cogames.cogs_vs_clips"
 
-    # Use RNN-specific hyperparameters if needed
     if use_rnn:
-        learning_rate = 1e-4  # Slightly gentler LR to keep critic stable
-        bptt_horizon = 1  # TODO: revisit once observation reshaping supports >1
+        learning_rate = 0.0003
+        bptt_horizon = 1
         optimizer = "adam"
         adam_eps = 1e-8
-        logger.info("Using RNN hyperparameters: lr=1e-4, bptt=1, optimizer=adam")
-    else:
-        learning_rate = 1e-4
+        logger.info("Using RNN-specific hyperparameters: lr=0.0003, bptt=1, optimizer=adam")
+    else:
+        learning_rate = 0.015
         bptt_horizon = 1
         optimizer = "muon"
         adam_eps = 1e-12
@@ -230,9 +194,6 @@
     num_workers = max(1, getattr(vecenv, "num_workers", 1))
     envs_per_worker = max(1, num_envs // num_workers)
 
-    # PuffeRL enforces two simple rules:
-    # 1. batch_size >= num_agents * bptt_horizon
-    # 2. batch_size % (num_envs / num_workers) == 0
     original_batch_size = batch_size
     amended_batch_size = max(original_batch_size, total_agents * bptt_horizon)
     remainder = amended_batch_size % envs_per_worker
@@ -276,21 +237,20 @@
         bptt_horizon=bptt_horizon,
         seed=seed,
         use_rnn=use_rnn,
-        # Defaults
         torch_deterministic=True,
         cpu_offload=False,
         optimizer=optimizer,
         anneal_lr=True,
         precision="float32",
         learning_rate=learning_rate,
-        gamma=0.97,
+        gamma=0.995,
         gae_lambda=0.90,
         update_epochs=1,
-        clip_coef=0.1,
-        vf_coef=0.1,
-        vf_clip_coef=0.1,
-        max_grad_norm=0.5,
-        ent_coef=0.01,
+        clip_coef=0.2,
+        vf_coef=2.0,
+        vf_clip_coef=0.2,
+        max_grad_norm=1.5,
+        ent_coef=0.001,
         adam_beta1=0.95,
         adam_beta2=0.999,
         adam_eps=adam_eps,
@@ -302,53 +262,48 @@
         prio_beta0=0.2,
     )
 
-    # Pass the neural network from TrainablePolicy to PuffeRL for training
-    # The network() method is part of the new TrainablePolicy API
     trainer = pufferl.PuffeRL(train_args, vecenv, policy.network())
 
-    # Track if training diverged
     training_diverged = False
+
+    _write_logit_snapshot(0)
 
     while trainer.global_step < num_steps:
         trainer.evaluate()
         trainer.train()
 
-        # Check for NaN in network parameters after each training step
         network = policy.network()
         has_nan = False
         for name, param in network.named_parameters():
             if param.grad is not None and not param.grad.isfinite().all():
-                logger.error(f"NaN/Inf detected in gradients for parameter: {name}")
+                logger.error("NaN/Inf detected in gradients for parameter: %s", name)
                 has_nan = True
             if not param.isfinite().all():
-                logger.error(f"NaN/Inf detected in parameter: {name}")
+                logger.error("NaN/Inf detected in parameter: %s", name)
                 has_nan = True
+
+        if logits_debug_path is not None:
+            _write_logit_snapshot(trainer.global_step)
 
         if has_nan:
             logger.error(
-                f"Training diverged at step {trainer.global_step}! "
-                "Stopping early to prevent saving corrupted checkpoint."
+                "Training diverged at step %s! Stopping early to prevent saving corrupted checkpoint.",
+                trainer.global_step,
             )
             training_diverged = True
             break
 
-        if logits_debug_path is not None:
-            _write_logit_snapshot(trainer.global_step)
-
     trainer.print_dashboard()
     trainer.close()
 
     if debug_file is not None:
         debug_file.close()
-
     if instrumentation_env is not None:
         instrumentation_env.close()
 
-    # Print checkpoint path and usage commands with colored output
     from rich.console import Console
 
     console = Console()
-
     console.print()
     if training_diverged:
         console.print("=" * 80, style="bold red")
@@ -366,15 +321,12 @@
         )
         console.print("=" * 80, style="bold green")
 
-    # Try to find the final checkpoint
-    # PufferLib saves checkpoints in data_dir/env_name/
     checkpoint_dir = checkpoints_path / env_name
     checkpoints = []
 
     if checkpoint_dir.exists():
         checkpoints = sorted(checkpoint_dir.glob("*.pt"))
 
-    # Fallback: also check directly in checkpoints_path
     if not checkpoints and checkpoints_path.exists():
         checkpoints = sorted(checkpoints_path.glob("*.pt"))
 
@@ -383,15 +335,12 @@
         console.print()
         console.print(f"Final checkpoint: [cyan]{final_checkpoint}[/cyan]")
 
-        # Show shorthand version if available
         policy_shorthand = {
             "cogames.policy.random.RandomPolicy": "random",
             "cogames.policy.simple.SimplePolicy": "simple",
-            "cogames.policy.token.TokenPolicy": "token",
             "cogames.policy.lstm.LSTMPolicy": "lstm",
         }.get(policy_class_path)
 
-        # Build the command with game name if provided
         game_arg = f" {game_name}" if game_name else ""
         policy_arg = policy_shorthand if policy_shorthand else policy_class_path
 
@@ -400,13 +349,6 @@
         console.print(
             f"  [yellow]cogames play{game_arg} --policy {policy_arg} --policy-data {final_checkpoint}[/yellow]"
         )
-
-        maybe_upload_checkpoint(
-            final_checkpoint=final_checkpoint,
-            game_name=game_name,
-            policy_class_path=policy_class_path,
-            console=console,
-        )
     elif checkpoints and training_diverged:
         console.print()
         console.print(f"[yellow]Found {len(checkpoints)} checkpoint(s). The most recent may be corrupted.[/yellow]")
