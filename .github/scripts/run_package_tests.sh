--- conflicted
+++ resolved
@@ -215,11 +215,7 @@
     # Add package name to each line
     sed "s/^/[${package_name}] /" "test-results/${package_name}_durations.txt"
   fi
-<<<<<<< HEAD
-done | sort -rn | head -10 | nl -w2 -s'. '
-=======
 done | sort -t' ' -k2 -rn | head -10 | nl -w2 -s'. '
->>>>>>> 2899420d
 
 echo -e "\n${WHITE}━━━━━━━━━━━━━━━━━━━━━━━━━━━━━━━━━━━━━━━━━━━━━━━━━${NC}"
 
