--- conflicted
+++ resolved
@@ -111,10 +111,7 @@
         assert any(k.startswith("_lap_") for k in timer.checkpoints)
 
     def test_lap_functionality(self, stopwatch: Stopwatch):
-<<<<<<< HEAD
-=======
         """Test lap functionality."""
->>>>>>> c3772b7f
         stopwatch.start("lap_timer")
 
         # First lap
@@ -124,15 +121,8 @@
         lap1_time = stopwatch.lap(100, "lap_timer")
         lap1_actual = lap1_end - lap1_start
 
-<<<<<<< HEAD
-        # Compare against actual elapsed time, not expected 0.1
-        assert lap1_time == pytest.approx(lap1_actual, abs=0.01)
-        # Also check it's reasonably close to 0.1 (with wider tolerance for parallel execution)
-        assert lap1_time == pytest.approx(0.1, abs=0.05)
-=======
         assert lap1_time == pytest.approx(lap1_actual, abs=0.01)
         assert lap1_time >= 0.1
->>>>>>> c3772b7f
 
         # Second lap
         lap2_start = time.time()
@@ -141,14 +131,8 @@
         lap2_time = stopwatch.lap(200, "lap_timer")
         lap2_actual = lap2_end - lap2_start
 
-<<<<<<< HEAD
-        # Compare against actual elapsed time
-        assert lap2_time == pytest.approx(lap2_actual, abs=0.01)
-        assert lap2_time == pytest.approx(0.1, abs=0.05)
-=======
         assert lap2_time == pytest.approx(lap2_actual, abs=0.01)
         assert lap2_time >= 0.1
->>>>>>> c3772b7f
 
         stopwatch.stop("lap_timer")
 
@@ -292,22 +276,12 @@
 
         elapsed = stopwatch.get_elapsed("estimate_test")
 
-<<<<<<< HEAD
-        # Estimate at 25% completion
-        remaining_seconds, remaining_str = stopwatch.estimate_remaining(25, 100, "estimate_test")
-
-        # If 25% took 'elapsed' seconds, then 75% should take 3x that
-        expected_remaining = elapsed * 3
-
-        # Should be extremely accurate since we're using the same elapsed time
-=======
         # If 25 steps took 'elapsed' seconds, remaining 75 steps will take:
         remaining_steps = total_steps - steps_completed
         expected_remaining = (elapsed / steps_completed) * remaining_steps
 
         remaining_seconds, remaining_str = stopwatch.estimate_remaining(steps_completed, total_steps, "estimate_test")
 
->>>>>>> c3772b7f
         assert remaining_seconds == pytest.approx(expected_remaining, rel=0.01)
         assert "sec" in remaining_str
 
@@ -424,10 +398,6 @@
 
     def test_global_timer(self, stopwatch: Stopwatch):
         """Test global timer behavior."""
-<<<<<<< HEAD
-        # Test with None (should use global)
-=======
->>>>>>> c3772b7f
         start_time = time.time()
         stopwatch.start()
         time.sleep(0.1)
@@ -435,18 +405,9 @@
         elapsed = stopwatch.stop()
         actual_elapsed = end_time - start_time
 
-<<<<<<< HEAD
-        # Verify elapsed time matches actual measured time
-        assert elapsed == pytest.approx(actual_elapsed, abs=0.01)
-        # Also check it's reasonably close to 0.1 (with wider tolerance for parallel)
-        assert elapsed == pytest.approx(0.1, abs=0.5)
-
-        # Verify get_elapsed returns the same value
-=======
         assert elapsed == pytest.approx(actual_elapsed, abs=0.01)
         assert elapsed >= 0.1
 
->>>>>>> c3772b7f
         assert stopwatch.get_elapsed() == pytest.approx(elapsed, abs=0.001)
 
         # Reset global timer
@@ -479,7 +440,6 @@
 
     def test_lap_all_with_running_and_stopped_timers(self, stopwatch: Stopwatch):
         tol = 0.02  # Keep tight tolerance for comparing against actual measurements
-<<<<<<< HEAD
 
         # Track when each timer was last started/stopped
         timer_states = {
@@ -488,16 +448,6 @@
             "C": {"running": False, "elapsed": 0.0, "last_start": None},
         }
 
-=======
-
-        # Track when each timer was last started/stopped
-        timer_states = {
-            "A": {"running": False, "elapsed": 0.0, "last_start": None},
-            "B": {"running": False, "elapsed": 0.0, "last_start": None},
-            "C": {"running": False, "elapsed": 0.0, "last_start": None},
-        }
-
->>>>>>> c3772b7f
         def update_timer_state(name, action, current_time):
             """Helper to track actual elapsed time for each timer"""
             state = timer_states[name]
@@ -533,19 +483,11 @@
         # Stop A
         stopwatch.stop("A")
         update_timer_state("A", "stop", checkpoint1_time)
-<<<<<<< HEAD
 
         # Sleep 0.1s - B and C running
         time.sleep(0.1)
         checkpoint2_time = time.time()
 
-=======
-
-        # Sleep 0.1s - B and C running
-        time.sleep(0.1)
-        checkpoint2_time = time.time()
-
->>>>>>> c3772b7f
         # Stop B, Start A
         stopwatch.stop("B")
         update_timer_state("B", "stop", checkpoint2_time)
@@ -575,19 +517,11 @@
         # Stop A
         stopwatch.stop("A")
         update_timer_state("A", "stop", checkpoint3_time)
-<<<<<<< HEAD
 
         # Sleep 0.1s - only C running
         time.sleep(0.1)
         lap2_time = time.time()
 
-=======
-
-        # Sleep 0.1s - only C running
-        time.sleep(0.1)
-        lap2_time = time.time()
-
->>>>>>> c3772b7f
         # Store previous elapsed times for delta calculation
         prev_A = actual_A
         prev_B = actual_B
@@ -622,7 +556,6 @@
         update_timer_state("A", "stop", checkpoint4_time)
         stopwatch.stop("C")
         update_timer_state("C", "stop", checkpoint4_time)
-<<<<<<< HEAD
 
         # Sleep 0.1s - all stopped
         time.sleep(0.1)
@@ -633,18 +566,6 @@
         prev_B2 = actual_B2
         prev_C2 = actual_C2
 
-=======
-
-        # Sleep 0.1s - all stopped
-        time.sleep(0.1)
-        lap3_time = time.time()
-
-        # Store previous elapsed times for delta calculation
-        prev_A2 = actual_A2
-        prev_B2 = actual_B2
-        prev_C2 = actual_C2
-
->>>>>>> c3772b7f
         # Third lap_all
         lap_times_3 = stopwatch.lap_all(3000)
 
@@ -769,28 +690,9 @@
         """Test tracking rates across multiple laps."""
         sw = Stopwatch()
 
-<<<<<<< HEAD
-        # Start timing
-        start_time = time.time()
-=======
->>>>>>> c3772b7f
         sw.start("training")
         start_time = time.time()
 
-<<<<<<< HEAD
-        # First lap: 100 steps in ~0.1 seconds
-        time.sleep(0.1)
-        lap1_actual_end = time.time()
-        lap1_time = sw.lap(100, "training")
-        lap1_actual_delta = lap1_actual_end - start_time
-
-        # Verify lap time matches actual time delta
-        assert lap1_time == pytest.approx(lap1_actual_delta, abs=0.02)
-        # Use wider tolerance for parallel execution
-        assert lap1_time == pytest.approx(0.1, abs=0.5)  # Very wide tolerance
-
-        # Second lap: 200 more steps (total 300) in another ~0.1 seconds
-=======
         # First lap: 100 steps
         time.sleep(0.1)
         lap1_end = time.time()
@@ -801,54 +703,20 @@
         assert lap1_time >= 0.1
 
         # Second lap: 200 more steps (total 300)
->>>>>>> c3772b7f
         lap2_start = time.time()
         time.sleep(0.1)
         lap2_end = time.time()
         lap2_time = sw.lap(300, "training")
-<<<<<<< HEAD
-        lap2_actual_delta = lap2_end - lap2_start
-
-        # Verify lap time matches actual time delta
-        assert lap2_time == pytest.approx(lap2_actual_delta, abs=0.02)
-        # Remove the problematic assertion - we can't assume sleep(0.1) takes 0.1s under load
-        # Instead, just verify the lap time is positive and reasonable
-        assert lap2_time > 0
-        assert lap2_time < 2.0  # Should be less than 2 seconds even under heavy load
-
-        # Third lap: 300 more steps (total 600) in another ~0.1 seconds
-=======
         lap2_actual = lap2_end - lap2_start
 
         assert lap2_time == pytest.approx(lap2_actual, abs=0.02)
         assert lap2_time >= 0.1
 
         # Third lap: 300 more steps (total 600)
->>>>>>> c3772b7f
         lap3_start = time.time()
         time.sleep(0.1)
         lap3_end = time.time()
         lap3_time = sw.lap(600, "training")
-<<<<<<< HEAD
-        lap3_actual_delta = lap3_end - lap3_start
-
-        # Verify lap time matches actual time delta
-        assert lap3_time == pytest.approx(lap3_actual_delta, abs=0.02)
-
-        # Calculate rate for additional steps
-        rate_calc_start = time.time()
-        time.sleep(0.05)
-        rate_calc_end = time.time()
-        rate_calc_delta = rate_calc_end - rate_calc_start
-
-        # Get current lap rate (50 steps in whatever time actually elapsed)
-        current_rate = sw.get_lap_rate(650, "training")
-        expected_rate = 50 / rate_calc_delta  # actual rate based on time delta
-
-        # Verify rate calculation is correct
-        assert current_rate == pytest.approx(expected_rate, rel=0.1)
-        # Don't assert against a fixed rate like 1000 steps/sec
-=======
         lap3_actual = lap3_end - lap3_start
 
         assert lap3_time == pytest.approx(lap3_actual, abs=0.02)
@@ -860,46 +728,9 @@
         # Rate should be positive and reasonable
         assert current_rate > 0
         assert current_rate < 10000  # Sanity check
->>>>>>> c3772b7f
-
-        # Stop and verify total elapsed time
-        stop_time = time.time()
+
         sw.stop("training")
-        total_actual_elapsed = stop_time - start_time
-
-<<<<<<< HEAD
-        # Verify the checkpoint data
-        timer = sw._get_timer("training")
-        checkpoints = timer.checkpoints
-        assert len(checkpoints) == 4  # start + 3 laps
-
-        # Verify total elapsed time matches
-        final_elapsed = sw.get_elapsed("training")
-        assert final_elapsed == pytest.approx(total_actual_elapsed, abs=0.02)
-
-        # Extract and verify checkpoint data
-        checkpoint_list = sorted(checkpoints.items(), key=lambda x: x[1]["elapsed_time"])
-
-        # Verify checkpoint steps
-        assert checkpoint_list[0][1]["steps"] == 0  # Start checkpoint
-        assert checkpoint_list[1][1]["steps"] == 100  # First lap
-        assert checkpoint_list[2][1]["steps"] == 300  # Second lap
-        assert checkpoint_list[3][1]["steps"] == 600  # Third lap
-
-        # Verify checkpoint times are monotonically increasing
-        prev_time = -1
-        for _, (_, checkpoint_data) in enumerate(checkpoint_list):
-            elapsed = checkpoint_data["elapsed_time"]
-            assert elapsed > prev_time  # Monotonically increasing
-            prev_time = elapsed
-
-        # Verify lap times match checkpoint deltas
-        for i in range(1, len(checkpoint_list)):
-            checkpoint_delta = checkpoint_list[i][1]["elapsed_time"] - checkpoint_list[i - 1][1]["elapsed_time"]
-            assert checkpoint_delta > 0  # All lap times should be positive
-
-=======
->>>>>>> c3772b7f
+
     def test_real_world_scenario(self):
         """Test a realistic usage scenario."""
         sw = Stopwatch()
@@ -933,12 +764,9 @@
         assert all_elapsed["process_data"] > all_elapsed["load_data"]
         assert all_elapsed["process_data"] > all_elapsed["save_results"]
 
-<<<<<<< HEAD
-=======
         # Total should be at least sum of sleeps
         assert all_elapsed["global"] >= 0.16  # 0.05 + 0.09 + 0.02
 
->>>>>>> c3772b7f
     def test_logging_scenarios(self, caplog: pytest.LogCaptureFixture):
         """Test various logging scenarios in integration."""
         sw = Stopwatch(log_level=logging.INFO)
