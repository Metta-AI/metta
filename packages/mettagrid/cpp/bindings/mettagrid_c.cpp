#include "bindings/mettagrid_c.hpp"

#include <pybind11/numpy.h>
#include <pybind11/stl.h>

#include <algorithm>
#include <cmath>
#include <iostream>
#include <numeric>
#include <random>
#include <unordered_set>

#include "actions/action_handler.hpp"
#include "actions/attack.hpp"
#include "actions/change_color.hpp"
#include "actions/change_glyph.hpp"
#include "actions/get_output.hpp"
#include "actions/resource_mod.hpp"
#include "actions/move.hpp"
#include "actions/noop.hpp"
#include "actions/put_recipe_items.hpp"
#include "actions/rotate.hpp"
#include "actions/swap.hpp"
#include "core/event.hpp"
#include "core/grid.hpp"
#include "core/hash.hpp"
#include "core/types.hpp"
#include "objects/agent.hpp"
#include "objects/assembler.hpp"
#include "objects/assembler_config.hpp"
#include "objects/chest.hpp"
#include "objects/constants.hpp"
#include "objects/converter.hpp"
#include "objects/converter_config.hpp"
#include "objects/inventory_config.hpp"
#include "objects/production_handler.hpp"
#include "objects/recipe.hpp"
#include "objects/wall.hpp"
#include "systems/clipper.hpp"
#include "systems/clipper_config.hpp"
#include "systems/observation_encoder.hpp"
#include "systems/packed_coordinate.hpp"
#include "systems/stats_tracker.hpp"

namespace py = pybind11;

MettaGrid::MettaGrid(const GameConfig& game_config, const py::list map, unsigned int seed)
    : obs_width(game_config.obs_width),
      obs_height(game_config.obs_height),
      max_steps(game_config.max_steps),
      episode_truncates(game_config.episode_truncates),
      resource_names(game_config.resource_names),
      _global_obs_config(game_config.global_obs),
      _game_config(game_config),
      _num_observation_tokens(game_config.num_observation_tokens),
      _track_movement_metrics(game_config.track_movement_metrics),
      _resource_loss_prob(game_config.resource_loss_prob),
      _inventory_regen_interval(game_config.inventory_regen_interval) {
  _seed = seed;
  _rng = std::mt19937(seed);

  // `map` is a list of lists of strings, which are the map cells.

  unsigned int num_agents = static_cast<unsigned int>(game_config.num_agents);

  current_step = 0;

  bool observation_size_is_packable =
      obs_width <= PackedCoordinate::MAX_PACKABLE_COORD + 1 && obs_height <= PackedCoordinate::MAX_PACKABLE_COORD + 1;
  if (!observation_size_is_packable) {
    throw std::runtime_error("Observation window size (" + std::to_string(obs_width) + "x" +
                             std::to_string(obs_height) + ") exceeds maximum packable size");
  }

  GridCoord height = static_cast<GridCoord>(py::len(map));
  GridCoord width = static_cast<GridCoord>(py::len(map[0]));

  _grid = std::make_unique<Grid>(height, width);
  _obs_encoder = std::make_unique<ObservationEncoder>(resource_names, game_config.recipe_details_obs);

  _event_manager = std::make_unique<EventManager>();
  _stats = std::make_unique<StatsTracker>(&resource_names);

  _event_manager->init(_grid.get());
  _event_manager->event_handlers.insert(
      {EventType::FinishConverting, std::make_unique<ProductionHandler>(_event_manager.get())});
  _event_manager->event_handlers.insert({EventType::CoolDown, std::make_unique<CoolDownHandler>(_event_manager.get())});

  _action_success.resize(num_agents);

  for (const auto& [action_name, action_config] : game_config.actions) {
    if (action_name == "put_items") {
      _action_handlers.push_back(std::make_unique<PutRecipeItems>(*action_config));
    } else if (action_name == "get_items") {
      _action_handlers.push_back(std::make_unique<GetOutput>(*action_config));
    } else if (action_name == "noop") {
      _action_handlers.push_back(std::make_unique<Noop>(*action_config));
    } else if (action_name == "move") {
      _action_handlers.push_back(std::make_unique<Move>(*action_config, &_game_config));
    } else if (action_name == "rotate") {
      _action_handlers.push_back(std::make_unique<Rotate>(*action_config, &_game_config));
    } else if (action_name == "attack") {
      auto attack_config = std::static_pointer_cast<const AttackActionConfig>(action_config);
      _action_handlers.push_back(std::make_unique<Attack>(*attack_config, &_game_config));
    } else if (action_name == "change_glyph") {
      auto change_glyph_config = std::static_pointer_cast<const ChangeGlyphActionConfig>(action_config);
      _action_handlers.push_back(std::make_unique<ChangeGlyph>(*change_glyph_config));
    } else if (action_name == "swap") {
      _action_handlers.push_back(std::make_unique<Swap>(*action_config));
    } else if (action_name == "change_color") {
      _action_handlers.push_back(std::make_unique<ChangeColor>(*action_config));
    } else if (action_name == "resource_mod") {
      auto modify_config = std::static_pointer_cast<const ResourceModConfig>(action_config);
      _action_handlers.push_back(std::make_unique<ResourceMod>(*modify_config, action_name));
    } else {
      throw std::runtime_error("Unknown action: " + action_name);
    }
  }
  init_action_handlers();

  object_type_names.resize(game_config.objects.size());

  for (const auto& [key, object_cfg] : game_config.objects) {
    TypeId type_id = object_cfg->type_id;

    if (type_id >= object_type_names.size()) {
      // Sometimes the type_ids are not contiguous, so we need to resize the vector.
      object_type_names.resize(type_id + 1);
    }

    if (object_type_names[type_id] != "" && object_type_names[type_id] != object_cfg->type_name) {
      throw std::runtime_error("Object type_id " + std::to_string(type_id) + " already exists with type_name " +
                               object_type_names[type_id] + ". Trying to add " + object_cfg->type_name + ".");
    }
    object_type_names[type_id] = object_cfg->type_name;

    const AgentConfig* agent_config = dynamic_cast<const AgentConfig*>(object_cfg.get());
    if (agent_config) {
      unsigned int id = agent_config->group_id;
      _group_sizes[id] = 0;
      _group_reward_pct[id] = agent_config->group_reward_pct;
    }
  }

  // Initialize objects from map
  std::string grid_hash_data;                                        // String to accumulate grid data for hashing
  grid_hash_data.reserve(static_cast<size_t>(height * width * 20));  // Pre-allocate for efficiency

  for (GridCoord r = 0; r < height; r++) {
    for (GridCoord c = 0; c < width; c++) {
      auto py_cell = map[r].cast<py::list>()[c].cast<py::str>();
      auto cell = py_cell.cast<std::string>();

      // Add cell position and type to hash data
      grid_hash_data += std::to_string(r) + "," + std::to_string(c) + ":" + cell + ";";

      // #HardCodedConfig
      if (cell == "empty" || cell == "." || cell == " ") {
        continue;
      }

      if (!game_config.objects.contains(cell)) {
        throw std::runtime_error("Unknown object type: " + cell);
      }

      const GridObjectConfig* object_cfg = game_config.objects.at(cell).get();

      // TODO: replace the dynamic casts with virtual dispatch

      const WallConfig* wall_config = dynamic_cast<const WallConfig*>(object_cfg);
      if (wall_config) {
        Wall* wall = new Wall(r, c, *wall_config);
        _grid->add_object(wall);
        _stats->incr("objects." + cell);
        continue;
      }

      const ConverterConfig* converter_config = dynamic_cast<const ConverterConfig*>(object_cfg);
      if (converter_config) {
        // Create a new ConverterConfig with the recipe offsets from the observation encoder
        ConverterConfig config_with_offsets(*converter_config);
        config_with_offsets.input_recipe_offset = _obs_encoder->get_input_recipe_offset();
        config_with_offsets.output_recipe_offset = _obs_encoder->get_output_recipe_offset();

        Converter* converter = new Converter(r, c, config_with_offsets);
        _grid->add_object(converter);
        _stats->incr("objects." + cell);
        converter->set_event_manager(_event_manager.get());
        continue;
      }

      const AgentConfig* agent_config = dynamic_cast<const AgentConfig*>(object_cfg);
      if (agent_config) {
        Agent* agent = new Agent(r, c, *agent_config, &resource_names);
        _grid->add_object(agent);
        if (_agents.size() > std::numeric_limits<decltype(agent->agent_id)>::max()) {
          throw std::runtime_error("Too many agents for agent_id type");
        }
        agent->agent_id = static_cast<decltype(agent->agent_id)>(_agents.size());
        // Only initialize visitation grid if visitation counts are enabled
        if (_global_obs_config.visitation_counts) {
          agent->init_visitation_grid(height, width);
        }
        add_agent(agent);
        _group_sizes[agent->group] += 1;
        continue;
      }

      const AssemblerConfig* assembler_config = dynamic_cast<const AssemblerConfig*>(object_cfg);
      if (assembler_config) {
        // Create a new AssemblerConfig with the recipe offsets from the observation encoder
        AssemblerConfig config_with_offsets(*assembler_config);
        config_with_offsets.input_recipe_offset = _obs_encoder->get_input_recipe_offset();
        config_with_offsets.output_recipe_offset = _obs_encoder->get_output_recipe_offset();
        config_with_offsets.recipe_details_obs = _obs_encoder->recipe_details_obs;

        Assembler* assembler = new Assembler(r, c, config_with_offsets);
        _grid->add_object(assembler);
        _stats->incr("objects." + cell);
        assembler->set_grid(_grid.get());
        assembler->set_current_timestep_ptr(&current_step);
        continue;
      }

      const ChestConfig* chest_config = dynamic_cast<const ChestConfig*>(object_cfg);
      if (chest_config) {
        Chest* chest = new Chest(r, c, *chest_config, _stats.get());
        _grid->add_object(chest);
        _stats->incr("objects." + cell);
        chest->set_grid(_grid.get());
        continue;
      }

      throw std::runtime_error("Unable to create object of type " + cell + " at (" + std::to_string(r) + ", " +
                               std::to_string(c) + ")");
    }

    _group_rewards.resize(_group_sizes.size());
  }

  // Use wyhash for deterministic, high-performance grid fingerprinting across platforms
  initial_grid_hash = wyhash::hash_string(grid_hash_data);

  // Initialize buffers. The buffers are likely to be re-set by the user anyways,
  // so nothing above should depend on them before this point.
  std::vector<ssize_t> shape;
  shape = {static_cast<ssize_t>(num_agents), static_cast<ssize_t>(_num_observation_tokens), static_cast<ssize_t>(3)};
  auto observations = py::array_t<ObservationType, py::array::c_style>(shape);
  auto terminals =
      py::array_t<TerminalType, py::array::c_style>({static_cast<ssize_t>(num_agents)}, {sizeof(TerminalType)});
  auto truncations =
      py::array_t<TruncationType, py::array::c_style>({static_cast<ssize_t>(num_agents)}, {sizeof(TruncationType)});
  auto rewards = py::array_t<RewardType, py::array::c_style>({static_cast<ssize_t>(num_agents)}, {sizeof(RewardType)});

  set_buffers(observations, terminals, truncations, rewards);

  // Initialize global systems
  if (_game_config.clipper) {
    auto& clipper_cfg = *_game_config.clipper;
    if (clipper_cfg.unclipping_recipes.empty()) {
      throw std::runtime_error("Clipper config provided but unclipping_recipes is empty");
    }
<<<<<<< HEAD
    _clipper = std::make_unique<Clipper>(*_grid, clipper_cfg.recipe, clipper_cfg.length_scale,
                                         clipper_cfg.cutoff_distance, clipper_cfg.clip_rate);
=======
    _clipper = std::make_unique<Clipper>(
        *_grid, clipper_cfg.unclipping_recipes, clipper_cfg.length_scale, clipper_cfg.cutoff_distance, clipper_cfg.clip_rate);
>>>>>>> 9895b161
  }
}

MettaGrid::~MettaGrid() = default;

void MettaGrid::init_action_handlers() {
  _num_action_handlers = _action_handlers.size();
  _max_action_priority = 0;
  _max_action_arg = 0;
  _max_action_args.resize(_action_handlers.size());

  for (size_t i = 0; i < _action_handlers.size(); i++) {
    auto& handler = _action_handlers[i];
    handler->init(_grid.get(), &_rng);
    if (handler->priority > _max_action_priority) {
      _max_action_priority = handler->priority;
    }
    _max_action_args[i] = handler->max_arg();
    if (_max_action_args[i] > _max_action_arg) {
      _max_action_arg = _max_action_args[i];
    }
  }
}

void MettaGrid::add_agent(Agent* agent) {
  agent->init(&_rewards.mutable_unchecked<1>()(_agents.size()));
  _agents.push_back(agent);
}

void MettaGrid::_compute_observation(GridCoord observer_row,
                                     GridCoord observer_col,
                                     ObservationCoord observable_width,
                                     ObservationCoord observable_height,
                                     size_t agent_idx,
                                     ActionType action,
                                     ActionArg action_arg) {
  // Calculate observation boundaries
  ObservationCoord obs_width_radius = observable_width >> 1;
  ObservationCoord obs_height_radius = observable_height >> 1;

  int r_start = std::max(static_cast<int>(observer_row) - static_cast<int>(obs_height_radius), 0);
  int c_start = std::max(static_cast<int>(observer_col) - static_cast<int>(obs_width_radius), 0);

  int r_end = std::min(static_cast<int>(observer_row) + static_cast<int>(obs_height_radius) + 1,
                       static_cast<int>(_grid->height));
  int c_end =
      std::min(static_cast<int>(observer_col) + static_cast<int>(obs_width_radius) + 1, static_cast<int>(_grid->width));

  // Fill in visible objects. Observations should have been cleared in _step, so
  // we don't need to do that here.
  size_t attempted_tokens_written = 0;
  size_t tokens_written = 0;
  auto observation_view = _observations.mutable_unchecked<3>();
  auto rewards_view = _rewards.unchecked<1>();

  // Global tokens
  ObservationToken* agent_obs_ptr = reinterpret_cast<ObservationToken*>(observation_view.mutable_data(agent_idx, 0, 0));
  ObservationTokens agent_obs_tokens(
      agent_obs_ptr, static_cast<size_t>(observation_view.shape(1)) - static_cast<size_t>(tokens_written));

  // Build global tokens based on configuration
  std::vector<PartialObservationToken> global_tokens;

  if (_global_obs_config.episode_completion_pct) {
    ObservationType episode_completion_pct = 0;
    if (max_steps > 0) {
      float fraction = (static_cast<float>(current_step) / static_cast<float>(max_steps));
      episode_completion_pct =
          static_cast<ObservationType>(std::round(fraction * std::numeric_limits<ObservationType>::max()));
    }
    global_tokens.push_back({ObservationFeature::EpisodeCompletionPct, episode_completion_pct});
  }

  if (_global_obs_config.last_action) {
    global_tokens.push_back({ObservationFeature::LastAction, static_cast<ObservationType>(action)});
    global_tokens.push_back({ObservationFeature::LastActionArg, static_cast<ObservationType>(action_arg)});
  }

  if (_global_obs_config.last_reward) {
    ObservationType reward_int = static_cast<ObservationType>(std::round(rewards_view(agent_idx) * 100.0f));
    global_tokens.push_back({ObservationFeature::LastReward, reward_int});
  }

  // Add visitation counts for this agent
  if (_global_obs_config.visitation_counts) {
    auto& agent = _agents[agent_idx];
    auto visitation_counts = agent->get_visitation_counts();
    for (size_t i = 0; i < 5; i++) {
      global_tokens.push_back(
          {ObservationFeature::VisitationCounts, static_cast<ObservationType>(visitation_counts[i])});
    }
  }

  // Global tokens are always at the center of the observation.
  uint8_t global_location =
      PackedCoordinate::pack(static_cast<uint8_t>(obs_height_radius), static_cast<uint8_t>(obs_width_radius));

  attempted_tokens_written +=
      _obs_encoder->append_tokens_if_room_available(agent_obs_tokens, global_tokens, global_location);
  tokens_written = std::min(attempted_tokens_written, static_cast<size_t>(observation_view.shape(1)));

  // Process locations in increasing manhattan distance order
  for (const auto& [r_offset, c_offset] : PackedCoordinate::ObservationPattern{observable_height, observable_width}) {
    int r = static_cast<int>(observer_row) + r_offset;
    int c = static_cast<int>(observer_col) + c_offset;

    // Skip if outside map bounds
    if (r < r_start || r >= r_end || c < c_start || c >= c_end) {
      continue;
    }

    //  process a single grid location
    for (Layer layer = 0; layer < GridLayer::GridLayerCount; layer++) {
      GridLocation object_loc(static_cast<GridCoord>(r), static_cast<GridCoord>(c), layer);
      auto obj = _grid->object_at(object_loc);
      if (!obj) {
        continue;
      }

      // Prepare observation buffer for this object
      ObservationToken* obs_ptr =
          reinterpret_cast<ObservationToken*>(observation_view.mutable_data(agent_idx, tokens_written, 0));
      ObservationTokens obs_tokens(
          obs_ptr, static_cast<size_t>(observation_view.shape(1)) - static_cast<size_t>(tokens_written));

      // Calculate position within the observation window (agent is at the center)
      int obs_r = r - static_cast<int>(observer_row) + static_cast<int>(obs_height_radius);
      int obs_c = c - static_cast<int>(observer_col) + static_cast<int>(obs_width_radius);

      // Encode location and add tokens
      uint8_t location = PackedCoordinate::pack(static_cast<uint8_t>(obs_r), static_cast<uint8_t>(obs_c));
      attempted_tokens_written += _obs_encoder->encode_tokens(obj, obs_tokens, location);
      tokens_written = std::min(attempted_tokens_written, static_cast<size_t>(observation_view.shape(1)));
    }
  }

  _stats->add("tokens_written", tokens_written);
  _stats->add("tokens_dropped", attempted_tokens_written - tokens_written);
  _stats->add("tokens_free_space", static_cast<size_t>(observation_view.shape(1)) - tokens_written);
}

void MettaGrid::_compute_observations(const py::array_t<ActionType, py::array::c_style> actions) {
  auto actions_view = actions.unchecked<2>();
  // auto observation_view = _observations.mutable_unchecked<3>();

  for (size_t idx = 0; idx < _agents.size(); idx++) {
    auto& agent = _agents[idx];
    _compute_observation(
        agent->location.r, agent->location.c, obs_width, obs_height, idx, actions_view(idx, 0), actions_view(idx, 1));
  }
}

void MettaGrid::_handle_invalid_action(size_t agent_idx, const std::string& stat, ActionType type, ActionArg arg) {
  auto& agent = _agents[agent_idx];
  agent->stats.incr(stat);
  agent->stats.incr(stat + "." + std::to_string(type) + "." + std::to_string(arg));
  _action_success[agent_idx] = false;
  *agent->reward -= agent->action_failure_penalty;
}

void MettaGrid::_step(Actions actions) {
  _actions = actions;
  auto actions_view = actions.unchecked<2>();

  // Reset rewards and observations
  auto rewards_view = _rewards.mutable_unchecked<1>();

  std::fill(
      static_cast<float*>(_rewards.request().ptr), static_cast<float*>(_rewards.request().ptr) + _rewards.size(), 0);

  auto obs_ptr = static_cast<ObservationType*>(_observations.request().ptr);
  auto obs_size = _observations.size();
  std::fill(obs_ptr, obs_ptr + obs_size, EmptyTokenByte);

  std::fill(_action_success.begin(), _action_success.end(), false);

  // Increment timestep and process events
  current_step++;
  _event_manager->process_events(current_step);

  // Create and shuffle agent indices for randomized action order
  std::vector<size_t> agent_indices(_agents.size());
  std::iota(agent_indices.begin(), agent_indices.end(), 0);
  std::shuffle(agent_indices.begin(), agent_indices.end(), _rng);

  // Process actions by priority levels (highest to lowest)
  for (unsigned char offset = 0; offset <= _max_action_priority; offset++) {
    unsigned char current_priority = _max_action_priority - offset;

    for (const auto& agent_idx : agent_indices) {
      ActionType action = actions_view(agent_idx, 0);
      ActionArg arg = actions_view(agent_idx, 1);

      if (action < 0 || static_cast<size_t>(action) >= _num_action_handlers) {
        _handle_invalid_action(agent_idx, "action.invalid_type", action, arg);
        continue;
      }
      size_t action_idx = static_cast<size_t>(action);

      auto& handler = _action_handlers[action_idx];
      if (handler->priority != current_priority) {
        continue;
      }

      // Tolerate invalid action arguments
      if (arg < 0 || arg > _max_action_args[action_idx]) {
        _handle_invalid_action(agent_idx, "action.invalid_arg", action, arg);
        continue;
      }

      auto* agent = _agents[agent_idx];
      // handle_action expects a GridObjectId, rather than an agent_id, because of where it does its lookup
      // note that handle_action will assign a penalty for attempting invalid actions as a side effect
      _action_success[agent_idx] = handler->handle_action(*agent, arg);
    }
  }

  // Handle resource loss
  for (auto* agent : _agents) {
    if (_resource_loss_prob > 0.0f) {
      // For every resource in an agent's inventory, it should disappear with probability _resource_loss_prob
      // Make a real copy of the agent's inventory map to avoid iterator invalidation
      const auto inventory_copy = agent->inventory.get();
      for (const auto& [item, qty] : inventory_copy) {
        if (qty > 0) {
          float loss = _resource_loss_prob * qty;
          InventoryDelta lost = static_cast<InventoryDelta>(std::floor(loss));
          // With probability equal to the fractional part, lose one more
          if (std::generate_canonical<float, 10>(_rng) < loss - lost) {
            lost += 1;
          }

          if (lost > 0) {
            agent->update_inventory(item, -lost);
          }
        }
      }
    }
  }

  // Handle per-agent inventory regeneration (global interval check, per-agent amounts)
  if (_inventory_regen_interval > 0 && current_step % _inventory_regen_interval == 0) {
    for (auto* agent : _agents) {
      if (!agent->inventory_regen_amounts.empty()) {
        for (const auto& [item, amount] : agent->inventory_regen_amounts) {
          agent->update_inventory(item, amount);
        }
      }
    }
  }

  // Apply global systems
  if (_clipper) {
    _clipper->maybe_clip_new_assembler(_rng);
  }

  // Compute observations for next step
  _compute_observations(actions);

  // Compute stat-based rewards for all agents
  for (auto& agent : _agents) {
    agent->compute_stat_rewards(_stats.get());
  }

  // Update episode rewards
  auto episode_rewards_view = _episode_rewards.mutable_unchecked<1>();
  for (py::ssize_t i = 0; i < rewards_view.shape(0); i++) {
    episode_rewards_view(i) += rewards_view(i);
  }

  // Check for truncation
  if (max_steps > 0 && current_step >= max_steps) {
    if (episode_truncates) {
      std::fill(static_cast<bool*>(_truncations.request().ptr),
                static_cast<bool*>(_truncations.request().ptr) + _truncations.size(),
                1);
    } else {
      std::fill(static_cast<bool*>(_terminals.request().ptr),
                static_cast<bool*>(_terminals.request().ptr) + _terminals.size(),
                1);
    }
  }
}

py::tuple MettaGrid::reset() {
  if (current_step > 0) {
    throw std::runtime_error("Cannot reset after stepping");
  }

  // Reset visitation counts for all agents (only if enabled)
  if (_global_obs_config.visitation_counts) {
    for (auto& agent : _agents) {
      agent->reset_visitation_counts();
    }
  }

  // Reset all buffers
  // Views are created only for validating types; actual clearing is done via
  // direct memory operations for speed.

  std::fill(static_cast<bool*>(_terminals.request().ptr),
            static_cast<bool*>(_terminals.request().ptr) + _terminals.size(),
            0);
  std::fill(static_cast<bool*>(_truncations.request().ptr),
            static_cast<bool*>(_truncations.request().ptr) + _truncations.size(),
            0);
  std::fill(static_cast<float*>(_episode_rewards.request().ptr),
            static_cast<float*>(_episode_rewards.request().ptr) + _episode_rewards.size(),
            0.0f);
  std::fill(
      static_cast<float*>(_rewards.request().ptr), static_cast<float*>(_rewards.request().ptr) + _rewards.size(), 0.0f);

  // Clear observations
  auto obs_ptr = static_cast<uint8_t*>(_observations.request().ptr);
  auto obs_size = _observations.size();
  std::fill(obs_ptr, obs_ptr + obs_size, EmptyTokenByte);

  // Compute initial observations
  std::vector<ssize_t> shape = {static_cast<ssize_t>(_agents.size()), static_cast<ssize_t>(2)};
  auto zero_actions = py::array_t<ActionType, py::array::c_style>(shape);
  std::fill(static_cast<ActionType*>(zero_actions.request().ptr),
            static_cast<ActionType*>(zero_actions.request().ptr) + zero_actions.size(),
            static_cast<ActionType>(0));

  _compute_observations(zero_actions);

  return py::make_tuple(_observations, py::dict());
}

void MettaGrid::validate_buffers() {
  // We should validate once buffers and agents are set.
  // data types and contiguity are handled by pybind11. We still need to check
  // shape.
  auto num_agents = _agents.size();
  auto observation_info = _observations.request();
  auto observation_shape = observation_info.shape;
  if (observation_info.ndim != 3) {
    std::stringstream ss;
    ss << "observations has " << observation_info.ndim << " dimensions but expected 3";
    throw std::runtime_error(ss.str());
  }
  if (observation_shape[0] != static_cast<ssize_t>(num_agents) || observation_shape[2] != 3) {
    std::stringstream ss;
    ss << "observations has shape [" << observation_shape[0] << ", " << observation_shape[1] << ", "
       << observation_shape[2] << "] but expected [" << num_agents << ", [something], 3]";
    throw std::runtime_error(ss.str());
  }
  {
    auto terminals_info = _terminals.request();
    auto terminals_shape = terminals_info.shape;
    if (terminals_info.ndim != 1 || terminals_shape[0] != static_cast<ssize_t>(num_agents)) {
      throw std::runtime_error("terminals has the wrong shape");
    }
  }
  {
    auto truncations_info = _truncations.request();
    auto truncations_shape = truncations_info.shape;
    if (truncations_info.ndim != 1 || truncations_shape[0] != static_cast<ssize_t>(num_agents)) {
      throw std::runtime_error("truncations has the wrong shape");
    }
  }
  {
    auto rewards_info = _rewards.request();
    auto rewards_shape = rewards_info.shape;
    if (rewards_info.ndim != 1 || rewards_shape[0] != static_cast<ssize_t>(num_agents)) {
      throw std::runtime_error("rewards has the wrong shape");
    }
  }
}

void MettaGrid::set_buffers(const py::array_t<uint8_t, py::array::c_style>& observations,
                            const py::array_t<bool, py::array::c_style>& terminals,
                            const py::array_t<bool, py::array::c_style>& truncations,
                            const py::array_t<float, py::array::c_style>& rewards) {
  // These are initialized in reset()
  _observations = observations;
  _terminals = terminals;
  _truncations = truncations;
  _rewards = rewards;
  _episode_rewards = py::array_t<float, py::array::c_style>({static_cast<ssize_t>(_rewards.shape(0))}, {sizeof(float)});
  for (size_t i = 0; i < _agents.size(); i++) {
    _agents[i]->init(&_rewards.mutable_unchecked<1>()(i));
  }

  validate_buffers();
}

py::tuple MettaGrid::step(const py::array_t<ActionType, py::array::c_style> actions) {
  _step(actions);

  auto rewards_view = _rewards.mutable_unchecked<1>();

  // Clear group rewards from previous step
  std::fill(_group_rewards.begin(), _group_rewards.end(), 0.0f);

  bool share_rewards = false;

  for (size_t agent_idx = 0; agent_idx < _agents.size(); agent_idx++) {
    if (rewards_view(agent_idx) != 0.0f) {
      share_rewards = true;
      auto& agent = _agents[agent_idx];
      auto group_id = agent->group;

      RewardType agent_reward = rewards_view(agent_idx);
      RewardType group_reward = agent_reward * _group_reward_pct[group_id];
      rewards_view(agent_idx) = agent_reward - group_reward;

      _group_rewards[group_id] += group_reward / static_cast<RewardType>(_group_sizes[group_id]);
    }
  }

  if (share_rewards) {
    for (size_t agent_idx = 0; agent_idx < _agents.size(); agent_idx++) {
      auto& agent = _agents[agent_idx];
      size_t group_id = static_cast<size_t>(agent->group);
      rewards_view(agent_idx) += _group_rewards[group_id];
    }
  }

  return py::make_tuple(_observations, _rewards, _terminals, _truncations, py::dict());
}

py::dict MettaGrid::grid_objects(int min_row, int max_row, int min_col, int max_col, const py::list& ignore_types) {
  py::dict objects;

  // Determine if bounding box filtering is enabled
  bool use_bounds = (min_row >= 0 && max_row >= 0 && min_col >= 0 && max_col >= 0);

  // Convert ignore_types list (type names) to type IDs for O(1) integer comparison
  std::unordered_set<TypeId> ignore_type_ids;
  for (const auto& item : ignore_types) {
    std::string type_name = item.cast<std::string>();
    // Find the type_id for this type_name
    for (size_t type_id = 0; type_id < object_type_names.size(); ++type_id) {
      if (object_type_names[type_id] == type_name) {
        ignore_type_ids.insert(static_cast<TypeId>(type_id));
        break;
      }
    }
  }
  bool use_type_filter = !ignore_type_ids.empty();

  for (unsigned int obj_id = 1; obj_id < _grid->objects.size(); obj_id++) {
    auto obj = _grid->object(obj_id);
    if (!obj) continue;

    // Filter by type_id if specified (fast integer comparison)
    if (use_type_filter) {
      if (ignore_type_ids.find(obj->type_id) != ignore_type_ids.end()) {
        continue;
      }
    }

    // Filter by bounding box if specified
    if (use_bounds) {
      if (obj->location.r < min_row || obj->location.r >= max_row ||
          obj->location.c < min_col || obj->location.c >= max_col) {
        continue;
      }
    }

    py::dict obj_dict;
    obj_dict["id"] = obj_id;
    obj_dict["type"] = obj->type_id;
    obj_dict["type_id"] = obj->type_id;
    obj_dict["type_name"] = object_type_names[obj->type_id];
    // Location here is defined as XYZ coordinates specifically to be used by MettaScope.
    // We define that for location: x is column, y is row, and z is layer.
    // Note: it might be different for matrix computations.
    obj_dict["location"] = py::make_tuple(obj->location.c, obj->location.r, obj->location.layer);
    obj_dict["is_swappable"] = obj->swappable();

    obj_dict["r"] = obj->location.r;          // To remove
    obj_dict["c"] = obj->location.c;          // To remove
    obj_dict["layer"] = obj->location.layer;  // To remove

    // Inject observation features
    auto features = obj->obs_features();
    for (const auto& feature : features) {
      obj_dict[py::str(_obs_encoder->feature_names().at(feature.feature_id))] = feature.value;
    }

    if (auto* has_inventory = dynamic_cast<HasInventory*>(obj)) {
      py::dict inventory_dict;
      for (const auto& [resource, quantity] : has_inventory->inventory.get()) {
        inventory_dict[py::int_(resource)] = quantity;
      }
      obj_dict["inventory"] = inventory_dict;
    }

    // Inject agent-specific info
    if (auto* agent = dynamic_cast<Agent*>(obj)) {
      obj_dict["orientation"] = static_cast<int>(agent->orientation);
      obj_dict["group_id"] = agent->group;
      obj_dict["group_name"] = agent->group_name;
      obj_dict["is_frozen"] = !!agent->frozen;
      obj_dict["freeze_remaining"] = agent->frozen;
      obj_dict["freeze_duration"] = agent->freeze_duration;
      obj_dict["color"] = agent->color;
      obj_dict["glyph"] = agent->glyph;
      obj_dict["agent_id"] = agent->agent_id;
      obj_dict["action_failure_penalty"] = agent->action_failure_penalty;
      obj_dict["current_stat_reward"] = agent->current_stat_reward;
      obj_dict["prev_action_name"] = agent->prev_action_name;
      obj_dict["steps_without_motion"] = agent->steps_without_motion;

      // We made resource limits more complicated than this, and need to review how to expose them.
      // py::dict resource_limits_dict;
      // for (const auto& [resource, quantity] : agent->inventory.limits) {
      //   resource_limits_dict[py::int_(resource)] = quantity;
      // }
      // obj_dict["resource_limits"] = resource_limits_dict;
    }

    if (auto* converter = dynamic_cast<Converter*>(obj)) {
      obj_dict["is_converting"] = converter->converting;
      obj_dict["is_cooling_down"] = converter->cooling_down;
      obj_dict["conversion_duration"] = converter->conversion_ticks;
      obj_dict["cooldown_duration"] = converter->cooldown;
      obj_dict["output_limit"] = converter->max_output;
      obj_dict["color"] = converter->color;
      py::dict input_resources_dict;
      for (const auto& [resource, quantity] : converter->input_resources) {
        input_resources_dict[py::int_(resource)] = quantity;
      }
      obj_dict["input_resources"] = input_resources_dict;
      py::dict output_resources_dict;
      for (const auto& [resource, quantity] : converter->output_resources) {
        output_resources_dict[py::int_(resource)] = quantity;
      }
      obj_dict["output_resources"] = output_resources_dict;
    }

    // Add assembler-specific info
    if (auto* assembler = dynamic_cast<Assembler*>(obj)) {
      obj_dict["cooldown_remaining"] = assembler->cooldown_remaining();
      obj_dict["cooldown_duration"] = assembler->cooldown_duration;
      obj_dict["cooldown_progress"] = assembler->cooldown_progress();
      obj_dict["is_clipped"] = assembler->is_clipped;
      obj_dict["clip_immune"] = assembler->clip_immune;
      obj_dict["uses_count"] = assembler->uses_count;
      obj_dict["max_uses"] = assembler->max_uses;
      obj_dict["allow_partial_usage"] = assembler->allow_partial_usage;
      obj_dict["exhaustion"] = assembler->exhaustion;
      obj_dict["cooldown_multiplier"] = assembler->cooldown_multiplier;

      // Add current recipe information
      const Recipe* current_recipe = assembler->get_current_recipe();
      if (current_recipe) {
        py::dict input_resources_dict;
        for (const auto& [resource, quantity] : current_recipe->input_resources) {
          input_resources_dict[py::int_(resource)] = quantity;
        }
        obj_dict["current_recipe_inputs"] = input_resources_dict;

        py::dict output_resources_dict;
        for (const auto& [resource, quantity] : current_recipe->output_resources) {
          output_resources_dict[py::int_(resource)] = quantity;
        }
        obj_dict["current_recipe_outputs"] = output_resources_dict;
        obj_dict["current_recipe_cooldown"] = current_recipe->cooldown;
      }

      // Add all recipes information
      const std::vector<std::shared_ptr<Recipe>>& active_recipes = assembler->is_clipped ? assembler->unclip_recipes : assembler->recipes;
      py::list recipes_list;
      for (size_t i = 0; i < active_recipes.size(); ++i) {
        if (active_recipes[i]) {
          py::dict recipe_dict;
          recipe_dict["pattern_index"] = static_cast<int>(i);

          py::dict input_resources_dict;
          for (const auto& [resource, quantity] : active_recipes[i]->input_resources) {
            input_resources_dict[py::int_(resource)] = quantity;
          }
          recipe_dict["input_resources"] = input_resources_dict;

          py::dict output_resources_dict;
          for (const auto& [resource, quantity] : active_recipes[i]->output_resources) {
            output_resources_dict[py::int_(resource)] = quantity;
          }
          recipe_dict["output_resources"] = output_resources_dict;
          recipe_dict["cooldown"] = active_recipes[i]->cooldown;

          recipes_list.append(recipe_dict);
        }
      }
      obj_dict["recipes"] = recipes_list;
    }

    // Add chest-specific info
    if (auto* chest = dynamic_cast<Chest*>(obj)) {
      obj_dict["resource_type"] = static_cast<int>(chest->resource_type);
      obj_dict["max_inventory"] = chest->max_inventory;

      // Convert position_deltas map to dict
      py::dict position_deltas_dict;
      for (const auto& [pos, delta] : chest->position_deltas) {
        position_deltas_dict[py::int_(pos)] = delta;
      }
      obj_dict["position_deltas"] = position_deltas_dict;
    }

    objects[py::int_(obj_id)] = obj_dict;
  }

  return objects;
}

py::list MettaGrid::action_names() {
  py::list names;
  for (const auto& handler : _action_handlers) {
    names.append(handler->action_name());
  }
  return names;
}

GridCoord MettaGrid::map_width() {
  return _grid->width;
}

GridCoord MettaGrid::map_height() {
  return _grid->height;
}

// These should correspond to the features we emit in the observations -- either
// the channel or the feature_id.
py::dict MettaGrid::feature_spec() {
  py::dict feature_spec;
  const auto& names = _obs_encoder->feature_names();
  const auto& normalizations = _obs_encoder->feature_normalizations();

  for (const auto& [feature_id, feature_name] : names) {
    py::dict spec;
    spec["normalization"] = py::float_(normalizations.at(feature_id));
    spec["id"] = py::int_(feature_id);

    // Add tag mapping for the tag feature
    if (feature_name == "tag") {
      py::dict tag_map;
      for (const auto& [tag_id, tag_name] : _game_config.tag_id_map) {
        tag_map[py::int_(tag_id)] = py::str(tag_name);
      }
      spec["values"] = tag_map;
    }

    feature_spec[py::str(feature_name)] = spec;
  }
  return feature_spec;
}

size_t MettaGrid::num_agents() const {
  return _agents.size();
}

py::array_t<float> MettaGrid::get_episode_rewards() {
  return _episode_rewards;
}

py::dict MettaGrid::get_episode_stats() {
  // Returns a dictionary with the following structure:
  // {
  //   "game": dict[str, float],  // Global game statistics
  //   "agent": list[dict[str, float]],  // Per-agent statistics
  // }

  py::dict stats;
  stats["game"] = py::cast(_stats->to_dict());

  py::list agent_stats;
  for (const auto& agent : _agents) {
    agent_stats.append(py::cast(agent->stats.to_dict()));
  }
  stats["agent"] = agent_stats;

  return stats;
}

py::object MettaGrid::action_space() {
  auto gym = py::module_::import("gymnasium");
  auto spaces = gym.attr("spaces");

  size_t number_of_actions = py::len(action_names());
  size_t number_of_action_args = _max_action_arg + 1;
  return spaces.attr("MultiDiscrete")(py::make_tuple(number_of_actions, number_of_action_args),
                                      py::arg("dtype") = dtype_actions());
}

py::object MettaGrid::observation_space() {
  auto gym = py::module_::import("gymnasium");
  auto spaces = gym.attr("spaces");

  auto observation_info = _observations.request();
  auto shape = observation_info.shape;
  auto space_shape = py::tuple(observation_info.ndim - 1);

  for (ssize_t i = 0; i < observation_info.ndim - 1; i++) {
    space_shape[static_cast<size_t>(i)] = shape[static_cast<size_t>(i + 1)];
  }

  ObservationType min_value = std::numeric_limits<ObservationType>::min();  // 0
  ObservationType max_value = std::numeric_limits<ObservationType>::max();  // 255

  // TODO: consider spaces other than "Box". They're more correctly descriptive, but I don't know if
  // that matters to us.
  return spaces.attr("Box")(min_value, max_value, space_shape, py::arg("dtype") = dtype_observations());
}

py::list MettaGrid::action_success_py() {
  return py::cast(_action_success);
}

py::list MettaGrid::max_action_args() {
  return py::cast(_max_action_args);
}

py::list MettaGrid::object_type_names_py() {
  return py::cast(object_type_names);
}

py::list MettaGrid::resource_names_py() {
  return py::cast(resource_names);
}

py::none MettaGrid::set_inventory(GridObjectId agent_id, const std::map<InventoryItem, InventoryQuantity>& inventory) {
  if (agent_id < num_agents()) {
    this->_agents[agent_id]->set_inventory(inventory);
  }
  return py::none();
}

// Pybind11 module definition
PYBIND11_MODULE(mettagrid_c, m) {
  m.doc() = "MettaGrid environment";  // optional module docstring

  PackedCoordinate::bind_packed_coordinate(m);

  // Bind Recipe near its definition
  bind_recipe(m);

  // MettaGrid class bindings
  py::class_<MettaGrid>(m, "MettaGrid")
      .def(py::init<const GameConfig&, const py::list&, unsigned int>())
      .def("reset", &MettaGrid::reset)
      .def("step", &MettaGrid::step, py::arg("actions").noconvert())
      .def("set_buffers",
           &MettaGrid::set_buffers,
           py::arg("observations").noconvert(),
           py::arg("terminals").noconvert(),
           py::arg("truncations").noconvert(),
           py::arg("rewards").noconvert())
      .def("grid_objects",
           &MettaGrid::grid_objects,
           py::arg("min_row") = -1,
           py::arg("max_row") = -1,
           py::arg("min_col") = -1,
           py::arg("max_col") = -1,
           py::arg("ignore_types") = py::list())
      .def("action_names", &MettaGrid::action_names)
      .def_property_readonly("map_width", &MettaGrid::map_width)
      .def_property_readonly("map_height", &MettaGrid::map_height)
      .def_property_readonly("num_agents", &MettaGrid::num_agents)
      .def("get_episode_rewards", &MettaGrid::get_episode_rewards)
      .def("get_episode_stats", &MettaGrid::get_episode_stats)
      .def_property_readonly("action_space", &MettaGrid::action_space)
      .def_property_readonly("observation_space", &MettaGrid::observation_space)
      .def("action_success", &MettaGrid::action_success_py)
      .def("max_action_args", &MettaGrid::max_action_args)
      .def("object_type_names", &MettaGrid::object_type_names_py)
      .def("feature_spec", &MettaGrid::feature_spec)
      .def_readonly("obs_width", &MettaGrid::obs_width)
      .def_readonly("obs_height", &MettaGrid::obs_height)
      .def_readonly("max_steps", &MettaGrid::max_steps)
      .def_readonly("current_step", &MettaGrid::current_step)
      .def("resource_names", &MettaGrid::resource_names_py)
      .def_readonly("initial_grid_hash", &MettaGrid::initial_grid_hash)
      .def("set_inventory", &MettaGrid::set_inventory, py::arg("agent_id"), py::arg("inventory"));

  // Expose this so we can cast python WallConfig / AgentConfig / ConverterConfig to a common GridConfig cpp object.
  py::class_<GridObjectConfig, std::shared_ptr<GridObjectConfig>>(m, "GridObjectConfig");

  bind_wall_config(m);

  // ##MettaGridConfig
  // We expose these as much as we can to Python. Defining the initializer (and the object's constructor) means
  // we can create these in Python as AgentConfig(**agent_config_dict). And then we expose the fields individually.
  // This is verbose! But it seems like it's the best way to do it.
  //
  // We use shared_ptr because we expect to effectively have multiple python objects wrapping the same C++ object.
  // This comes from us creating (e.g.) various config objects, and then storing them in GameConfig's maps.
  // We're, like 80% sure on this reasoning.

  bind_inventory_config(m);
  bind_agent_config(m);
  bind_converter_config(m);
  bind_assembler_config(m);
  bind_chest_config(m);
  bind_action_config(m);
  bind_attack_action_config(m);
  bind_change_glyph_action_config(m);
  bind_resource_mod_config(m);
  bind_global_obs_config(m);
  bind_clipper_config(m);
  bind_game_config(m);

  // Export data types from types.hpp
  m.attr("dtype_observations") = dtype_observations();
  m.attr("dtype_terminals") = dtype_terminals();
  m.attr("dtype_truncations") = dtype_truncations();
  m.attr("dtype_rewards") = dtype_rewards();
  m.attr("dtype_actions") = dtype_actions();
  m.attr("dtype_masks") = dtype_masks();
  m.attr("dtype_success") = dtype_success();

#ifdef METTA_WITH_RAYLIB
  py::class_<HermesPy>(m, "Hermes")
      .def(py::init<>())
      .def("update", &HermesPy::update, py::arg("env"))
      .def("render", &HermesPy::render);
#endif
}<|MERGE_RESOLUTION|>--- conflicted
+++ resolved
@@ -260,13 +260,8 @@
     if (clipper_cfg.unclipping_recipes.empty()) {
       throw std::runtime_error("Clipper config provided but unclipping_recipes is empty");
     }
-<<<<<<< HEAD
-    _clipper = std::make_unique<Clipper>(*_grid, clipper_cfg.recipe, clipper_cfg.length_scale,
+    _clipper = std::make_unique<Clipper>(*_grid, clipper_cfg.unclipping_recipes, clipper_cfg.length_scale,
                                          clipper_cfg.cutoff_distance, clipper_cfg.clip_rate);
-=======
-    _clipper = std::make_unique<Clipper>(
-        *_grid, clipper_cfg.unclipping_recipes, clipper_cfg.length_scale, clipper_cfg.cutoff_distance, clipper_cfg.clip_rate);
->>>>>>> 9895b161
   }
 }
 
