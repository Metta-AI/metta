--- conflicted
+++ resolved
@@ -196,19 +196,16 @@
 
 class CvCAssemblerConfig(CvCStationConfig):
     type: Literal["assembler"] = Field(default="assembler")
-<<<<<<< HEAD
+    heart_cost: int = Field(default=10)
     recipe_pack: Literal["standard", "tutorial", "hearts", "gear", "advanced"] = Field(default="standard")
-=======
-    heart_cost: int = Field(default=10)
->>>>>>> 7eaa1d2e
 
     def station_cfg(self) -> AssemblerConfig:
         return AssemblerConfig(
             name=self.type,
+            type_id=8,
             map_char="&",
             render_symbol=vibes.VIBE_BY_NAME["assembler"].symbol,
             clip_immune=True,
-<<<<<<< HEAD
             recipes=self._recipes_for_pack(),
         )
 
@@ -245,7 +242,13 @@
             (
                 ["heart"] * (i + 1),
                 ProtocolConfig(
-                    input_resources={"carbon": 20, "oxygen": 20, "germanium": 5 - i, "silicon": 50, "energy": 20},
+                    input_resources={
+                        "carbon": self.heart_cost * 2,
+                        "oxygen": self.heart_cost * 2,
+                        "germanium": max(self.heart_cost // 2 - i, 1),
+                        "silicon": self.heart_cost * 5,
+                        "energy": self.heart_cost * 2,
+                    },
                     output_resources={"heart": 1},
                 ),
             )
@@ -253,7 +256,12 @@
         ]
 
     def _gear_recipes(self) -> list[tuple[list[str], ProtocolConfig]]:
-        gear = [("oxygen", "modulator"), ("germanium", "scrambler"), ("silicon", "resonator"), ("carbon", "decoder")]
+        gear = [
+            ("oxygen", "modulator"),
+            ("germanium", "scrambler"),
+            ("silicon", "resonator"),
+            ("carbon", "decoder"),
+        ]
         return [
             (
                 ["gear", gear_name],
@@ -264,30 +272,4 @@
 
     def _advanced_recipes(self) -> list[tuple[list[str], ProtocolConfig]]:
         # Placeholder for future advanced recipe logic; currently mirrors the standard pack.
-        return self._standard_recipes()
-=======
-            recipes=[
-                (
-                    ["heart"] * (i + 1),
-                    ProtocolConfig(
-                        input_resources={
-                            "carbon": self.heart_cost * 2,
-                            "oxygen": self.heart_cost * 2,
-                            "germanium": max(self.heart_cost // 2 - i, 1),
-                            "silicon": self.heart_cost * 5,
-                            "energy": self.heart_cost * 2,
-                        },
-                        output_resources={"heart": 1},
-                    ),
-                )
-                for i in range(4)
-            ]
-            + [
-                (
-                    ["gear", gear[i][0]],
-                    ProtocolConfig(input_resources={gear[i][0]: 1}, output_resources={gear[i][1]: 1}),
-                )
-                for i in range(len(gear))
-            ],
-        )
->>>>>>> 7eaa1d2e
+        return self._standard_recipes()