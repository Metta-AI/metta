--- conflicted
+++ resolved
@@ -60,18 +60,10 @@
             teacher_lstm_state = [PolicyState() for _ in range(len(self.teachers))]
 
         for i, teacher in enumerate(self.teachers):
-<<<<<<< HEAD
             teacher_value, teacher_normalized_logits, teacher_lstm_state[i] = self._forward(
                 teacher, o, teacher_lstm_state[i]
             )
             ks_action_loss -= (teacher_normalized_logits.exp() * student_normalized_logits).sum(dim=-1).mean()
-=======
-            teacher_value, teacher_normalized_logits = self._forward(teacher, o, teacher_lstm_state[i])
-
-            for i in range(self.spaces):
-                ks_action_loss -= (teacher_normalized_logits[i].exp() * student_normalized_logits[i]).sum(dim=-1).mean()
-
->>>>>>> d423ef9d
             ks_action_loss *= teacher.action_loss_coef
 
             ks_value_loss += ((teacher_value.squeeze() - student_value) ** 2).mean() * teacher.value_loss_coef
