--- conflicted
+++ resolved
@@ -76,19 +76,10 @@
 
   _action_success.resize(static_cast<size_t>(num_agents));
 
-<<<<<<< HEAD
-  for (auto [action_name, action_cfg] : cfg["actions"].cast<py::dict>()) {
-    std::string action_name_str = action_name.cast<std::string>();
-    auto action_cfg_dict = action_cfg.cast<py::dict>();
-    auto action_config = ActionConfig(action_cfg_dict["enabled"].cast<bool>(),
-                                      action_cfg_dict["required_resources"].cast<std::map<InventoryItem, short>>(),
-                                      action_cfg_dict["consumed_resources"].cast<std::map<InventoryItem, short>>());
-=======
   for (const auto& [action_name, action_cfg_py] : cfg["actions"].cast<py::dict>()) {
     std::string action_name_str = action_name.cast<std::string>();
     ActionConfig* action_config = action_cfg_py.cast<ActionConfig*>();
 
->>>>>>> 35d697ad
     if (action_name_str == "put_items") {
       _action_handlers.push_back(std::make_unique<PutRecipeItems>(*action_config));
     } else if (action_name_str == "get_items") {
@@ -101,19 +92,12 @@
       _action_handlers.push_back(std::make_unique<Rotate>(*action_config));
     } else if (action_name_str == "attack") {
       // Attacks have an additional property.
-<<<<<<< HEAD
-      auto attack_config =
-          AttackConfig(action_config, action_cfg_dict["defense_resources"].cast<std::map<InventoryItem, short>>());
-      _action_handlers.push_back(std::make_unique<Attack>(attack_config));
-      _action_handlers.push_back(std::make_unique<AttackNearest>(attack_config));
-=======
       AttackActionConfig* attack_config = dynamic_cast<AttackActionConfig*>(action_config);
       if (!attack_config) {
         throw std::runtime_error("AttackActionConfig is not a valid action config");
       }
       _action_handlers.push_back(std::make_unique<Attack>(*attack_config));
       _action_handlers.push_back(std::make_unique<AttackNearest>(*attack_config));
->>>>>>> 35d697ad
     } else if (action_name_str == "swap") {
       _action_handlers.push_back(std::make_unique<Swap>(*action_config));
     } else if (action_name_str == "change_color") {
