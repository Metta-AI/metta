from __future__ import annotations

import abc
<<<<<<< HEAD
import inspect
import random
from abc import ABC
from typing import TYPE_CHECKING, Any, ClassVar, Dict, List, Optional, Union

if TYPE_CHECKING:
    from metta.cogworks.curriculum.learning_progress_algorithm import LearningProgressConfig

from pydantic import ConfigDict, Field

from metta.cogworks.curriculum.stats import BucketAnalyzer
from metta.cogworks.curriculum.task_generator import AnyTaskGeneratorConfig, SingleTaskGeneratorConfig
from metta.cogworks.curriculum.task_tracker import TaskTracker
from metta.mettagrid.config import Config
from metta.mettagrid.mettagrid_config import MettaGridConfig

=======
import random
from abc import ABC
from typing import TYPE_CHECKING, Any, ClassVar, Dict, List, Optional, Union

if TYPE_CHECKING:
    from metta.cogworks.curriculum.learning_progress_algorithm import LearningProgressConfig

from pydantic import ConfigDict, Field

from metta.cogworks.curriculum.stats import SliceAnalyzer, StatsLogger
from metta.cogworks.curriculum.task_generator import AnyTaskGeneratorConfig, SingleTaskGeneratorConfig
from metta.mettagrid.config import Config
from metta.mettagrid.mettagrid_config import MettaGridConfig


def get_algorithm_hypers_discriminator(v):
    """Discriminator function for algorithm hypers types."""
    if isinstance(v, dict) and "type" in v:
        return v["type"]
    return None

>>>>>>> 6af0f4d5

class CurriculumTask:
    """A task instance with a task_id and env_cfg."""

<<<<<<< HEAD
    def __init__(self, task_id: int, env_cfg, bucket_values: Optional[Dict[str, Any]] = None):
        self._task_id = task_id
        self._env_cfg = env_cfg
        self._bucket_values = bucket_values or {}
=======
    def __init__(self, task_id: int, env_cfg, slice_values: Optional[Dict[str, Any]] = None):
        self._task_id = task_id
        self._env_cfg = env_cfg
        self._slice_values = slice_values or {}
>>>>>>> 6af0f4d5
        self._num_completions = 0
        self._total_score = 0.0
        self._mean_score = 0.0
        self._num_scheduled = 0

    def complete(self, score: float):
        """Complete the task with a score."""
        self._num_completions += 1
        self._total_score += score
        self._mean_score = self._total_score / self._num_completions

    def get_env_cfg(self):
        """Get the environment configuration for this task."""
        return self._env_cfg

<<<<<<< HEAD
    def get_bucket_values(self):
        """Get the bucket values that were used to generate this task."""
        return self._bucket_values


class CurriculumAlgorithmConfig(Config, ABC):
    """Hyperparameters for the CurriculumAlgorithm."""

=======
    def get_slice_values(self):
        """Get the slice values that were used to generate this task."""
        return self._slice_values

    def get_bucket_values(self):
        """Get the slice values (backward compatibility alias)."""
        return self._slice_values


class CurriculumAlgorithmConfig(Config, ABC):
    """Hyperparameters for the CurriculumAlgorithm."""

>>>>>>> 6af0f4d5
    type: str = Field(description="Type of algorithm hyperparameters")
    initial_weights: Optional[list[float]] = None

    @abc.abstractmethod
    def algorithm_type(self) -> str:
        """Return the algorithm type string used in configs."""
        pass

    def create(self, num_tasks: int) -> "CurriculumAlgorithm":
        """Create the curriculum algorithm with these hyperparameters.

        Args:
            num_tasks: Number of tasks the algorithm will manage

        Returns:
            Configured curriculum algorithm instance
        """
        return DiscreteRandomCurriculum(num_tasks, self)

    model_config: ClassVar[ConfigDict] = ConfigDict(
        extra="forbid",
        validate_assignment=True,
        populate_by_name=True,
    )


<<<<<<< HEAD
class CurriculumAlgorithm(ABC):
=======
class CurriculumAlgorithm(StatsLogger, ABC):
>>>>>>> 6af0f4d5
    """
    Curriculum algorithms are responsible for:
    1. Scoring tasks based on their learning progress or other metrics
    2. Recommending which tasks to evict when the pool is full
    3. Tracking task performance for algorithm-specific purposes
    4. Providing feedback to Curriculum for task selection

    The Curriculum maintains the task pool and lifecycle, while algorithms provide guidance.
<<<<<<< HEAD
=======
    Inherits from StatsLogger to provide unified statistics interface.
>>>>>>> 6af0f4d5
    """

    num_tasks: int
    hypers: CurriculumAlgorithmConfig

    # Core API for task scoring and recommendations

    @abc.abstractmethod
    def score_tasks(self, task_ids: List[int]) -> Dict[int, float]:
        """Score tasks for selection purposes. Higher scores = more likely to be selected."""
        pass

    @abc.abstractmethod
    def recommend_eviction(self, task_ids: List[int]) -> Optional[int]:
        """Recommend which task to evict. Return None for random selection."""
        pass

<<<<<<< HEAD
    def on_task_evicted(self, task_id: int) -> None:
        """Notification that a task has been evicted from the pool."""
        # Default implementation removes from task tracker
        if hasattr(self, "task_tracker"):
            task_stats = self.task_tracker.get_task_stats(task_id)
            bucket_values = task_stats.get("bucket_values", {}) if task_stats else {}
            self.task_tracker.remove_task(task_id)

            # Remove from bucket analyzer
            if hasattr(self, "bucket_analyzer") and bucket_values:
                self.bucket_analyzer.remove_task_bucket_data(task_id, bucket_values)

    def on_task_created(self, task: "CurriculumTask") -> None:
        """Notification that a new task has been created."""
        # Default implementation tracks task creation
        task_id = task._task_id
        bucket_values = task.get_bucket_values()

        if hasattr(self, "task_tracker"):
            # Handle different TaskTracker implementations
            sig = inspect.signature(self.task_tracker.track_task_creation)
            if len(sig.parameters) > 1:  # Has bucket_values parameter
                self.task_tracker.track_task_creation(task_id, bucket_values)
            else:  # Only takes task_id
                self.task_tracker.track_task_creation(task_id)

    def update_task_performance(self, task_id: int, score: float):
        """Update task performance. Default implementation updates task tracker."""
        if hasattr(self, "task_tracker"):
            self.task_tracker.update_task_performance(task_id, score)

            # Update bucket analyzer
            if hasattr(self, "bucket_analyzer"):
                task_stats = self.task_tracker.get_task_stats(task_id)
                bucket_values = task_stats.get("bucket_values", {}) if task_stats else {}
                if bucket_values:
                    self.bucket_analyzer.update_bucket_completions(task_id, bucket_values)
=======
    @abc.abstractmethod
    def on_task_evicted(self, task_id: int) -> None:
        """Notification that a task has been evicted from the pool."""
        pass

    @abc.abstractmethod
    def update_task_performance(self, task_id: int, score: float):
        """Update task performance. Override in subclasses that track performance."""
        pass

    def on_task_created(self, task: "CurriculumTask") -> None:
        """Notification that a new task has been created. Override if needed."""
        pass

    def set_curriculum_reference(self, curriculum: "Curriculum") -> None:
        """Set reference to curriculum for stats updates. Override if needed."""
        pass
>>>>>>> 6af0f4d5

    def should_evict_task(self, task_id: int, min_presentations: int = 5) -> bool:
        """Check if a task should be evicted based on algorithm-specific criteria.

<<<<<<< HEAD
        Default implementation uses task_tracker to check minimum presentations.
        Subclasses should override to implement their own eviction criteria.
=======
        Default implementation returns False (no eviction). Subclasses should override
        to implement their own eviction criteria.
>>>>>>> 6af0f4d5

        Args:
            task_id: The task to check
            min_presentations: Minimum number of task presentations before eviction

        Returns:
            True if task should be evicted
        """
<<<<<<< HEAD
        if hasattr(self, "task_tracker"):
            task_stats = self.task_tracker.get_task_stats(task_id)
            if not task_stats:
                return False
            # Only evict tasks with sufficient presentations
            return task_stats["completion_count"] >= min_presentations
=======
>>>>>>> 6af0f4d5
        return False

    def __init__(
        self, num_tasks: int, hypers: Optional[CurriculumAlgorithmConfig] = None, initialize_weights: bool = True
    ):
        if num_tasks <= 0:
            raise ValueError(f"Number of tasks must be positive. num_tasks {num_tasks}")
        self.num_tasks = num_tasks

        if hypers is None:
            hypers = DiscreteRandomConfig()
        self.hypers = hypers

<<<<<<< HEAD
        # Initialize task tracker for algorithms that need it
        # Can be overridden in subclasses
        self.task_tracker = TaskTracker(max_memory_tasks=1000)

        # Initialize bucket analyzer for tracking task completion patterns
        # Can be overridden in subclasses with specific configurations
        self.bucket_analyzer = BucketAnalyzer(max_bucket_axes=3, logging_detailed_slices=False)

    def stats(self, prefix: str = "") -> dict[str, float]:
        """Return statistics for logging purposes. Add `prefix` to all keys."""
        stats = {}
        if hasattr(self, "task_tracker"):
            # Handle different TaskTracker implementations
            if hasattr(self.task_tracker, "get_global_stats"):
                tracker_stats = self.task_tracker.get_global_stats()
                stats.update({f"{prefix}tracker/{k}": v for k, v in tracker_stats.items()})
            elif hasattr(self.task_tracker, "get_total_completions"):
                # Create basic stats from available methods
                stats[f"{prefix}tracker/total_completions"] = float(self.task_tracker.get_total_completions())
                if hasattr(self.task_tracker, "get_tracked_task_ids"):
                    stats[f"{prefix}tracker/total_tracked_tasks"] = float(len(self.task_tracker.get_tracked_task_ids()))

        if hasattr(self, "bucket_analyzer"):
            bucket_stats_raw = self.bucket_analyzer.get_bucket_stats()
            bucket_stats = {k: float(v) for k, v in bucket_stats_raw.items() if isinstance(v, (int, float))}
            stats.update({f"{prefix}bucket/{k}": v for k, v in bucket_stats.items()})
        return stats
=======
        # Initialize stats logging
        enable_detailed = getattr(hypers, "enable_detailed_slice_logging", False)
        StatsLogger.__init__(self, enable_detailed_logging=enable_detailed)

        # All algorithms get slice analysis capability
        max_slice_axes = getattr(hypers, "max_slice_axes", 3)
        self.slice_analyzer = SliceAnalyzer(max_slice_axes=max_slice_axes, enable_detailed_logging=enable_detailed)

    def get_base_stats(self) -> Dict[str, float]:
        """Get basic statistics that all algorithms must provide."""
        return {"num_tasks": self.num_tasks, **self.slice_analyzer.get_base_stats()}

    def get_detailed_stats(self) -> Dict[str, float]:
        """Get detailed stats including expensive slice analysis."""
        return self.slice_analyzer.get_detailed_stats()

    def stats(self, prefix: str = "") -> dict[str, float]:
        """Return statistics for logging purposes. Add `prefix` to all keys."""
        # Use the StatsLogger implementation
        return super().stats(prefix)
>>>>>>> 6af0f4d5

    def get_task_from_pool(self, task_generator, rng) -> "CurriculumTask":
        """Get a task from the pool. Default implementation creates a simple task."""

        task_id = rng.randint(0, 1000000)
        env_cfg = task_generator.get_task(task_id)
        return CurriculumTask(task_id, env_cfg)


class DiscreteRandomConfig(CurriculumAlgorithmConfig):
    """Hyperparameters for DiscreteRandomCurriculum."""

    type: str = "discrete_random"

    def algorithm_type(self) -> str:
        return "discrete_random"


class DiscreteRandomCurriculum(CurriculumAlgorithm):
    """Curriculum algorithm that samples from a discrete distribution of weights.

    A named class for the simplest case where weights don't change based on
    task performance.
    """

    def score_tasks(self, task_ids: List[int]) -> Dict[int, float]:
        """All tasks have equal score for random selection."""
        return {task_id: 1.0 for task_id in task_ids}

    def recommend_eviction(self, task_ids: List[int]) -> Optional[int]:
        """No preference for eviction - let Curriculum choose randomly."""
        return None

<<<<<<< HEAD
=======
    def on_task_evicted(self, task_id: int) -> None:
        """No action needed for random curriculum."""
        pass

    def update_task_performance(self, task_id: int, score: float):
        """Update task performance - no-op for discrete random curriculum."""
        pass

>>>>>>> 6af0f4d5

class CurriculumConfig(Config):
    """Base configuration for Curriculum."""

    task_generator: AnyTaskGeneratorConfig = Field(description="TaskGenerator configuration")
    max_task_id: int = Field(default=1000000, gt=0, description="Maximum task ID to generate")
    num_active_tasks: int = Field(default=10000, gt=0, description="Number of active tasks to maintain")

    # Curriculum behavior options
    min_presentations_for_eviction: int = Field(
        default=5, gt=0, description="Minimum task presentations before eviction"
    )

    algorithm_config: Optional[Union["DiscreteRandomConfig", "LearningProgressConfig"]] = Field(
<<<<<<< HEAD
        default_factory=lambda: DiscreteRandomConfig(), description="Curriculum algorithm hyperparameters"
=======
        default=None, description="Curriculum algorithm hyperparameters"
>>>>>>> 6af0f4d5
    )

    @classmethod
    def from_mg(cls, mg_config: MettaGridConfig) -> "CurriculumConfig":
        """Create a CurriculumConfig from a MettaGridConfig."""
        return cls(
            task_generator=SingleTaskGeneratorConfig(env=mg_config),
        )

    model_config: ClassVar[ConfigDict] = ConfigDict(
        extra="forbid",
        validate_assignment=True,
        populate_by_name=True,
    )

    def model_post_init(self, __context) -> None:
        """Validate configuration after initialization."""
        super().model_post_init(__context)
<<<<<<< HEAD

        if self.num_active_tasks > self.max_task_id:
            raise ValueError(
                f"num_active_tasks ({self.num_active_tasks}) cannot exceed max_task_id ({self.max_task_id})"
            )

    def make(self) -> "Curriculum":
        """Create a Curriculum from this configuration."""
        return Curriculum(self)
=======
>>>>>>> 6af0f4d5

        if self.num_active_tasks > self.max_task_id:
            raise ValueError(
                f"num_active_tasks ({self.num_active_tasks}) cannot exceed max_task_id ({self.max_task_id})"
            )

    def make(self) -> "Curriculum":
        """Create a Curriculum from this configuration."""
        return Curriculum(self)


class Curriculum(StatsLogger):
    """Base curriculum class that uses TaskGenerator to generate EnvConfigs and returns Tasks.

    Curriculum takes a CurriculumConfig, and supports get_task(). It uses the task generator
<<<<<<< HEAD
    to generate the MettaGridConfig and then returns a Task(env_cfg). It always uses a
    CurriculumAlgorithm for task selection (defaults to DiscreteRandom if none specified).
=======
    to generate the EnvConfig and then returns a Task(env_cfg). It can optionally use a
    CurriculumAlgorithm for intelligent task selection.

    Inherits from StatsLogger to provide unified statistics interface.
>>>>>>> 6af0f4d5
    """

    def __init__(self, config: CurriculumConfig, seed: int = 0):
        # Initialize StatsLogger (algorithm handles detailed stats)
        StatsLogger.__init__(self, enable_detailed_logging=False)

        self._config = config
        self._task_generator = config.task_generator.create()
        self._rng = random.Random(seed)
        self._tasks: dict[int, CurriculumTask] = {}
        self._num_created = 0
        self._num_evicted = 0

<<<<<<< HEAD
        # Handle algorithm configuration
        if config.algorithm_config is None:
            # Use default discrete random algorithm when no algorithm specified
            self._algorithm = DiscreteRandomCurriculum(config.num_active_tasks, DiscreteRandomConfig())
        else:
            self._algorithm = config.algorithm_config.create(config.num_active_tasks)

        # Pass curriculum reference to algorithm for stats updates
        if hasattr(self._algorithm, "set_curriculum_reference"):
            self._algorithm.set_curriculum_reference(self)
=======
        self._algorithm: Optional[CurriculumAlgorithm] = None
        if config.algorithm_config is not None:
            self._algorithm = config.algorithm_config.create(config.num_active_tasks)
            # Pass curriculum reference to algorithm for stats updates
            if hasattr(self._algorithm, "set_curriculum_reference"):
                self._algorithm.set_curriculum_reference(self)
>>>>>>> 6af0f4d5

        # Always initialize task pool at capacity
        self._initialize_at_capacity()

    def get_task(self) -> CurriculumTask:
        """Sample a task from the population."""
        # Curriculum always manages the task pool - no delegation
        if len(self._tasks) < self._config.num_active_tasks:
            task = self._create_task()
        else:
            # At capacity - check if any task meets eviction criteria first
            task = None
            if self._algorithm is not None:
                evictable_tasks = [
                    tid
                    for tid in self._tasks.keys()
                    if self._algorithm.should_evict_task(tid, self._config.min_presentations_for_eviction)
                ]
                if evictable_tasks:
                    # Evict a task that meets the criteria and create a new one
                    evict_candidate = self._algorithm.recommend_eviction(evictable_tasks)
                    if evict_candidate is not None:
                        self._evict_specific_task(evict_candidate)
                        task = self._create_task()

            # If no eviction happened, choose from existing tasks
            if task is None:
                task = self._choose_task()

            # Use algorithm criteria for eviction
            task_ids = list(self._tasks.keys())
            evictable_tasks = [
                tid
                for tid in task_ids
                if self._algorithm.should_evict_task(tid, self._config.min_presentations_for_eviction)
            ]
            if evictable_tasks:
                # Evict a task that meets the criteria and create a new one
                evict_candidate = self._algorithm.recommend_eviction(evictable_tasks)
                if evict_candidate is not None:
                    self._evict_specific_task(evict_candidate)
                    task = self._create_task()

        task._num_scheduled += 1
        return task

    def _initialize_at_capacity(self) -> None:
        """Initialize the task pool to full capacity."""
        while len(self._tasks) < self._config.num_active_tasks:
            self._create_task()

    def _evict_specific_task(self, task_id: int) -> None:
        """Evict a specific task by ID."""
        if task_id not in self._tasks:
            return

        # Notify algorithm of eviction
<<<<<<< HEAD
        self._algorithm.on_task_evicted(task_id)

=======
        if self._algorithm is not None:
            self._algorithm.on_task_evicted(task_id)

        self._task_ids.remove(task_id)
>>>>>>> 6af0f4d5
        self._tasks.pop(task_id)
        self._num_evicted += 1

    def _choose_task(self) -> CurriculumTask:
        """Choose a task from the population using algorithm guidance."""
<<<<<<< HEAD
        # Get current task IDs once to avoid repeated list() calls
        task_ids = list(self._tasks.keys())

        # Get algorithm's task selection preferences
        task_scores = self._algorithm.score_tasks(task_ids)
        if task_scores:
            # Convert scores to probabilities for sampling
            scored_task_ids = list(task_scores.keys())
            scores = list(task_scores.values())
            total_score = sum(scores)
            if total_score > 0:
                probabilities = [score / total_score for score in scores]
                selected_id = self._rng.choices(scored_task_ids, weights=probabilities)[0]
                return self._tasks[selected_id]

        # Fallback to random selection if no scores provided
        return self._tasks[self._rng.choice(task_ids)]
=======
        if self._algorithm is not None:
            # Get algorithm's task selection preferences
            task_scores = self._algorithm.score_tasks(list(self._tasks.keys()))
            if task_scores:
                # Convert scores to probabilities for sampling
                task_ids = list(task_scores.keys())
                scores = list(task_scores.values())
                total_score = sum(scores)
                if total_score > 0:
                    probabilities = [score / total_score for score in scores]
                    selected_id = self._rng.choices(task_ids, weights=probabilities)[0]
                    return self._tasks[selected_id]

        # Fallback to random selection
        return self._tasks[self._rng.choice(list(self._tasks.keys()))]
>>>>>>> 6af0f4d5

    def _create_task(self) -> CurriculumTask:
        """Create a new task."""
        task_id = self._rng.randint(0, self._config.max_task_id)
        while task_id in self._tasks:
            task_id = self._rng.randint(0, self._config.max_task_id)
        env_cfg = self._task_generator.get_task(task_id)

        # Extract bucket values if available
        bucket_values = {}
        if hasattr(self._task_generator, "_last_bucket_values"):
            bucket_values = self._task_generator._last_bucket_values.copy()

        task = CurriculumTask(task_id, env_cfg, bucket_values)
        self._tasks[task_id] = task
        self._num_created += 1

        # Notify algorithm of new task
<<<<<<< HEAD
        if hasattr(self._algorithm, "on_task_created"):
=======
        if self._algorithm is not None and hasattr(self._algorithm, "on_task_created"):
>>>>>>> 6af0f4d5
            self._algorithm.on_task_created(task)

        return task

    def update_task_performance(self, task_id: int, score: float):
        """Update the curriculum algorithm with task performance."""
<<<<<<< HEAD
        self._algorithm.update_task_performance(task_id, score)

    def stats(self) -> dict:
        """Return curriculum statistics for logging purposes."""
        # Always include basic curriculum stats
        base_stats = {
            "num_created": self._num_created,
            "num_evicted": self._num_evicted,
            "num_completed": sum(task._num_completions for task in self._tasks.values()),
            "num_scheduled": sum(task._num_scheduled for task in self._tasks.values()),
            "num_active_tasks": len(self._tasks),
        }

        # Always add algorithm stats
        algorithm_stats = self._algorithm.stats()
        # Add algorithm prefix to avoid conflicts
        prefixed_algorithm_stats = {f"algorithm/{k}": v for k, v in algorithm_stats.items()}
        return {**base_stats, **prefixed_algorithm_stats}
=======
        if self._algorithm is not None:
            self._algorithm.update_task_performance(task_id, score)

        # Invalidate stats cache since task performance affects curriculum stats
        self.invalidate_cache()

    def get_base_stats(self) -> Dict[str, float]:
        """Get basic curriculum statistics."""
        base_stats: Dict[str, float] = {
            "num_created": float(self._num_created),
            "num_evicted": float(self._num_evicted),
            "num_completed": float(sum(task._num_completions for task in self._tasks.values())),
            "num_scheduled": float(sum(task._num_scheduled for task in self._tasks.values())),
            "num_active_tasks": float(len(self._tasks)),
        }

        # Include algorithm stats if available
        if self._algorithm is not None:
            algorithm_stats = self._algorithm.stats("algorithm/")
            base_stats.update(algorithm_stats)

        return base_stats

    def stats(self) -> dict:
        """Return curriculum statistics for logging purposes."""
        # Use the StatsLogger implementation
        return super().stats()


# Import concrete config classes at the end to avoid circular imports
# ruff: noqa: E402
from metta.cogworks.curriculum.learning_progress_algorithm import LearningProgressConfig

# Rebuild the model to resolve forward references
CurriculumConfig.model_rebuild()
>>>>>>> 6af0f4d5
<|MERGE_RESOLUTION|>--- conflicted
+++ resolved
@@ -1,24 +1,8 @@
+"""Core curriculum implementations and utilities."""
+
 from __future__ import annotations
 
 import abc
-<<<<<<< HEAD
-import inspect
-import random
-from abc import ABC
-from typing import TYPE_CHECKING, Any, ClassVar, Dict, List, Optional, Union
-
-if TYPE_CHECKING:
-    from metta.cogworks.curriculum.learning_progress_algorithm import LearningProgressConfig
-
-from pydantic import ConfigDict, Field
-
-from metta.cogworks.curriculum.stats import BucketAnalyzer
-from metta.cogworks.curriculum.task_generator import AnyTaskGeneratorConfig, SingleTaskGeneratorConfig
-from metta.cogworks.curriculum.task_tracker import TaskTracker
-from metta.mettagrid.config import Config
-from metta.mettagrid.mettagrid_config import MettaGridConfig
-
-=======
 import random
 from abc import ABC
 from typing import TYPE_CHECKING, Any, ClassVar, Dict, List, Optional, Union
@@ -40,22 +24,14 @@
         return v["type"]
     return None
 
->>>>>>> 6af0f4d5
 
 class CurriculumTask:
     """A task instance with a task_id and env_cfg."""
 
-<<<<<<< HEAD
-    def __init__(self, task_id: int, env_cfg, bucket_values: Optional[Dict[str, Any]] = None):
-        self._task_id = task_id
-        self._env_cfg = env_cfg
-        self._bucket_values = bucket_values or {}
-=======
     def __init__(self, task_id: int, env_cfg, slice_values: Optional[Dict[str, Any]] = None):
         self._task_id = task_id
         self._env_cfg = env_cfg
         self._slice_values = slice_values or {}
->>>>>>> 6af0f4d5
         self._num_completions = 0
         self._total_score = 0.0
         self._mean_score = 0.0
@@ -71,16 +47,6 @@
         """Get the environment configuration for this task."""
         return self._env_cfg
 
-<<<<<<< HEAD
-    def get_bucket_values(self):
-        """Get the bucket values that were used to generate this task."""
-        return self._bucket_values
-
-
-class CurriculumAlgorithmConfig(Config, ABC):
-    """Hyperparameters for the CurriculumAlgorithm."""
-
-=======
     def get_slice_values(self):
         """Get the slice values that were used to generate this task."""
         return self._slice_values
@@ -93,7 +59,6 @@
 class CurriculumAlgorithmConfig(Config, ABC):
     """Hyperparameters for the CurriculumAlgorithm."""
 
->>>>>>> 6af0f4d5
     type: str = Field(description="Type of algorithm hyperparameters")
     initial_weights: Optional[list[float]] = None
 
@@ -120,11 +85,7 @@
     )
 
 
-<<<<<<< HEAD
-class CurriculumAlgorithm(ABC):
-=======
 class CurriculumAlgorithm(StatsLogger, ABC):
->>>>>>> 6af0f4d5
     """
     Curriculum algorithms are responsible for:
     1. Scoring tasks based on their learning progress or other metrics
@@ -133,10 +94,7 @@
     4. Providing feedback to Curriculum for task selection
 
     The Curriculum maintains the task pool and lifecycle, while algorithms provide guidance.
-<<<<<<< HEAD
-=======
     Inherits from StatsLogger to provide unified statistics interface.
->>>>>>> 6af0f4d5
     """
 
     num_tasks: int
@@ -154,45 +112,6 @@
         """Recommend which task to evict. Return None for random selection."""
         pass
 
-<<<<<<< HEAD
-    def on_task_evicted(self, task_id: int) -> None:
-        """Notification that a task has been evicted from the pool."""
-        # Default implementation removes from task tracker
-        if hasattr(self, "task_tracker"):
-            task_stats = self.task_tracker.get_task_stats(task_id)
-            bucket_values = task_stats.get("bucket_values", {}) if task_stats else {}
-            self.task_tracker.remove_task(task_id)
-
-            # Remove from bucket analyzer
-            if hasattr(self, "bucket_analyzer") and bucket_values:
-                self.bucket_analyzer.remove_task_bucket_data(task_id, bucket_values)
-
-    def on_task_created(self, task: "CurriculumTask") -> None:
-        """Notification that a new task has been created."""
-        # Default implementation tracks task creation
-        task_id = task._task_id
-        bucket_values = task.get_bucket_values()
-
-        if hasattr(self, "task_tracker"):
-            # Handle different TaskTracker implementations
-            sig = inspect.signature(self.task_tracker.track_task_creation)
-            if len(sig.parameters) > 1:  # Has bucket_values parameter
-                self.task_tracker.track_task_creation(task_id, bucket_values)
-            else:  # Only takes task_id
-                self.task_tracker.track_task_creation(task_id)
-
-    def update_task_performance(self, task_id: int, score: float):
-        """Update task performance. Default implementation updates task tracker."""
-        if hasattr(self, "task_tracker"):
-            self.task_tracker.update_task_performance(task_id, score)
-
-            # Update bucket analyzer
-            if hasattr(self, "bucket_analyzer"):
-                task_stats = self.task_tracker.get_task_stats(task_id)
-                bucket_values = task_stats.get("bucket_values", {}) if task_stats else {}
-                if bucket_values:
-                    self.bucket_analyzer.update_bucket_completions(task_id, bucket_values)
-=======
     @abc.abstractmethod
     def on_task_evicted(self, task_id: int) -> None:
         """Notification that a task has been evicted from the pool."""
@@ -210,18 +129,12 @@
     def set_curriculum_reference(self, curriculum: "Curriculum") -> None:
         """Set reference to curriculum for stats updates. Override if needed."""
         pass
->>>>>>> 6af0f4d5
 
     def should_evict_task(self, task_id: int, min_presentations: int = 5) -> bool:
         """Check if a task should be evicted based on algorithm-specific criteria.
 
-<<<<<<< HEAD
-        Default implementation uses task_tracker to check minimum presentations.
-        Subclasses should override to implement their own eviction criteria.
-=======
         Default implementation returns False (no eviction). Subclasses should override
         to implement their own eviction criteria.
->>>>>>> 6af0f4d5
 
         Args:
             task_id: The task to check
@@ -230,15 +143,6 @@
         Returns:
             True if task should be evicted
         """
-<<<<<<< HEAD
-        if hasattr(self, "task_tracker"):
-            task_stats = self.task_tracker.get_task_stats(task_id)
-            if not task_stats:
-                return False
-            # Only evict tasks with sufficient presentations
-            return task_stats["completion_count"] >= min_presentations
-=======
->>>>>>> 6af0f4d5
         return False
 
     def __init__(
@@ -252,35 +156,6 @@
             hypers = DiscreteRandomConfig()
         self.hypers = hypers
 
-<<<<<<< HEAD
-        # Initialize task tracker for algorithms that need it
-        # Can be overridden in subclasses
-        self.task_tracker = TaskTracker(max_memory_tasks=1000)
-
-        # Initialize bucket analyzer for tracking task completion patterns
-        # Can be overridden in subclasses with specific configurations
-        self.bucket_analyzer = BucketAnalyzer(max_bucket_axes=3, logging_detailed_slices=False)
-
-    def stats(self, prefix: str = "") -> dict[str, float]:
-        """Return statistics for logging purposes. Add `prefix` to all keys."""
-        stats = {}
-        if hasattr(self, "task_tracker"):
-            # Handle different TaskTracker implementations
-            if hasattr(self.task_tracker, "get_global_stats"):
-                tracker_stats = self.task_tracker.get_global_stats()
-                stats.update({f"{prefix}tracker/{k}": v for k, v in tracker_stats.items()})
-            elif hasattr(self.task_tracker, "get_total_completions"):
-                # Create basic stats from available methods
-                stats[f"{prefix}tracker/total_completions"] = float(self.task_tracker.get_total_completions())
-                if hasattr(self.task_tracker, "get_tracked_task_ids"):
-                    stats[f"{prefix}tracker/total_tracked_tasks"] = float(len(self.task_tracker.get_tracked_task_ids()))
-
-        if hasattr(self, "bucket_analyzer"):
-            bucket_stats_raw = self.bucket_analyzer.get_bucket_stats()
-            bucket_stats = {k: float(v) for k, v in bucket_stats_raw.items() if isinstance(v, (int, float))}
-            stats.update({f"{prefix}bucket/{k}": v for k, v in bucket_stats.items()})
-        return stats
-=======
         # Initialize stats logging
         enable_detailed = getattr(hypers, "enable_detailed_slice_logging", False)
         StatsLogger.__init__(self, enable_detailed_logging=enable_detailed)
@@ -301,7 +176,6 @@
         """Return statistics for logging purposes. Add `prefix` to all keys."""
         # Use the StatsLogger implementation
         return super().stats(prefix)
->>>>>>> 6af0f4d5
 
     def get_task_from_pool(self, task_generator, rng) -> "CurriculumTask":
         """Get a task from the pool. Default implementation creates a simple task."""
@@ -335,8 +209,6 @@
         """No preference for eviction - let Curriculum choose randomly."""
         return None
 
-<<<<<<< HEAD
-=======
     def on_task_evicted(self, task_id: int) -> None:
         """No action needed for random curriculum."""
         pass
@@ -345,7 +217,6 @@
         """Update task performance - no-op for discrete random curriculum."""
         pass
 
->>>>>>> 6af0f4d5
 
 class CurriculumConfig(Config):
     """Base configuration for Curriculum."""
@@ -360,11 +231,7 @@
     )
 
     algorithm_config: Optional[Union["DiscreteRandomConfig", "LearningProgressConfig"]] = Field(
-<<<<<<< HEAD
-        default_factory=lambda: DiscreteRandomConfig(), description="Curriculum algorithm hyperparameters"
-=======
         default=None, description="Curriculum algorithm hyperparameters"
->>>>>>> 6af0f4d5
     )
 
     @classmethod
@@ -383,7 +250,6 @@
     def model_post_init(self, __context) -> None:
         """Validate configuration after initialization."""
         super().model_post_init(__context)
-<<<<<<< HEAD
 
         if self.num_active_tasks > self.max_task_id:
             raise ValueError(
@@ -393,32 +259,16 @@
     def make(self) -> "Curriculum":
         """Create a Curriculum from this configuration."""
         return Curriculum(self)
-=======
->>>>>>> 6af0f4d5
-
-        if self.num_active_tasks > self.max_task_id:
-            raise ValueError(
-                f"num_active_tasks ({self.num_active_tasks}) cannot exceed max_task_id ({self.max_task_id})"
-            )
-
-    def make(self) -> "Curriculum":
-        """Create a Curriculum from this configuration."""
-        return Curriculum(self)
 
 
 class Curriculum(StatsLogger):
     """Base curriculum class that uses TaskGenerator to generate EnvConfigs and returns Tasks.
 
     Curriculum takes a CurriculumConfig, and supports get_task(). It uses the task generator
-<<<<<<< HEAD
-    to generate the MettaGridConfig and then returns a Task(env_cfg). It always uses a
-    CurriculumAlgorithm for task selection (defaults to DiscreteRandom if none specified).
-=======
     to generate the EnvConfig and then returns a Task(env_cfg). It can optionally use a
     CurriculumAlgorithm for intelligent task selection.
 
     Inherits from StatsLogger to provide unified statistics interface.
->>>>>>> 6af0f4d5
     """
 
     def __init__(self, config: CurriculumConfig, seed: int = 0):
@@ -429,28 +279,16 @@
         self._task_generator = config.task_generator.create()
         self._rng = random.Random(seed)
         self._tasks: dict[int, CurriculumTask] = {}
+        self._task_ids: set[int] = set()
         self._num_created = 0
         self._num_evicted = 0
 
-<<<<<<< HEAD
-        # Handle algorithm configuration
-        if config.algorithm_config is None:
-            # Use default discrete random algorithm when no algorithm specified
-            self._algorithm = DiscreteRandomCurriculum(config.num_active_tasks, DiscreteRandomConfig())
-        else:
-            self._algorithm = config.algorithm_config.create(config.num_active_tasks)
-
-        # Pass curriculum reference to algorithm for stats updates
-        if hasattr(self._algorithm, "set_curriculum_reference"):
-            self._algorithm.set_curriculum_reference(self)
-=======
         self._algorithm: Optional[CurriculumAlgorithm] = None
         if config.algorithm_config is not None:
             self._algorithm = config.algorithm_config.create(config.num_active_tasks)
             # Pass curriculum reference to algorithm for stats updates
             if hasattr(self._algorithm, "set_curriculum_reference"):
                 self._algorithm.set_curriculum_reference(self)
->>>>>>> 6af0f4d5
 
         # Always initialize task pool at capacity
         self._initialize_at_capacity()
@@ -480,20 +318,6 @@
             if task is None:
                 task = self._choose_task()
 
-            # Use algorithm criteria for eviction
-            task_ids = list(self._tasks.keys())
-            evictable_tasks = [
-                tid
-                for tid in task_ids
-                if self._algorithm.should_evict_task(tid, self._config.min_presentations_for_eviction)
-            ]
-            if evictable_tasks:
-                # Evict a task that meets the criteria and create a new one
-                evict_candidate = self._algorithm.recommend_eviction(evictable_tasks)
-                if evict_candidate is not None:
-                    self._evict_specific_task(evict_candidate)
-                    task = self._create_task()
-
         task._num_scheduled += 1
         return task
 
@@ -508,39 +332,15 @@
             return
 
         # Notify algorithm of eviction
-<<<<<<< HEAD
-        self._algorithm.on_task_evicted(task_id)
-
-=======
         if self._algorithm is not None:
             self._algorithm.on_task_evicted(task_id)
 
         self._task_ids.remove(task_id)
->>>>>>> 6af0f4d5
         self._tasks.pop(task_id)
         self._num_evicted += 1
 
     def _choose_task(self) -> CurriculumTask:
         """Choose a task from the population using algorithm guidance."""
-<<<<<<< HEAD
-        # Get current task IDs once to avoid repeated list() calls
-        task_ids = list(self._tasks.keys())
-
-        # Get algorithm's task selection preferences
-        task_scores = self._algorithm.score_tasks(task_ids)
-        if task_scores:
-            # Convert scores to probabilities for sampling
-            scored_task_ids = list(task_scores.keys())
-            scores = list(task_scores.values())
-            total_score = sum(scores)
-            if total_score > 0:
-                probabilities = [score / total_score for score in scores]
-                selected_id = self._rng.choices(scored_task_ids, weights=probabilities)[0]
-                return self._tasks[selected_id]
-
-        # Fallback to random selection if no scores provided
-        return self._tasks[self._rng.choice(task_ids)]
-=======
         if self._algorithm is not None:
             # Get algorithm's task selection preferences
             task_scores = self._algorithm.score_tasks(list(self._tasks.keys()))
@@ -556,13 +356,13 @@
 
         # Fallback to random selection
         return self._tasks[self._rng.choice(list(self._tasks.keys()))]
->>>>>>> 6af0f4d5
 
     def _create_task(self) -> CurriculumTask:
         """Create a new task."""
         task_id = self._rng.randint(0, self._config.max_task_id)
-        while task_id in self._tasks:
+        while task_id in self._task_ids:
             task_id = self._rng.randint(0, self._config.max_task_id)
+        self._task_ids.add(task_id)
         env_cfg = self._task_generator.get_task(task_id)
 
         # Extract bucket values if available
@@ -575,37 +375,13 @@
         self._num_created += 1
 
         # Notify algorithm of new task
-<<<<<<< HEAD
-        if hasattr(self._algorithm, "on_task_created"):
-=======
         if self._algorithm is not None and hasattr(self._algorithm, "on_task_created"):
->>>>>>> 6af0f4d5
             self._algorithm.on_task_created(task)
 
         return task
 
     def update_task_performance(self, task_id: int, score: float):
         """Update the curriculum algorithm with task performance."""
-<<<<<<< HEAD
-        self._algorithm.update_task_performance(task_id, score)
-
-    def stats(self) -> dict:
-        """Return curriculum statistics for logging purposes."""
-        # Always include basic curriculum stats
-        base_stats = {
-            "num_created": self._num_created,
-            "num_evicted": self._num_evicted,
-            "num_completed": sum(task._num_completions for task in self._tasks.values()),
-            "num_scheduled": sum(task._num_scheduled for task in self._tasks.values()),
-            "num_active_tasks": len(self._tasks),
-        }
-
-        # Always add algorithm stats
-        algorithm_stats = self._algorithm.stats()
-        # Add algorithm prefix to avoid conflicts
-        prefixed_algorithm_stats = {f"algorithm/{k}": v for k, v in algorithm_stats.items()}
-        return {**base_stats, **prefixed_algorithm_stats}
-=======
         if self._algorithm is not None:
             self._algorithm.update_task_performance(task_id, score)
 
@@ -640,5 +416,4 @@
 from metta.cogworks.curriculum.learning_progress_algorithm import LearningProgressConfig
 
 # Rebuild the model to resolve forward references
-CurriculumConfig.model_rebuild()
->>>>>>> 6af0f4d5
+CurriculumConfig.model_rebuild()