name: "Setup Environment"
description: "Set up the environment for CI"
inputs:
  install-mode:
    description: "Installation mode: 'testing', 'runtime', 'linting', or 'minimal'"
    required: false
    default: "testing"
  extra-dependencies:
    description: "Extra pip dependencies to install (newline-separated list)"
    required: false
    default: ""

  # NOTE: This action automatically sets UV_NO_SYNC=1 to prevent uv from syncing ALL project dependencies
  # when workflows/actions run `uv run` commands

runs:
  using: "composite"
  steps:
    - name: Compute extra-dependencies hash
      id: hash
      shell: bash
      run: |
        echo "${{ inputs.extra-dependencies }}" | sha256sum | cut -c1-16 > hash.txt
        echo "hash=$(cat hash.txt)" >> "$GITHUB_OUTPUT"

    - name: Install uv with built-in caching
      uses: astral-sh/setup-uv@v6
      with:
        version: "0.7.3"
        enable-cache: true
        prune-cache: false
<<<<<<< HEAD
        cache-suffix: "${{ inputs.install-mode }}${{ inputs.extra-dependencies != '' && format('-{0}', inputs.extra-dependencies) || '' }}"
=======
        cache-suffix: "${{ inputs.install-mode }}-${{ steps.hash.outputs.hash }}"
>>>>>>> 7b2dd4ca
        cache-dependency-glob: |
          uv.lock
          **/pyproject.toml
          .github/actions/setup-environment/dependencies-*.txt

    - name: Install Bazel
      if: inputs.install-mode != 'minimal'
      shell: bash
      run: |
        curl -L https://github.com/bazelbuild/bazelisk/releases/latest/download/bazelisk-linux-amd64 -o bazel
        chmod +x bazel
        if command -v sudo &> /dev/null; then
          sudo mv bazel /usr/local/bin/bazel
        else
          mv bazel /usr/local/bin/bazel
        fi
        bazel --version

    - name: Create virtual environment with uv
      shell: bash
      env:
        UV_NO_SYNC: "1"
      run: |
        # Export environment variables
        echo "VIRTUAL_ENV=$(pwd)/.venv" >> $GITHUB_ENV
        echo "$(pwd)/.venv/bin" >> $GITHUB_PATH
        echo "UV_NO_SYNC=1" >> $GITHUB_ENV

        # Always create fresh venv (using cached packages from uv store)
        echo "🚀 Creating fresh virtual environment..."
        echo "Creating venv"
        uv venv
        echo "Virtual environment created"

        # Handle different installation modes
        case "${{ inputs.install-mode }}" in

          "minimal")
            # don't install any packages
            ;;

          "testing")
            uv sync
            uv pip install -r .github/actions/setup-environment/dependencies-testing.txt
            ;;

          "linting")
            echo "Installing dependencies for linting"
            uv pip install -r .github/actions/setup-environment/dependencies-linting.txt
            echo "Installed dependencies for linting"
            ;;

          # used in the mettascope tests where we run code to generate outputs but do not run tests
          "runtime")
            uv sync --no-dev
            ;;

        esac

        # Install extra dependencies if provided (inline or from files)
        if [ -n "${{ inputs.extra-dependencies }}" ]; then
          echo "Installing extra dependencies (inline):"
          echo "${{ inputs.extra-dependencies }}" | while read -r dep; do
            if [ -n "$dep" ]; then
              echo "Installing $dep"
              uv pip install -- "$dep"
            fi
          done
        else
          echo "No extra inline pip dependencies specified"
        fi<|MERGE_RESOLUTION|>--- conflicted
+++ resolved
@@ -29,11 +29,7 @@
         version: "0.7.3"
         enable-cache: true
         prune-cache: false
-<<<<<<< HEAD
-        cache-suffix: "${{ inputs.install-mode }}${{ inputs.extra-dependencies != '' && format('-{0}', inputs.extra-dependencies) || '' }}"
-=======
         cache-suffix: "${{ inputs.install-mode }}-${{ steps.hash.outputs.hash }}"
->>>>>>> 7b2dd4ca
         cache-dependency-glob: |
           uv.lock
           **/pyproject.toml
