from pydantic import Field

from mettagrid.base_config import Config
from mettagrid.config import vibes
from mettagrid.config.mettagrid_config import AssemblerConfig, ChestConfig, GridObjectConfig, ProtocolConfig, WallConfig

resources = [
    "energy",
    "carbon",
    "oxygen",
    "germanium",
    "silicon",
    "heart",
    "decoder",
    "modulator",
    "resonator",
    "scrambler",
]


class CvCStationConfig(Config):
    start_clipped: bool = Field(default=False)
    clip_immune: bool = Field(default=False)

    def station_cfg(self) -> GridObjectConfig:
        raise NotImplementedError("Subclasses must implement this method")


class CvCWallConfig(CvCStationConfig):
    def station_cfg(self) -> WallConfig:
        return WallConfig(name="wall", render_symbol=vibes.VIBE_BY_NAME["wall"].symbol)


class ExtractorConfig(CvCStationConfig):
    """Base class for all extractor configs."""

    # How much this extractor produces relative to its default.
    # Efficiency outside of this range won't technically break things, but they'll be far enough from the
    # expectations that we don't want to go beyond them without some thought.
    efficiency: int = Field(ge=20, le=500, default=100)
    # How much additional agents increase production.
    # Scaled so 0 means none and 100 means some version of "twice as much".
    synergy: int = Field(default=0)
    max_uses: int = Field()


class ChargerConfig(ExtractorConfig):
    max_uses: int = 0  # unlimited uses

    def station_cfg(self) -> AssemblerConfig:
        output = 50 * self.efficiency // 100
        return AssemblerConfig(
            name="charger",
            render_symbol=vibes.VIBE_BY_NAME["charger"].symbol,
            # Protocols
            allow_partial_usage=True,  # can use it while its on cooldown
            max_uses=self.max_uses,
            protocols=[
                ProtocolConfig(
                    min_agents=(additional_agents + 1) if additional_agents >= 1 else 0,
                    output_resources={"energy": output * (100 + additional_agents * self.synergy) // 100},
                    cooldown=10,
                )
                for additional_agents in range(4)
            ],
            # Clipping
            start_clipped=self.start_clipped,
            clip_immune=self.clip_immune,
        )


# Time consuming but easy to mine.
class CarbonExtractorConfig(ExtractorConfig):
    max_uses: int = Field(default=25)

    def station_cfg(self) -> AssemblerConfig:
        output = 2 * self.efficiency // 100
        return AssemblerConfig(
            name="carbon_extractor",
            render_symbol=vibes.VIBE_BY_NAME["carbon_a"].symbol,
            max_uses=self.max_uses,
            protocols=[
                ProtocolConfig(
                    min_agents=(additional_agents + 1) if additional_agents >= 1 else 0,
                    output_resources={"carbon": output * (100 + additional_agents * self.synergy) // 100},
                    cooldown=0,
                )
                for additional_agents in range(4)
            ],
            # Clipping
            start_clipped=self.start_clipped,
            clip_immune=self.clip_immune,
        )


# Accumulates over time.
class OxygenExtractorConfig(ExtractorConfig):
    max_uses: int = Field(default=5)

    def station_cfg(self) -> AssemblerConfig:
        # efficiency impacts cooldown, not output
        output = 10
        return AssemblerConfig(
            name="oxygen_extractor",
            render_symbol=vibes.VIBE_BY_NAME["oxygen_a"].symbol,
            max_uses=self.max_uses,
            allow_partial_usage=True,  # can use it while its on cooldown
            protocols=[
                ProtocolConfig(
                    min_agents=(additional_agents + 1) if additional_agents >= 1 else 0,
                    output_resources={"oxygen": output * (100 + additional_agents * self.synergy) // 100},
                    cooldown=int(10_000 / self.efficiency),
                )
                for additional_agents in range(4)
            ],
            # Clipping
            start_clipped=self.start_clipped,
            clip_immune=self.clip_immune,
        )


# Rare regenerates slowly. More cogs increase the amount extracted.
class GermaniumExtractorConfig(ExtractorConfig):
<<<<<<< HEAD
    # How much one agent gets.
    efficiency: int = 2
    # How much each additional agent gets.
    synergy: int = 1
    # Germanium is inherently a single use resource by default.
    max_uses: int = Field(default=1)
=======
    max_uses: int = Field(default=5)
    synergy: int = 50
>>>>>>> 9f955348

    def station_cfg(self) -> AssemblerConfig:
        # efficiency impacts cooldown, not output
        output = 2
        return AssemblerConfig(
            name="germanium_extractor",
            render_symbol=vibes.VIBE_BY_NAME["germanium_a"].symbol,
            max_uses=self.max_uses,
            protocols=[
                ProtocolConfig(
                    min_agents=(additional_agents + 1) if additional_agents >= 1 else 0,
                    output_resources={"germanium": output * (100 + additional_agents * self.synergy) // 100},
                    cooldown=int(20_000 / self.efficiency),
                )
                for additional_agents in range(4)
            ],
            # Clipping
            start_clipped=self.start_clipped,
            clip_immune=self.clip_immune,
        )


# Bulky and energy intensive.
class SiliconExtractorConfig(ExtractorConfig):
    max_uses: int = Field(default=10)

    def station_cfg(self) -> AssemblerConfig:
        output = 15 * self.efficiency // 100
        return AssemblerConfig(
            name="silicon_extractor",
            render_symbol=vibes.VIBE_BY_NAME["silicon_a"].symbol,
            max_uses=self.max_uses,
            protocols=[
                ProtocolConfig(
                    min_agents=(additional_agents + 1) if additional_agents >= 1 else 0,
                    input_resources={"energy": 20},
                    output_resources={"silicon": output * (100 + additional_agents * self.synergy) // 100},
                )
                for additional_agents in range(4)
            ],
            # Clipping
            start_clipped=self.start_clipped,
            clip_immune=self.clip_immune,
        )


class CvCChestConfig(CvCStationConfig):
    initial_inventory: dict[str, int] = Field(default={}, description="Initial inventory for each resource type")

    def station_cfg(self) -> ChestConfig:
        # Use map_name/name "chest" so maps and procedural builders that place
        # "chest" resolve to this config. The specific CvC type remains a label.
        return ChestConfig(
            render_symbol=vibes.VIBE_BY_NAME["chest"].symbol,
            vibe_transfers={
                "default": {"heart": 255, "carbon": 255, "oxygen": 255, "germanium": 255, "silicon": 255},
                "heart_a": {"heart": -1},
                "heart_b": {"heart": 1},
                "carbon_a": {"carbon": -10},
                "carbon_b": {"carbon": 10},
                "oxygen_a": {"oxygen": -10},
                "oxygen_b": {"oxygen": 10},
                "germanium_a": {"germanium": -1},
                "germanium_b": {"germanium": 1},
                "silicon_a": {"silicon": -25},
                "silicon_b": {"silicon": 25},
            },
            initial_inventory=self.initial_inventory,
        )


class CvCAssemblerConfig(CvCStationConfig):
    # These could be "fixed_cost" and "variable_cost" instead, but we're more likely to want to read them like this.
    first_heart_cost: int = Field(default=10)
    additional_heart_cost: int = Field(default=5)

    def station_cfg(self) -> AssemblerConfig:
        gear = [("carbon", "decoder"), ("oxygen", "modulator"), ("germanium", "scrambler"), ("silicon", "resonator")]
        return AssemblerConfig(
            name="assembler",
            render_symbol=vibes.VIBE_BY_NAME["assembler"].symbol,
            clip_immune=True,
            protocols=[
                ProtocolConfig(
                    vibes=["heart_a"] * (i + 1),
                    input_resources={
                        "carbon": self.first_heart_cost + self.additional_heart_cost * i,
                        "oxygen": self.first_heart_cost + self.additional_heart_cost * i,
                        "germanium": max(1, (self.first_heart_cost + self.additional_heart_cost * i) // 5),
                        "silicon": 3 * (self.first_heart_cost + self.additional_heart_cost * i),
                    },
                    output_resources={"heart": i + 1},
                )
                for i in range(4)
            ]
            + [
                # Specific gear protocols: ['gear', 'resource'] -> gear_item
                # Agent must have the specific resource AND use gear vibe
                ProtocolConfig(
                    vibes=["gear", f"{gear[i][0]}_a"],
                    input_resources={gear[i][0]: 1},
                    output_resources={gear[i][1]: 1},
                )
                for i in range(len(gear))
            ],
            # Note: Generic ['gear'] protocol is added dynamically by clipping variants
            # C++ only allows ONE protocol per unique vibe list, so we can't pre-add all 4 here
        )<|MERGE_RESOLUTION|>--- conflicted
+++ resolved
@@ -119,19 +119,10 @@
         )
 
 
-# Rare regenerates slowly. More cogs increase the amount extracted.
+# Rare, single-use. More cogs increase the amount extracted.
 class GermaniumExtractorConfig(ExtractorConfig):
-<<<<<<< HEAD
-    # How much one agent gets.
-    efficiency: int = 2
-    # How much each additional agent gets.
-    synergy: int = 1
-    # Germanium is inherently a single use resource by default.
     max_uses: int = Field(default=1)
-=======
-    max_uses: int = Field(default=5)
     synergy: int = 50
->>>>>>> 9f955348
 
     def station_cfg(self) -> AssemblerConfig:
         # efficiency impacts cooldown, not output
