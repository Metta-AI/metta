--- conflicted
+++ resolved
@@ -126,24 +126,6 @@
     total_timesteps=10_000_000,
     batch_size=16384,
     minibatch_size=512,
-<<<<<<< HEAD
-    checkpoint_dir=CHECKPOINT_DIR,  # Use our run-specific checkpoint dir
-    # Override specific nested configs
-    ppo={
-        "clip_coef": 0.1,
-        "ent_coef": 0.01,
-        "gamma": 0.99,
-        "gae_lambda": 0.95,
-    },
-    optimizer={
-        "type": "adam",
-        "learning_rate": 3e-4,
-    },
-    profiler={
-        "interval_epochs": 0,  # 0 disables profiling
-        "profile_dir": "./profiles",
-    },
-=======
     # Use structured config classes instead of dictionaries
     ppo=PPOConfig(
         clip_coef=0.1,
@@ -169,7 +151,6 @@
         interval_epochs=0,  # 0 disables profiling
         profile_dir="./profiles",
     ),
->>>>>>> 94cc089b
 )
 
 # Create environment
