--- conflicted
+++ resolved
@@ -1,3 +1,4 @@
+
 /**
  * Vec2f class - Represents a 2D vector with x and y components.
  */
@@ -11,25 +12,10 @@
     this.data[1] = y
   }
 
-<<<<<<< HEAD
-  x(): number {
-    return this.data[0]
-  }
-  y(): number {
-    return this.data[1]
-  }
-  setX(x: number) {
-    this.data[0] = x
-  }
-  setY(y: number) {
-    this.data[1] = y
-  }
-=======
   x(): number { return this.data[0] }
   y(): number { return this.data[1] }
   setX(x: number) { this.data[0] = x }
   setY(y: number) { this.data[1] = y }
->>>>>>> babccf3a
 
   /** Returns a new vector that is the sum of this vector and v. */
   add(v: Vec2f): Vec2f {
@@ -73,24 +59,14 @@
 class Mat3f {
   public data: Float32Array
 
-  constructor(a: number, b: number, c: number, d: number, e: number, f: number, g: number, h: number, i: number) {
+  constructor(a: number, b: number, c: number,
+    d: number, e: number, f: number,
+    g: number, h: number, i: number) {
     // Use Float32Array as backing storage for better performance
     this.data = new Float32Array(9)
-<<<<<<< HEAD
-    this.data[0] = a
-    this.data[1] = b
-    this.data[2] = c
-    this.data[3] = d
-    this.data[4] = e
-    this.data[5] = f
-    this.data[6] = g
-    this.data[7] = h
-    this.data[8] = i
-=======
     this.data[0] = a; this.data[1] = b; this.data[2] = c
     this.data[3] = d; this.data[4] = e; this.data[5] = f
     this.data[6] = g; this.data[7] = h; this.data[8] = i
->>>>>>> babccf3a
   }
 
   /** Row-column access - get element at row r, column c (both 0-based) */
@@ -156,16 +132,11 @@
 
   /** Returns a new matrix that is the inverse of this matrix. */
   inverse(): Mat3f {
-    const det =
-      this.get(0, 0) * (this.get(1, 1) * this.get(2, 2) - this.get(1, 2) * this.get(2, 1)) -
+    const det = this.get(0, 0) * (this.get(1, 1) * this.get(2, 2) - this.get(1, 2) * this.get(2, 1)) -
       this.get(0, 1) * (this.get(1, 0) * this.get(2, 2) - this.get(1, 2) * this.get(2, 0)) +
       this.get(0, 2) * (this.get(1, 0) * this.get(2, 1) - this.get(1, 1) * this.get(2, 0))
     if (det == 0) {
-<<<<<<< HEAD
-      throw new Error('Matrix is not invertible')
-=======
       throw new Error("Matrix is not invertible")
->>>>>>> babccf3a
     }
     return new Mat3f(
       (this.get(1, 1) * this.get(2, 2) - this.get(1, 2) * this.get(2, 1)) / det,
