# CLAUDE.md

This file provides guidance to Claude Code (claude.ai/code) when working with code in this repository.

## Project Overview

Metta AI is a reinforcement learning project focusing on the emergence of cooperation and alignment in multi-agent AI systems. It creates a model organism for complex multi-agent gridworld environments to study the impact of social dynamics (like kinship and mate selection) on learning and cooperative behaviors.

The codebase consists of:
- `metta/`: Core Python implementation for agents, maps, RL algorithms, simulation
- `mettagrid/`: C++/Python grid environment implementation
- `mettascope/`: Visualization and replay tools

## Development Environment Setup

```bash
# Install uv if not already installed
curl -LsSf https://astral.sh/uv/install.sh | sh

# Run setup script (creates virtual environment automatically)
./devops/setup_build.sh

<<<<<<< HEAD
# Rebuild only mettagrid component
cd mettagrid
make build
=======
>>>>>>> b94f93bd
```

## Common Commands

### Training and Simulation

```bash
# Train a model
python -m tools.train run=my_experiment +hardware=macbook wandb=off

# Run evaluation
python -m tools.sim run=my_experiment +hardware=macbook wandb=off

# Run interactive simulation
python -m tools.play run=my_experiment +hardware=macbook wandb=off
```

### Evaluation

```bash
# Add a policy to the navigation evals database
python -m tools.sim eval=navigation run=RUN_NAME eval.policy_uri=POLICY_URI +eval_db_uri=wandb://artifacts/navigation_db

# Analyze results with heatmap
python -m tools.analyze run=analyze +eval_db_uri=wandb://artifacts/navigation_db analyzer.policy_uri=POLICY_URI
```

### Code Quality

```bash
# Run all tests with coverage
pytest --cov=mettagrid --cov-report=term-missing

# Run linting with Ruff
ruff check .

# Auto-fix Ruff errors with Claude (requires ANTHROPIC_API_KEY)
python -m devops.tools.auto_ruff_fix path/to/file

# Format shell scripts
./devops/tools/format_sh.sh
```

### Building

```bash
# Clean build artifacts
make clean

# Build from setup.py
make build

# Build and install
make install

# Run tests
make test

# Full clean, install, and test
make all
```

## Code Architecture

### Agent System

- Each agent has a policy with action spaces and observation spaces
- Policies are stored in `PolicyStore` and managed by `MettaAgent`
- Agent architecture is designed to be adaptable to new game rules and environments
- Neural components can be mixed and matched via configuration

### Environment System

- Gridworld environments with agents, resources, and interaction rules
- Procedural world generation with customizable configurations
- Various environment types with different dynamics and challenges
- Support for different kinship schemes and mate selection mechanisms

### Training Infrastructure

- Distributed reinforcement learning with multi-GPU support
- Integration with Weights & Biases for experiment tracking
- Scalable architecture for training large-scale multi-agent systems
- Support for curriculum learning and knowledge distillation

### Evaluation System

- Comprehensive suite of intelligence evaluations
- Navigation tasks, maze solving, in-context learning
- Cooperation and competition metrics
- Support for tracking and comparing multiple policies

## Configuration System

The project uses OmegaConf for configuration, with config files organized in `configs/`:

- `agent/`: Agent architecture configurations
- `trainer/`: Training configurations
- `sim/`: Simulation configurations
- `hardware/`: Hardware-specific settings
- `user/`: User-specific configurations

## Testing Philosophy

- Tests should be independent and idempotent
- Tests should be focused on testing one thing
- Tests should cover edge cases and boundary conditions
- Tests are organized in the `tests/` directory, mirroring the project structure<|MERGE_RESOLUTION|>--- conflicted
+++ resolved
@@ -20,12 +20,6 @@
 # Run setup script (creates virtual environment automatically)
 ./devops/setup_build.sh
 
-<<<<<<< HEAD
-# Rebuild only mettagrid component
-cd mettagrid
-make build
-=======
->>>>>>> b94f93bd
 ```
 
 ## Common Commands
