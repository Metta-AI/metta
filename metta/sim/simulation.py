from __future__ import annotations

import logging
import os
import time
import uuid
from dataclasses import dataclass
from pathlib import Path
from typing import Any, Dict

import numpy as np
import torch
from einops import rearrange

from metta.agent.metta_agent import PolicyAgent
from metta.agent.mocks import MockAgent
from metta.agent.utils import obs_to_td
from metta.app_backend.clients.stats_client import StatsClient
from metta.cogworks.curriculum.curriculum import Curriculum, CurriculumConfig
from metta.common.util.heartbeat import record_heartbeat
from metta.mettagrid import MettaGridEnv, dtype_actions
from metta.mettagrid.replay_writer import ReplayWriter
from metta.mettagrid.stats_writer import StatsWriter
from metta.rl.checkpoint_manager import CheckpointManager
from metta.rl.vecenv import make_vecenv
from metta.sim.simulation_config import SimulationConfig
from metta.sim.simulation_stats_db import SimulationStatsDB
from metta.sim.thumbnail_automation import maybe_generate_and_upload_thumbnail
from metta.sim.utils import get_or_create_policy_ids

SYNTHETIC_EVAL_PREFIX = "eval/"

logger = logging.getLogger(__name__)


class SimulationCompatibilityError(Exception):
    """Raised when there's a compatibility issue that prevents simulation from running."""

    pass


class Simulation:
    """A vectorized batch of MettaGrid environments sharing the same parameters."""

    def __init__(
        self,
        name: str,
        cfg: SimulationConfig,
        policy: PolicyAgent,
        policy_uri: str,
        device: torch.device,
        vectorization: str,
        stats_dir: str = "/tmp/stats",
        replay_dir: str | None = None,
        stats_client: StatsClient | None = None,
        stats_epoch_id: uuid.UUID | None = None,
        eval_task_id: uuid.UUID | None = None,
        episode_tags: list[str] | None = None,
    ):
        self._name = name
        self._config = cfg
        self._id = uuid.uuid4().hex[:12]
        self._eval_task_id = eval_task_id
        self._episode_tags = episode_tags
        self._policy_uri = policy_uri

        replay_dir = f"{replay_dir}/{self._id}" if replay_dir else None

        sim_stats_dir = (Path(stats_dir) / self._id).resolve()
        sim_stats_dir.mkdir(parents=True, exist_ok=True)
        self._stats_dir = sim_stats_dir
        self._stats_writer = StatsWriter(sim_stats_dir)
        self._replay_writer = ReplayWriter(replay_dir)
        self._device = device

        # Calculate number of parallel environments and episodes per environment
        # to achieve the target total number of episodes
        max_envs = os.cpu_count() or 1
        if cfg.num_episodes <= max_envs:
            # If we want fewer episodes than CPUs, create one env per episode
            num_envs = cfg.num_episodes
            episodes_per_env = 1
        else:
            # Otherwise, use all CPUs and distribute episodes
            num_envs = max_envs
            episodes_per_env = (cfg.num_episodes + num_envs - 1) // num_envs  # Ceiling division

        logger.info(
            f"Creating vecenv with {num_envs} environments, {episodes_per_env} "
            f"episodes per env (total target: {cfg.num_episodes})"
        )

        self._vecenv = make_vecenv(
            Curriculum(CurriculumConfig.from_mg(cfg.env)),
            vectorization,
            num_envs=num_envs,
            stats_writer=self._stats_writer,
            replay_writer=self._replay_writer,
        )

        self._num_envs = num_envs
        self._min_episodes = episodes_per_env
        self._max_time_s = cfg.max_time_s
        self._agents_per_env = cfg.env.game.num_agents

        self._policy = policy
        self._policy_uri = policy_uri
        # Load NPC policy if specified
        if cfg.npc_policy_uri:
            self._npc_policy = CheckpointManager.load_from_uri(cfg.npc_policy_uri)
        else:
            self._npc_policy = None
        self._npc_policy_uri = cfg.npc_policy_uri
        self._policy_agents_pct = cfg.policy_agents_pct if self._npc_policy is not None else 1.0

        self._stats_client: StatsClient | None = stats_client
        self._stats_epoch_id: uuid.UUID | None = stats_epoch_id

        driver_env = self._vecenv.driver_env  # type: ignore
        metta_grid_env: MettaGridEnv = getattr(driver_env, "_env", driver_env)
        assert isinstance(metta_grid_env, MettaGridEnv), f"Expected MettaGridEnv, got {type(metta_grid_env)}"

        # Initialize policy to environment
        self._policy.eval()  # Set to evaluation mode for simulation
        features = metta_grid_env.get_observation_features()
        self._policy.initialize_to_environment(
            features, metta_grid_env.action_names, metta_grid_env.max_action_args, self._device
        )

        if self._npc_policy is not None:
            # Initialize NPC policy to environment
            self._npc_policy.eval()  # Set to evaluation mode for simulation
            features = metta_grid_env.get_observation_features()
            self._npc_policy.initialize_to_environment(
                features, metta_grid_env.action_names, metta_grid_env.max_action_args, self._device
            )

        # agent-index bookkeeping
        idx_matrix = torch.arange(metta_grid_env.num_agents * self._num_envs, device=self._device).reshape(
            self._num_envs, self._agents_per_env
        )
        self._policy_agents_per_env = max(1, int(self._agents_per_env * self._policy_agents_pct))
        self._npc_agents_per_env = self._agents_per_env - self._policy_agents_per_env

        self._policy_idxs = idx_matrix[:, : self._policy_agents_per_env].reshape(-1)
        self._npc_idxs = (
            idx_matrix[:, self._policy_agents_per_env :].reshape(-1)
            if self._npc_agents_per_env
            else torch.tensor([], device=self._device, dtype=torch.long)
        )
        self._episode_counters = np.zeros(self._num_envs, dtype=int)

    @classmethod
    def create(
        cls,
        sim_config: SimulationConfig,
        device: str,
        vectorization: str,
        stats_dir: str = "./train_dir/stats",
        replay_dir: str = "./train_dir/replays",
        policy_uri: str | None = None,
    ) -> "Simulation":
        """Create a Simulation with sensible defaults."""
        # Create policy record from URI
        if policy_uri:
            policy = CheckpointManager.load_from_uri(policy_uri)
        else:
            policy = MockAgent()

        # Create replay directory path with simulation name
        full_replay_dir = f"{replay_dir}/{sim_config.name}"

        # Create and return simulation
        return cls(
            sim_config.name,
            sim_config,
            policy,
            policy_uri or "mock://",
            device=torch.device(device),
            vectorization=vectorization,
            stats_dir=stats_dir,
            replay_dir=full_replay_dir,
        )

    def start_simulation(self) -> None:
        """Start the simulation."""
        logger.info(
            "Sim '%s': %d env × %d agents (%.0f%% candidate)",
            self._name,
            self._num_envs,
            self._agents_per_env,
            100 * self._policy_agents_per_env / self._agents_per_env,
        )
        logger.info("Stats dir: %s", self._stats_dir)
        self._obs, _ = self._vecenv.reset()
        self._env_done_flags = [False] * self._num_envs

        self._t0 = time.time()

    def _get_actions_for_agents(self, agent_indices: torch.Tensor, policy) -> torch.Tensor:
        """Get actions for a group of agents, preserving agent dimension for single-agent cases."""
        agent_obs = self._obs[agent_indices]
        # Ensure agent dimension is preserved for single-agent environments
        if agent_obs.ndim == 2 and len(agent_indices) == 1:
            agent_obs = agent_obs[None, ...]  # Add back the agent dimension
        td = obs_to_td(agent_obs, self._device)
        policy(td)
        return td["actions"]

    def generate_actions(self) -> np.ndarray:
        """Generate actions for the simulation."""
        if __debug__:
            num_policy = len(self._policy_idxs)
            num_npc = len(self._npc_idxs)

            if num_policy > 0:
                assert self._policy_idxs[0] == 0, f"Policy indices should start at 0, got {self._policy_idxs[0]}"
                assert self._policy_idxs[-1] == num_policy - 1, (
                    f"Policy indices should be continuous 0 to {num_policy - 1}, last index is {self._policy_idxs[-1]}"
                )
                assert list(self._policy_idxs) == list(range(num_policy)), (
                    "Policy indices should be continuous sequence starting from 0"
                )

            if self._npc_policy is not None and num_npc > 0:
                expected_npc_start = num_policy
                assert self._npc_idxs[0] == expected_npc_start, (
                    f"NPC indices should start at {expected_npc_start}, got {self._npc_idxs[0]}"
                )
                assert self._npc_idxs[-1] == expected_npc_start + num_npc - 1, (
                    f"NPC indices should end at {expected_npc_start + num_npc - 1}, got {self._npc_idxs[-1]}"
                )
                assert list(self._npc_idxs) == list(range(expected_npc_start, expected_npc_start + num_npc)), (
                    f"NPC indices should be continuous sequence from {expected_npc_start}"
                )

            if num_policy > 0 and num_npc > 0:
                policy_set = set(self._policy_idxs)
                npc_set = set(self._npc_idxs)
                assert policy_set.isdisjoint(npc_set), (
                    f"Policy and NPC indices should not overlap. Overlap: {policy_set.intersection(npc_set)}"
                )

        with torch.no_grad():
            policy_actions = self._get_actions_for_agents(self._policy_idxs.cpu(), self._policy)

            npc_actions = None
            if self._npc_policy is not None and len(self._npc_idxs):
                npc_actions = self._get_actions_for_agents(self._npc_idxs, self._npc_policy)

        actions = policy_actions
        if self._npc_agents_per_env:
            policy_actions = rearrange(
                policy_actions,
                "(envs policy_agents) act -> envs policy_agents act",
                envs=self._num_envs,
                policy_agents=self._policy_agents_per_env,
            )
            npc_actions = rearrange(
                npc_actions,
                "(envs npc_agents) act -> envs npc_agents act",
                envs=self._num_envs,
                npc_agents=self._npc_agents_per_env,
            )
            # Concatenate along agents dimension
            actions = torch.cat([policy_actions, npc_actions], dim=1)
            # Flatten back to (total_agents, action_dim)
            actions = rearrange(actions, "envs agents act -> (envs agents) act")

        actions_np = actions.cpu().numpy().astype(dtype_actions)
        return actions_np

    def step_simulation(self, actions_np: np.ndarray) -> None:
        obs, rewards, dones, trunc, infos = self._vecenv.step(actions_np)

        done_now = np.logical_or(
            dones.reshape(self._num_envs, self._agents_per_env).all(1),
            trunc.reshape(self._num_envs, self._agents_per_env).all(1),
        )
        for e in range(self._num_envs):
            if done_now[e] and not self._env_done_flags[e]:
                self._env_done_flags[e] = True
                self._episode_counters[e] += 1
            elif not done_now[e] and self._env_done_flags[e]:
                self._env_done_flags[e] = False

    def _maybe_generate_thumbnail(self) -> str | None:
        """Generate thumbnail if this is the first run for this eval_name."""
        try:
            # Skip synthetic evaluation framework simulations
            if self._name.startswith(SYNTHETIC_EVAL_PREFIX):
                logger.debug(f"Skipping thumbnail generation for synthetic simulation: {self._name}")
                return None

            # Get any replay data from this simulation
            if not self._replay_writer.episodes:
                logger.warning(f"No replay data available for thumbnail generation: {self._name}")
                return None

            # Use first available episode replay and get its ID
            episode_id = next(iter(self._replay_writer.episodes.keys()))
            episode_replay = self._replay_writer.episodes[episode_id]
            replay_data = episode_replay.get_replay_data()

            # Attempt to generate and upload thumbnail using episode ID (like replay files)
            success, thumbnail_url = maybe_generate_and_upload_thumbnail(replay_data, episode_id)
            if success:
                logger.info(f"Generated thumbnail for episode_id: {episode_id}")
                return thumbnail_url
            else:
                logger.debug(f"Thumbnail generation failed for episode_id: {episode_id}")
                return None

        except Exception as e:
            logger.error(f"Thumbnail generation failed for {self._name}: {e}")
            return None

    def end_simulation(self) -> SimulationResults:
        self._vecenv.close()
        db = self._from_shards_and_context()

        # Generate thumbnail before writing to database so we can include the URL
        thumbnail_url = self._maybe_generate_thumbnail()
        self._write_remote_stats(db, thumbnail_url=thumbnail_url)

        logger.info(
            "Sim '%s' finished: %d episodes in %.1fs",
            self._name,
            int(self._episode_counters.sum()),
            time.time() - self._t0,
        )
        return SimulationResults(db)

    def simulate(self) -> SimulationResults:
        """Run the simulation; returns the merged `StatsDB`."""
        self.start_simulation()

<<<<<<< HEAD
        self._policy_pr.policy.on_eval_start()
        if self._npc_pr is not None:
            self._npc_pr.policy.on_eval_start()
=======
        self._policy.reset_memory()
        if self._npc_policy is not None:
            self._npc_policy.reset_memory()
>>>>>>> ddb2a748

        # Track iterations for heartbeat
        iteration_count = 0
        heartbeat_interval = 100  # Record heartbeat every 100 iterations

        while (self._episode_counters < self._min_episodes).any() and (time.time() - self._t0) < self._max_time_s:
            actions_np = self.generate_actions()
            self.step_simulation(actions_np)

            # Record heartbeat periodically
            iteration_count += 1
            if iteration_count % heartbeat_interval == 0:
                record_heartbeat()

        return self.end_simulation()

    def _from_shards_and_context(self) -> SimulationStatsDB:
        """Merge all *.duckdb* shards for this simulation → one `StatsDB`."""
        # Create agent map using URIs for database integration
        agent_map: Dict[int, str] = {}

        # Add policy agents to the map if they have a URI
        if self._policy_uri:
            for idx in self._policy_idxs:
                agent_map[int(idx.item())] = self._policy_uri

        # Add NPC agents to the map if they exist
        if self._npc_policy is not None and self._npc_policy_uri:
            for idx in self._npc_idxs:
                agent_map[int(idx.item())] = self._npc_policy_uri

        # Pass the policy URI directly
        db = SimulationStatsDB.from_shards_and_context(
            sim_id=self._id,
            dir_with_shards=self._stats_dir,
            agent_map=agent_map,
            sim_name=self._name,
            sim_env=self._config.env.label,
            policy_uri=self._policy_uri or "",
        )
        return db

    def _write_remote_stats(self, stats_db: SimulationStatsDB, thumbnail_url: str | None = None) -> None:
        """Write stats to the remote stats database."""
        if self._stats_client is not None:
            # Use policy_uri directly
            policy_details: list[tuple[str, str | None]] = []

            if self._policy_uri:  # Only add if we have a URI
                policy_details.append((self._policy_uri, None))
                # Extract policy name for later use
                metadata = CheckpointManager.get_policy_metadata(self._policy_uri)
                policy_name = metadata["run_name"]
            else:
                policy_name = None

            # Add NPC policy if it exists
            npc_name = None
            if self._npc_policy_uri:
                policy_details.append((self._npc_policy_uri, "NPC policy"))
                # Extract NPC name for later use
                metadata = CheckpointManager.get_policy_metadata(self._npc_policy_uri)
                npc_name = f"npc_{metadata['run_name']}"

            policy_ids = get_or_create_policy_ids(self._stats_client, policy_details, self._stats_epoch_id)

            agent_map: Dict[int, uuid.UUID] = {}
            if policy_name:
                for idx in self._policy_idxs:
                    agent_map[int(idx.item())] = policy_ids[policy_name]

            if npc_name:
                for idx in self._npc_idxs:
                    agent_map[int(idx.item())] = policy_ids[npc_name]

            # Get all episodes from the database
            episodes_df = stats_db.query("SELECT * FROM episodes")

            for _, episode_row in episodes_df.iterrows():
                episode_id = episode_row["id"]

                # Get agent metrics for this episode
                agent_metrics_df = stats_db.query(f"SELECT * FROM agent_metrics WHERE episode_id = '{episode_id}'")
                # agent_id -> metric_name -> metric_value
                agent_metrics: Dict[int, Dict[str, float]] = {}

                for _, metric_row in agent_metrics_df.iterrows():
                    agent_id = int(metric_row["agent_id"])
                    metric_name = metric_row["metric"]
                    metric_value = float(metric_row["value"])

                    if agent_id not in agent_metrics:
                        agent_metrics[agent_id] = {}
                    agent_metrics[agent_id][metric_name] = metric_value

                # Get episode attributes
                attributes_df = stats_db.query(f"SELECT * FROM episode_attributes WHERE episode_id = '{episode_id}'")
                attributes: Dict[str, Any] = {}

                for _, attr_row in attributes_df.iterrows():
                    attr_name = attr_row["attribute"]
                    attr_value = attr_row["value"]
                    attributes[attr_name] = attr_value

                # Record the episode remotely
                episode_tags = self._episode_tags or None
                try:
                    self._stats_client.record_episode(
                        agent_policies=agent_map,
                        agent_metrics=agent_metrics,
                        primary_policy_id=policy_ids[policy_name],
                        stats_epoch=self._stats_epoch_id,
                        sim_name=self._name,
                        env_label=self._config.env.label,
                        replay_url=episode_row.get("replay_url"),
                        attributes=attributes,
                        eval_task_id=self._eval_task_id,
                        tags=episode_tags,
                        thumbnail_url=thumbnail_url,
                    )
                except Exception as e:
                    logger.error(f"Failed to record episode {episode_id} remotely: {e}")
                    # Continue with other episodes even if one fails

    @property
    def name(self) -> str:
        return self._name


@dataclass
class SimulationResults:
    """Results of a simulation.
    For now just a stats db. Replay plays can be retrieved from the stats db."""

    stats_db: SimulationStatsDB
    replay_urls: dict[str, list[str]] | None = None  # Maps simulation names to lists of replay URLs<|MERGE_RESOLUTION|>--- conflicted
+++ resolved
@@ -335,15 +335,9 @@
         """Run the simulation; returns the merged `StatsDB`."""
         self.start_simulation()
 
-<<<<<<< HEAD
-        self._policy_pr.policy.on_eval_start()
-        if self._npc_pr is not None:
-            self._npc_pr.policy.on_eval_start()
-=======
         self._policy.reset_memory()
         if self._npc_policy is not None:
             self._npc_policy.reset_memory()
->>>>>>> ddb2a748
 
         # Track iterations for heartbeat
         iteration_count = 0
