--- conflicted
+++ resolved
@@ -14,7 +14,7 @@
 from pydantic import validate_call
 from typing_extensions import override
 
-from mettagrid.curriculum import Curriculum, Task
+from mettagrid.curriculum import Curriculum
 from mettagrid.level_builder import Level
 from mettagrid.mettagrid_c import MettaGrid
 from mettagrid.replay_writer import ReplayWriter
@@ -67,7 +67,6 @@
         replay_writer: Optional[ReplayWriter] = None,
         **kwargs,
     ):
-<<<<<<< HEAD
         self.timer = Stopwatch(logger)
         self.timer.start()
         self._steps = 0
@@ -88,7 +87,7 @@
             self.labels = self._task.env_cfg().get("labels", None)
             self._should_reset = False
 
-            self._initialize_c_env(self._task)
+            self._initialize_c_env()
             super().__init__(buf)
 
             if self._render_mode is not None:
@@ -100,50 +99,16 @@
                     from .renderer.miniscope import MiniscopeRenderer
 
                     self._renderer = MiniscopeRenderer(self.object_type_names)
-=======
-        self._render_mode = render_mode
-        self._curriculum = curriculum
-        self._task: Task = self._curriculum.get_task()
-        self._level = level
-        self._renderer = None
-        self._map_labels = []
-        self._stats_writer = stats_writer
-        self._replay_writer = replay_writer
-        self._episode_id: str | None = None
-        self._reset_at = datetime.datetime.now()
-        self._current_seed = 0
-
-        self.labels = self._task.env_cfg().get("labels", None)
-        self._should_reset = False
-
-        self._initialize_c_env()
-        super().__init__(buf)
-
-        if self._render_mode is not None:
-            if self._render_mode == "human":
-                from .renderer.nethack import NethackRenderer
-
-                self._renderer = NethackRenderer(self.object_type_names)
-            elif self._render_mode == "miniscope":
-                from .renderer.miniscope import MiniscopeRenderer
-
-                self._renderer = MiniscopeRenderer(self.object_type_names)
->>>>>>> 7b660c28
 
     def _make_episode_id(self):
         return str(uuid.uuid4())
 
-<<<<<<< HEAD
     @with_instance_timer("_initialize_c_env")
-    def _initialize_c_env(self, task: Task) -> None:
-=======
     def _initialize_c_env(self) -> None:
->>>>>>> 7b660c28
         """Initialize the C++ environment."""
-        task = self._task
         level = self._level
         if level is None:
-            map_builder_config = task.env_cfg().game.map_builder
+            map_builder_config = self._task.env_cfg().game.map_builder
             with self.timer("_initialize_c_env.hydra"):
                 map_builder = instantiate(map_builder_config, _recursive_=True, _convert_="all")
             with self.timer("_initialize_c_env.map_builder"):
@@ -151,12 +116,13 @@
 
         # Validate the level
         level_agents = np.count_nonzero(np.char.startswith(level.grid, "agent"))
-        assert task.env_cfg().game.num_agents == level_agents, (
-            f"Number of agents {task.env_cfg().game.num_agents} does not match number of agents in map {level_agents}"
+        assert self._task.env_cfg().game.num_agents == level_agents, (
+            f"Number of agents {self._task.env_cfg().game.num_agents} "
+            f"does not match number of agents in map {level_agents}"
         )
 
         # Convert to container for C++ code with explicit casting to Dict[str, Any]
-        config_dict = cast(Dict[str, Any], OmegaConf.to_container(task.env_cfg()))
+        config_dict = cast(Dict[str, Any], OmegaConf.to_container(self._task.env_cfg()))
 
         self._map_labels = level.labels
 
