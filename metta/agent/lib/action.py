--- conflicted
+++ resolved
@@ -1,11 +1,7 @@
 from metta.agent.lib.nn_layer_library import Linear
 
-<<<<<<< HEAD
+
 class ActionType(Linear):
-=======
-
-class ActionType(nn_layer_library.Linear):
->>>>>>> fac316c8
     def __init__(self, action_type_size, **cfg):
         super().__init__(**cfg)
         self._output_size = action_type_size
