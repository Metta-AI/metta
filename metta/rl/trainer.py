import logging
import os
import time
from collections import defaultdict
from contextlib import nullcontext
from typing import Any, Set
from uuid import UUID

import einops
import numpy as np
import torch
import torch.distributed
import wandb
from heavyball import ForeachMuon
from omegaconf import DictConfig, ListConfig

from app_backend.stats_client import StatsClient
from metta.agent.metta_agent import DistributedMettaAgent, MettaAgent
from metta.agent.policy_state import PolicyState
from metta.agent.policy_store import PolicyRecord, PolicyStore
from metta.agent.util.debug import assert_shape
from metta.common.stopwatch import Stopwatch, with_instance_timer
from metta.eval.eval_stats_db import EvalStatsDB
from metta.mettagrid.curriculum.util import curriculum_from_config_path
from metta.mettagrid.mettagrid_env import MettaGridEnv, dtype_actions
from metta.mettagrid.util.dict_utils import unroll_nested_dict
from metta.rl.experience import Experience
from metta.rl.kickstarter import Kickstarter
from metta.rl.losses import Losses
from metta.rl.torch_profiler import TorchProfiler
from metta.rl.trainer_checkpoint import TrainerCheckpoint
from metta.rl.vecenv import make_vecenv
from metta.sim.simulation import Simulation
from metta.sim.simulation_config import SimulationSuiteConfig, SingleEnvSimulationConfig
from metta.sim.simulation_suite import SimulationSuite
from metta.util.heartbeat import record_heartbeat
from metta.util.system_monitor import SystemMonitor
from metta.util.wandb.wandb_context import WandbRun

try:
    from pufferlib import _C  # noqa: F401 - Required for torch.ops.pufferlib
except ImportError:
    raise ImportError(
        "Failed to import C/CUDA advantage kernel. If you have non-default PyTorch, "
        "try installing with --no-build-isolation"
    ) from None

torch.set_float32_matmul_precision("high")

# Get rank for logger name
rank = int(os.environ.get("RANK", 0))
local_rank = int(os.environ.get("LOCAL_RANK", 0))
logger = logging.getLogger(f"trainer-{rank}-{local_rank}")


def get_size_mb(obj):
    """Get approximate size of object in MB, handling various types."""
    import sys
    import gc

    if isinstance(obj, torch.Tensor):
        # For tensors, use element count * bytes per element
        return obj.element_size() * obj.nelement() / (1024 * 1024)
    elif isinstance(obj, np.ndarray):
        return obj.nbytes / (1024 * 1024)
    else:
        # For other objects, try to get recursive size
        try:
            size = sys.getsizeof(obj)
            # Try to account for containers
            if isinstance(obj, (list, tuple)):
                size += sum(sys.getsizeof(item) for item in obj)
            elif isinstance(obj, dict):
                size += sum(sys.getsizeof(k) + sys.getsizeof(v) for k, v in obj.items())
            return size / (1024 * 1024)
        except:
            return 0.0


def profile_memory(local_vars, prefix="", min_size_mb=1.0, device=None):
    """Profile memory usage of local variables.

    Args:
        local_vars: Dict of local variables (typically locals())
        prefix: Prefix for logging
        min_size_mb: Only show variables larger than this (in MB)
        device: torch device for GPU memory tracking
    """
    import gc

    # Skip some internal variables
    skip_vars = {'__builtins__', '__name__', '__doc__', '__package__',
                 '__loader__', '__spec__', '__annotations__', '__cached__'}

    # Collect variable sizes
    var_sizes = []
    total_size = 0
    tensor_count = 0
    tensor_size = 0

    for name, obj in local_vars.items():
        if name in skip_vars or name.startswith('_'):
            continue

        try:
            size_mb = get_size_mb(obj)
            if size_mb >= min_size_mb:
                type_name = type(obj).__name__
                if isinstance(obj, torch.Tensor):
                    tensor_count += 1
                    tensor_size += size_mb
                    shape = str(tuple(obj.shape))
                    dtype = str(obj.dtype)
                    device_str = str(obj.device)
                    var_sizes.append((size_mb, f"{name} ({type_name}, shape={shape}, dtype={dtype}, device={device_str})", obj))
                else:
                    var_sizes.append((size_mb, f"{name} ({type_name})", obj))
                total_size += size_mb
        except Exception as e:
            # Skip variables that can't be sized
            pass

    # Sort by size
    var_sizes.sort(reverse=True)

    # Print summary
    logger.info(f"\n{'='*60}")
    logger.info(f"{prefix} Memory Profile")
    logger.info(f"{'='*60}")
    logger.info(f"Total tracked memory: {total_size:.2f} MB")
    logger.info(f"Tensor count: {tensor_count}, Tensor memory: {tensor_size:.2f} MB")

    # GPU memory if available
    if device and str(device).startswith('cuda') and torch.cuda.is_available():
        gpu_allocated = torch.cuda.memory_allocated(device) / (1024**2)
        gpu_reserved = torch.cuda.memory_reserved(device) / (1024**2)
        logger.info(f"GPU allocated: {gpu_allocated:.2f} MB, reserved: {gpu_reserved:.2f} MB")

    logger.info(f"\nTop variables (>= {min_size_mb} MB):")
    for size_mb, desc, obj in var_sizes[:20]:  # Show top 20
        logger.info(f"  {size_mb:8.2f} MB - {desc}")

        # Extra details for Experience objects
        if hasattr(obj, '__class__') and 'Experience' in obj.__class__.__name__:
            for attr in ['obs', 'actions', 'rewards', 'values', 'logprobs', 'dones', 'lstm_h', 'lstm_c']:
                if hasattr(obj, attr):
                    attr_val = getattr(obj, attr)
                    if isinstance(attr_val, torch.Tensor):
                        attr_size = get_size_mb(attr_val)
                        logger.info(f"    └─ {attr}: {attr_size:.2f} MB, shape={attr_val.shape}")

    # Check for gradient accumulation
    grad_count = 0
    grad_size = 0
    for name, obj in local_vars.items():
        if isinstance(obj, torch.Tensor) and obj.grad is not None:
            grad_count += 1
            grad_size += get_size_mb(obj.grad)

    if grad_count > 0:
        logger.info(f"\nGradients: {grad_count} tensors with gradients, {grad_size:.2f} MB total")

    # Garbage collection info
    gc_counts = gc.get_count()
    logger.info(f"\nGarbage collector: gen0={gc_counts[0]}, gen1={gc_counts[1]}, gen2={gc_counts[2]}")
    logger.info(f"{'='*60}\n")


class MemoryTracker:
    """Track memory usage over time to identify leaks."""

    def __init__(self, device=None, log_interval=10):
        self.device = device
        self.log_interval = log_interval
        self.history = []
        self.step_count = 0
        self.start_memory = None

    def track(self, step_name="step"):
        """Record current memory usage."""
        import gc
        import psutil
        import os

        self.step_count += 1

        # Get process memory
        process = psutil.Process(os.getpid())
        mem_info = process.memory_info()
        rss_mb = mem_info.rss / (1024 * 1024)
        vms_mb = mem_info.vms / (1024 * 1024)

        # Get GPU memory if available
        gpu_allocated = 0
        gpu_reserved = 0
        if self.device and str(self.device).startswith('cuda') and torch.cuda.is_available():
            gpu_allocated = torch.cuda.memory_allocated(self.device) / (1024**2)
            gpu_reserved = torch.cuda.memory_reserved(self.device) / (1024**2)

        # Count objects
        gc_counts = gc.get_count()
        tensor_count = len([obj for obj in gc.get_objects() if isinstance(obj, torch.Tensor)])

        # Store data
        data = {
            'step': self.step_count,
            'name': step_name,
            'rss_mb': rss_mb,
            'vms_mb': vms_mb,
            'gpu_allocated_mb': gpu_allocated,
            'gpu_reserved_mb': gpu_reserved,
            'gc_objects': sum(gc_counts),
            'tensor_count': tensor_count,
        }

        self.history.append(data)

        # Store initial memory
        if self.start_memory is None:
            self.start_memory = data

        # Log if interval reached
        if self.step_count % self.log_interval == 0:
            self.log_summary()

    def log_summary(self):
        """Log memory growth summary."""
        if not self.history or not self.start_memory:
            return

        current = self.history[-1]
        start = self.start_memory

        # Calculate growth
        rss_growth = current['rss_mb'] - start['rss_mb']
        gpu_growth = current['gpu_allocated_mb'] - start['gpu_allocated_mb']
        tensor_growth = current['tensor_count'] - start['tensor_count']

        # Calculate rate of growth
        steps = current['step'] - start['step']
        if steps > 0:
            rss_rate = rss_growth / steps
            gpu_rate = gpu_growth / steps
        else:
            rss_rate = gpu_rate = 0

        logger.info(f"\n{'='*60}")
        logger.info(f"Memory Growth Summary (Step {current['step']} - {current['name']})")
        logger.info(f"{'='*60}")
        logger.info(f"RSS Memory: {start['rss_mb']:.1f} MB → {current['rss_mb']:.1f} MB ({rss_growth:+.1f} MB)")
        logger.info(f"GPU Memory: {start['gpu_allocated_mb']:.1f} MB → {current['gpu_allocated_mb']:.1f} MB ({gpu_growth:+.1f} MB)")
        logger.info(f"Tensor Count: {start['tensor_count']} → {current['tensor_count']} ({tensor_growth:+d})")
        logger.info(f"Growth Rate: RSS={rss_rate:.3f} MB/step, GPU={gpu_rate:.3f} MB/step")

        # Check for potential leak
        if rss_rate > 1.0:  # More than 1MB per step
            logger.warning(f"⚠️  High memory growth rate detected: {rss_rate:.3f} MB/step")

        # Show recent trend
        if len(self.history) > 5:
            logger.info("\nRecent trend:")
            for i in range(-5, 0):
                h = self.history[i]
                logger.info(f"  Step {h['step']:4d}: RSS={h['rss_mb']:7.1f} MB, GPU={h['gpu_allocated_mb']:7.1f} MB, Tensors={h['tensor_count']:5d}")

        logger.info(f"{'='*60}\n")

    def get_leak_candidates(self, threshold_mb=100):
        """Identify potential memory leaks by finding growing objects."""
        import gc
        import sys
        from collections import defaultdict

        # Track object types and their total size
        type_sizes = defaultdict(lambda: {'count': 0, 'size': 0})

        for obj in gc.get_objects():
            try:
                obj_type = type(obj).__name__
                obj_size = sys.getsizeof(obj)
                type_sizes[obj_type]['count'] += 1
                type_sizes[obj_type]['size'] += obj_size
            except:
                pass

        # Find types using significant memory
        candidates = []
        for type_name, info in type_sizes.items():
            size_mb = info['size'] / (1024 * 1024)
            if size_mb >= threshold_mb:
                candidates.append((size_mb, type_name, info['count']))

        candidates.sort(reverse=True)

        if candidates:
            logger.info("\nPotential leak candidates (>= {threshold_mb} MB):")
            for size_mb, type_name, count in candidates[:10]:
                logger.info(f"  {type_name}: {count} objects, {size_mb:.1f} MB total")


class MettaTrainer:
    def __init__(
        self,
        cfg: DictConfig | ListConfig,
        wandb_run: WandbRun | None,
        policy_store: PolicyStore,
        sim_suite_config: SimulationSuiteConfig,
        stats_client: StatsClient | None,
        **kwargs: Any,
    ):
        self.cfg = cfg
        self.trainer_cfg = trainer_cfg = cfg.trainer

        self.sim_suite_config = sim_suite_config
        self._stats_client = stats_client

        self._master = True
        self._world_size = 1
        self.device: torch.device = torch.device(cfg.device) if isinstance(cfg.device, str) else cfg.device
        self._batch_size = trainer_cfg.batch_size
        self._minibatch_size = trainer_cfg.minibatch_size
        if torch.distributed.is_initialized():
            self._master = int(os.environ["RANK"]) == 0
            self._world_size = torch.distributed.get_world_size()

            self._batch_size = trainer_cfg.batch_size // self._world_size
            self._minibatch_size = trainer_cfg.minibatch_size // self._world_size

            logger.info(
                f"Rank: {os.environ['RANK']}, Local rank: {os.environ['LOCAL_RANK']}, World size: {self._world_size}"
            )

        self.torch_profiler = TorchProfiler(self._master, cfg.run_dir, trainer_cfg.profiler_interval_epochs, wandb_run)
        self.losses = Losses()
        self.stats = defaultdict(list)
        self.wandb_run = wandb_run
        self.policy_store = policy_store
        self.evals: dict[str, float] = {}

        self.timer = Stopwatch(logger)
        self.timer.start()

        self.system_monitor = SystemMonitor(
            sampling_interval_sec=1.0,  # Sample every second
            history_size=100,  # Keep last 100 samples
            logger=logger,
            auto_start=True,  # Start monitoring immediately
        )

        curriculum_config = trainer_cfg.get("curriculum", trainer_cfg.get("env", {}))
        env_overrides = DictConfig(trainer_cfg.env_overrides)
        self._curriculum = curriculum_from_config_path(curriculum_config, env_overrides)
        self._make_vecenv()

        metta_grid_env: MettaGridEnv = self.vecenv.driver_env  # type: ignore
        assert isinstance(metta_grid_env, MettaGridEnv), (
            f"vecenv.driver_env type {type(metta_grid_env).__name__} is not MettaGridEnv"
        )

        logger.info("Loading checkpoint")
        os.makedirs(trainer_cfg.checkpoint_dir, exist_ok=True)

        checkpoint = TrainerCheckpoint.load(cfg.run_dir)
        policy_record = self._load_policy(checkpoint, policy_store, metta_grid_env)

        assert policy_record is not None, "No policy found"

        if self._master:
            logger.info(f"MettaTrainer loaded: {policy_record.policy()}")

        self._initial_pr = policy_record
        self.last_pr = policy_record
        self.policy = policy_record.policy().to(self.device)
        self.policy_record = policy_record
        self.uncompiled_policy = self.policy

        # Note that these fields are specific to MettaGridEnv, which is why we can't keep
        # self.vecenv.driver_env as just the parent class pufferlib.PufferEnv
        actions_names = metta_grid_env.action_names
        actions_max_params = metta_grid_env.max_action_args

        self.policy.activate_actions(actions_names, actions_max_params, self.device)

        if trainer_cfg.compile:
            logger.info("Compiling policy")
            self.policy = torch.compile(self.policy, mode=trainer_cfg.compile_mode)

        self.kickstarter = Kickstarter(cfg, policy_store, actions_names, actions_max_params)

        if torch.distributed.is_initialized():
            logger.info(f"Initializing DistributedDataParallel on device {self.device}")
            self._original_policy = self.policy
            self.policy = DistributedMettaAgent(self.policy, self.device)

        self._make_experience_buffer()

        self.agent_step: int = checkpoint.agent_step
        self.epoch = checkpoint.epoch

        self._stats_epoch_start = self.epoch
        self._stats_epoch_id: UUID | None = None
        self._stats_run_id: UUID | None = None

        # Optimizer
        optimizer_type = getattr(trainer_cfg.optimizer, "type", "adam")
        assert optimizer_type in ("adam", "muon"), f"Optimizer type must be 'adam' or 'muon', got {optimizer_type}"
        opt_cls = torch.optim.Adam if optimizer_type == "adam" else ForeachMuon
        self.optimizer = opt_cls(
            self.policy.parameters(),
            lr=trainer_cfg.optimizer.learning_rate,
            betas=(trainer_cfg.optimizer.beta1, trainer_cfg.optimizer.beta2),
            eps=trainer_cfg.optimizer.eps,
            weight_decay=trainer_cfg.optimizer.weight_decay,
        )

        # validate that policy matches environment
        self.metta_agent: MettaAgent | DistributedMettaAgent = self.policy  # type: ignore
        _env_shape = metta_grid_env.single_observation_space.shape
        environment_shape = tuple(_env_shape) if isinstance(_env_shape, list) else _env_shape

        # The rest of the validation logic continues to work with duck typing
        if hasattr(self.metta_agent, "components"):
            found_match = False
            for component_name, component in self.metta_agent.components.items():
                if hasattr(component, "_obs_shape"):
                    found_match = True
                    component_shape = (
                        tuple(component._obs_shape) if isinstance(component._obs_shape, list) else component._obs_shape
                    )
                    if component_shape != environment_shape:
                        raise ValueError(
                            f"Observation space mismatch error:\n"
                            f"[policy] component_name: {component_name}\n"
                            f"[policy] component_shape: {component_shape}\n"
                            f"environment_shape: {environment_shape}\n"
                        )

            if not found_match:
                raise ValueError(
                    "No component with observation shape found in policy. "
                    f"Environment observation shape: {environment_shape}"
                )

        self.lr_scheduler = None
        if hasattr(trainer_cfg, "lr_scheduler") and getattr(trainer_cfg.lr_scheduler, "enabled", False):
            self.lr_scheduler = torch.optim.lr_scheduler.CosineAnnealingLR(
                self.optimizer, T_max=trainer_cfg.total_timesteps // trainer_cfg.batch_size
            )

        if checkpoint.agent_step > 0:
            try:
                self.optimizer.load_state_dict(checkpoint.optimizer_state_dict)
                logger.info("Successfully loaded optimizer state from checkpoint")
            except ValueError as e:
                if "doesn't match the size of optimizer's group" in str(e):
                    # Extract some info about the mismatch
                    old_params = len(checkpoint.optimizer_state_dict.get("param_groups", [{}])[0].get("params", []))
                    new_params = sum(1 for _ in self.policy.parameters())
                    logger.warning(
                        f"Optimizer state dict doesn't match current model architecture. "
                        f"Checkpoint has {old_params} parameter groups, current model has {new_params}. "
                        "This typically happens when layers are added/removed. "
                        "Starting with fresh optimizer state."
                    )
                else:
                    # Re-raise if it's a different ValueError
                    raise

        if wandb_run and self._master:
            # Define metrics (wandb x-axis values)
            metrics = ["agent_step", "epoch", "total_time", "train_time"]
            for metric in metrics:
                wandb_run.define_metric(f"metric/{metric}")

            # set the default x-axis to be step count
            wandb_run.define_metric("*", step_metric="metric/agent_step")

            # set up plots that do not use steps as the x-axis
            metric_overrides = [
                ("overview/reward_vs_total_time", "metric/total_time"),
            ]

            for metric_name, step_metric in metric_overrides:
                wandb_run.define_metric(metric_name, step_metric=step_metric)

                logger.info(f"MettaTrainer initialization complete on device: {self.device}")

        # Initialize memory tracker - uncomment to enable
        self.memory_tracker = MemoryTracker(device=self.device, log_interval=10)

    def train(self) -> None:
        logger.info("Starting training")
        trainer_cfg = self.trainer_cfg

        # it doesn't make sense to evaluate more often than checkpointing since we need a saved policy to evaluate
        if trainer_cfg.evaluate_interval != 0 and trainer_cfg.evaluate_interval < trainer_cfg.checkpoint_interval:
            raise ValueError("evaluate_interval must be at least as large as checkpoint_interval")

        if self._stats_client is not None:
            name = self.wandb_run.name if self.wandb_run is not None and self.wandb_run.name is not None else "unknown"
            url = self.wandb_run.url if self.wandb_run is not None else None
            self._stats_run_id = self._stats_client.create_training_run(name=name, attributes={}, url=url).id

        logger.info(f"Training on {self.device}")
        while self.agent_step < trainer_cfg.total_timesteps:
            steps_before = self.agent_step

            with self.torch_profiler:
                self._rollout()
                self._train()

                        # Memory tracking - uncomment to enable
            if hasattr(self, 'memory_tracker'):
                self.memory_tracker.track(f"epoch_{self.epoch}")

                # Check for memory leak candidates every 50 epochs
                if self.epoch % 50 == 0 and self.epoch > 0:
                    self.memory_tracker.get_leak_candidates(threshold_mb=50)

                # Profile class attributes every 20 epochs to find growing collections
                if self.epoch % 20 == 0 and self.epoch > 0:
                    logger.info("\n" + "="*60)
                    logger.info("CLASS ATTRIBUTE MEMORY PROFILE")
                    logger.info("="*60)

                    # Check common leak suspects
                    suspects = {
                        'self.stats': self.stats,
                        'self.losses': self.losses,
                        'self.evals': self.evals,
                    }

                    # Add experience buffer attributes if they exist
                    if hasattr(self, 'experience'):
                        suspects['experience.obs'] = getattr(self.experience, 'obs', None)
                        suspects['experience.actions'] = getattr(self.experience, 'actions', None)
                        suspects['experience.rewards'] = getattr(self.experience, 'rewards', None)
                        suspects['experience.lstm_h'] = getattr(self.experience, 'lstm_h', None)
                        suspects['experience.lstm_c'] = getattr(self.experience, 'lstm_c', None)

                    for name, obj in suspects.items():
                        if obj is None:
                            continue
                        size_mb = get_size_mb(obj)
                        if isinstance(obj, dict):
                            logger.info(f"  {name}: {len(obj)} items, {size_mb:.2f} MB")
                            # Show sample of keys for dicts
                            if len(obj) > 0:
                                sample_keys = list(obj.keys())[:5]
                                logger.info(f"    Sample keys: {sample_keys}")
                        elif isinstance(obj, list):
                            logger.info(f"  {name}: {len(obj)} items, {size_mb:.2f} MB")
                        elif isinstance(obj, torch.Tensor):
                            logger.info(f"  {name}: {size_mb:.2f} MB, shape={obj.shape}, device={obj.device}")
                        else:
                            logger.info(f"  {name}: {size_mb:.2f} MB, type={type(obj).__name__}")

                    # Count tensors by location
                    import gc
                    tensor_locations = {}
                    for obj in gc.get_objects():
                        if isinstance(obj, torch.Tensor):
                            # Try to find where this tensor is referenced
                            for referrer in gc.get_referrers(obj):
                                location = "unknown"
                                if hasattr(referrer, '__name__'):
                                    location = referrer.__name__
                                elif hasattr(referrer, '__class__'):
                                    location = referrer.__class__.__name__
                                tensor_locations[location] = tensor_locations.get(location, 0) + 1

                    logger.info("\nTensor count by location (top 10):")
                    for location, count in sorted(tensor_locations.items(), key=lambda x: x[1], reverse=True)[:10]:
                        logger.info(f"  {location}: {count} tensors")

                    logger.info("="*60 + "\n")

            # Processing stats
            self._process_stats()

            rollout_time = self.timer.get_last_elapsed("_rollout")
            train_time = self.timer.get_last_elapsed("_train")
            stats_time = self.timer.get_last_elapsed("_process_stats")
            steps_calculated = self.agent_step - steps_before

            total_time = train_time + rollout_time + stats_time
            steps_per_sec = steps_calculated / total_time

            train_pct = (train_time / total_time) * 100
            rollout_pct = (rollout_time / total_time) * 100
            stats_pct = (stats_time / total_time) * 100

            logger.info(
                f"Epoch {self.epoch} - "
                f"{steps_per_sec * self._world_size:.0f} steps/sec "
                f"({train_pct:.0f}% train / {rollout_pct:.0f}% rollout / {stats_pct:.0f}% stats)"
            )
            record_heartbeat()

            # Checkpointing trainer
            if self.epoch % trainer_cfg.checkpoint_interval == 0:
                self._checkpoint_trainer()

            if trainer_cfg.evaluate_interval != 0 and self.epoch % trainer_cfg.evaluate_interval == 0:
                self._evaluate_policy()

            self.torch_profiler.on_epoch_end(self.epoch)

            if self.epoch % trainer_cfg.wandb_checkpoint_interval == 0:
                self._save_policy_to_wandb()

            if (
                self.cfg.agent.l2_init_weight_update_interval != 0
                and self.epoch % self.cfg.agent.l2_init_weight_update_interval == 0
            ):
                self.policy.update_l2_init_weight_copy()

            if trainer_cfg.replay_interval != 0 and self.epoch % trainer_cfg.replay_interval == 0:
                self._generate_and_upload_replay()

            self._on_train_step()

        timing_summary = self.timer.get_all_summaries()
        logger.info("Training complete!")
        for name, summary in timing_summary.items():
            logger.info(f"  {name}: {self.timer.format_time(summary['total_elapsed'])}")

        self._checkpoint_trainer()
        self._save_policy_to_wandb()
        self.system_monitor.stop()

    @with_instance_timer("_evaluate_policy", log_level=logging.INFO)
    def _evaluate_policy(self):
        if not self._master:
            return

        if self._stats_run_id is not None and self._stats_client is not None:
            self._stats_epoch_id = self._stats_client.create_epoch(
                run_id=self._stats_run_id,
                start_training_epoch=self._stats_epoch_start,
                end_training_epoch=self.epoch,
                attributes={},
            ).id
            self._stats_epoch_start = self.epoch + 1

        logger.info(f"Simulating policy: {self.last_pr.uri} with config: {self.sim_suite_config}")
        sim = SimulationSuite(
            config=self.sim_suite_config,
            policy_pr=self.last_pr,
            policy_store=self.policy_store,
            device=self.device,
            vectorization=self.cfg.vectorization,
            stats_dir="/tmp/stats",
            stats_client=self._stats_client,
            stats_epoch_id=self._stats_epoch_id,
        )
        result = sim.simulate()
        stats_db = EvalStatsDB.from_sim_stats_db(result.stats_db)
        logger.info("Simulation complete")

        # Build evaluation metrics
        self.evals = {}  # used for wandb
        categories: Set[str] = set()
        for sim_name in self.sim_suite_config.simulations.keys():
            categories.add(sim_name.split("/")[0])

        for category in categories:
            score = stats_db.get_average_metric_by_filter("reward", self.last_pr, f"sim_name LIKE '%{category}%'")
            logger.info(f"{category} score: {score}")
            record_heartbeat()
            if score is None:
                continue
            self.evals[f"{category}/score"] = score

        # Get detailed per-simulation scores
        all_scores = stats_db.simulation_scores(self.last_pr, "reward")
        for (_, sim_name, _), score in all_scores.items():
            category = sim_name.split("/")[0]
            sim_short_name = sim_name.split("/")[-1]
            self.evals[f"{category}/{sim_short_name}"] = score

    def _on_train_step(self):
        pass

    @with_instance_timer("_rollout")
    def _rollout(self):
        experience = self.experience
        trainer_cfg = self.trainer_cfg
        device = self.device

        policy = self.policy
        infos = defaultdict(list)
        raw_infos = []  # Collect raw info for batch processing later
        experience.reset_for_rollout()

        # Memory profiling - uncomment to enable
        if self.epoch % 5 == 0:  # Profile every 5 epochs to reduce log spam
            profile_memory(locals(), prefix="ROLLOUT START", device=self.device)

        while not experience.ready_for_training:
            with self.timer("_rollout.env"):
                o, r, d, t, info, env_id, mask = self.vecenv.recv()
                if trainer_cfg.require_contiguous_env_ids:
                    raise ValueError(
                        "We are assuming contiguous eng id is always False. async_factor == num_workers = "
                        f"{trainer_cfg.async_factor} != {trainer_cfg.num_workers}"
                    )

                training_env_id = slice(env_id[0], env_id[-1] + 1)

            # Convert mask to tensor once
            mask = torch.as_tensor(mask)
            num_steps = int(mask.sum().item())
            self.agent_step += num_steps

            # Convert to tensors once
            o = torch.as_tensor(o).to(device, non_blocking=True)
            r = torch.as_tensor(r).to(device, non_blocking=True)
            d = torch.as_tensor(d).to(device, non_blocking=True)
            t = torch.as_tensor(t).to(device, non_blocking=True)

            with torch.no_grad():
                state = PolicyState()

                # Use LSTM state access for performance
                lstm_h, lstm_c = experience.get_lstm_state(training_env_id.start)
                if lstm_h is not None:
                    state.lstm_h = lstm_h
                    state.lstm_c = lstm_c

                # Use pre-moved tensor
                actions, selected_action_log_probs, _, value, _ = policy(o, state)

                if __debug__:
                    assert_shape(selected_action_log_probs, ("BT",), "selected_action_log_probs")
                    assert_shape(actions, ("BT", 2), "actions")

                # Store LSTM state for performance
                lstm_state_to_store = None
                if state.lstm_h is not None:
<<<<<<< HEAD
                    # Detach LSTM states to prevent gradient accumulation
=======
>>>>>>> 86fc033f
                    lstm_state_to_store = {"lstm_h": state.lstm_h.detach(), "lstm_c": state.lstm_c.detach()}

                if str(self.device).startswith("cuda"):
                    torch.cuda.synchronize()

            value = value.flatten()
            # mask already converted to tensor above

            # All tensors are already on device, avoid redundant transfers
            experience.store(
                obs=o,
                actions=actions,
                logprobs=selected_action_log_probs,
                rewards=r,
                dones=d,
                truncations=t,
                values=value,
                env_id=training_env_id,
                mask=mask,
                lstm_state=lstm_state_to_store,
            )

            # At this point, infos contains lists of values collected across:
            # 1. Multiple vectorized environments managed by this GPU's vecenv
            # 2. Multiple rollout steps (until experience buffer is full)
            #
            # - Some stats (like "episode/reward") appear only when episodes complete
            # - Other stats might appear every step
            #
            # These will later be averaged in _process_stats() to get mean values
            # across all environments on this GPU. Stats from other GPUs (if using
            # distributed training) are handled separately and not aggregated here.
            if info:
                raw_infos.extend(info)

            with self.timer("_rollout.env"):
                self.vecenv.send(actions.cpu().numpy().astype(dtype_actions))

            # Memory profiling - uncomment to track memory growth per step
            # Enable detailed profiling if we detect rapid memory growth
            if hasattr(self, 'memory_tracker') and self.memory_tracker.history:
                if len(self.memory_tracker.history) >= 2:
                    recent_growth = self.memory_tracker.history[-1]['rss_mb'] - self.memory_tracker.history[-2]['rss_mb']
                    if recent_growth > 100:  # More than 100MB growth in one epoch
                        if self.agent_step % 100 == 0:  # Check every 100 steps when leak detected
                            profile_memory(locals(), prefix=f"LEAK DETECTED - ROLLOUT STEP {self.agent_step}", device=self.device)

        # Memory profiling - uncomment to check at end of rollout
        if self.epoch % 5 == 0:  # Profile every 5 epochs to reduce log spam
            profile_memory(locals(), prefix="ROLLOUT END", device=self.device)

        # Batch process info dictionaries after rollout
        for i in raw_infos:
            for k, v in unroll_nested_dict(i):
                infos[k].append(v)

        # Debug: Check sizes of collections
        if self.epoch % 20 == 0:
            logger.info(f"DEBUG - raw_infos: {len(raw_infos)} items, infos: {len(infos)} keys")
            if len(self.stats) > 1000:
                logger.warning(f"WARNING - self.stats is growing large: {len(self.stats)} keys")

        # Batch process stats more efficiently
        for k, v in infos.items():
            if isinstance(v, np.ndarray):
                v = v.tolist()

            if isinstance(v, list):
                self.stats.setdefault(k, []).extend(v)
            else:
                if k not in self.stats:
                    self.stats[k] = v
                else:
                    try:
                        self.stats[k] += v
                    except TypeError:
                        self.stats[k] = [self.stats[k], v]  # fallback: bundle as list

        # TODO: Better way to enable multiple collects
        return self.stats, infos

    @with_instance_timer("_train")
    def _train(self):
        experience = self.experience
        trainer_cfg = self.trainer_cfg

        self.losses.zero()

        # Memory profiling - uncomment to enable
        if self.epoch % 5 == 0:  # Profile every 5 epochs to reduce log spam
            profile_memory(locals(), prefix="TRAIN START", device=self.device)

        prio_cfg = trainer_cfg.get("prioritized_experience_replay", {})
        vtrace_cfg = trainer_cfg.get("vtrace", {})

        # Reset importance sampling ratios
        experience.reset_importance_sampling_ratios()

        # Prioritized sampling parameters
        b0 = prio_cfg.get("prio_beta0", 0.6)
        a = prio_cfg.get("prio_alpha", 0.0)
        total_epochs = max(1, trainer_cfg.total_timesteps // trainer_cfg.batch_size)
        anneal_beta = b0 + (1 - b0) * a * self.epoch / total_epochs

        # Compute advantages using puff_advantage
        advantages = torch.zeros(experience.values.shape, device=self.device)

        # Initial importance sampling ratio is all ones
        initial_importance_sampling_ratio = torch.ones_like(experience.values)

        advantages = self._compute_advantage(
            experience.values,
            experience.rewards,
            experience.dones,
            initial_importance_sampling_ratio,
            advantages,
            trainer_cfg.gamma,
            trainer_cfg.gae_lambda,
            vtrace_cfg.get("vtrace_rho_clip", 1.0),
            vtrace_cfg.get("vtrace_c_clip", 1.0),
        )

        # Optimizing the policy and value network
        _total_minibatches = experience.num_minibatches * trainer_cfg.update_epochs
        minibatch_idx = 0

        for _epoch in range(trainer_cfg.update_epochs):
            for _ in range(experience.num_minibatches):
                minibatch = experience.sample_minibatch(
                    advantages=advantages,
                    prio_alpha=a,
                    prio_beta=anneal_beta,
                    minibatch_idx=minibatch_idx,
                    total_minibatches=_total_minibatches,
                )

                obs = minibatch["obs"]

                lstm_state = PolicyState()
                _, new_logprobs, entropy, newvalue, full_logprobs = self.policy(
                    obs, lstm_state, action=minibatch["actions"]
                )

                new_logprobs = new_logprobs.reshape(minibatch["logprobs"].shape)
                logratio = new_logprobs - minibatch["logprobs"]
                importance_sampling_ratio = logratio.exp()
                experience.update_ratio(minibatch["indices"], importance_sampling_ratio)

                with torch.no_grad():
                    approx_kl = ((importance_sampling_ratio - 1) - logratio).mean()
                    clipfrac = ((importance_sampling_ratio - 1.0).abs() > trainer_cfg.clip_coef).float().mean()

                # Re-compute advantages with new ratios (V-trace)
                adv = self._compute_advantage(
                    minibatch["values"],
                    minibatch["rewards"],
                    minibatch["dones"],
                    importance_sampling_ratio,
                    minibatch["advantages"],
                    trainer_cfg.gamma,
                    trainer_cfg.gae_lambda,
                    vtrace_cfg.get("vtrace_rho_clip", 1.0),
                    vtrace_cfg.get("vtrace_c_clip", 1.0),
                )

                # Normalize advantages with distributed support, then apply prioritized weights
                adv = self._normalize_advantage_distributed(adv)
                adv = minibatch["prio_weights"] * adv

                # Policy loss
                pg_loss1 = -adv * importance_sampling_ratio
                pg_loss2 = -adv * torch.clamp(
                    importance_sampling_ratio, 1 - trainer_cfg.clip_coef, 1 + trainer_cfg.clip_coef
                )
                pg_loss = torch.max(pg_loss1, pg_loss2).mean()

                # Value loss
                newvalue_reshaped = newvalue.view(minibatch["returns"].shape)
                if trainer_cfg.clip_vloss:
                    v_loss_unclipped = (newvalue_reshaped - minibatch["returns"]) ** 2
                    v_clipped = minibatch["values"] + torch.clamp(
                        newvalue_reshaped - minibatch["values"],
                        -trainer_cfg.get("vf_clip_coef", 0.1),
                        trainer_cfg.get("vf_clip_coef", 0.1),
                    )
                    v_loss_clipped = (v_clipped - minibatch["returns"]) ** 2
                    v_loss = 0.5 * torch.max(v_loss_unclipped, v_loss_clipped).mean()
                else:
                    v_loss = 0.5 * ((newvalue_reshaped - minibatch["returns"]) ** 2).mean()

                entropy_loss = entropy.mean()

                ks_action_loss, ks_value_loss = self.kickstarter.loss(
                    self.agent_step, full_logprobs, newvalue, obs, teacher_lstm_state=[]
                )

                l2_reg_loss = torch.tensor(0.0, device=self.device, dtype=torch.float32)
                if trainer_cfg.l2_reg_loss_coef > 0:
                    l2_reg_loss = trainer_cfg.l2_reg_loss_coef * self.policy.l2_reg_loss().to(self.device)

                l2_init_loss = torch.tensor(0.0, device=self.device, dtype=torch.float32)
                if trainer_cfg.l2_init_loss_coef > 0:
                    l2_init_loss = trainer_cfg.l2_init_loss_coef * self.policy.l2_init_loss().to(self.device)

                loss = (
                    pg_loss
                    - trainer_cfg.ent_coef * entropy_loss
                    + v_loss * trainer_cfg.vf_coef
                    + l2_reg_loss
                    + l2_init_loss
                    + ks_action_loss
                    + ks_value_loss
                )

                # Update values in experience buffer (already detached in update_values method)
                experience.update_values(minibatch["indices"], newvalue.view(minibatch["values"].shape))

                if self.losses is None:
                    raise ValueError("self.losses is None")

                # Update loss tracking for logging
                self.losses.policy_loss_sum += pg_loss.item()
                self.losses.value_loss_sum += v_loss.item()
                self.losses.entropy_sum += entropy_loss.item()
                self.losses.approx_kl_sum += approx_kl.item()
                self.losses.clipfrac_sum += clipfrac.item()
                self.losses.l2_reg_loss_sum += l2_reg_loss.item() if torch.is_tensor(l2_reg_loss) else l2_reg_loss
                self.losses.l2_init_loss_sum += l2_init_loss.item() if torch.is_tensor(l2_init_loss) else l2_init_loss
                self.losses.ks_action_loss_sum += ks_action_loss.item()
                self.losses.ks_value_loss_sum += ks_value_loss.item()
                self.losses.importance_sum += importance_sampling_ratio.mean().item()
                self.losses.minibatches_processed += 1

                self.optimizer.zero_grad()
                loss.backward()
                if (minibatch_idx + 1) % self.experience.accumulate_minibatches == 0:
                    torch.nn.utils.clip_grad_norm_(self.policy.parameters(), trainer_cfg.max_grad_norm)
                    self.optimizer.step()

                    if self.cfg.agent.clip_range > 0:
                        self.policy.clip_weights()

                    if str(self.device).startswith("cuda"):
                        torch.cuda.synchronize()

                minibatch_idx += 1

                # Memory profiling - uncomment to track memory per minibatch
                # if minibatch_idx % 10 == 0:  # Check every 10 minibatches
                #     profile_memory(locals(), prefix=f"TRAIN MINIBATCH {minibatch_idx}", device=self.device)
                # end loop over minibatches

            self.epoch += 1

            # check early exit if we have reached target_kl
            if trainer_cfg.target_kl is not None:
                average_approx_kl = self.losses.approx_kl_sum / self.losses.minibatches_processed
                if average_approx_kl > trainer_cfg.target_kl:
                    break
            # end loop over epochs

        if self.lr_scheduler is not None:
            self.lr_scheduler.step()

                # Calculate explained variance
        y_pred = experience.values.flatten()
        y_true = advantages.flatten() + experience.values.flatten()
        var_y = y_true.var()
        explained_var = torch.nan if var_y == 0 else 1 - (y_true - y_pred).var() / var_y
        self.losses.explained_variance = explained_var.item() if torch.is_tensor(explained_var) else float("nan")

        # Memory profiling - uncomment to check at end of training
        if self.epoch % 5 == 0:  # Profile every 5 epochs to reduce log spam
            profile_memory(locals(), prefix="TRAIN END", device=self.device)

            # Check for tensors with gradients
            import gc
            grad_tensors = 0
            for obj in gc.get_objects():
                if isinstance(obj, torch.Tensor) and obj.grad is not None:
                    grad_tensors += 1

            if grad_tensors > 50:  # Arbitrary threshold
                logger.warning(f"WARNING: {grad_tensors} tensors with gradients found after training!")

    def _checkpoint_trainer(self):
        if not self._master:
            return

        pr = self._checkpoint_policy()

        extra_args = {}
        if self.kickstarter.enabled and self.kickstarter.teacher_uri is not None:
            extra_args["teacher_pr_uri"] = self.kickstarter.teacher_uri

        checkpoint = TrainerCheckpoint(
            agent_step=self.agent_step,
            epoch=self.epoch,
            total_agent_step=self.agent_step * self._world_size,
            optimizer_state_dict=self.optimizer.state_dict(),
            policy_path=pr.uri if pr else None,
            extra_args=extra_args,
        )
        checkpoint.save(self.cfg.run_dir)

    def _checkpoint_policy(self) -> PolicyRecord | None:
        if not self._master:
            return

        metta_grid_env: MettaGridEnv = self.vecenv.driver_env  # type: ignore
        assert isinstance(metta_grid_env, MettaGridEnv), "vecenv.driver_env must be a MettaGridEnv for checkpointing"

        name = self.policy_store.make_model_name(self.epoch)

        generation = 0
        if self._initial_pr:
            generation = self._initial_pr.metadata.get("generation", 0) + 1

        training_time = self.timer.get_elapsed("_rollout") + self.timer.get_elapsed("_train")

        category_scores_map = {key.split("/")[0]: value for key, value in self.evals.items() if key.endswith("/score")}

        category_score_values = [v for k, v in category_scores_map.items()]
        overall_score = sum(category_score_values) / len(category_score_values) if category_score_values else 0

        # Handle torch.package loaded models
        policy_to_save = self.uncompiled_policy
        if hasattr(policy_to_save, "__class__") and policy_to_save.__class__.__module__.startswith("<torch_package"):
            logger.info("Creating fresh instance for torch.package loaded model")
            fresh_policy = self.policy_store.create(metta_grid_env).policy()
            fresh_policy.activate_actions(metta_grid_env.action_names, metta_grid_env.max_action_args, self.device)
            fresh_policy.load_state_dict(policy_to_save.state_dict(), strict=False)
            policy_to_save = fresh_policy

        self.last_pr = self.policy_store.save(
            name,
            os.path.join(self.trainer_cfg.checkpoint_dir, name),
            policy_to_save,
            metadata={
                "agent_step": self.agent_step,
                "epoch": self.epoch,
                "run": self.cfg.run,
                "action_names": metta_grid_env.action_names,
                "generation": generation,
                "initial_uri": self._initial_pr.uri,
                "train_time": training_time,
                "score": overall_score,
                "eval_scores": category_scores_map,
            },
        )

        # this is hacky, but otherwise the initial_pr points
        # at the same policy as the last_pr
        return self.last_pr

    def _save_policy_to_wandb(self):
        if not self._master:
            return

        if self.wandb_run is None:
            return

        pr = self._checkpoint_policy()
        self.policy_store.add_to_wandb_run(self.wandb_run.name, pr)

    @with_instance_timer("_generate_and_upload_replay", log_level=logging.INFO)
    def _generate_and_upload_replay(self):
        if self._master:
            replay_sim_config = SingleEnvSimulationConfig(
                env="/env/mettagrid/mettagrid",
                num_episodes=1,
                env_overrides=self._curriculum.get_task().env_cfg(),
            )

            replay_simulator = Simulation(
                name=f"replay_{self.epoch}",
                config=replay_sim_config,
                policy_pr=self.last_pr,
                policy_store=self.policy_store,
                device=self.device,
                vectorization=self.cfg.vectorization,
                replay_dir=self.trainer_cfg.replay_dir,
            )
            results = replay_simulator.simulate()

            if self.wandb_run is not None:
                replay_urls = results.stats_db.get_replay_urls(
                    policy_key=self.last_pr.key(), policy_version=self.last_pr.version()
                )
                if len(replay_urls) > 0:
                    replay_url = replay_urls[0]
                    player_url = "https://metta-ai.github.io/metta/?replayUrl=" + replay_url
                    link_summary = {
                        "replays/link": wandb.Html(f'<a href="{player_url}">MetaScope Replay (Epoch {self.epoch})</a>')
                    }
                    self.wandb_run.log(link_summary)

    @with_instance_timer("_process_stats")
    def _process_stats(self):
        if not self._master or not self.wandb_run:
            self.stats.clear()
            return

        # convert lists of values (collected across all environments and rollout steps on this GPU)
        # into single mean values.
        mean_stats = {}
        for k, v in self.stats.items():
            try:
                mean_stats[k] = np.mean(v)
            except (TypeError, ValueError) as e:
                raise RuntimeError(
                    f"Cannot compute mean for stat '{k}' with value {v!r} (type: {type(v)}). "
                    f"All collected stats must be numeric values or lists of numeric values. "
                    f"Error: {e}"
                ) from e
        self.stats = mean_stats

        weight_stats = {}
        if self.cfg.agent.analyze_weights_interval != 0 and self.epoch % self.cfg.agent.analyze_weights_interval == 0:
            for metrics in self.policy.compute_weight_metrics():
                name = metrics.get("name", "unknown")
                for key, value in metrics.items():
                    if key != "name":
                        weight_stats[f"weights/{key}/{name}"] = value

        elapsed_times = self.timer.get_all_elapsed()
        wall_time = self.timer.get_elapsed()
        train_time = elapsed_times.get("_rollout", 0) + elapsed_times.get("_train", 0)

        lap_times = self.timer.lap_all(self.agent_step, exclude_global=False)
        wall_time_for_lap = lap_times.pop("global", 0)

        # X-axis values for wandb
        metric_stats = {
            "metric/agent_step": self.agent_step * self._world_size,
            "metric/epoch": self.epoch,
            "metric/total_time": wall_time,
            "metric/train_time": train_time,
        }

        epoch_steps = self.timer.get_lap_steps()
        if epoch_steps is None:
            epoch_steps = self.agent_step
        epoch_steps_per_second = epoch_steps / wall_time_for_lap if wall_time_for_lap > 0 else 0
        steps_per_second = self.timer.get_rate(self.agent_step) if wall_time > 0 else 0

        epoch_steps_per_second *= self._world_size
        steps_per_second *= self._world_size

        timing_stats = {
            **{
                f"timing_per_epoch/frac/{op}": lap_elapsed / wall_time_for_lap if wall_time_for_lap > 0 else 0
                for op, lap_elapsed in lap_times.items()
            },
            "timing_per_epoch/sps": epoch_steps_per_second,
            **{
                f"timing_cumulative/frac/{op}": elapsed / wall_time if wall_time > 0 else 0
                for op, elapsed in elapsed_times.items()
            },
            "timing_cumulative/sps": steps_per_second,
        }

        environment_stats = {f"env_{k.split('/')[0]}/{'/'.join(k.split('/')[1:])}": v for k, v in self.stats.items()}

        overview = {
            "sps": epoch_steps_per_second,
        }

        # Calculate average reward from all env_task_reward entries
        task_reward_values = [v for k, v in environment_stats.items() if k.startswith("env_task_reward")]
        if task_reward_values:
            mean_reward = sum(task_reward_values) / len(task_reward_values)
            overview["reward"] = mean_reward
            overview["reward_vs_total_time"] = mean_reward

        # include custom stats from trainer config
        if hasattr(self.trainer_cfg, "stats") and hasattr(self.trainer_cfg.stats, "overview"):
            for k, v in self.trainer_cfg.stats.overview.items():
                if k in self.stats:
                    overview[v] = self.stats[k]

        category_scores_map = {key.split("/")[0]: value for key, value in self.evals.items() if key.endswith("/score")}

        for category, score in category_scores_map.items():
            overview[f"{category}_score"] = score

        losses = self.losses.stats()

        # don't plot losses that are unused
        if self.trainer_cfg.l2_reg_loss_coef == 0:
            losses.pop("l2_reg_loss")
        if self.trainer_cfg.l2_init_loss_coef == 0:
            losses.pop("l2_init_loss")
        if not self.kickstarter.enabled:
            losses.pop("ks_action_loss")
            losses.pop("ks_value_loss")

        parameters = {
            "learning_rate": self.optimizer.param_groups[0]["lr"],
            "epoch_steps": epoch_steps,
            "num_minibatches": self.experience.num_minibatches,
        }

        self.wandb_run.log(
            {
                **{f"overview/{k}": v for k, v in overview.items()},
                **{f"losses/{k}": v for k, v in losses.items()},
                **{f"experience/{k}": v for k, v in self.experience.stats().items()},
                **{f"parameters/{k}": v for k, v in parameters.items()},
                **{f"eval_{k}": v for k, v in self.evals.items()},
                **{f"monitor/{k}": v for k, v in self.system_monitor.stats().items()},
                **environment_stats,
                **weight_stats,
                **timing_stats,
                **metric_stats,
            }
        )

        self.stats.clear()

    def _compute_advantage(
        self,
        values,
        rewards,
        dones,
        importance_sampling_ratio,
        advantages,
        gamma,
        gae_lambda,
        vtrace_rho_clip,
        vtrace_c_clip,
    ):
        """CUDA kernel for puffer advantage with automatic CPU fallback."""

        # Get correct device for this process
        device = torch.device(self.device) if isinstance(self.device, str) else self.device

        # Move tensors to device and compute advantage
        tensors = [values, rewards, dones, importance_sampling_ratio, advantages]
        tensors = [t.to(device) for t in tensors]
        values, rewards, dones, importance_sampling_ratio, advantages = tensors

        # Create context manager that only applies CUDA device context if needed
        device_context = torch.cuda.device(device) if str(device).startswith("cuda") else nullcontext()
        with device_context:
            torch.ops.pufferlib.compute_puff_advantage(
                values,
                rewards,
                dones,
                importance_sampling_ratio,
                advantages,
                gamma,
                gae_lambda,
                vtrace_rho_clip,
                vtrace_c_clip,
            )

        return advantages

    def _normalize_advantage_distributed(self, adv: torch.Tensor) -> torch.Tensor:
        """Normalize advantages with distributed training support while preserving shape."""
        if not self.trainer_cfg.get("norm_adv", True):
            return adv

        if torch.distributed.is_initialized():
            # Compute local statistics
            adv_flat = adv.view(-1)
            local_sum = einops.rearrange(adv_flat.sum(), "-> 1")
            local_sq_sum = einops.rearrange((adv_flat * adv_flat).sum(), "-> 1")
            local_count = torch.tensor([adv_flat.numel()], dtype=adv.dtype, device=adv.device)

            # Combine statistics for single all_reduce
            stats = einops.rearrange([local_sum, local_sq_sum, local_count], "one float -> (float one)")
            torch.distributed.all_reduce(stats, op=torch.distributed.ReduceOp.SUM)

            # Extract global statistics
            global_sum, global_sq_sum, global_count = stats[0], stats[1], stats[2]
            global_mean = global_sum / global_count
            global_var = (global_sq_sum / global_count) - (global_mean * global_mean)
            global_std = torch.sqrt(global_var.clamp(min=1e-8))

            # Normalize and reshape back
            adv = (adv - global_mean) / (global_std + 1e-8)
        else:
            # Local normalization
            adv = (adv - adv.mean()) / (adv.std() + 1e-8)

        return adv

    def close(self):
        self.vecenv.close()

    def initial_pr_uri(self) -> str:
        return self._initial_pr.uri

    def last_pr_uri(self) -> str:
        return self.last_pr.uri

    def _make_experience_buffer(self):
        """Create experience buffer with tensor-based storage for prioritized sampling."""
        vecenv = self.vecenv
        trainer_cfg = self.trainer_cfg

        # Get environment info
        obs_space = vecenv.single_observation_space
        atn_space = vecenv.single_action_space
        total_agents = vecenv.num_agents

        # Calculate minibatch parameters
        minibatch_size = trainer_cfg.minibatch_size
        max_minibatch_size = trainer_cfg.get("max_minibatch_size", minibatch_size)

        # Get LSTM parameters
        hidden_size = getattr(self.policy, "hidden_size", 256)
        num_lstm_layers = 2  # Default value

        # Try to get actual number of LSTM layers from policy
        if hasattr(self.policy, "components") and "_core_" in self.policy.components:
            lstm_module = self.policy.components["_core_"]
            if hasattr(lstm_module, "_net") and hasattr(lstm_module._net, "num_layers"):
                num_lstm_layers = lstm_module._net.num_layers

        # Create experience buffer
        self.experience = Experience(
            total_agents=total_agents,
            batch_size=self._batch_size,
            bptt_horizon=trainer_cfg.bptt_horizon,
            minibatch_size=self._minibatch_size,
            max_minibatch_size=max_minibatch_size,
            obs_space=obs_space,
            atn_space=atn_space,
            device=self.device,
            hidden_size=hidden_size,
            cpu_offload=trainer_cfg.cpu_offload,
            num_lstm_layers=num_lstm_layers,
            agents_per_batch=getattr(vecenv, "agents_per_batch", None),
        )

    def _make_vecenv(self):
        """Create a vectorized environment."""
        trainer_cfg = self.trainer_cfg

        num_agents = self._curriculum.get_task().env_cfg().game.num_agents

        self.target_batch_size = trainer_cfg.forward_pass_minibatch_target_size // num_agents
        if self.target_batch_size < 2:  # pufferlib bug requires batch size >= 2
            self.target_batch_size = 2

        self.batch_size = (self.target_batch_size // trainer_cfg.num_workers) * trainer_cfg.num_workers
        logger.info(f"forward_pass_batch_size: {self.batch_size}")

        num_envs = self.batch_size * trainer_cfg.async_factor
        logger.info(f"num_envs: {num_envs}")

        if num_envs < 1:
            logger.error(
                f"num_envs = batch_size ({self.batch_size}) * async_factor ({trainer_cfg.async_factor}) "
                f"is {num_envs}, which is less than 1! (Increase trainer.forward_pass_minibatch_target_size)"
            )

        self.vecenv = make_vecenv(
            self._curriculum,
            self.cfg.vectorization,
            num_envs=num_envs,
            batch_size=self.batch_size,
            num_workers=trainer_cfg.num_workers,
            zero_copy=trainer_cfg.zero_copy,
        )

        if self.cfg.seed is None:
            self.cfg.seed = np.random.randint(0, 1000000)

        # Use rank-specific seed for environment reset to ensure different
        # processes generate uncorrelated environments in distributed training
        rank = int(os.environ.get("RANK", 0))
        self.vecenv.async_reset(self.cfg.seed + rank)

    def _load_policy(self, checkpoint, policy_store, metta_grid_env):
        """Load policy from checkpoint, initial_policy.uri, or create new."""
        trainer_cfg = self.trainer_cfg

        for _attempt in range(10):
            if checkpoint.policy_path:
                logger.info(f"Loading policy from checkpoint: {checkpoint.policy_path}")
                return policy_store.policy(checkpoint.policy_path)
            elif (
                hasattr(trainer_cfg, "initial_policy") and getattr(trainer_cfg.initial_policy, "uri", None) is not None
            ):
                initial_uri = trainer_cfg.initial_policy.uri
                logger.info(f"Loading initial policy URI: {initial_uri}")
                return policy_store.policy(initial_uri)
            else:
                policy_path = os.path.join(trainer_cfg.checkpoint_dir, policy_store.make_model_name(0))
                if os.path.exists(policy_path):
                    logger.info(f"Loading policy from checkpoint: {policy_path}")
                    return policy_store.policy(policy_path)
                elif self._master:
                    logger.info(f"Failed to load policy from default checkpoint: {policy_path}. Creating a new policy!")
                    return policy_store.create(metta_grid_env)
            time.sleep(5)

        raise RuntimeError("Failed to load policy after 10 attempts")


class AbortingTrainer(MettaTrainer):
    def __init__(self, *args: Any, **kwargs: Any):
        super().__init__(*args, **kwargs)

    def _on_train_step(self):
        if self.wandb_run is None:
            return

        if "abort" not in wandb.Api().run(self.wandb_run.path).tags:
            return

        logger.info("Abort tag detected. Stopping the run.")
        self.trainer_cfg.total_timesteps = int(self.agent_step)
        self.wandb_run.config.update(
            {"trainer.total_timesteps": self.trainer_cfg.total_timesteps}, allow_val_change=True
        )<|MERGE_RESOLUTION|>--- conflicted
+++ resolved
@@ -738,10 +738,7 @@
                 # Store LSTM state for performance
                 lstm_state_to_store = None
                 if state.lstm_h is not None:
-<<<<<<< HEAD
                     # Detach LSTM states to prevent gradient accumulation
-=======
->>>>>>> 86fc033f
                     lstm_state_to_store = {"lstm_h": state.lstm_h.detach(), "lstm_c": state.lstm_c.detach()}
 
                 if str(self.device).startswith("cuda"):
