--- conflicted
+++ resolved
@@ -12,20 +12,10 @@
     "test": "playwright test tests/*.test.ts"
   },
   "devDependencies": {
-<<<<<<< HEAD
     "@biomejs/biome": "2.1.2",
     "@playwright/test": "1.54.1",
     "@webgpu/types": "0.1.38",
     "playwright": "1.54.1",
     "typescript": "5.2.2"
-  },
-  "packageManager": "pnpm@10.11.0+sha512.6540583f41cc5f628eb3d9773ecee802f4f9ef9923cc45b69890fb47991d4b092964694ec3a4f738a420c918a333062c8b925d312f42e4f0c263eb603551f977"
-=======
-    "@biomejs/biome": "^1.9.4",
-    "@playwright/test": "^1.53.2",
-    "@webgpu/types": "^0.1.38",
-    "playwright": "^1.53.2",
-    "typescript": "^5.2.2"
   }
->>>>>>> cde2b934
 }