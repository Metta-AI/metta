import contextlib
import os
import platform
from datetime import timedelta
from typing import Any, Optional

import torch
from pydantic import Field

from metta.agent.policies.vit import ViTDefaultConfig
from metta.agent.policy import Policy, PolicyArchitecture
from metta.agent.util.torch_backends import build_sdpa_context
from metta.app_backend.clients.stats_client import StatsClient
from metta.cogworks.curriculum import Curriculum
from metta.common.tool import Tool
from metta.common.util.heartbeat import record_heartbeat
from metta.common.util.log_config import getRankAwareLogger, init_logging
from metta.common.wandb.context import WandbConfig, WandbContext, WandbRun
from metta.rl.checkpoint_manager import CheckpointManager
from metta.rl.trainer import Trainer
from metta.rl.trainer_config import TorchProfilerConfig, TrainerConfig
from metta.rl.training import (
    Checkpointer,
    CheckpointerConfig,
    ContextCheckpointer,
    DistributedHelper,
    Evaluator,
    EvaluatorConfig,
    GradientReporter,
    GradientReporterConfig,
    Heartbeat,
    Monitor,
    ProgressLogger,
    StatsReporter,
    StatsReporterConfig,
    TorchProfiler,
    TrainerComponent,
    TrainingEnvironmentConfig,
<<<<<<< HEAD
    UpdateEpochAutoTuner,
    Uploader,
    UploaderConfig,
=======
>>>>>>> 7607846a
    VectorizedTrainingEnvironment,
    WandbAborter,
    WandbAborterConfig,
    WandbLogger,
)
from metta.rl.training.scheduler import LossScheduler, SchedulerConfig
from metta.sim.simulation_config import SimulationConfig
from metta.tools.utils.auto_config import (
    auto_run_name,
    auto_stats_server_uri,
    auto_wandb_config,
)

logger = getRankAwareLogger(__name__)


class TrainTool(Tool):
    run: Optional[str] = None

    trainer: TrainerConfig = Field(default_factory=TrainerConfig)
    training_env: TrainingEnvironmentConfig
    policy_architecture: PolicyArchitecture = Field(default_factory=ViTDefaultConfig)
    initial_policy_uri: Optional[str] = None
    checkpointer: CheckpointerConfig = Field(default_factory=CheckpointerConfig)
    gradient_reporter: GradientReporterConfig = Field(default_factory=GradientReporterConfig)

    stats_server_uri: Optional[str] = auto_stats_server_uri()
    wandb: WandbConfig = WandbConfig.Unconfigured()
    group: Optional[str] = None
    evaluator: EvaluatorConfig = Field(default_factory=EvaluatorConfig)
    torch_profiler: TorchProfilerConfig = Field(default_factory=TorchProfilerConfig)
    scheduler: SchedulerConfig | None = None

    context_checkpointer: dict[str, Any] = Field(default_factory=dict)
    stats_reporter: StatsReporterConfig = Field(default_factory=StatsReporterConfig)
    wandb_aborter: WandbAborterConfig = Field(default_factory=WandbAborterConfig)

    map_preview_uri: str | None = None
    disable_macbook_optimize: bool = False
    sandbox: bool = False

    def invoke(self, args: dict[str, str]) -> int | None:
        if "run" in args:
            assert self.run is None, "run cannot be set via args if already provided in TrainTool config"
            self.run = args["run"]

        if self.run is None:
            self.run = auto_run_name(prefix="local")

        if self.wandb == WandbConfig.Unconfigured():
            self.wandb = auto_wandb_config(self.run)

        if self.group:
            self.wandb.group = self.group

        if platform.system() == "Darwin" and not self.disable_macbook_optimize:
            self._minimize_config_for_debugging()  # this overrides many config settings for local testings

        if self.sandbox:
            self._apply_sandbox_config()
            logger.info("Running in sandbox mode (fast validation: 1M steps, epoch-1 checkpoints/evals)")

        # Ensure we checkpoint whenever we evaluate by making checkpointer.epoch_interval
        # a divisor of evaluator.epoch_interval
        if self.evaluator.epoch_interval != 0:
            if self.evaluator.epoch_interval % self.checkpointer.epoch_interval != 0:
                logger.warning(
                    "evaluator.epoch_interval (%d) is not a multiple of checkpointer.epoch_interval (%d). "
                    "Adjusting checkpointer.epoch_interval to %d to ensure checkpoints occur during evaluations.",
                    self.evaluator.epoch_interval,
                    self.checkpointer.epoch_interval,
                    self.evaluator.epoch_interval,
                )
                self.checkpointer.epoch_interval = self.evaluator.epoch_interval

        if self.evaluator and self.evaluator.evaluate_local:
            # suppress NCCL watchdog timeouts while ranks wait for master to complete evals
            logger.warning("Local policy evaluation can be inefficient - consider switching to remote evaluation!")
            self.system.nccl_timeout = timedelta(hours=4)

        distributed_helper = DistributedHelper(self.system)
        distributed_helper.scale_batch_config(self.trainer, self.training_env)

        self.training_env.seed += distributed_helper.get_rank()
        env = VectorizedTrainingEnvironment(self.training_env)

        self._configure_torch_backends()

        checkpoint_manager = CheckpointManager(
            run=self.run or "default",
            system_cfg=self.system,
            require_remote_enabled=self.evaluator.evaluate_remote,
        )

        init_logging(run_dir=checkpoint_manager.run_dir)
        record_heartbeat()

        checkpointer = Checkpointer(
            config=self.checkpointer,
            checkpoint_manager=checkpoint_manager,
            distributed_helper=distributed_helper,
            policy_architecture=self.policy_architecture,
        )
        policy = checkpointer.load_or_create_policy(
            env.policy_env_info,
            policy_uri=self.initial_policy_uri,
        )
        trainer = self._initialize_trainer(env, policy, distributed_helper)

        self._log_run_configuration(distributed_helper, checkpoint_manager, env)

        stats_client = self._maybe_create_stats_client(distributed_helper)
        wandb_manager = self._build_wandb_manager(distributed_helper)

        try:
            with wandb_manager as wandb_run:
                self._register_components(
                    trainer=trainer,
                    distributed_helper=distributed_helper,
                    checkpoint_manager=checkpoint_manager,
                    stats_client=stats_client,
                    policy_checkpointer=checkpointer,
                    run_name=self.run,
                    wandb_run=wandb_run,
                )

                trainer.restore()
                trainer.train()

            # Training completed successfully
            return 0

        except KeyboardInterrupt:
            logger.warning("Training interrupted by user")
            return 130  # Standard exit code for Ctrl+C

        except Exception as e:
            logger.error(f"Training failed with exception: {e}", exc_info=True)
            return 1

        finally:
            env.close()
            if stats_client and hasattr(stats_client, "close"):
                stats_client.close()
            distributed_helper.cleanup()
            sdpa_stack = getattr(self, "_sdpa_context_stack", None)
            if sdpa_stack is not None:
                sdpa_stack.close()
                self._sdpa_context_stack = None

    def _initialize_trainer(
        self,
        env: VectorizedTrainingEnvironment,
        policy: Policy,
        distributed_helper: DistributedHelper,
    ) -> Trainer:
        trainer = Trainer(
            self.trainer,
            env,
            policy,
            torch.device(self.system.device),
            distributed_helper=distributed_helper,
            run_name=self.run,
        )

        if not self.gradient_reporter.epoch_interval and getattr(self.trainer, "grad_mean_variance_interval", 0):
            self.gradient_reporter.epoch_interval = self.stats_reporter.grad_mean_variance_interval

        return trainer

    def _register_components(
        self,
        *,
        trainer: Trainer,
        distributed_helper: DistributedHelper,
        checkpoint_manager: CheckpointManager,
        stats_client: Optional[StatsClient],
        policy_checkpointer: Checkpointer,
        run_name: str,
        wandb_run: WandbRun | None,
    ) -> None:
        components: list[TrainerComponent] = []

        heartbeat_cfg = getattr(self.trainer, "heartbeat", None)
        if heartbeat_cfg is not None:
            components.append(Heartbeat(epoch_interval=heartbeat_cfg.epoch_interval))

<<<<<<< HEAD
        # Ensure learning-rate schedules stay in sync across ranks
        hyper_cfg = getattr(self.trainer, "hyperparameter_scheduler", None)
        if hyper_cfg and getattr(hyper_cfg, "enabled", False):
            interval = getattr(hyper_cfg, "epoch_interval", 1) or 1
            hyper_component = Scheduler(SchedulerConfig(interval=max(1, int(interval))))
            components.append(hyper_component)

        autotune_cfg = getattr(self.trainer, "update_epochs_autotune", None)
        if autotune_cfg and getattr(autotune_cfg, "enabled", False):
            components.append(UpdateEpochAutoTuner(autotune_cfg))

=======
>>>>>>> 7607846a
        stats_component: TrainerComponent | None = None

        if distributed_helper.is_master():
            stats_config = self.stats_reporter.model_copy(update={"report_to_wandb": bool(wandb_run)})
            reporting_enabled = stats_config.report_to_wandb or stats_config.report_to_console

            if self.gradient_reporter.epoch_interval:
                components.append(GradientReporter(self.gradient_reporter))

            stats_component = StatsReporter.from_config(
                stats_config,
                wandb_run=wandb_run,
            )

            if stats_component is not None:
                components.append(stats_component)

            components.append(policy_checkpointer)

            self.evaluator = self.evaluator.model_copy(deep=True)
            components.append(
                Evaluator(
                    config=self.evaluator,
                    device=torch.device(self.system.device),
                    seed=self.system.seed,
                    run_name=run_name,
                    stats_client=stats_client,
                    wandb_run=wandb_run,
                )
            )

            components.append(Monitor(enabled=reporting_enabled))
            components.append(ProgressLogger())
        else:
            components.append(policy_checkpointer)

        if self.context_checkpointer:
            logger.debug(
                "Context checkpointer configuration is ignored; checkpointing is policy-driven now: %s",
                self.context_checkpointer,
            )

        trainer_checkpointer = ContextCheckpointer(
            checkpoint_manager=checkpoint_manager,
            distributed_helper=distributed_helper,
        )
        components.append(trainer_checkpointer)

        components.append(WandbAborter(wandb_run=wandb_run, config=self.wandb_aborter))

        if distributed_helper.is_master() and getattr(self.torch_profiler, "interval_epochs", 0):
            components.append(
                TorchProfiler(
                    profiler_config=self.torch_profiler,
                    wandb_run=wandb_run,
                    run_dir=checkpoint_manager.run_dir,
                    is_master=True,
                )
            )

        for component in components:
            if component is None:
                continue
            trainer.register(component)

        if wandb_run is not None and distributed_helper.is_master():
            trainer.register(WandbLogger(wandb_run))

        if self.scheduler is not None:
            trainer.register(LossScheduler(self.scheduler))

    def _configure_torch_backends(self) -> None:
        if not torch.cuda.is_available():
            return

        try:
            torch.backends.cuda.matmul.fp32_precision = "tf32"  # type: ignore[attr-defined]
            torch.backends.cudnn.conv.fp32_precision = "tf32"  # type: ignore[attr-defined]
        except Exception as exc:  # pragma: no cover - diagnostic only
            logger.debug("Skipping CUDA matmul backend configuration: %s", exc)

        # Opportunistically enable flash attention when available
        if os.environ.get("FLASH_ATTENTION") is None:
            try:
                import flash_attn  # noqa: F401 # type: ignore[import-not-found]
            except ImportError:
                pass
            else:
                os.environ["FLASH_ATTENTION"] = "1"

        context = build_sdpa_context(
            prefer_flash=True,
            prefer_mem_efficient=True,
            prefer_math=True,
            set_priority=True,
        )
        if context is not None:
            stack = getattr(self, "_sdpa_context_stack", None)
            if stack is None:
                stack = contextlib.ExitStack()
                self._sdpa_context_stack = stack
            stack.enter_context(context)

    def _log_run_configuration(
        self,
        distributed_helper: DistributedHelper,
        checkpoint_manager: CheckpointManager,
        env: VectorizedTrainingEnvironment,
    ) -> None:
        if not distributed_helper.is_master():
            return

        if not checkpoint_manager.run_dir:
            raise ValueError("cannot _log_run_configuration without a valid run_dir")

        logger.info(f"Training environment: {env}")
        config_path = os.path.join(checkpoint_manager.run_dir, "config.json")
        with open(config_path, "w") as config_file:
            config_file.write(self.model_dump_json(indent=2))
        logger.info(f"Config saved to {config_path}")

    def _maybe_create_stats_client(self, distributed_helper: DistributedHelper) -> Optional[StatsClient]:
        if not (distributed_helper.is_master() and self.stats_server_uri):
            return None
        try:
            return StatsClient.create(stats_server_uri=self.stats_server_uri)

        except Exception as exc:
            logger.warning("Failed to initialize stats client: %s", exc)
            return None

    def _build_wandb_manager(self, distributed_helper: DistributedHelper):
        if distributed_helper.is_master() and self.wandb.enabled:
            return WandbContext(self.wandb, self)
        return contextlib.nullcontext(None)

    def _minimize_config_for_debugging(self) -> None:
        self.trainer.minibatch_size = min(self.trainer.minibatch_size, 1024)
        self.trainer.batch_size = min(self.trainer.batch_size, 1024)
        self.trainer.bptt_horizon = min(self.trainer.bptt_horizon, 8)

        self.training_env.async_factor = 1
        self.training_env.forward_pass_minibatch_target_size = min(
            self.training_env.forward_pass_minibatch_target_size, 4
        )
        self.checkpointer.epoch_interval = min(self.checkpointer.epoch_interval, 10)
        self.evaluator.epoch_interval = min(self.evaluator.epoch_interval, 10)

    def _apply_sandbox_config(self) -> None:
        """Apply sandbox mode configuration for fast validation testing."""
        # Reduce total timesteps for very quick testing (1M instead of 50B)
        self.trainer.total_timesteps = 1_000_000

        # Save checkpoint after first epoch
        self.checkpointer.epoch_interval = 1

        # Run evaluation after first epoch with short episodes for fast validation
        self.evaluator.epoch_interval = 1
        self.evaluator.allow_eval_without_stats = True

        # Create a short evaluation environment (100 steps instead of 1000+)
        # This makes evaluations complete in ~10-20 seconds instead of minutes
        curriculum = Curriculum(self.training_env.curriculum)
        eval_env = curriculum.get_task().get_env_cfg().model_copy(deep=True)
        eval_env.game.max_steps = 100

        self.evaluator.training_replay_envs = [
            SimulationConfig(
                suite="training",
                name="sandbox_validation",
                env=eval_env,
            )
        ]
        # Clear any additional simulations - only run the quick training validation
        self.evaluator.simulations = []<|MERGE_RESOLUTION|>--- conflicted
+++ resolved
@@ -36,12 +36,6 @@
     TorchProfiler,
     TrainerComponent,
     TrainingEnvironmentConfig,
-<<<<<<< HEAD
-    UpdateEpochAutoTuner,
-    Uploader,
-    UploaderConfig,
-=======
->>>>>>> 7607846a
     VectorizedTrainingEnvironment,
     WandbAborter,
     WandbAborterConfig,
@@ -229,20 +223,6 @@
         if heartbeat_cfg is not None:
             components.append(Heartbeat(epoch_interval=heartbeat_cfg.epoch_interval))
 
-<<<<<<< HEAD
-        # Ensure learning-rate schedules stay in sync across ranks
-        hyper_cfg = getattr(self.trainer, "hyperparameter_scheduler", None)
-        if hyper_cfg and getattr(hyper_cfg, "enabled", False):
-            interval = getattr(hyper_cfg, "epoch_interval", 1) or 1
-            hyper_component = Scheduler(SchedulerConfig(interval=max(1, int(interval))))
-            components.append(hyper_component)
-
-        autotune_cfg = getattr(self.trainer, "update_epochs_autotune", None)
-        if autotune_cfg and getattr(autotune_cfg, "enabled", False):
-            components.append(UpdateEpochAutoTuner(autotune_cfg))
-
-=======
->>>>>>> 7607846a
         stats_component: TrainerComponent | None = None
 
         if distributed_helper.is_master():
