--- conflicted
+++ resolved
@@ -32,12 +32,7 @@
         self._simulator = Simulator()
         self._max_action_time_ms: int = max_action_time_ms or 10000
         self._renderer: Optional[Renderer] = None
-<<<<<<< HEAD
         self._timeout_counts: list[int] = [0] * len(controllers)
-        self._pass_sim_to_policies = pass_sim_to_policies  # Whether to pass the simulation to the policies
-=======
-        self._timeout_counts: list[int] = [0] * len(policies)
->>>>>>> 94ffb5c1
         # Attach renderer if specified
         if render_mode is not None:
             self._renderer = create_renderer(render_mode)
@@ -53,7 +48,7 @@
 
         # Reset policies and create agent policies if needed
         for policy, agent_id in self._controllers:
-            policy.agent_reset(agent_id, self._sim if self._pass_sim_to_policies else None)
+            policy.agent_reset(agent_id, self._sim)
 
     def step(self) -> None:
         """Execute one step of the rollout."""
