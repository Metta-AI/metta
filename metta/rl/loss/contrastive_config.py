# metta/rl/loss/contrastive_config.py
import typing

import pydantic
import torch

<<<<<<< HEAD
import metta.agent.policy
import metta.rl.loss.contrastive
import metta.rl.training.training_environment as training_environment
import mettagrid.base_config


class ContrastiveConfig(mettagrid.base_config.Config):
=======
from metta.agent.policy import Policy
from metta.rl.loss.contrastive import ContrastiveLoss
from metta.rl.loss.loss import LossConfig
from metta.rl.training import TrainingEnvironment


class ContrastiveConfig(LossConfig):
>>>>>>> a20e668a
    """Configuration for contrastive loss."""

    temperature: float = pydantic.Field(
        default=0.1902943104505539, gt=0, description="Temperature for contrastive learning"
    )
    contrastive_coef: float = pydantic.Field(
        default=0.0006806607125326991, ge=0, description="Coefficient for contrastive loss"
    )
    discount: float = pydantic.Field(
        default=0.977, ge=0, lt=1, description="Discount factor (gamma) used for geometric positive sampling"
    )
    embedding_dim: int = pydantic.Field(default=128, gt=0, description="Dimension of contrastive embeddings")
    use_projection_head: bool = pydantic.Field(default=True, description="Whether to use projection head")
    log_similarities: bool = pydantic.Field(
        default=False, description="Whether to log positive/negative similarities to console"
    )
    log_frequency: int = pydantic.Field(default=100, gt=0, description="Log similarities every N training steps")

    def create(
        self,
        policy: metta.agent.policy.Policy,
        trainer_cfg: typing.Any,
        env: training_environment.TrainingEnvironment,
        device: torch.device,
        instance_name: str,
<<<<<<< HEAD
        loss_config: typing.Any,
    ):
=======
        loss_config: Any,
    ) -> "ContrastiveLoss":
>>>>>>> a20e668a
        """Create the contrastive loss instance."""
        return metta.rl.loss.contrastive.ContrastiveLoss(
            policy,
            trainer_cfg,
            env,
            device,
            instance_name=instance_name,
            loss_config=loss_config,
        )<|MERGE_RESOLUTION|>--- conflicted
+++ resolved
@@ -1,34 +1,20 @@
 # metta/rl/loss/contrastive_config.py
 import typing
 
+import torch
 import pydantic
-import torch
 
-<<<<<<< HEAD
 import metta.agent.policy
 import metta.rl.loss.contrastive
-import metta.rl.training.training_environment as training_environment
-import mettagrid.base_config
+import metta.rl.loss.loss
+import metta.rl.training
 
 
-class ContrastiveConfig(mettagrid.base_config.Config):
-=======
-from metta.agent.policy import Policy
-from metta.rl.loss.contrastive import ContrastiveLoss
-from metta.rl.loss.loss import LossConfig
-from metta.rl.training import TrainingEnvironment
-
-
-class ContrastiveConfig(LossConfig):
->>>>>>> a20e668a
+class ContrastiveConfig(metta.rl.loss.loss.LossConfig):
     """Configuration for contrastive loss."""
 
-    temperature: float = pydantic.Field(
-        default=0.1902943104505539, gt=0, description="Temperature for contrastive learning"
-    )
-    contrastive_coef: float = pydantic.Field(
-        default=0.0006806607125326991, ge=0, description="Coefficient for contrastive loss"
-    )
+    temperature: float = pydantic.Field(default=0.1902943104505539, gt=0, description="Temperature for contrastive learning")
+    contrastive_coef: float = pydantic.Field(default=0.0006806607125326991, ge=0, description="Coefficient for contrastive loss")
     discount: float = pydantic.Field(
         default=0.977, ge=0, lt=1, description="Discount factor (gamma) used for geometric positive sampling"
     )
@@ -43,16 +29,11 @@
         self,
         policy: metta.agent.policy.Policy,
         trainer_cfg: typing.Any,
-        env: training_environment.TrainingEnvironment,
+        env: metta.rl.training.TrainingEnvironment,
         device: torch.device,
         instance_name: str,
-<<<<<<< HEAD
         loss_config: typing.Any,
-    ):
-=======
-        loss_config: Any,
     ) -> "ContrastiveLoss":
->>>>>>> a20e668a
         """Create the contrastive loss instance."""
         return metta.rl.loss.contrastive.ContrastiveLoss(
             policy,
