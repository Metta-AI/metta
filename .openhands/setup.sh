--- conflicted
+++ resolved
@@ -25,60 +25,6 @@
 git config --global user.name "openhands" 2>/dev/null || true
 git config --global user.email "openhands@all-hands.dev" 2>/dev/null || true
 
-<<<<<<< HEAD
-# More robust uv detection function
-find_uv() {
-    # First try command -v
-    if command -v uv &> /dev/null; then
-        return 0
-    fi
-
-    # Check common installation paths directly
-    for path in "$HOME/.local/bin/uv" "$HOME/.cargo/bin/uv" "/opt/homebrew/bin/uv" "/usr/local/bin/uv"; do
-        if [ -x "$path" ]; then
-            # Found uv, export it directly
-            export UV_BIN="$path"
-            return 0
-        fi
-    done
-
-    return 1
-}
-
-# Install uv if not present (required by setup_dev.sh)
-if ! find_uv; then
-    echo "📦 Installing uv package manager..."
-    curl -LsSf https://astral.sh/uv/install.sh | sh
-
-    # Add all common uv installation paths to PATH
-    export PATH="$HOME/.local/bin:$HOME/.cargo/bin:/opt/homebrew/bin:/usr/local/bin:$PATH"
-
-    # Source env files if they exist
-    [ -f "$HOME/.local/bin/env" ] && source "$HOME/.local/bin/env"
-    [ -f "$HOME/.cargo/env" ] && source "$HOME/.cargo/env"
-
-    # Force shell to rescan PATH (helps in some environments)
-    hash -r 2>/dev/null || true
-
-    # Verify installation
-    if ! find_uv; then
-        echo "❌ Failed to install uv"
-        exit 1
-    fi
-    echo "✅ uv installed successfully"
-else
-    echo "✅ uv already available"
-fi
-
-# Use UV_BIN if set (from direct path detection), otherwise use 'uv'
-UV="${UV_BIN:-uv}"
-
-# Use the existing comprehensive setup script
-echo "🛠️  Running Metta development setup script..."
-echo "ℹ️  This will install all dependencies and configure the environment"
-
-=======
->>>>>>> 26ceec66
 # Set environment variable to indicate we're in Docker/container (OpenHands environment)
 export IS_DOCKER=1
 
@@ -93,32 +39,12 @@
 
 # Quick verification
 echo "🧪 Verifying installation..."
-<<<<<<< HEAD
-"$UV" run python -c "
-try:
-    import metta
-    print('✅ Core metta package imported successfully')
-    try:
-        import metta.mettagrid
-        print('✅ Metta mettagrid module imported successfully')
-    except ImportError as e:
-        print(f'⚠️  Mettagrid module import issue: {e}')
-
-    try:
-        import metta.rl.fast_gae
-        print('✅ C++ extensions (fast_gae) imported successfully')
-    except ImportError as e:
-        print(f'⚠️  C++ extensions import issue: {e}')
-
-    print('✅ Setup verification completed - Metta is ready to use!')
-=======
 if uv run python -c "
 import metta
 print('✅ Core metta package imported successfully')
 try:
     import metta.mettagrid
     print('✅ Metta mettagrid module imported successfully')
->>>>>>> 26ceec66
 except ImportError as e:
     print(f'⚠️  Mettagrid module import issue: {e}')
 
@@ -142,15 +68,9 @@
 echo "📋 Quick start commands:"
 echo "  • Train a model:     ./tools/train.py run=my_experiment +hardware=macbook wandb=off"
 echo "  • Play interactively: ./tools/play.py run=my_experiment +hardware=macbook wandb=off"
-echo "  • Run tests:         $UV run pytest"
-echo "  • Format code:       $UV run ruff format && $UV run ruff check"
+echo "  • Run tests:         uv run pytest"
+echo "  • Format code:       uv run ruff format && uv run ruff check"
 echo ""
 echo "📚 Documentation: https://github.com/Metta-AI/metta"
 echo "💬 Discord: https://discord.gg/mQzrgwqmwy"
-<<<<<<< HEAD
-echo ""
-echo "🔧 To run commands, use: $UV run <command>"
-echo "   Example: $UV run python -c 'import metta; print(metta.__file__)'"
-=======
->>>>>>> 26ceec66
 echo ""