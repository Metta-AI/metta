--- conflicted
+++ resolved
@@ -10,15 +10,11 @@
 
 from packaging.version import Version
 
-<<<<<<< HEAD
-from cogames import game
-=======
 from cogames import evaluate as evaluate_module
 from cogames import game, utils
 from cogames import play as play_module
 from cogames import train as train_module
 from cogames.cogs_vs_clips.scenarios import make_game
->>>>>>> c00b2780
 from cogames.policy.utils import parse_policy_spec, resolve_policy_class_path, resolve_policy_data_path
 
 # Always add current directory to Python path
@@ -101,11 +97,6 @@
     steps: int = typer.Option(1000, "--steps", "-s", help="Number of steps to run", min=1),
     render: Literal["gui", "text"] = typer.Option("gui", "--render", "-r", help="Render mode: 'gui' or 'text'"),
 ) -> None:
-<<<<<<< HEAD
-    from cogames import utils
-
-=======
->>>>>>> c00b2780
     resolved_game, env_cfg = utils.get_game_config(console, game_name)
 
     console.print(f"[cyan]Playing {resolved_game}[/cyan]")
@@ -131,11 +122,6 @@
     height: int = typer.Option(10, "--height", "-h", help="Map height", min=1),
     output: Optional[Path] = typer.Option(None, "--output", "-o", help="Output file path (YAML or JSON)"),  # noqa: B008
 ) -> None:
-<<<<<<< HEAD
-    from cogames import utils
-
-=======
->>>>>>> c00b2780
     try:
         # If base_game specified, use it as template
         if base_game:
@@ -205,14 +191,6 @@
     seed: int = typer.Option(42, "--seed", help="Seed for training", min=0),
     batch_size: int = typer.Option(4096, "--batch-size", help="Batch size for training", min=1),
     minibatch_size: int = typer.Option(4096, "--minibatch-size", help="Minibatch size for training", min=1),
-<<<<<<< HEAD
-) -> None:
-    from cogames import train as train_module
-    from cogames import utils
-
-    resolved_game, env_cfg = utils.get_game_config(console, game_name)
-
-=======
     num_workers: Optional[int] = typer.Option(
         None,
         "--num-workers",
@@ -222,7 +200,6 @@
 ) -> None:
     resolved_game, env_cfg = utils.get_game_config(console, game_name)
 
->>>>>>> c00b2780
     torch_device = utils.resolve_training_device(console, device)
 
     try:
@@ -279,14 +256,7 @@
         raise typer.Exit(1)
     policy_specs = [parse_policy_spec(spec) for spec in policies]  # noqa: F821
 
-<<<<<<< HEAD
-    from cogames import utils
-
     resolved_game, env_cfg = utils.get_game_config(console, game_name)
-    from cogames import evaluate as evaluate_module
-=======
-    resolved_game, env_cfg = utils.get_game_config(console, game_name)
->>>>>>> c00b2780
 
     console.print(f"[cyan]Evaluating {len(policy_specs)} policies on {resolved_game} over {episodes} episodes[/cyan]")
 
