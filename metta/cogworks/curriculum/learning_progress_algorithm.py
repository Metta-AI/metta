"""Learning progress curriculum algorithm.

This module implements the Learning Progress (LP) algorithm - a curriculum learning approach
that prioritizes tasks where the agent is learning fastest. It tracks fast/slow EMAs of task
performance to identify learning opportunities, then samples tasks proportionally to their
learning progress scores.

Core Algorithm:
    1. Track task performance using exponential moving averages (fast and slow)
    2. Compute learning progress as the rate of performance change (|fast - slow|)
    3. Apply exploration bonus to under-sampled tasks
    4. Transform scores with z-score normalization and sigmoid for sampling probabilities
    5. Sample tasks proportionally to their scores (high LP → more likely to be selected)

Key Components:
    - LearningProgressConfig: Comprehensive configuration with sensible defaults
    - LearningProgressAlgorithm: Main algorithm coordinating scorer, tracker, and stats
    - TaskTracker: Manages task performance tracking
    - LPScorer: Strategy pattern for bidirectional/basic LP scoring

Design Philosophy:
    - All state (EMAs, counts) lives in shared memory for true multi-process training
    - Strategy pattern for scoring allows swapping between bidirectional/basic/custom
    - Stateless algorithms make checkpointing and debugging straightforward

Configuration Helpers:
    - LearningProgressConfig.default(): Balanced config
    - LearningProgressConfig.stable(): Stable config for noisy environments
    - LearningProgressConfig.fast_learning(): Fast adaptation for quick learners

See Also:
    - task_tracker.py: TaskTracker for performance tracking
    - lp_scorers.py: Scoring strategies (bidirectional/basic LP)
    - curriculum.py: Main Curriculum class using this algorithm
"""

import logging
import math
import random
import statistics
import time
import uuid
from typing import Any, Dict, List, Literal, Optional

from pydantic import Field, model_validator

from .curriculum_base import CurriculumAlgorithm, CurriculumAlgorithmConfig, CurriculumTask
from .lp_scorers import BasicLPScorer, BidirectionalLPScorer, LPScorer
from .stats import StatsLogger
from .task_tracker import create_task_tracker

logger = logging.getLogger(__name__)


class LearningProgressConfig(CurriculumAlgorithmConfig):
    """Configuration for learning progress with bidirectional scoring as default."""

    type: Literal["learning_progress"] = "learning_progress"

    # Bidirectional learning progress settings (now default)
    use_bidirectional: bool = True
    use_baseline_normalization: bool = (
        True  # Normalize by baseline to get "mastery" score p_i = (TSR_i - B_i) / (1.0 - B_i)
    )
    # EMA Timescale: Controls convergence speed of fast EMA
    # - 0.1 (default): Converges in ~10 samples, responsive to recent changes
    # - 0.01-0.05: Slower convergence, more stable for noisy environments
    # - 0.001: Very slow (1000+ samples), delays LP signal but maximum stability
    # Lower values delay learning progress signal development - Gini may stay near 0
    ema_timescale: float = 0.1
    slow_timescale_factor: float = 0.2  # Multiplier for slow EMA timescale (slow = ema_timescale * this)
    exploration_bonus: float = 0.1
    progress_smoothing: float = 0.0  # For bidirectional reweighting (set to 0 to avoid artificial floor)
    performance_bonus_weight: float = 0.0  # Weight for performance bonus in LP calculation
    lp_score_temperature: float = 0.0  # Temperature for rescaling LP scores before sigmoid
    # Special values for lp_score_temperature:
    # - > 0: Divide LP by temperature (low temp amplifies differences)
    # - = 0: Apply z-score normalization (standardize to mean=0, std=1) before sigmoid (DEFAULT)
    #        This centers LP scores and makes sigmoid more sensitive to relative differences
    z_score_amplification: float = 10.0  # Amplification factor after z-score normalization
    # Only applies when lp_score_temperature = 0 (z-score mode). Higher values increase selectivity
    # by spreading out the z-scored distribution before sigmoid. Default 10.0 provides strong selectivity
    # while maintaining z-score's scale-invariance. Set to 1.0 for no amplification (uniform sampling).
    early_progress_amplification: float = 0.5  # Reweight performance signals before LP calculation
    # Note: 0.5 is effectively OFF (R(p) ≈ p). Low values (e.g., 0.05) amplify signal from
    # unsolved tasks (p~0) and dampen signal from partially-solved tasks (p~0.5).
    # High values would reweight toward higher performance tasks.

    # Task distribution and sampling
    num_active_tasks: int = 1000
    rand_task_rate: float = 0.01  # Reduced from 0.25 in refactor for better curriculum learning
    sample_threshold: int = 10
    memory: int = 25
    eviction_threshold_percentile: float = 0.4  # Bottom percentile for task eviction

    # Memory management for label tracking
    max_inactive_labels_retained: int = 100  # Max inactive labels to keep for historical stats (prevents memory leak)

    # Basic EMA mode parameters (when use_bidirectional=False)
    basic_ema_initial_alpha: float = 0.3  # Initial learning rate for basic EMA
    basic_ema_alpha_decay: float = 0.2  # Decay factor for basic EMA alpha
    min_samples_for_lp: int = 10  # Minimum samples before using LP score (use exploration bonus until then)

    # Task tracker EMA configuration
    task_tracker_ema_alpha: float = 0.02  # Learning rate for task tracker EMAs (reward, success rate)

    # Task creation defaults
    task_default_success_threshold: float = 0.5  # Default success threshold for new tasks
    task_default_generator_type: float = 0.0  # Default generator type identifier for tasks

    # Memory backend configuration
    task_struct_size: int = 18  # DEPRECATED: Only for checkpoint compatibility. Auto-computed from TaskState.
    use_shared_memory: bool = True  # Enabled by default for production use
    session_id: Optional[str] = None  # AUTO-GENERATED: Leave None. Only set manually in tests.

    # Performance and logging configuration
    performance_mode: bool = False  # Disable all logging and expensive stats for maximum performance
    show_curriculum_troubleshooting_logging: bool = False  # Show high-cardinality per-task metrics for debugging

    # Performance optimization settings
    perf_invalidation_batch_size: int = Field(
        default=100,
        ge=1,
        description="Invalidate LP cache every N updates (1=baseline, 100=recommended)",
    )
    perf_cache_task_list: bool = Field(
        default=True,
        description="Cache get_all_tracked_tasks() results",
    )
    perf_log_metrics: bool = Field(
        default=False,
        description="Log performance metrics (cache hits, timing)",
    )

    @model_validator(mode="after")
    def _validate_and_initialize(self) -> "LearningProgressConfig":
        """Validate configuration and initialize derived parameters.

        This auto-generates session ID for shared memory coordination.
        """
        # Auto-generate session ID for shared memory if using shared memory
        if self.use_shared_memory and self.session_id is None:
            # Generate a unique session ID that will be shared across processes
            # This happens once at config creation time, before pickling
            self.session_id = f"lp_{uuid.uuid4().hex[:8]}"

        return self

    def algorithm_type(self) -> str:
        return "learning_progress"

    def create(self, num_tasks: int, stats_logger: "StatsLogger") -> "LearningProgressAlgorithm":
        return LearningProgressAlgorithm(num_tasks, stats_logger, self)

    # Configuration Presets for Common Use Cases
    # These provide sensible defaults for different training scenarios

    @classmethod
    def default(cls, num_active_tasks: int = 256, **overrides) -> "LearningProgressConfig":
        """Standard configuration with balanced learning speed.

        Best for: Most RL environments with moderate complexity
        - Bidirectional LP for intelligent task selection
        - Fast EMA convergence (~10 samples)
        - Strong z-score amplification for selectivity

        Args:
            num_active_tasks: Number of tasks to keep in active pool
            **overrides: Override any parameter
        """
        config = cls(
            use_bidirectional=True,
            ema_timescale=0.1,
            num_active_tasks=num_active_tasks,
            slow_timescale_factor=0.2,
            rand_task_rate=0.01,
            exploration_bonus=0.1,
            min_samples_for_lp=10,
            lp_score_temperature=0.0,
            z_score_amplification=10.0,
            show_curriculum_troubleshooting_logging=False,
            early_progress_amplification=0.5,
        )
        return config.model_copy(update=overrides)

    @classmethod
    def stable(cls, num_active_tasks: int = 256, **overrides) -> "LearningProgressConfig":
        """Stable configuration for noisy/stochastic environments.

        Best for: Environments with high variance or randomness
        - Slower EMA convergence for stability (~100 samples)
        - Higher exploration bonus
        - More gradual learning progress signal development

        Args:
            num_active_tasks: Number of tasks to keep in active pool
            **overrides: Override any parameter
        """
        config = cls(
            use_bidirectional=True,
            ema_timescale=0.01,  # 10x slower
            num_active_tasks=num_active_tasks,
            slow_timescale_factor=0.2,
            rand_task_rate=0.02,  # More exploration
            exploration_bonus=0.15,  # Higher exploration
            min_samples_for_lp=20,  # More samples before LP
            lp_score_temperature=0.0,
            z_score_amplification=5.0,  # Less aggressive
            show_curriculum_troubleshooting_logging=False,
            early_progress_amplification=0.5,
        )
        return config.model_copy(update=overrides)

    @classmethod
    def fast_learning(cls, num_active_tasks: int = 256, **overrides) -> "LearningProgressConfig":
        """Fast learning configuration for quickly-adapting agents.

        Best for: Simple environments where agent learns rapidly
        - Very fast EMA convergence (~5 samples)
        - Low exploration bonus (focus on LP)
        - Strong selectivity for high-LP tasks

        Args:
            num_active_tasks: Number of tasks to keep in active pool
            **overrides: Override any parameter
        """
        config = cls(
            use_bidirectional=True,
            ema_timescale=0.2,  # 2x faster
            num_active_tasks=num_active_tasks,
            slow_timescale_factor=0.2,
            rand_task_rate=0.005,  # Less exploration
            exploration_bonus=0.05,  # Lower exploration
            min_samples_for_lp=5,  # Quick LP signal
            lp_score_temperature=0.0,
            z_score_amplification=15.0,  # More aggressive
            show_curriculum_troubleshooting_logging=False,
            early_progress_amplification=0.5,
        )
        return config.model_copy(update=overrides)

    @classmethod
    def arena_legacy(cls, num_active_tasks: int = 256, **overrides) -> "LearningProgressConfig":
        """Legacy arena configuration (from before refactor).

        Best for: Reproducing old arena training runs
        - Very slow EMA for maximum stability (1000+ samples)
        - High z-score amplification

        Args:
            num_active_tasks: Number of tasks to keep in active pool
            **overrides: Override any parameter
        """
        config = cls(
            use_bidirectional=True,
            ema_timescale=0.001,  # Very slow (legacy setting)
            num_active_tasks=num_active_tasks,
            slow_timescale_factor=0.2,
            rand_task_rate=0.01,
            exploration_bonus=0.1,
            min_samples_for_lp=10,
            lp_score_temperature=0.0,
            z_score_amplification=10.0,
            show_curriculum_troubleshooting_logging=True,
            early_progress_amplification=0.5,
        )
        return config.model_copy(update=overrides)


class LearningProgressAlgorithm(CurriculumAlgorithm):
    """
    Learning Progress Algorithm with integrated bidirectional scoring.

    Uses bidirectional learning progress by default, combining fast and slow
    exponential moving averages to detect learning opportunities and guide
    intelligent task selection.
    """

    def __init__(self, num_tasks: int, stats_logger: "StatsLogger", hypers: LearningProgressConfig):
        super().__init__(num_tasks, stats_logger, hypers)

        self.num_tasks = num_tasks
        self.hypers: LearningProgressConfig = hypers
        self.performance_mode = hypers.performance_mode

        # Initialize task tracker (factory creates appropriate backend)
        # Note: task_struct_size is automatically computed from TaskState.struct_size()
        self.task_tracker = create_task_tracker(
            max_memory_tasks=hypers.num_active_tasks,
            ema_alpha=hypers.task_tracker_ema_alpha,
            use_shared_memory=hypers.use_shared_memory,
            default_success_threshold=hypers.task_default_success_threshold,
            default_generator_type=hypers.task_default_generator_type,
            _session_id=hypers.session_id,  # Auto-generated, passed to backend
            enable_task_list_cache=hypers.perf_cache_task_list,  # Performance optimization
        )

        # Initialize scorer strategy (pass tracker for shared memory EMA access)
        self.scorer: LPScorer = (
            BidirectionalLPScorer(hypers, self.task_tracker)
            if hypers.use_bidirectional
            else BasicLPScorer(hypers, self.task_tracker)
        )

<<<<<<< HEAD
        # Track label sampling and eviction (labels themselves are in TaskTracker shared memory)
        self._label_sampling_counts: Dict[str, int] = {}  # label -> cumulative sampling count (episodes started)
        self._label_eviction_counts: Dict[str, int] = {}  # label -> eviction count (cumulative)
=======
        # Initialize shared caches (used by both scoring methods)
        self._score_cache: Dict[int, float] = {}
        self._cache_valid_tasks: set[int] = set()

        # Initialize scoring method (bidirectional by default)
        if hypers.use_bidirectional:
            self._init_bidirectional_scoring()
        else:
            self._init_basic_scoring()
>>>>>>> b3434c39

        # Per-epoch tracking (for gini calculation and epoch-level metrics)
        self._label_evictions: Dict[str, int] = {}  # label -> evictions
        self._label_sampling_counts: Dict[str, int] = {}  # label -> samples

        # Track which labels are currently active (have tasks in pool)
        self._active_labels: set[str] = set()

        # Track recently inactive labels to manage memory
        self._inactive_labels_fifo: list[str] = []  # FIFO queue of inactive labels for cleanup

    def stats(self, prefix: str = "") -> Dict[str, float]:
        """Get all statistics with optional prefix. Always includes learning progress stats."""
        # Use the StatsLogger implementation
        return super().stats(prefix)

    def score_tasks(self, task_ids: List[int]) -> Dict[int, float]:
        """Score tasks using the configured method (bidirectional by default)."""
        return {task_id: self.scorer.score_task(task_id, self.task_tracker) for task_id in task_ids}

    def recommend_eviction(self, all_task_ids: List[int], min_presentations: int) -> Optional[int]:
        """Recommend which task to evict based on learning progress.

<<<<<<< HEAD
        Args:
            all_task_ids: All active task IDs in the pool
            min_presentations: Minimum presentations required before a task can be evicted
=======
        # Always include learning progress stats (not just when detailed logging is enabled)
        if self.hypers.use_bidirectional:
            lp_stats = self._get_bidirectional_detailed_stats()
        else:
            lp_stats = self._get_basic_detailed_stats()

        # Add lp/ prefix to learning progress stats
        for key, value in lp_stats.items():
            stats[f"lp/{key}"] = value

        if self.enable_detailed_logging:
            detailed = self.get_detailed_stats()
            stats.update(detailed)
>>>>>>> b3434c39

        Returns:
            Task ID to evict, or None if no task meets eviction criteria
        """
        if not all_task_ids:
            return None

        # PERFORMANCE FIX: Calculate scores ONCE for all tasks instead of repeatedly in loop
        # Old code: should_evict_task() called score_tasks(all_ids) FOR EACH task = O(n²)
        # New code: Calculate once, pass in = O(n)
        all_scores = self.score_tasks(all_task_ids)

<<<<<<< HEAD
        # Calculate threshold once
        sorted_scores = sorted(all_scores.values())
        threshold_index = max(0, int(len(sorted_scores) * self.hypers.eviction_threshold_percentile))
        threshold_score = sorted_scores[threshold_index] if sorted_scores else 0.0

        # Filter to evictable tasks using pre-computed scores
        evictable_tasks = []
        for tid in all_task_ids:
            task_stats = self.task_tracker.get_task_stats(tid)
            if task_stats is None:
                continue
            if task_stats["completion_count"] < min_presentations:
                continue
            if len(all_task_ids) <= 1:
                continue

            task_score = all_scores.get(tid, 0.0)
            if task_score <= threshold_score:
                evictable_tasks.append(tid)

        if not evictable_tasks:
            return None

        # Find task with minimum learning progress
        min_task_id = min(evictable_tasks, key=lambda tid: all_scores.get(tid, 0.0))
        return min_task_id
=======
        return stats

    def _init_bidirectional_scoring(self):
        """Initialize bidirectional EMA tracking (integrated from BidirectionalLearningProgressScorer)."""
        # Bidirectional learning progress tracking
        self._outcomes: Dict[int, List[float]] = {}
        self._counter: Dict[int, int] = {}

        # Per-task EMA dictionaries
        self._per_task_fast: Dict[int, float] = {}
        self._per_task_slow: Dict[int, float] = {}

    def _init_basic_scoring(self):
        """Initialize basic EMA tracking (fallback method)."""
        # EMA tracking for each task: task_id -> (ema_score, ema_squared, num_samples)
        self._task_emas: Dict[int, tuple[float, float, int]] = {}

    def score_tasks(self, task_ids: List[int]) -> Dict[int, float]:
        """Score tasks using the configured method (bidirectional by default)."""
        if self.hypers.use_bidirectional:
            return self._score_tasks_bidirectional(task_ids)
        else:
            return self._score_tasks_basic(task_ids)

    def _score_tasks_bidirectional(self, task_ids: List[int]) -> Dict[int, float]:
        """Score tasks with per-task LP, then sigmoid + normalize per call."""

        if not task_ids:
            return {}

        raw_scores = np.array([self._get_bidirectional_learning_progress_score(tid) for tid in task_ids], dtype=float)
        norm_scores = self._normalize_bidirectional_scores(raw_scores)
        return {tid: float(score) for tid, score in zip(task_ids, norm_scores, strict=True)}

    def _score_tasks_basic(self, task_ids: List[int]) -> Dict[int, float]:
        """Score tasks using basic EMA variance method."""
        scores = {}
        for task_id in task_ids:
            scores[task_id] = self._get_basic_learning_progress_score(task_id)
        return scores

    def _get_bidirectional_learning_progress_score(self, task_id: int) -> float:
        """Calculate bidirectional learning progress score for a task."""
        # Return cached score if valid
        if task_id in self._cache_valid_tasks and task_id in self._score_cache:
            return self._score_cache[task_id]

        # Check if we have enough data points (use outcomes length, not counter, since outcomes can be trimmed)
        if task_id not in self._per_task_fast or task_id not in self._outcomes or len(self._outcomes[task_id]) < 2:
            score = self.hypers.exploration_bonus
        else:
            fast = self._per_task_fast[task_id]
            slow = self._per_task_slow[task_id]

            # Apply the same progress smoothing used in distribution calc so the
            # bidirectional score honors the config knob.
            if self.hypers.progress_smoothing != 0.0:
                fast = float(self._reweight(fast))
                slow = float(self._reweight(slow))

            # Learning progress = |fast - slow|
            lp = abs(fast - slow)
            # Small bonus for above-baseline performance
            perf_bonus = max(fast, 0) * 0.1
            score = max(lp + perf_bonus, self.hypers.exploration_bonus)

        # Cache the computed score
        self._score_cache[task_id] = score
        self._cache_valid_tasks.add(task_id)
        return score

    def _get_basic_learning_progress_score(self, task_id: int) -> float:
        """Calculate basic learning progress score using EMA variance."""
        # Return cached score if valid
        if task_id in self._cache_valid_tasks and task_id in self._score_cache:
            return self._score_cache[task_id]

        task_stats = self.task_tracker.get_task_stats(task_id)
        if not task_stats or task_stats["completion_count"] < 2:
            score = self.hypers.exploration_bonus
        elif task_id not in self._task_emas:
            score = self.hypers.exploration_bonus
        else:
            ema_score, ema_squared, num_samples = self._task_emas[task_id]

            # Calculate variance from EMA
            variance = max(0.0, ema_squared - ema_score * ema_score)
            std_dev = np.sqrt(variance)

            # Learning progress is approximated by variance in performance
            learning_progress = std_dev

            # Add exploration bonus for tasks with few samples
            if num_samples < 10:
                learning_progress += self.hypers.exploration_bonus * (10 - num_samples) / 10

            score = learning_progress

        # Cache the computed score
        self._score_cache[task_id] = score
        self._cache_valid_tasks.add(task_id)
        return score

    def recommend_eviction(self, task_ids: List[int]) -> Optional[int]:
        """Recommend which task to evict based on learning progress."""
        if not task_ids:
            return None

        # Use the same scoring signal as sampling; lower score = lower learning progress
        scores = self.score_tasks(task_ids)

        def _evict_key(tid: int) -> tuple[float, int, int]:
            task_stats = self.task_tracker.get_task_stats(tid) or {"completion_count": 0}
            # Fewest presentations is preferred when scores tie; final tie-breaker on task_id for determinism
            return (scores.get(tid, self.hypers.exploration_bonus), task_stats["completion_count"], tid)

        return min(task_ids, key=_evict_key)
>>>>>>> b3434c39

    # DEPRECATED: Old should_evict_task() method removed - logic moved into recommend_eviction()
    # to avoid O(n²) complexity from calling score_tasks() repeatedly in a loop

    def on_task_evicted(self, task_id: int) -> None:
        """Clean up when a task is evicted."""
        # Get label BEFORE removing task (otherwise data is gone)
        evicted_label = self.task_tracker.get_task_label(task_id)

        # Remove from task tracker (handles its own locking)
        self.task_tracker.remove_task(task_id)

        # Learning progress specific cleanup
        self._remove_task_from_scoring(task_id)

        # Track eviction by label
        # Track cumulative eviction count for this label
        self._label_eviction_counts[evicted_label] = self._label_eviction_counts.get(evicted_label, 0) + 1

        # Track per-epoch eviction count (for gini calculation)
        self._label_evictions[evicted_label] = self._label_evictions.get(evicted_label, 0) + 1

        # PERFORMANCE FIX: Don't scan all tasks on EVERY eviction (expensive hot path)
        # Label activity tracking is now done lazily during stats collection
        # Old code: called get_all_tracked_tasks() + scanned all tasks on every eviction
        # New code: Track labels during stats collection which already scans tasks

        # Optimistically update active labels (will be corrected during stats if wrong)
        # This avoids O(n) scan on every eviction
        self._active_labels.discard(evicted_label)
        if evicted_label not in self._inactive_labels_fifo:
            self._inactive_labels_fifo.append(evicted_label)
        self._cleanup_old_inactive_labels()

        # Invalidate stats cache when task state changes
        self.invalidate_cache()

    def _cleanup_old_inactive_labels(self) -> None:
        """Clean up old inactive labels to prevent unbounded memory growth.

        Keeps only the most recent N inactive labels as specified by
        max_inactive_labels_retained config parameter.
        """
        max_retained = self.hypers.max_inactive_labels_retained

        # Remove old labels if we exceed the limit
        while len(self._inactive_labels_fifo) > max_retained:
            old_label = self._inactive_labels_fifo.pop(0)

            # Only clean up if this label is still inactive (not reactivated)
            if old_label not in self._active_labels:
                # Clean up cumulative stats for this label
                # (completion counts are now in TaskTracker shared memory, no cleanup needed)
                self._label_sampling_counts.pop(old_label, None)
                self._label_eviction_counts.pop(old_label, None)

                # Note: We don't clean up per-epoch counters here as they're reset each epoch anyway

    def _remove_task_from_scoring(self, task_id: int) -> None:
        """Remove task from scoring system."""
<<<<<<< HEAD
        self.scorer.remove_task(task_id)
=======
        if self.hypers.use_bidirectional:
            self._outcomes.pop(task_id, None)
            self._counter.pop(task_id, None)
            self._per_task_fast.pop(task_id, None)
            self._per_task_slow.pop(task_id, None)
            self._score_cache.pop(task_id, None)
            self._cache_valid_tasks.discard(task_id)
        else:
            self._task_emas.pop(task_id, None)
            self._score_cache.pop(task_id, None)
            self._cache_valid_tasks.discard(task_id)
>>>>>>> b3434c39

    def on_task_sampled(self, task_id: int) -> None:
        """Track that a task was sampled (selected for an episode).

        Args:
            task_id: The ID of the task that was sampled
        """
        # Track sampling counts per label (both cumulative and per-epoch)
        label = self.task_tracker.get_task_label(task_id)
        self._label_sampling_counts[label] = self._label_sampling_counts.get(label, 0) + 1
        self._label_sampling_counts[label] = self._label_sampling_counts.get(label, 0) + 1

    def get_evictions(self) -> Dict[str, int]:
        """Get evictions WITHOUT resetting the counter.

        Use this for reporting evictions in infos during episodes.

        Returns:
            Dictionary mapping label -> eviction count
        """
        return self._label_evictions.copy()

    def get_and_reset_evictions(self) -> Dict[str, int]:
        """Get evictions and reset the counter.

<<<<<<< HEAD
        This should ONLY be called at epoch boundaries, not per-episode.
        For per-episode reporting, use get_evictions() instead.
=======
    def _update_bidirectional_ema(self, task_id: int, score: float) -> None:
        """Update bidirectional EMA tracking for a single task."""
        # Normalize score to [0, 1] range for learning progress calculation
        # Note: This assumes rewards are normalized. If rewards are outside [0,1],
        # consider using a different normalization strategy (e.g., sigmoid or min-max scaling)
        success_rate = max(0.0, min(1.0, score))
>>>>>>> b3434c39

        Returns:
            Dictionary mapping label -> eviction count
        """
        evictions = self._label_evictions.copy()
        self._label_evictions.clear()
        return evictions

<<<<<<< HEAD
    def get_and_reset_sampling_counts(self) -> Dict[str, int]:
        """Get sampling counts and reset the counter.

        Returns:
            Dictionary mapping label -> sampling count
        """
        sampling_counts = self._label_sampling_counts.copy()
        self._label_sampling_counts.clear()
        return sampling_counts

    def on_epoch_end(self) -> None:
        """Handle epoch end event.

        This is called by the training infrastructure at epoch boundaries
        to ensure metrics start fresh.
        """
        self._label_sampling_counts.clear()
        self._label_evictions.clear()

    def update_task_performance(self, task_id: int, score: float) -> None:
        """Update task performance atomically.
=======
        self._outcomes[task_id].append(success_rate)
        self._outcomes[task_id] = self._outcomes[task_id][-self.hypers.memory :]

        if task_id not in self._counter:
            self._counter[task_id] = 0
        self._counter[task_id] += 1

        # === FIX: Update only THIS task's EMAs ===
        baseline = 0.5  # Fixed baseline, not task-dependent
        denominator = max(1.0 - baseline, 0.01)
        normalized = (success_rate - baseline) / denominator

        # Initialize per-task EMAs if needed
        if task_id not in self._per_task_fast:
            self._per_task_fast[task_id] = normalized
            self._per_task_slow[task_id] = normalized
        else:
            # Fast EMA
            self._per_task_fast[task_id] = normalized * self.hypers.ema_timescale + self._per_task_fast[task_id] * (
                1.0 - self.hypers.ema_timescale
            )
            # Slow EMA (5x slower)
            slow_ts = self.hypers.ema_timescale * 0.2
            self._per_task_slow[task_id] = normalized * slow_ts + self._per_task_slow[task_id] * (1.0 - slow_ts)

        self._cache_valid_tasks.discard(task_id)
>>>>>>> b3434c39

        Stage 3 Atomic Update: All EMA updates happen in ONE lock acquisition:
        1. Basic EMAs (completion_count, reward_ema, success_rate_ema, ema_squared)
        2. Bidirectional EMAs (p_fast, p_slow, p_true, random_baseline)

        LP score calculation is deferred until sampling time (lazy evaluation via _stale_dist flag).
        This reduces from 4+ lock acquisitions to 1.

        """
        # Atomic update: All EMAs in one lock
        self.task_tracker.update_task_performance_with_bidirectional_emas(
            task_id=task_id,
            score=score,
            scorer=self.scorer if hasattr(self.scorer, "config") else None,
        )

        # CRITICAL: Mark scorer distribution as stale so LP scores will be recalculated
        # This is lightweight (just sets a flag) and must happen on EVERY update
        self.scorer.update_with_score(task_id, score)

        # PERFORMANCE FIX: Batch expensive operations (get_all_tracked_tasks() calls)
        # Track invalidations for performance monitoring only
        if not hasattr(self, "_updates_since_invalidation"):
            self._updates_since_invalidation = 0
            self._total_updates = 0
            self._invalidation_count = 0

        self._updates_since_invalidation += 1
        self._total_updates += 1

        # Log performance metrics periodically (invalidation_batch_size is now for monitoring only)
        if self._updates_since_invalidation >= self.hypers.perf_invalidation_batch_size:
            self._updates_since_invalidation = 0
            self._invalidation_count += 1

            if self.hypers.perf_log_metrics and self._invalidation_count % 10 == 0:
                logger.warning(
                    f"[LP_PERF] Updates: {self._total_updates}, "
                    f"Monitoring batches: {self._invalidation_count}, "
                    f"Batch size: {self.hypers.perf_invalidation_batch_size}"
                )

        # Invalidate stats cache when task performance changes
        self.invalidate_cache()

    def _choose_task_from_list(self, task_ids: List[int]) -> int:
        """Choose a task from the provided list based on scores."""
        if not task_ids:
            raise ValueError("Cannot choose from empty task list")

        scores = self.score_tasks(task_ids)
        if not scores:
            return random.choice(task_ids)

        # Convert scores to probabilities for sampling
        total_score = sum(scores.values())
        if total_score <= 0:
            return random.choice(task_ids)

        # Create weighted probability distribution
        weights = [scores.get(task_id, 0.0) for task_id in task_ids]
        return random.choices(task_ids, weights=weights)[0]

    def get_task_score(self, task_id: int) -> float:
        """Get the score for a specific task (sampling probability)."""
        return self.scorer.score_task(task_id, self.task_tracker)

    def on_task_created(self, task: CurriculumTask) -> None:
        """Handle task creation by tracking it.

        Args:
            task: The curriculum task being created
        """
        # Track the task
        self.task_tracker.track_task_creation(task._task_id)

        # Check if task was actually tracked (might fail if tracker is full)
        if task._task_id not in self.task_tracker._task_id_to_index:
            # Task wasn't tracked (tracker is full), don't add label
            return

        # Initialize LP score to exploration bonus for new tasks
        self.task_tracker.update_lp_score(task._task_id, self.hypers.exploration_bonus)

<<<<<<< HEAD
        # Handle label tracking
        # Note: task.get_label() always returns a string (defaults to "unknown")
        label = task.get_label()

        # Store label in TaskTracker's shared memory
        self.task_tracker.set_task_label(task._task_id, label)

        # If label was inactive, remove it from the inactive queue (reactivating it)
        if label in self._inactive_labels_fifo:
            self._inactive_labels_fifo.remove(label)

        self._active_labels.add(label)
=======
    def get_detailed_stats(self) -> Dict[str, float]:
        """Get detailed stats including slice distribution analysis.

        Note: Learning progress stats are always included in stats() regardless of
        enable_detailed_logging, so they are not included here to avoid duplication.
        """
        # Only return slice analyzer stats (LP stats are always included in stats())
        return super().get_detailed_stats()  # Gets slice analyzer stats
>>>>>>> b3434c39

        # Invalidate stats cache when task state changes
        self.invalidate_cache()

<<<<<<< HEAD
    def get_pool_composition_stats(self) -> Dict[str, Dict[str, int]]:
        """Get pool composition and sampling statistics by label.

        Returns:
            Dictionary with 'pool_composition' and 'sampling_counts' keys,
            each containing label->count mappings.
        """
        # Count labels currently in pool from TaskTracker shared memory
        # Also update active_labels set while we're scanning anyway
        pool_composition = {}
        current_active_labels = set()
        for task_id in self.task_tracker.get_all_tracked_tasks():
            label = self.task_tracker.get_task_label(task_id)
            pool_composition[label] = pool_composition.get(label, 0) + 1
            current_active_labels.add(label)

        # Update active labels set (this replaces the expensive scan in on_task_evicted)
        self._active_labels = current_active_labels

        # Return sampling counts (reset each epoch)
        return {
            "pool_composition": pool_composition,
            "sampling_counts": self._label_sampling_counts.copy(),
        }

    def get_base_stats(self) -> Dict[str, float]:
        """Get basic statistics that all algorithms must provide.

        Note: Called per-worker in vectorized environments, so keep lightweight.
        Expensive calculations like Gini are in calculate_gini_coefficients().
        """
        # Start with number of tasks
        stats = {
            "num_tasks": self.num_tasks,
        }

        # Add task tracker global stats with prefix
        tracker_stats = self.task_tracker.get_global_stats()
        for key, value in tracker_stats.items():
            stats[f"tracker/{key}"] = value

        # Skip per-label stats in performance mode to reduce overhead
        if not self.performance_mode:
            # Add pool composition and sampling statistics
            composition_data = self.get_pool_composition_stats()

            for label, count in composition_data["pool_composition"].items():
                stats[f"pool_composition/{label}"] = float(count)

            for label, count in composition_data["sampling_counts"].items():
                stats[f"sampling_counts/{label}"] = float(count)

            for label, count in self._label_eviction_counts.items():
                stats[f"eviction_counts/{label}"] = float(count)

        return stats

    def _calculate_gini_coefficient(self, values: List[float]) -> float:
        """Calculate Gini coefficient for a distribution.
=======
        learning_progress_array = self._learning_progress()
        mean_learning_progress = float(np.mean(learning_progress_array)) if len(learning_progress_array) > 0 else 0.0
        success_rates = [np.mean(vals) if vals else DEFAULT_SUCCESS_RATE for vals in self._outcomes.values()]
        mean_task_success_rate = float(np.mean(success_rates)) if success_rates else 0.0

        return {
            "num_tracked_tasks": float(len(self._outcomes)),
            "mean_task_success_rate": mean_task_success_rate,
            "mean_learning_progress": mean_learning_progress,
        }

    def _get_basic_detailed_stats(self) -> Dict[str, float]:
        """Get detailed basic learning progress statistics."""
        if not self._task_emas:
            return {
                "num_tracked_tasks": 0.0,
                "mean_num_samples": 0.0,
                "mean_ema_score": 0.0,
                "mean_learning_progress": 0.0,
            }

        num_samples_list = [num_samples for _, _, num_samples in self._task_emas.values()]
        ema_scores = [ema_score for ema_score, _, _ in self._task_emas.values()]

        # Calculate mean learning progress from EMA data
        learning_progress_scores = []
        for ema_score, ema_squared, _num_samples in self._task_emas.values():
            variance = max(0.0, ema_squared - ema_score * ema_score)
            std_dev = np.sqrt(variance)
            learning_progress_scores.append(std_dev)
>>>>>>> b3434c39

        Measures inequality in sampling/distribution:
        - 0 = perfect equality (all values equal)
        - 1 = perfect inequality (one value has everything)

        Args:
            values: List of counts/frequencies

<<<<<<< HEAD
        Returns:
            Gini coefficient between 0 and 1
        """
        if not values or len(values) == 0:
            return 0.0

        # Handle case with all zeros
        total = sum(values)
        if total == 0:
            return 0.0

        # Check for NaN or inf
        if any(math.isnan(v) or math.isinf(v) for v in values):
            logger.warning(f"Gini calculation received NaN or Inf values: {values[:10]}...")
            return 0.0

        # Sort values in ascending order
        sorted_values = sorted(values)
        n = len(sorted_values)

        # Calculate Gini coefficient using the formula:
        # G = (2 * sum(i * x_i)) / (n * sum(x_i)) - (n + 1) / n
        cumsum = 0.0
        for i, value in enumerate(sorted_values, start=1):
            cumsum += i * value

        gini = (2.0 * cumsum) / (n * total) - (n + 1.0) / n

        # Sanity check result
        if math.isnan(gini) or math.isinf(gini):
            logger.error(f"Gini calculation produced NaN/Inf! cumsum={cumsum}, n={n}, total={total}")
            return 0.0

        return gini

    def calculate_gini_coefficients(self) -> Dict[str, float]:
        """Calculate Gini coefficients at each stage of the LP calculation pipeline.

        This is an expensive operation that should be called once per epoch from
        the centralized stats reporter, not from each worker in vectorized environments.

        This helps diagnose where selectivity is lost in the chain:
        1. Raw LP scores (task-level)
        2. Raw LP scores aggregated by label
        3. Z-scored LP scores (task-level)
        4. Final sampling probabilities (task-level)
        5. Sampling counts aggregated by label
        6. Eviction counts aggregated by label
        7. Pool composition aggregated by label

        Returns:
            Dictionary of Gini coefficients at each pipeline stage
        """
        gini_stats = {}

        # Get all tracked tasks
        all_task_ids = self.task_tracker.get_all_tracked_tasks()

        if not all_task_ids:
            return gini_stats

        # Collect task-level data
        completion_counts = []
        raw_lp_scores = []  # Actual raw LP: |p_fast - p_slow|
        z_scored_lp_scores = []
        sampling_probs = []
        task_labels_list = []
        task_ages = []

        current_time = time.time()

        for task_id in all_task_ids:
            task_stats = self.task_tracker.get_task_stats(task_id)
            completion_count = float(task_stats["completion_count"])
            completion_counts.append(completion_count)

            # Get final sampling probability (after all transformations)
            sampling_prob = self.scorer.score_task(task_id, self.task_tracker)
            sampling_probs.append(float(sampling_prob))
            z_scored_lp_scores.append(float(sampling_prob))  # Currently same as sampling_prob

            # Get actual raw learning progress: |p_fast - p_slow|
            # This is the true LP signal before smoothing/normalization
            p_fast = float(task_stats.get("p_fast", 0.0))
            p_slow = float(task_stats.get("p_slow", 0.0))
            raw_lp = abs(p_fast - p_slow)
            raw_lp_scores.append(raw_lp)

            # Calculate task age
            creation_time = float(task_stats.get("creation_time", current_time))
            task_age = current_time - creation_time
            task_ages.append(task_age)

            label = self.task_tracker.get_task_label(task_id)
            task_labels_list.append(label)

            if self.hypers.show_curriculum_troubleshooting_logging:
                gini_stats[f"task_metrics/{task_id}/completion_count"] = completion_count
                gini_stats[f"task_metrics/{task_id}/raw_lp"] = raw_lp
                gini_stats[f"task_metrics/{task_id}/sampling_prob"] = sampling_prob

        if completion_counts:
            gini_stats["curriculum_gini/pool_occupancy"] = self._calculate_gini_coefficient(completion_counts)

        if task_ages:
            gini_stats["curriculum_gini/task_age"] = self._calculate_gini_coefficient(task_ages)
            mean_age = statistics.mean(task_ages)
            gini_stats["debug/task_age_mean_seconds"] = mean_age
            gini_stats["debug/task_age_max_seconds"] = max(task_ages)

        if raw_lp_scores:
            gini_stats["curriculum_gini/raw_lp_scores"] = self._calculate_gini_coefficient(raw_lp_scores)
            # Note: Raw LP debug stats (mean, std, min, max, etc.) are now calculated
            # separately via curriculum.calculate_raw_lp_debug_stats()

        if raw_lp_scores and task_labels_list:
            # Calculate label-aggregated raw LP for gini calculation
            label_lp_sums = {}
            for i, label in enumerate(task_labels_list):
                lp = raw_lp_scores[i]
                label_lp_sums[label] = label_lp_sums.get(label, 0.0) + lp

            if label_lp_sums:
                label_lp_values = list(label_lp_sums.values())
                gini_stats["curriculum_gini/raw_lp_by_label"] = self._calculate_gini_coefficient(label_lp_values)
                # Note: Per-label mean LP scores and reward EMAs are now calculated
                # separately via curriculum.calculate_per_label_mean_lp_stats()

        if z_scored_lp_scores:
            gini_stats["curriculum_gini/zscored_lp_scores"] = self._calculate_gini_coefficient(
                [abs(z) for z in z_scored_lp_scores]
            )

        if sampling_probs:
            gini_stats["curriculum_gini/sampling_probs"] = self._calculate_gini_coefficient(sampling_probs)

        if sampling_probs and task_labels_list:
            label_prob_sums = {}
            for label, prob in zip(task_labels_list, sampling_probs, strict=True):
                label_prob_sums[label] = label_prob_sums.get(label, 0.0) + prob

            if label_prob_sums:
                label_prob_values = list(label_prob_sums.values())
                gini_stats["curriculum_gini/sampling_probs_by_label"] = self._calculate_gini_coefficient(
                    label_prob_values
                )

        if self._label_sampling_counts:
            label_sampling_values = list(self._label_sampling_counts.values())
            gini_stats["curriculum_gini/sampling_by_label"] = self._calculate_gini_coefficient(label_sampling_values)

        if self._label_eviction_counts:
            label_eviction_values = list(self._label_eviction_counts.values())
            if label_eviction_values and sum(label_eviction_values) > 0:
                gini_stats["curriculum_gini/evictions_by_label"] = self._calculate_gini_coefficient(
                    label_eviction_values
                )

        composition_data = self.get_pool_composition_stats()
        if composition_data["pool_composition"]:
            pool_comp_values = list(composition_data["pool_composition"].values())
            gini_stats["curriculum_gini/pool_composition_by_label"] = self._calculate_gini_coefficient(pool_comp_values)

        # Selectivity loss: how much inequality is reduced in the transformation pipeline
        if "curriculum_gini/raw_lp_scores" in gini_stats and "curriculum_gini/sampling_probs" in gini_stats:
            selectivity_loss = (
                gini_stats["curriculum_gini/raw_lp_scores"] - gini_stats["curriculum_gini/sampling_probs"]
            )
            gini_stats["curriculum_gini/selectivity_loss_lp_to_prob"] = selectivity_loss

        if "curriculum_gini/raw_lp_by_label" in gini_stats and "curriculum_gini/sampling_probs_by_label" in gini_stats:
            label_prob_selectivity_loss = (
                gini_stats["curriculum_gini/raw_lp_by_label"] - gini_stats["curriculum_gini/sampling_probs_by_label"]
            )
            gini_stats["curriculum_gini/selectivity_loss_lp_label_to_prob_label"] = label_prob_selectivity_loss

        if "curriculum_gini/raw_lp_by_label" in gini_stats and "curriculum_gini/sampling_by_label" in gini_stats:
            label_selectivity_loss = (
                gini_stats["curriculum_gini/raw_lp_by_label"] - gini_stats["curriculum_gini/sampling_by_label"]
            )
            gini_stats["curriculum_gini/selectivity_loss_lp_label_to_sampling_label"] = label_selectivity_loss

        return gini_stats

    def get_detailed_stats(self) -> Dict[str, float]:
        """Get detailed stats including learning progress and slice distribution analysis."""
        stats = {}

        # Learning progress stats from scorer with lp/ prefix
        lp_stats = self.scorer.get_stats()
        for key, value in lp_stats.model_dump().items():
            stats[f"lp/{key}"] = value

        return stats
=======
    def _learning_progress(self, reweight: bool = True) -> np.ndarray:
        """Calculate learning progress per task from the per-task EMAs."""
        if not self._outcomes:
            return np.array([])

        task_ids = sorted(self._outcomes.keys())
        if not task_ids:
            return np.array([])

        fast_list: list[float] = []
        slow_list: list[float] = []
        for task_id in task_ids:
            fast = self._per_task_fast.get(task_id)
            slow = self._per_task_slow.get(task_id)

            if fast is None or slow is None:
                success_vals = self._outcomes.get(task_id, [])
                success_rate = np.mean(success_vals) if success_vals else DEFAULT_SUCCESS_RATE
                baseline = 0.5
                denominator = max(1.0 - baseline, 0.01)
                normalized = (success_rate - baseline) / denominator
                fast = slow = normalized

            fast_list.append(fast)
            slow_list.append(slow)

        fast_arr = np.asarray(fast_list, dtype=float)
        slow_arr = np.asarray(slow_list, dtype=float)

        if reweight:
            fast_arr = self._reweight(fast_arr)
            slow_arr = self._reweight(slow_arr)

        lp = np.abs(fast_arr - slow_arr)
        performance_bonus = np.maximum(fast_arr, 0) * 0.1

        return lp + performance_bonus

    def _reweight(self, probs: np.ndarray | float) -> np.ndarray | float:
        """Apply progress smoothing reweighting to probability values.

        Accepts either a scalar or an array and returns the same shape/type.
        """
        arr = np.asarray(probs, dtype=float)
        smoothing = self.hypers.progress_smoothing
        numerator = arr * (1.0 - smoothing)
        denominator = arr + smoothing * (1.0 - 2.0 * arr)

        # Prevent divide-by-zero or sign flips; mirror distribution behavior.
        denominator = np.where(denominator <= 0, 1.0, denominator)
        result = numerator / denominator

        if np.ndim(probs) == 0:
            return float(result)
        return result

    def _sigmoid(self, x: np.ndarray) -> np.ndarray:
        """Apply sigmoid function to array values with clipping for stability."""
        return 1 / (1 + np.exp(-np.clip(x, -500, 500)))

    def _normalize_bidirectional_scores(self, raw_scores: np.ndarray) -> np.ndarray:
        """Apply exploration floor, center, sigmoid, and normalize."""
        if raw_scores.size == 0:
            return raw_scores

        # Ensure every task retains some exploration weight so it can still be sampled
        min_weight = max(self.hypers.exploration_bonus, 1e-6)
        raw_scores = np.maximum(raw_scores, min_weight)

        # Center (but do not standardize) so smoothing magnitude is preserved
        if len(raw_scores) > 1:
            raw_scores = raw_scores - np.mean(raw_scores)

        subprobs = self._sigmoid(raw_scores)

        total = float(np.sum(subprobs))
        if total > 0:
            return subprobs / total
        return np.ones_like(subprobs) / len(subprobs)
>>>>>>> b3434c39

    def get_state(self) -> Dict[str, Any]:
        """Get learning progress algorithm state for checkpointing."""
        state = {
            "type": self.hypers.algorithm_type(),
            "hypers": self.hypers.model_dump(),
            "task_tracker": self.task_tracker.get_state(),
            "scorer": self.scorer.get_state(),
            "label_tracking": {
                # Labels are now stored in TaskTracker shared memory
                # Only save sampling/eviction counts and active label metadata
                "label_sampling_counts": self._label_sampling_counts,
                "label_eviction_counts": self._label_eviction_counts,
                "active_labels": list(self._active_labels),
                "inactive_labels_fifo": self._inactive_labels_fifo,
            },
        }

<<<<<<< HEAD
=======
        # Save bidirectional scoring state
        if hasattr(self, "_outcomes"):
            state.update(
                {
                    # Deep-copy mutable state to avoid aliasing after checkpoint is captured
                    "outcomes": {k: list(v) for k, v in self._outcomes.items()},
                    "counter": dict(self._counter),
                    "per_task_fast": dict(self._per_task_fast),
                    "per_task_slow": dict(self._per_task_slow),
                    "score_cache": dict(self._score_cache),
                    "cache_valid_tasks": list(self._cache_valid_tasks),
                }
            )

>>>>>>> b3434c39
        return state

    def load_state(self, state: Dict[str, Any]) -> None:
        """Load learning progress algorithm state from checkpoint."""
        # Restore task tracker
        self.task_tracker.load_state(state["task_tracker"])

<<<<<<< HEAD
        # Log what was restored
        num_tasks = len(self.task_tracker.get_all_tracked_tasks())
        total_completions = self.task_tracker._total_completions
        logger.info(
            f"LP Algorithm: Loaded {num_tasks} tasks from checkpoint with {total_completions} total completions"
        )

        # Restore scorer state
        if "scorer" in state:
            self.scorer.load_state(state["scorer"])

        # Restore label tracking state (if available, for backward compatibility)
        # Labels themselves are now in TaskTracker shared memory
        if "label_tracking" in state:
            label_data = state["label_tracking"]
            self._label_sampling_counts = label_data.get("label_sampling_counts", {})
            self._label_eviction_counts = label_data.get("label_eviction_counts", {})
            self._active_labels = set(label_data.get("active_labels", []))
            self._inactive_labels_fifo = label_data.get("inactive_labels_fifo", [])

        # Fix LP scores for tasks loaded from old checkpoints
        # Tasks with 0 completions should have exploration_bonus, not 0.0
        fixed_count = 0
        for task_id in self.task_tracker.get_all_tracked_tasks():
            stats = self.task_tracker.get_task_stats(task_id)
            if stats and stats["completion_count"] == 0 and stats["lp_score"] == 0.0:
                self.task_tracker.update_lp_score(task_id, self.hypers.exploration_bonus)
                fixed_count += 1

        if fixed_count > 0:
            bonus = self.hypers.exploration_bonus
            logger.info(f"LP Algorithm: Fixed {fixed_count} tasks with 0 completions to exploration_bonus={bonus}")

    def cleanup_shared_memory(self) -> None:
        """Clean up shared memory resources with better error handling."""
        try:
            self.task_tracker.cleanup_shared_memory()
        except Exception as e:
            # Log but don't raise - cleanup should be best-effort
            logging.warning(f"Failed to cleanup shared memory: {e}")

    def __del__(self):
        """Cleanup when object is destroyed."""
        if self.hypers.use_shared_memory:
            self.cleanup_shared_memory()
=======
        # Restore bidirectional scoring state
        if "outcomes" in state:
            self._outcomes = state.get("outcomes", {})
            self._counter = state.get("counter", {})
            self._per_task_fast = state.get("per_task_fast", {})
            self._per_task_slow = state.get("per_task_slow", {})

            # If essential pieces are missing (legacy checkpoint), rebuild LP state from scratch
            if not self._per_task_fast or not self._per_task_slow or not self._outcomes:
                self._outcomes = {}
                self._counter = {}
                self._per_task_fast = {}
                self._per_task_slow = {}
                self._score_cache = {}
                self._cache_valid_tasks = set()

            # Scoring formula may differ across versions; invalidate cached scores
            self._score_cache = {}
            self._cache_valid_tasks = set()

        # Invalidate stats cache after restoring state
        self._stats_cache_valid = False
>>>>>>> b3434c39
<|MERGE_RESOLUTION|>--- conflicted
+++ resolved
@@ -302,25 +302,12 @@
             else BasicLPScorer(hypers, self.task_tracker)
         )
 
-<<<<<<< HEAD
         # Track label sampling and eviction (labels themselves are in TaskTracker shared memory)
         self._label_sampling_counts: Dict[str, int] = {}  # label -> cumulative sampling count (episodes started)
         self._label_eviction_counts: Dict[str, int] = {}  # label -> eviction count (cumulative)
-=======
-        # Initialize shared caches (used by both scoring methods)
-        self._score_cache: Dict[int, float] = {}
-        self._cache_valid_tasks: set[int] = set()
-
-        # Initialize scoring method (bidirectional by default)
-        if hypers.use_bidirectional:
-            self._init_bidirectional_scoring()
-        else:
-            self._init_basic_scoring()
->>>>>>> b3434c39
 
         # Per-epoch tracking (for gini calculation and epoch-level metrics)
         self._label_evictions: Dict[str, int] = {}  # label -> evictions
-        self._label_sampling_counts: Dict[str, int] = {}  # label -> samples
 
         # Track which labels are currently active (have tasks in pool)
         self._active_labels: set[str] = set()
@@ -340,25 +327,9 @@
     def recommend_eviction(self, all_task_ids: List[int], min_presentations: int) -> Optional[int]:
         """Recommend which task to evict based on learning progress.
 
-<<<<<<< HEAD
         Args:
             all_task_ids: All active task IDs in the pool
             min_presentations: Minimum presentations required before a task can be evicted
-=======
-        # Always include learning progress stats (not just when detailed logging is enabled)
-        if self.hypers.use_bidirectional:
-            lp_stats = self._get_bidirectional_detailed_stats()
-        else:
-            lp_stats = self._get_basic_detailed_stats()
-
-        # Add lp/ prefix to learning progress stats
-        for key, value in lp_stats.items():
-            stats[f"lp/{key}"] = value
-
-        if self.enable_detailed_logging:
-            detailed = self.get_detailed_stats()
-            stats.update(detailed)
->>>>>>> b3434c39
 
         Returns:
             Task ID to evict, or None if no task meets eviction criteria
@@ -371,7 +342,6 @@
         # New code: Calculate once, pass in = O(n)
         all_scores = self.score_tasks(all_task_ids)
 
-<<<<<<< HEAD
         # Calculate threshold once
         sorted_scores = sorted(all_scores.values())
         threshold_index = max(0, int(len(sorted_scores) * self.hypers.eviction_threshold_percentile))
@@ -398,125 +368,6 @@
         # Find task with minimum learning progress
         min_task_id = min(evictable_tasks, key=lambda tid: all_scores.get(tid, 0.0))
         return min_task_id
-=======
-        return stats
-
-    def _init_bidirectional_scoring(self):
-        """Initialize bidirectional EMA tracking (integrated from BidirectionalLearningProgressScorer)."""
-        # Bidirectional learning progress tracking
-        self._outcomes: Dict[int, List[float]] = {}
-        self._counter: Dict[int, int] = {}
-
-        # Per-task EMA dictionaries
-        self._per_task_fast: Dict[int, float] = {}
-        self._per_task_slow: Dict[int, float] = {}
-
-    def _init_basic_scoring(self):
-        """Initialize basic EMA tracking (fallback method)."""
-        # EMA tracking for each task: task_id -> (ema_score, ema_squared, num_samples)
-        self._task_emas: Dict[int, tuple[float, float, int]] = {}
-
-    def score_tasks(self, task_ids: List[int]) -> Dict[int, float]:
-        """Score tasks using the configured method (bidirectional by default)."""
-        if self.hypers.use_bidirectional:
-            return self._score_tasks_bidirectional(task_ids)
-        else:
-            return self._score_tasks_basic(task_ids)
-
-    def _score_tasks_bidirectional(self, task_ids: List[int]) -> Dict[int, float]:
-        """Score tasks with per-task LP, then sigmoid + normalize per call."""
-
-        if not task_ids:
-            return {}
-
-        raw_scores = np.array([self._get_bidirectional_learning_progress_score(tid) for tid in task_ids], dtype=float)
-        norm_scores = self._normalize_bidirectional_scores(raw_scores)
-        return {tid: float(score) for tid, score in zip(task_ids, norm_scores, strict=True)}
-
-    def _score_tasks_basic(self, task_ids: List[int]) -> Dict[int, float]:
-        """Score tasks using basic EMA variance method."""
-        scores = {}
-        for task_id in task_ids:
-            scores[task_id] = self._get_basic_learning_progress_score(task_id)
-        return scores
-
-    def _get_bidirectional_learning_progress_score(self, task_id: int) -> float:
-        """Calculate bidirectional learning progress score for a task."""
-        # Return cached score if valid
-        if task_id in self._cache_valid_tasks and task_id in self._score_cache:
-            return self._score_cache[task_id]
-
-        # Check if we have enough data points (use outcomes length, not counter, since outcomes can be trimmed)
-        if task_id not in self._per_task_fast or task_id not in self._outcomes or len(self._outcomes[task_id]) < 2:
-            score = self.hypers.exploration_bonus
-        else:
-            fast = self._per_task_fast[task_id]
-            slow = self._per_task_slow[task_id]
-
-            # Apply the same progress smoothing used in distribution calc so the
-            # bidirectional score honors the config knob.
-            if self.hypers.progress_smoothing != 0.0:
-                fast = float(self._reweight(fast))
-                slow = float(self._reweight(slow))
-
-            # Learning progress = |fast - slow|
-            lp = abs(fast - slow)
-            # Small bonus for above-baseline performance
-            perf_bonus = max(fast, 0) * 0.1
-            score = max(lp + perf_bonus, self.hypers.exploration_bonus)
-
-        # Cache the computed score
-        self._score_cache[task_id] = score
-        self._cache_valid_tasks.add(task_id)
-        return score
-
-    def _get_basic_learning_progress_score(self, task_id: int) -> float:
-        """Calculate basic learning progress score using EMA variance."""
-        # Return cached score if valid
-        if task_id in self._cache_valid_tasks and task_id in self._score_cache:
-            return self._score_cache[task_id]
-
-        task_stats = self.task_tracker.get_task_stats(task_id)
-        if not task_stats or task_stats["completion_count"] < 2:
-            score = self.hypers.exploration_bonus
-        elif task_id not in self._task_emas:
-            score = self.hypers.exploration_bonus
-        else:
-            ema_score, ema_squared, num_samples = self._task_emas[task_id]
-
-            # Calculate variance from EMA
-            variance = max(0.0, ema_squared - ema_score * ema_score)
-            std_dev = np.sqrt(variance)
-
-            # Learning progress is approximated by variance in performance
-            learning_progress = std_dev
-
-            # Add exploration bonus for tasks with few samples
-            if num_samples < 10:
-                learning_progress += self.hypers.exploration_bonus * (10 - num_samples) / 10
-
-            score = learning_progress
-
-        # Cache the computed score
-        self._score_cache[task_id] = score
-        self._cache_valid_tasks.add(task_id)
-        return score
-
-    def recommend_eviction(self, task_ids: List[int]) -> Optional[int]:
-        """Recommend which task to evict based on learning progress."""
-        if not task_ids:
-            return None
-
-        # Use the same scoring signal as sampling; lower score = lower learning progress
-        scores = self.score_tasks(task_ids)
-
-        def _evict_key(tid: int) -> tuple[float, int, int]:
-            task_stats = self.task_tracker.get_task_stats(tid) or {"completion_count": 0}
-            # Fewest presentations is preferred when scores tie; final tie-breaker on task_id for determinism
-            return (scores.get(tid, self.hypers.exploration_bonus), task_stats["completion_count"], tid)
-
-        return min(task_ids, key=_evict_key)
->>>>>>> b3434c39
 
     # DEPRECATED: Old should_evict_task() method removed - logic moved into recommend_eviction()
     # to avoid O(n²) complexity from calling score_tasks() repeatedly in a loop
@@ -577,21 +428,7 @@
 
     def _remove_task_from_scoring(self, task_id: int) -> None:
         """Remove task from scoring system."""
-<<<<<<< HEAD
         self.scorer.remove_task(task_id)
-=======
-        if self.hypers.use_bidirectional:
-            self._outcomes.pop(task_id, None)
-            self._counter.pop(task_id, None)
-            self._per_task_fast.pop(task_id, None)
-            self._per_task_slow.pop(task_id, None)
-            self._score_cache.pop(task_id, None)
-            self._cache_valid_tasks.discard(task_id)
-        else:
-            self._task_emas.pop(task_id, None)
-            self._score_cache.pop(task_id, None)
-            self._cache_valid_tasks.discard(task_id)
->>>>>>> b3434c39
 
     def on_task_sampled(self, task_id: int) -> None:
         """Track that a task was sampled (selected for an episode).
@@ -602,7 +439,6 @@
         # Track sampling counts per label (both cumulative and per-epoch)
         label = self.task_tracker.get_task_label(task_id)
         self._label_sampling_counts[label] = self._label_sampling_counts.get(label, 0) + 1
-        self._label_sampling_counts[label] = self._label_sampling_counts.get(label, 0) + 1
 
     def get_evictions(self) -> Dict[str, int]:
         """Get evictions WITHOUT resetting the counter.
@@ -617,17 +453,8 @@
     def get_and_reset_evictions(self) -> Dict[str, int]:
         """Get evictions and reset the counter.
 
-<<<<<<< HEAD
         This should ONLY be called at epoch boundaries, not per-episode.
         For per-episode reporting, use get_evictions() instead.
-=======
-    def _update_bidirectional_ema(self, task_id: int, score: float) -> None:
-        """Update bidirectional EMA tracking for a single task."""
-        # Normalize score to [0, 1] range for learning progress calculation
-        # Note: This assumes rewards are normalized. If rewards are outside [0,1],
-        # consider using a different normalization strategy (e.g., sigmoid or min-max scaling)
-        success_rate = max(0.0, min(1.0, score))
->>>>>>> b3434c39
 
         Returns:
             Dictionary mapping label -> eviction count
@@ -636,7 +463,6 @@
         self._label_evictions.clear()
         return evictions
 
-<<<<<<< HEAD
     def get_and_reset_sampling_counts(self) -> Dict[str, int]:
         """Get sampling counts and reset the counter.
 
@@ -658,34 +484,6 @@
 
     def update_task_performance(self, task_id: int, score: float) -> None:
         """Update task performance atomically.
-=======
-        self._outcomes[task_id].append(success_rate)
-        self._outcomes[task_id] = self._outcomes[task_id][-self.hypers.memory :]
-
-        if task_id not in self._counter:
-            self._counter[task_id] = 0
-        self._counter[task_id] += 1
-
-        # === FIX: Update only THIS task's EMAs ===
-        baseline = 0.5  # Fixed baseline, not task-dependent
-        denominator = max(1.0 - baseline, 0.01)
-        normalized = (success_rate - baseline) / denominator
-
-        # Initialize per-task EMAs if needed
-        if task_id not in self._per_task_fast:
-            self._per_task_fast[task_id] = normalized
-            self._per_task_slow[task_id] = normalized
-        else:
-            # Fast EMA
-            self._per_task_fast[task_id] = normalized * self.hypers.ema_timescale + self._per_task_fast[task_id] * (
-                1.0 - self.hypers.ema_timescale
-            )
-            # Slow EMA (5x slower)
-            slow_ts = self.hypers.ema_timescale * 0.2
-            self._per_task_slow[task_id] = normalized * slow_ts + self._per_task_slow[task_id] * (1.0 - slow_ts)
-
-        self._cache_valid_tasks.discard(task_id)
->>>>>>> b3434c39
 
         Stage 3 Atomic Update: All EMA updates happen in ONE lock acquisition:
         1. Basic EMAs (completion_count, reward_ema, success_rate_ema, ema_squared)
@@ -770,7 +568,6 @@
         # Initialize LP score to exploration bonus for new tasks
         self.task_tracker.update_lp_score(task._task_id, self.hypers.exploration_bonus)
 
-<<<<<<< HEAD
         # Handle label tracking
         # Note: task.get_label() always returns a string (defaults to "unknown")
         label = task.get_label()
@@ -783,21 +580,10 @@
             self._inactive_labels_fifo.remove(label)
 
         self._active_labels.add(label)
-=======
-    def get_detailed_stats(self) -> Dict[str, float]:
-        """Get detailed stats including slice distribution analysis.
-
-        Note: Learning progress stats are always included in stats() regardless of
-        enable_detailed_logging, so they are not included here to avoid duplication.
-        """
-        # Only return slice analyzer stats (LP stats are always included in stats())
-        return super().get_detailed_stats()  # Gets slice analyzer stats
->>>>>>> b3434c39
 
         # Invalidate stats cache when task state changes
         self.invalidate_cache()
 
-<<<<<<< HEAD
     def get_pool_composition_stats(self) -> Dict[str, Dict[str, int]]:
         """Get pool composition and sampling statistics by label.
 
@@ -857,38 +643,6 @@
 
     def _calculate_gini_coefficient(self, values: List[float]) -> float:
         """Calculate Gini coefficient for a distribution.
-=======
-        learning_progress_array = self._learning_progress()
-        mean_learning_progress = float(np.mean(learning_progress_array)) if len(learning_progress_array) > 0 else 0.0
-        success_rates = [np.mean(vals) if vals else DEFAULT_SUCCESS_RATE for vals in self._outcomes.values()]
-        mean_task_success_rate = float(np.mean(success_rates)) if success_rates else 0.0
-
-        return {
-            "num_tracked_tasks": float(len(self._outcomes)),
-            "mean_task_success_rate": mean_task_success_rate,
-            "mean_learning_progress": mean_learning_progress,
-        }
-
-    def _get_basic_detailed_stats(self) -> Dict[str, float]:
-        """Get detailed basic learning progress statistics."""
-        if not self._task_emas:
-            return {
-                "num_tracked_tasks": 0.0,
-                "mean_num_samples": 0.0,
-                "mean_ema_score": 0.0,
-                "mean_learning_progress": 0.0,
-            }
-
-        num_samples_list = [num_samples for _, _, num_samples in self._task_emas.values()]
-        ema_scores = [ema_score for ema_score, _, _ in self._task_emas.values()]
-
-        # Calculate mean learning progress from EMA data
-        learning_progress_scores = []
-        for ema_score, ema_squared, _num_samples in self._task_emas.values():
-            variance = max(0.0, ema_squared - ema_score * ema_score)
-            std_dev = np.sqrt(variance)
-            learning_progress_scores.append(std_dev)
->>>>>>> b3434c39
 
         Measures inequality in sampling/distribution:
         - 0 = perfect equality (all values equal)
@@ -897,7 +651,6 @@
         Args:
             values: List of counts/frequencies
 
-<<<<<<< HEAD
         Returns:
             Gini coefficient between 0 and 1
         """
@@ -1092,87 +845,6 @@
             stats[f"lp/{key}"] = value
 
         return stats
-=======
-    def _learning_progress(self, reweight: bool = True) -> np.ndarray:
-        """Calculate learning progress per task from the per-task EMAs."""
-        if not self._outcomes:
-            return np.array([])
-
-        task_ids = sorted(self._outcomes.keys())
-        if not task_ids:
-            return np.array([])
-
-        fast_list: list[float] = []
-        slow_list: list[float] = []
-        for task_id in task_ids:
-            fast = self._per_task_fast.get(task_id)
-            slow = self._per_task_slow.get(task_id)
-
-            if fast is None or slow is None:
-                success_vals = self._outcomes.get(task_id, [])
-                success_rate = np.mean(success_vals) if success_vals else DEFAULT_SUCCESS_RATE
-                baseline = 0.5
-                denominator = max(1.0 - baseline, 0.01)
-                normalized = (success_rate - baseline) / denominator
-                fast = slow = normalized
-
-            fast_list.append(fast)
-            slow_list.append(slow)
-
-        fast_arr = np.asarray(fast_list, dtype=float)
-        slow_arr = np.asarray(slow_list, dtype=float)
-
-        if reweight:
-            fast_arr = self._reweight(fast_arr)
-            slow_arr = self._reweight(slow_arr)
-
-        lp = np.abs(fast_arr - slow_arr)
-        performance_bonus = np.maximum(fast_arr, 0) * 0.1
-
-        return lp + performance_bonus
-
-    def _reweight(self, probs: np.ndarray | float) -> np.ndarray | float:
-        """Apply progress smoothing reweighting to probability values.
-
-        Accepts either a scalar or an array and returns the same shape/type.
-        """
-        arr = np.asarray(probs, dtype=float)
-        smoothing = self.hypers.progress_smoothing
-        numerator = arr * (1.0 - smoothing)
-        denominator = arr + smoothing * (1.0 - 2.0 * arr)
-
-        # Prevent divide-by-zero or sign flips; mirror distribution behavior.
-        denominator = np.where(denominator <= 0, 1.0, denominator)
-        result = numerator / denominator
-
-        if np.ndim(probs) == 0:
-            return float(result)
-        return result
-
-    def _sigmoid(self, x: np.ndarray) -> np.ndarray:
-        """Apply sigmoid function to array values with clipping for stability."""
-        return 1 / (1 + np.exp(-np.clip(x, -500, 500)))
-
-    def _normalize_bidirectional_scores(self, raw_scores: np.ndarray) -> np.ndarray:
-        """Apply exploration floor, center, sigmoid, and normalize."""
-        if raw_scores.size == 0:
-            return raw_scores
-
-        # Ensure every task retains some exploration weight so it can still be sampled
-        min_weight = max(self.hypers.exploration_bonus, 1e-6)
-        raw_scores = np.maximum(raw_scores, min_weight)
-
-        # Center (but do not standardize) so smoothing magnitude is preserved
-        if len(raw_scores) > 1:
-            raw_scores = raw_scores - np.mean(raw_scores)
-
-        subprobs = self._sigmoid(raw_scores)
-
-        total = float(np.sum(subprobs))
-        if total > 0:
-            return subprobs / total
-        return np.ones_like(subprobs) / len(subprobs)
->>>>>>> b3434c39
 
     def get_state(self) -> Dict[str, Any]:
         """Get learning progress algorithm state for checkpointing."""
@@ -1191,23 +863,6 @@
             },
         }
 
-<<<<<<< HEAD
-=======
-        # Save bidirectional scoring state
-        if hasattr(self, "_outcomes"):
-            state.update(
-                {
-                    # Deep-copy mutable state to avoid aliasing after checkpoint is captured
-                    "outcomes": {k: list(v) for k, v in self._outcomes.items()},
-                    "counter": dict(self._counter),
-                    "per_task_fast": dict(self._per_task_fast),
-                    "per_task_slow": dict(self._per_task_slow),
-                    "score_cache": dict(self._score_cache),
-                    "cache_valid_tasks": list(self._cache_valid_tasks),
-                }
-            )
-
->>>>>>> b3434c39
         return state
 
     def load_state(self, state: Dict[str, Any]) -> None:
@@ -1215,7 +870,6 @@
         # Restore task tracker
         self.task_tracker.load_state(state["task_tracker"])
 
-<<<<<<< HEAD
         # Log what was restored
         num_tasks = len(self.task_tracker.get_all_tracked_tasks())
         total_completions = self.task_tracker._total_completions
@@ -1260,28 +914,4 @@
     def __del__(self):
         """Cleanup when object is destroyed."""
         if self.hypers.use_shared_memory:
-            self.cleanup_shared_memory()
-=======
-        # Restore bidirectional scoring state
-        if "outcomes" in state:
-            self._outcomes = state.get("outcomes", {})
-            self._counter = state.get("counter", {})
-            self._per_task_fast = state.get("per_task_fast", {})
-            self._per_task_slow = state.get("per_task_slow", {})
-
-            # If essential pieces are missing (legacy checkpoint), rebuild LP state from scratch
-            if not self._per_task_fast or not self._per_task_slow or not self._outcomes:
-                self._outcomes = {}
-                self._counter = {}
-                self._per_task_fast = {}
-                self._per_task_slow = {}
-                self._score_cache = {}
-                self._cache_valid_tasks = set()
-
-            # Scoring formula may differ across versions; invalidate cached scores
-            self._score_cache = {}
-            self._cache_valid_tasks = set()
-
-        # Invalidate stats cache after restoring state
-        self._stats_cache_valid = False
->>>>>>> b3434c39
+            self.cleanup_shared_memory()