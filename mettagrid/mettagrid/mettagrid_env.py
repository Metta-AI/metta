from __future__ import annotations

import datetime
import logging
import uuid
from typing import Any, Dict, Optional, cast

import gymnasium as gym
import numpy as np
import pufferlib
from hydra.utils import instantiate
from omegaconf import OmegaConf
from pufferlib import unroll_nested_dict
from pydantic import validate_call
from typing_extensions import override

from mettagrid.curriculum import Curriculum, Task
from mettagrid.level_builder import Level
from mettagrid.mettagrid_c import MettaGrid
from mettagrid.replay_writer import ReplayWriter
from mettagrid.stats_writer import StatsWriter
from mettagrid.util.diversity import calculate_diversity_bonus
<<<<<<< HEAD
from mettagrid.util.hydra import simple_instantiate
from mettagrid.util.stopwatch import Stopwatch
=======
>>>>>>> 1593126b

# These data types must match PufferLib -- see pufferlib/vector.py
#
# Important:
#
# In PufferLib's class Multiprocessing, the data type for actions will be set to int32
# whenever the action space is Discrete or Multidiscrete. If we do not match the data type
# here in our child class, then we will experience extra data conversions in the background.
# Additionally the actions that are sent to the C environment will be int32 (because PufferEnv
# controls the type of self.actions) -- creating an opportunity for type confusion.

dtype_observations = np.dtype(np.uint8)
dtype_terminals = np.dtype(bool)
dtype_truncations = np.dtype(bool)
dtype_rewards = np.dtype(np.float32)
dtype_actions = np.dtype(np.int32)  # must be int32!
dtype_masks = np.dtype(bool)
dtype_success = np.dtype(bool)

logger = logging.getLogger("MettaGridEnv")

logger = logging.getLogger("MettaGridEnv")


def required(func):
    """Marks methods that PufferEnv requires but does not implement for override."""
    return func


class MettaGridEnv(pufferlib.PufferEnv, gym.Env):
    # Type hints for attributes defined in the C++ extension to help Pylance
    observations: np.ndarray
    terminals: np.ndarray
    truncations: np.ndarray
    rewards: np.ndarray
    actions: np.ndarray

    @validate_call(config={"arbitrary_types_allowed": True})
    def __init__(
        self,
        curriculum: Curriculum,
        render_mode: Optional[str],
        level: Optional[Level] = None,
        buf=None,
        stats_writer: Optional[StatsWriter] = None,
        replay_writer: Optional[ReplayWriter] = None,
        **kwargs,
    ):
        self.timer = Stopwatch(logger)
        self.timer.start()
        self._steps = 0

        self._render_mode = render_mode
        self._curriculum = curriculum
        self._task = self._curriculum.get_task()
        self._level = level
        self._renderer = None
        self._map_labels = []
        self._stats_writer = stats_writer
        self._replay_writer = replay_writer
        self._episode_id: str | None = None
        self._reset_at = datetime.datetime.now()
        self._current_seed = 0

        self.labels = self._task.env_cfg().get("labels", None)
        self._should_reset = False

        self._initialize_c_env(self._task)
        super().__init__(buf)

        if self._render_mode is not None:
            if self._render_mode == "human":
                from .renderer.nethack import NethackRenderer

                self._renderer = NethackRenderer(self.object_type_names)
            elif self._render_mode == "miniscope":
                from .renderer.miniscope import MiniscopeRenderer

                self._renderer = MiniscopeRenderer(self.object_type_names)

    def _make_episode_id(self):
        return str(uuid.uuid4())

<<<<<<< HEAD
    def _reset_env(self):
        # Prepare the level
        with self.timer("_reset_env._curriculum.get_task"):
            self._task = self._curriculum.get_task()
        level = self._level
        with self.timer("_reset_env.simple_instantiate"):
            if level is None:
                map_builder = simple_instantiate(self._task.env_cfg().game.map_builder, recursive=True)
                level = map_builder.build()
=======
    def _initialize_c_env(self, task: Task) -> None:
        """Initialize the C++ environment."""
        level = self._level
        if level is None:
            map_builder_config = task.env_cfg().game.map_builder
            map_builder = instantiate(map_builder_config, _recursive_=True, _convert_="all")
            level = map_builder.build()
>>>>>>> 1593126b

        # Validate the level
        level_agents = np.count_nonzero(np.char.startswith(level.grid, "agent"))
        assert self._task.env_cfg().game.num_agents == level_agents, (
            f"Number of agents {self._task.env_cfg().game.num_agents} "
            f"does not match number of agents in map {level_agents}"
        )

        # Convert to container for C++ code with explicit casting to Dict[str, Any]
        config_dict = cast(Dict[str, Any], OmegaConf.to_container(task.env_cfg()))

        self._map_labels = level.labels

        # Convert string array to list of strings for C++ compatibility
        # TODO: push the not-numpy-array higher up the stack, and consider pushing not-a-sparse-list lower.
        with self.timer("_reset_env.MettaGrid"):
            self._c_env = MettaGrid(config_dict, level.grid.tolist())

        self._grid_env = self._c_env

    @override  # pufferlib.PufferEnv.reset
    def reset(self, seed: int | None = None) -> tuple[np.ndarray, dict]:
<<<<<<< HEAD
        """
        This method overrides the reset method from PufferEnv.
        """
        with self.timer("_reset_env"):
            self._reset_env()
=======
        self._task = self._curriculum.get_task()

        self._initialize_c_env(self._task)
>>>>>>> 1593126b

        assert self.observations.dtype == dtype_observations
        assert self.terminals.dtype == dtype_terminals
        assert self.truncations.dtype == dtype_truncations
        assert self.rewards.dtype == dtype_rewards

        self._c_env.set_buffers(self.observations, self.terminals, self.truncations, self.rewards)

        self._episode_id = self._make_episode_id()
        self._current_seed = seed or 0
        self._reset_at = datetime.datetime.now()
        if self._replay_writer:
            self._replay_writer.start_episode(self._episode_id, self)

        with self.timer("_c_env.reset"):
            obs, infos = self._c_env.reset()

        self._should_reset = False
        return obs, infos

    @override  # pufferlib.PufferEnv.step
    def step(self, actions: np.ndarray) -> tuple[np.ndarray, np.ndarray, np.ndarray, np.ndarray, dict]:
        """
                Execute one timestep of the environment dynamics with the given actions.

                IMPORTANT: In training mode, the `actions` parameter and `self.actions` may be the same
                object, but in simulation mode they are independent. Always use the passed-in `actions`
                parameter to ensure correct behavior in all contexts.

        <<<<<<< HEAD
                with self.timer("_c_env.step"):
                    self._c_env.step(self.actions)
                    self._steps += 1
        =======
                Args:
                    actions: A numpy array of shape (num_agents, 2) with dtype np.int32
        >>>>>>> main

                Returns:
                    Tuple of (observations, rewards, terminals, truncations, infos)

        """

        if __debug__:
            from mettagrid.util.actions import validate_actions

            validate_actions(self, actions, logger)

        if self._replay_writer and self._episode_id:
            self._replay_writer.log_pre_step(self._episode_id, actions)

        self._c_env.step(actions)

        if self._replay_writer and self._episode_id:
            self._replay_writer.log_post_step(self._episode_id, self.rewards)

        infos = {}
        if self.terminals.all() or self.truncations.all():
            if self._task.env_cfg().game.diversity_bonus.enabled:
                self.rewards *= calculate_diversity_bonus(
                    self._c_env.get_episode_rewards(),
                    self._c_env.get_agent_groups(),
                    self._task.env_cfg().game.diversity_bonus.similarity_coef,
                    self._task.env_cfg().game.diversity_bonus.diversity_coef,
                )

            self.process_episode_stats(infos)
            self._should_reset = True
            self._task.complete(self._c_env.get_episode_rewards().mean())

        return self.observations, self.rewards, self.terminals, self.truncations, infos

    @override
    def close(self):
        pass

    def process_episode_stats(self, infos: Dict[str, Any]):
        episode_rewards = self._c_env.get_episode_rewards()
        episode_rewards_sum = episode_rewards.sum()
        episode_rewards_mean = episode_rewards_sum / self._c_env.num_agents

        infos.update(
            {
                "episode/reward.sum": episode_rewards_sum,
                "episode/reward.mean": episode_rewards_mean,
                "episode/reward.min": episode_rewards.min(),
                "episode/reward.max": episode_rewards.max(),
                "episode_length": self._c_env.current_step,
                f"task/{self._task.name()}/reward": episode_rewards_mean,
            }
        )

        for label in self._map_labels:
            infos[f"rewards/map:{label}"] = episode_rewards_mean

        if self.labels is not None:
            for label in self.labels:
                infos[f"rewards/env:{label}"] = episode_rewards_mean

        with self.timer("_c_env.get_episode_stats"):
            stats = self._c_env.get_episode_stats()

        timer_data = {}
        wall_time = self.timer.get_elapsed()  # global timer
        timer_data = self.timer.get_all_elapsed()

        steps_per_sec = self._steps / wall_time if wall_time > 0 else 0

        timing_logs = {
            # Key performance indicators
            "timing/steps_per_second": steps_per_sec,
            # Breakdown by operation (as a single structured metric)
            "timing/breakdown": {
                op: {"seconds": elapsed, "fraction": elapsed / wall_time if wall_time > 0 else 0}
                for op, elapsed in timer_data.items()
            },
            # Total time for reference
            "timing/total_seconds": wall_time,
        }

        infos["timing"] = timing_logs

        infos["episode_rewards"] = episode_rewards
        # infos["agent_raw"] = stats["agent"]
        infos["game"] = stats["game"]
        infos["agent"] = {}
        for agent_stats in stats["agent"]:
            for n, v in agent_stats.items():
                infos["agent"][n] = infos["agent"].get(n, 0) + v
        for n, v in infos["agent"].items():
            infos["agent"][n] = v / self._c_env.num_agents

        replay_url = None
        if self._replay_writer:
            assert self._episode_id is not None, "Episode ID must be set before writing a replay"
            replay_url = self._replay_writer.write_replay(self._episode_id)
            infos["replay_url"] = replay_url

        if self._stats_writer:
            assert self._episode_id is not None, "Episode ID must be set before writing stats"

            attributes = {
                "seed": self._current_seed,
                "map_w": self.map_width,
                "map_h": self.map_height,
            }

            for k, v in unroll_nested_dict(OmegaConf.to_container(self._task.env_cfg(), resolve=False)):
                attributes[f"config.{k.replace('/', '.')}"] = str(v)

            agent_metrics = {}
            for agent_idx, agent_stats in enumerate(stats["agent"]):
                agent_metrics[agent_idx] = {}
                agent_metrics[agent_idx]["reward"] = float(episode_rewards[agent_idx])
                for k, v in agent_stats.items():
                    agent_metrics[agent_idx][k] = float(v)

            grid_objects: Dict[int, Any] = self._c_env.grid_objects()
            # iterate over grid_object values
            agent_groups: Dict[int, int] = {
                v["agent_id"]: v["agent:group"] for v in grid_objects.values() if v["type"] == 0
            }

            self._stats_writer.record_episode(
                self._episode_id,
                attributes,
                agent_metrics,
                agent_groups,
                self.max_steps,
                replay_url,
                self._reset_at,
            )
        self._episode_id = None

    @property
    def max_steps(self) -> int:
        return self._c_env.max_steps

    @property
    @required
    def single_observation_space(self) -> gym.spaces.Box:
        """
        Return the observation space for a single agent.
        Returns:
            Box: A Box space with shape depending on whether observation tokens are used.
                If using tokens: (num_agents, num_observation_tokens, 3)
                Otherwise: (obs_height, obs_width, num_grid_features)
        """
        return self._c_env.observation_space

    @property
    @required
    def single_action_space(self) -> gym.spaces.MultiDiscrete:
        """
        Return the action space for a single agent.
        Returns:
            MultiDiscrete: A MultiDiscrete space with shape (num_actions, max_action_arg + 1)
        """
        return self._c_env.action_space

    # obs_width and obs_height correspond to the view window size, and should indicate the grid from which
    # tokens are being computed.
    @property
    def obs_width(self):
        return self._c_env.obs_width

    @property
    def obs_height(self):
        return self._c_env.obs_height

    @property
    def action_names(self) -> list[str]:
        return self._c_env.action_names()

    @property
    @required
    def num_agents(self) -> int:
        return self._c_env.num_agents

    def render(self) -> str | None:
        if self._renderer is None:
            return None

        return self._renderer.render(self._c_env.current_step, self._c_env.grid_objects())

    @property
    @override
    def done(self):
        return self._should_reset

    @property
    def feature_normalizations(self) -> list[float]:
        return self._c_env.feature_normalizations()

    @property
    def global_features(self):
        return []

    @property
    @override
    def render_mode(self):
        return self._render_mode

    @property
    def map_width(self) -> int:
        return self._c_env.map_width

    @property
    def map_height(self) -> int:
        return self._c_env.map_height

    @property
    def grid_objects(self) -> dict[int, dict[str, Any]]:
        """
        Get information about all grid objects that are present in our map.

        It is important to keep in mind the difference between grid_objects, which are things
        like "walls" or "agents", and grid_features which is the encoded representation of all possible
        observations of grid_objects that is provided to the policy.

        Returns:
            A dictionary mapping object IDs to their properties.
        """
        return self._c_env.grid_objects()

    @property
    def max_action_args(self) -> list[int]:
        """
        Get the maximum argument variant for each action type.
        Returns:
            List of integers representing max parameters for each action type
        """
        action_args_array = self._c_env.max_action_args()
        return [int(x) for x in action_args_array]

    @property
    def action_success(self) -> list[bool]:
        action_success_array = self._c_env.action_success()
        return [bool(x) for x in action_success_array]

    @property
    def object_type_names(self) -> list[str]:
        return self._c_env.object_type_names()

    @property
    def inventory_item_names(self) -> list[str]:
        return self._c_env.inventory_item_names()<|MERGE_RESOLUTION|>--- conflicted
+++ resolved
@@ -20,11 +20,7 @@
 from mettagrid.replay_writer import ReplayWriter
 from mettagrid.stats_writer import StatsWriter
 from mettagrid.util.diversity import calculate_diversity_bonus
-<<<<<<< HEAD
-from mettagrid.util.hydra import simple_instantiate
 from mettagrid.util.stopwatch import Stopwatch
-=======
->>>>>>> 1593126b
 
 # These data types must match PufferLib -- see pufferlib/vector.py
 #
@@ -108,25 +104,14 @@
     def _make_episode_id(self):
         return str(uuid.uuid4())
 
-<<<<<<< HEAD
-    def _reset_env(self):
-        # Prepare the level
-        with self.timer("_reset_env._curriculum.get_task"):
-            self._task = self._curriculum.get_task()
-        level = self._level
-        with self.timer("_reset_env.simple_instantiate"):
-            if level is None:
-                map_builder = simple_instantiate(self._task.env_cfg().game.map_builder, recursive=True)
-                level = map_builder.build()
-=======
     def _initialize_c_env(self, task: Task) -> None:
         """Initialize the C++ environment."""
         level = self._level
         if level is None:
             map_builder_config = task.env_cfg().game.map_builder
-            map_builder = instantiate(map_builder_config, _recursive_=True, _convert_="all")
+            with self.timer("_initialize_c_env.instantiate"):
+                map_builder = instantiate(map_builder_config, _recursive_=True, _convert_="all")
             level = map_builder.build()
->>>>>>> 1593126b
 
         # Validate the level
         level_agents = np.count_nonzero(np.char.startswith(level.grid, "agent"))
@@ -142,24 +127,18 @@
 
         # Convert string array to list of strings for C++ compatibility
         # TODO: push the not-numpy-array higher up the stack, and consider pushing not-a-sparse-list lower.
-        with self.timer("_reset_env.MettaGrid"):
+        with self.timer("_initialize_c_env.MettaGrid"):
             self._c_env = MettaGrid(config_dict, level.grid.tolist())
 
         self._grid_env = self._c_env
 
     @override  # pufferlib.PufferEnv.reset
     def reset(self, seed: int | None = None) -> tuple[np.ndarray, dict]:
-<<<<<<< HEAD
-        """
-        This method overrides the reset method from PufferEnv.
-        """
-        with self.timer("_reset_env"):
-            self._reset_env()
-=======
-        self._task = self._curriculum.get_task()
-
-        self._initialize_c_env(self._task)
->>>>>>> 1593126b
+        with self.timer("_curriculum.get_task"):
+            self._task = self._curriculum.get_task()
+
+        with self.timer("_initialize_c_env"):
+            self._initialize_c_env(self._task)
 
         assert self.observations.dtype == dtype_observations
         assert self.terminals.dtype == dtype_terminals
@@ -183,23 +162,17 @@
     @override  # pufferlib.PufferEnv.step
     def step(self, actions: np.ndarray) -> tuple[np.ndarray, np.ndarray, np.ndarray, np.ndarray, dict]:
         """
-                Execute one timestep of the environment dynamics with the given actions.
-
-                IMPORTANT: In training mode, the `actions` parameter and `self.actions` may be the same
-                object, but in simulation mode they are independent. Always use the passed-in `actions`
-                parameter to ensure correct behavior in all contexts.
-
-        <<<<<<< HEAD
-                with self.timer("_c_env.step"):
-                    self._c_env.step(self.actions)
-                    self._steps += 1
-        =======
-                Args:
-                    actions: A numpy array of shape (num_agents, 2) with dtype np.int32
-        >>>>>>> main
-
-                Returns:
-                    Tuple of (observations, rewards, terminals, truncations, infos)
+        Execute one timestep of the environment dynamics with the given actions.
+
+        IMPORTANT: In training mode, the `actions` parameter and `self.actions` may be the same
+        object, but in simulation mode they are independent. Always use the passed-in `actions`
+        parameter to ensure correct behavior in all contexts.
+
+        Args:
+            actions: A numpy array of shape (num_agents, 2) with dtype np.int32
+
+        Returns:
+            Tuple of (observations, rewards, terminals, truncations, infos)
 
         """
 
@@ -211,7 +184,9 @@
         if self._replay_writer and self._episode_id:
             self._replay_writer.log_pre_step(self._episode_id, actions)
 
-        self._c_env.step(actions)
+        with self.timer("_c_env.step"):
+            self._c_env.step(actions)
+            self._steps += 1
 
         if self._replay_writer and self._episode_id:
             self._replay_writer.log_post_step(self._episode_id, self.rewards)
