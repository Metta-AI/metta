--- conflicted
+++ resolved
@@ -130,16 +130,6 @@
 
     # Check if nim and nimble are available
     if shutil.which("nim") is None:
-<<<<<<< HEAD
-        raise RuntimeError(
-            "Nim compiler not found. Install Nim (https://nim-lang.org/install.html) to build the mettascope renderer."
-        )
-
-    if shutil.which("nimble") is None:
-        raise RuntimeError(
-            "Nimble package manager not found. Install Nimble alongside Nim to build the mettascope renderer."
-        )
-=======
         print("Warning: Nim compiler not found. Skipping mettascope build.")
         print("To build mettascope, install Nim: https://nim-lang.org/install.html")
         raise RuntimeError("Nim compiler not found")
@@ -148,36 +138,33 @@
         print("Warning: Nimble package manager not found. Skipping mettascope build.")
         print("To build mettascope, install Nim: https://nim-lang.org/install.html")
         raise RuntimeError("Nimble package manager not found")
->>>>>>> c1507ce9
 
     print(f"Building mettascope from {METTASCOPE_DIR}")
 
-    # Run the build script
-<<<<<<< HEAD
-    cmd = ["bash", "build.sh"]
-    result = subprocess.run(cmd, cwd=METTASCOPE_DIR, capture_output=True, text=True, check=False)
-
-    if result.returncode != 0:
-        print("Mettascope build failed. STDERR:", file=sys.stderr)
-=======
-    for cmd in ["update", "install", "bindings"]:
-        result = subprocess.run(["nimble", cmd, "-y"], cwd=METTASCOPE_DIR, capture_output=True, text=True)
->>>>>>> c1507ce9
-        print(result.stderr, file=sys.stderr)
-        print(result.stdout, file=sys.stderr)
-<<<<<<< HEAD
-        raise RuntimeError("Failed to build mettascope Nim bindings")
-
+    def _run_nimble(args: list[str]) -> None:
+        result = subprocess.run(["nimble", *args], cwd=METTASCOPE_DIR, capture_output=True, text=True)
+        if result.stderr:
+            print(result.stderr, file=sys.stderr)
+        if result.stdout:
+            print(result.stdout, file=sys.stderr)
+        if result.returncode != 0:
+            print(
+                f"Warning: Mettascope build failed. {' '.join(['nimble', *args])} failed.",
+                file=sys.stderr,
+            )
+            raise RuntimeError("Mettascope build failed")
+
+    # Refresh metadata, ensure windy is on a compatible version, then build bindings
+    nimble_steps = [
+        ["update", "-y"],
+        ["install", "windy@0.3.1", "-y"],
+        ["install", "-y"],
+        ["bindings", "-y"],
+    ]
+
+    for step in nimble_steps:
+        _run_nimble(step)
     print("Successfully built mettascope")
-    if result.stdout:
-        print("Build output:", result.stdout)
-=======
-        if result.returncode != 0:
-            print(f"Warning: Mettascope build failed. {cmd} failed. STDERR:", file=sys.stderr)
-            print(f"Mettascope build {cmd} STDOUT:", file=sys.stderr)
-            raise RuntimeError("Mettascope build failed")
-    print("Successfully built mettascope")
->>>>>>> c1507ce9
 
 
 def build_wheel(wheel_directory, config_settings=None, metadata_directory=None):
