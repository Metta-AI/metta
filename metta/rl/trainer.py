--- conflicted
+++ resolved
@@ -2,11 +2,7 @@
 import numbers
 import os
 from collections import defaultdict
-<<<<<<< HEAD
 from typing import Any, Dict, cast
-=======
-from typing import Any, cast
->>>>>>> 5b0f29c1
 
 import numpy as np
 import torch
@@ -82,7 +78,6 @@
 logger = logging.getLogger(f"trainer-{_rank}-{_local_rank}")
 
 
-<<<<<<< HEAD
 def _aggregate_dual_policy_stats(stats: Dict[str, Any], device: torch.device) -> None:
     """
     Aggregate dual_policy/* statistics across all distributed nodes.
@@ -143,7 +138,8 @@
             f"Aggregated {key}: global_sum={global_sum:.2f}, global_count={global_count:.0f}, "
             f"global_avg={stats[key]:.4f}"
         )
-=======
+
+
 def _update_training_status_on_failure(stats_client: StatsClient | None, stats_run_id, logger) -> None:
     """Helper to update training run status to 'failed' when training encounters an error."""
     if stats_client and stats_run_id:
@@ -152,7 +148,6 @@
             logger.info("Training run status updated to 'failed'")
         except Exception as e:
             logger.warning(f"Failed to update training run status to failed: {e}", exc_info=True)
->>>>>>> 5b0f29c1
 
 
 def train(
