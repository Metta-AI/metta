"""Policy helper utilities, including LSTM state adapters."""

from __future__ import annotations

from dataclasses import dataclass
from pathlib import Path
from typing import Dict, Optional, Tuple, Union

import torch

from cogames.policy.policy import PolicySpec

_POLICY_CLASS_SHORTHAND: dict[str, str] = {
    "random": "cogames.policy.random.RandomPolicy",
    "simple": "cogames.policy.simple.SimplePolicy",
    "lstm": "cogames.policy.lstm.LSTMPolicy",
    "claude": "cogames.policy.claude.ClaudePolicy",
}


def resolve_policy_class_path(policy: str) -> str:
    """Resolve a policy shorthand or full class path.

    Args:
        policy: Either a shorthand like "random", "simple", "token", "lstm" or a full class path.

    Returns:
        Full class path to the policy.
    """
<<<<<<< HEAD
    return {
        "random": "cogames.policy.random.RandomPolicy",
        "simple": "cogames.policy.simple.SimplePolicy",
        "token": "cogames.policy.token.TokenPolicy",
        "lstm": "cogames.policy.lstm.LSTMPolicy",
        "claude": "cogames.policy.claude.ClaudePolicy",
    }.get(policy, policy)
=======
    return _POLICY_CLASS_SHORTHAND.get(policy, policy)


def get_policy_class_shorthand(policy: str) -> Optional[str]:
    return {v: k for k, v in _POLICY_CLASS_SHORTHAND.items()}.get(policy)
>>>>>>> ba0a5ba8


def resolve_policy_data_path(policy_data_path: Optional[str]) -> Optional[str]:
    """Resolve a checkpoint path if provided."""
    if policy_data_path is None:
        return None
    path = Path(policy_data_path)
    if path.is_file():
        return str(path)
    if not path.exists():
        raise FileNotFoundError(f"Checkpoint path not found: {path}")

    last_touched_checkpoint_file = max(
        (p for p in path.rglob("*.pt")),
        key=lambda target: target.stat().st_mtime,
        default=None,
    )
    if not last_touched_checkpoint_file:
        raise FileNotFoundError(f"No checkpoint files (*.pt) found in directory: {path}")
    return str(last_touched_checkpoint_file)


def parse_policy_spec(spec: str) -> PolicySpec:
    """Parse a policy CLI option into its components."""
    raw = spec.strip()
    if not raw:
        raise ValueError("Policy specification cannot be empty.")

    parts = [part.strip() for part in raw.split(":")]
    if len(parts) > 3:
        raise ValueError("Policy specification must include at most two ':' separated values.")

    raw_class_path = parts[0]
    raw_policy_data = parts[1] if len(parts) > 1 else None
    raw_fraction = parts[2] if len(parts) > 2 else None

    if not raw_class_path:
        raise ValueError("Policy class path cannot be empty.")

    if not raw_fraction:
        fraction = 1.0
    else:
        try:
            fraction = float(raw_fraction)
        except ValueError as exc:
            raise ValueError(f"Invalid proportion value '{raw_fraction}'.") from exc

        if fraction <= 0:
            raise ValueError("Policy proportion must be a positive number.")

    resolved_class_path = resolve_policy_class_path(raw_class_path)
    resolved_policy_data = resolve_policy_data_path(raw_policy_data or None)

    return PolicySpec(
        policy_class_path=resolved_class_path,
        proportion=fraction,
        policy_data_path=resolved_policy_data,
    )


LSTMStateTuple = Tuple[torch.Tensor, torch.Tensor]
LSTMStateDict = Dict[str, torch.Tensor]


def _canonical_component(component: torch.Tensor, expected_layers: Optional[int]) -> torch.Tensor:
    """Return a ``(layers, batch, hidden)`` tensor, adding axes as needed."""
    if component.dim() > 3:
        msg = f"Expected tensor with <=3 dims, got {component.dim()}"
        raise ValueError(msg)

    while component.dim() < 3:
        component = component.unsqueeze(0)

    if expected_layers is not None:
        if component.shape[0] != expected_layers and component.shape[1] == expected_layers:
            component = component.transpose(0, 1)
        if component.shape[0] != expected_layers:
            msg = f"Hidden state has unexpected layer dimension. Expected {expected_layers}, got {component.shape[0]}."
            raise ValueError(msg)

    return component.contiguous()


@dataclass
class LSTMState:
    """Canonical representation of an LSTM hidden/cell state."""

    hidden: torch.Tensor
    cell: torch.Tensor

    @classmethod
    def from_tuple(
        cls,
        state: Optional[LSTMStateTuple],
        expected_layers: Optional[int],
    ) -> Optional["LSTMState"]:
        if state is None:
            return None
        hidden, cell = state
        return cls(
            _canonical_component(hidden, expected_layers),
            _canonical_component(cell, expected_layers),
        )

    @classmethod
    def from_dict(
        cls,
        state: LSTMStateDict,
        expected_layers: Optional[int],
    ) -> Optional["LSTMState"]:
        if not state:
            return None
        hidden = state.get("lstm_h")
        cell = state.get("lstm_c")
        if hidden is None or cell is None:
            return None
        return cls(
            _canonical_component(hidden, expected_layers),
            _canonical_component(cell, expected_layers),
        )

    @classmethod
    def from_any(
        cls,
        state: Optional[Union["LSTMState", LSTMStateTuple, LSTMStateDict]],
        expected_layers: Optional[int],
    ) -> Optional["LSTMState"]:
        if state is None:
            return None
        if isinstance(state, LSTMState):
            return state
        if isinstance(state, dict):
            return cls.from_dict(state, expected_layers)
        if isinstance(state, tuple):
            return cls.from_tuple(state, expected_layers)
        msg = f"Unsupported LSTM state container type: {type(state)!r}"
        raise TypeError(msg)

    def to_tuple(self) -> LSTMStateTuple:
        return self.hidden, self.cell

    def write_dict(self, target: LSTMStateDict) -> None:
        """Populate ``target`` with tensors in batch-major form."""
        target.clear()
        target["lstm_h"] = self.hidden.transpose(0, 1).contiguous().detach()
        target["lstm_c"] = self.cell.transpose(0, 1).contiguous().detach()

    def detach(self) -> "LSTMState":
        return LSTMState(self.hidden.detach(), self.cell.detach())


__all__ = [
    "PolicySpec",
    "resolve_policy_class_path",
    "resolve_policy_data_path",
    "parse_policy_spec",
    "LSTMState",
    "LSTMStateDict",
    "LSTMStateTuple",
]<|MERGE_RESOLUTION|>--- conflicted
+++ resolved
@@ -13,6 +13,7 @@
 _POLICY_CLASS_SHORTHAND: dict[str, str] = {
     "random": "cogames.policy.random.RandomPolicy",
     "simple": "cogames.policy.simple.SimplePolicy",
+    "token": "cogames.policy.token.TokenPolicy",
     "lstm": "cogames.policy.lstm.LSTMPolicy",
     "claude": "cogames.policy.claude.ClaudePolicy",
 }
@@ -27,21 +28,11 @@
     Returns:
         Full class path to the policy.
     """
-<<<<<<< HEAD
-    return {
-        "random": "cogames.policy.random.RandomPolicy",
-        "simple": "cogames.policy.simple.SimplePolicy",
-        "token": "cogames.policy.token.TokenPolicy",
-        "lstm": "cogames.policy.lstm.LSTMPolicy",
-        "claude": "cogames.policy.claude.ClaudePolicy",
-    }.get(policy, policy)
-=======
     return _POLICY_CLASS_SHORTHAND.get(policy, policy)
 
 
 def get_policy_class_shorthand(policy: str) -> Optional[str]:
     return {v: k for k, v in _POLICY_CLASS_SHORTHAND.items()}.get(policy)
->>>>>>> ba0a5ba8
 
 
 def resolve_policy_data_path(policy_data_path: Optional[str]) -> Optional[str]:
