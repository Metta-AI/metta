--- conflicted
+++ resolved
@@ -1,20 +1,11 @@
 """Arena recipe with GRPO (Group Relative Policy Optimization) for comparison testing."""
 
-<<<<<<< HEAD
 import metta.agent.policies.vit_grpo
-import metta.rl.loss.loss_config
 import metta.rl.loss.grpo
+import metta.rl.loss.losses
 import metta.rl.trainer_config
 import metta.rl.training
 import metta.tools.train
-=======
-from metta.agent.policies.vit_grpo import ViTGRPOConfig
-from metta.rl.loss.grpo import GRPOConfig
-from metta.rl.loss.losses import LossesConfig
-from metta.rl.trainer_config import OptimizerConfig, TrainerConfig
-from metta.rl.training import EvaluatorConfig, TrainingEnvironmentConfig
-from metta.tools.train import TrainTool
->>>>>>> a20e668a
 
 # Import everything from the base arena recipe
 import experiments.recipes.arena
@@ -45,13 +36,6 @@
         target_kl=None,
     )
 
-<<<<<<< HEAD
-    loss_config = metta.rl.loss.loss_config.LossConfig(
-        loss_configs={"grpo": grpo_config},
-    )
-
-=======
->>>>>>> a20e668a
     # Configure optimizer
     optimizer_config = metta.rl.trainer_config.OptimizerConfig(
         type="adamw_schedulefree",
@@ -63,13 +47,8 @@
         warmup_steps=2000,
     )
 
-<<<<<<< HEAD
     trainer_config = metta.rl.trainer_config.TrainerConfig(
-        losses=loss_config,
-=======
-    trainer_config = TrainerConfig(
-        losses=LossesConfig(grpo=grpo_config),
->>>>>>> a20e668a
+        losses=metta.rl.loss.losses.LossesConfig(grpo=grpo_config),
         optimizer=optimizer_config,
         total_timesteps=50_000_000_000,
     )
@@ -77,16 +56,12 @@
     return metta.tools.train.TrainTool(
         training_env=metta.rl.training.TrainingEnvironmentConfig(curriculum=curriculum),
         trainer=trainer_config,
-        evaluator=metta.rl.training.EvaluatorConfig(
-            simulations=experiments.recipes.arena.simulations()
-        ),
+        evaluator=metta.rl.training.EvaluatorConfig(simulations=experiments.recipes.arena.simulations()),
         policy_architecture=metta.agent.policies.vit_grpo.ViTGRPOConfig(),
     )
 
 
-def train_shaped(
-    rewards: bool = True, converters: bool = True
-) -> metta.tools.train.TrainTool:
+def train_shaped(rewards: bool = True, converters: bool = True) -> metta.tools.train.TrainTool:
     """Train with GRPO loss on shaped rewards task.
 
     This provides easier training with reward shaping and converters enabled,
@@ -106,13 +81,8 @@
         target_kl=None,
     )
 
-<<<<<<< HEAD
-    loss_config = metta.rl.loss.loss_config.LossConfig(
-        loss_configs={"grpo": grpo_config},
-=======
-    loss_config = LossesConfig(
+    loss_config = metta.rl.loss.losses.LossesConfig(
         grpo=grpo_config,
->>>>>>> a20e668a
     )
 
     # Configure optimizer
@@ -160,13 +130,8 @@
         target_kl=None,
     )
 
-<<<<<<< HEAD
-    loss_config = metta.rl.loss.loss_config.LossConfig(
-        loss_configs={"grpo": grpo_config},
-=======
-    loss_config = LossesConfig(
+    loss_config = metta.rl.loss.losses.LossesConfig(
         grpo=grpo_config,
->>>>>>> a20e668a
     )
 
     # Configure optimizer
