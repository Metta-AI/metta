from typing import TYPE_CHECKING, Any, Optional

import torch
from pydantic import Field
from tensordict import TensorDict
from torch import Tensor
from torchrl.data import Composite, UnboundedDiscrete

if TYPE_CHECKING:
    from metta.rl.trainer_config import TrainerConfig
from metta.agent.policy import Policy
from metta.rl.loss.loss import Loss, LossConfig
from metta.rl.training import ComponentContext


class EERClonerConfig(LossConfig):
    action_loss_coef: float = Field(default=1, ge=0)
    r_lambda: float = Field(default=0.01, ge=0)  # scale the teacher log likelihoods that are added to rewards

    # Probability floor for teacher actions not taken (to avoid log(0) = -inf). note that this gets mult by r_lambda too
    teacher_prob_floor: float = Field(default=0.01, ge=1e-6, le=1.0)

    def create(
        self,
        policy: Policy,
        trainer_cfg: "TrainerConfig",
        vec_env: Any,
        device: torch.device,
        instance_name: str,
    ) -> "EERCloner":
        """Create EERCloner loss instance."""
        return EERCloner(policy, trainer_cfg, vec_env, device, instance_name, self)


class EERCloner(Loss):
    __slots__ = ("last_teacher_actions", "has_last_actions")

    def __init__(
        self,
        policy: Policy,
        trainer_cfg: "TrainerConfig",
        vec_env: Any,
        device: torch.device,
        instance_name: str,
        cfg: "EERClonerConfig",
    ):
        super().__init__(policy, trainer_cfg, vec_env, device, instance_name, cfg)

        # Cache for teacher actions from previous step, needed for reward shaping R_{t-1} + log(pi(A_{t-1}))
        num_agents = self.env.total_parallel_agents
        self.last_teacher_actions = torch.zeros(num_agents, device=self.device, dtype=torch.long)
        self.has_last_actions = torch.zeros(num_agents, dtype=torch.bool, device=self.device)

    def get_experience_spec(self) -> Composite:
        return Composite(teacher_actions=UnboundedDiscrete(shape=torch.Size([]), dtype=torch.long))

    def run_rollout(self, td: TensorDict, context: ComponentContext) -> None:
        with torch.no_grad():
            self.policy.forward(td)

        env_slice = self._training_env_id(context)
<<<<<<< HEAD
=======

        # --- Reward Shaping ---
        # td["rewards"] contains R_{t-1}. We want to add r_lambda * log(pi_teacher(A_{t-1}|S_{t-1})).
        # For cloner, the teacher output is just an action index.
        # We treat this as a deterministic distribution (or peaked):
        # If A_{t-1} == TeacherAction_{t-1}: log(prob) then loss is log(1) = 0
        # If A_{t-1} != TeacherAction_{t-1}: log(prob) then loss is log(epsilon)

        indices = torch.arange(env_slice.start, env_slice.stop, device=self.device)

        valid_mask = self.has_last_actions[indices]

        if valid_mask.any():
            # Get cached teacher actions from t-1
            last_teacher_acts = self.last_teacher_actions[indices]

            # Get actions actually taken at t-1
            last_actions = td["last_actions"]
            if last_actions.dim() > 1:
                last_actions = last_actions.squeeze(-1)
            last_actions = last_actions.long()

            # Compare: 1.0 if match, prob_floor if mismatch
            matches = (last_teacher_acts == last_actions).float()
            probs = matches * (1.0 - self.cfg.teacher_prob_floor) + self.cfg.teacher_prob_floor

            # Compute log likelihood
            intrinsic_reward = torch.log(probs)

            # Add to rewards in place
            td["rewards"] += self.cfg.r_lambda * intrinsic_reward * valid_mask.float()

        teacher_actions = td["teacher_actions"]
        self.last_teacher_actions[indices] = teacher_actions
        self.has_last_actions[indices] = True
>>>>>>> aedb3680
        assert self.replay is not None
        self.replay.store(data_td=td, env_id=env_slice)

    def policy_output_keys(self, policy_td: Optional[TensorDict] = None) -> set[str]:
        return {"full_log_probs"}

    def run_train(
        self,
        shared_loss_data: TensorDict,
        context: ComponentContext,
        mb_idx: int,
    ) -> tuple[Tensor, TensorDict, bool]:
        minibatch = shared_loss_data["sampled_mb"]
        policy_td = shared_loss_data["policy_td"]

        # Supervised Loss: Maximize log probability of the teacher's action -> L = - log(pi_student(a_teacher | s))
        policy_full_log_probs = policy_td["full_log_probs"].reshape(minibatch.shape[0], minibatch.shape[1], -1)
        teacher_actions = minibatch["teacher_actions"]
        student_log_probs = policy_full_log_probs.gather(dim=-1, index=teacher_actions.unsqueeze(-1))
        student_log_probs = student_log_probs.reshape(minibatch.shape[0], minibatch.shape[1])

        loss = -student_log_probs.mean() * self.cfg.action_loss_coef

        self.loss_tracker["supervised_action_loss"].append(float(loss.item()))

        return loss, shared_loss_data, False<|MERGE_RESOLUTION|>--- conflicted
+++ resolved
@@ -59,8 +59,6 @@
             self.policy.forward(td)
 
         env_slice = self._training_env_id(context)
-<<<<<<< HEAD
-=======
 
         # --- Reward Shaping ---
         # td["rewards"] contains R_{t-1}. We want to add r_lambda * log(pi_teacher(A_{t-1}|S_{t-1})).
@@ -96,7 +94,6 @@
         teacher_actions = td["teacher_actions"]
         self.last_teacher_actions[indices] = teacher_actions
         self.has_last_actions[indices] = True
->>>>>>> aedb3680
         assert self.replay is not None
         self.replay.store(data_td=td, env_id=env_slice)
 
