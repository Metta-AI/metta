--- conflicted
+++ resolved
@@ -23,20 +23,14 @@
 
 from __future__ import annotations
 
-import logging
 from typing import Any, Dict, List, Optional, Tuple
 
 import numpy as np
 from gymnasium.spaces import Box, Discrete
 from typing_extensions import override
 
-<<<<<<< HEAD
-from cogames.policy.scripted_agent.baseline_agent import BaselinePolicy, NoopBaselinePolicy
-from mettagrid.config.mettagrid_config import MettaGridConfig
-=======
 from cogames.policy.scripted_agent.baseline_agent import BaselinePolicy
 from mettagrid.config.mettagrid_config import EnvSupervisorConfig, MettaGridConfig
->>>>>>> 31fcfe46
 from mettagrid.mettagrid_c import (
     dtype_actions,
     dtype_masks,
@@ -49,8 +43,6 @@
 from mettagrid.simulator import Simulation, Simulator
 from mettagrid.simulator.simulator import Buffers
 from pufferlib.pufferlib import PufferEnv
-
-logger = logging.getLogger(__name__)
 
 # Type compatibility assertions - ensure C++ types match PufferLib expectations
 # PufferLib expects particular datatypes - see pufferlib/vector.py
@@ -105,14 +97,7 @@
         self.single_observation_space: Box = policy_env_info.observation_space
         self.single_action_space: Discrete = policy_env_info.action_space
 
-<<<<<<< HEAD
-        self._teacher_policy: Optional[BaselinePolicy] = None
-        self._teacher_policy_name: Optional[str] = None
-        self._teacher_policy_signature: Optional[Tuple[int, int, int, int, int]] = None
-=======
-        self._env_supervisor_policy = None
-        self._env_supervisor_agent_policies = []
->>>>>>> 31fcfe46
+        self._env_supervisor_policy: Optional[BaselinePolicy] = None
         self._new_sim()
         self.num_agents: int = self._sim.num_agents
 
@@ -136,66 +121,12 @@
     def _new_sim(self) -> None:
         if hasattr(self, "_sim") and self._sim is not None:
             self._sim.close()
-<<<<<<< HEAD
-        self._sim = self._simulator.new_simulation(self._current_cfg, self._current_seed)
-        if self._current_cfg.teacher.enabled:
-            self._initialize_teacher_policy()
-        else:
-            self._teacher_policy = None
-            self._teacher_policy_name = None
-            self._teacher_policy_signature = None
-
-        self._update_buffers()
-        self._buffers.rewards[:] = 0.0
-        self._buffers.terminals[:] = False
-        self._buffers.truncations[:] = False
-        self._buffers.teacher_actions[:] = 0
-=======
 
         self._sim = self._simulator.new_simulation(self._current_cfg, self._current_seed, buffers=self._buffers)
 
         if self._env_supervisor_cfg.enabled:
-            if self._env_supervisor_cfg.policy == "baseline":
-                self._env_supervisor_policy = BaselinePolicy(PolicyEnvInterface.from_mg_cfg(self._current_cfg))
-                self._env_supervisor_agent_policies = [
-                    self._env_supervisor_policy.agent_policy(agent_id)
-                    for agent_id in range(self._current_cfg.game.num_agents)
-                ]
-                for agent_policy in self._env_supervisor_agent_policies:
-                    agent_policy.reset(self._sim)
-
+            self._reset_env_supervisor_policy()
             self._compute_supervisor_actions()
->>>>>>> 31fcfe46
-
-    def _teacher_policy_signature_from_cfg(self) -> Tuple[int, int, int, int, int]:
-        game_cfg = self._current_cfg.game
-        return (
-            game_cfg.num_agents,
-            game_cfg.obs.width,
-            game_cfg.obs.height,
-            game_cfg.obs.num_tokens,
-            len(game_cfg.actions.actions()),
-        )
-
-    def _initialize_teacher_policy(self) -> None:
-        policy_name = (self._current_cfg.teacher.policy or "baseline").lower()
-        signature = self._teacher_policy_signature_from_cfg()
-        if (
-            self._teacher_policy is None
-            or self._teacher_policy_name != policy_name
-            or self._teacher_policy_signature != signature
-        ):
-            policy_env_info = PolicyEnvInterface.from_mg_cfg(self._current_cfg)
-            policy_cls: type[BaselinePolicy]
-            if policy_name == "noop":
-                policy_cls = NoopBaselinePolicy
-            else:
-                policy_cls = BaselinePolicy
-            self._teacher_policy = policy_cls(policy_env_info)
-            self._teacher_policy_name = policy_name
-            self._teacher_policy_signature = signature
-        assert self._teacher_policy is not None
-        self._teacher_policy.reset(self._sim)
 
     @override
     def reset(self, seed: Optional[int] = None) -> Tuple[np.ndarray, Dict[str, Any]]:
@@ -212,20 +143,6 @@
         if self._sim._c_sim.terminals().all() or self._sim._c_sim.truncations().all():
             self._new_sim()
 
-<<<<<<< HEAD
-        self._buffers.actions[:] = actions
-
-        if self._current_cfg.teacher.enabled and self._teacher_policy is not None:
-            teacher_actions = self._teacher_policy.step_batch(
-                observations=self._buffers.observations,
-                out_actions=self._buffers.teacher_actions,
-                simulation=self._sim,
-            )
-            if self._current_cfg.teacher.use_actions:
-                self._buffers.actions[:] = teacher_actions
-
-=======
->>>>>>> 31fcfe46
         self._sim.step()
 
         # Do this after step() so that the trainer can use it if needed
@@ -240,23 +157,33 @@
             self._sim._context.get("infos", {}),
         )
 
+    def _reset_env_supervisor_policy(self) -> None:
+        if self._env_supervisor_cfg.policy == "baseline":
+            self._env_supervisor_policy = BaselinePolicy(PolicyEnvInterface.from_mg_cfg(self._current_cfg))
+            for agent_id in range(self._current_cfg.game.num_agents):
+                self._env_supervisor_policy.agent_policy(agent_id).reset(self._sim)
+        else:
+            self._env_supervisor_policy = None
+
     def _compute_supervisor_actions(self) -> None:
         assert self._env_supervisor_cfg.enabled
         if self._env_supervisor_cfg.policy == "noop":
             self._buffers.teacher_actions[:] = np.ones(self._current_cfg.game.num_agents, dtype=dtype_actions)
-        else:
-            teacher_actions = np.array(
-                [
-                    self._sim.action_names.index(
-                        self._env_supervisor_agent_policies[agent_id]
-                        .step(self._sim.agents()[agent_id].observation)
-                        .name
-                    )
-                    for agent_id in range(self._current_cfg.game.num_agents)
-                ],
-                dtype=dtype_actions,
+            return
+
+        if self._env_supervisor_cfg.policy == "baseline":
+            if self._env_supervisor_policy is None:
+                self._reset_env_supervisor_policy()
+            assert self._env_supervisor_policy is not None
+            teacher_actions = self._env_supervisor_policy.step_batch(
+                observations=self._buffers.observations,
+                simulation=self._sim,
+                out_actions=self._buffers.teacher_actions,
             )
-            self._buffers.teacher_actions[:] = np.array(teacher_actions, dtype=dtype_actions)
+            self._buffers.teacher_actions[:] = teacher_actions
+            return
+
+        raise ValueError(f"Unsupported env supervisor policy: {self._env_supervisor_cfg.policy}")
 
     @property
     def observations(self) -> np.ndarray:
