--- conflicted
+++ resolved
@@ -3,13 +3,9 @@
 import metta.cogworks.curriculum as cc
 import metta.mettagrid.builder.envs as eb
 from metta.cogworks.curriculum.curriculum import CurriculumConfig
-<<<<<<< HEAD
-from metta.cogworks.curriculum.task_generator import ValueRange
-=======
 from metta.cogworks.curriculum.learning_progress_algorithm import LearningProgressConfig
 from metta.cogworks.curriculum.curriculum import CurriculumAlgorithmConfig
 from metta.cogworks.curriculum.task_generator import Span
->>>>>>> 93e24791
 from metta.map.terrain_from_numpy import TerrainFromNumpy
 from metta.mettagrid.map_builder.random import RandomMapBuilder
 from metta.mettagrid.mapgen.mapgen import MapGen
@@ -62,9 +58,7 @@
             maps.append(f"varied_terrain/{terrain}_{size}")
 
     dense_tasks.add_bucket("game.map_builder.instance_map.dir", maps)
-    dense_tasks.add_bucket(
-        "game.map_builder.instance_map.objects.altar", [ValueRange.vr(3, 50)]
-    )
+    dense_tasks.add_bucket("game.map_builder.instance_map.objects.altar", [Span(3, 50)])
 
     # sparse environments are just random maps
     sparse_nav_env = nav_env.model_copy()
@@ -73,26 +67,12 @@
         objects={"altar": 10},
     )
     sparse_tasks = cc.bucketed(sparse_nav_env)
-    sparse_tasks.add_bucket("game.map_builder.width", [ValueRange.vr(60, 120)])
-    sparse_tasks.add_bucket("game.map_builder.height", [ValueRange.vr(60, 120)])
-    sparse_tasks.add_bucket("game.map_builder.objects.altar", [ValueRange.vr(1, 10)])
+    sparse_tasks.add_bucket("game.map_builder.width", [Span(60, 120)])
+    sparse_tasks.add_bucket("game.map_builder.height", [Span(60, 120)])
+    sparse_tasks.add_bucket("game.map_builder.objects.altar", [Span(1, 10)])
 
     nav_tasks = cc.merge([dense_tasks, sparse_tasks])
 
-<<<<<<< HEAD
-    # Use the updated to_curriculum method that defaults to learning progress
-    return nav_tasks.to_curriculum()
-
-
-def train(
-    run: Optional[str] = None,
-    curriculum: Optional[CurriculumConfig] = None,
-) -> TrainTool:
-    # Generate structured run name if not provided
-    if run is None:
-        run = _default_run_name()
-
-=======
     if algorithm_config is None:
         algorithm_config = LearningProgressConfig(
             use_bidirectional=True,  # Default: bidirectional learning progress
@@ -113,7 +93,6 @@
     curriculum: Optional[CurriculumConfig] = None,
     enable_detailed_slice_logging: bool = False,
 ) -> TrainTool:
->>>>>>> 93e24791
     trainer_cfg = TrainerConfig(
         losses=LossConfig(),
         curriculum=curriculum
