# Claude Assistant Workflow Documentation

## Overview

The Claude Assistant is an AI-powered GitHub bot that responds to mentions in comments and can automatically create pull
requests based on natural language instructions. It leverages Anthropic's Claude AI to understand requests, analyze
code, and implement changes.

## Architecture

```
┌─────────────────┐     ┌──────────────────┐     ┌─────────────────┐
│ GitHub Comment  │────▶│ Mention Detection│────▶│ Action Router   │
│   "@claude"     │     │ (@claude check)  │     │ (comment/PR)    │
└─────────────────┘     └──────────────────┘     └─────────────────┘
                                                           │
                              ┌────────────────────────────┴────────────────────────────┐
                              │                                                         │
                              ▼                                                         ▼
                    ┌─────────────────┐                                       ┌─────────────────┐
                    │ Comment Response│                                       │ PR Creation     │
                    │ (Analysis/Help) │                                       │(@claude open-pr)│
                    └─────────────────┘                                       └─────────────────┘
                              │                                                         │
                              ▼                                                         ▼
                    ┌─────────────────┐                                       ┌─────────────────┐
                    │ Post Reply      │                                       │ Create Branch   │
                    │ Comment         │                                       │ Make Changes    │
                    └─────────────────┘                                       │ Commit & Push   │
                                                                              │ Open PR         │
                                                                              └─────────────────┘
```

## Features

### 1. 💬 Comment Response Mode

Responds to general questions, provides code analysis, and offers suggestions. **Triggers**:

- Any comment containing `@claude` (without `open-pr`)
- Works on issues and pull requests
- Responds to PR review comments **Capabilities**:
- Code review and analysis
- Explanations and documentation
- Architecture suggestions
- Debugging help
- Running linters (ruff for Python) **Available Tools**:
- `Bash`: Git commands, Python scripts, linters
- `View`: Read file contents
- `GlobTool`: Find files by pattern
- `GrepTool`: Search file contents

### 2. 🚀 PR Creation Mode

Automatically implements requested changes and creates a pull request. **Triggers**:

- Comments containing `@claude open-pr`
- Works on both issues and existing PRs **Capabilities**:
- Implements code changes based on natural language
- Creates feature branches automatically
- Commits changes with descriptive messages
- Opens PRs with detailed descriptions
- Targets appropriate branches (not always main) **Smart Branch Targeting**:
- **From Issue**: Creates PR targeting the default branch (usually main)
- **From PR**: Creates PR targeting the PR's feature branch (iterative development) **Available Tools**:
- All comment mode tools plus:
- `Edit`: Modify existing files
- `Replace`: Replace code sections
- `Write`: Create new files
- `mcp__github_file_ops__commit_files`: Commit changes
- `mcp__github__update_issue_comment`: Update progress

## Usage Examples

### Basic Comment Response

```markdown
@claude Can you explain what this function does and suggest improvements?
```

Claude will analyze the context and provide explanations.

### Code Review Request

```markdown
@claude Please review the error handling in this PR. Are there any edge cases we're missing?
```

### Simple PR Creation

```markdown
@claude open-pr Add type hints to all functions in utils.py
```

### Complex PR Creation

```markdown
@claude open-pr Refactor the authentication module to:

1. Use async/await instead of callbacks
2. Add proper error handling for network failures
3. Include retry logic with exponential backoff
4. Update the tests to match
```

### Iterative Development on PR

When commenting on an existing PR:

```markdown
@claude open-pr Based on the review feedback, please:

- Extract the validation logic into a separate function
- Add unit tests for the edge cases mentioned
- Update the docstrings
```

This creates a PR that merges into the current PR's branch, not main.

## Configuration

### Required Secrets

```yaml
ANTHROPIC_API_KEY  # Claude API access key
GITHUB_TOKEN       # Usually provided automatically
```

### Environment Variables

```yaml
CLAUDE_MODEL: 'claude-sonnet-4-20250514' # Model version
```

### Permissions Required

```yaml
permissions:
  contents: write # For creating branches and commits
  pull-requests: write # For creating PRs and comments
  issues: write # For commenting on issues
  id-token: write # For authentication
```

## Workflow Details

### 1. Detection Phase

The workflow detects the type of request:

- Searches for `@claude open-pr` to determine PR creation mode
- Falls back to comment mode for general `@claude` mentions

### 2. Comment Response Flow

1. **Checkout**: Shallow clone (depth 1) for performance
2. **Claude Analysis**: Runs with read-only tools
3. **Response**: Posts findings as a comment

### 3. PR Creation Flow

1. **Checkout**: Full clone (depth 0) for complete history
2. **Branch Setup**:
   - Determines target branch based on context
   - Creates unique branch name with timestamp
   - Checks out new branch
3. **Claude Implementation**:
   - Makes requested changes using editing tools
   - Commits using MCP GitHub tools
4. **Push & PR**:
   - Pushes branch to remote
   - Creates PR with descriptive title and body
   - Posts success/failure comment

### Branch Naming Convention

```
claude/auto-{issue_number}-{timestamp}
```

Example: `claude/auto-123-2024-01-15T10-30-45`

### PR Description Format

```markdown
🤖 **Automated PR created by Claude** **Original request:**

> [User's @claude open-pr comment] **Context:** This PR addresses the request from [issue/PR #X] **Target:** This PR
> will merge into `branch-name` (not main) **Changes made:**

<<<<<<< HEAD
> [User's @claude open-pr comment]

**Context:** This PR addresses the request from [issue/PR #X] **Target:** This PR will merge into `branch-name` (not main)

**Changes made:**

- X commit(s) with: [commit message]

**Branch flow:** `claude/auto-X-timestamp` → `target-branch`
=======
- X commit(s) with: [commit message] **Branch flow:** `claude/auto-X-timestamp` → `target-branch`
>>>>>>> 92cb7a0b

---

_This PR was automatically created by Claude Code Assistant._
```

## Error Handling

### Common Issues and Solutions

1. **No commits created**

   - Claude may have failed to use the commit tool
   - Solution: Ensure request is clear and specific
2. **Branch push failed**

   - Permissions or conflict issues
   - Solution: Check GitHub token permissions
3. **PR creation failed**
   - Target branch may be protected
   - Solution: Review branch protection rules

### Debug Information

The workflow provides extensive debugging:

- Git state before and after Claude runs
- Branch information and commit counts
- Success/failure messages with context

### Failure Comments

When PR creation fails, Claude posts a diagnostic comment:

```markdown
⚠️ **Unable to create PR** **Reason:** No changes were committed **Debug info:**

- Expected branch: `claude/auto-123-...`
- Target branch: `main`
- Has commits: false
- Claude execution: success **Possible solutions:**
- Try a simpler, more specific request
- Check if the changes conflict with existing code
- Ensure Claude used mcp**github_file_ops**commit_files
```

## Best Practices

### 1. Writing Requests

**DO:**

- Be specific about what changes you want
- Break complex requests into numbered steps
- Mention specific files when possible
- Provide context about the goal **DON'T:**
- Make vague requests like "improve this code"
- Ask for massive refactors in one go
- Request changes to protected files
- Include sensitive information

### 2. Iterative Development

- Use PR-to-PR workflow for incremental changes
- Review Claude's PRs before merging
- Can chain multiple Claude PRs for complex features

### 3. Code Quality

- Claude follows project standards (CLAUDE.md)
- Reviews can be requested before PR creation
- Automated tests still run on Claude's PRs

## Security Considerations

1. **Access Control**: Only users with comment permissions can trigger
2. **Code Review**: All PRs go through normal review process
3. **No Direct Commits**: Always creates PRs, never pushes to main
4. **Audit Trail**: All actions are logged in GitHub

## Limitations

1. **Context Window**: Very large codebases may exceed limits
2. **Complex Logic**: May struggle with highly complex refactors
3. **External Dependencies**: Cannot install new packages
4. **Binary Files**: Cannot modify images, compiled files, etc.

## Advanced Usage

### Custom Instructions

The workflow accepts custom instructions through the `CLAUDE.md` file:

- Coding standards
- Project-specific patterns
- Forbidden practices
- Preferred libraries

### Tool Restrictions

For security, certain bash commands are limited:

- Network operations restricted
- No system modifications
- Read-only access to most areas

### Timeout Configuration

- Comment responses: 30 minutes
- PR creation: 45 minutes
- Adjustable via workflow modification

## Future Enhancements

Potential improvements being considered:

1. **Batch Operations**: Multiple file changes in one request
2. **Test Generation**: Automatic test creation for changes
3. **Dependency Updates**: Handling package.json, uv.lock
4. **Cross-PR Context**: Understanding related PRs
5. **Approval Workflow**: Require approval before PR creation<|MERGE_RESOLUTION|>--- conflicted
+++ resolved
@@ -188,19 +188,7 @@
 > [User's @claude open-pr comment] **Context:** This PR addresses the request from [issue/PR #X] **Target:** This PR
 > will merge into `branch-name` (not main) **Changes made:**
 
-<<<<<<< HEAD
-> [User's @claude open-pr comment]
-
-**Context:** This PR addresses the request from [issue/PR #X] **Target:** This PR will merge into `branch-name` (not main)
-
-**Changes made:**
-
-- X commit(s) with: [commit message]
-
-**Branch flow:** `claude/auto-X-timestamp` → `target-branch`
-=======
 - X commit(s) with: [commit message] **Branch flow:** `claude/auto-X-timestamp` → `target-branch`
->>>>>>> 92cb7a0b
 
 ---
 
@@ -212,11 +200,9 @@
 ### Common Issues and Solutions
 
 1. **No commits created**
-
    - Claude may have failed to use the commit tool
    - Solution: Ensure request is clear and specific
 2. **Branch push failed**
-
    - Permissions or conflict issues
    - Solution: Check GitHub token permissions
 3. **PR creation failed**
