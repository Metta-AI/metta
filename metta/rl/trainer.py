--- conflicted
+++ resolved
@@ -84,41 +84,25 @@
                 f"Rank: {os.environ['RANK']}, Local rank: {os.environ['LOCAL_RANK']}, World size: {self._world_size}"
             )
 
-<<<<<<< HEAD
-        self.torch_profiler = TorchProfiler(self._master, cfg.run_dir, cfg.trainer.profiler_interval_epochs, wandb_run)
-=======
-        self.profile = Profile()
         self.torch_profiler = TorchProfiler(self._master, cfg.run_dir, trainer_cfg.profiler_interval_epochs, wandb_run)
->>>>>>> 3a7cd96c
         self.losses = Losses()
         self.stats = defaultdict(list)
         self.wandb_run = wandb_run
         self.policy_store = policy_store
-<<<<<<< HEAD
         self.mean_reward = 0.0
         self.filtered_mean_reward = 0.0  # IIR filtered value used by self.trainer_cfg.average_reward
 
-        self._current_eval_score = None
-        self._eval_grouped_scores = {}
-        self._eval_suite_avgs = {}
-        self._eval_categories = set()
-
-        self.timer = Stopwatch(logger)
-        self.timer.start()
-
-        curriculum_config = self.trainer_cfg.get("curriculum", self.trainer_cfg.get("env", {}))
-        self._curriculum = curriculum_from_config_path(curriculum_config, self.trainer_cfg.env_overrides)
-
-=======
         self._current_eval_score: float | None = None
         self._eval_grouped_scores: Dict[str, float] = {}
         self._eval_suite_avgs: Dict[str, float] = {}
         self._eval_categories: Set[str] = set()
 
+        self.timer = Stopwatch(logger)
+        self.timer.start()
+
         curriculum_config = trainer_cfg.get("curriculum", trainer_cfg.get("env", {}))
-        env_overrides = DictConfig({"env_overrides": trainer_cfg.env_overrides})
-        self._curriculum = curriculum_from_config_path(curriculum_config, env_overrides)
->>>>>>> 3a7cd96c
+        self._curriculum = curriculum_from_config_path(curriculum_config, trainer_cfg.env_overrides)
+
         self._make_vecenv()
 
         metta_grid_env: MettaGridEnv = self.vecenv.driver_env  # type: ignore
@@ -129,35 +113,8 @@
         logger.info("Loading checkpoint")
         os.makedirs(trainer_cfg.checkpoint_dir, exist_ok=True)
 
-<<<<<<< HEAD
-        policy_record = None
-        load_policy_attempts = 10
-        while policy_record is None and load_policy_attempts > 0:
-            if checkpoint.policy_path:
-                logger.info(f"Loading policy from checkpoint: {checkpoint.policy_path}")
-                policy_record = policy_store.policy(checkpoint.policy_path)
-                if "filtered_mean_reward" in checkpoint.extra_args:
-                    self.filtered_mean_reward = checkpoint.extra_args["filtered_mean_reward"]
-            elif cfg.trainer.initial_policy.uri is not None:
-                logger.info(f"Loading initial policy URI: {cfg.trainer.initial_policy.uri}")
-                policy_record = policy_store.policy(cfg.trainer.initial_policy)
-            else:
-                policy_path = os.path.join(cfg.trainer.checkpoint_dir, policy_store.make_model_name(0))
-
-                if os.path.exists(policy_path):
-                    logger.info(f"Loading policy from checkpoint: {policy_path}")
-                    policy_record = policy_store.policy(policy_path)
-                elif self._master:
-                    logger.info(f"Failed to load policy from default checkpoint: {policy_path}. Creating a new policy!")
-                    policy_record = policy_store.create(metta_grid_env)
-            if policy_record is not None:
-                break
-            load_policy_attempts -= 1
-            time.sleep(5)
-=======
         checkpoint = TrainerCheckpoint.load(cfg.run_dir)
         policy_record = self._load_policy(checkpoint, policy_store, metta_grid_env)
->>>>>>> 3a7cd96c
 
         assert policy_record is not None, "No policy found"
 
@@ -312,7 +269,6 @@
             )
 
             # Checkpointing trainer
-<<<<<<< HEAD
             if self.epoch % self.trainer_cfg.checkpoint_interval == 0:
                 self._checkpoint_trainer()
 
@@ -323,21 +279,6 @@
 
             if self.epoch % self.trainer_cfg.wandb_checkpoint_interval == 0:
                 self._save_policy_to_wandb()
-=======
-            if self.epoch % trainer_cfg.checkpoint_interval == 0:
-                with self.timer("_checkpoint_trainer", log_level=logging.INFO):
-                    self._checkpoint_trainer()
-
-            if trainer_cfg.evaluate_interval != 0 and self.epoch % trainer_cfg.evaluate_interval == 0:
-                with self.timer("_evaluate_policy", log_level=logging.INFO):
-                    self._evaluate_policy()
-
-            self.torch_profiler.on_epoch_end(self.epoch)
-
-            if self.epoch % trainer_cfg.wandb_checkpoint_interval == 0:
-                with self.timer("_save_policy_to_wandb"):
-                    self._save_policy_to_wandb()
->>>>>>> 3a7cd96c
 
             if (
                 self.cfg.agent.l2_init_weight_update_interval != 0
@@ -345,14 +286,8 @@
             ):
                 self.policy.update_l2_init_weight_copy()
 
-<<<<<<< HEAD
             if self.trainer_cfg.replay_interval != 0 and self.epoch % self.trainer_cfg.replay_interval == 0:
                 self._generate_and_upload_replay()
-=======
-            if trainer_cfg.replay_interval != 0 and self.epoch % trainer_cfg.replay_interval == 0:
-                with self.timer("_generate_and_upload_replay", log_level=logging.INFO):
-                    self._generate_and_upload_replay()
->>>>>>> 3a7cd96c
 
             self._on_train_step()
 
@@ -422,19 +357,15 @@
                 if category in sim_name.lower():
                     self._eval_grouped_scores[f"{category}/{sim_name.split('/')[-1]}"] = score
 
-<<<<<<< HEAD
     @with_instance_timer("_update_l2_init_weight_copy")
     def _update_l2_init_weight_copy(self):
         self.policy.update_l2_init_weight_copy()
 
-=======
->>>>>>> 3a7cd96c
     def _on_train_step(self):
         pass
 
     @with_instance_timer("_rollout")
     def _rollout(self):
-<<<<<<< HEAD
         experience = self.experience
 
         policy = self.policy
@@ -443,19 +374,6 @@
 
         while not experience.full:
             with self.timer("_rollout.env"):
-=======
-        experience, profile = self.experience, self.profile
-        trainer_cfg = self.trainer_cfg
-
-        with profile.eval_misc:
-            policy = self.policy
-            infos = defaultdict(list)
-
-            experience.reset_for_rollout()
-
-        while not experience.ready_for_training:
-            with profile.env:
->>>>>>> 3a7cd96c
                 o, r, d, t, info, env_id, mask = self.vecenv.recv()
                 if trainer_cfg.require_contiguous_env_ids:
                     raise ValueError(
@@ -468,7 +386,6 @@
             num_steps = sum(mask)
             self.agent_step += num_steps * self._world_size
 
-<<<<<<< HEAD
             o = torch.as_tensor(o)
             r = torch.as_tensor(r)
             d = torch.as_tensor(d)
@@ -481,15 +398,6 @@
                 assert training_env_id.dim() == 1, "training_env_id should be 1D (list of env indices)"
                 assert training_env_id.max() < lstm_h.shape[1], "Index out of bounds for lstm_h"
                 assert training_env_id.min() >= 0, "Negative index in training_env_id"
-=======
-                o = torch.as_tensor(o)
-                r = torch.as_tensor(r)
-                d = torch.as_tensor(d)
-                t = torch.as_tensor(t)
-
-            with profile.eval_forward, torch.no_grad():
-                state = PolicyState()
->>>>>>> 3a7cd96c
 
                 lstm_state = experience.get_lstm_state(training_env_id.start)
                 if lstm_state is not None:
@@ -510,7 +418,6 @@
                 if self.device == "cuda":
                     torch.cuda.synchronize()
 
-<<<<<<< HEAD
             value = value.flatten()
             mask = torch.as_tensor(mask)  # * policy.mask)
             o = o if self.trainer_cfg.cpu_offload else o_device
@@ -532,30 +439,6 @@
                     infos[k].append(v)
 
             with self.timer("_rollout.env"):
-=======
-            with profile.eval_misc:
-                value = value.flatten()
-                mask = torch.as_tensor(mask)  # * policy.mask)
-
-                experience.store(
-                    obs=o if trainer_cfg.cpu_offload else o_device,
-                    actions=actions,
-                    logprobs=selected_action_log_probs,
-                    rewards=r.to(self.device, non_blocking=True),
-                    dones=d.to(self.device, non_blocking=True),
-                    truncations=t.to(self.device, non_blocking=True),
-                    values=value,
-                    env_id=training_env_id,
-                    mask=mask,
-                    lstm_state=lstm_state_to_store,
-                )
-
-                for i in info:
-                    for k, v in unroll_nested_dict(i):
-                        infos[k].append(v)
-
-            with profile.env:
->>>>>>> 3a7cd96c
                 actions_np = actions.cpu().numpy().astype(dtype_actions)
                 self.vecenv.send(actions_np)
 
@@ -579,7 +462,6 @@
         # TODO: Better way to enable multiple collects
         return self.stats, infos
 
-<<<<<<< HEAD
     def _get_experience_buffer_mean_reward(self) -> float:
         # Use rewards from experience buffer
         if hasattr(self, "experience") and self.experience.rewards_np is not None:
@@ -741,193 +623,6 @@
         var_y = np.var(y_true)
         explained_var = np.nan if var_y == 0 else 1 - np.var(y_true - y_pred) / var_y
         self.losses.explained_variance = float(explained_var)
-=======
-    @profile_section("train")
-    def _train(self):
-        experience, profile = self.experience, self.profile
-        trainer_cfg = self.trainer_cfg
-        self.losses.zero()
-        self._total_minibatches = experience.num_minibatches * trainer_cfg.update_epochs
-        steps_since_last = self.agent_step - self._last_agent_step
-        self._agent_steps_per_update = steps_since_last / max(self._total_minibatches, 1)
-
-        with profile.train_misc:
-            prio_cfg = trainer_cfg.get("prioritized_experience_replay", {})
-            vtrace_cfg = trainer_cfg.get("vtrace", {})
-
-            # Reset importance sampling ratios
-            experience.reset_importance_sampling_ratios()
-
-            # Prioritized sampling parameters
-            b0 = prio_cfg.get("prio_beta0", 0.6)
-            a = prio_cfg.get("prio_alpha", 0.0)
-            total_epochs = max(1, trainer_cfg.total_timesteps // trainer_cfg.batch_size)
-            anneal_beta = b0 + (1 - b0) * a * self.epoch / total_epochs
-
-            # Compute advantages using puff_advantage
-            advantages = torch.zeros(experience.values.shape, device=self.device)
-
-            # Initial importance sampling ratio is all ones
-            initial_importance_sampling_ratio = torch.ones_like(experience.values)
-
-            advantages = self._compute_advantage(
-                experience.values,
-                experience.rewards,
-                experience.dones,
-                initial_importance_sampling_ratio,
-                advantages,
-                trainer_cfg.gamma,
-                trainer_cfg.gae_lambda,
-                vtrace_cfg.get("vtrace_rho_clip", 1.0),
-                vtrace_cfg.get("vtrace_c_clip", 1.0),
-            )
-
-        # Optimizing the policy and value network
-        for mb in range(self._total_minibatches):
-            with profile.train_misc:
-                minibatch = experience.sample_minibatch(
-                    advantages=advantages,
-                    prio_alpha=a,
-                    prio_beta=anneal_beta,
-                    minibatch_idx=mb,
-                    total_minibatches=self._total_minibatches,
-                )
-
-            with profile.train_forward:
-                obs = minibatch["obs"]
-                if not trainer_cfg.get("use_rnn", True):
-                    obs = obs.reshape(-1, *self.vecenv.single_observation_space.shape)
-
-                lstm_state = PolicyState()
-                _, new_logprobs, entropy, newvalue, full_logprobs = self.policy(
-                    obs, lstm_state, action=minibatch["actions"]
-                )
-
-            with profile.train_misc:
-                new_logprobs = new_logprobs.reshape(minibatch["logprobs"].shape)
-                logratio = new_logprobs - minibatch["logprobs"]
-                importance_sampling_ratio = logratio.exp()
-                experience.update_ratio(minibatch["indices"], importance_sampling_ratio)
-
-                with torch.no_grad():
-                    old_approx_kl = (-logratio).mean()
-                    approx_kl = ((importance_sampling_ratio - 1) - logratio).mean()
-                    clipfrac = ((importance_sampling_ratio - 1.0).abs() > trainer_cfg.clip_coef).float().mean()
-
-                # Re-compute advantages with new ratios (V-trace)
-                adv = self._compute_advantage(
-                    minibatch["values"],
-                    minibatch["rewards"],
-                    minibatch["dones"],
-                    importance_sampling_ratio,
-                    minibatch["advantages"],
-                    trainer_cfg.gamma,
-                    trainer_cfg.gae_lambda,
-                    vtrace_cfg.get("vtrace_rho_clip", 1.0),
-                    vtrace_cfg.get("vtrace_c_clip", 1.0),
-                )
-
-                # Normalize advantages with distributed support, then apply prioritized weights
-                adv = self._normalize_advantage_distributed(adv)
-                adv = minibatch["prio_weights"] * adv
-
-                # Policy loss
-                pg_loss1 = -adv * importance_sampling_ratio
-                pg_loss2 = -adv * torch.clamp(
-                    importance_sampling_ratio, 1 - trainer_cfg.clip_coef, 1 + trainer_cfg.clip_coef
-                )
-                pg_loss = torch.max(pg_loss1, pg_loss2).mean()
-
-                # Value loss
-                newvalue_reshaped = newvalue.view(minibatch["returns"].shape)
-                if trainer_cfg.clip_vloss:
-                    v_loss_unclipped = (newvalue_reshaped - minibatch["returns"]) ** 2
-                    v_clipped = minibatch["values"] + torch.clamp(
-                        newvalue_reshaped - minibatch["values"],
-                        -trainer_cfg.get("vf_clip_coef", 0.1),
-                        trainer_cfg.get("vf_clip_coef", 0.1),
-                    )
-                    v_loss_clipped = (v_clipped - minibatch["returns"]) ** 2
-                    v_loss = 0.5 * torch.max(v_loss_unclipped, v_loss_clipped).mean()
-                else:
-                    v_loss = 0.5 * ((newvalue_reshaped - minibatch["returns"]) ** 2).mean()
-
-                entropy_loss = entropy.mean()
-
-                ks_action_loss, ks_value_loss = self.kickstarter.loss(
-                    self.agent_step, full_logprobs, newvalue, obs, teacher_lstm_state=[]
-                )
-
-                l2_reg_loss = torch.tensor(0.0, device=self.device)
-                if trainer_cfg.l2_reg_loss_coef > 0:
-                    l2_reg_loss = trainer_cfg.l2_reg_loss_coef * self.policy.l2_reg_loss().to(self.device)
-
-                l2_init_loss = torch.tensor(0.0, device=self.device)
-                if trainer_cfg.l2_init_loss_coef > 0:
-                    l2_init_loss = trainer_cfg.l2_init_loss_coef * self.policy.l2_init_loss().to(self.device)
-
-                loss = (
-                    pg_loss
-                    - trainer_cfg.ent_coef * entropy_loss
-                    + v_loss * trainer_cfg.vf_coef
-                    + l2_reg_loss
-                    + l2_init_loss
-                    + ks_action_loss
-                    + ks_value_loss
-                )
-
-                experience.update_values(minibatch["indices"], newvalue.view(minibatch["values"].shape))
-
-                if self.losses is None:
-                    raise ValueError("self.losses is None")
-
-                # Update loss tracking for logging
-                self.losses.policy_loss += pg_loss.item()
-                self.losses.value_loss += v_loss.item()
-                self.losses.entropy += entropy_loss.item()
-                self.losses.old_approx_kl += old_approx_kl.item()
-                self.losses.approx_kl += approx_kl.item()
-                self.losses.clipfrac += clipfrac.item()
-                self.losses.l2_reg_loss += l2_reg_loss.item() if torch.is_tensor(l2_reg_loss) else l2_reg_loss
-                self.losses.l2_init_loss += l2_init_loss.item() if torch.is_tensor(l2_init_loss) else l2_init_loss
-                self.losses.ks_action_loss += ks_action_loss.item()
-                self.losses.ks_value_loss += ks_value_loss.item()
-                self.losses.importance += importance_sampling_ratio.mean().item()
-                self.losses.minibatches_processed += 1
-
-            with profile.learn:
-                self.optimizer.zero_grad()
-                loss.backward()
-                if (mb + 1) % self.experience.accumulate_minibatches == 0:
-                    torch.nn.utils.clip_grad_norm_(self.policy.parameters(), trainer_cfg.max_grad_norm)
-                    self.optimizer.step()
-
-                    if self.cfg.agent.clip_range > 0:
-                        self.policy.clip_weights()
-
-                    if self.device == "cuda":
-                        torch.cuda.synchronize()
-
-            if trainer_cfg.target_kl is not None and approx_kl > trainer_cfg.target_kl:
-                break
-
-        with profile.train_misc:
-            if self.lr_scheduler is not None:
-                self.lr_scheduler.step()
-
-            # Calculate explained variance
-            y_pred = experience.values.flatten()
-            y_true = advantages.flatten() + experience.values.flatten()
-            var_y = y_true.var()
-            explained_var = torch.nan if var_y == 0 else 1 - (y_true - y_pred).var() / var_y
-            self.losses.explained_variance = explained_var.item() if torch.is_tensor(explained_var) else float("nan")
-
-            self.epoch += 1
-            profile.update_stats(
-                self.agent_step,
-                trainer_cfg.total_timesteps,
-            )
->>>>>>> 3a7cd96c
 
     def _checkpoint_trainer(self):
         if not self._master:
@@ -936,16 +631,8 @@
         self._checkpoint_policy()
 
         extra_args = {}
-<<<<<<< HEAD
         if self.trainer_cfg.average_reward:
             extra_args["filtered_mean_reward"] = self.filtered_mean_reward
-
-        self.checkpoint = TrainerCheckpoint(
-            self.agent_step, self.epoch, self.optimizer.state_dict(), pr.local_path(), **extra_args
-        ).save(self.cfg.run_dir)
-=======
-        if self.kickstarter.enabled and self.kickstarter.teacher_uri is not None:
-            extra_args["teacher_pr_uri"] = self.kickstarter.teacher_uri
 
         checkpoint = TrainerCheckpoint(
             agent_step=self.agent_step,
@@ -957,7 +644,6 @@
             extra_args=extra_args,
         )
         checkpoint.save(self.cfg.run_dir)
->>>>>>> 3a7cd96c
 
     def _checkpoint_policy(self) -> PolicyRecord | None:
         if not self._master:
@@ -1006,29 +692,8 @@
 
     @with_instance_timer("_generate_and_upload_replay", log_level=logging.INFO)
     def _generate_and_upload_replay(self):
-<<<<<<< HEAD
         if not self._master:
             return
-=======
-        if self._master:
-            replay_sim_config = SingleEnvSimulationConfig(
-                env="/env/mettagrid/mettagrid",
-                num_episodes=1,
-                env_overrides=self._curriculum.get_task().env_cfg(),
-            )
-            logger.info("Generating and saving a replay to wandb and S3.")
-
-            replay_simulator = Simulation(
-                name=f"replay_{self.epoch}",
-                config=replay_sim_config,
-                policy_pr=self.last_pr,
-                policy_store=self.policy_store,
-                device=self.device,
-                vectorization=self.cfg.vectorization,
-                replay_dir=self.trainer_cfg.replay_dir,
-            )
-            results = replay_simulator.simulate()
->>>>>>> 3a7cd96c
 
         replay_sim_config = SingleEnvSimulationConfig(
             env="/env/mettagrid/mettagrid",
@@ -1171,32 +836,11 @@
                 **timing_stats,
                 **metric_stats,
             }
-<<<<<<< HEAD
         )
-=======
-
-            # Log everything to wandb
-            self.wandb_run.log(
-                {
-                    **{f"overview/{k}": v for k, v in overview.items()},
-                    **{f"losses/{k}": v for k, v in losses.items()},
-                    **{f"performance/{k}": v for k, v in performance.items()},
-                    **environment,
-                    **weight_metrics,
-                    **self._eval_grouped_scores,
-                    "train/agent_step": agent_steps,
-                    "train/avg_agent_steps_per_update": avg_steps_per_update,
-                    "train/epoch": epoch,
-                    "train/learning_rate": learning_rate,
-                    **timing_logs,
-                }
-            )
->>>>>>> 3a7cd96c
 
         self._eval_grouped_scores = {}
         self.stats.clear()
 
-<<<<<<< HEAD
     @with_instance_timer("_compute_advantage")
     def _compute_advantage(self, adv: torch.Tensor) -> torch.Tensor:
         """Compute normalized advantages, handling distributed training synchronization."""
@@ -1206,20 +850,6 @@
                 local_sum = einops.rearrange(adv.sum(), "-> 1")
                 local_sq_sum = einops.rearrange((adv * adv).sum(), "-> 1")
                 local_count = torch.tensor([adv.numel()], dtype=adv.dtype, device=adv.device)
-=======
-    def _compute_advantage(
-        self,
-        values,
-        rewards,
-        dones,
-        importance_sampling_ratio,
-        advantages,
-        gamma,
-        gae_lambda,
-        vtrace_rho_clip,
-        vtrace_c_clip,
-    ):
-        """CUDA kernel for puffer advantage with automatic CPU fallback."""
 
         # Get correct device for this process
         device = torch.device(self.device) if isinstance(self.device, str) else self.device
@@ -1245,7 +875,6 @@
                 vtrace_rho_clip,
                 vtrace_c_clip,
             )
->>>>>>> 3a7cd96c
 
         return advantages
 
