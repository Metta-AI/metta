import os
import random
import subprocess
import time
from typing import Optional

from metta.tools.play import PlayTool
from metta.tools.replay import ReplayTool
from metta.tools.sim import SimTool
from metta.tools.train import TrainTool
from mettagrid.builder.envs import make_icl_assembler
from mettagrid.config.mettagrid_config import (
    MettaGridConfig,
    Position,
)

from experiments.recipes.in_context_learning.in_context_learning import (
    ICLTaskGenerator,
    _BuildCfg,
    play_icl,
    replay_icl,
    train_icl,
)
<<<<<<< HEAD
from metta.tools.sim import SimTool
import subprocess
import time
from mettagrid.config.mettagrid_config import (
    MettaGridConfig,
    Position,
)
from metta.tools.train import TrainTool
from metta.tools.play import PlayTool
from metta.tools.replay import ReplayTool
import random
from typing import Optional
from experiments.recipes.in_context_learning.in_context_learning import (
    num_agents_to_positions,
)
import os
=======
>>>>>>> e9b1484e

curriculum_args = {
    "train": {
        "num_agents": [1, 2, 6, 12],
        "chain_lengths": [2, 3, 4, 5],
        "num_sinks": [0, 1, 2],
        "room_sizes": ["small", "medium", "large"],
        "positions": num_agents_to_positions[1]
        + num_agents_to_positions[2]
        + num_agents_to_positions[3],
        "chest_positions": [["N"], ["N", "S"], ["N", "S", "E"]],
        "num_chests": [2, 5, 8],
    },
    "train_pairs": {
        "num_agents": [2, 6, 12],
        "chain_lengths": [2, 3, 4, 5],
        "num_sinks": [0, 1, 2],
        "room_sizes": ["small", "medium", "large"],
        "positions": num_agents_to_positions[2],
        "chest_positions": [["N"]],
        "num_chests": [2, 5, 8],
    },
    "train_triplets": {
        "num_agents": [3, 6, 12],
        "chain_lengths": [2, 3, 4, 5],
        "num_sinks": [0, 1, 2],
        "room_sizes": ["small", "medium", "large"],
        "positions": num_agents_to_positions[3],
        "chest_positions": [["N"]],
        "num_chests": [2, 5, 8],
    },
    # "test": {
    #     "num_agents": [2],
    #     "chain_lengths": [2],
    #     "num_sinks": [0],
    #     "chest_positions": [["N"]],
    #     "num_chests": [1],
    #     "room_sizes": ["medium"],
    #     "positions": [["Any", "Any"]],
    # }
}


def make_task_generator_cfg(
    num_agents: list[int],
    chain_lengths: list[int],
    num_sinks: list[int],
    room_sizes: list[str],
    positions: list[list[Position]],
    map_dir: Optional[str] = None,
    num_chests: list[int] = [0],
    chest_positions: list[list[Position]] = [["N"]],
):
    return AssemblyLinesTaskGenerator.Config(
        num_agents=num_agents,
        num_resources=[c - 1 for c in chain_lengths],
        num_converters=num_sinks,
        room_sizes=room_sizes,
        positions=positions,
        map_dir=map_dir,
        num_chests=num_chests,
        chest_positions=chest_positions,
    )


class AssemblyLinesTaskGenerator(ICLTaskGenerator):
    def __init__(self, config: "ICLTaskGenerator.Config"):
        super().__init__(config)

    def _make_resource_chain(
        self,
        resources: list[str],
        avg_hop: float,
        position: list[Position],
        cfg: _BuildCfg,
        rng: random.Random,
    ):
        cooldown = avg_hop * len(resources)
        resource_chain = ["nothing"] + list(resources) + ["heart"]
        for i in range(len(resource_chain) - 1):
            input_resource, output_resource = resource_chain[i], resource_chain[i + 1]
            input_resources = {} if input_resource == "nothing" else {input_resource: 1}
            self._add_assembler(
                input_resources=input_resources,
                output_resources={output_resource: 1},
                position=position,
                cfg=cfg,
                cooldown=int(cooldown),
                rng=rng,
            )

    def _make_sinks(
        self,
        num_sinks: int,
        position: list[Position],
        cfg: _BuildCfg,
        rng: random.Random,
    ):
        for _ in range(num_sinks):
            self._add_assembler(
                input_resources={},
                output_resources={},
                position=position,
                cfg=cfg,
                rng=rng,
            )

    def _make_env_cfg(
        self,
        num_agents,
        resources,
        num_sinks,
        width,
        height,
        position,
        chest_position,
        num_chests,
        terrain,
        max_steps,
        num_instances,
        rng,
        dir=None,
    ) -> MettaGridConfig:
        cfg = _BuildCfg()

        self._make_resource_chain(resources, width + height / 2, position, cfg, rng)
        self._make_sinks(num_sinks, position, cfg, rng)
        if num_chests > 0:
            self._make_chests(num_chests, cfg, chest_position)

        if dir is not None and os.path.exists(dir):
            return self.load_from_numpy(
                num_agents,
                max_steps,
                cfg.game_objects,
                cfg.map_builder_objects,
                dir,
                rng,
                num_instances,
            )

        return make_icl_assembler(
            num_agents=num_agents,
            num_instances=num_instances,
            max_steps=max_steps,
            game_objects=cfg.game_objects,
            map_builder_objects=cfg.map_builder_objects,
            width=width,
            height=height,
            terrain=terrain,
        )

    def calculate_max_steps(
        self, chain_length: int, num_sinks: int, width: int, height: int
    ) -> int:
        avg_hop = width + height / 2

        steps_per_attempt = 4 * avg_hop
        sink_exploration_cost = steps_per_attempt * num_sinks
        chain_completion_cost = steps_per_attempt * chain_length
        target_completions = 10

        return int(sink_exploration_cost + target_completions * chain_completion_cost)

    def _generate_task(
        self,
        task_id: int,
        rng: random.Random,
        num_instances: Optional[int] = None,
    ) -> MettaGridConfig:
        (
            num_agents,
            resources,
            num_sinks,
            room_size,
            terrain,
            width,
            height,
            max_steps,
            position,
            chest_position,
            num_chests,
        ) = self._setup_task(rng)

        dir = (
            f"./train_dir/{self.config.map_dir}/{room_size}/{len(resources)}chain/{num_sinks}sinks/{terrain}"
            if self.config.map_dir is not None
            else None
        )

        icl_env = self._make_env_cfg(
            num_agents=num_agents,
            resources=resources,
            num_sinks=num_sinks,
            width=width,
            height=height,
            position=position,
            chest_position=chest_position,
            num_chests=num_chests,
            terrain=terrain,
            max_steps=max_steps,
            num_instances=num_instances or 24 // num_agents,
            rng=rng,
            dir=dir,
        )

        icl_env.label = f"{room_size}_{len(resources)}chain_{num_sinks}sinks_{terrain}"
        return icl_env

    def generate_task(
        self,
        task_id: int,
        rng: random.Random,
        num_instances: Optional[int] = None,
    ) -> MettaGridConfig:
        return self._generate_task(task_id, rng, num_instances)


def train(
    curriculum_style: str = "multi_agent_easy",
) -> TrainTool:
    task_generator_cfg = make_task_generator_cfg(
        **curriculum_args[curriculum_style], map_dir=None
    )
    from experiments.evals.in_context_learning.assemblers.assembly_lines import (
        make_assembly_line_eval_suite,
    )

    return train_icl(task_generator_cfg, make_assembly_line_eval_suite)


def play(curriculum_style: str = "test") -> PlayTool:
    task_generator = AssemblyLinesTaskGenerator(
        make_task_generator_cfg(**curriculum_args[curriculum_style])
    )
    return play_icl(task_generator)


def play_eval() -> PlayTool:
    task_generator = AssemblyLinesTaskGenerator(
        make_task_generator_cfg(
            num_agents=[2],
            chain_lengths=[5],
            num_sinks=[2],
            room_sizes=["large"],
            positions=[["Any", "Any"]],
        )
    )
    return play_icl(task_generator)


def replay(
    curriculum_style: str = "hard_eval",
) -> ReplayTool:
    task_generator = AssemblyLinesTaskGenerator(
        make_task_generator_cfg(**curriculum_args[curriculum_style])
    )
    # Default to the research policy if none specified
    default_policy_uri = "s3://softmax-public/policies/icl_resource_chain_terrain_4.2.2025-09-24/icl_resource_chain_terrain_4.2.2025-09-24:v2370.pt"
    default_policy_uri = "s3://softmax-public/policies/icl_resource_chain_terrain_1.2.2025-09-24/icl_resource_chain_terrain_1.2.2025-09-24:v2070.pt"
    return replay_icl(task_generator, default_policy_uri)


def evaluate():
    from experiments.evals.in_context_learning.assemblers.assembly_lines import (
        make_assembly_line_eval_suite,
    )

    policy_uris = []

    for curriculum_style in curriculum_args:
        policy_uri = f"s3://softmax-public/policies/in_context.assembly_lines_{curriculum_style}.eval_local.2025-09-27/:latest"
        policy_uris.append(policy_uri)

    simulations = make_assembly_line_eval_suite()
    return SimTool(
        simulations=simulations,
        policy_uris=policy_uris,
        stats_server_uri="https://api.observatory.softmax-research.net",
    )


def experiment():
    for curriculum_style in curriculum_args:
        subprocess.run(
            [
                "./devops/skypilot/launch.py",
                "experiments.recipes.in_context_learning.assemblers.assembly_lines.train",
                f"run=in_context.assembly_lines_{curriculum_style}.{time.strftime('%Y-%m-%d')}",
                f"curriculum_style={curriculum_style}",
                "--gpus=4",
                "--heartbeat-timeout=3600",
                "--skip-git-check",
            ]
        )
        time.sleep(1)


if __name__ == "__main__":
    experiment()<|MERGE_RESOLUTION|>--- conflicted
+++ resolved
@@ -9,22 +9,6 @@
 from metta.tools.sim import SimTool
 from metta.tools.train import TrainTool
 from mettagrid.builder.envs import make_icl_assembler
-from mettagrid.config.mettagrid_config import (
-    MettaGridConfig,
-    Position,
-)
-
-from experiments.recipes.in_context_learning.in_context_learning import (
-    ICLTaskGenerator,
-    _BuildCfg,
-    play_icl,
-    replay_icl,
-    train_icl,
-)
-<<<<<<< HEAD
-from metta.tools.sim import SimTool
-import subprocess
-import time
 from mettagrid.config.mettagrid_config import (
     MettaGridConfig,
     Position,
@@ -36,10 +20,13 @@
 from typing import Optional
 from experiments.recipes.in_context_learning.in_context_learning import (
     num_agents_to_positions,
+    ICLTaskGenerator,
+    _BuildCfg,
+    train_icl,
+    play_icl,
+    replay_icl,
 )
 import os
-=======
->>>>>>> e9b1484e
 
 curriculum_args = {
     "train": {
