"""PolicyInterface: Abstract base class defining the required interface for all policies.

This ensures that all policies (ComponentPolicy, PyTorch agents with mixin, etc.)
implement the required methods that MettaAgent depends on."""

import abc
import typing

import pydantic
import tensordict
import torch
import torch.nn as nn
<<<<<<< HEAD
import torch.nn.parallel
import torchrl.data

import metta.agent.components.component_config
import metta.agent.components.obs_shim
import metta.rl.utils
import mettagrid.base_config
import mettagrid.policy.policy
import mettagrid.policy.policy_env_interface
import mettagrid.simulator
import mettagrid.util.module


class PolicyArchitecture(mettagrid.base_config.Config):
=======
from pydantic import ConfigDict
from tensordict import TensorDict
from torch.nn.parallel import DistributedDataParallel
from torchrl.data import Composite, UnboundedDiscrete

from metta.agent.components.component_config import ComponentConfig
from metta.agent.components.obs_shim import (
    ObsShimBox,
    ObsShimBoxConfig,
    ObsShimTokens,
    ObsShimTokensConfig,
)
from metta.rl.utils import ensure_sequence_metadata
from mettagrid.base_config import Config
from mettagrid.policy.policy import AgentPolicy, TrainablePolicy
from mettagrid.policy.policy_env_interface import PolicyEnvInterface
from mettagrid.simulator import Action, AgentObservation, Simulation
from mettagrid.util.module import load_symbol


class PolicyArchitecture(Config):
>>>>>>> a20e668a
    """Policy architecture configuration."""

    class_path: str

    model_config: typing.ClassVar[pydantic.ConfigDict] = pydantic.ConfigDict(arbitrary_types_allowed=True)

    components: typing.List[metta.agent.components.component_config.ComponentConfig] = []

    # a separate component that optionally accepts actions and process logits into log probs, entropy, etc.
    action_probs_config: metta.agent.components.component_config.ComponentConfig

    def make_policy(self, policy_env_info: mettagrid.policy.policy_env_interface.PolicyEnvInterface) -> "Policy":
        """Create an agent instance from configuration."""

        AgentClass = mettagrid.util.module.load_symbol(self.class_path)
        return AgentClass(policy_env_info, self)  # type: ignore[misc]


class Policy(mettagrid.policy.policy.TrainablePolicy, nn.Module):
    """Abstract base class defining the interface that all policies must implement.

    This class provides both the PyTorch nn.Module interface for training
    and the TrainablePolicy interface for compatibility with mettagrid Rollout.
    """

    def __init__(self, policy_env_info: mettagrid.policy.policy_env_interface.PolicyEnvInterface):
        mettagrid.policy.policy.TrainablePolicy.__init__(self, policy_env_info)
        nn.Module.__init__(self)

    @abc.abstractmethod
    def forward(self, td: tensordict.TensorDict, action: typing.Optional[torch.Tensor] = None) -> tensordict.TensorDict:
        pass

    def get_agent_experience_spec(self) -> torchrl.data.Composite:
        """Return the policy's required experience spec."""

        return torchrl.data.Composite(
            env_obs=torchrl.data.UnboundedDiscrete(shape=torch.Size([200, 3]), dtype=torch.uint8),
            dones=torchrl.data.UnboundedDiscrete(shape=torch.Size([]), dtype=torch.float32),
            truncateds=torchrl.data.UnboundedDiscrete(shape=torch.Size([]), dtype=torch.float32),
        )

    def initialize_to_environment(
        self, policy_env_info: mettagrid.policy.policy_env_interface.PolicyEnvInterface, device: torch.device
    ):
        return

    @property
    @abc.abstractmethod
    def device(self) -> torch.device: ...

    @property
    def total_params(self) -> int:
        """Count trainable parameters for logging/metrics."""

        return sum(param.numel() for param in self.parameters() if param.requires_grad)

    @abc.abstractmethod
    def reset_memory(self):
        pass

    def network(self) -> nn.Module:
        """Return the nn.Module representing the policy."""
        return self

    def agent_policy(self, agent_id: int) -> mettagrid.policy.policy.AgentPolicy:
        """Return an AgentPolicy adapter for the specified agent index."""
        return _SingleAgentAdapter(self, agent_id)


class _SingleAgentAdapter(mettagrid.policy.policy.AgentPolicy):
    """Adapter to provide AgentPolicy interface for a single agent from a multi-agent Policy."""

    def __init__(self, policy: "Policy", agent_id: int):
        super().__init__(policy._policy_env_info)
        self._policy = policy
        self._agent_id = agent_id
        self._actions_by_id = self._policy_env_info.actions.actions()

    def step(self, obs: mettagrid.simulator.AgentObservation) -> mettagrid.simulator.Action:
        """Get action from Policy."""
        # Convert observation to tensor dict format
        td = self._obs_to_td(obs, self._policy.device)

        # Get action from policy
        self._policy(td)
        return self._actions_by_id[int(td["actions"][0].item())]

    def reset(self, simulation: Optional[Simulation] = None) -> None:
        """Reset policy state if needed."""
        self._policy.reset_memory()

    def _obs_to_td(self, obs: mettagrid.simulator.AgentObservation, device: torch.device) -> tensordict.TensorDict:
        """Convert AgentObservation to TensorDict."""
        tokens = [token.value for token in obs.tokens]
        obs_tensor = torch.tensor(tokens, dtype=torch.uint8).unsqueeze(0).to(device)

        td = tensordict.TensorDict(
            {
                "env_obs": obs_tensor,
                "dones": torch.zeros(1, dtype=torch.float32, device=device),
                "truncateds": torch.zeros(1, dtype=torch.float32, device=device),
                "bptt": torch.ones(1, dtype=torch.long, device=device),
            },
            batch_size=[1],
        )

        metta.rl.utils.ensure_sequence_metadata(td, batch_size=1, time_steps=1)

        return td


<<<<<<< HEAD
class DistributedPolicy(torch.nn.parallel.DistributedDataParallel):
=======
class DistributedPolicy(DistributedDataParallel, Policy):
>>>>>>> a20e668a
    """Thin wrapper around DistributedDataParallel that preserves Policy interface."""

    module: "Policy"

    def __init__(self, policy: "Policy", device: torch.device):
        kwargs = {
            "module": policy,
            "broadcast_buffers": False,
            "find_unused_parameters": False,
        }
        if device.type == "cpu" or device.index is None:
            super().__init__(**kwargs)
        else:
            kwargs.update({"device_ids": [device.index], "output_device": device.index})
            super().__init__(**kwargs)

    def __getattr__(self, name: str):
        try:
            return super().__getattr__(name)
        except AttributeError:
            return getattr(self.module, name)


class ExternalPolicyWrapper(Policy):
    """Wrapper for generic policies that don't conform to Metta's internal agent interface.

    Expectations of the policy is that it takes a tensor of observations and returns a tensor of actions that matches
    the action space. These policies will be used in evaluation, not in training.

    Policies that wish to be trained in metta should instead inherit from Policy and implement an agent experience spec,
    return the tensors needed for losses (ie values, entropy, and others depending on the loss), and the other methods
    if necessary.
    """

    def __init__(
        self,
        policy: nn.Module,
        policy_env_interface: mettagrid.policy.policy_env_interface.PolicyEnvInterface,
        box_obs: bool = True,
    ):
        super().__init__(policy_env_interface)
        self.policy = policy
        self._device = next(policy.parameters()).device if hasattr(policy, "parameters") else torch.device("cpu")
        if box_obs:
            self.obs_shaper = metta.agent.components.obs_shim.ObsShimBox(
                policy_env_interface,
                config=metta.agent.components.obs_shim.ObsShimBoxConfig(in_key="env_obs", out_key="obs"),
            )
        else:
            self.obs_shaper = metta.agent.components.obs_shim.ObsShimTokens(
                policy_env_interface,
                config=metta.agent.components.obs_shim.ObsShimTokensConfig(in_key="env_obs", out_key="obs"),
            )

    def forward(self, td: tensordict.TensorDict) -> tensordict.TensorDict:
        self.obs_shaper(td)
        return self.policy(td["obs"])

    def initialize_to_environment(
        self, game_rules: mettagrid.policy.policy_env_interface.PolicyEnvInterface, device: torch.device
    ):
        pass

    @property
    def device(self) -> torch.device:
        return self._device

    @property
    def total_params(self) -> int:
        return 0

    def reset_memory(self):
        pass<|MERGE_RESOLUTION|>--- conflicted
+++ resolved
@@ -2,6 +2,8 @@
 
 This ensures that all policies (ComponentPolicy, PyTorch agents with mixin, etc.)
 implement the required methods that MettaAgent depends on."""
+
+from __future__ import annotations
 
 import abc
 import typing
@@ -10,76 +12,50 @@
 import tensordict
 import torch
 import torch.nn as nn
-<<<<<<< HEAD
 import torch.nn.parallel
 import torchrl.data
 
-import metta.agent.components.component_config
-import metta.agent.components.obs_shim
-import metta.rl.utils
+import metta.agent.components.component_config as component_config
+import metta.agent.components.obs_shim as obs_shim
+import metta.rl.utils as rl_utils
 import mettagrid.base_config
-import mettagrid.policy.policy
-import mettagrid.policy.policy_env_interface
+import mettagrid.policy.policy as policy_module
+import mettagrid.policy.policy_env_interface as policy_env_interface
 import mettagrid.simulator
 import mettagrid.util.module
 
 
 class PolicyArchitecture(mettagrid.base_config.Config):
-=======
-from pydantic import ConfigDict
-from tensordict import TensorDict
-from torch.nn.parallel import DistributedDataParallel
-from torchrl.data import Composite, UnboundedDiscrete
-
-from metta.agent.components.component_config import ComponentConfig
-from metta.agent.components.obs_shim import (
-    ObsShimBox,
-    ObsShimBoxConfig,
-    ObsShimTokens,
-    ObsShimTokensConfig,
-)
-from metta.rl.utils import ensure_sequence_metadata
-from mettagrid.base_config import Config
-from mettagrid.policy.policy import AgentPolicy, TrainablePolicy
-from mettagrid.policy.policy_env_interface import PolicyEnvInterface
-from mettagrid.simulator import Action, AgentObservation, Simulation
-from mettagrid.util.module import load_symbol
-
-
-class PolicyArchitecture(Config):
->>>>>>> a20e668a
     """Policy architecture configuration."""
 
     class_path: str
 
     model_config: typing.ClassVar[pydantic.ConfigDict] = pydantic.ConfigDict(arbitrary_types_allowed=True)
 
-    components: typing.List[metta.agent.components.component_config.ComponentConfig] = []
+    components: list[component_config.ComponentConfig] = []
 
     # a separate component that optionally accepts actions and process logits into log probs, entropy, etc.
-    action_probs_config: metta.agent.components.component_config.ComponentConfig
+    action_probs_config: component_config.ComponentConfig
 
-    def make_policy(self, policy_env_info: mettagrid.policy.policy_env_interface.PolicyEnvInterface) -> "Policy":
+    def make_policy(self, policy_env_info: policy_env_interface.PolicyEnvInterface) -> "Policy":
         """Create an agent instance from configuration."""
 
-        AgentClass = mettagrid.util.module.load_symbol(self.class_path)
-        return AgentClass(policy_env_info, self)  # type: ignore[misc]
+        agent_cls = mettagrid.util.module.load_symbol(self.class_path)
+        return agent_cls(policy_env_info, self)  # type: ignore[misc]
 
 
-class Policy(mettagrid.policy.policy.TrainablePolicy, nn.Module):
-    """Abstract base class defining the interface that all policies must implement.
+class Policy(policy_module.TrainablePolicy, nn.Module):
+    """Abstract base class defining the interface that all policies must implement."""
 
-    This class provides both the PyTorch nn.Module interface for training
-    and the TrainablePolicy interface for compatibility with mettagrid Rollout.
-    """
-
-    def __init__(self, policy_env_info: mettagrid.policy.policy_env_interface.PolicyEnvInterface):
-        mettagrid.policy.policy.TrainablePolicy.__init__(self, policy_env_info)
+    def __init__(self, policy_env_info: policy_env_interface.PolicyEnvInterface):
+        policy_module.TrainablePolicy.__init__(self, policy_env_info)
         nn.Module.__init__(self)
 
     @abc.abstractmethod
-    def forward(self, td: tensordict.TensorDict, action: typing.Optional[torch.Tensor] = None) -> tensordict.TensorDict:
-        pass
+    def forward(
+        self, td: tensordict.TensorDict, action: typing.Optional[torch.Tensor] = None
+    ) -> tensordict.TensorDict:
+        raise NotImplementedError
 
     def get_agent_experience_spec(self) -> torchrl.data.Composite:
         """Return the policy's required experience spec."""
@@ -91,8 +67,8 @@
         )
 
     def initialize_to_environment(
-        self, policy_env_info: mettagrid.policy.policy_env_interface.PolicyEnvInterface, device: torch.device
-    ):
+        self, policy_env_info: policy_env_interface.PolicyEnvInterface, device: torch.device
+    ) -> None:
         return
 
     @property
@@ -106,22 +82,22 @@
         return sum(param.numel() for param in self.parameters() if param.requires_grad)
 
     @abc.abstractmethod
-    def reset_memory(self):
+    def reset_memory(self) -> None:
         pass
 
     def network(self) -> nn.Module:
         """Return the nn.Module representing the policy."""
         return self
 
-    def agent_policy(self, agent_id: int) -> mettagrid.policy.policy.AgentPolicy:
+    def agent_policy(self, agent_id: int) -> policy_module.AgentPolicy:
         """Return an AgentPolicy adapter for the specified agent index."""
         return _SingleAgentAdapter(self, agent_id)
 
 
-class _SingleAgentAdapter(mettagrid.policy.policy.AgentPolicy):
+class _SingleAgentAdapter(policy_module.AgentPolicy):
     """Adapter to provide AgentPolicy interface for a single agent from a multi-agent Policy."""
 
-    def __init__(self, policy: "Policy", agent_id: int):
+    def __init__(self, policy: Policy, agent_id: int):
         super().__init__(policy._policy_env_info)
         self._policy = policy
         self._agent_id = agent_id
@@ -129,19 +105,17 @@
 
     def step(self, obs: mettagrid.simulator.AgentObservation) -> mettagrid.simulator.Action:
         """Get action from Policy."""
-        # Convert observation to tensor dict format
         td = self._obs_to_td(obs, self._policy.device)
-
-        # Get action from policy
         self._policy(td)
         return self._actions_by_id[int(td["actions"][0].item())]
 
-    def reset(self, simulation: Optional[Simulation] = None) -> None:
+    def reset(self, simulation: typing.Optional[mettagrid.simulator.Simulation] = None) -> None:
         """Reset policy state if needed."""
         self._policy.reset_memory()
 
-    def _obs_to_td(self, obs: mettagrid.simulator.AgentObservation, device: torch.device) -> tensordict.TensorDict:
-        """Convert AgentObservation to TensorDict."""
+    def _obs_to_td(
+        self, obs: mettagrid.simulator.AgentObservation, device: torch.device
+    ) -> tensordict.TensorDict:
         tokens = [token.value for token in obs.tokens]
         obs_tensor = torch.tensor(tokens, dtype=torch.uint8).unsqueeze(0).to(device)
 
@@ -155,21 +129,16 @@
             batch_size=[1],
         )
 
-        metta.rl.utils.ensure_sequence_metadata(td, batch_size=1, time_steps=1)
-
+        rl_utils.ensure_sequence_metadata(td, batch_size=1, time_steps=1)
         return td
 
 
-<<<<<<< HEAD
-class DistributedPolicy(torch.nn.parallel.DistributedDataParallel):
-=======
-class DistributedPolicy(DistributedDataParallel, Policy):
->>>>>>> a20e668a
+class DistributedPolicy(torch.nn.parallel.DistributedDataParallel, Policy):
     """Thin wrapper around DistributedDataParallel that preserves Policy interface."""
 
-    module: "Policy"
+    module: Policy
 
-    def __init__(self, policy: "Policy", device: torch.device):
+    def __init__(self, policy: Policy, device: torch.device):
         kwargs = {
             "module": policy,
             "broadcast_buffers": False,
@@ -189,44 +158,32 @@
 
 
 class ExternalPolicyWrapper(Policy):
-    """Wrapper for generic policies that don't conform to Metta's internal agent interface.
-
-    Expectations of the policy is that it takes a tensor of observations and returns a tensor of actions that matches
-    the action space. These policies will be used in evaluation, not in training.
-
-    Policies that wish to be trained in metta should instead inherit from Policy and implement an agent experience spec,
-    return the tensors needed for losses (ie values, entropy, and others depending on the loss), and the other methods
-    if necessary.
-    """
+    """Wrapper for generic policies that don't conform to Metta's internal agent interface."""
 
     def __init__(
         self,
         policy: nn.Module,
-        policy_env_interface: mettagrid.policy.policy_env_interface.PolicyEnvInterface,
+        policy_env_interface: policy_env_interface.PolicyEnvInterface,
         box_obs: bool = True,
-    ):
+    ) -> None:
         super().__init__(policy_env_interface)
         self.policy = policy
         self._device = next(policy.parameters()).device if hasattr(policy, "parameters") else torch.device("cpu")
-        if box_obs:
-            self.obs_shaper = metta.agent.components.obs_shim.ObsShimBox(
-                policy_env_interface,
-                config=metta.agent.components.obs_shim.ObsShimBoxConfig(in_key="env_obs", out_key="obs"),
-            )
-        else:
-            self.obs_shaper = metta.agent.components.obs_shim.ObsShimTokens(
-                policy_env_interface,
-                config=metta.agent.components.obs_shim.ObsShimTokensConfig(in_key="env_obs", out_key="obs"),
-            )
+        shim_config = obs_shim.ObsShimBoxConfig if box_obs else obs_shim.ObsShimTokensConfig
+        shim_cls = obs_shim.ObsShimBox if box_obs else obs_shim.ObsShimTokens
+        self.obs_shaper = shim_cls(
+            policy_env_interface,
+            config=shim_config(in_key="env_obs", out_key="obs"),
+        )
 
     def forward(self, td: tensordict.TensorDict) -> tensordict.TensorDict:
         self.obs_shaper(td)
         return self.policy(td["obs"])
 
     def initialize_to_environment(
-        self, game_rules: mettagrid.policy.policy_env_interface.PolicyEnvInterface, device: torch.device
-    ):
-        pass
+        self, game_rules: policy_env_interface.PolicyEnvInterface, device: torch.device
+    ) -> None:
+        return
 
     @property
     def device(self) -> torch.device:
@@ -236,5 +193,5 @@
     def total_params(self) -> int:
         return 0
 
-    def reset_memory(self):
-        pass+    def reset_memory(self) -> None:
+        return