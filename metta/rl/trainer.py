import logging
import os
from collections import defaultdict
from typing import cast

import numpy as np
import torch
import torch.distributed
from heavyball import ForeachMuon
from omegaconf import DictConfig, OmegaConf
from torchrl.data import Composite

from metta.agent.metta_agent import PolicyAgent
from metta.agent.policy_store import PolicyStore
from metta.app_backend.clients.stats_client import StatsClient
from metta.common.profiling.stopwatch import Stopwatch
from metta.common.util.heartbeat import record_heartbeat
from metta.common.wandb.wandb_context import WandbRun
from metta.core.distributed import setup_distributed_vars
from metta.core.monitoring import (
    cleanup_monitoring,
    setup_monitoring,
)
from metta.eval.eval_request_config import EvalRewardSummary
from metta.mettagrid import MettaGridEnv, dtype_actions
from metta.mettagrid.curriculum.util import curriculum_from_config_path
from metta.rl.advantage import compute_advantage
from metta.rl.checkpoint_manager import CheckpointManager, maybe_establish_checkpoint
from metta.rl.env_config import EnvConfig
from metta.rl.evaluate import evaluate_policy, evaluate_policy_remote
from metta.rl.experience import Experience
from metta.rl.kickstarter import Kickstarter
from metta.rl.losses import Losses, get_loss_experience_spec, process_minibatch_update
from metta.rl.optimization import (
    compute_gradient_stats,
)
from metta.rl.policy_management import (
    initialize_policy_for_environment,
    wrap_agent_distributed,
)
from metta.rl.rollout import get_observation, send_observation
from metta.rl.stats import (
    StatsTracker,
    accumulate_rollout_stats,
    process_stats,
)
from metta.rl.torch_profiler import TorchProfiler
from metta.rl.trainer_checkpoint import TrainerCheckpoint
from metta.rl.trainer_config import TrainerConfig
from metta.rl.utils import (
    log_training_progress,
    should_run,
)
from metta.rl.vecenv import make_vecenv
from metta.rl.wandb import (
    abort_requested,
    log_model_parameters,
    setup_wandb_metrics,
)
from metta.sim.simulation_config import SimulationSuiteConfig, SingleEnvSimulationConfig
from metta.utils.batch import calculate_batch_sizes, calculate_prioritized_sampling_params

try:
    from pufferlib import _C  # noqa: F401 - Required for torch.ops.pufferlib  # type: ignore[reportUnusedImport]
except ImportError:
    raise ImportError(
        "Failed to import C/CUDA advantage kernel. If you have non-default PyTorch, "
        "try installing with --no-build-isolation"
    ) from None

torch.set_float32_matmul_precision("high")

# Get rank for logger name
_rank = int(os.environ.get("RANK", 0))
_local_rank = int(os.environ.get("LOCAL_RANK", 0))
logger = logging.getLogger(f"trainer-{_rank}-{_local_rank}")


def train(
    run_dir: str,
    run: str,
    env_cfg: EnvConfig,
    agent_cfg: DictConfig,
    device: torch.device,
    trainer_cfg: TrainerConfig,
    wandb_run: WandbRun | None,
    policy_store: PolicyStore,
    sim_suite_config: SimulationSuiteConfig,
    stats_client: StatsClient | None,
) -> None:
    """Main training loop for Metta agents."""
    logger.info(f"run_dir = {run_dir}")

    # Log recent checkpoints for debugging
    checkpoints_dir = trainer_cfg.checkpoint.checkpoint_dir
    if os.path.exists(checkpoints_dir):
        files = sorted(os.listdir(checkpoints_dir))[-3:]
        if files:
            logger.info(f"Recent checkpoints: {', '.join(files)}")

    # Set up distributed
    is_master, world_size, rank = setup_distributed_vars()

    # Create timer, Losses, profiler, curriculum
    timer = Stopwatch(logger)
    timer.start()
    losses = Losses()
    torch_profiler = TorchProfiler(is_master, trainer_cfg.profiler, wandb_run, run_dir)
    curriculum = curriculum_from_config_path(trainer_cfg.curriculum_or_env, DictConfig(trainer_cfg.env_overrides))

    # Calculate batch sizes
    num_agents = curriculum.get_task().env_cfg().game.num_agents
    target_batch_size, batch_size, num_envs = calculate_batch_sizes(
        trainer_cfg.forward_pass_minibatch_target_size,
        num_agents,
        trainer_cfg.num_workers,
        trainer_cfg.async_factor,
    )

    # Create vectorized environment
    vecenv = make_vecenv(
        curriculum,
        env_cfg.vectorization,
        num_envs=num_envs,
        batch_size=batch_size,
        num_workers=trainer_cfg.num_workers,
        zero_copy=trainer_cfg.zero_copy,
        is_training=True,
    )

    vecenv.async_reset(env_cfg.seed + rank)

    metta_grid_env: MettaGridEnv = vecenv.driver_env  # type: ignore[attr-defined]

    # Initialize state containers
    eval_scores = EvalRewardSummary()  # Initialize eval_scores with empty summary

    # Create checkpoint manager
    checkpoint_manager = CheckpointManager(
        policy_store=policy_store,
        checkpoint_config=trainer_cfg.checkpoint,
        device=device,
        is_master=is_master,
        rank=rank,
        run_name=run,
    )

    # Load checkpoint if it exists
    checkpoint = TrainerCheckpoint.load(run_dir)
    agent_step = checkpoint.agent_step if checkpoint else 0
    epoch = checkpoint.epoch if checkpoint else 0

    if checkpoint:
        logger.info(f"Restored from checkpoint at {agent_step} steps")
        if checkpoint.stopwatch_state is not None:
            timer.load_state(checkpoint.stopwatch_state, resume_running=True)

    # Load or initialize policy with distributed coordination
    initial_policy_record = latest_saved_policy_record = checkpoint_manager.load_or_create_policy(
        agent_cfg=agent_cfg,
        env_cfg=env_cfg,
        trainer_cfg=trainer_cfg,
        checkpoint=checkpoint,
        metta_grid_env=metta_grid_env,
    )

    # Don't proceed until all ranks have the policy
    if torch.distributed.is_initialized():
        torch.distributed.barrier()

    policy: PolicyAgent = latest_saved_policy_record.policy

    if trainer_cfg.compile:
        logger.info("Compiling policy")
        # torch.compile gives a CallbackFunctionType, but it preserves the interface of the original policy
        policy = cast(PolicyAgent, torch.compile(policy, mode=trainer_cfg.compile_mode))

    # Wrap in DDP if distributed
    if torch.distributed.is_initialized():
        logger.info(f"Initializing DistributedDataParallel on device {device}")
        torch.distributed.barrier()
        logger.info("about to wrap_agent_distributed")
        policy = wrap_agent_distributed(policy, device)
        logger.info(f"wrapped policy\n: {policy}")
        torch.distributed.barrier()

    # Initialize policy to environment after distributed wrapping
    # This must happen after wrapping to ensure all ranks do it at the same time
    initialize_policy_for_environment(
        policy_record=latest_saved_policy_record,
        metta_grid_env=metta_grid_env,
        device=device,
        restore_feature_mapping=True,
    )

    # Create kickstarter
    kickstarter = Kickstarter(
        cfg=trainer_cfg.kickstart,
        device=device,
        policy_store=policy_store,
        metta_grid_env=metta_grid_env,
    )

<<<<<<< HEAD
    # Get LSTM configuration
    logger.info("about to initialize_to_environment")
    hidden_size, num_lstm_layers = get_lstm_config(policy)
=======
    # Get the experience buffer specification from the policy
    policy_spec = policy.get_agent_experience_spec()
    act_space = vecenv.single_action_space
    act_dtype = torch.int32 if np.issubdtype(act_space.dtype, np.integer) else torch.float32
    loss_spec = get_loss_experience_spec(act_space.nvec, act_dtype)
>>>>>>> a4339f92

    # Create experience buffer
    experience = Experience(
        total_agents=vecenv.num_agents,
        batch_size=trainer_cfg.batch_size,
        bptt_horizon=trainer_cfg.bptt_horizon,
        minibatch_size=trainer_cfg.minibatch_size,
        max_minibatch_size=trainer_cfg.minibatch_size,
        experience_spec=Composite({**dict(policy_spec.items()), **dict(loss_spec.items())}),
        device=device,
        cpu_offload=trainer_cfg.cpu_offload,
    )

    # Create optimizer
    optimizer_type = trainer_cfg.optimizer.type
    if optimizer_type == "adam":
        optimizer = torch.optim.Adam(
            policy.parameters(),
            lr=trainer_cfg.optimizer.learning_rate,
            betas=(trainer_cfg.optimizer.beta1, trainer_cfg.optimizer.beta2),
            eps=trainer_cfg.optimizer.eps,
            weight_decay=trainer_cfg.optimizer.weight_decay,
        )
    elif optimizer_type == "muon":
        # ForeachMuon expects int for weight_decay
        optimizer = ForeachMuon(
            policy.parameters(),
            lr=trainer_cfg.optimizer.learning_rate,
            betas=(trainer_cfg.optimizer.beta1, trainer_cfg.optimizer.beta2),
            eps=trainer_cfg.optimizer.eps,
            weight_decay=int(trainer_cfg.optimizer.weight_decay),
        )
    else:
        raise ValueError(f"Optimizer type must be 'adam' or 'muon', got {optimizer_type}")

    if checkpoint and checkpoint.optimizer_state_dict:
        try:
            optimizer.load_state_dict(checkpoint.optimizer_state_dict)
            logger.info("Successfully loaded optimizer state from checkpoint")
        except ValueError:
            logger.warning("Optimizer state dict doesn't match. Starting with fresh optimizer state.")

    # Set up monitoring (master only)
    if is_master:
        logger.info("Starting training")
        memory_monitor, system_monitor = setup_monitoring(
            policy=policy,
            experience=experience,
            timer=timer,
        )
    else:
        memory_monitor, system_monitor = None, None

    # Set up wandb metrics (master only)
    if wandb_run and is_master:
        setup_wandb_metrics(wandb_run)
        log_model_parameters(policy, wandb_run)

    # Initialize stats tracking
    stats_tracker = StatsTracker(rollout_stats=defaultdict(list))
    if stats_client is not None:
        # Extract wandb attributes with defaults
        name = url = "unknown"
        description: str | None = None
        tags: list[str] | None = None
        if wandb_run:
            name = wandb_run.name or name
            url = wandb_run.url
            if wandb_run.tags:
                tags = list(wandb_run.tags)
            description = wandb_run.notes

        try:
            stats_tracker.stats_run_id = stats_client.create_training_run(
                name=name, url=url, description=description, tags=tags
            ).id
        except Exception as e:
            logger.warning(f"Failed to create training run: {e}", exc_info=True)

    if is_master:
        logger.info(f"Training on {device}")
    wandb_policy_name: str | None = None

    # Main training loop
    while agent_step < trainer_cfg.total_timesteps:
        steps_before = agent_step
        record_heartbeat()

        with torch_profiler:
            # ---- ROLLOUT PHASE ----
            with timer("_rollout"):
                raw_infos = []
                experience.reset_for_rollout()
                total_steps = 0

                policy.reset_memory()
                buffer_step = experience.buffer[experience.ep_indices, experience.ep_lengths - 1]

                while not experience.ready_for_training:
                    # Get observation
                    o, r, d, t, info, training_env_id, _, num_steps = get_observation(vecenv, device, timer)
                    total_steps += num_steps

                    td = buffer_step[training_env_id].clone()
                    td["env_obs"] = o
                    td["rewards"] = r
                    td["dones"] = d.float()
                    td["truncateds"] = t.float()
                    td.training_env_id = training_env_id

                    # Inference
                    with torch.no_grad():
                        policy(td)

                    # Store experience
                    experience.store(
                        data_td=td,
                        env_id=training_env_id,
                    )

                    # Send observation
                    send_observation(vecenv, td["actions"], dtype_actions, timer)

                    if info:
                        raw_infos.extend(info)

                agent_step += total_steps * world_size
            accumulate_rollout_stats(raw_infos, stats_tracker.rollout_stats)

            # ---- TRAINING PHASE ----
            with timer("_train"):
                # Inline PPO training
                losses.zero()
                experience.reset_importance_sampling_ratios()

                # Calculate prioritized sampling parameters
                anneal_beta = calculate_prioritized_sampling_params(
                    epoch=epoch,
                    total_timesteps=trainer_cfg.total_timesteps,
                    batch_size=trainer_cfg.batch_size,
                    prio_alpha=trainer_cfg.prioritized_experience_replay.prio_alpha,
                    prio_beta0=trainer_cfg.prioritized_experience_replay.prio_beta0,
                )

                # Compute initial advantages
                advantages = torch.zeros(experience.buffer["values"].shape, device=device)
                initial_importance_sampling_ratio = torch.ones_like(experience.buffer["values"])

                advantages = compute_advantage(
                    experience.buffer["values"],
                    experience.buffer["rewards"],
                    experience.buffer["dones"],
                    initial_importance_sampling_ratio,
                    advantages,
                    trainer_cfg.ppo.gamma,
                    trainer_cfg.ppo.gae_lambda,
                    trainer_cfg.vtrace.vtrace_rho_clip,
                    trainer_cfg.vtrace.vtrace_c_clip,
                    device,
                )

                # Train for multiple epochs
                minibatch_idx = 0
                epochs_trained = 0
                policy_spec = policy.get_agent_experience_spec()

                for _update_epoch in range(trainer_cfg.update_epochs):
                    for _ in range(experience.num_minibatches):
                        policy.reset_memory()
                        # Sample minibatch
                        minibatch, indices, prio_weights = experience.sample_minibatch(
                            advantages=advantages,
                            prio_alpha=trainer_cfg.prioritized_experience_replay.prio_alpha,
                            prio_beta=anneal_beta,
                        )

                        policy_td = minibatch.select(*policy_spec.keys(include_nested=True))

                        # Process minibatch
                        loss = process_minibatch_update(
                            policy=policy,
                            experience=experience,
                            minibatch=minibatch,
                            policy_td=policy_td,
                            indices=indices,
                            prio_weights=prio_weights,
                            trainer_cfg=trainer_cfg,
                            kickstarter=kickstarter,
                            agent_step=agent_step,
                            losses=losses,
                            device=device,
                        )

                        # Optimizer step
                        optimizer.zero_grad()

                        # This also serves as a barrier for all ranks
                        loss.backward()

                        if (minibatch_idx + 1) % experience.accumulate_minibatches == 0:
                            torch.nn.utils.clip_grad_norm_(policy.parameters(), trainer_cfg.ppo.max_grad_norm)
                            optimizer.step()

                            # Optional weight clipping
                            policy.clip_weights()

                            if device.type == "cuda":
                                torch.cuda.synchronize()

                        minibatch_idx += 1
                    epochs_trained += 1

                    # Early exit if KL divergence is too high
                    if trainer_cfg.ppo.target_kl is not None:
                        average_approx_kl = losses.approx_kl_sum / losses.minibatches_processed
                        if average_approx_kl > trainer_cfg.ppo.target_kl:
                            break

                # Calculate explained variance
                y_pred = experience.buffer["values"].flatten()
                y_true = advantages.flatten() + experience.buffer["values"].flatten()
                var_y = y_true.var()
                losses.explained_variance = (1 - (y_true - y_pred).var() / var_y).item() if var_y > 0 else 0.0
            epoch += epochs_trained

        # Safe to proceed to next rollout phase only once all ranks have completed training
        if torch.distributed.is_initialized():
            torch.distributed.barrier()

        if not is_master:
            # Only master needs to do bookkeeping
            continue

        torch_profiler.on_epoch_end(epoch)

        with timer("_process_stats"):
            if wandb_run:
                process_stats(
                    agent_cfg=agent_cfg,
                    stats=stats_tracker.rollout_stats,
                    losses=losses,
                    evals=eval_scores,
                    grad_stats=stats_tracker.grad_stats,
                    experience=experience,
                    policy=policy,
                    timer=timer,
                    trainer_cfg=trainer_cfg,
                    agent_step=agent_step,
                    epoch=epoch,
                    wandb_run=wandb_run,
                    # We know these exist within master
                    memory_monitor=memory_monitor,  # type: ignore[arg-type]
                    system_monitor=system_monitor,  # type: ignore[arg-type]
                    latest_saved_policy_record=latest_saved_policy_record,
                    optimizer=optimizer,
                    kickstarter=kickstarter,
                )
            # Clear stats after processing
            stats_tracker.clear_rollout_stats()
            stats_tracker.clear_grad_stats()

        log_training_progress(
            epoch=epoch,
            agent_step=agent_step,
            prev_agent_step=steps_before,
            total_timesteps=trainer_cfg.total_timesteps,
            train_time=timer.get_last_elapsed("_train"),
            rollout_time=timer.get_last_elapsed("_rollout"),
            stats_time=timer.get_last_elapsed("_process_stats"),
            run_name=run,
        )
        checkpoint_result = maybe_establish_checkpoint(
            checkpoint_manager=checkpoint_manager,
            epoch=epoch,
            policy=policy,
            agent_step=agent_step,
            eval_scores=eval_scores,
            timer=timer,
            initial_policy_record=initial_policy_record,
            optimizer=optimizer,
            run_dir=run_dir,
            kickstarter=kickstarter,
            wandb_run=wandb_run,
        )
        if checkpoint_result:
            # TODO: wandb_policy_name should come directly from last_saved_policy_record
            latest_saved_policy_record, wandb_policy_name = checkpoint_result

        if should_run(epoch, trainer_cfg.simulation.evaluate_interval):
            if latest_saved_policy_record:
                if stats_client and stats_tracker.stats_run_id:
                    stats_tracker.stats_epoch_id = stats_client.create_epoch(
                        run_id=stats_tracker.stats_run_id,
                        start_training_epoch=stats_tracker.stats_epoch_start,
                        end_training_epoch=epoch,
                    ).id

                # Create extended simulation suite that includes the training task
                # Deep merge trainer env_overrides with sim_suite_config env_overrides
                merged_env_overrides: dict = OmegaConf.to_container(  # type: ignore
                    OmegaConf.merge(sim_suite_config.env_overrides, trainer_cfg.env_overrides)
                )
                extended_suite_config = SimulationSuiteConfig(
                    name=sim_suite_config.name,
                    simulations=dict(sim_suite_config.simulations),
                    env_overrides=merged_env_overrides,
                    num_episodes=sim_suite_config.num_episodes,
                )

                # Add training task to the suite
                # Pass the config as _pre_built_env_config to avoid Hydra loading
                task_cfg = curriculum.get_task().env_cfg()
                training_task_config = SingleEnvSimulationConfig(
                    env="eval/training_task",  # Just a descriptive name
                    num_episodes=1,
                    env_overrides={"_pre_built_env_config": task_cfg},
                )
                extended_suite_config.simulations["eval/training_task"] = training_task_config

                if trainer_cfg.simulation.evaluate_remote:
                    evaluate_policy_remote(
                        policy_record=latest_saved_policy_record,
                        sim_suite_config=extended_suite_config,
                        stats_epoch_id=stats_tracker.stats_epoch_id,
                        wandb_policy_name=wandb_policy_name,
                        stats_client=stats_client,
                        wandb_run=wandb_run,
                        trainer_cfg=trainer_cfg,
                    )
                else:
                    eval_scores = evaluate_policy(
                        policy_record=latest_saved_policy_record,
                        sim_suite_config=extended_suite_config,
                        device=device,
                        vectorization=env_cfg.vectorization,
                        replay_dir=trainer_cfg.simulation.replay_dir,
                        stats_epoch_id=stats_tracker.stats_epoch_id,
                        wandb_policy_name=wandb_policy_name,
                        policy_store=policy_store,
                        stats_client=stats_client,
                        wandb_run=wandb_run,
                        trainer_cfg=trainer_cfg,
                        agent_step=agent_step,
                        epoch=epoch,
                    )

                stats_tracker.update_epoch_tracking(epoch + 1)

        # Compute gradient stats
        if should_run(epoch, trainer_cfg.grad_mean_variance_interval):
            with timer("grad_stats"):
                stats_tracker.grad_stats = compute_gradient_stats(policy)

        # Check for abort every 5 epochs
        if should_run(epoch, 5):
            if wandb_run and abort_requested(wandb_run, min_interval_sec=60):
                logger.info("Abort tag detected. Stopping the run.")
                trainer_cfg.total_timesteps = int(agent_step)
                wandb_run.config.update({"trainer.total_timesteps": trainer_cfg.total_timesteps}, allow_val_change=True)
                break

    # All ranks wait until training is complete before closing vecenv
    if torch.distributed.is_initialized():
        torch.distributed.barrier()

    vecenv.close()

    if not is_master:
        return

    logger.info("Training complete!")
    timing_summary = timer.get_all_summaries()
    for name, summary in timing_summary.items():
        logger.info(f"  {name}: {timer.format_time(summary['total_elapsed'])}")

    maybe_establish_checkpoint(
        checkpoint_manager=checkpoint_manager,
        epoch=epoch,
        policy=policy,
        agent_step=agent_step,
        eval_scores=eval_scores,
        timer=timer,
        initial_policy_record=initial_policy_record,
        optimizer=optimizer,
        run_dir=run_dir,
        kickstarter=kickstarter,
        force=True,
        wandb_run=wandb_run,
    )

    cleanup_monitoring(memory_monitor, system_monitor)<|MERGE_RESOLUTION|>--- conflicted
+++ resolved
@@ -201,17 +201,11 @@
         metta_grid_env=metta_grid_env,
     )
 
-<<<<<<< HEAD
-    # Get LSTM configuration
-    logger.info("about to initialize_to_environment")
-    hidden_size, num_lstm_layers = get_lstm_config(policy)
-=======
     # Get the experience buffer specification from the policy
     policy_spec = policy.get_agent_experience_spec()
     act_space = vecenv.single_action_space
     act_dtype = torch.int32 if np.issubdtype(act_space.dtype, np.integer) else torch.float32
     loss_spec = get_loss_experience_spec(act_space.nvec, act_dtype)
->>>>>>> a4339f92
 
     # Create experience buffer
     experience = Experience(
