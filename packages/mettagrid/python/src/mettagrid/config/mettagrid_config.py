from __future__ import annotations

from abc import abstractmethod
from typing import Annotated, Any, Literal, Optional, Union, get_args

from pydantic import (
    ConfigDict,
    Discriminator,
    Field,
    PrivateAttr,
    SerializeAsAny,
    Tag,
    model_validator,
)

from mettagrid.base_config import Config
from mettagrid.config.id_map import IdMap
from mettagrid.config.obs_config import ObsConfig
from mettagrid.config.vibes import VIBES, Vibe
from mettagrid.map_builder.ascii import AsciiMapBuilder
from mettagrid.map_builder.map_builder import AnyMapBuilderConfig
from mettagrid.map_builder.random import RandomMapBuilder
from mettagrid.simulator import Action

# ===== Python Configuration Models =====

Direction = Literal["north", "south", "east", "west", "northeast", "northwest", "southeast", "southwest"]
Directions = list(get_args(Direction))

# Order must match C++ expectations: north, south, west, east
CardinalDirection = Literal["north", "south", "west", "east"]
CardinalDirections = list(get_args(CardinalDirection))


class AgentRewards(Config):
    """Agent reward configuration with separate inventory and stats rewards."""

    # inventory rewards get merged into stats rewards in the C++ environment. The advantage of using inventory rewards
    # is that it's easier for us to assert that these inventory items exist, and thus catch typos.
    inventory: dict[str, float] = Field(default_factory=dict)
    inventory_max: dict[str, float] = Field(default_factory=dict)
    stats: dict[str, float] = Field(default_factory=dict)
    stats_max: dict[str, float] = Field(default_factory=dict)


class AgentConfig(Config):
    """Python agent configuration."""

    default_resource_limit: int = Field(default=255, ge=0)
    resource_limits: dict[str | tuple[str, ...], int] = Field(
        default_factory=dict,
        description="Resource limits - keys can be single resource names or tuples of names for shared limits",
    )
    freeze_duration: int = Field(default=10, ge=-1)
    rewards: AgentRewards = Field(default_factory=AgentRewards)
    action_failure_penalty: float = Field(default=0, ge=0)
    initial_inventory: dict[str, int] = Field(default_factory=dict)
    team_id: int = Field(default=0, ge=0, description="Team identifier for grouping agents")
    tags: list[str] = Field(default_factory=list, description="Tags for this agent instance")
    soul_bound_resources: list[str] = Field(
        default_factory=list, description="Resources that cannot be stolen during attacks"
    )
    shareable_resources: list[str] = Field(
        default_factory=list, description="Resources that will be shared when we use another agent"
    )
    inventory_regen_amounts: dict[str, int] = Field(
        default_factory=dict, description="Resources to regenerate and their amounts per regeneration interval"
    )
    diversity_tracked_resources: list[str] = Field(
        default_factory=list,
        description="Resource names that contribute to inventory diversity metrics",
    )
    initial_vibe: int = Field(default=0, ge=0, description="Initial vibe value for this agent instance")


class ActionConfig(Config):
    """Python action configuration."""

    action_handler: str
    enabled: bool = Field(default=True)
    # required_resources defaults to consumed_resources. Otherwise, should be a superset of consumed_resources.
    required_resources: dict[str, int] = Field(default_factory=dict)
    consumed_resources: dict[str, float] = Field(default_factory=dict)

    def actions(self) -> list[Action]:
        if self.enabled:
            return self._actions()
        return []

    @abstractmethod
    def _actions(self) -> list[Action]: ...


class NoopActionConfig(ActionConfig):
    """Noop action configuration."""

    action_handler: str = Field(default="noop")

    def _actions(self) -> list[Action]:
        return [self.Noop()]

    def Noop(self) -> Action:
        return Action(name="noop")


class MoveActionConfig(ActionConfig):
    """Move action configuration."""

    action_handler: str = Field(default="move")
    allowed_directions: list[Direction] = Field(default_factory=lambda: CardinalDirections)

    def _actions(self) -> list[Action]:
        return [self.Move(direction) for direction in self.allowed_directions]

    def Move(self, direction: Direction) -> Action:
        return Action(name=f"move_{direction}")


class ChangeVibeActionConfig(ActionConfig):
    """Change vibe action configuration."""

    action_handler: str = Field(default="change_vibe")
    number_of_vibes: int = Field(default=0, ge=0, le=255)

    def _actions(self) -> list[Action]:
        return [self.ChangeVibe(vibe) for vibe in VIBES[: self.number_of_vibes]]

    def ChangeVibe(self, vibe: Vibe) -> Action:
        return Action(name=f"change_vibe_{vibe.name}")


class AttackActionConfig(ActionConfig):
    """Python attack action configuration."""

    action_handler: str = Field(default="attack")
    defense_resources: dict[str, int] = Field(default_factory=dict)
    target_locations: list[Literal["1", "2", "3", "4", "5", "6", "7", "8", "9"]] = Field(
        default_factory=lambda: ["1", "2", "3", "4", "5", "6", "7", "8", "9"]
    )

    def _actions(self) -> list[Action]:
        return [self.Attack(location) for location in self.target_locations]

    def Attack(self, location: Literal["1", "2", "3", "4", "5", "6", "7", "8", "9"]) -> Action:
        return Action(name=f"attack_{location}")


class ResourceModActionConfig(ActionConfig):
    """Resource mod action configuration."""

    action_handler: str = Field(default="resource_mod")
    modifies: dict[str, float] = Field(default_factory=dict)
    agent_radius: int = Field(default=0, ge=0, le=255)
    scales: bool = Field(default=False)

    def _actions(self) -> list[Action]:
        return [self.ResourceMod()]

    def ResourceMod(self) -> Action:
        return Action(name="resource_mod")


class ActionsConfig(Config):
    """
    Actions configuration.

    Omitted actions are disabled by default.
    """

    noop: NoopActionConfig = Field(default_factory=lambda: NoopActionConfig())
    move: MoveActionConfig = Field(default_factory=lambda: MoveActionConfig())
    attack: AttackActionConfig = Field(default_factory=lambda: AttackActionConfig(enabled=False))
    change_vibe: ChangeVibeActionConfig = Field(default_factory=lambda: ChangeVibeActionConfig())
    resource_mod: ResourceModActionConfig = Field(default_factory=lambda: ResourceModActionConfig(enabled=False))

    def actions(self) -> list[Action]:
        return sum(
            [action.actions() for action in [self.noop, self.move, self.attack, self.change_vibe, self.resource_mod]],
            [],
        )


class GlobalObsConfig(Config):
    """Global observation configuration."""

    episode_completion_pct: bool = Field(default=True)

    # Controls whether the last_action global token is included
    last_action: bool = Field(default=True)

    last_reward: bool = Field(default=True)

    # Controls whether visitation counts are included in observations
    visitation_counts: bool = Field(default=False)

    # Compass token that points toward the assembler/hub center
    compass: bool = Field(default=False)


class GridObjectConfig(Config):
    """Base configuration for all grid objects.

    Python uses only names. Numeric type_ids are an internal C++ detail and are
    computed during Python→C++ conversion; they are never part of Python config
    or observations.
    """

    name: str = Field(description="Canonical type_name (human-readable)")
    map_name: str = Field(default="", description="Stable key used by maps to select this config")
    render_name: str = Field(default="", description="Stable display-class identifier for theming")
    map_char: str = Field(default="?", description="Character used in ASCII maps")
    render_symbol: str = Field(default="❓", description="Symbol used for rendering (e.g., emoji)")
    tags: list[str] = Field(default_factory=list, description="Tags for this object instance")
    vibe: int = Field(default=0, ge=0, le=255, description="Vibe value for this object instance")

    @model_validator(mode="after")
    def _defaults_from_name(self) -> "GridObjectConfig":
        if not self.map_name:
            self.map_name = self.name
        if not self.render_name:
            self.render_name = self.name
        # If no tags, inject a default kind tag so the object is visible in observations
        if not self.tags:
            self.tags = [self.render_name]
        return self


class WallConfig(GridObjectConfig):
    """Python wall/block configuration."""

    # This is used to discriminate between different GridObjectConfig subclasses in Pydantic.
    # See AnyGridObjectConfig.
    # Please don't use this for anything game related.
    pydantic_type: Literal["wall"] = "wall"
    name: str = Field(default="wall")
    swappable: bool = Field(default=False)


class ProtocolConfig(Config):
    vibes: list[str] = Field(default_factory=list)
    input_resources: dict[str, int] = Field(default_factory=dict)
    output_resources: dict[str, int] = Field(default_factory=dict)
    cooldown: int = Field(ge=0, default=0)


class AssemblerConfig(GridObjectConfig):
    """Python assembler configuration."""

    # This is used to discriminate between different GridObjectConfig subclasses in Pydantic.
    # See AnyGridObjectConfig.
    # Please don't use this for anything game related.
    pydantic_type: Literal["assembler"] = "assembler"
    # No default name -- we want to make sure that meaningful names are provided.
    protocols: list[ProtocolConfig] = Field(
        default_factory=list,
        description="Protocols in reverse order of priority.",
    )
    allow_partial_usage: bool = Field(
        default=False,
        description=(
            "Allow assembler to be used during cooldown with scaled resource requirements/outputs. "
            "This makes less sense if the assembler has multiple protocols."
        ),
    )
    max_uses: int = Field(default=0, ge=0, description="Maximum number of uses (0 = unlimited)")
    exhaustion: float = Field(
        default=0.0,
        ge=0.0,
        description=(
            "Exhaustion rate - cooldown multiplier grows by (1 + exhaustion) after each use (0 = no exhaustion)"
        ),
    )
    clip_immune: bool = Field(
        default=False, description="If true, this assembler cannot be clipped by the Clipper system"
    )
    start_clipped: bool = Field(
        default=False, description="If true, this assembler starts in a clipped state at the beginning of the game"
    )


class ChestConfig(GridObjectConfig):
    """Python chest configuration for multi-resource chests."""

    # This is used to discriminate between different GridObjectConfig subclasses in Pydantic.
    # See AnyGridObjectConfig.
    # Please don't use this for anything game related.
    pydantic_type: Literal["chest"] = "chest"
    name: str = Field(default="chest")

    # Vibe-based transfers: vibe -> resource -> delta
    vibe_transfers: dict[str, dict[str, int]] = Field(
        default_factory=dict,
        description=(
            "Map from vibe to resource deltas. "
            "E.g., {'carbon': {'carbon': 10, 'energy': -5}} deposits 10 carbon and withdraws 5 energy when "
            "showing carbon vibe"
        ),
    )

    # Initial inventory for each resource
    initial_inventory: dict[str, int] = Field(
        default_factory=dict, description="Initial inventory for each resource type"
    )

    # Resource limits for the chest's inventory
    resource_limits: dict[str, int] = Field(
        default_factory=dict, description="Maximum amount per resource (uses inventory system's built-in limits)"
    )


class ClipperConfig(Config):
    """
    Global clipper that probabilistically clips assemblers each tick.

    The clipper system uses a spatial diffusion process where clipping spreads
    based on distance from already-clipped buildings. The length_scale parameter
    controls the exponential decay: weight = exp(-distance / length_scale).

    If length_scale is <= 0 (default 0.0), it will be automatically calculated
    at runtime in C++ using percolation based on the actual grid size and
    number of buildings placed. Set length_scale > 0 to use a manual value instead.

    If cutoff_distance is <= 0 (default 0.0), it will be automatically set to
    3 * length_scale at runtime. At this distance, exp(-3) ≈ 0.05, making weights
    negligible. Set cutoff_distance > 0 to use a manual cutoff.
    """

    unclipping_protocols: list[ProtocolConfig] = Field(default_factory=list)
    length_scale: float = Field(
        default=0.0,
        description="Controls spatial spread rate: weight = exp(-distance / length_scale). "
        "If <= 0, automatically calculated using percolation at runtime.",
    )
    cutoff_distance: float = Field(
        default=0.0,
        ge=0.0,
        description="Maximum distance for infection weight calculations. "
        "If <= 0, automatically set to 3 * length_scale at runtime.",
    )
    clip_rate: float = Field(default=0.0, ge=0.0, le=1.0)


AnyGridObjectConfig = SerializeAsAny[
    Annotated[
        Union[
            Annotated[WallConfig, Tag("wall")],
            Annotated[AssemblerConfig, Tag("assembler")],
            Annotated[ChestConfig, Tag("chest")],
        ],
        Discriminator("pydantic_type"),
    ]
]


class GameConfig(Config):
    """Python game configuration.

    Note: Type IDs are automatically assigned during validation when the GameConfig
    is constructed. If you need to add objects after construction, create a new
    GameConfig instance rather than modifying the objects dict post-construction.
    """

    model_config = ConfigDict(arbitrary_types_allowed=True)

    _resolved_type_ids: bool = PrivateAttr(default=False)

    resource_names: list[str] = Field(
        default=[
            "ore_red",
            "ore_blue",
            "ore_green",
            "battery_red",
            "battery_blue",
            "battery_green",
            "heart",
            "armor",
            "laser",
            "blueprint",
        ]
    )
    vibe_names: list[str] = Field(default_factory=list)
    num_agents: int = Field(ge=1, default=24)
    # max_steps = zero means "no limit"
    max_steps: int = Field(ge=0, default=1000)
    # default is that we terminate / use "done" vs truncation
    episode_truncates: bool = Field(default=False)
    obs: ObsConfig = Field(default_factory=ObsConfig)
    agent: AgentConfig = Field(default_factory=AgentConfig)
    agents: list[AgentConfig] = Field(default_factory=list)
    actions: ActionsConfig = Field(default_factory=lambda: ActionsConfig())
    global_obs: GlobalObsConfig = Field(default_factory=GlobalObsConfig)
    objects: dict[str, AnyGridObjectConfig] = Field(default_factory=dict)
    # these are not used in the C++ code, but we allow them to be set for other uses.
    # E.g., templates can use params as a place where values are expected to be written,
    # and other parts of the template can read from there.
    params: Optional[Any] = None

    resource_loss_prob: float = Field(default=0.0, description="Probability of resource loss per step")

    # Inventory regeneration interval (global check timing)
    inventory_regen_interval: int = Field(
        default=0, ge=0, description="Interval in timesteps between regenerations (0 = disabled)"
    )

    # Global clipper system
    clipper: Optional[ClipperConfig] = Field(default=None, description="Global clipper configuration")

    # Map builder configuration - accepts any MapBuilder config
    map_builder: AnyMapBuilderConfig = Field(default_factory=lambda: RandomMapBuilder.Config(agents=24))

    protocol_details_obs: bool = Field(
        default=False, description="Objects show their protocol inputs and outputs when observed"
    )

    reward_estimates: Optional[dict[str, float]] = Field(default=None)

    @model_validator(mode="after")
    def _compute_feature_ids(self) -> "GameConfig":
        self._populate_vibe_names()
        # Note that this validation only runs once by default, so later changes by the user can cause this to no
        # longer be true.
        if not self.actions.change_vibe.number_of_vibes == len(self.vibe_names):
            raise ValueError("number_of_vibes must match the number of vibe names")
        return self

    def _populate_vibe_names(self) -> None:
        """Populate vibe_names from change_vibe action config if not already set."""
        if not self.vibe_names:
            num_vibes = self.actions.change_vibe.number_of_vibes
            self.vibe_names = [vibe.name for vibe in VIBES[:num_vibes]]

    def id_map(self) -> "IdMap":
        """Get the observation feature ID map for this configuration."""
        return IdMap(self)


class EnvSupervisorConfig(Config):
    """Environment supervisor configuration."""

<<<<<<< HEAD
    enabled: bool = Field(default=False)
    policy: str = Field(default="heuristic")
=======
    policy: Optional[str] = Field(default=None)
    policy_data_path: Optional[str] = Field(default=None)
>>>>>>> d7133f4b


class MettaGridConfig(Config):
    """Environment configuration."""

    label: str = Field(default="mettagrid")
    game: GameConfig = Field(default_factory=GameConfig)
    desync_episodes: bool = Field(default=True)

    def with_ascii_map(self, map_data: list[list[str]]) -> "MettaGridConfig":
        self.game.map_builder = AsciiMapBuilder.Config(
            map_data=map_data,
            char_to_map_name={o.map_char: o.map_name for o in self.game.objects.values()},
        )
        return self

    @staticmethod
    def EmptyRoom(
        num_agents: int, width: int = 10, height: int = 10, border_width: int = 1, with_walls: bool = False
    ) -> "MettaGridConfig":
        """Create an empty room environment configuration."""
        map_builder = RandomMapBuilder.Config(agents=num_agents, width=width, height=height, border_width=border_width)
        actions = ActionsConfig(
            move=MoveActionConfig(),
        )
        objects = {}
        if border_width > 0 or with_walls:
            objects["wall"] = WallConfig(map_char="#", render_symbol="⬛", swappable=False)
        return MettaGridConfig(
            game=GameConfig(map_builder=map_builder, actions=actions, num_agents=num_agents, objects=objects)
        )<|MERGE_RESOLUTION|>--- conflicted
+++ resolved
@@ -437,13 +437,8 @@
 class EnvSupervisorConfig(Config):
     """Environment supervisor configuration."""
 
-<<<<<<< HEAD
-    enabled: bool = Field(default=False)
-    policy: str = Field(default="heuristic")
-=======
     policy: Optional[str] = Field(default=None)
     policy_data_path: Optional[str] = Field(default=None)
->>>>>>> d7133f4b
 
 
 class MettaGridConfig(Config):
