--- conflicted
+++ resolved
@@ -119,31 +119,6 @@
         assert kwargs["cwd"] == Path.cwd()
         assert kwargs["env"]["AWS_ACCESS_KEY_ID"] == "dummy_for_test"
 
-<<<<<<< HEAD
-    def test_simulation_creation(self, monkeypatch):
-        """Test simulation configuration creation and instantiation."""
-
-        env_config = eb.make_navigation(num_agents=2)
-        sim_config = SimulationConfig(suite="test", name="test_nav", env=env_config)
-
-        assert sim_config.name == "test_nav"
-        assert sim_config.env.game.num_agents == 2
-
-        def _small_curriculum(cls, mg_config):
-            return CurriculumConfig(
-                task_generator=SingleTaskGenerator.Config(env=mg_config),
-                num_active_tasks=1,
-            )
-
-        monkeypatch.setattr(CurriculumConfig, "from_mg", classmethod(_small_curriculum))
-        simulation = Simulation.create(
-            sim_config=sim_config,
-            policy_uri=None,
-        )
-        assert simulation.full_name == "test/test_nav"
-
-=======
->>>>>>> 1debd6e1
     def test_eval_tool_config_with_policy_uri(self):
         """Test that EvaluateTool accepts policy URIs."""
 
