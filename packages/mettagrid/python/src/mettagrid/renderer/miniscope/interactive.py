--- conflicted
+++ resolved
@@ -503,32 +503,21 @@
                 )
 
                 # Convert Table to list of strings
-<<<<<<< HEAD
-                temp_console = Console(width=23, legacy_windows=False)
-=======
                 temp_console = Console(width=46, legacy_windows=False)
->>>>>>> c00b2780
                 with temp_console.capture() as capture:
                     temp_console.print(agent_table)
                 info_panel = capture.get().split("\n")
 
-<<<<<<< HEAD
-=======
                 # Add glyph picker below agent info if in that mode
                 if mode == "glyph_picker":
                     glyph_panel = _render_glyph_picker_panel(glyph_query)
                     side_panel = info_panel + glyph_panel
 
->>>>>>> c00b2780
                 # Build object info panel if in select mode
                 elif mode == "select":
                     object_panel_height = viewport_height - agent_panel_height
                     object_table = build_object_info_panel(
-<<<<<<< HEAD
-                        grid_objects, object_type_names, cursor_row, cursor_col, object_panel_height
-=======
                         grid_objects, object_type_names, cursor_row, cursor_col, object_panel_height, resource_names
->>>>>>> c00b2780
                     )
                     # Convert Table to list of strings
                     with temp_console.capture() as capture:
@@ -539,16 +528,12 @@
 
                 # Show symbols table in follow/pan modes (not in glyph_picker or select)
                 else:
-<<<<<<< HEAD
-                    side_panel = info_panel + ["                       "] * (viewport_height - len(info_panel))
-=======
                     # Add symbols table below agent info
                     symbols_table = build_symbols_table(object_type_names, symbol_map, max_rows=8)
                     with temp_console.capture() as capture:
                         temp_console.print(symbols_table)
                     symbols_panel = capture.get().split("\n")
                     side_panel = info_panel + symbols_panel
->>>>>>> c00b2780
 
                 # Combine grid and info panel side by side
                 grid_lines = grid_buffer.split("\n")
