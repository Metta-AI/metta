--- conflicted
+++ resolved
@@ -8,16 +8,14 @@
 import logging
 import os
 import re
+import subprocess
 import sys
-<<<<<<< HEAD
 import uuid
+import warnings
 from typing import Any
-=======
-import warnings
 
 # Suppress Pydantic warnings from SkyPilot dependencies before importing sky
 warnings.filterwarnings("ignore", category=UserWarning, module="pydantic._internal._generate_schema")
->>>>>>> d0f8b2d8
 
 import sky
 import yaml
@@ -105,9 +103,7 @@
     return valid
 
 
-<<<<<<< HEAD
-=======
-def _validate_run_tool(module_path: str, run_id: str, filtered_args: list) -> bool:
+def _validate_run_tool(module_path: str, run_id: str, tool_args: list) -> bool:
     """Validate that run.py can successfully create a tool config with the given arguments.
 
     Returns:
@@ -116,9 +112,14 @@
     # Build the run.py command
     run_cmd = ["uv", "run", "--active", "tools/run.py", module_path, "--dry-run"]
 
-    # Add args if provided (run= is already included in filtered_args)
-    if filtered_args:
-        run_cmd.extend(filtered_args)
+    # Add args if provided
+    if tool_args:
+        run_cmd.extend(tool_args)
+
+    # Always include run= for validation
+    if not any(arg.startswith("run=") for arg in tool_args):
+        run_cmd.append(f"run={run_id}")
+
     try:
         subprocess.run(run_cmd, capture_output=True, text=True, check=True)
         print("[VALIDATION] ✅ Configuration validation successful")
@@ -135,7 +136,6 @@
         return False
 
 
->>>>>>> d0f8b2d8
 def patch_task(
     task: sky.Task,
     cpus: int | None,
@@ -184,33 +184,23 @@
         formatter_class=argparse.RawDescriptionHelpFormatter,
         epilog="""
 Examples:
-<<<<<<< HEAD
   # Using --tool flag (recommended for tools/run.py):
   %(prog)s --tool arena.train run=test_123 trainer.total_timesteps=100000 --gpus 2
 
+  # Two-token syntax with --tool:
+  %(prog)s --tool train arena run=test_123 trainer.total_timesteps=100000 --gpus 2
+
   # Arbitrary command:
   %(prog)s "pytest tests/rl/" --gpus 1
 
   # Both styles support resource flags:
   %(prog)s --tool arena.train run=foo --gpus 2 --nodes 4
-=======
-  # Basic (single-token):
-  %(prog)s arena.train run=test_123 trainer.total_timesteps=100000
-
-  # Basic (two-token syntax):
-  %(prog)s train arena run=test_123 trainer.total_timesteps=100000
-
-  # Mix of launch flags and tool args:
-  %(prog)s arena.train --gpus 2 --nodes 4 -- run=test_123 trainer.steps=1000
-  %(prog)s train arena --gpus 2 --nodes 4 -- run=test_123 trainer.steps=1000
->>>>>>> d0f8b2d8
         """,
     )
 
     # First, we need to separate launch flags from tool args
     # We'll parse known args only, allowing unknown ones to be passed as tool args
     parser.add_argument(
-<<<<<<< HEAD
         "command",
         nargs="?",
         help="Command to execute on remote cluster (required if --tool not used). "
@@ -221,13 +211,8 @@
         "--tool",
         type=str,
         help="Run a tool from tools/run.py. This auto-prefixes 'uv run ./tools/run.py' and validates the module. "
+        "Supports both single-token (arena.train) and two-token (train arena) syntax. "
         "Example: --tool arena.train run=foo trainer.steps=1000",
-=======
-        "module_path",
-        help="Module path to run (e.g., arena.train or experiments.recipes.arena.train, "
-        "or two-token syntax like 'train arena'). "
-        "Any arguments following the module path will be passed to the tool.",
->>>>>>> d0f8b2d8
     )
 
     # Launch-specific flags
@@ -284,32 +269,30 @@
 
     # Build command string
     if args.tool:
-        # Using --tool: validate module and build command
-        if not _validate_tool_module(args.tool):
+        # Using --tool: handle two-token syntax if applicable
+        module_path = args.tool
+        second_token = remaining_args[0] if remaining_args else None
+        resolved_path, args_consumed = parse_two_token_syntax(module_path, second_token)
+        module_path = resolved_path
+        tool_args = remaining_args[args_consumed:]  # Skip consumed args
+
+        # Validate module
+        if not _validate_tool_module(module_path):
             sys.exit(1)
 
         # Combine tool module with remaining args
-        cmd_parts = [args.tool] + remaining_args
+        cmd_parts = [module_path] + tool_args
         command = f"uv run ./tools/run.py {' '.join(cmd_parts)}"
         use_torchrun = True
     else:
         # Using direct command
         command = args.command
+        tool_args = []
+        module_path = None
         # Auto-detect if command uses tools/run.py
         use_torchrun = "tools/run.py" in command
 
-<<<<<<< HEAD
     # Extract run ID from --run flag or from command string
-=======
-    # Handle two-token syntax (e.g., 'train arena' → 'arena.train')
-    module_path = args.module_path
-    second_token = tool_args[0] if tool_args else None
-    resolved_path, args_consumed = parse_two_token_syntax(module_path, second_token)
-    module_path = resolved_path
-    tool_args = tool_args[args_consumed:]  # Skip consumed args
-
-    # Handle run ID extraction
->>>>>>> d0f8b2d8
     run_id = args.run
 
     # Try to extract run= from command if not provided via flag
@@ -347,23 +330,13 @@
                 print("  - Skip check: add --skip-git-check flag", flush=True)
                 return 1
 
-<<<<<<< HEAD
     assert commit_hash
 
-=======
-    # Validate module path (supports shorthand like 'arena.train' or two-token 'train arena')
-    if not validate_module_path(module_path):
-        print(f"❌ Invalid module path: '{module_path}'", flush=True)
-        print("Module path should be like 'arena.train' or 'experiments.recipes.arena.train'", flush=True)
-        return 1
-
-    assert commit_hash
-
-    # Validate the run.py tool configuration early to catch errors before setting up the task
-    if not _validate_run_tool(module_path, run_id, filtered_args):
-        return 1
-
->>>>>>> d0f8b2d8
+    # Validate the run.py tool configuration early if using --tool
+    if args.tool and module_path:
+        if not _validate_run_tool(module_path, run_id, tool_args):
+            return 1
+
     # Validate the provided run name
     if not _validate_sky_cluster_name(run_id):
         return 1
@@ -374,15 +347,9 @@
     # Prepare environment variables including status parameters
     env_updates = dict(
         METTA_RUN_ID=run_id,
-<<<<<<< HEAD
         METTA_CMD=command,
         METTA_USE_TORCHRUN="true" if use_torchrun else "false",
         METTA_GIT_REF=commit_hash or "main",
-=======
-        METTA_MODULE_PATH=module_path,
-        METTA_ARGS=" ".join(filtered_args),
-        METTA_GIT_REF=commit_hash,
->>>>>>> d0f8b2d8
         HEARTBEAT_TIMEOUT=args.heartbeat_timeout_seconds,
         MAX_RUNTIME_HOURS=args.max_runtime_hours,
         DISCORD_WEBHOOK_URL=args.discord_webhook_url,  # enables discord notification
@@ -433,13 +400,8 @@
 
     display_job_summary(
         job_name=run_id,
-<<<<<<< HEAD
         cmd=command,
         task_args=[],
-=======
-        cmd=f"{module_path} (args: {filtered_args})",
-        task_args=[],  # We're showing args differently now
->>>>>>> d0f8b2d8
         commit_hash=commit_hash,
         git_ref=args.git_ref,
         timeout_hours=args.max_runtime_hours,
