--- conflicted
+++ resolved
@@ -6,10 +6,6 @@
 
 #include "../grid_object.hpp"
 #include "constants.hpp"
-<<<<<<< HEAD
-#include "metta_object.hpp"
-=======
->>>>>>> c44ee60e
 
 // #MettagridConfig
 struct WallConfig : public GridObjectConfig {
