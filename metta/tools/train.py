--- conflicted
+++ resolved
@@ -43,11 +43,8 @@
     WandbAborterConfig,
     WandbLogger,
 )
-<<<<<<< HEAD
 from metta.rl.training.scheduler import LossScheduler, SchedulerConfig
-=======
 from metta.sim.simulation_config import SimulationConfig
->>>>>>> bec8da1e
 from metta.tools.utils.auto_config import (
     auto_run_name,
     auto_stats_server_uri,
