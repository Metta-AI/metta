--- conflicted
+++ resolved
@@ -71,182 +71,6 @@
 
 def log_model_parameters(policy: nn.Module, wandb_run: WandbRun) -> None:
     """Log model parameter count to wandb summary."""
-<<<<<<< HEAD
-    try:  # av fix this
-        num_params = sum(p.numel() for p in policy.parameters())
-        if wandb_run.summary:
-            wandb_run.summary["model/total_parameters"] = num_params
-    except Exception as e:
-        logger.warning(f"Failed to log model parameters: {e}")
-
-
-def get_wandb_checkpoint_metadata(wandb_uri: str) -> Optional[dict]:
-    """Extract checkpoint metadata from a wandb artifact.
-
-    Returns a dict with keys: run_name, epoch, agent_step, total_time, score
-    or None if metadata cannot be extracted.
-    """
-    if not wandb_uri.startswith("wandb://"):
-        return None
-
-    uri = WandbURI.parse(wandb_uri)
-    artifact: Artifact = wandb.Api().artifact(uri.qname())
-    metadata = artifact.metadata
-
-    if metadata is None:
-        return None
-
-    # Check if we have all required fields
-    required_fields = ["run_name", "epoch", "agent_step", "total_time", "score"]
-    if all(field in metadata for field in required_fields):
-        return {
-            "run_name": f"{metadata['run_name']}:{artifact.version}",
-            "epoch": metadata["epoch"],
-            "agent_step": metadata["agent_step"],
-            "total_time": metadata["total_time"],
-            "score": metadata["score"],
-        }
-    return None
-
-
-def expand_wandb_uri(uri: str, default_project: str = "metta") -> str:
-    """Expand short wandb URI formats to full format.
-
-    Handles both short and full wandb URI formats:
-    - "wandb://run/my_run_name" ->
-      "wandb://ENTITY/metta/model/my_run_name:latest"
-      (ENTITY from WANDB_ENTITY or METTA_WANDB_ENTITY)
-    - "wandb://run/my_run_name:v5" ->
-      "wandb://ENTITY/metta/model/my_run_name:v5"
-      (ENTITY from WANDB_ENTITY or METTA_WANDB_ENTITY)
-    - "wandb://sweep/sweep_name" ->
-      "wandb://ENTITY/metta/sweep_model/sweep_name:latest"
-      (ENTITY from WANDB_ENTITY or METTA_WANDB_ENTITY)
-    - Full URIs pass through unchanged
-
-    Notes:
-        For short URIs (run/..., sweep/...), the entity defaults to
-        the current environment `WANDB_ENTITY` or falls back to
-        `METTA_WANDB_ENTITY`.
-    """
-    if not uri.startswith("wandb://"):
-        return uri
-
-    path = uri[len("wandb://") :]
-
-    if not path.startswith(("run/", "sweep/")):
-        return uri
-
-    # Default entity: respect WANDB_ENTITY if set; otherwise assume METTA_WANDB_ENTITY
-    entity = os.getenv("WANDB_ENTITY", METTA_WANDB_ENTITY)
-
-    if path.startswith("run/"):
-        run_name = path[4:]
-        if ":" in run_name:
-            run_name, version = run_name.rsplit(":", 1)
-        else:
-            version = "latest"
-        return f"wandb://{entity}/{default_project}/model/{run_name}:{version}"
-
-    elif path.startswith("sweep/"):
-        sweep_name = path[6:]
-        if ":" in sweep_name:
-            sweep_name, version = sweep_name.rsplit(":", 1)
-        else:
-            version = "latest"
-        return f"wandb://{entity}/{default_project}/sweep_model/{sweep_name}:{version}"
-
-    return uri
-
-
-def load_policy_from_wandb_uri(wandb_uri: str, device: str | torch.device = "cpu") -> torch.nn.Module:
-    """Load policy from wandb URI (handles both short and full formats).
-
-    Accepts:
-    - Short format: "wandb://run/my-run" (ENTITY from WANDB_ENTITY or METTA_WANDB_ENTITY)
-    - Full format: "wandb://entity/project/artifact:version"
-
-    Raises:
-        ValueError: If URI is not a wandb:// URI
-        FileNotFoundError: If no .pt files found in artifact
-    """
-    if not wandb_uri.startswith("wandb://"):
-        raise ValueError(f"Not a wandb URI: {wandb_uri}")
-
-    expanded_uri = expand_wandb_uri(wandb_uri)
-    logger.info(f"Loading policy from wandb URI: {expanded_uri}")
-    uri = WandbURI.parse(expanded_uri)
-    qname = uri.qname()
-
-    # Load artifact
-    try:
-        logger.debug(f"Loading artifact: {qname}")
-        artifact = wandb.Api().artifact(qname)
-    except CommError as e:
-        raise ValueError(f"Artifact not found: {qname}") from e
-
-    with tempfile.TemporaryDirectory() as temp_dir:
-        artifact_dir = Path(temp_dir)
-        artifact.download(root=str(artifact_dir))
-
-        # Load model.pt
-        model_file = artifact_dir / "model.pt"
-        if not model_file.exists():
-            # Fallback to any .pt file
-            policy_files = list(artifact_dir.rglob("*.pt"))
-            if not policy_files:
-                raise FileNotFoundError(f"No .pt files in artifact {wandb_uri}")
-            model_file = policy_files[0]
-
-        return torch.load(model_file, map_location=device, weights_only=False)
-
-
-# Minimal Wandb Artifact Upload Functions
-
-
-def upload_checkpoint_as_artifact(
-    checkpoint_path: str,
-    artifact_name: str,
-    artifact_type: str = "model",
-    metadata: Optional[dict] = None,
-    wandb_run: Optional[WandbRun] = None,
-    additional_files: Optional[list[str]] = None,
-) -> Optional[str]:
-    """Upload a checkpoint file to wandb as an artifact."""
-    # Use provided run or get current run
-    run = wandb_run or wandb.run
-    if run is None:
-        logger.warning("No wandb run active, cannot upload artifact")
-        return None
-
-    # Prepare metadata
-    artifact_metadata = metadata.copy() if metadata else {}
-
-    # Create artifact (wandb supports dots in names)
-    artifact = wandb.Artifact(name=artifact_name, type=artifact_type, metadata=artifact_metadata)
-
-    # Add checkpoint file as model.pt
-    artifact.add_file(checkpoint_path, name="model.pt")
-
-    # Add any additional files
-    if additional_files:
-        for file_path in additional_files:
-            if Path(file_path).exists():
-                artifact.add_file(file_path)
-            else:
-                logger.warning(f"Additional file not found: {file_path}")
-
-    # Log artifact to run
-    run.log_artifact(artifact)
-
-    # Wait for upload to complete
-    artifact.wait()
-
-    wandb_uri = f"wandb://{run.project}/{artifact_name}:{artifact.version}"
-    logger.info(f"Uploaded checkpoint as wandb artifact: {artifact.qualified_name}")
-
-    return wandb_uri
-=======
     params = list(policy.parameters())
     skipped_lazy_params = sum(isinstance(param, UninitializedParameter) for param in params)
     num_params = sum(param.numel() for param in params if not isinstance(param, UninitializedParameter))
@@ -258,5 +82,4 @@
         )
 
     if wandb_run.summary:
-        wandb_run.summary["model/total_parameters"] = num_params
->>>>>>> 31643fa6
+        wandb_run.summary["model/total_parameters"] = num_params