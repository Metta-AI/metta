--- conflicted
+++ resolved
@@ -1,7 +1,4 @@
-<<<<<<< HEAD
-=======
 from types import MethodType
->>>>>>> bfeb3249
 from typing import Any, Callable
 
 from pydantic import Field, PrivateAttr
@@ -87,13 +84,8 @@
     # Control vibe swapping in variants
     enable_vibe_change: bool = Field(default=True)
     vibe_count: int | None = Field(default=None)
-<<<<<<< HEAD
-    # Optional post-processors for env config (used by variants)
-    post_make_env_modifiers: list[Callable[[MettaGridConfig], None]] = Field(default_factory=list)
-=======
     _env_modifiers: list[Callable[[MettaGridConfig], None]] = PrivateAttr(default_factory=list)
     _env_modifier_hooked: bool = PrivateAttr(default=False)
->>>>>>> bfeb3249
 
     def configure(self):
         pass
@@ -267,16 +259,4 @@
         #             if recipe.output_resources.get("heart", 0) == 0
         #         ]
         #         assembler_cfg.recipes = [(["heart"] * chorus_len, chorus), *non_heart]
-        modifiers = self.post_make_env_modifiers
-        if not modifiers:
-            return MettaGridConfig(game=game)
-
-        env_cfg = MettaGridConfig(game=game)
-        # Apply any post-make_env modifiers
-        for modifier in modifiers:
-            try:
-                modifier(env_cfg)
-            except Exception:
-                # Best-effort: ignore modifier failures to avoid breaking mission
-                pass
-        return env_cfg+        return MettaGridConfig(game=game)