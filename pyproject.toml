[build-system]
requires = ["scikit-build-core", "pybind11==2.10.4"]
build-backend = "scikit_build_core.build"

[project]
dependencies = [
  "boto3>=1.38.32",
  "colorama>=0.4.6",
  "cpplint>=2.0.2",
  "duckdb>=1.3.0",
  "einops>=0.8.1",
  "fastapi>=0.115.5",
  "gymnasium==0.29.1",
  "heavyball>=1.7.2",
  "httpx>=0.28.1",
  "hydra-core>=1.4.0.dev1",
  "imageio>=2.37.0",
  "jmespath>=1.0.1",
  "matplotlib>=3.10.3",
  "metta-app-backend",
  "metta-mettagrid",
  "metta-agent",
  "metta-common",
  "numpy>=1.26.4,<2",
  "omegaconf>=2.4.0.dev3",
  "pandas>=2.3.0",
  "pettingzoo>=1.24.1,<1.25",
  "pixie-python>=4.3.0",
  "plotly>=6.1.1",
  "psycopg[binary]>=3.2.9",
  "pufferlib @ git+https://github.com/Metta-AI/PufferLib.git@dcd597ef1a094cc2da886f5a4ab2c7f1b27d0183",
  "pybind11>=2.10.4",
  "pydantic>=2.11.5",
  "pynvml>=11.5.3",
  "python-dotenv>=1.1.0",
  "pyyaml>=6.0.2",
  "pyro-ppl>=1.9.1",
  "rich>=13.9.4",
  "scipy>=1.15.3",
  "setuptools>=80.9.0",
  "shimmy>=1.3.0,<2.0",
  "simple-term-menu>=1.6.4",
  "sympy>=1.13.3",
  "tabulate>=0.9.0",
  "tensordict>=0.8.3",
  "termcolor>=2.4.0",
  "testcontainers>=4.10.0",
  "torch>=2.7.1",
  "torchrl>=0.8.1",
  "tqdm>=4.67.1",
  "uvicorn[standard]>=0.34.2",
  "wandb>=0.19.11",
  "wandb-core>=0.17.0b11",
  "ipywidgets>=8.1.7",
  "notebook>=7.4.4",
  "jupyterlab>=4.4.4",
  "widgetsnbextension>=4.0.14",
  "anywidget>=0.9.18",
  "traitlets>=5.14.3",
  "tiktoken>=0.9.0",
  "raylib>=5.5.0.0",
  "bidict>=0.23.1",
  "ddtrace>=2.6.0",
  "pydantic-settings>=2.10.1",
<<<<<<< HEAD
  "seaborn>=0.13.2",
=======
  "marimo>=0.14.16",
  "altair>=5.5.0",
  "pyarrow>=21.0.0",
>>>>>>> 35eb1316
]
name = "metta"
version = "0.1"
description = "Metta AI framework"
readme = "README.md"
requires-python = "==3.11.7"
license = "MIT"

[dependency-groups]
dev = [
  "pytest>=8.3.3",
  "pytest-benchmark>=5.1.0",
  "pytest-cov>=6.1.1",
  "pytest-xdist>=3.8.0",
  "pyright>=1.1.401",
  "ruff>=0.11.13",
  "skypilot==0.10.0",
  "pytest-testmon>=2.1.3",
  "ipython>=9.4.0",
  "ipykernel>=6.29.5",
]

[project.scripts]
metta = "metta.setup.metta_cli:main"
skypilot = "devops.skypilot.launch:main"
skypilot-sandbox = "devops.skypilot.sandbox:main"
mapgen = "tools.map.gen:main"
mapgen-scene = "tools.map.gen_scene:main"

[tool.coverage.run]
source = [
  "metta",
  "metta.mettagrid",
  "metta.common",
  "metta.agent",
  "metta.app_backend",
]

[tool.scikit-build.cmake.define]
CMAKE_BUILD_TYPE = "Release"

[tool.pytest.ini_options]
testpaths = ["tests"]
python_files = ["test_*.py"]
python_functions = ["test_*"]
python_classes = ["Test*"]
filterwarnings = ["ignore::DeprecationWarning:wandb.analytics.sentry"]
markers = [
  "slow: marks tests as slow (deselect with '-m \"not slow\"')",
  "network: marks tests as requiring network access (deselect with '-m \"not network\"')",
]
console_output_style = "progress"
addopts = "-n auto --import-mode=importlib"

[tool.uv]
cache-keys = [
  { file = "pyproject.toml" },
  { file = "CMakeLists.txt" },
  { file = "metta/**/*.{cpp,hpp}" },
]
default-groups = ["dev"]

[tool.uv.workspace]
members = ["mettagrid", "app_backend", "common", "agent", "experiments"]

[tool.uv.sources]
metta-app-backend = { workspace = true }
metta-mettagrid = { workspace = true }
metta-common = { workspace = true }
metta-agent = { workspace = true }

[tool.ruff]
exclude = ["*.ipynb"]<|MERGE_RESOLUTION|>--- conflicted
+++ resolved
@@ -62,13 +62,10 @@
   "bidict>=0.23.1",
   "ddtrace>=2.6.0",
   "pydantic-settings>=2.10.1",
-<<<<<<< HEAD
   "seaborn>=0.13.2",
-=======
   "marimo>=0.14.16",
   "altair>=5.5.0",
   "pyarrow>=21.0.0",
->>>>>>> 35eb1316
 ]
 name = "metta"
 version = "0.1"
