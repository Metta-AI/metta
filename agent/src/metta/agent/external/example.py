import logging

import einops
import pufferlib.models
import pufferlib.pytorch
import torch
import torch.nn.functional as F
from torch import nn

<<<<<<< HEAD
import numpy as np

=======
>>>>>>> 61f89500
logger = logging.getLogger(__name__)


class Recurrent(pufferlib.models.LSTMWrapper):
<<<<<<< HEAD
    def __init__(self, env, policy=None, cnn_channels=128, input_size=256, hidden_size=256):
=======
    def __init__(self, env, policy=None, cnn_channels=128, input_size=512, hidden_size=512):
>>>>>>> 61f89500
        if policy is None:
            policy = Policy(env, cnn_channels=cnn_channels, hidden_size=hidden_size, input_size=input_size)
        super().__init__(env, policy, input_size, hidden_size)

    def initialize_to_environment(
        self,
        features: dict[str, dict],
        action_names: list[str],
        action_max_params: list[int],
        device,
        is_training: bool = True,
    ):
        self.activate_actions(action_names, action_max_params, device)

    def activate_actions(self, action_names, action_max_params, device):
        """
        Initialize the action space, similar to MettaAgent.activate_actions.

        Args:
            action_names: List of action names
            action_max_params: List of maximum parameters for each action head
            device: Device to place tensors on
        """
        assert isinstance(action_max_params, list), "action_max_params must be a list"
        self.device = device
        self.action_max_params = action_max_params
        self.action_names = action_names
        self.active_actions = list(zip(action_names, action_max_params, strict=False))

        # Precompute cumulative sums for action index conversion
        self.cum_action_max_params = torch.cumsum(
            torch.tensor([0] + action_max_params, device=self.device, dtype=torch.long), dim=0
        )

        # Create action_index tensor for conversion
        action_index = []
        for action_type_idx, max_param in enumerate(action_max_params):
            for j in range(max_param + 1):
                action_index.append([action_type_idx, j])
        self.action_index_tensor = torch.tensor(action_index, device=self.device, dtype=torch.int32)

        logger.info(f"Policy actions initialized with: {self.active_actions}")

<<<<<<< HEAD
    def forward(self, observations, state, action):
=======
    def forward(self, observations, state=None, action=None):
>>>>>>> 61f89500
        """
        Forward pass through the recurrent policy.

        Args:
            observations: Input observation tensor, shape (B, TT, M, 3) or (B, M, 3)
            state: Dictionary with 'lstm_h', 'lstm_c', 'hidden' (optional)
            action: Optional action tensor for training, shape (B, T, num_action_heads)

        Returns:
            Tuple of (actions, action_log_prob, entropy, value, log_probs)
        """
        if state is None:
            state = {"lstm_h": None, "lstm_c": None, "hidden": None}

        observations = observations.to(self.device)
        hidden = self.policy.encode_observations(observations, state)

        B = observations.shape[0]
        TT = 1 if observations.dim() == 3 else observations.shape[1]

        # Prepare LSTM state
        lstm_h = state.get("lstm_h", None)
        lstm_c = state.get("lstm_c", None)
        if lstm_h is not None and lstm_c is not None:
            lstm_h = lstm_h.to(self.device)
            lstm_c = lstm_c.to(self.device)
            # Ensure LSTM state shapes match
            expected_num_layers = self.lstm.num_layers
            lstm_h = lstm_h[:expected_num_layers, :, :]
            lstm_c = lstm_c[:expected_num_layers, :, :]
            lstm_state = (lstm_h, lstm_c)
        else:
            lstm_state = None

        # LSTM forward pass
        hidden = hidden.view(B, TT, -1).transpose(0, 1)  # Shape: (TT, B, input_size)
        lstm_output, (new_lstm_h, new_lstm_c) = self.lstm(hidden, lstm_state)
<<<<<<< HEAD

=======
>>>>>>> 61f89500
        flat_hidden = lstm_output.transpose(0, 1).reshape(B * TT, -1)  # Shape: (B * TT, hidden_size)

        # Decode actions and value
        logits_list, value = self.policy.decode_actions(flat_hidden)

        actions = []
        selected_action_log_probs = []
        entropies = []

        for _, logits in enumerate(logits_list):  # Each logits tensor: [batch_size, action_dim_i]
            action_log_probs = F.log_softmax(logits, dim=-1)  # [batch_size, action_dim_i]
            action_probs = torch.exp(action_log_probs)  # [batch_size, action_dim_i]

            # Sample action from categorical distribution
            action = torch.multinomial(action_probs, num_samples=1).squeeze(-1)  # [batch_size]

            # Gather log-prob of the sampled action
            batch_indices = torch.arange(action.shape[0], device=action.device)
            selected_log_prob = action_log_probs[batch_indices, action]  # [batch_size]

            # Entropy: H(π) = -∑π(a)log π(a)
            entropy = -torch.sum(action_probs * action_log_probs, dim=-1)  # [batch_size]

            actions.append(action)
            selected_action_log_probs.append(selected_log_prob)
            entropies.append(entropy)

        # Convert actions to the expected format [batch_size, 2]
        # Assuming first action is action_type and second is action_param
        if len(actions) >= 2:
            # Stack the first two actions as [action_type, action_param]
            actions_tensor = torch.stack([actions[0], actions[1]], dim=-1)  # [batch_size, 2]
        else:
            # If only one action head, pad with zeros
            actions_tensor = torch.stack([actions[0], torch.zeros_like(actions[0])], dim=-1)  # [batch_size, 2]

        # Stack log probs and entropy over action heads
        selected_action_log_probs = torch.stack(selected_action_log_probs, dim=-1)  # [batch_size, num_action_heads]
        entropy = torch.stack(entropies, dim=-1).sum(-1)  # [batch_size] — total entropy over heads

        # Return: sampled actions [B, 2], mean log-probs [B], total entropy [B], value [B, 1], logits
        return (
            torch.zeros(actions_tensor.shape).to(dtype=torch.int32),
            selected_action_log_probs.mean(dim=-1),
            entropy,
            value,  # Keep value as [B*TT, 1] which should be [B, 1] when TT=1
            logits_list,
        )


class Policy(nn.Module):
    def __init__(self, env, cnn_channels=128, hidden_size=512, **kwargs):
        super().__init__()
        self.hidden_size = hidden_size
        self.is_continuous = False
        self.action_space = env.single_action_space
        self.device = torch.device("cuda" if torch.cuda.is_available() else "cpu")

        self.out_width = 11
        self.out_height = 11
        self.num_layers = 22

        self.network = nn.Sequential(
            pufferlib.pytorch.layer_init(nn.Conv2d(self.num_layers, cnn_channels, 5, stride=3)),
            nn.ReLU(),
            pufferlib.pytorch.layer_init(nn.Conv2d(cnn_channels, cnn_channels, 3, stride=1)),
            nn.ReLU(),
            nn.Flatten(),
            pufferlib.pytorch.layer_init(nn.Linear(cnn_channels, hidden_size // 2)),
            nn.ReLU(),
        )

        self.self_encoder = nn.Sequential(
            pufferlib.pytorch.layer_init(nn.Linear(self.num_layers, hidden_size // 2)),
            nn.ReLU(),
        )

        max_vec = torch.tensor(
            [
                9.0,
                1.0,
                1.0,
                10.0,
                3.0,
                254.0,
                1.0,
                1.0,
                235.0,
                8.0,
                9.0,
                250.0,
                29.0,
                1.0,
                1.0,
                8.0,
                1.0,
                1.0,
                6.0,
                3.0,
                1.0,
                2.0,
            ],
            dtype=torch.float32,
        )[None, :, None, None]
        self.register_buffer("max_vec", max_vec.to(self.device))

        action_nvec = self.action_space.nvec
        self.actor = nn.ModuleList(
            [pufferlib.pytorch.layer_init(nn.Linear(hidden_size, n), std=0.01) for n in action_nvec]
        )
        self.value = pufferlib.pytorch.layer_init(nn.Linear(hidden_size, 1), std=1)

        self.to(self.device)

    def encode_observations(self, observations, state=None):
        """
        Encode observations into a hidden representation.

        Args:
            observations: Input tensor, shape (B, TT, M, 3) or (B, M, 3)
            state: Optional state dictionary

        Returns:
            hidden: Encoded representation, shape (B * TT, hidden_size)
        """
        observations = observations.to(self.device)
        token_observations = observations
        B = token_observations.shape[0]
        TT = 1 if token_observations.dim() == 3 else token_observations.shape[1]
        if token_observations.dim() != 3:
            token_observations = einops.rearrange(token_observations, "b t m c -> (b t) m c")

        assert token_observations.shape[-1] == 3, f"Expected 3 channels per token. Got shape {token_observations.shape}"
        token_observations[token_observations == 255] = 0

        coords_byte = token_observations[..., 0].to(torch.uint8)
        x_coord_indices = ((coords_byte >> 4) & 0x0F).long()
        y_coord_indices = (coords_byte & 0x0F).long()
        atr_indices = token_observations[..., 1].long()
        atr_values = token_observations[..., 2].float()

<<<<<<< HEAD
=======
        # Extract x and y coordinate indices (0-15 range, but we need to make them long for indexing)
        x_coord_indices = ((coords_byte >> 4) & 0x0F).long()  # Shape: [B_TT, M]
        y_coord_indices = (coords_byte & 0x0F).long()  # Shape: [B_TT, M]
        atr_indices = token_observations[..., 1].long()  # Shape: [B_TT, M], ready for embedding
        atr_values = token_observations[..., 2].float()  # Shape: [B_TT, M]

>>>>>>> 61f89500
        box_obs = torch.zeros(
            (B * TT, self.num_layers, self.out_width, self.out_height),
            dtype=atr_values.dtype,
            device=token_observations.device,
        )
        batch_indices = torch.arange(B * TT, device=token_observations.device).unsqueeze(-1).expand_as(atr_values)

        valid_tokens = coords_byte != 0xFF
        valid_tokens = valid_tokens & (x_coord_indices < self.out_width) & (y_coord_indices < self.out_height)
        valid_tokens = valid_tokens & (atr_indices < self.num_layers)

        box_obs[
            batch_indices[valid_tokens],
            atr_indices[valid_tokens],
            x_coord_indices[valid_tokens],
            y_coord_indices[valid_tokens],
        ] = atr_values[valid_tokens]

        features = box_obs / self.max_vec
        self_features = self.self_encoder(features[:, :, 5, 5])
        cnn_features = self.network(features)
        return torch.cat([self_features, cnn_features], dim=1)

    def decode_actions(self, hidden):
        """
        Decode hidden representation into logits and value.

        Args:
            hidden: Hidden representation, shape (B * TT, hidden_size)

        Returns:
            logits: List of logits for each action head, [shape (B * TT, n_i)]
            value: Value estimate, shape (B * TT, 1)
        """
        logits = [dec(hidden) for dec in self.actor]
        value = self.value(hidden)
        return logits, value
<|MERGE_RESOLUTION|>--- conflicted
+++ resolved
@@ -1,3 +1,5 @@
+import logging
+
 import logging
 
 import einops
@@ -7,20 +9,13 @@
 import torch.nn.functional as F
 from torch import nn
 
-<<<<<<< HEAD
 import numpy as np
 
-=======
->>>>>>> 61f89500
 logger = logging.getLogger(__name__)
 
 
 class Recurrent(pufferlib.models.LSTMWrapper):
-<<<<<<< HEAD
     def __init__(self, env, policy=None, cnn_channels=128, input_size=256, hidden_size=256):
-=======
-    def __init__(self, env, policy=None, cnn_channels=128, input_size=512, hidden_size=512):
->>>>>>> 61f89500
         if policy is None:
             policy = Policy(env, cnn_channels=cnn_channels, hidden_size=hidden_size, input_size=input_size)
         super().__init__(env, policy, input_size, hidden_size)
@@ -64,11 +59,7 @@
 
         logger.info(f"Policy actions initialized with: {self.active_actions}")
 
-<<<<<<< HEAD
     def forward(self, observations, state, action):
-=======
-    def forward(self, observations, state=None, action=None):
->>>>>>> 61f89500
         """
         Forward pass through the recurrent policy.
 
@@ -106,10 +97,7 @@
         # LSTM forward pass
         hidden = hidden.view(B, TT, -1).transpose(0, 1)  # Shape: (TT, B, input_size)
         lstm_output, (new_lstm_h, new_lstm_c) = self.lstm(hidden, lstm_state)
-<<<<<<< HEAD
-
-=======
->>>>>>> 61f89500
+
         flat_hidden = lstm_output.transpose(0, 1).reshape(B * TT, -1)  # Shape: (B * TT, hidden_size)
 
         # Decode actions and value
@@ -215,7 +203,10 @@
             dtype=torch.float32,
         )[None, :, None, None]
         self.register_buffer("max_vec", max_vec.to(self.device))
-
+        )[None, :, None, None]
+        self.register_buffer("max_vec", max_vec.to(self.device))
+
+        action_nvec = self.action_space.nvec
         action_nvec = self.action_space.nvec
         self.actor = nn.ModuleList(
             [pufferlib.pytorch.layer_init(nn.Linear(hidden_size, n), std=0.01) for n in action_nvec]
@@ -223,8 +214,20 @@
         self.value = pufferlib.pytorch.layer_init(nn.Linear(hidden_size, 1), std=1)
 
         self.to(self.device)
+        self.to(self.device)
 
     def encode_observations(self, observations, state=None):
+        """
+        Encode observations into a hidden representation.
+
+        Args:
+            observations: Input tensor, shape (B, TT, M, 3) or (B, M, 3)
+            state: Optional state dictionary
+
+        Returns:
+            hidden: Encoded representation, shape (B * TT, hidden_size)
+        """
+        observations = observations.to(self.device)
         """
         Encode observations into a hidden representation.
 
@@ -240,6 +243,8 @@
         B = token_observations.shape[0]
         TT = 1 if token_observations.dim() == 3 else token_observations.shape[1]
         if token_observations.dim() != 3:
+        TT = 1 if token_observations.dim() == 3 else token_observations.shape[1]
+        if token_observations.dim() != 3:
             token_observations = einops.rearrange(token_observations, "b t m c -> (b t) m c")
 
         assert token_observations.shape[-1] == 3, f"Expected 3 channels per token. Got shape {token_observations.shape}"
@@ -251,15 +256,6 @@
         atr_indices = token_observations[..., 1].long()
         atr_values = token_observations[..., 2].float()
 
-<<<<<<< HEAD
-=======
-        # Extract x and y coordinate indices (0-15 range, but we need to make them long for indexing)
-        x_coord_indices = ((coords_byte >> 4) & 0x0F).long()  # Shape: [B_TT, M]
-        y_coord_indices = (coords_byte & 0x0F).long()  # Shape: [B_TT, M]
-        atr_indices = token_observations[..., 1].long()  # Shape: [B_TT, M], ready for embedding
-        atr_values = token_observations[..., 2].float()  # Shape: [B_TT, M]
-
->>>>>>> 61f89500
         box_obs = torch.zeros(
             (B * TT, self.num_layers, self.out_width, self.out_height),
             dtype=atr_values.dtype,
@@ -279,6 +275,7 @@
         ] = atr_values[valid_tokens]
 
         features = box_obs / self.max_vec
+        features = box_obs / self.max_vec
         self_features = self.self_encoder(features[:, :, 5, 5])
         cnn_features = self.network(features)
         return torch.cat([self_features, cnn_features], dim=1)
@@ -294,6 +291,16 @@
             logits: List of logits for each action head, [shape (B * TT, n_i)]
             value: Value estimate, shape (B * TT, 1)
         """
+        """
+        Decode hidden representation into logits and value.
+
+        Args:
+            hidden: Hidden representation, shape (B * TT, hidden_size)
+
+        Returns:
+            logits: List of logits for each action head, [shape (B * TT, n_i)]
+            value: Value estimate, shape (B * TT, 1)
+        """
         logits = [dec(hidden) for dec in self.actor]
         value = self.value(hidden)
         return logits, value
