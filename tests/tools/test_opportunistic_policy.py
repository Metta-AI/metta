--- conflicted
+++ resolved
@@ -3,12 +3,13 @@
 """
 
 import os
-import pathlib
 import subprocess
 import tempfile
+import pathlib
 
 import pytest
 
+import mettagrid.builder.envs as eb
 import metta.cogworks.curriculum.curriculum
 import metta.cogworks.curriculum.task_generator
 import metta.sim.simulation
@@ -17,21 +18,8 @@
 import metta.tools.play
 import metta.tools.replay
 import mettagrid
-import mettagrid.builder.envs as eb
-<<<<<<< HEAD
+import mettagrid.config.mettagrid_config
 import mettagrid.simulator
-=======
-from metta.cogworks.curriculum.curriculum import CurriculumConfig
-from metta.cogworks.curriculum.task_generator import SingleTaskGenerator
-from metta.sim.simulation import Simulation
-from metta.sim.simulation_config import SimulationConfig
-from metta.tools.eval import EvaluateTool
-from metta.tools.play import PlayTool
-from metta.tools.replay import ReplayTool
-from mettagrid import PufferMettaGridEnv, dtype_observations
-from mettagrid.config.mettagrid_config import EnvSupervisorConfig
-from mettagrid.simulator import Simulator
->>>>>>> a20e668a
 
 
 class TestBasicPolicyEnvironment:
@@ -45,14 +33,9 @@
     @pytest.fixture
     def env_with_config(self, simple_env_config):
         """Create PufferMettaGridEnv from config."""
-<<<<<<< HEAD
         simulator = mettagrid.simulator.Simulator()
-        env = mettagrid.PufferMettaGridEnv(simulator, simple_env_config)
-=======
-        simulator = Simulator()
-        env_supervisor_cfg = EnvSupervisorConfig(enabled=False)
-        env = PufferMettaGridEnv(simulator, simple_env_config, env_supervisor_cfg)
->>>>>>> a20e668a
+        env_supervisor_cfg = mettagrid.config.mettagrid_config.EnvSupervisorConfig(enabled=False)
+        env = mettagrid.PufferMettaGridEnv(simulator, simple_env_config, env_supervisor_cfg)
         try:
             yield env
         finally:
@@ -155,9 +138,7 @@
                 max_task_id=1,
             )
 
-        monkeypatch.setattr(
-            metta.cogworks.curriculum.curriculum.CurriculumConfig, "from_mg", classmethod(_small_curriculum)
-        )
+        monkeypatch.setattr(metta.cogworks.curriculum.curriculum.CurriculumConfig, "from_mg", classmethod(_small_curriculum))
         simulation = metta.sim.simulation.Simulation.create(
             sim_config=sim_config,
             policy_uri=None,
@@ -170,9 +151,7 @@
         env_config = eb.make_arena(num_agents=4)
         sim_config = metta.sim.simulation_config.SimulationConfig(suite="test", name="test_arena", env=env_config)
 
-        eval_tool = metta.tools.eval.EvaluateTool(
-            simulations=[sim_config], policy_uris=["mock://test_policy"], stats_db_uri=None
-        )
+        eval_tool = metta.tools.eval.EvaluateTool(simulations=[sim_config], policy_uris=["mock://test_policy"], stats_db_uri=None)
 
         assert eval_tool.simulations[0].name == "test_arena"
         assert eval_tool.policy_uris == ["mock://test_policy"]
