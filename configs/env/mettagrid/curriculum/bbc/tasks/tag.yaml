--- conflicted
+++ resolved
@@ -25,10 +25,5 @@
             armory: 3
 
 buckets:
-<<<<<<< HEAD
   game.objects.lasery.initial_resource_count: [0, 1]
-  game.objects.armory.initial_resource_count: [0, 1]
-=======
-  game.objects.lasery.initial_resource_count: { values: [0, 1, 20] }
-  game.objects.armory.initial_resource_count: { values: [0, 1, 20] }
->>>>>>> e4bc82a5
+  game.objects.armory.initial_resource_count: [0, 1]