"""
RL-specific W&B utilities and metrics setup.
"""

import logging
<<<<<<< HEAD
import os
import tempfile
from pathlib import Path
from typing import Optional
=======
>>>>>>> 0a0032cb

import torch.nn as nn
<<<<<<< HEAD
import wandb
from wandb import Artifact
from wandb.apis.public.runs import Run
from wandb.errors import CommError

from metta.common.util.constants import METTA_WANDB_ENTITY
from metta.common.util.retry import retry_on_exception
from metta.common.wandb.wandb_context import WandbRun
from metta.mettagrid.util.file import WandbURI
=======

from metta.common.wandb.context import WandbRun
>>>>>>> 0a0032cb

logger = logging.getLogger(__name__)
wandb_api = wandb.Api(timeout=60)

<<<<<<< HEAD
# Create a custom retry decorator for wandb API calls with sensible defaults
wandb_retry = retry_on_exception(
    max_retries=3,
    initial_delay=2.0,
    max_delay=30.0,
    backoff_factor=2.0,
    exceptions=(CommError, TimeoutError, ConnectionError, OSError),
)


@wandb_retry
def _get_wandb_run(path: str) -> Run:
    """Get wandb run object with retry."""
    return wandb_api.run(path)


@wandb_retry
def _get_wandb_artifact(qname: str) -> Artifact:
    """Get wandb artifact with retry."""
    return wandb_api.artifact(qname)


@wandb_retry
def _download_artifact(artifact: Artifact, root: str) -> None:
    """Download wandb artifact with retry."""
    artifact.download(root=root)


@wandb_retry
def _wait_for_artifact_upload(artifact: Artifact) -> None:
    """Wait for artifact upload to complete with retry."""
    artifact.wait()


def abort_requested(wandb_run: WandbRun | None) -> bool:
    """Check if wandb run has an 'abort' tag."""
    if wandb_run is None:
        return False

    try:
        run_obj = _get_wandb_run(wandb_run.path)
        has_abort = "abort" in run_obj.tags
        if has_abort:
            logger.info(f"Abort tag found on run {wandb_run.path}")
        return has_abort
    except Exception as e:
        logger.debug(f"Abort tag check failed: {e}")
        # Don't abort on API errors - let training continue
        return False

=======
>>>>>>> 0a0032cb

POLICY_EVALUATOR_METRIC_PREFIX = "evaluator"
POLICY_EVALUATOR_STEP_METRIC = "metric/evaluator_agent_step"
POLICY_EVALUATOR_EPOCH_METRIC = "metric/evaluator_epoch"


def setup_wandb_metrics(wandb_run: WandbRun) -> None:
    """Set up wandb metric definitions for consistent tracking across runs."""
    # Define base metrics
    metrics = ["agent_step", "epoch", "total_time", "train_time"]
    for metric in metrics:
        wandb_run.define_metric(f"metric/{metric}")

    # Set agent_step as the default x-axis for all metrics
    wandb_run.define_metric("*", step_metric="metric/agent_step")

    # Define special metric for reward vs total time
    wandb_run.define_metric("overview/reward_vs_total_time", step_metric="metric/total_time")
    setup_policy_evaluator_metrics(wandb_run)


def setup_policy_evaluator_metrics(wandb_run: WandbRun) -> None:
    """Set up metrics specific to policy evaluation."""
    # Separate step metric for remote evaluation allows evaluation results to be logged without conflicts
    wandb_run.define_metric(POLICY_EVALUATOR_STEP_METRIC)
    for metric in (f"{POLICY_EVALUATOR_METRIC_PREFIX}/*", f"overview/{POLICY_EVALUATOR_METRIC_PREFIX}/*"):
        wandb_run.define_metric(metric, step_metric=POLICY_EVALUATOR_STEP_METRIC)


def log_model_parameters(policy: nn.Module, wandb_run: WandbRun) -> None:
    """Log model parameter count to wandb summary."""
    num_params = sum(p.numel() for p in policy.parameters())
    if wandb_run.summary:
<<<<<<< HEAD
        wandb_run.summary["model/total_parameters"] = num_params


def get_wandb_checkpoint_metadata(wandb_uri: str) -> Optional[dict]:
    """Extract checkpoint metadata from a wandb artifact.

    Returns a dict with keys: run_name, epoch, agent_step, total_time, score
    or None if metadata cannot be extracted.
    """
    if not wandb_uri.startswith("wandb://"):
        return None

    uri = WandbURI.parse(wandb_uri)

    try:
        artifact = _get_wandb_artifact(uri.qname())
        metadata = artifact.metadata
    except Exception as e:
        logger.warning(f"Failed to get artifact metadata for {wandb_uri}: {e}")
        return None

    if metadata is None:
        return None

    # Check if we have all required fields
    required_fields = ["run_name", "epoch", "agent_step", "total_time", "score"]
    if all(field in metadata for field in required_fields):
        return {
            "run_name": f"{metadata['run_name']}:{artifact.version}",
            "epoch": metadata["epoch"],
            "agent_step": metadata["agent_step"],
            "total_time": metadata["total_time"],
            "score": metadata["score"],
        }
    return None


def expand_wandb_uri(uri: str, default_project: str = "metta") -> str:
    """Expand short wandb URI formats to full format.

    Handles both short and full wandb URI formats:
    - "wandb://run/my_run_name" ->
      "wandb://ENTITY/metta/model/my_run_name:latest"
      (ENTITY from WANDB_ENTITY or METTA_WANDB_ENTITY)
    - "wandb://run/my_run_name:v5" ->
      "wandb://ENTITY/metta/model/my_run_name:v5"
      (ENTITY from WANDB_ENTITY or METTA_WANDB_ENTITY)
    - "wandb://sweep/sweep_name" ->
      "wandb://ENTITY/metta/sweep_model/sweep_name:latest"
      (ENTITY from WANDB_ENTITY or METTA_WANDB_ENTITY)
    - Full URIs pass through unchanged

    Notes:
        For short URIs (run/..., sweep/...), the entity defaults to
        the current environment `WANDB_ENTITY` or falls back to
        `METTA_WANDB_ENTITY`.
    """
    if not uri.startswith("wandb://"):
        return uri

    path = uri[len("wandb://") :]

    if not path.startswith(("run/", "sweep/")):
        return uri

    # Default entity: respect WANDB_ENTITY if set; otherwise assume METTA_WANDB_ENTITY
    entity = os.getenv("WANDB_ENTITY", METTA_WANDB_ENTITY)

    if path.startswith("run/"):
        run_name = path[4:]
        if ":" in run_name:
            run_name, version = run_name.rsplit(":", 1)
        else:
            version = "latest"
        return f"wandb://{entity}/{default_project}/model/{run_name}:{version}"

    elif path.startswith("sweep/"):
        sweep_name = path[6:]
        if ":" in sweep_name:
            sweep_name, version = sweep_name.rsplit(":", 1)
        else:
            version = "latest"
        return f"wandb://{entity}/{default_project}/sweep_model/{sweep_name}:{version}"

    return uri


def load_policy_from_wandb_uri(wandb_uri: str, device: str | torch.device = "cpu") -> torch.nn.Module:
    """Load policy from wandb URI (handles both short and full formats).

    Accepts:
    - Short format: "wandb://run/my-run" (ENTITY from WANDB_ENTITY or METTA_WANDB_ENTITY)
    - Full format: "wandb://entity/project/artifact:version"

    Raises:
        ValueError: If URI is not a wandb:// URI
        FileNotFoundError: If no .pt files found in artifact
    """
    if not wandb_uri.startswith("wandb://"):
        raise ValueError(f"Not a wandb URI: {wandb_uri}")

    expanded_uri = expand_wandb_uri(wandb_uri)
    logger.info(f"Loading policy from wandb URI: {expanded_uri}")
    uri = WandbURI.parse(expanded_uri)
    qname = uri.qname()

    # Load artifact with retries
    try:
        logger.debug(f"Loading artifact: {qname}")
        artifact = _get_wandb_artifact(qname)
    except Exception as e:
        raise ValueError(f"Failed to load artifact: {qname}") from e

    with tempfile.TemporaryDirectory() as temp_dir:
        artifact_dir = Path(temp_dir)

        # Download artifact with retries
        logger.debug(f"Downloading artifact to {artifact_dir}")
        _download_artifact(artifact, str(artifact_dir))

        # Load model.pt
        model_file = artifact_dir / "model.pt"
        if not model_file.exists():
            # Fallback to any .pt file
            policy_files = list(artifact_dir.rglob("*.pt"))
            if not policy_files:
                raise FileNotFoundError(f"No .pt files in artifact {wandb_uri}")
            model_file = policy_files[0]

        return torch.load(model_file, map_location=device, weights_only=False)


def upload_checkpoint_as_artifact(
    checkpoint_path: str,
    artifact_name: str,
    artifact_type: str = "model",
    metadata: Optional[dict] = None,
    wandb_run: Optional[WandbRun] = None,
    additional_files: Optional[list[str]] = None,
) -> Optional[str]:
    """Upload a checkpoint file to wandb as an artifact."""
    # Use provided run or get current run
    run = wandb_run or wandb.run
    if run is None:
        logger.warning("No wandb run active, cannot upload artifact")
        return None

    # Prepare metadata
    artifact_metadata = metadata.copy() if metadata else {}

    # Create artifact (wandb supports dots in names)
    artifact = wandb.Artifact(name=artifact_name, type=artifact_type, metadata=artifact_metadata)

    # Add checkpoint file as model.pt
    artifact.add_file(checkpoint_path, name="model.pt")

    # Add any additional files
    if additional_files:
        for file_path in additional_files:
            if Path(file_path).exists():
                artifact.add_file(file_path)
            else:
                logger.warning(f"Additional file not found: {file_path}")

    # Log artifact to run
    run.log_artifact(artifact)

    # Wait for upload to complete with retries
    try:
        _wait_for_artifact_upload(artifact)
    except Exception as e:
        logger.error(f"Failed to wait for artifact upload: {e}")
        # Even if wait fails, the artifact might still upload in the background

    wandb_uri = f"wandb://{run.project}/{artifact_name}:{artifact.version}"
    logger.info(f"Uploaded checkpoint as wandb artifact: {artifact.qualified_name}")

    return wandb_uri
=======
        wandb_run.summary["model/total_parameters"] = num_params
>>>>>>> 0a0032cb
<|MERGE_RESOLUTION|>--- conflicted
+++ resolved
@@ -3,86 +3,13 @@
 """
 
 import logging
-<<<<<<< HEAD
-import os
-import tempfile
-from pathlib import Path
-from typing import Optional
-=======
->>>>>>> 0a0032cb
 
 import torch.nn as nn
-<<<<<<< HEAD
-import wandb
-from wandb import Artifact
-from wandb.apis.public.runs import Run
-from wandb.errors import CommError
-
-from metta.common.util.constants import METTA_WANDB_ENTITY
-from metta.common.util.retry import retry_on_exception
-from metta.common.wandb.wandb_context import WandbRun
-from metta.mettagrid.util.file import WandbURI
-=======
 
 from metta.common.wandb.context import WandbRun
->>>>>>> 0a0032cb
 
 logger = logging.getLogger(__name__)
-wandb_api = wandb.Api(timeout=60)
 
-<<<<<<< HEAD
-# Create a custom retry decorator for wandb API calls with sensible defaults
-wandb_retry = retry_on_exception(
-    max_retries=3,
-    initial_delay=2.0,
-    max_delay=30.0,
-    backoff_factor=2.0,
-    exceptions=(CommError, TimeoutError, ConnectionError, OSError),
-)
-
-
-@wandb_retry
-def _get_wandb_run(path: str) -> Run:
-    """Get wandb run object with retry."""
-    return wandb_api.run(path)
-
-
-@wandb_retry
-def _get_wandb_artifact(qname: str) -> Artifact:
-    """Get wandb artifact with retry."""
-    return wandb_api.artifact(qname)
-
-
-@wandb_retry
-def _download_artifact(artifact: Artifact, root: str) -> None:
-    """Download wandb artifact with retry."""
-    artifact.download(root=root)
-
-
-@wandb_retry
-def _wait_for_artifact_upload(artifact: Artifact) -> None:
-    """Wait for artifact upload to complete with retry."""
-    artifact.wait()
-
-
-def abort_requested(wandb_run: WandbRun | None) -> bool:
-    """Check if wandb run has an 'abort' tag."""
-    if wandb_run is None:
-        return False
-
-    try:
-        run_obj = _get_wandb_run(wandb_run.path)
-        has_abort = "abort" in run_obj.tags
-        if has_abort:
-            logger.info(f"Abort tag found on run {wandb_run.path}")
-        return has_abort
-    except Exception as e:
-        logger.debug(f"Abort tag check failed: {e}")
-        # Don't abort on API errors - let training continue
-        return False
-
-=======
->>>>>>> 0a0032cb
 
 POLICY_EVALUATOR_METRIC_PREFIX = "evaluator"
 POLICY_EVALUATOR_STEP_METRIC = "metric/evaluator_agent_step"
@@ -116,185 +43,4 @@
     """Log model parameter count to wandb summary."""
     num_params = sum(p.numel() for p in policy.parameters())
     if wandb_run.summary:
-<<<<<<< HEAD
-        wandb_run.summary["model/total_parameters"] = num_params
-
-
-def get_wandb_checkpoint_metadata(wandb_uri: str) -> Optional[dict]:
-    """Extract checkpoint metadata from a wandb artifact.
-
-    Returns a dict with keys: run_name, epoch, agent_step, total_time, score
-    or None if metadata cannot be extracted.
-    """
-    if not wandb_uri.startswith("wandb://"):
-        return None
-
-    uri = WandbURI.parse(wandb_uri)
-
-    try:
-        artifact = _get_wandb_artifact(uri.qname())
-        metadata = artifact.metadata
-    except Exception as e:
-        logger.warning(f"Failed to get artifact metadata for {wandb_uri}: {e}")
-        return None
-
-    if metadata is None:
-        return None
-
-    # Check if we have all required fields
-    required_fields = ["run_name", "epoch", "agent_step", "total_time", "score"]
-    if all(field in metadata for field in required_fields):
-        return {
-            "run_name": f"{metadata['run_name']}:{artifact.version}",
-            "epoch": metadata["epoch"],
-            "agent_step": metadata["agent_step"],
-            "total_time": metadata["total_time"],
-            "score": metadata["score"],
-        }
-    return None
-
-
-def expand_wandb_uri(uri: str, default_project: str = "metta") -> str:
-    """Expand short wandb URI formats to full format.
-
-    Handles both short and full wandb URI formats:
-    - "wandb://run/my_run_name" ->
-      "wandb://ENTITY/metta/model/my_run_name:latest"
-      (ENTITY from WANDB_ENTITY or METTA_WANDB_ENTITY)
-    - "wandb://run/my_run_name:v5" ->
-      "wandb://ENTITY/metta/model/my_run_name:v5"
-      (ENTITY from WANDB_ENTITY or METTA_WANDB_ENTITY)
-    - "wandb://sweep/sweep_name" ->
-      "wandb://ENTITY/metta/sweep_model/sweep_name:latest"
-      (ENTITY from WANDB_ENTITY or METTA_WANDB_ENTITY)
-    - Full URIs pass through unchanged
-
-    Notes:
-        For short URIs (run/..., sweep/...), the entity defaults to
-        the current environment `WANDB_ENTITY` or falls back to
-        `METTA_WANDB_ENTITY`.
-    """
-    if not uri.startswith("wandb://"):
-        return uri
-
-    path = uri[len("wandb://") :]
-
-    if not path.startswith(("run/", "sweep/")):
-        return uri
-
-    # Default entity: respect WANDB_ENTITY if set; otherwise assume METTA_WANDB_ENTITY
-    entity = os.getenv("WANDB_ENTITY", METTA_WANDB_ENTITY)
-
-    if path.startswith("run/"):
-        run_name = path[4:]
-        if ":" in run_name:
-            run_name, version = run_name.rsplit(":", 1)
-        else:
-            version = "latest"
-        return f"wandb://{entity}/{default_project}/model/{run_name}:{version}"
-
-    elif path.startswith("sweep/"):
-        sweep_name = path[6:]
-        if ":" in sweep_name:
-            sweep_name, version = sweep_name.rsplit(":", 1)
-        else:
-            version = "latest"
-        return f"wandb://{entity}/{default_project}/sweep_model/{sweep_name}:{version}"
-
-    return uri
-
-
-def load_policy_from_wandb_uri(wandb_uri: str, device: str | torch.device = "cpu") -> torch.nn.Module:
-    """Load policy from wandb URI (handles both short and full formats).
-
-    Accepts:
-    - Short format: "wandb://run/my-run" (ENTITY from WANDB_ENTITY or METTA_WANDB_ENTITY)
-    - Full format: "wandb://entity/project/artifact:version"
-
-    Raises:
-        ValueError: If URI is not a wandb:// URI
-        FileNotFoundError: If no .pt files found in artifact
-    """
-    if not wandb_uri.startswith("wandb://"):
-        raise ValueError(f"Not a wandb URI: {wandb_uri}")
-
-    expanded_uri = expand_wandb_uri(wandb_uri)
-    logger.info(f"Loading policy from wandb URI: {expanded_uri}")
-    uri = WandbURI.parse(expanded_uri)
-    qname = uri.qname()
-
-    # Load artifact with retries
-    try:
-        logger.debug(f"Loading artifact: {qname}")
-        artifact = _get_wandb_artifact(qname)
-    except Exception as e:
-        raise ValueError(f"Failed to load artifact: {qname}") from e
-
-    with tempfile.TemporaryDirectory() as temp_dir:
-        artifact_dir = Path(temp_dir)
-
-        # Download artifact with retries
-        logger.debug(f"Downloading artifact to {artifact_dir}")
-        _download_artifact(artifact, str(artifact_dir))
-
-        # Load model.pt
-        model_file = artifact_dir / "model.pt"
-        if not model_file.exists():
-            # Fallback to any .pt file
-            policy_files = list(artifact_dir.rglob("*.pt"))
-            if not policy_files:
-                raise FileNotFoundError(f"No .pt files in artifact {wandb_uri}")
-            model_file = policy_files[0]
-
-        return torch.load(model_file, map_location=device, weights_only=False)
-
-
-def upload_checkpoint_as_artifact(
-    checkpoint_path: str,
-    artifact_name: str,
-    artifact_type: str = "model",
-    metadata: Optional[dict] = None,
-    wandb_run: Optional[WandbRun] = None,
-    additional_files: Optional[list[str]] = None,
-) -> Optional[str]:
-    """Upload a checkpoint file to wandb as an artifact."""
-    # Use provided run or get current run
-    run = wandb_run or wandb.run
-    if run is None:
-        logger.warning("No wandb run active, cannot upload artifact")
-        return None
-
-    # Prepare metadata
-    artifact_metadata = metadata.copy() if metadata else {}
-
-    # Create artifact (wandb supports dots in names)
-    artifact = wandb.Artifact(name=artifact_name, type=artifact_type, metadata=artifact_metadata)
-
-    # Add checkpoint file as model.pt
-    artifact.add_file(checkpoint_path, name="model.pt")
-
-    # Add any additional files
-    if additional_files:
-        for file_path in additional_files:
-            if Path(file_path).exists():
-                artifact.add_file(file_path)
-            else:
-                logger.warning(f"Additional file not found: {file_path}")
-
-    # Log artifact to run
-    run.log_artifact(artifact)
-
-    # Wait for upload to complete with retries
-    try:
-        _wait_for_artifact_upload(artifact)
-    except Exception as e:
-        logger.error(f"Failed to wait for artifact upload: {e}")
-        # Even if wait fails, the artifact might still upload in the background
-
-    wandb_uri = f"wandb://{run.project}/{artifact_name}:{artifact.version}"
-    logger.info(f"Uploaded checkpoint as wandb artifact: {artifact.qualified_name}")
-
-    return wandb_uri
-=======
-        wandb_run.summary["model/total_parameters"] = num_params
->>>>>>> 0a0032cb
+        wandb_run.summary["model/total_parameters"] = num_params