--- conflicted
+++ resolved
@@ -2,11 +2,7 @@
 from tensordict import TensorDict
 from torch import Tensor, nn
 
-<<<<<<< HEAD
-=======
 from metta.agent.metta_agent import PolicyAgent
-from metta.agent.policy_state import PolicyState
->>>>>>> 89fe52dc
 from metta.agent.policy_store import PolicyStore
 from metta.mettagrid import MettaGridEnv
 from metta.rl.kickstarter_config import KickstartConfig, KickstartTeacherConfig
@@ -79,13 +75,9 @@
         self.teachers: list[KickstartTeacher] = []
         for teacher_cfg in self.teacher_cfgs or []:
             policy_record = self.policy_store.policy_record(teacher_cfg.teacher_uri)
-<<<<<<< HEAD
-            policy: nn.Module = policy_record.policy
-=======
             policy: PolicyAgent = policy_record.policy
             policy.action_loss_coef = teacher_cfg.action_loss_coef
             policy.value_loss_coef = teacher_cfg.value_loss_coef
->>>>>>> 89fe52dc
             # Support both new and old initialization methods
             if hasattr(policy, "initialize_to_environment"):
                 # Note: We don't have features here, so we pass None
