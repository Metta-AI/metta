--- conflicted
+++ resolved
@@ -13,11 +13,6 @@
 
 if TYPE_CHECKING:
     from metta.rl.trainer_config import TrainerConfig
-<<<<<<< HEAD
-
-=======
-    from metta.rl.training import TrainingEnvironmentConfig
->>>>>>> 8e54e22b
 
 logger = logging.getLogger(__name__)
 
