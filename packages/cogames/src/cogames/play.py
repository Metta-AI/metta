--- conflicted
+++ resolved
@@ -9,12 +9,11 @@
 import torch
 from rich.console import Console
 
-import mettagrid.mettascope as mettascope_module
+import mettagrid.mettascope as mettascope
 from cogames import serialization
+from cogames.env import make_hierarchical_env
 from mettagrid import MettaGridConfig
 from mettagrid.util.grid_object_formatter import format_grid_object
-
-from cogames.env import make_hierarchical_env
 
 logger = logging.getLogger("cogames.play")
 
@@ -47,42 +46,26 @@
 
     # Load and create policy via shared serialization helpers
     device = torch.device("cpu")
-    weights_path = Path(policy_data_path) if policy_data_path else None
-    artifact = serialization.PolicyArtifact(policy_class=policy_class_path, weights_path=weights_path)
-    policy_instance = serialization.load_policy(artifact, env, device)
+    policy_path = Path(policy_data_path) if policy_data_path else None
+    if policy_path and policy_path.is_dir():
+        policy_instance = serialization.load_policy_from_bundle(policy_path, env, device)
+    else:
+        artifact = serialization.PolicyArtifact(policy_class=policy_class_path, weights_path=policy_path)
+        policy_instance = serialization.load_policy(artifact, env, device)
 
-<<<<<<< HEAD
-    # Check if this is a TrainablePolicy or a simple Policy
-    from cogames.policy import Policy, TrainablePolicy
+    from cogames.policy import AgentPolicy, Policy, TrainablePolicy
 
-    # Create per-agent policies
-    agent_policies = []
-    if isinstance(policy_instance, TrainablePolicy):
-        # Create per-agent policies from the trainable policy
-        for agent_id in range(env.num_agents):
-            agent_policies.append(policy_instance.agent_policy(agent_id))
-    elif isinstance(policy_instance, Policy):
+    agent_policies: list[AgentPolicy] = []
+    if isinstance(policy_instance, (TrainablePolicy, Policy)):
         for agent_id in range(env.num_agents):
             agent_policies.append(policy_instance.agent_policy(agent_id))
     else:
         raise ValueError("Policy class must implement either Policy or TrainablePolicy interface")
 
-    # Reset all agent policies
-    for policy in agent_policies:
-        policy.reset()
-=======
-    # Instantiate the policy
-    policy_instance = policy_class(env, device)
-
-    # Create per-agent policies
-    agent_policies = []
-    # Load checkpoint if provided
-    if policy_data_path:
-        policy_instance.load_policy_data(policy_data_path)
-        # Create per-agent policies using agent_policy() method
-    for agent_id in range(env.num_agents):
-        agent_policies.append(policy_instance.agent_policy(agent_id))
->>>>>>> 376b492b
+    for agent_policy in agent_policies:
+        reset_method = getattr(agent_policy, "reset", None)
+        if callable(reset_method):
+            reset_method()
 
     # Run episode
     step_count = 0
@@ -103,7 +86,7 @@
         "objects": [],
     }
 
-    response = mettascope_module.init(replay=json.dumps(initial_replay))
+    response = mettascope.init(replay=json.dumps(initial_replay))
     if response.should_close:
         return
 
@@ -128,7 +111,7 @@
         for agent_id in range(num_agents):
             hierarchical_actions[agent_id] = agent_policies[agent_id].step(obs[agent_id])
 
-        response = mettascope_module.render(step_count, replay_step)
+        response = mettascope.render(step_count, replay_step)
         if response.should_close:
             break
         if response.action:
