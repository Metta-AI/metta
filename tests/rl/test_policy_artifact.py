from __future__ import annotations

from pathlib import Path

import torch
import torch.nn as nn
from pydantic import Field
from tensordict import TensorDict

<<<<<<< HEAD
from metta.agent.components.action import ActionEmbedding, ActionEmbeddingConfig
=======
from metta.agent.components.cortex import CortexTD
>>>>>>> ac9f6b54
from metta.agent.policies.fast import FastConfig
from metta.agent.policies.vit import ViTDefaultConfig
from metta.agent.policy import Policy, PolicyArchitecture
from mettagrid.base_config import Config
from mettagrid.policy.mpt_artifact import MptArtifact, load_mpt, save_mpt
from mettagrid.policy.policy_env_interface import PolicyEnvInterface


class DummyActionComponentConfig(Config):
    name: str = "dummy"

    def make_component(self, env=None) -> nn.Module:
        return nn.Identity()


class DummyPolicyArchitecture(PolicyArchitecture):
    class_path: str = "tests.rl.test_policy_artifact.DummyPolicy"
    action_probs_config: DummyActionComponentConfig = Field(default_factory=DummyActionComponentConfig)


class DummyPolicy(Policy):
    def __init__(self, policy_env_info: PolicyEnvInterface | None, _: PolicyArchitecture | None = None):
        if policy_env_info is None:
            from mettagrid.config import MettaGridConfig

            policy_env_info = PolicyEnvInterface.from_mg_cfg(MettaGridConfig())
        super().__init__(policy_env_info)
        self.linear = nn.Linear(1, 1)

    def forward(self, td: TensorDict) -> TensorDict:
        td["logits"] = self.linear(td["env_obs"].float())
        return td

    @property
    def device(self) -> torch.device:
        return next(self.parameters()).device

    def reset_memory(self) -> None:
        return None


<<<<<<< HEAD
class ActionTestArchitecture(PolicyArchitecture):
    class_path: str = "tests.rl.test_policy_artifact.ActionTestPolicy"
    action_probs_config: DummyActionComponentConfig = Field(default_factory=DummyActionComponentConfig)


class ActionTestPolicy(Policy):
    def __init__(self, game_rules: GameRules | None, _: PolicyArchitecture | None = None):
        super().__init__()
        config = ActionEmbeddingConfig(out_key="action_embedding", embedding_dim=4)
        self.components = nn.ModuleDict({"action_embedding": ActionEmbedding(config)})
        self._device = torch.device("cpu")

    def forward(self, td: TensorDict, action: torch.Tensor | None = None) -> TensorDict:  # pragma: no cover - simple passthrough
        return td

    def initialize_to_environment(self, game_rules: GameRules, device: torch.device):
        self._device = torch.device(device)
        self.components["action_embedding"].initialize_to_environment(game_rules, self._device)

    @property
    def device(self) -> torch.device:
        return self._device

    def reset_memory(self) -> None:  # pragma: no cover - no-op for test policy
        return None


def _game_rules() -> GameRules:
    return GameRules(
        obs_width=1,
        obs_height=1,
        obs_features={},
        action_names=[],
        num_agents=1,
        observation_space=None,
        action_space=None,
        feature_normalizations={},
    )
=======
def _policy_env_info() -> PolicyEnvInterface:
    from mettagrid.config import MettaGridConfig

    return PolicyEnvInterface.from_mg_cfg(MettaGridConfig())
>>>>>>> ac9f6b54


def test_artifact_instantiate() -> None:
    policy_env_info = _policy_env_info()
    architecture = DummyPolicyArchitecture()
    policy = architecture.make_policy(policy_env_info)

    artifact = MptArtifact(architecture=architecture, state_dict=policy.state_dict())

    instantiated = artifact.instantiate(policy_env_info, torch.device("cpu"))
    assert isinstance(instantiated, DummyPolicy)
    assert instantiated.device.type == "cpu"


def test_save_and_load_weights_and_architecture(tmp_path: Path) -> None:
    policy_env_info = _policy_env_info()
    architecture = DummyPolicyArchitecture()
    policy = architecture.make_policy(policy_env_info)

    artifact_path = tmp_path / "artifact.mpt"
    save_mpt(artifact_path, architecture=architecture, state_dict=policy.state_dict())

    assert artifact_path.exists()

    loaded = load_mpt(str(artifact_path))
    assert isinstance(loaded.architecture, DummyPolicyArchitecture)
    assert loaded.state_dict is not None

    instantiated = loaded.instantiate(policy_env_info, torch.device("cpu"))
    assert isinstance(instantiated, DummyPolicy)


def test_architecture_round_trip_vit() -> None:
    config = ViTDefaultConfig()
    spec = config.to_spec()
    reconstructed = PolicyArchitecture.from_spec(spec)

    assert isinstance(reconstructed, ViTDefaultConfig)
    assert reconstructed.model_dump() == config.model_dump()


def test_architecture_round_trip_fast_with_override() -> None:
    config = FastConfig(actor_hidden_dim=321)
    spec = config.to_spec()
    reconstructed = PolicyArchitecture.from_spec(spec)

    assert isinstance(reconstructed, FastConfig)
    assert reconstructed.model_dump() == config.model_dump()


def test_architecture_from_spec_without_args() -> None:
    spec = "metta.agent.policies.vit.ViTDefaultConfig"
    architecture = PolicyArchitecture.from_spec(spec)
    assert isinstance(architecture, ViTDefaultConfig)

    canonical = architecture.to_spec()
    assert canonical.startswith("metta.agent.policies.vit.ViTDefaultConfig(")
    round_tripped = PolicyArchitecture.from_spec(canonical)
    assert round_tripped.model_dump() == architecture.model_dump()


def test_architecture_from_spec_with_args_round_trip() -> None:
    spec = "metta.agent.policies.fast.FastConfig(actor_hidden_dim=2048, critic_hidden_dim=4096)"
    architecture = PolicyArchitecture.from_spec(spec)

    assert isinstance(architecture, FastConfig)
    assert architecture.actor_hidden_dim == 2048
    assert architecture.critic_hidden_dim == 4096

    canonical = architecture.to_spec()
    assert "actor_hidden_dim=2048" in canonical
    assert "critic_hidden_dim=4096" in canonical
    round_tripped = PolicyArchitecture.from_spec(canonical)
    assert round_tripped.model_dump() == architecture.model_dump()


<<<<<<< HEAD
def test_safetensors_save_with_shared_lstm_parameters(tmp_path: Path) -> None:
    obs_features = {"token": SimpleNamespace(id=0, normalization=1.0)}
    game_rules = GameRules(
        obs_width=1,
        obs_height=1,
        obs_features=obs_features,
        action_names=["noop"],
        num_agents=1,
        observation_space=None,
        action_space=gym.spaces.Discrete(1),
        feature_normalizations={0: 1.0},
    )

    architecture = FastLSTMResetConfig()
    policy = architecture.make_policy(game_rules)
    policy.initialize_to_environment(game_rules, torch.device("cpu"))

    artifact_path = tmp_path / "artifact.zip"
    save_policy_artifact_safetensors(
        artifact_path,
        policy_architecture=architecture,
        state_dict=policy.state_dict(),
    )

    loaded = load_policy_artifact(artifact_path)
    reloaded = loaded.instantiate(game_rules, torch.device("cpu"))

    assert reloaded.network.module.lstm_reset.func.lstm_h.size(1) == 0


def test_policy_artifact_reinitializes_environment_dependent_buffers() -> None:
    """Policies should refresh action embeddings after weights are loaded."""

    obs_features = {"token": SimpleNamespace(id=0, normalization=1.0)}

    old_rules = GameRules(
        obs_width=1,
        obs_height=1,
        obs_features=obs_features,
        action_names=["noop", "attack_0", "attack_1"],
        num_agents=1,
        observation_space=None,
        action_space=gym.spaces.Discrete(3),
        feature_normalizations={0: 1.0},
    )

    new_rules = GameRules(
        obs_width=1,
        obs_height=1,
        obs_features=obs_features,
        action_names=["noop", "attack_0", "attack_1"],
        num_agents=1,
        observation_space=None,
        action_space=gym.spaces.Discrete(3),
        feature_normalizations={0: 1.0},
    )

    architecture = ActionTestArchitecture()
    policy = architecture.make_policy(old_rules)
    policy.initialize_to_environment(old_rules, torch.device("cpu"))

    artifact = PolicyArtifact(policy_architecture=architecture, state_dict=policy.state_dict())
    artifact.state_dict["components.action_embedding.active_indices"] = torch.tensor([5, 6, 7], dtype=torch.long)

    reloaded = artifact.instantiate(new_rules, torch.device("cpu"))

    action_component = reloaded.components["action_embedding"]
    assert tuple(action_component.active_indices.tolist()) == (0, 1, 2)
    assert action_component.num_actions == 3
=======
def test_safetensors_save_with_fast_core(tmp_path: Path) -> None:
    from mettagrid.config import MettaGridConfig

    policy_env_info = PolicyEnvInterface.from_mg_cfg(MettaGridConfig())

    architecture = FastConfig()
    policy = architecture.make_policy(policy_env_info)
    policy.initialize_to_environment(policy_env_info, torch.device("cpu"))

    artifact_path = tmp_path / "artifact.mpt"
    save_mpt(artifact_path, architecture=architecture, state_dict=policy.state_dict())

    loaded = load_mpt(str(artifact_path))
    reloaded = loaded.instantiate(policy_env_info, torch.device("cpu"))

    assert hasattr(reloaded, "core")
    assert isinstance(reloaded.core, CortexTD)
>>>>>>> ac9f6b54
<|MERGE_RESOLUTION|>--- conflicted
+++ resolved
@@ -7,11 +7,8 @@
 from pydantic import Field
 from tensordict import TensorDict
 
-<<<<<<< HEAD
 from metta.agent.components.action import ActionEmbedding, ActionEmbeddingConfig
-=======
 from metta.agent.components.cortex import CortexTD
->>>>>>> ac9f6b54
 from metta.agent.policies.fast import FastConfig
 from metta.agent.policies.vit import ViTDefaultConfig
 from metta.agent.policy import Policy, PolicyArchitecture
@@ -53,51 +50,41 @@
         return None
 
 
-<<<<<<< HEAD
 class ActionTestArchitecture(PolicyArchitecture):
     class_path: str = "tests.rl.test_policy_artifact.ActionTestPolicy"
     action_probs_config: DummyActionComponentConfig = Field(default_factory=DummyActionComponentConfig)
 
 
 class ActionTestPolicy(Policy):
-    def __init__(self, game_rules: GameRules | None, _: PolicyArchitecture | None = None):
-        super().__init__()
+    def __init__(self, policy_env_info: PolicyEnvInterface | None, _: PolicyArchitecture | None = None):
+        if policy_env_info is None:
+            from mettagrid.config import MettaGridConfig
+
+            policy_env_info = PolicyEnvInterface.from_mg_cfg(MettaGridConfig())
+        super().__init__(policy_env_info)
         config = ActionEmbeddingConfig(out_key="action_embedding", embedding_dim=4)
         self.components = nn.ModuleDict({"action_embedding": ActionEmbedding(config)})
         self._device = torch.device("cpu")
 
-    def forward(self, td: TensorDict, action: torch.Tensor | None = None) -> TensorDict:  # pragma: no cover - simple passthrough
+    def forward(self, td: TensorDict, action: torch.Tensor | None = None) -> TensorDict:
         return td
 
-    def initialize_to_environment(self, game_rules: GameRules, device: torch.device):
+    def initialize_to_environment(self, policy_env_info: PolicyEnvInterface, device: torch.device):
         self._device = torch.device(device)
-        self.components["action_embedding"].initialize_to_environment(game_rules, self._device)
+        self.components["action_embedding"].initialize_to_environment(policy_env_info, self._device)
 
     @property
     def device(self) -> torch.device:
         return self._device
 
-    def reset_memory(self) -> None:  # pragma: no cover - no-op for test policy
+    def reset_memory(self) -> None:
         return None
 
 
-def _game_rules() -> GameRules:
-    return GameRules(
-        obs_width=1,
-        obs_height=1,
-        obs_features={},
-        action_names=[],
-        num_agents=1,
-        observation_space=None,
-        action_space=None,
-        feature_normalizations={},
-    )
-=======
 def _policy_env_info() -> PolicyEnvInterface:
     from mettagrid.config import MettaGridConfig
 
     return PolicyEnvInterface.from_mg_cfg(MettaGridConfig())
->>>>>>> ac9f6b54
 
 
 def test_artifact_instantiate() -> None:
@@ -174,77 +161,6 @@
     assert round_tripped.model_dump() == architecture.model_dump()
 
 
-<<<<<<< HEAD
-def test_safetensors_save_with_shared_lstm_parameters(tmp_path: Path) -> None:
-    obs_features = {"token": SimpleNamespace(id=0, normalization=1.0)}
-    game_rules = GameRules(
-        obs_width=1,
-        obs_height=1,
-        obs_features=obs_features,
-        action_names=["noop"],
-        num_agents=1,
-        observation_space=None,
-        action_space=gym.spaces.Discrete(1),
-        feature_normalizations={0: 1.0},
-    )
-
-    architecture = FastLSTMResetConfig()
-    policy = architecture.make_policy(game_rules)
-    policy.initialize_to_environment(game_rules, torch.device("cpu"))
-
-    artifact_path = tmp_path / "artifact.zip"
-    save_policy_artifact_safetensors(
-        artifact_path,
-        policy_architecture=architecture,
-        state_dict=policy.state_dict(),
-    )
-
-    loaded = load_policy_artifact(artifact_path)
-    reloaded = loaded.instantiate(game_rules, torch.device("cpu"))
-
-    assert reloaded.network.module.lstm_reset.func.lstm_h.size(1) == 0
-
-
-def test_policy_artifact_reinitializes_environment_dependent_buffers() -> None:
-    """Policies should refresh action embeddings after weights are loaded."""
-
-    obs_features = {"token": SimpleNamespace(id=0, normalization=1.0)}
-
-    old_rules = GameRules(
-        obs_width=1,
-        obs_height=1,
-        obs_features=obs_features,
-        action_names=["noop", "attack_0", "attack_1"],
-        num_agents=1,
-        observation_space=None,
-        action_space=gym.spaces.Discrete(3),
-        feature_normalizations={0: 1.0},
-    )
-
-    new_rules = GameRules(
-        obs_width=1,
-        obs_height=1,
-        obs_features=obs_features,
-        action_names=["noop", "attack_0", "attack_1"],
-        num_agents=1,
-        observation_space=None,
-        action_space=gym.spaces.Discrete(3),
-        feature_normalizations={0: 1.0},
-    )
-
-    architecture = ActionTestArchitecture()
-    policy = architecture.make_policy(old_rules)
-    policy.initialize_to_environment(old_rules, torch.device("cpu"))
-
-    artifact = PolicyArtifact(policy_architecture=architecture, state_dict=policy.state_dict())
-    artifact.state_dict["components.action_embedding.active_indices"] = torch.tensor([5, 6, 7], dtype=torch.long)
-
-    reloaded = artifact.instantiate(new_rules, torch.device("cpu"))
-
-    action_component = reloaded.components["action_embedding"]
-    assert tuple(action_component.active_indices.tolist()) == (0, 1, 2)
-    assert action_component.num_actions == 3
-=======
 def test_safetensors_save_with_fast_core(tmp_path: Path) -> None:
     from mettagrid.config import MettaGridConfig
 
@@ -262,4 +178,20 @@
 
     assert hasattr(reloaded, "core")
     assert isinstance(reloaded.core, CortexTD)
->>>>>>> ac9f6b54
+
+
+def test_policy_artifact_reinitializes_environment_dependent_buffers() -> None:
+    policy_env_info = _policy_env_info()
+    architecture = ActionTestArchitecture()
+    policy = architecture.make_policy(policy_env_info)
+    policy.initialize_to_environment(policy_env_info, torch.device("cpu"))
+
+    artifact = MptArtifact(architecture=architecture, state_dict=policy.state_dict())
+    artifact.state_dict["components.action_embedding.active_indices"] = torch.tensor([5, 6, 7], dtype=torch.long)
+
+    reloaded = artifact.instantiate(policy_env_info, torch.device("cpu"))
+
+    action_component = reloaded.components["action_embedding"]
+    expected_indices = tuple(range(len(policy_env_info.action_names)))
+    assert tuple(action_component.active_indices.tolist()) == expected_indices
+    assert action_component.num_actions == len(expected_indices)