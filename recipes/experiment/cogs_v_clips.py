"""Core CoGs vs Clips training and evaluation recipe.

This module defines the base tooling for CoGs vs Clips training. Variant-specific
recipes should import from here and extend via custom defaults, similar to how
`recipes.experiment.abes` wraps `recipes.experiment.arena`.
"""

from __future__ import annotations

import itertools
import logging
from typing import Optional, Sequence

import metta.cogworks.curriculum as cc
from cogames.cli.mission import find_mission, parse_variants

# eval_missions.py was deleted - missions moved to integrated_evals.py
from cogames.cogs_vs_clips.evals.integrated_evals import EVAL_MISSIONS
from cogames.cogs_vs_clips.mission import MAP_MISSION_DELIMITER, Mission, NumCogsVariant
from cogames.cogs_vs_clips.missions import MISSIONS
from cogames.cogs_vs_clips.variants import VARIANTS
from metta.cogworks.curriculum.curriculum import (
    CurriculumAlgorithmConfig,
    CurriculumConfig,
    DiscreteRandomConfig,
)
from metta.cogworks.curriculum.learning_progress_algorithm import LearningProgressConfig
from metta.rl.loss.losses import LossesConfig
from metta.rl.trainer_config import TrainerConfig
from metta.rl.training import EvaluatorConfig, TrainingEnvironmentConfig
from metta.sim.simulation_config import SimulationConfig
from metta.tools.eval import EvaluateTool
from metta.tools.play import PlayTool
from metta.tools.train import TrainTool
from mettagrid.config.mettagrid_config import MettaGridConfig

logger = logging.getLogger(__name__)

# Single canonical curriculum list (fixed + procedural)
DEFAULT_CURRICULUM_MISSIONS: list[str] = [
<<<<<<< HEAD
    "easy_hearts",
    "oxygen_bottleneck",
    "energy_starved",
    # "machina_1.open_world",
=======
    # Core hello_world missions
    "hello_world.easy_hearts",
    "hello_world.oxygen_bottleneck",
    "hello_world.energy_starved",
    "hello_world.distant_resources",
    "hello_world.quadrant_buildings",
    "hello_world.single_use_swarm",
    "hello_world.vibe_check",
    # Training facility curriculum
    "training_facility.harvest",
    "training_facility.vibe_check",
    "training_facility.repair",
    "training_facility.easy_hearts_training_facility",
    # Additional fixed/procedural maps
    "hello_world.hello_world_unclip",
    "hello_world.open_world",
    "hello_world.easy_hearts_hello_world",
    # Machina maps
    "machina_1.open_world",
    "machina_1.balanced_corners",
>>>>>>> 63c1c775
]

COORDINATION_MISSIONS: list[str] = [
    "distant_resources",
    "quadrant_buildings",
    "single_use_swarm",
]


def _normalize_variant_names(
    *,
    initial: Optional[Sequence[str]] = None,
    variants: Optional[Sequence[str]] = None,
) -> list[str]:
    names: list[str] = []
    for source in (initial, variants):
        if not source:
            continue
        for name in source:
            if name not in names:
                names.append(name)
    return names


def _resolve_mission_template(name: str) -> Mission:
    for mission in MISSIONS:
        if mission.name == name or mission.full_name() == name:
            return mission

    if MAP_MISSION_DELIMITER not in name:
        return find_mission(name, None)

    if name.count(MAP_MISSION_DELIMITER) > 1:
        raise ValueError(f"Mission name can contain at most one '{MAP_MISSION_DELIMITER}' delimiter")

    site_name, mission_name = name.split(MAP_MISSION_DELIMITER)
    return find_mission(site_name, mission_name)


def _resolve_eval_variants(
    train_variants: Optional[Sequence[str]],
    eval_variants: Optional[Sequence[str]],
) -> Optional[list[str]]:
    if eval_variants is not None:
        return list(eval_variants)
    if train_variants is not None:
        return list(train_variants)
    return None


def _prepare_mission(
    base_mission: Mission,
    *,
    num_cogs: int,
    variant_names: Sequence[str] | None = None,
) -> Mission:
    mission = base_mission
    variant_objects = parse_variants(list(variant_names)) if variant_names else []
    if variant_objects:
        mission = mission.with_variants(variant_objects)
    mission = mission.with_variants([NumCogsVariant(num_cogs=num_cogs)])
    return mission


def _add_buckets_to_tasks(
    mission_tasks,
    *,
    dr_rewards: bool = False,
    dr_misc: bool = False,
) -> None:
    """Add buckets to mission tasks based on dr_rewards and dr_misc flags."""
    mission_tasks.add_bucket("game.max_steps", [750, 1000, 1250, 1500])

    if dr_rewards:
        mission_tasks.add_bucket("game.agent.rewards.stats.chest.heart.amount", [0, 1, 5, 10])
        mission_tasks.add_bucket("game.agent.rewards.inventory.heart", [0, 1, 5, 10])
        resources = ["carbon", "oxygen", "germanium", "silicon"]
        for resource in resources:
            mission_tasks.add_bucket(f"game.agent.rewards.inventory.{resource}", [0.0, 0.01, 0.1, 1])
        equipment = ["scrambler", "modulator", "decoder", "resonator"]
        for item in equipment:
            mission_tasks.add_bucket(f"game.agent.rewards.inventory.{item}", [0.0, 0.1, 1.0, 10.0])

    if dr_misc:
        mission_tasks.add_bucket("game.agent.inventory_regen_amounts.energy", [0, 1, 2])
        mission_tasks.add_bucket("game.actions.move.consumed_resources.energy", [1, 2, 3])
        mission_tasks.add_bucket("game.agent.resource_limits.cargo.limit", [25, 50, 100])
        mission_tasks.add_bucket("game.agent.resource_limits.energy.limit", [50, 75, 100])
        mission_tasks.add_bucket("game.clipper.clip_period", [0, 25, 50])
        mission_tasks.add_bucket("game.inventory_regen_interval", [0, 1, 2])


def make_eval_suite(
    num_cogs: int = 4,
    difficulty: str | None = "standard",
    subset: Optional[Sequence[str]] = None,
    variants: Optional[Sequence[str]] = None,
    max_evals: Optional[int] = None,
) -> list[SimulationConfig]:
    """Create a suite of evaluation simulations from CoGames missions.

    Args:
        num_cogs: Number of agents per mission (1, 2, 4, or 8)
        difficulty: Difficulty variant to apply (e.g., "standard", "hard", "story_mode")
        subset: Optional list of mission names to include (defaults to all)
        variants: Additional mission variants to apply (lonely_heart, heart_chorus, ...)

    Returns:
        A list of SimulationConfig objects ready for evaluation.
    """
    if subset:
        missions = [m for m in EVAL_MISSIONS if m.name in subset]
    else:
        missions = EVAL_MISSIONS

    variant_names = _normalize_variant_names(
        initial=[difficulty] if difficulty else None,
        variants=variants,
    )

    simulations: list[SimulationConfig] = []
    for mission_template in missions:
        if num_cogs == 1 and mission_template.name in {
            "go_together",
            "single_use_swarm",
        }:
            continue

        mission = _prepare_mission(
            mission_template,
            num_cogs=num_cogs,
            variant_names=variant_names,
        )

        env_cfg = mission.make_env()
        sim = SimulationConfig(
            suite="cogs_vs_clips",
            name=f"{mission_template.name}_{num_cogs}cogs",
            env=env_cfg,
        )
        simulations.append(sim)

    if max_evals is not None:
        logger.info(f"Limiting evaluations to {max_evals} (got {len(simulations)})")
        simulations = simulations[:max_evals]

    return simulations


def make_training_env(
    num_cogs: int = 4,
    mission: str = "easy_hearts",
    variants: Optional[Sequence[str]] = None,
) -> MettaGridConfig:
    """Create a single training environment from a mission."""
    mission_template = _resolve_mission_template(mission)

    variant_names = _normalize_variant_names(variants=variants)
    prepared_mission = _prepare_mission(
        mission_template,
        num_cogs=num_cogs,
        variant_names=variant_names,
    )
    env = prepared_mission.make_env()

    # If vibe swapping is disabled, prune stale vibe transfers to avoid invalid IDs.
    change_vibe_action = getattr(env.game.actions, "change_vibe", None)
    if change_vibe_action is not None and change_vibe_action.number_of_vibes <= 1:
        allowed_vibes = env.game.vibe_names or ["default"]
        env.game.vibe_names = list(allowed_vibes)

        chest = env.game.objects.get("chest")
        vibe_transfers = getattr(chest, "vibe_transfers", None) if chest is not None else None
        if isinstance(vibe_transfers, dict):
            allowed = set(allowed_vibes)
            chest.vibe_transfers = {vibe: transfers for vibe, transfers in vibe_transfers.items() if vibe in allowed}

    return env


def make_curriculum(
    num_cogs: int = 4,
    missions: Optional[list[str]] = None,
    enable_detailed_slice_logging: bool = False,
    algorithm_config: Optional[CurriculumAlgorithmConfig] = None,
    variants: Optional[Sequence[str]] = None,
    dr_variants: int = 0,
    dr_rewards: bool = False,
    dr_misc: bool = False,
) -> CurriculumConfig:
    """Create a curriculum for CoGs vs Clips training."""
    if missions is None:
        missions = list(DEFAULT_CURRICULUM_MISSIONS)

<<<<<<< HEAD
    all_num_variants_task_sets = []
    for mission_name in missions:
        mission_template = _resolve_mission_template(mission_name)

        # Get available variants
        if variants is None:
            available_variants = [v.name for v in VARIANTS]
        else:
            available_variants = list(variants)

        # Filter to compatible variants for this mission
        compatible_available = [v.name for v in VARIANTS if v.name in available_variants and v.compat(mission_template)]

        # Iterate over all possible num_variants from 0 to dr_variants
        max_variants = min(dr_variants, len(compatible_available))
        for num_variants in range(max_variants + 1):
            # Create a task set for each possible combination of this size
            variant_combinations = list(itertools.combinations(compatible_available, num_variants))

            num_variants_tasks = []
            for variant_combination in variant_combinations:
                # Use selected variants if any, otherwise use provided variants (or None)
                variant_list = list(variant_combination) if variant_combination else (variants if variants else None)
                mission_env = make_training_env(
                    num_cogs=num_cogs,
                    mission=mission_name,
                    variants=variant_list,
                )
                mission_env.game.global_obs.goal_obs = True
                mission_tasks = cc.bucketed(mission_env)
                _add_buckets_to_tasks(mission_tasks, dr_rewards=dr_rewards, dr_misc=dr_misc)
                num_variants_tasks.append(mission_tasks)

            # Merge all task sets for this num_variants value
            merged_num_variants_tasks = cc.merge(num_variants_tasks)
            all_num_variants_task_sets.append(merged_num_variants_tasks)

    # Merge all task sets from different num_variants values
    merged_tasks = cc.merge(all_num_variants_task_sets)
=======
    # Determine which variant sets to use for bucketing
    # None => baseline mission; [name] => single variant; [v1, v2] => combined variants
    if variants is None:
        variant_sets: list[list[str] | None] = [None] + [[v.name] for v in VARIANTS]
    else:
        variant_sets = [list(variants)]

    all_mission_tasks = []
    for mission_name in missions:
        mission_template = _resolve_mission_template(mission_name)

        # Create tasks for each variant set
        for variant_set in variant_sets:
            if variant_set is not None and not all(
                any(v.name == name and v.compat(mission_template) for v in VARIANTS) for name in variant_set
            ):
                continue

            mission_env = make_training_env(num_cogs=num_cogs, mission=mission_name, variants=variant_set or None)
            mission_env.game.global_obs.goal_obs = True
            mission_tasks = cc.bucketed(mission_env)

            # Add buckets
            mission_tasks.add_bucket("game.max_steps", [750, 1000, 1250, 1500])
            mission_tasks.add_bucket("game.agent.rewards.stats.chest.heart.amount", [0, 1, 5, 10])
            mission_tasks.add_bucket("game.agent.rewards.inventory.heart", [0, 1, 5, 10])

            # Resource types for reward bucketing
            resources = ["carbon", "oxygen", "germanium", "silicon"]

            # Add buckets for resource collection rewards
            for resource in resources:
                mission_tasks.add_bucket(f"game.agent.rewards.inventory.{resource}", [0.0, 0.01, 0.1, 1])

            all_mission_tasks.append(mission_tasks)

    merged_tasks = cc.merge(all_mission_tasks)
>>>>>>> 63c1c775

    if algorithm_config is None:
        algorithm_config = LearningProgressConfig(
            use_bidirectional=True,
            ema_timescale=0.001,
            exploration_bonus=0.1,
            max_memory_tasks=2000,
            max_slice_axes=4,
            enable_detailed_slice_logging=enable_detailed_slice_logging,
        )

    return merged_tasks.to_curriculum(
        num_active_tasks=1500,
        algorithm_config=algorithm_config,
    )


# How to submit a policy trained here to the CoGames leaderboard:
#
# uv run cogames submit \
#   -p class=mpt,kw.checkpoint_uri=s3://softmax-public/policies/...:v1.mpt \
#   -n your-policy-name-for-leaderboard \
#   --skip-validation
#
# For now we need to run --skip-validation because cogames validation
# doesn't assume the leaderboard runners get to run with the `metta` repo available,
# but in practice they do


def train(
    num_cogs: int = 4,
    curriculum: Optional[CurriculumConfig] = None,
    mission: Optional[str] = None,
    base_missions: Optional[list[str]] = None,
    enable_detailed_slice_logging: bool = False,
    variants: Optional[Sequence[str]] = None,
    eval_variants: Optional[Sequence[str]] = None,
    eval_difficulty: str | None = "standard",
    max_evals: Optional[int] = None,
    bc_policy_uri: Optional[str] = None,
    bc_teacher_lead_prob: float = 1.0,
    use_lp: bool = True,
<<<<<<< HEAD
    dr_variants: int = 0,
    dr_rewards: bool = False,
    dr_misc: bool = False,
=======
    maps_cache_size: Optional[int] = 50,
>>>>>>> 63c1c775
) -> TrainTool:
    """Create a training tool for CoGs vs Clips."""
    training_missions = base_missions or DEFAULT_CURRICULUM_MISSIONS
    if mission is not None:
        training_missions = [mission]

    cur_alg = LearningProgressConfig() if use_lp else DiscreteRandomConfig()
    curriculum = curriculum or make_curriculum(
        num_cogs=num_cogs,
        missions=training_missions,
        enable_detailed_slice_logging=enable_detailed_slice_logging,
        variants=variants,
        algorithm_config=cur_alg,
        dr_variants=dr_variants,
        dr_rewards=dr_rewards,
        dr_misc=dr_misc,
    )

    trainer_cfg = TrainerConfig(
        losses=LossesConfig(),
    )
    # Inline CVC defaults from the latest sweep (Dec 2025)
    trainer_cfg.optimizer.learning_rate = 0.00737503357231617
    trainer_cfg.optimizer.eps = 5.0833278919526e-07

    trainer_cfg.losses.ppo.clip_coef = 0.22017136216163635
    trainer_cfg.losses.ppo.gae_lambda = 0.9900000095367432
    trainer_cfg.losses.ppo.vf_coef = 0.49657103419303894

    trainer_cfg.losses.ppo_actor.clip_coef = 0.22017136216163635

    trainer_cfg.losses.ppo_critic.gae_lambda = 0.9900000095367432
    trainer_cfg.losses.ppo_critic.vf_coef = 0.49657103419303894

    trainer_cfg.losses.quantile_ppo_critic.gae_lambda = 0.9900000095367432
    trainer_cfg.losses.quantile_ppo_critic.vf_coef = 0.49657103419303894

    resolved_eval_variants = _resolve_eval_variants(variants, eval_variants)
    eval_suite = make_eval_suite(
        num_cogs=num_cogs,
        difficulty=eval_difficulty,
        variants=resolved_eval_variants,
        max_evals=max_evals,
    )

    evaluator_cfg = EvaluatorConfig(
        simulations=eval_suite,
    )

    tt = TrainTool(
        trainer=trainer_cfg,
        training_env=TrainingEnvironmentConfig(curriculum=curriculum),
        evaluator=evaluator_cfg,
    )

    if maps_cache_size is not None:
        tt.training_env.maps_cache_size = maps_cache_size

    if bc_policy_uri is not None:
        tt.trainer.losses.supervisor.enabled = True
        tt.trainer.losses.ppo.enabled = False
        tt.trainer.losses.ppo_actor.enabled = False
        tt.trainer.losses.ppo_critic.enabled = True
        tt.trainer.losses.ppo_critic.rollout_forward_enabled = False
        tt.trainer.losses.ppo_critic.sample_enabled = False
        tt.trainer.losses.ppo_critic.train_forward_enabled = False
        tt.training_env.supervisor_policy_uri = bc_policy_uri
        tt.trainer.losses.supervisor.teacher_lead_prob = bc_teacher_lead_prob

    return tt


def train_variants(
    num_cogs: int = 4,
    base_missions: Optional[list[str]] = None,
    enable_detailed_slice_logging: bool = False,
    algorithm_config: Optional[CurriculumAlgorithmConfig] = None,
    eval_variants: Optional[Sequence[str]] = None,
    eval_difficulty: str | None = "standard",
) -> TrainTool:
    """Create a training tool with curriculum tasks for all variants.

    Loads all available variants and creates a curriculum task for each one,
    merging them into a single curriculum.
    """
    if base_missions is None:
        base_missions = list(DEFAULT_CURRICULUM_MISSIONS)

    # Create tasks for each variant
    all_variant_tasks = []
    for variant in VARIANTS:
        for mission_name in base_missions:
            mission = _resolve_mission_template(mission_name)
            if not variant.compat(mission):
                continue
            mission_env = mission.make_env()
            mission_tasks = cc.bucketed(mission_env)
            all_variant_tasks.append(mission_tasks)

    # Merge all variant tasks
    merged_tasks = cc.merge(all_variant_tasks)

    if algorithm_config is None:
        algorithm_config = LearningProgressConfig(
            use_bidirectional=True,
            ema_timescale=0.001,
            exploration_bonus=0.1,
            max_memory_tasks=2000,
            max_slice_axes=4,
            enable_detailed_slice_logging=enable_detailed_slice_logging,
        )

    curriculum = merged_tasks.to_curriculum(
        num_active_tasks=1500,
        algorithm_config=algorithm_config,
    )

    return train(
        num_cogs=num_cogs,
        curriculum=curriculum,
        eval_variants=eval_variants,
        eval_difficulty=eval_difficulty,
    )


def train_single_mission(
    mission: str = "easy_hearts",
    num_cogs: int = 4,
    variants: Optional[Sequence[str]] = None,
    eval_variants: Optional[Sequence[str]] = None,
    eval_difficulty: str | None = "standard",
) -> TrainTool:
    """Train on a single mission without curriculum."""
    env = make_training_env(
        num_cogs=num_cogs,
        mission=mission,
        variants=variants,
    )

    curriculum_cfg = cc.env_curriculum(env)

    return train(
        num_cogs=num_cogs,
        curriculum=curriculum_cfg,
        variants=variants,
        eval_variants=eval_variants,
        eval_difficulty=eval_difficulty,
    )


def evaluate(
    policy_uris: list[str] | str,
    num_cogs: int = 4,
    difficulty: str | None = "standard",
    subset: Optional[Sequence[str]] = None,
    variants: Optional[Sequence[str]] = None,
) -> EvaluateTool:
    """Evaluate policies on CoGs vs Clips missions."""
    return EvaluateTool(
        simulations=make_eval_suite(
            num_cogs=num_cogs,
            difficulty=difficulty,
            subset=subset,
            variants=variants,
        ),
        policy_uris=policy_uris,
    )


def play(
    policy_uri: Optional[str] = None,
    mission: str = "easy_hearts",
    num_cogs: int = 4,
    variants: Optional[Sequence[str]] = None,
) -> PlayTool:
    """Play a single mission with a policy."""
    env = make_training_env(
        num_cogs=num_cogs,
        mission=mission,
        variants=variants,
    )
    sim = SimulationConfig(
        suite="cogs_vs_clips",
        name=f"{mission}_{num_cogs}cogs",
        env=env,
    )
    return PlayTool(sim=sim, policy_uri=policy_uri)


def play_training_env(
    policy_uri: Optional[str] = None,
    num_cogs: int = 4,
    variants: Optional[Sequence[str]] = None,
) -> PlayTool:
    """Play the default training environment."""
    return play(
        policy_uri=policy_uri,
        mission="easy_hearts",
        num_cogs=num_cogs,
        variants=variants,
    )


def train_coordination(
    num_cogs: int = 4,
    variants: Optional[Sequence[str]] = None,
    eval_variants: Optional[Sequence[str]] = None,
    eval_difficulty: str | None = "standard",
    mission: str | None = None,
) -> TrainTool:
    """Train on coordination-heavy missions or a specific target map."""
    return train(
        num_cogs=num_cogs,
        base_missions=list(COORDINATION_MISSIONS),
        variants=variants,
        eval_variants=eval_variants,
        eval_difficulty=eval_difficulty,
        mission=mission,
    )


__all__ = [
    "make_eval_suite",
    "make_training_env",
    "make_curriculum",
    "train",
    "train_variants",
    "train_single_mission",
    "train_coordination",
    "evaluate",
    "play",
    "play_training_env",
]<|MERGE_RESOLUTION|>--- conflicted
+++ resolved
@@ -38,33 +38,10 @@
 
 # Single canonical curriculum list (fixed + procedural)
 DEFAULT_CURRICULUM_MISSIONS: list[str] = [
-<<<<<<< HEAD
     "easy_hearts",
     "oxygen_bottleneck",
     "energy_starved",
     # "machina_1.open_world",
-=======
-    # Core hello_world missions
-    "hello_world.easy_hearts",
-    "hello_world.oxygen_bottleneck",
-    "hello_world.energy_starved",
-    "hello_world.distant_resources",
-    "hello_world.quadrant_buildings",
-    "hello_world.single_use_swarm",
-    "hello_world.vibe_check",
-    # Training facility curriculum
-    "training_facility.harvest",
-    "training_facility.vibe_check",
-    "training_facility.repair",
-    "training_facility.easy_hearts_training_facility",
-    # Additional fixed/procedural maps
-    "hello_world.hello_world_unclip",
-    "hello_world.open_world",
-    "hello_world.easy_hearts_hello_world",
-    # Machina maps
-    "machina_1.open_world",
-    "machina_1.balanced_corners",
->>>>>>> 63c1c775
 ]
 
 COORDINATION_MISSIONS: list[str] = [
@@ -259,7 +236,6 @@
     if missions is None:
         missions = list(DEFAULT_CURRICULUM_MISSIONS)
 
-<<<<<<< HEAD
     all_num_variants_task_sets = []
     for mission_name in missions:
         mission_template = _resolve_mission_template(mission_name)
@@ -299,45 +275,6 @@
 
     # Merge all task sets from different num_variants values
     merged_tasks = cc.merge(all_num_variants_task_sets)
-=======
-    # Determine which variant sets to use for bucketing
-    # None => baseline mission; [name] => single variant; [v1, v2] => combined variants
-    if variants is None:
-        variant_sets: list[list[str] | None] = [None] + [[v.name] for v in VARIANTS]
-    else:
-        variant_sets = [list(variants)]
-
-    all_mission_tasks = []
-    for mission_name in missions:
-        mission_template = _resolve_mission_template(mission_name)
-
-        # Create tasks for each variant set
-        for variant_set in variant_sets:
-            if variant_set is not None and not all(
-                any(v.name == name and v.compat(mission_template) for v in VARIANTS) for name in variant_set
-            ):
-                continue
-
-            mission_env = make_training_env(num_cogs=num_cogs, mission=mission_name, variants=variant_set or None)
-            mission_env.game.global_obs.goal_obs = True
-            mission_tasks = cc.bucketed(mission_env)
-
-            # Add buckets
-            mission_tasks.add_bucket("game.max_steps", [750, 1000, 1250, 1500])
-            mission_tasks.add_bucket("game.agent.rewards.stats.chest.heart.amount", [0, 1, 5, 10])
-            mission_tasks.add_bucket("game.agent.rewards.inventory.heart", [0, 1, 5, 10])
-
-            # Resource types for reward bucketing
-            resources = ["carbon", "oxygen", "germanium", "silicon"]
-
-            # Add buckets for resource collection rewards
-            for resource in resources:
-                mission_tasks.add_bucket(f"game.agent.rewards.inventory.{resource}", [0.0, 0.01, 0.1, 1])
-
-            all_mission_tasks.append(mission_tasks)
-
-    merged_tasks = cc.merge(all_mission_tasks)
->>>>>>> 63c1c775
 
     if algorithm_config is None:
         algorithm_config = LearningProgressConfig(
@@ -380,13 +317,10 @@
     bc_policy_uri: Optional[str] = None,
     bc_teacher_lead_prob: float = 1.0,
     use_lp: bool = True,
-<<<<<<< HEAD
     dr_variants: int = 0,
     dr_rewards: bool = False,
     dr_misc: bool = False,
-=======
     maps_cache_size: Optional[int] = 50,
->>>>>>> 63c1c775
 ) -> TrainTool:
     """Create a training tool for CoGs vs Clips."""
     training_missions = base_missions or DEFAULT_CURRICULUM_MISSIONS
