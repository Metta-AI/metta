# @package __global__

defaults:
  - override /agent: simple
  - override /eval: navigation
  - override /analyzer: eval_analyzer

trainer:
<<<<<<< HEAD
  env: /env/mettagrid/bases
  evaluate_interval: 10
=======
  env: /env/mettagrid/reward_dr
>>>>>>> 31b2a395
  env_overrides:
    sampling: 0.7
    game:
      num_agents: 36
      max_steps: 1000
  evaluate_interval: 50
  checkpoint_interval: 50


env:
  semi_compact_obs: true
  game:
    max_steps: 2000



policy_uri: wandb://run/b.daveey.t.64.dr90.1

analyzer:
  policy_uri: ${..policy_uri}
  view_type: policy_versions
  analysis:
    metrics:
      - metric: episode_reward
#    output_path: s3://softmax-public/jack/policydash/dashboard.html
eval:
  num_episodes: 1
  num_envs: 1
  policy_uri: ${..policy_uri}
  selector_type: policy_versions
  eval_db_uri: wandb://artifacts/jack_eval_db
  max_time_s: 3
  policy_uris:
    - "wandb://run/b.daphne.navigation_varied_obstacle_shapes_pretrained.r.1"
    - "wandb://run/b.daphne.navigation_varied_obstacle_shapes.r.0"
    - "wandb://run/navigation_poisson_sparser.r.2"
    - "wandb://run/navigation_infinite_cooldown_sparser_pretrained.r.0"
    - "wandb://run/navigation_infinite_cooldown_sparser.r.0"
    - "wandb://run/navigation_poisson_sparser_pretrained.r.6"
    - "wandb://run/b.daveey.t.64.dr90.1"


wandb:
  checkpoint_interval: 1

run_id: 18
run: ${oc.env:USER}.local.${run_id}
trained_policy_uri: ${run_dir}/checkpoints

sweep_params: "sweep/fast"
sweep_name: "${oc.env:USER}.local.sweep.${run_id}"
seed: null<|MERGE_RESOLUTION|>--- conflicted
+++ resolved
@@ -6,12 +6,7 @@
   - override /analyzer: eval_analyzer
 
 trainer:
-<<<<<<< HEAD
-  env: /env/mettagrid/bases
-  evaluate_interval: 10
-=======
   env: /env/mettagrid/reward_dr
->>>>>>> 31b2a395
   env_overrides:
     sampling: 0.7
     game:
