--- conflicted
+++ resolved
@@ -189,11 +189,7 @@
         assert policy_uri, "Expected at least one policy checkpoint"
 
         # Load the latest policy to ensure it is valid
-<<<<<<< HEAD
-        policy = CheckpointManager.load_from_uri(policy_uris[0])
-=======
         policy = checkpoint_manager.load_from_uri(policy_uri)
->>>>>>> 2e97c4e3
         assert policy is not None
         assert hasattr(policy, "state_dict"), "Loaded policy should be a torch.nn.Module"
 
