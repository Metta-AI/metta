--- conflicted
+++ resolved
@@ -114,11 +114,6 @@
     algorithm_config: Optional[Union["DiscreteRandomConfig", "LearningProgressConfig"]] = Field(
         default=None, description="Curriculum algorithm hyperparameters", discriminator="type"
     )
-    eviction_check_interval: int = Field(
-        default=32,
-        ge=1,
-        description="How many task selections between eviction evaluations",
-    )
 
     @classmethod
     def from_mg(cls, mg_config: MettaGridConfig) -> "CurriculumConfig":
@@ -174,15 +169,7 @@
             num_tasks = config.algorithm_config.num_active_tasks
             self._algorithm = config.algorithm_config.create(num_tasks)
             # Pass curriculum reference to algorithm for stats updates
-<<<<<<< HEAD
-            if hasattr(self._algorithm, "set_curriculum_reference"):
-                self._algorithm.set_curriculum_reference(self)
-        self._cached_task_scores: dict[int, float] = {}
-        self._eviction_check_interval = config.eviction_check_interval
-        self._eviction_check_budget = 0
-=======
             self._algorithm.set_curriculum_reference(self)
->>>>>>> 20c155f2
 
         # Initialize task pool at capacity unless deferred (e.g., for checkpoint loading)
         if not config.defer_init:
@@ -226,14 +213,6 @@
                 creation_pool = self._algorithm.select_pool_for_creation()
 
         # Curriculum always manages the task pool - no delegation
-<<<<<<< HEAD
-        if len(self._tasks) < self._config.num_active_tasks:
-            task = self._create_task()
-        else:
-            # At capacity - check if any task meets eviction criteria first
-            task = None
-            check_eviction = False
-=======
         task = None
         if len(self._tasks) < self._num_active_tasks:
             try:
@@ -246,21 +225,14 @@
         # If we couldn't create a task, try eviction or choose existing
         if task is None:
             # At capacity or pool full - check if any task meets eviction criteria first
->>>>>>> 20c155f2
             if self._algorithm is not None:
-                if self._eviction_check_budget <= 0:
-                    check_eviction = True
-                    self._eviction_check_budget = self._eviction_check_interval
-                else:
-                    self._eviction_check_budget -= 1
-
-            if check_eviction and self._algorithm is not None:
                 evictable_tasks = [
                     tid
                     for tid in self._tasks.keys()
                     if self._algorithm.should_evict_task(tid, self._config.min_presentations_for_eviction)
                 ]
                 if evictable_tasks:
+                    # Evict a task that meets the criteria and create a new one
                     evict_candidate = self._algorithm.recommend_eviction(evictable_tasks)
                     if evict_candidate is not None:
                         self._evict_specific_task(evict_candidate)
@@ -313,7 +285,6 @@
         self._task_ids.remove(task_id)
         self._tasks.pop(task_id)
         self._num_evicted += 1
-        self._cached_task_scores.clear()
 
     def _choose_task(self) -> CurriculumTask:
         """Choose a task from the population using algorithm guidance.
@@ -326,17 +297,6 @@
         samples from that pool.
         """
         if self._algorithm is not None:
-<<<<<<< HEAD
-            task_scores = self._get_cached_scores()
-            if task_scores:
-                task_ids = list(task_scores.keys())
-                scores = list(task_scores.values())
-                total_score = sum(scores)
-                if total_score > 0:
-                    probabilities = [score / total_score for score in scores]
-                    selected_id = self._rng.choices(task_ids, weights=probabilities)[0]
-                    return self._tasks[selected_id]
-=======
             # Dual-pool mode: select pool first, then sample from it
             if hasattr(self._algorithm, "is_dual_pool_mode") and self._algorithm.is_dual_pool_mode():
                 # Select which pool to sample from
@@ -377,23 +337,10 @@
                         probabilities = [score / total_score for score in scores]
                         selected_id = self._rng.choices(task_ids, weights=probabilities)[0]
                         return self._tasks[selected_id]
->>>>>>> 20c155f2
 
         # Fallback to random selection
         return self._tasks[self._rng.choice(list(self._tasks.keys()))]
 
-<<<<<<< HEAD
-    def _get_cached_scores(self) -> dict[int, float]:
-        if self._algorithm is None:
-            return {}
-
-        self._cached_task_scores = self._algorithm.score_tasks(list(self._tasks.keys()))
-        return self._cached_task_scores
-
-    def _create_task(self) -> CurriculumTask:
-        """Create a new task."""
-        task_id = self._rng.randint(0, self._config.max_task_id)
-=======
     def _create_task(self, pool: Optional[str] = None) -> CurriculumTask:
         """Create a new task with a unique ID from Python's unlimited integer space.
 
@@ -408,7 +355,6 @@
         # Float64 has 53 bits of mantissa precision, so integers up to 2^53 can be stored exactly
         # With ~1000 active tasks, collision probability is still negligible (~10^-13)
         task_id = self._rng.randint(0, 2**53 - 1)
->>>>>>> 20c155f2
         while task_id in self._task_ids:
             task_id = self._rng.randint(0, 2**53 - 1)
         self._task_ids.add(task_id)
@@ -423,16 +369,9 @@
         self._tasks[task_id] = task
         self._num_created += 1
 
-<<<<<<< HEAD
-        # Notify algorithm of new task
-        if self._algorithm is not None and hasattr(self._algorithm, "on_task_created"):
-            self._algorithm.on_task_created(task)
-        self._cached_task_scores.clear()
-=======
         # Notify algorithm of new task (pass pool for dual-pool mode)
         if self._algorithm is not None:
             self._algorithm.on_task_created(task, pool=pool)
->>>>>>> 20c155f2
 
         return task
 
