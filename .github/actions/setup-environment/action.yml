--- conflicted
+++ resolved
@@ -53,16 +53,14 @@
 
     - name: Set up nim
       shell: bash
+      env:
+        GH_TOKEN: ${{ secrets.GITHUB_TOKEN }}
       run: |
-<<<<<<< HEAD
-        curl -L -o nimby -H "Authorization: token ${{ secrets.GITHUB_TOKEN }}" https://github.com/treeform/nimby/releases/latest/download/nimby-Linux-X64
-=======
-        curl -L -o nimby https://github.com/treeform/nimby/releases/latest/download/nimby-Linux-X64
->>>>>>> d2444480
+        gh release download --repo treeform/nimby --pattern 'nimby-Linux-X64' --output nimby --clobber
         chmod +x nimby
         ./nimby use 2.2.6
         echo "$HOME/.nimby/nim/bin" >> "$GITHUB_PATH"
-        mv nimby "$HOME/.nimby/nim/bin/nimby"
+        install -m 0755 nimby "$HOME/.nimby/nim/bin/nimby"
 
     - name: Cache Bazel binary
       if: inputs.install-mode != 'minimal'
