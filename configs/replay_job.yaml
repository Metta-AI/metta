--- conflicted
+++ resolved
@@ -9,11 +9,7 @@
 
 replay_job:
   sim:
-<<<<<<< HEAD
-    env: /env/mettagrid/operant_conditioning/multiday/2_converters/match_mine_blue
-=======
     env: /env/mettagrid/operant_conditioning/cued_operant/match_mine_blue
->>>>>>> fcec0d6a
   policy_uri: ${policy_uri}
   selector_type: top
   stats_dir: ${run_dir}/stats
