# CoGames: Cogs vs Clips Multi-Agent RL Environment

CoGames is a collection of multi-agent cooperative and competitive environments designed for reinforcement learning
research.

## The game: Cogs vs Clips

Multiple "Cog" agents, controlled by user-provided policies, must cooperate to extract Hearts from the environment.
Doing so requires gathering resources, operating machinery, and assembling components. Many steps will require
interacting with a "station". Many such interactions will require multiple cogs working in tandem.

Your Cogs' efforts may be thwarted by Clips: NPC agents that disable stations or otherwise impede progress.

<p align="middle">
<img src="assets/showoff.gif" alt="Example Cogs vs Clips video">
<br>

There are many game configurations available, with different map sizes, resource and station layouts, and game rules.
Overall, Cogs vs Clips aims to present rich environments with:

- **Resource management**: Energy, materials (carbon, oxygen, germanium, silicon), and crafted components
- **Station-based interactions**: Different stations provide unique capabilities (extractors, assemblers, chargers,
  chests)
- **Sparse rewards**: Agents receive rewards only upon successfully crafting target items (hearts)
- **Partial observability**: Agents have limited visibility of the environment
- **Required multi-agent cooperation**: Agents must coordinate to efficiently use shared resources and stations

Cogs should refer to their [MISSION.md](MISSION.md) for a thorough description of the game mechanics.

## Quick Start

```bash
# Install
uv pip install cogames

# List games
cogames games

<<<<<<< HEAD
# Play a simple single-agent assembler scenario
cogames play training_facility_1 --steps 100 --render
=======
# Play an episode of the machina_1 game
cogames play machina_1 --interactive
>>>>>>> a95126eb

# Train a policy
cogames train machina_1 --policy simple --steps 10000

# Watch or play along side your trained policy
cogames play machina_1 --interactive --policy simple --policy-data ./train_dir/policy.pt

# Evaluate your policy
cogames evaluate machina_1 simple:./train_dir/policy.pt
```

## Commands

### `cogames games [game]`

List all games or describe a specific game.

**Options:**

- `--save PATH`: Save game config to YAML/JSON file

### `cogames play [game]`

Play an episode of the specified game. Cogs' actions are determined by the provided policy.

**Options:**

- `--policy PATH`: Policy class (default: random)
- `--policy-data PATH`: Path to weights file/dir
- `--steps N`: Number of steps (default: 1000)
- `--render MODE`: 'gui' or 'text' (default: gui)
- `--interactive`: Interactive mode (default: true)

`cogames play` supports a gui-based and text-based game renderer, both of which support many features to inspect agents
and manually play alongside them.

### `cogames train [game]`

Train a policy on a game.

**Options:**

- `--policy PATH`: Policy class (default: SimplePolicy)
- `--initial-weights PATH`: Starting weights
- `--checkpoints PATH`: Save location (default: ./train_dir)
- `--steps N`: Training steps (default: 10000)
- `--device STR`: 'auto', 'cpu', or 'cuda' (default: auto)
- `--batch-size N`: Batch size (default: 4096)
- `--num-workers N`: Worker processes (default: CPU count)

### Custom Policy Architectures

To get started, `cogames` supports some torch-nn-based policy architectures out of the box (such as SimplePolicy). To
supply your own, you will want to extend `cogames.policy.Policy`.

```python
from cogames.policy import Policy

class MyPolicy(Policy):
    def __init__(self, observation_space, action_space):
        self.network = MyNetwork(observation_space, action_space)

    def get_action(self, observation, agent_id=None):
        return self.network(observation)

    def reset(self):
        pass

    def save(self, path):
        torch.save(self.network.state_dict(), path)

    @classmethod
    def load(cls, path, env=None):
        policy = cls(env.observation_space, env.action_space)
        policy.network.load_state_dict(torch.load(path))
        return policy
```

To train with using your class, supply a path to it with the `--policy`argument, e.g.
`cogames train --policy path.to.MyPolicy`.

#### Environment API

The underlying environment follows the Gymnasium API:

```python
from cogames import get_game
from mettagrid.envs import MettaGridEnv

# Load a game configuration
config = get_game("assembler_2_complex")

# Create environment
env = MettaGridEnv(env_cfg=config)

# Reset environment
obs, info = env.reset()

# Game loop
for step in range(1000):
    # Your policy computes actions for all agents
    actions = policy.get_actions(obs)  # Dict[agent_id, action]

    # Step environment
    obs, rewards, terminated, truncated, info = env.step(actions)

    if terminated or truncated:
        obs, info = env.reset()
```

### `cogames evaluate [game] [policies...]`

Evaluate one or more policies.

<<<<<<< HEAD
- `training_facility_1`: Single agent, simple assembly recipe
=======
**Policy spec format:** `{class_path}[:data_path][:proportion]`
>>>>>>> a95126eb

**Examples:**

```bash
# Single policy
cogames evaluate machina_1 random

# Trained policy
cogames evaluate machina_1 simple:train_dir/model.pt

# Latest checkpoint in directory
cogames evaluate machina_1 simple:train_dir/

# Mixed population of agents, 3/8 of which steered by your policy, the rest by a random-action policy
cogames evaluate machina_1 simple:train_dir/model.pt:3 random::5
```

**Options:**

- `--episodes N`: Number of episodes (default: 10)
- `--action-timeout-ms N`: Timeout per action (default: 250ms)

When multiple policies are provided, `cogames evaluate` fixes the number of agents each policy will control, but
randomizes their assignments each episode.

### `cogames make-game [base_game]`

Create custom game configuration.

**Options:**

- `--agents N`: Number of agents (default: 2)
- `--width W`: Map width (default: 10)
- `--height H`: Map height (default: 10)
- `--output PATH`: Save to file

You will be able to provide your specified `--output` path as the `game` argument to other `cogames` commmands.

### `cogames version`

Show version info for mettagrid, pufferlib-core, and cogames.

## Citation

If you use CoGames in your research, please cite:

```bibtex
@software{cogames2024,
  title={CoGames: Multi-Agent Cooperative Game Environments},
  author={Metta AI},
  year={2024},
  url={https://github.com/metta-ai/metta}
}
```<|MERGE_RESOLUTION|>--- conflicted
+++ resolved
@@ -36,22 +36,17 @@
 # List games
 cogames games
 
-<<<<<<< HEAD
-# Play a simple single-agent assembler scenario
-cogames play training_facility_1 --steps 100 --render
-=======
 # Play an episode of the machina_1 game
 cogames play machina_1 --interactive
->>>>>>> a95126eb
-
-# Train a policy
-cogames train machina_1 --policy simple --steps 10000
+
+# Train a policy in a simple, single-agent game
+cogames train training_facility_1 --policy simple
 
 # Watch or play along side your trained policy
-cogames play machina_1 --interactive --policy simple --policy-data ./train_dir/policy.pt
+cogames play machina_1 --interactive --policy simple --policy-data ./train_dir/policy_2.pt
 
 # Evaluate your policy
-cogames evaluate machina_1 simple:./train_dir/policy.pt
+cogames evaluate machina_1 simple:./train_dir/policy_2.pt
 ```
 
 ## Commands
@@ -157,11 +152,7 @@
 
 Evaluate one or more policies.
 
-<<<<<<< HEAD
-- `training_facility_1`: Single agent, simple assembly recipe
-=======
 **Policy spec format:** `{class_path}[:data_path][:proportion]`
->>>>>>> a95126eb
 
 **Examples:**
 
