--- conflicted
+++ resolved
@@ -79,13 +79,7 @@
     )
 
 
-<<<<<<< HEAD
-def tool_cfg_train() -> TrainTool:
-    run = "daveey-arena"
-
-=======
 def tool_cfg_train(run: str) -> TrainTool:
->>>>>>> bd92d339
     # make a set of training tasks for the arena
     arena_tasks = cc.tasks(arena)
 
