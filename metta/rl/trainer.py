import logging
import os
from collections import defaultdict
from typing import cast

import numpy as np
import torch
import torch.distributed
from heavyball import ForeachMuon
from torchrl.data import Composite

from metta.agent.agent_config import AgentConfig
from metta.agent.metta_agent import PolicyAgent
from metta.agent.policy_store import PolicyStore
from metta.agent.world_model import WorldModel
from metta.app_backend.clients.stats_client import StatsClient
from metta.common.profiling.stopwatch import Stopwatch
from metta.common.util.heartbeat import record_heartbeat
from metta.common.wandb.wandb_context import WandbRun
from metta.core.distributed import TorchDistributedConfig
from metta.core.monitoring import (
    cleanup_monitoring,
    setup_monitoring,
)
from metta.eval.eval_request_config import EvalRewardSummary
from metta.eval.eval_service import evaluate_policy
from metta.mettagrid import MettaGridEnv, dtype_actions
from metta.rl.advantage import compute_advantage
from metta.rl.checkpoint_manager import CheckpointManager, maybe_establish_checkpoint
from metta.rl.evaluate import evaluate_policy_remote, upload_replay_html
from metta.rl.experience import Experience
from metta.rl.kickstarter import Kickstarter
from metta.rl.losses import Losses, get_loss_experience_spec, process_minibatch_update
from metta.rl.optimization import (
    compute_gradient_stats,
)
from metta.rl.policy_management import (
    initialize_policy_for_environment,
    wrap_agent_distributed,
)
from metta.rl.rollout import get_observation, send_observation
from metta.rl.stats import (
    StatsTracker,
    accumulate_rollout_stats,
    process_stats,
)
from metta.rl.system_config import SystemConfig
from metta.rl.torch_profiler import TorchProfiler
from metta.rl.trainer_checkpoint import TrainerCheckpoint
from metta.rl.trainer_config import TrainerConfig
from metta.rl.utils import (
    log_training_progress,
    should_run,
)
from metta.rl.vecenv import make_vecenv
from metta.rl.wandb import (
    abort_requested,
    log_model_parameters,
    setup_wandb_metrics,
)
from metta.utils.batch import calculate_batch_sizes, calculate_prioritized_sampling_params

try:
    from pufferlib import _C  # noqa: F401 - Required for torch.ops.pufferlib  # type: ignore[reportUnusedImport]
except ImportError:
    raise ImportError(
        "Failed to import C/CUDA advantage kernel. If you have non-default PyTorch, "
        "try installing with --no-build-isolation"
    ) from None

torch.set_float32_matmul_precision("high")

# Get rank for logger name
_rank = int(os.environ.get("RANK", 0))
_local_rank = int(os.environ.get("LOCAL_RANK", 0))
logger = logging.getLogger(f"trainer-{_rank}-{_local_rank}")


def _update_training_status_on_failure(stats_client: StatsClient | None, stats_run_id, logger) -> None:
    """Helper to update training run status to 'failed' when training encounters an error."""
    if stats_client and stats_run_id:
        try:
            stats_client.update_training_run_status(stats_run_id, "failed")
            logger.info("Training run status updated to 'failed'")
        except Exception as e:
            logger.warning(f"Failed to update training run status to failed: {e}", exc_info=True)


def train(
    run_dir: str,
    run: str,
    system_cfg: SystemConfig,
    agent_cfg: AgentConfig,
    device: torch.device,
    trainer_cfg: TrainerConfig,
    wandb_run: WandbRun | None,
    policy_store: PolicyStore,
    stats_client: StatsClient | None,
    torch_dist_cfg: TorchDistributedConfig,
) -> None:
    """Main training loop for Metta agents."""
    logger.info(f"run_dir = {run_dir}")

    # Log recent checkpoints for debugging
    checkpoints_dir = trainer_cfg.checkpoint.checkpoint_dir
    if os.path.exists(checkpoints_dir):
        files = sorted(os.listdir(checkpoints_dir))[-3:]
        if files:
            logger.info(f"Recent checkpoints: {', '.join(files)}")

    # Create timer, Losses, profiler, curriculum
    timer = Stopwatch(logger)
    timer.start()
    losses = Losses()
    torch_profiler = TorchProfiler(torch_dist_cfg.is_master, trainer_cfg.profiler, wandb_run, run_dir)
    curriculum = trainer_cfg.curriculum.make()

    # Calculate batch sizes
    num_agents = curriculum.get_task().get_env_cfg().game.num_agents
    target_batch_size, batch_size, num_envs = calculate_batch_sizes(
        trainer_cfg.forward_pass_minibatch_target_size,
        num_agents,
        trainer_cfg.rollout_workers,
        trainer_cfg.async_factor,
    )

    # Create vectorized environment
    vecenv = make_vecenv(
        curriculum,
        system_cfg.vectorization,
        num_envs=num_envs,
        batch_size=batch_size,
        num_workers=trainer_cfg.rollout_workers,
        zero_copy=trainer_cfg.zero_copy,
        is_training=True,
    )

    vecenv.async_reset(system_cfg.seed + torch_dist_cfg.rank)

    metta_grid_env: MettaGridEnv = vecenv.driver_env  # type: ignore[attr-defined]

    # Initialize state containers
    eval_scores = EvalRewardSummary()  # Initialize eval_scores with empty summary

    # Create checkpoint manager
    checkpoint_manager = CheckpointManager(
        policy_store=policy_store,
        checkpoint_config=trainer_cfg.checkpoint,
        device=device,
        is_master=torch_dist_cfg.is_master,
        rank=torch_dist_cfg.rank,
        run_name=run,
    )

    # Load checkpoint if it exists
    checkpoint = TrainerCheckpoint.load(run_dir)
    agent_step = checkpoint.agent_step if checkpoint else 0
    epoch = checkpoint.epoch if checkpoint else 0

    if checkpoint:
        logger.info(f"Restored from checkpoint at {agent_step} steps")
        if checkpoint.stopwatch_state is not None:
            timer.load_state(checkpoint.stopwatch_state, resume_running=True)

    # Load or initialize policy with distributed coordination
    initial_policy_record = latest_saved_policy_record = checkpoint_manager.load_or_create_policy(
        agent_cfg=agent_cfg,
        system_cfg=system_cfg,
        trainer_cfg=trainer_cfg,
        checkpoint=checkpoint,
        metta_grid_env=metta_grid_env,
    )

    # Don't proceed until all ranks have the policy
    if torch.distributed.is_initialized():
        torch.distributed.barrier()

    policy: PolicyAgent = latest_saved_policy_record.policy

    if trainer_cfg.compile:
        logger.info("Compiling policy")
        # torch.compile gives a CallbackFunctionType, but it preserves the interface of the original policy
        policy = cast(PolicyAgent, torch.compile(policy, mode=trainer_cfg.compile_mode))

    # Wrap in DDP if distributed
    if torch.distributed.is_initialized():
        if torch_dist_cfg.is_master:
            logger.info("Initializing DistributedDataParallel")
        torch.distributed.barrier()
        policy = wrap_agent_distributed(policy, device)
        torch.distributed.barrier()

    # Initialize policy to environment after distributed wrapping
    # This must happen after wrapping to ensure all ranks do it at the same time
    initialize_policy_for_environment(
        policy_record=latest_saved_policy_record,
        metta_grid_env=metta_grid_env,
        device=device,
        restore_feature_mapping=True,
    )

    # Create kickstarter
    kickstarter = Kickstarter(
        cfg=trainer_cfg.kickstart,
        device=device,
        policy_store=policy_store,
        metta_grid_env=metta_grid_env,
    )

    # Get the experience buffer specification from the policy
    policy_spec = policy.get_agent_experience_spec()
    act_space = vecenv.single_action_space
    act_dtype = torch.int32 if np.issubdtype(act_space.dtype, np.integer) else torch.float32
    loss_spec = get_loss_experience_spec(act_space.nvec, act_dtype)

    # Create experience buffer
    experience = Experience(
        total_agents=vecenv.num_agents,
        batch_size=trainer_cfg.batch_size,
        bptt_horizon=trainer_cfg.bptt_horizon,
        minibatch_size=trainer_cfg.minibatch_size,
        max_minibatch_size=trainer_cfg.minibatch_size,
        experience_spec=Composite({**dict(policy_spec.items()), **dict(loss_spec.items())}),
        device=device,
        cpu_offload=trainer_cfg.cpu_offload,
    )

    # Create optimizer
    optimizer_type = trainer_cfg.optimizer.type
    if optimizer_type == "adam":
        optimizer = torch.optim.Adam(
            policy.parameters(),
            lr=trainer_cfg.optimizer.learning_rate,
            betas=(trainer_cfg.optimizer.beta1, trainer_cfg.optimizer.beta2),
            eps=trainer_cfg.optimizer.eps,
            weight_decay=trainer_cfg.optimizer.weight_decay,
        )
    elif optimizer_type == "muon":
        # ForeachMuon expects int for weight_decay
        optimizer = ForeachMuon(
            policy.parameters(),
            lr=trainer_cfg.optimizer.learning_rate,
            betas=(trainer_cfg.optimizer.beta1, trainer_cfg.optimizer.beta2),
            eps=trainer_cfg.optimizer.eps,
            weight_decay=int(trainer_cfg.optimizer.weight_decay),
        )
    else:
        raise ValueError(f"Optimizer type must be 'adam' or 'muon', got {optimizer_type}")

    if checkpoint and checkpoint.optimizer_state_dict:
        try:
            optimizer.load_state_dict(checkpoint.optimizer_state_dict)
            logger.info("Successfully loaded optimizer state from checkpoint")
        except ValueError:
            logger.warning("Optimizer state dict doesn't match. Starting with fresh optimizer state.")

    # Set up monitoring (master only)
    if torch_dist_cfg.is_master:
        logger.info("Starting training")
        memory_monitor, system_monitor = setup_monitoring(
            policy=policy,
            experience=experience,
            timer=timer,
        )
    else:
        memory_monitor, system_monitor = None, None

    # Set up wandb metrics (master only)
    if wandb_run and torch_dist_cfg.is_master:
        setup_wandb_metrics(wandb_run)
        log_model_parameters(policy, wandb_run)

    # Initialize stats tracking
    stats_tracker = StatsTracker(rollout_stats=defaultdict(list))
    if stats_client is not None:
        # Extract wandb attributes with defaults
        name = url = "unknown"
        description: str | None = None
        tags: list[str] | None = None
        if wandb_run:
            name = wandb_run.name or name
            url = wandb_run.url
            if wandb_run.tags:
                tags = list(wandb_run.tags)
            description = wandb_run.notes

        try:
            stats_tracker.stats_run_id = stats_client.create_training_run(
                name=name, url=url, description=description, tags=tags
            ).id
        except Exception as e:
            logger.warning(f"Failed to create training run: {e}", exc_info=True)

    if torch_dist_cfg.is_master:
        logger.info(f"Training on {device}")
    wandb_policy_name: str | None = None

    # Instantiate world model used during rollout encoding/training
    world_model = WorldModel().to(device)
    world_model_optimizer = torch.optim.Adam(world_model.parameters(), lr=0.001)

    # World model pre-training phase
    world_model_pretraining_steps = 0
    if trainer_cfg.world_model_pretraining.enabled and agent_step == 0:
        logger.info(f"Starting world model pre-training for {trainer_cfg.world_model_pretraining.steps} steps")

    # Main training loop
<<<<<<< HEAD
    while agent_step < trainer_cfg.total_timesteps:
        steps_before = agent_step
        record_heartbeat()

        with torch_profiler:
            # ---- ROLLOUT PHASE ----
            with timer("_rollout"):
                raw_infos = []
                experience.reset_for_rollout()
                total_steps = 0

                policy.reset_memory()
                buffer_step = experience.buffer[experience.ep_indices, experience.ep_lengths - 1]

                # Precompute agent split per-env and publish to env for logging
                npc_mask_per_env: torch.Tensor | None = None
                agents_per_env = metta_grid_env.num_agents
                if trainer_cfg.dual_policy.enabled and agents_per_env > 0:
                    npc_count = int(round(agents_per_env * (1.0 - trainer_cfg.dual_policy.training_agents_pct)))
                    # Ensure at least 1 student agent and at most agents_per_env-1 NPCs
                    npc_count = max(0, min(npc_count, agents_per_env - 1))
                    npc_mask_per_env = torch.zeros(agents_per_env, dtype=torch.bool, device=device)
                    if npc_count > 0:
                        # Contiguous split: first N agents are NPCs
                        npc_indices = torch.arange(npc_count, device=device)
                        npc_mask_per_env[npc_indices] = True
                    # let env know grouping for logging (indices are per single env)
                    try:
                        npc_agents = torch.nonzero(npc_mask_per_env, as_tuple=False).flatten().tolist()
                        trained_agents = torch.nonzero(~npc_mask_per_env, as_tuple=False).flatten().tolist()
                        metta_grid_env._dual_policy_agent_groups = [npc_agents, trained_agents]
                        if is_master:
                            logger.info(f"Dual policy groups: NPC={len(npc_agents)}, Trained={len(trained_agents)}")
                    except Exception as e:
                        # Treat group assignment failure as critical to training integrity
                        if is_master:
                            logger.error(
                                f"Failed to set dual policy groups: {e}. Disabling dual policy training.",
                                exc_info=True,
                            )
                        trainer_cfg.dual_policy.enabled = False
                        # Disable env-side dual policy flags as well
                        try:
                            metta_grid_env._dual_policy_enabled = False
                            metta_grid_env._dual_policy_agent_groups = [[], []]
                        except Exception:
                            pass
                        # Reset mask so all agents are treated as students downstream
                        npc_mask_per_env = None

                while not experience.ready_for_training:
                    # Get observation
                    o, r, d, t, info, training_env_id, _, num_steps = get_observation(vecenv, device, timer)
                    total_steps += num_steps

                    # Simple shape asserts for observations and rewards
                    assert o.ndim == 3 and o.shape[1:] == (200, 3), f"env_obs expected [B,200,3], got {tuple(o.shape)}"
                    assert r.ndim == 1 and r.shape[0] == o.shape[0], (
                        f"rewards expected [B], got {tuple(r.shape)} with B={o.shape[0]}"
                    )

                    # supervised training of the world model
                    # Cast obs to float for world model supervision to avoid dtype mismatch
                    reconstructed_obs = world_model(o)
                    world_model_loss = torch.nn.functional.mse_loss(reconstructed_obs, o.float())
                    world_model_optimizer.zero_grad()
                    world_model_loss.backward()
                    world_model_optimizer.step()

                    # World model pre-training phase logging and control
                    if (
                        trainer_cfg.world_model_pretraining.enabled
                        and world_model_pretraining_steps < trainer_cfg.world_model_pretraining.steps
                    ):
                        world_model_pretraining_steps += num_steps

                        # Log to wandb every 100 steps during pre-training
                        if wandb_run and is_master and world_model_pretraining_steps % 100 == 0:
                            wandb_run.log(
                                {
                                    "world_model/reconstruction_loss": world_model_loss.item(),
                                    "world_model/pretraining_steps": world_model_pretraining_steps,
                                }
                            )

                        # Log progress every 1000 steps during pre-training
                        if (
                            world_model_pretraining_steps % 1000 == 0
                            or world_model_pretraining_steps >= trainer_cfg.world_model_pretraining.steps
                        ):
                            logger.info(
                                f"World model pre-training: {world_model_pretraining_steps}/"
                                f"{trainer_cfg.world_model_pretraining.steps} steps, "
                                f"loss: {world_model_loss.item():.6f}"
                            )

                        # During pre-training, skip agent training and continue rollout for more world model data
                        if world_model_pretraining_steps < trainer_cfg.world_model_pretraining.steps:
                            # Record heartbeat during pre-training to prevent timeouts
                            record_heartbeat()

                            # Create TensorDict for agent to generate valid actions during pre-training
                            td = buffer_step[training_env_id].clone()
                            td["latent_obs"] = world_model.encode(o).detach()  # Use latent obs for action generation
                            # Remove raw observations to force latent path
                            if "env_obs" in td:
                                del td["env_obs"]

                            # Generate actions using the agent (random behavior during pre-training is fine)
                            with torch.no_grad():
                                policy(td)

                            send_observation(vecenv, td["actions"], dtype_actions, timer)
                            continue  # Skip agent inference and training during pre-training

                        else:
                            logger.info("World model pre-training completed, starting agent training")

                    # compute latent encoding (detached); keep raw obs for env_obs
                    with torch.no_grad():
                        o = world_model.encode(o).detach()

                    """
                    Now the observations have a very different shape, so we have to find out what else we have to change
                    to keep everything from breaking
                    """

                    td = buffer_step[training_env_id].clone()
                    td["latent_obs"] = o  # Use latent_obs key for encoded observations
                    # Remove the original token observations to force latent path
                    if "env_obs" in td:
                        del td["env_obs"]
                    td["rewards"] = r
                    td["dones"] = d.float()
                    td["truncateds"] = t.float()
                    td.set(
                        "training_env_id_start",
                        torch.full(
                            td.batch_size,
                            training_env_id.start,
                            device=td.device,
                            dtype=torch.long,
                        ),
                    )

                    # Inference
                    with torch.no_grad():
                        # Default: student policy acts for all agents
                        policy(td)

                        # Create student agent mask (inverse of NPC mask)
                        if npc_mask_per_env is not None and agents_per_env > 0:
                            student_mask = ~npc_mask_per_env
                            # Expand mask to match batch size
                            if td["actions"].ndim == 2:
                                # Shape like [B*agents_per_env, action_components]
                                total = td["actions"].shape[0]
                                if agents_per_env > 0 and total % agents_per_env == 0:
                                    repeats = total // agents_per_env
                                    student_mask_flat = student_mask.repeat(repeats)
                                    td["is_student_agent"] = student_mask_flat.float()
                                else:
                                    # Default to all students if can't determine structure
                                    td["is_student_agent"] = torch.ones(total, device=device, dtype=torch.float32)
                            else:
                                # For other shapes, use per-env mask
                                td["is_student_agent"] = student_mask.float()
                        else:
                            # No NPCs, all agents are students
                            td["is_student_agent"] = torch.ones(td.batch_size[0], device=device, dtype=torch.float32)

                        # If dual-policy is enabled and npc_policy is available, overwrite NPC agents' actions
                        if (
                            trainer_cfg.dual_policy.enabled
                            and npc_policy is not None
                            and npc_mask_per_env is not None
                            and npc_mask_per_env.any().item()
                        ):
                            td_npc = td.clone()
                            npc_policy(td_npc)
                            actions = td["actions"].clone()
                            # Merge NPC actions depending on action tensor shape
                            if actions.ndim >= 3:
                                # Shape like [B, num_agents, action_components]
                                actions[..., npc_mask_per_env, :] = td_npc["actions"][..., npc_mask_per_env, :]
                            elif actions.ndim == 2:
                                # Shape like [B*agents_per_env, action_components]
                                total = actions.shape[0]
                                if agents_per_env > 0:
                                    if total % agents_per_env == 0:
                                        repeats = total // agents_per_env
                                        npc_mask_flat = npc_mask_per_env.repeat(repeats)
                                        # Validate shapes before indexing
                                        if npc_mask_flat.shape[0] == total and td_npc["actions"].shape[0] == total:
                                            actions[npc_mask_flat, :] = td_npc["actions"][npc_mask_flat, :]
                                        else:
                                            logger.warning(
                                                "Skipping NPC action assignment due to shape mismatch: "
                                                f"mask={npc_mask_flat.shape[0]}, actions={total}, "
                                                f"npc_actions={td_npc['actions'].shape[0]}"
                                            )
                                    else:
                                        logger.warning(
                                            "Skipping NPC action assignment: total agents "
                                            f"{total} not divisible by agents_per_env {agents_per_env}"
                                        )
                                else:
                                    logger.warning("Skipping NPC action assignment: agents_per_env <= 0")
                            else:
                                # Unsupported shape; skip merge
                                pass
                            td["actions"] = actions

                    # Store experience
                    experience.store(
                        data_td=td,
                        env_id=training_env_id,
                    )

                    # Send observation
                    send_observation(vecenv, td["actions"], dtype_actions, timer)

                    if info:
                        raw_infos.extend(info)

                agent_step += total_steps * world_size
            accumulate_rollout_stats(raw_infos, stats_tracker.rollout_stats)

            # Aggregate dual_policy stats across all distributed nodes
            if trainer_cfg.dual_policy.enabled and torch.distributed.is_initialized():
                _aggregate_dual_policy_stats(stats_tracker.rollout_stats, device)

            # ---- TRAINING PHASE ----
            with timer("_train"):
                # Inline PPO training
                losses.zero()
                experience.reset_importance_sampling_ratios()

                # Calculate prioritized sampling parameters
                anneal_beta = calculate_prioritized_sampling_params(
                    epoch=epoch,
                    total_timesteps=trainer_cfg.total_timesteps,
                    batch_size=trainer_cfg.batch_size,
                    prio_alpha=trainer_cfg.prioritized_experience_replay.prio_alpha,
                    prio_beta0=trainer_cfg.prioritized_experience_replay.prio_beta0,
                )

                # Compute initial advantages
                advantages = torch.zeros(experience.buffer["values"].shape, device=device)
                initial_importance_sampling_ratio = torch.ones_like(experience.buffer["values"])

                advantages = compute_advantage(
                    experience.buffer["values"],
                    experience.buffer["rewards"],
                    experience.buffer["dones"],
                    initial_importance_sampling_ratio,
                    advantages,
                    trainer_cfg.ppo.gamma,
                    trainer_cfg.ppo.gae_lambda,
                    trainer_cfg.vtrace.vtrace_rho_clip,
                    trainer_cfg.vtrace.vtrace_c_clip,
                    device,
                )

                # Train for multiple epochs
                minibatch_idx = 0
                epochs_trained = 0
                policy_spec = policy.get_agent_experience_spec()

                for _update_epoch in range(trainer_cfg.update_epochs):
                    for _ in range(experience.num_minibatches):
                        policy.reset_memory()
                        # Sample minibatch
                        minibatch, indices, prio_weights = experience.sample_minibatch(
                            advantages=advantages,
                            prio_alpha=trainer_cfg.prioritized_experience_replay.prio_alpha,
                            prio_beta=anneal_beta,
=======
    try:
        while agent_step < trainer_cfg.total_timesteps:
            steps_before = agent_step
            record_heartbeat()

            with torch_profiler:
                # ---- ROLLOUT PHASE ----
                with timer("_rollout"):
                    raw_infos = []
                    experience.reset_for_rollout()
                    total_steps = 0

                    policy.reset_memory()
                    buffer_step = experience.buffer[experience.ep_indices, experience.ep_lengths - 1]

                    while not experience.ready_for_training:
                        # Get observation
                        o, r, d, t, info, training_env_id, _, num_steps = get_observation(vecenv, device, timer)
                        total_steps += num_steps

                        td = buffer_step[training_env_id].clone()
                        td["env_obs"] = o
                        td["rewards"] = r
                        td["dones"] = d.float()
                        td["truncateds"] = t.float()
                        td.set(
                            "training_env_id_start",
                            torch.full(
                                td.batch_size,
                                training_env_id.start,
                                device=td.device,
                                dtype=torch.long,
                            ),
>>>>>>> 028e96e2
                        )

                        # Inference
                        with torch.no_grad():
                            policy(td)

                        # Store experience
                        experience.store(
                            data_td=td,
                            env_id=training_env_id,
                        )

                        # Send observation
                        send_observation(vecenv, td["actions"], dtype_actions, timer)

                        if info:
                            raw_infos.extend(info)

                    agent_step += total_steps * torch_dist_cfg.world_size
                accumulate_rollout_stats(raw_infos, stats_tracker.rollout_stats)

                # ---- TRAINING PHASE ----
                with timer("_train"):
                    # Inline PPO training
                    losses.zero()
                    experience.reset_importance_sampling_ratios()

                    # Calculate prioritized sampling parameters
                    anneal_beta = calculate_prioritized_sampling_params(
                        epoch=epoch,
                        total_timesteps=trainer_cfg.total_timesteps,
                        batch_size=trainer_cfg.batch_size,
                        prio_alpha=trainer_cfg.prioritized_experience_replay.prio_alpha,
                        prio_beta0=trainer_cfg.prioritized_experience_replay.prio_beta0,
                    )

                    # Compute initial advantages
                    advantages = torch.zeros(experience.buffer["values"].shape, device=device)
                    initial_importance_sampling_ratio = torch.ones_like(experience.buffer["values"])

                    advantages = compute_advantage(
                        experience.buffer["values"],
                        experience.buffer["rewards"],
                        experience.buffer["dones"],
                        initial_importance_sampling_ratio,
                        advantages,
                        trainer_cfg.ppo.gamma,
                        trainer_cfg.ppo.gae_lambda,
                        trainer_cfg.vtrace.vtrace_rho_clip,
                        trainer_cfg.vtrace.vtrace_c_clip,
                        device,
                    )

                    # Train for multiple epochs
                    minibatch_idx = 0
                    epochs_trained = 0
                    policy_spec = policy.get_agent_experience_spec()

                    for _update_epoch in range(trainer_cfg.update_epochs):
                        for _ in range(experience.num_minibatches):
                            policy.reset_memory()
                            # Sample minibatch
                            minibatch, indices, prio_weights = experience.sample_minibatch(
                                advantages=advantages,
                                prio_alpha=trainer_cfg.prioritized_experience_replay.prio_alpha,
                                prio_beta=anneal_beta,
                            )

                            policy_td = minibatch.select(*policy_spec.keys(include_nested=True))

                            # Process minibatch
                            loss = process_minibatch_update(
                                policy=policy,
                                experience=experience,
                                minibatch=minibatch,
                                policy_td=policy_td,
                                indices=indices,
                                prio_weights=prio_weights,
                                trainer_cfg=trainer_cfg,
                                kickstarter=kickstarter,
                                agent_step=agent_step,
                                losses=losses,
                                device=device,
                            )

                            # Optimizer step
                            optimizer.zero_grad()

                            # This also serves as a barrier for all ranks
                            loss.backward()

                            if (minibatch_idx + 1) % experience.accumulate_minibatches == 0:
                                torch.nn.utils.clip_grad_norm_(policy.parameters(), trainer_cfg.ppo.max_grad_norm)
                                optimizer.step()

                                # Optional weight clipping
                                policy.clip_weights()

                                if device.type == "cuda":
                                    torch.cuda.synchronize()

                            minibatch_idx += 1
                        epochs_trained += 1

                        # Early exit if KL divergence is too high
                        if trainer_cfg.ppo.target_kl is not None:
                            average_approx_kl = losses.approx_kl_sum / losses.minibatches_processed
                            if average_approx_kl > trainer_cfg.ppo.target_kl:
                                break

                    # Calculate explained variance
                    y_pred = experience.buffer["values"].flatten()
                    y_true = advantages.flatten() + experience.buffer["values"].flatten()
                    var_y = y_true.var()
                    losses.explained_variance = (1 - (y_true - y_pred).var() / var_y).item() if var_y > 0 else 0.0
                epoch += epochs_trained

            # Safe to proceed to next rollout phase only once all ranks have completed training
            if torch.distributed.is_initialized():
                torch.distributed.barrier()

            if not torch_dist_cfg.is_master:
                # Only master needs to do bookkeeping
                continue

            torch_profiler.on_epoch_end(epoch)

            with timer("_process_stats"):
                if wandb_run:
                    process_stats(
                        agent_cfg=agent_cfg,
                        stats=stats_tracker.rollout_stats,
                        losses=losses,
                        evals=eval_scores,
                        grad_stats=stats_tracker.grad_stats,
                        experience=experience,
                        policy=policy,
                        timer=timer,
                        trainer_cfg=trainer_cfg,
                        agent_step=agent_step,
                        epoch=epoch,
                        wandb_run=wandb_run,
                        # We know these exist within master
                        memory_monitor=memory_monitor,  # type: ignore[arg-type]
                        system_monitor=system_monitor,  # type: ignore[arg-type]
                        latest_saved_policy_record=latest_saved_policy_record,
                        optimizer=optimizer,
                        kickstarter=kickstarter,
                    )
                # Clear stats after processing
                stats_tracker.clear_rollout_stats()
                stats_tracker.clear_grad_stats()

            log_training_progress(
                epoch=epoch,
                agent_step=agent_step,
                prev_agent_step=steps_before,
                total_timesteps=trainer_cfg.total_timesteps,
                train_time=timer.get_last_elapsed("_train"),
                rollout_time=timer.get_last_elapsed("_rollout"),
                stats_time=timer.get_last_elapsed("_process_stats"),
                run_name=run,
            )
            checkpoint_result = maybe_establish_checkpoint(
                checkpoint_manager=checkpoint_manager,
                epoch=epoch,
                policy=policy,
                agent_step=agent_step,
                eval_scores=eval_scores,
                timer=timer,
                initial_policy_record=initial_policy_record,
                optimizer=optimizer,
                run_dir=run_dir,
                kickstarter=kickstarter,
                wandb_run=wandb_run,
            )
            if checkpoint_result:
                # TODO: wandb_policy_name should come directly from last_saved_policy_record
                latest_saved_policy_record, wandb_policy_name = checkpoint_result

            if trainer_cfg.evaluation and should_run(epoch, trainer_cfg.evaluation.evaluate_interval):
                if latest_saved_policy_record:
                    if stats_client and stats_tracker.stats_run_id:
                        stats_tracker.stats_epoch_id = stats_client.create_epoch(
                            run_id=stats_tracker.stats_run_id,
                            start_training_epoch=stats_tracker.stats_epoch_start,
                            end_training_epoch=epoch,
                        ).id

                    sims = [
                        curriculum.get_task().get_env_cfg().to_sim(f"train_task_{i}")
                        for i in range(trainer_cfg.evaluation.num_training_tasks)
                    ]
                    sims.extend(trainer_cfg.evaluation.simulations)

                    evaluate_local = trainer_cfg.evaluation.evaluate_local
                    if trainer_cfg.evaluation.evaluate_remote:
                        try:
                            evaluate_policy_remote(
                                policy_record=latest_saved_policy_record,
                                simulations=sims,
                                stats_epoch_id=stats_tracker.stats_epoch_id,
                                wandb_policy_name=wandb_policy_name,
                                stats_client=stats_client,
                                wandb_run=wandb_run,
                                trainer_cfg=trainer_cfg,
                            )
                        except Exception as e:
                            logger.error(f"Failed to evaluate policy remotely: {e}", exc_info=True)
                            logger.error("Falling back to local evaluation")
                            evaluate_local = True
                    if evaluate_local:
                        evaluation_results = evaluate_policy(
                            policy_record=latest_saved_policy_record,
                            simulations=sims,
                            device=device,
                            vectorization=system_cfg.vectorization,
                            replay_dir=trainer_cfg.evaluation.replay_dir,
                            stats_epoch_id=stats_tracker.stats_epoch_id,
                            wandb_policy_name=wandb_policy_name,
                            policy_store=policy_store,
                            stats_client=stats_client,
                            logger=logger,
                        )
                        logger.info("Simulation complete")
                        eval_scores = evaluation_results.scores
                        category_scores = list(eval_scores.category_scores.values())
                        if category_scores and latest_saved_policy_record:
                            latest_saved_policy_record.metadata["score"] = float(np.mean(category_scores))
                        if wandb_run is not None and evaluation_results.replay_urls:
                            upload_replay_html(
                                replay_urls=evaluation_results.replay_urls,
                                agent_step=agent_step,
                                epoch=epoch,
                                wandb_run=wandb_run,
                                metric_prefix="training_eval",
                                step_metric_key="metric/epoch",
                                epoch_metric_key="metric/epoch",
                            )

                    stats_tracker.update_epoch_tracking(epoch + 1)

            # Compute gradient stats
            if should_run(epoch, trainer_cfg.grad_mean_variance_interval):
                with timer("grad_stats"):
                    stats_tracker.grad_stats = compute_gradient_stats(policy)

            # Check for abort every 5 epochs
            if should_run(epoch, 5):
                if wandb_run and abort_requested(wandb_run, min_interval_sec=60):
                    logger.info("Abort tag detected. Stopping the run.")
                    trainer_cfg.total_timesteps = int(agent_step)
                    wandb_run.config.update(
                        {"trainer.total_timesteps": trainer_cfg.total_timesteps}, allow_val_change=True
                    )
                    break

        # All ranks wait until training is complete before closing vecenv
        if torch.distributed.is_initialized():
            torch.distributed.barrier()
    except:
        _update_training_status_on_failure(stats_client, stats_tracker.stats_run_id, logger)
        raise

    vecenv.close()

    if not torch_dist_cfg.is_master:
        return

    logger.info("Training complete!")

    # Update training run status to completed
    if stats_client and stats_tracker.stats_run_id:
        try:
            stats_client.update_training_run_status(stats_tracker.stats_run_id, "completed")
            logger.info("Training run status updated to 'completed'")
        except Exception as e:
            logger.warning(f"Failed to update training run status to completed: {e}", exc_info=True)

    timing_summary = timer.get_all_summaries()
    for name, summary in timing_summary.items():
        logger.info(f"  {name}: {timer.format_time(summary['total_elapsed'])}")

    maybe_establish_checkpoint(
        checkpoint_manager=checkpoint_manager,
        epoch=epoch,
        policy=policy,
        agent_step=agent_step,
        eval_scores=eval_scores,
        timer=timer,
        initial_policy_record=initial_policy_record,
        optimizer=optimizer,
        run_dir=run_dir,
        kickstarter=kickstarter,
        force=True,
        wandb_run=wandb_run,
    )

    cleanup_monitoring(memory_monitor, system_monitor)

    # Return stats info for exception handling at higher levels
    if stats_client and stats_tracker and hasattr(stats_tracker, "stats_run_id"):
        return {"stats_run_id": stats_tracker.stats_run_id, "stats_client": stats_client, "logger": logger}
    return None<|MERGE_RESOLUTION|>--- conflicted
+++ resolved
@@ -27,6 +27,7 @@
 from metta.mettagrid import MettaGridEnv, dtype_actions
 from metta.rl.advantage import compute_advantage
 from metta.rl.checkpoint_manager import CheckpointManager, maybe_establish_checkpoint
+from metta.rl.dual_policy import _aggregate_dual_policy_stats, setup_dual_policy
 from metta.rl.evaluate import evaluate_policy_remote, upload_replay_html
 from metta.rl.experience import Experience
 from metta.rl.kickstarter import Kickstarter
@@ -100,6 +101,8 @@
 ) -> None:
     """Main training loop for Metta agents."""
     logger.info(f"run_dir = {run_dir}")
+    is_master = torch_dist_cfg.is_master
+    world_size = torch_dist_cfg.world_size
 
     # Log recent checkpoints for debugging
     checkpoints_dir = trainer_cfg.checkpoint.checkpoint_dir
@@ -112,7 +115,7 @@
     timer = Stopwatch(logger)
     timer.start()
     losses = Losses()
-    torch_profiler = TorchProfiler(torch_dist_cfg.is_master, trainer_cfg.profiler, wandb_run, run_dir)
+    torch_profiler = TorchProfiler(is_master, trainer_cfg.profiler, wandb_run, run_dir)
     curriculum = trainer_cfg.curriculum.make()
 
     # Calculate batch sizes
@@ -147,7 +150,7 @@
         policy_store=policy_store,
         checkpoint_config=trainer_cfg.checkpoint,
         device=device,
-        is_master=torch_dist_cfg.is_master,
+        is_master=is_master,
         rank=torch_dist_cfg.rank,
         run_name=run,
     )
@@ -184,7 +187,7 @@
 
     # Wrap in DDP if distributed
     if torch.distributed.is_initialized():
-        if torch_dist_cfg.is_master:
+        if is_master:
             logger.info("Initializing DistributedDataParallel")
         torch.distributed.barrier()
         policy = wrap_agent_distributed(policy, device)
@@ -255,7 +258,7 @@
             logger.warning("Optimizer state dict doesn't match. Starting with fresh optimizer state.")
 
     # Set up monitoring (master only)
-    if torch_dist_cfg.is_master:
+    if is_master:
         logger.info("Starting training")
         memory_monitor, system_monitor = setup_monitoring(
             policy=policy,
@@ -266,7 +269,7 @@
         memory_monitor, system_monitor = None, None
 
     # Set up wandb metrics (master only)
-    if wandb_run and torch_dist_cfg.is_master:
+    if wandb_run and is_master:
         setup_wandb_metrics(wandb_run)
         log_model_parameters(policy, wandb_run)
 
@@ -291,7 +294,7 @@
         except Exception as e:
             logger.warning(f"Failed to create training run: {e}", exc_info=True)
 
-    if torch_dist_cfg.is_master:
+    if is_master:
         logger.info(f"Training on {device}")
     wandb_policy_name: str | None = None
 
@@ -305,49 +308,35 @@
         logger.info(f"Starting world model pre-training for {trainer_cfg.world_model_pretraining.steps} steps")
 
     # Main training loop
-<<<<<<< HEAD
-    while agent_step < trainer_cfg.total_timesteps:
-        steps_before = agent_step
-        record_heartbeat()
-
-        with torch_profiler:
-            # ---- ROLLOUT PHASE ----
-            with timer("_rollout"):
-                raw_infos = []
-                experience.reset_for_rollout()
-                total_steps = 0
-
-                policy.reset_memory()
-                buffer_step = experience.buffer[experience.ep_indices, experience.ep_lengths - 1]
-
-                # Precompute agent split per-env and publish to env for logging
-                npc_mask_per_env: torch.Tensor | None = None
-                agents_per_env = metta_grid_env.num_agents
-                if trainer_cfg.dual_policy.enabled and agents_per_env > 0:
-                    npc_count = int(round(agents_per_env * (1.0 - trainer_cfg.dual_policy.training_agents_pct)))
-                    # Ensure at least 1 student agent and at most agents_per_env-1 NPCs
-                    npc_count = max(0, min(npc_count, agents_per_env - 1))
-                    npc_mask_per_env = torch.zeros(agents_per_env, dtype=torch.bool, device=device)
-                    if npc_count > 0:
-                        # Contiguous split: first N agents are NPCs
-                        npc_indices = torch.arange(npc_count, device=device)
-                        npc_mask_per_env[npc_indices] = True
-                    # let env know grouping for logging (indices are per single env)
-                    try:
-                        npc_agents = torch.nonzero(npc_mask_per_env, as_tuple=False).flatten().tolist()
-                        trained_agents = torch.nonzero(~npc_mask_per_env, as_tuple=False).flatten().tolist()
-                        metta_grid_env._dual_policy_agent_groups = [npc_agents, trained_agents]
-                        if is_master:
-                            logger.info(f"Dual policy groups: NPC={len(npc_agents)}, Trained={len(trained_agents)}")
-                    except Exception as e:
-                        # Treat group assignment failure as critical to training integrity
-                        if is_master:
-                            logger.error(
-                                f"Failed to set dual policy groups: {e}. Disabling dual policy training.",
-                                exc_info=True,
-                            )
-                        trainer_cfg.dual_policy.enabled = False
-                        # Disable env-side dual policy flags as well
+    try:
+        while agent_step < trainer_cfg.total_timesteps:
+            steps_before = agent_step
+            record_heartbeat()
+
+            with torch_profiler:
+                # ---- ROLLOUT PHASE ----
+                with timer("_rollout"):
+                    raw_infos = []
+                    experience.reset_for_rollout()
+                    total_steps = 0
+
+                    policy.reset_memory()
+                    buffer_step = experience.buffer[experience.ep_indices, experience.ep_lengths - 1]
+
+                    # Dual-policy setup for the new epoch
+                    npc_policy, npc_mask_per_env, agents_per_env = setup_dual_policy(
+                        trainer_cfg.dual_policy,
+                        policy_store,
+                        metta_grid_env,
+                        device,
+                        epoch,
+                        stats_tracker.rollout_stats,
+                    )
+                    if npc_policy:
+                        npc_policy.reset_memory()
+
+                    # If dual-policy is disabled, ensure env is not in dual-policy mode
+                    if not trainer_cfg.dual_policy.enabled:
                         try:
                             metta_grid_env._dual_policy_enabled = False
                             metta_grid_env._dual_policy_agent_groups = [[], []]
@@ -362,7 +351,10 @@
                     total_steps += num_steps
 
                     # Simple shape asserts for observations and rewards
-                    assert o.ndim == 3 and o.shape[1:] == (200, 3), f"env_obs expected [B,200,3], got {tuple(o.shape)}"
+                    assert o.ndim == 3 and o.shape[1:] == (
+                        200,
+                        3,
+                    ), f"env_obs expected [B,200,3], got {tuple(o.shape)}"
                     assert r.ndim == 1 and r.shape[0] == o.shape[0], (
                         f"rewards expected [B], got {tuple(r.shape)} with B={o.shape[0]}"
                     )
@@ -427,11 +419,6 @@
                     # compute latent encoding (detached); keep raw obs for env_obs
                     with torch.no_grad():
                         o = world_model.encode(o).detach()
-
-                    """
-                    Now the observations have a very different shape, so we have to find out what else we have to change
-                    to keep everything from breaking
-                    """
 
                     td = buffer_step[training_env_id].clone()
                     td["latent_obs"] = o  # Use latent_obs key for encoded observations
@@ -583,163 +570,62 @@
                             advantages=advantages,
                             prio_alpha=trainer_cfg.prioritized_experience_replay.prio_alpha,
                             prio_beta=anneal_beta,
-=======
-    try:
-        while agent_step < trainer_cfg.total_timesteps:
-            steps_before = agent_step
-            record_heartbeat()
-
-            with torch_profiler:
-                # ---- ROLLOUT PHASE ----
-                with timer("_rollout"):
-                    raw_infos = []
-                    experience.reset_for_rollout()
-                    total_steps = 0
-
-                    policy.reset_memory()
-                    buffer_step = experience.buffer[experience.ep_indices, experience.ep_lengths - 1]
-
-                    while not experience.ready_for_training:
-                        # Get observation
-                        o, r, d, t, info, training_env_id, _, num_steps = get_observation(vecenv, device, timer)
-                        total_steps += num_steps
-
-                        td = buffer_step[training_env_id].clone()
-                        td["env_obs"] = o
-                        td["rewards"] = r
-                        td["dones"] = d.float()
-                        td["truncateds"] = t.float()
-                        td.set(
-                            "training_env_id_start",
-                            torch.full(
-                                td.batch_size,
-                                training_env_id.start,
-                                device=td.device,
-                                dtype=torch.long,
-                            ),
->>>>>>> 028e96e2
                         )
 
-                        # Inference
-                        with torch.no_grad():
-                            policy(td)
-
-                        # Store experience
-                        experience.store(
-                            data_td=td,
-                            env_id=training_env_id,
+                        policy_td = minibatch.select(*policy_spec.keys(include_nested=True))
+
+                        # Process minibatch
+                        loss = process_minibatch_update(
+                            policy=policy,
+                            experience=experience,
+                            minibatch=minibatch,
+                            policy_td=policy_td,
+                            indices=indices,
+                            prio_weights=prio_weights,
+                            trainer_cfg=trainer_cfg,
+                            kickstarter=kickstarter,
+                            agent_step=agent_step,
+                            losses=losses,
+                            device=device,
                         )
 
-                        # Send observation
-                        send_observation(vecenv, td["actions"], dtype_actions, timer)
-
-                        if info:
-                            raw_infos.extend(info)
-
-                    agent_step += total_steps * torch_dist_cfg.world_size
-                accumulate_rollout_stats(raw_infos, stats_tracker.rollout_stats)
-
-                # ---- TRAINING PHASE ----
-                with timer("_train"):
-                    # Inline PPO training
-                    losses.zero()
-                    experience.reset_importance_sampling_ratios()
-
-                    # Calculate prioritized sampling parameters
-                    anneal_beta = calculate_prioritized_sampling_params(
-                        epoch=epoch,
-                        total_timesteps=trainer_cfg.total_timesteps,
-                        batch_size=trainer_cfg.batch_size,
-                        prio_alpha=trainer_cfg.prioritized_experience_replay.prio_alpha,
-                        prio_beta0=trainer_cfg.prioritized_experience_replay.prio_beta0,
-                    )
-
-                    # Compute initial advantages
-                    advantages = torch.zeros(experience.buffer["values"].shape, device=device)
-                    initial_importance_sampling_ratio = torch.ones_like(experience.buffer["values"])
-
-                    advantages = compute_advantage(
-                        experience.buffer["values"],
-                        experience.buffer["rewards"],
-                        experience.buffer["dones"],
-                        initial_importance_sampling_ratio,
-                        advantages,
-                        trainer_cfg.ppo.gamma,
-                        trainer_cfg.ppo.gae_lambda,
-                        trainer_cfg.vtrace.vtrace_rho_clip,
-                        trainer_cfg.vtrace.vtrace_c_clip,
-                        device,
-                    )
-
-                    # Train for multiple epochs
-                    minibatch_idx = 0
-                    epochs_trained = 0
-                    policy_spec = policy.get_agent_experience_spec()
-
-                    for _update_epoch in range(trainer_cfg.update_epochs):
-                        for _ in range(experience.num_minibatches):
-                            policy.reset_memory()
-                            # Sample minibatch
-                            minibatch, indices, prio_weights = experience.sample_minibatch(
-                                advantages=advantages,
-                                prio_alpha=trainer_cfg.prioritized_experience_replay.prio_alpha,
-                                prio_beta=anneal_beta,
-                            )
-
-                            policy_td = minibatch.select(*policy_spec.keys(include_nested=True))
-
-                            # Process minibatch
-                            loss = process_minibatch_update(
-                                policy=policy,
-                                experience=experience,
-                                minibatch=minibatch,
-                                policy_td=policy_td,
-                                indices=indices,
-                                prio_weights=prio_weights,
-                                trainer_cfg=trainer_cfg,
-                                kickstarter=kickstarter,
-                                agent_step=agent_step,
-                                losses=losses,
-                                device=device,
-                            )
-
-                            # Optimizer step
-                            optimizer.zero_grad()
-
-                            # This also serves as a barrier for all ranks
-                            loss.backward()
-
-                            if (minibatch_idx + 1) % experience.accumulate_minibatches == 0:
-                                torch.nn.utils.clip_grad_norm_(policy.parameters(), trainer_cfg.ppo.max_grad_norm)
-                                optimizer.step()
-
-                                # Optional weight clipping
-                                policy.clip_weights()
-
-                                if device.type == "cuda":
-                                    torch.cuda.synchronize()
-
-                            minibatch_idx += 1
-                        epochs_trained += 1
-
-                        # Early exit if KL divergence is too high
-                        if trainer_cfg.ppo.target_kl is not None:
-                            average_approx_kl = losses.approx_kl_sum / losses.minibatches_processed
-                            if average_approx_kl > trainer_cfg.ppo.target_kl:
-                                break
-
-                    # Calculate explained variance
-                    y_pred = experience.buffer["values"].flatten()
-                    y_true = advantages.flatten() + experience.buffer["values"].flatten()
-                    var_y = y_true.var()
-                    losses.explained_variance = (1 - (y_true - y_pred).var() / var_y).item() if var_y > 0 else 0.0
-                epoch += epochs_trained
+                        # Optimizer step
+                        optimizer.zero_grad()
+
+                        # This also serves as a barrier for all ranks
+                        loss.backward()
+
+                        if (minibatch_idx + 1) % experience.accumulate_minibatches == 0:
+                            torch.nn.utils.clip_grad_norm_(policy.parameters(), trainer_cfg.ppo.max_grad_norm)
+                            optimizer.step()
+
+                            # Optional weight clipping
+                            policy.clip_weights()
+
+                            if device.type == "cuda":
+                                torch.cuda.synchronize()
+
+                        minibatch_idx += 1
+                    epochs_trained += 1
+
+                    # Early exit if KL divergence is too high
+                    if trainer_cfg.ppo.target_kl is not None:
+                        average_approx_kl = losses.approx_kl_sum / losses.minibatches_processed
+                        if average_approx_kl > trainer_cfg.ppo.target_kl:
+                            break
+
+                # Calculate explained variance
+                y_pred = experience.buffer["values"].flatten()
+                y_true = advantages.flatten() + experience.buffer["values"].flatten()
+                var_y = y_true.var()
+                losses.explained_variance = (1 - (y_true - y_pred).var() / var_y).item() if var_y > 0 else 0.0
+            epoch += epochs_trained
 
             # Safe to proceed to next rollout phase only once all ranks have completed training
             if torch.distributed.is_initialized():
                 torch.distributed.barrier()
 
-            if not torch_dist_cfg.is_master:
+            if not is_master:
                 # Only master needs to do bookkeeping
                 continue
 
@@ -878,13 +764,13 @@
         # All ranks wait until training is complete before closing vecenv
         if torch.distributed.is_initialized():
             torch.distributed.barrier()
-    except:
+    except Exception as e:
         _update_training_status_on_failure(stats_client, stats_tracker.stats_run_id, logger)
-        raise
+        raise e
 
     vecenv.close()
 
-    if not torch_dist_cfg.is_master:
+    if not is_master:
         return
 
     logger.info("Training complete!")
