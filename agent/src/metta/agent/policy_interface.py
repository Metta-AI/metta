"""PolicyInterface: Abstract base class defining the required interface for all policies.

This ensures that all policies (ComponentPolicy, PyTorch agents with mixin, etc.)
implement the required methods that MettaAgent depends on."""

from abc import ABC, abstractmethod
from typing import Optional, dict, list

import torch
import torch.nn as nn
from tensordict import TensorDict


class PolicyInterface(ABC, nn.Module):
    """Abstract base class defining the interface that all policies must implement.

    This ensures compatibility with MettaAgent and the training pipeline.
    All policies (ComponentPolicy, PyTorch agents) should inherit from or
    implement this interface."""

    # These attributes will be set by MettaAgent.initialize_to_environment()
    action_index_tensor: Optional[torch.Tensor] = None
    cum_action_max_params: Optional[torch.Tensor] = None

    @abstractmethod
    def forward(self, td: TensorDict, state=None, action=None) -> TensorDict:
        """Forward pass of the policy."""
        pass

    @abstractmethod
    def clip_weights(self):
        """Clip weights to prevent large updates during training.

        Called by the trainer after optimizer steps when clip_range > 0."""
        pass

    @abstractmethod
    def l2_init_loss(self) -> torch.Tensor:
        """Calculate L2 initialization loss for regularization."""
        pass

    @abstractmethod
    def update_l2_init_weight_copy(self):
        """Update the stored initial weights for L2 regularization."""
        pass

    @abstractmethod
    def compute_weight_metrics(self, delta: float = 0.01) -> list[dict]:
        """Compute weight metrics for monitoring."""
        pass

    @abstractmethod
    def _convert_action_to_logit_index(self, flattened_action: torch.Tensor) -> torch.Tensor:
        """Convert (action_type, action_param) pairs to discrete indices."""
        pass

    @abstractmethod
    def _convert_logit_index_to_action(self, action_logit_index: torch.Tensor) -> torch.Tensor:
        """Convert logit indices back to action pairs."""
        pass

<<<<<<< HEAD
    def initialize_to_environment(self, full_action_names: list[str], device):
        """
        Initialize policy components to the environment if needed.

        Args:
            full_action_names: List of action names
            device: Device for tensors
        """
        # Default implementation - override if policy has components that need environment initialization
=======
    def activate_action_embeddings(self, full_action_names: list[str], device):
        """Activate action embeddings if the policy uses them."""
        # Default implementation - override if policy has action embeddings
>>>>>>> 72542e9a
        pass

    def reset_memory(self):
        """Reset memory for recurrent policies."""
        # Default implementation - override for recurrent policies
        pass

    def get_memory(self) -> dict:
        """Get memory state for recurrent policies."""
        # Default implementation - override for recurrent policies
        return {}

    def has_memory(self) -> bool:
        """Check if policy has memory/recurrent state."""
        # Default implementation - override for recurrent policies
        return False<|MERGE_RESOLUTION|>--- conflicted
+++ resolved
@@ -59,21 +59,8 @@
         """Convert logit indices back to action pairs."""
         pass
 
-<<<<<<< HEAD
     def initialize_to_environment(self, full_action_names: list[str], device):
-        """
-        Initialize policy components to the environment if needed.
-
-        Args:
-            full_action_names: List of action names
-            device: Device for tensors
-        """
-        # Default implementation - override if policy has components that need environment initialization
-=======
-    def activate_action_embeddings(self, full_action_names: list[str], device):
-        """Activate action embeddings if the policy uses them."""
-        # Default implementation - override if policy has action embeddings
->>>>>>> 72542e9a
+        """Initialize policy components to the environment if needed."""
         pass
 
     def reset_memory(self):
