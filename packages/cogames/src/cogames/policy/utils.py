"""Policy helper utilities, including LSTM state adapters."""

from __future__ import annotations

from dataclasses import dataclass
from pathlib import Path
from typing import Dict, Optional, Tuple, Union

import torch

from cogames.policy.policy import PolicySpec


def resolve_policy_class_path(policy: str) -> str:
<<<<<<< HEAD
    """Resolve a policy shorthand or full class path."""
=======
    """Resolve a policy shorthand or full class path.

    Args:
        policy: Either a shorthand like "random", "simple", "lstm" or a full class path.

    Returns:
        Full class path to the policy.
    """
>>>>>>> c00b2780
    return {
        "random": "cogames.policy.random.RandomPolicy",
        "simple": "cogames.policy.simple.SimplePolicy",
        "lstm": "cogames.policy.lstm.LSTMPolicy",
        "claude": "cogames.policy.claude.ClaudePolicy",
    }.get(policy, policy)


def resolve_policy_data_path(policy_data_path: Optional[str]) -> Optional[str]:
    """Resolve the concrete checkpoint path if provided."""
    if policy_data_path is None:
        return None
    path = Path(policy_data_path)
    if path.is_file():
        return str(path)
    if not path.exists():
        raise FileNotFoundError(f"Checkpoint path not found: {path}")

<<<<<<< HEAD
    latest_checkpoint = max(
        (candidate for candidate in path.rglob("*.pt")),
        key=lambda candidate: candidate.stat().st_mtime,
=======
    last_touched_checkpoint_file = max(
        (p for p in path.rglob("*.pt")),
        key=lambda target: target.stat().st_mtime,
>>>>>>> c00b2780
        default=None,
    )
    if latest_checkpoint is None:
        raise FileNotFoundError(f"No checkpoint files (*.pt) found in directory: {path}")
    return str(latest_checkpoint)


def parse_policy_spec(spec: str) -> PolicySpec:
<<<<<<< HEAD
    """Parse a CLI policy specification string."""
=======
    """Parse a policy CLI option into its components."""
>>>>>>> c00b2780
    raw = spec.strip()
    if not raw:
        raise ValueError("Policy specification cannot be empty.")

    parts = [part.strip() for part in raw.split(":")]
    if len(parts) > 3:
        raise ValueError("Policy specification must include at most two ':' separators.")

    raw_class_path = parts[0]
    raw_policy_data = parts[1] if len(parts) > 1 else None
    raw_proportion = parts[2] if len(parts) > 2 else None

    if not raw_class_path:
        raise ValueError("Policy class path cannot be empty.")

    if raw_proportion is None:
        proportion = 1.0
    else:
        try:
            proportion = float(raw_proportion)
        except ValueError as exc:  # pragma: no cover - user input error path
            raise ValueError(f"Invalid proportion value '{raw_proportion}'.") from exc
        if proportion <= 0:
            raise ValueError("Policy proportion must be a positive number.")

    resolved_class_path = resolve_policy_class_path(raw_class_path)
    resolved_policy_data = resolve_policy_data_path(raw_policy_data)

    return PolicySpec(
        policy_class_path=resolved_class_path,
        policy_data_path=resolved_policy_data,
<<<<<<< HEAD
        proportion=proportion,
    )
=======
    )


LSTMStateTuple = Tuple[torch.Tensor, torch.Tensor]
LSTMStateDict = Dict[str, torch.Tensor]


def _canonical_component(component: torch.Tensor, expected_layers: Optional[int]) -> torch.Tensor:
    """Return a ``(layers, batch, hidden)`` tensor, adding axes as needed."""
    if component.dim() > 3:
        msg = f"Expected tensor with <=3 dims, got {component.dim()}"
        raise ValueError(msg)

    while component.dim() < 3:
        component = component.unsqueeze(0)

    if expected_layers is not None:
        if component.shape[0] != expected_layers and component.shape[1] == expected_layers:
            component = component.transpose(0, 1)
        if component.shape[0] != expected_layers:
            msg = f"Hidden state has unexpected layer dimension. Expected {expected_layers}, got {component.shape[0]}."
            raise ValueError(msg)

    return component.contiguous()


@dataclass
class LSTMState:
    """Canonical representation of an LSTM hidden/cell state."""

    hidden: torch.Tensor
    cell: torch.Tensor

    @classmethod
    def from_tuple(
        cls,
        state: Optional[LSTMStateTuple],
        expected_layers: Optional[int],
    ) -> Optional["LSTMState"]:
        if state is None:
            return None
        hidden, cell = state
        return cls(
            _canonical_component(hidden, expected_layers),
            _canonical_component(cell, expected_layers),
        )

    @classmethod
    def from_dict(
        cls,
        state: LSTMStateDict,
        expected_layers: Optional[int],
    ) -> Optional["LSTMState"]:
        if not state:
            return None
        hidden = state.get("lstm_h")
        cell = state.get("lstm_c")
        if hidden is None or cell is None:
            return None
        return cls(
            _canonical_component(hidden, expected_layers),
            _canonical_component(cell, expected_layers),
        )

    @classmethod
    def from_any(
        cls,
        state: Optional[Union["LSTMState", LSTMStateTuple, LSTMStateDict]],
        expected_layers: Optional[int],
    ) -> Optional["LSTMState"]:
        if state is None:
            return None
        if isinstance(state, LSTMState):
            return state
        if isinstance(state, dict):
            return cls.from_dict(state, expected_layers)
        if isinstance(state, tuple):
            return cls.from_tuple(state, expected_layers)
        msg = f"Unsupported LSTM state container type: {type(state)!r}"
        raise TypeError(msg)

    def to_tuple(self) -> LSTMStateTuple:
        return self.hidden, self.cell

    def write_dict(self, target: LSTMStateDict) -> None:
        """Populate ``target`` with tensors in batch-major form."""
        target.clear()
        target["lstm_h"] = self.hidden.transpose(0, 1).contiguous().detach()
        target["lstm_c"] = self.cell.transpose(0, 1).contiguous().detach()

    def detach(self) -> "LSTMState":
        return LSTMState(self.hidden.detach(), self.cell.detach())


__all__ = [
    "PolicySpec",
    "resolve_policy_class_path",
    "resolve_policy_data_path",
    "parse_policy_spec",
    "LSTMState",
    "LSTMStateDict",
    "LSTMStateTuple",
]
>>>>>>> c00b2780
<|MERGE_RESOLUTION|>--- conflicted
+++ resolved
@@ -12,18 +12,7 @@
 
 
 def resolve_policy_class_path(policy: str) -> str:
-<<<<<<< HEAD
     """Resolve a policy shorthand or full class path."""
-=======
-    """Resolve a policy shorthand or full class path.
-
-    Args:
-        policy: Either a shorthand like "random", "simple", "lstm" or a full class path.
-
-    Returns:
-        Full class path to the policy.
-    """
->>>>>>> c00b2780
     return {
         "random": "cogames.policy.random.RandomPolicy",
         "simple": "cogames.policy.simple.SimplePolicy",
@@ -42,15 +31,9 @@
     if not path.exists():
         raise FileNotFoundError(f"Checkpoint path not found: {path}")
 
-<<<<<<< HEAD
     latest_checkpoint = max(
         (candidate for candidate in path.rglob("*.pt")),
         key=lambda candidate: candidate.stat().st_mtime,
-=======
-    last_touched_checkpoint_file = max(
-        (p for p in path.rglob("*.pt")),
-        key=lambda target: target.stat().st_mtime,
->>>>>>> c00b2780
         default=None,
     )
     if latest_checkpoint is None:
@@ -59,11 +42,7 @@
 
 
 def parse_policy_spec(spec: str) -> PolicySpec:
-<<<<<<< HEAD
     """Parse a CLI policy specification string."""
-=======
-    """Parse a policy CLI option into its components."""
->>>>>>> c00b2780
     raw = spec.strip()
     if not raw:
         raise ValueError("Policy specification cannot be empty.")
@@ -95,10 +74,7 @@
     return PolicySpec(
         policy_class_path=resolved_class_path,
         policy_data_path=resolved_policy_data,
-<<<<<<< HEAD
         proportion=proportion,
-    )
-=======
     )
 
 
@@ -119,7 +95,10 @@
         if component.shape[0] != expected_layers and component.shape[1] == expected_layers:
             component = component.transpose(0, 1)
         if component.shape[0] != expected_layers:
-            msg = f"Hidden state has unexpected layer dimension. Expected {expected_layers}, got {component.shape[0]}."
+            msg = (
+                "Hidden state has unexpected layer dimension. "
+                f"Expected {expected_layers}, got {component.shape[0]}."
+            )
             raise ValueError(msg)
 
     return component.contiguous()
@@ -201,5 +180,4 @@
     "LSTMState",
     "LSTMStateDict",
     "LSTMStateTuple",
-]
->>>>>>> c00b2780
+]