import typing

import metta.cogworks.curriculum as cc
import mettagrid.builder.envs as eb
<<<<<<< HEAD
import metta.agent.policies.vit
import metta.agent.policy
import metta.cogworks.curriculum.curriculum
import metta.cogworks.curriculum.learning_progress_algorithm
import metta.rl.loss
import metta.rl.trainer_config
import metta.rl.training
import metta.sim.simulation_config
import metta.sweep.core
import metta.tools.eval
import metta.tools.play
import metta.tools.replay
import metta.tools.sweep
import metta.tools.train
import mettagrid


def mettagrid(num_agents: int = 24) -> mettagrid.MettaGridConfig:
=======
from metta.agent.policies.vit import ViTDefaultConfig
from metta.agent.policy import PolicyArchitecture
from metta.cogworks.curriculum.curriculum import (
    CurriculumAlgorithmConfig,
    CurriculumConfig,
)
from metta.cogworks.curriculum.learning_progress_algorithm import LearningProgressConfig
from metta.rl.loss.loss_config import LossConfig
from metta.rl.trainer_config import TorchProfilerConfig, TrainerConfig
from metta.rl.training import EvaluatorConfig, TrainingEnvironmentConfig
from metta.sim.simulation_config import SimulationConfig
from metta.sweep.core import Distribution as D
from metta.sweep.core import SweepParameters as SP
from metta.sweep.core import make_sweep
from metta.tools.eval import EvaluateTool
from metta.tools.play import PlayTool
from metta.tools.replay import ReplayTool
from metta.tools.sweep import SweepTool
from metta.tools.train import TrainTool
from mettagrid import MettaGridConfig


def mettagrid(num_agents: int = 24) -> MettaGridConfig:
>>>>>>> 0b06b7d5
    arena_env = eb.make_arena(num_agents=num_agents)

    arena_env.game.agent.rewards.inventory = {
        "heart": 1,
        "ore_red": 0.1,
        "battery_red": 0.8,
        "laser": 0.5,
        "armor": 0.5,
        "blueprint": 0.5,
    }
    arena_env.game.agent.rewards.inventory_max = {
        "heart": 100,
        "ore_red": 1,
        "battery_red": 1,
        "laser": 1,
        "armor": 1,
        "blueprint": 1,
    }

    return arena_env


def make_curriculum(
    arena_env: typing.Optional[mettagrid.MettaGridConfig] = None,
    enable_detailed_slice_logging: bool = False,
    algorithm_config: typing.Optional[
        metta.cogworks.curriculum.curriculum.CurriculumAlgorithmConfig
    ] = None,
) -> metta.cogworks.curriculum.curriculum.CurriculumConfig:
    arena_env = arena_env or mettagrid()

    arena_tasks = cc.bucketed(arena_env)

    for item in ["ore_red", "battery_red", "laser", "armor"]:
        arena_tasks.add_bucket(
            f"game.agent.rewards.inventory.{item}", [0, 0.1, 0.5, 0.9, 1.0]
        )
        arena_tasks.add_bucket(f"game.agent.rewards.inventory_max.{item}", [1, 2])

    # enable or disable attacks. we use cost instead of 'enabled'
    # to maintain action space consistency.
    arena_tasks.add_bucket("game.actions.attack.consumed_resources.laser", [1, 100])

    if algorithm_config is None:
        algorithm_config = metta.cogworks.curriculum.learning_progress_algorithm.LearningProgressConfig(
            use_bidirectional=True,  # Enable bidirectional learning progress by default
            ema_timescale=0.001,
            exploration_bonus=0.1,
            max_memory_tasks=1000,
            max_slice_axes=5,  # More slices for arena complexity
            enable_detailed_slice_logging=enable_detailed_slice_logging,
        )

    return arena_tasks.to_curriculum(algorithm_config=algorithm_config)


def simulations(
    env: typing.Optional[mettagrid.MettaGridConfig] = None,
) -> list[metta.sim.simulation_config.SimulationConfig]:
    basic_env = env or mettagrid()
    basic_env.game.actions.attack.consumed_resources["laser"] = 100

    combat_env = basic_env.model_copy()
    combat_env.game.actions.attack.consumed_resources["laser"] = 1

    return [
        metta.sim.simulation_config.SimulationConfig(
            suite="arena", name="basic", env=basic_env
        ),
        metta.sim.simulation_config.SimulationConfig(
            suite="arena", name="combat", env=combat_env
        ),
    ]


def train(
    curriculum: typing.Optional[
        metta.cogworks.curriculum.curriculum.CurriculumConfig
    ] = None,
    enable_detailed_slice_logging: bool = False,
    policy_architecture: typing.Optional[metta.agent.policy.PolicyArchitecture] = None,
) -> metta.tools.train.TrainTool:
    curriculum = curriculum or make_curriculum(
        enable_detailed_slice_logging=enable_detailed_slice_logging
    )

    eval_simulations = simulations()
    trainer_cfg = metta.rl.trainer_config.TrainerConfig(
        losses=metta.rl.loss.LossConfig(),
    )

    if policy_architecture is None:
        policy_architecture = metta.agent.policies.vit.ViTDefaultConfig()

    return metta.tools.train.TrainTool(
        trainer=trainer_cfg,
        training_env=metta.rl.training.TrainingEnvironmentConfig(curriculum=curriculum),
        evaluator=metta.rl.training.EvaluatorConfig(simulations=eval_simulations),
        policy_architecture=policy_architecture,
        torch_profiler=metta.rl.trainer_config.TorchProfilerConfig(),
    )


def evaluate(
    policy_uris: typing.Optional[typing.Sequence[str]] = None,
) -> metta.tools.eval.EvaluateTool:
    """Evaluate policies on arena simulations."""
    return metta.tools.eval.EvaluateTool(
        simulations=simulations(), policy_uris=policy_uris or []
    )


def play(policy_uri: typing.Optional[str] = None) -> metta.tools.play.PlayTool:
    """Interactive play with a policy."""
    return metta.tools.play.PlayTool(sim=simulations()[0], policy_uri=policy_uri)


def replay(policy_uri: typing.Optional[str] = None) -> metta.tools.replay.ReplayTool:
    """Generate replay from a policy."""
    return metta.tools.replay.ReplayTool(sim=simulations()[0], policy_uri=policy_uri)


def evaluate_in_sweep(policy_uri: str) -> metta.tools.eval.EvaluateTool:
    """Evaluation tool for sweep runs.

    Uses 10 episodes per simulation with a 4-minute time limit to get
    reliable results quickly during hyperparameter sweeps.
    NB: Please note that this function takes a **single** policy_uri. This is the expected signature in our sweeps.
    Additional arguments are supported through eval_overrides.
    """

    # Create sweep-optimized versions of the standard evaluations
    # Use a dedicated suite name to control the metric namespace in WandB
    basic_env = mettagrid()
    basic_env.game.actions.attack.consumed_resources["laser"] = 100

    combat_env = basic_env.model_copy()
    combat_env.game.actions.attack.consumed_resources["laser"] = 1

    simulations = [
        metta.sim.simulation_config.SimulationConfig(
            suite="sweep",
            name="basic",
            env=basic_env,
            num_episodes=10,  # 10 episodes for statistical reliability
            max_time_s=240,  # 4 minutes max per simulation
        ),
        metta.sim.simulation_config.SimulationConfig(
            suite="sweep",
            name="combat",
            env=combat_env,
            num_episodes=10,
            max_time_s=240,
        ),
    ]

    return metta.tools.eval.EvaluateTool(
        simulations=simulations,
        policy_uris=[policy_uri],
    )


def sweep(sweep_name: str) -> metta.tools.sweep.SweepTool:
    """
    Prototypical sweep function.
    In your own recipe, you likely only every need this. You can override other SweepTool parameters in the CLI.

    Example usage:
        `uv run ./tools/run.py experiments.recipes.arena_basic_easy_shaped.sweep sweep_name="ak.baes.10081528" -- gpus=4 nodes=2`

    We recommend running using local_test=True before running the sweep on the remote:
        `uv run ./tools/run.py experiments.recipes.arena_basic_easy_shaped.sweep sweep_name="ak.baes.10081528.local_test" -- local_test=True`
    This will run a quick local sweep and allow you to catch configuration bugs (NB: Unless those bugs are related to batch_size, minibatch_size, or hardware configuration).
    If this runs smoothly, you must launch the sweep on a remote sandbox (otherwise sweep progress will halt when you close your computer).

    Running on the remote:
        1 - Start a sweep controller sandbox: `./devops/skypilot/sandbox.py --sweep-controller`, and ssh into it.
        2 - Clean git pollution: `git clean -df && git stash`
        3 - Ensure your sky credentials are present: `sky status` -- if not, follow the instructions on screen.
        4 - Install tmux on the sandbox `apt install tmux`
        5 - Launch tmux session: `tmux new -s sweep`
        6 - Launch the sweep: `uv run ./tools/run.py experiments.recipes.arena_basic_easy_shaped.sweep sweep_name="ak.baes.10081528" -- gpus=4 nodes=2`
        7 - Detach when you want: CTRL+B then d
        8 - Attach to look at status/output: `tmux attach -t sweep_configs`

    Please tag Axel (akerbec@softmax.ai) on any bug report.
    """

    # Common parameters are accessible via SP (SweepParameters).
    parameters = [
        metta.sweep.core.SweepParameters.LEARNING_RATE,
        metta.sweep.core.SweepParameters.PPO_CLIP_COEF,
        metta.sweep.core.SweepParameters.PPO_GAE_LAMBDA,
        metta.sweep.core.SweepParameters.PPO_VF_COEF,
        metta.sweep.core.SweepParameters.ADAM_EPS,
        metta.sweep.core.SweepParameters.param(
            "trainer.total_timesteps",
            metta.sweep.core.Distribution.INT_UNIFORM,
            min=5e8,
            max=2e9,
            search_center=7.5e8,
        ),
    ]

    return metta.sweep.core.make_sweep(
        name=sweep_name,
        recipe="experiments.recipes.arena_basic_easy_shaped",
        train_entrypoint="train",
        # NB: You MUST use a specific sweep eval suite, different than those in training.
        # Besides this being a recommended practice, using the same eval suite in both
        # training and scoring will lead to key conflicts that will lock the sweep.
        eval_entrypoint="evaluate_in_sweep",
        # Typically, "evaluator/eval_{suite}/score"
        objective="evaluator/eval_sweep/score",
        parameters=parameters,
        max_trials=80,
        # Default value is 1. We don't recommend going higher than 4.
        # The faster each individual trial, the lower you should set this number.
        num_parallel_trials=4,
    )<|MERGE_RESOLUTION|>--- conflicted
+++ resolved
@@ -2,12 +2,11 @@
 
 import metta.cogworks.curriculum as cc
 import mettagrid.builder.envs as eb
-<<<<<<< HEAD
 import metta.agent.policies.vit
 import metta.agent.policy
 import metta.cogworks.curriculum.curriculum
 import metta.cogworks.curriculum.learning_progress_algorithm
-import metta.rl.loss
+import metta.rl.loss.loss_config
 import metta.rl.trainer_config
 import metta.rl.training
 import metta.sim.simulation_config
@@ -21,31 +20,6 @@
 
 
 def mettagrid(num_agents: int = 24) -> mettagrid.MettaGridConfig:
-=======
-from metta.agent.policies.vit import ViTDefaultConfig
-from metta.agent.policy import PolicyArchitecture
-from metta.cogworks.curriculum.curriculum import (
-    CurriculumAlgorithmConfig,
-    CurriculumConfig,
-)
-from metta.cogworks.curriculum.learning_progress_algorithm import LearningProgressConfig
-from metta.rl.loss.loss_config import LossConfig
-from metta.rl.trainer_config import TorchProfilerConfig, TrainerConfig
-from metta.rl.training import EvaluatorConfig, TrainingEnvironmentConfig
-from metta.sim.simulation_config import SimulationConfig
-from metta.sweep.core import Distribution as D
-from metta.sweep.core import SweepParameters as SP
-from metta.sweep.core import make_sweep
-from metta.tools.eval import EvaluateTool
-from metta.tools.play import PlayTool
-from metta.tools.replay import ReplayTool
-from metta.tools.sweep import SweepTool
-from metta.tools.train import TrainTool
-from mettagrid import MettaGridConfig
-
-
-def mettagrid(num_agents: int = 24) -> MettaGridConfig:
->>>>>>> 0b06b7d5
     arena_env = eb.make_arena(num_agents=num_agents)
 
     arena_env.game.agent.rewards.inventory = {
@@ -134,7 +108,7 @@
 
     eval_simulations = simulations()
     trainer_cfg = metta.rl.trainer_config.TrainerConfig(
-        losses=metta.rl.loss.LossConfig(),
+        losses=metta.rl.loss.loss_config.LossConfig(),
     )
 
     if policy_architecture is None:
