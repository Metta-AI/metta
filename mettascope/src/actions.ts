--- conflicted
+++ resolved
@@ -4,60 +4,56 @@
 
 /** Initializes the action buttons. */
 export function initActionButtons() {
-  find('#action-buttons .north').addEventListener('click', () => {
-    sendAction('rotate', 0)
+  find("#action-buttons .north").addEventListener('click', () => {
+    sendAction("rotate", 0)
   })
 
-  find('#action-buttons .west').addEventListener('click', () => {
-    sendAction('rotate', 2)
+  find("#action-buttons .west").addEventListener('click', () => {
+    sendAction("rotate", 2)
   })
 
-  find('#action-buttons .south').addEventListener('click', () => {
-    sendAction('rotate', 1)
+  find("#action-buttons .south").addEventListener('click', () => {
+    sendAction("rotate", 1)
   })
 
-  find('#action-buttons .east').addEventListener('click', () => {
-    sendAction('rotate', 3)
+  find("#action-buttons .east").addEventListener('click', () => {
+    sendAction("rotate", 3)
   })
 
-  find('#action-buttons .forward').addEventListener('click', () => {
-    sendAction('move', 0)
+  find("#action-buttons .forward").addEventListener('click', () => {
+    sendAction("move", 0)
   })
 
-  find('#action-buttons .backward').addEventListener('click', () => {
-    sendAction('move', 1)
+  find("#action-buttons .backward").addEventListener('click', () => {
+    sendAction("move", 1)
   })
 
-  find('#action-buttons .put-recipe-items').addEventListener('click', () => {
-    sendAction('put_recipe_items', 0)
+  find("#action-buttons .put-recipe-items").addEventListener('click', () => {
+    sendAction("put_recipe_items", 0)
   })
 
-  find('#action-buttons .get-output').addEventListener('click', () => {
-    sendAction('get_output', 0)
+  find("#action-buttons .get-output").addEventListener('click', () => {
+    sendAction("get_output", 0)
   })
 
-  find('#action-buttons .noop').addEventListener('click', () => {
-    sendAction('noop', 0)
+  find("#action-buttons .noop").addEventListener('click', () => {
+    sendAction("noop", 0)
   })
 
-<<<<<<< HEAD
-  find('#action-buttons .attack').addEventListener('click', () => {
-=======
   find("#action-buttons .attack").addEventListener('click', () => {
->>>>>>> babccf3a
     state.showAttackMode = !state.showAttackMode
   })
 
-  find('#action-buttons .attack-nearest').addEventListener('click', () => {
-    sendAction('attack_nearest', 0)
+  find("#action-buttons .attack-nearest").addEventListener('click', () => {
+    sendAction("attack_nearest", 0)
   })
 
-  find('#action-buttons .change-color').addEventListener('click', () => {
-    sendAction('change_color', 0)
+  find("#action-buttons .change-color").addEventListener('click', () => {
+    sendAction("change_color", 0)
   })
 
-  find('#action-buttons .swap').addEventListener('click', () => {
-    sendAction('swap', 0)
+  find("#action-buttons .swap").addEventListener('click', () => {
+    sendAction("swap", 0)
   })
 }
 
@@ -68,97 +64,88 @@
   // direction, it moves forward.
 
   if (state.ws == null) {
-<<<<<<< HEAD
-    console.error('Trying to send commands when not connected to server')
-=======
     console.error("Trying to send commands when not connected to server")
->>>>>>> babccf3a
     return
   }
 
   if (state.selectedGridObject != null) {
     const agent = state.selectedGridObject
-<<<<<<< HEAD
-    const orientation = getAttr(agent, 'agent:orientation')
-    if (event.key == 'w') {
-=======
     const orientation = getAttr(agent, "agent:orientation")
     if (event.key == "w") {
->>>>>>> babccf3a
       if (orientation != 0) {
         // Rotate up.
-        sendAction('rotate', 0)
+        sendAction("rotate", 0)
       } else {
         // Move forward (up).
-        sendAction('move', 0)
+        sendAction("move", 0)
       }
     }
-    if (event.key == 'a') {
+    if (event.key == "a") {
       if (orientation != 2) {
         // Rotate left.
-        sendAction('rotate', 2)
+        sendAction("rotate", 2)
       } else {
         // Move forward (left).
-        sendAction('move', 0)
+        sendAction("move", 0)
       }
     }
-    if (event.key == 's') {
+    if (event.key == "s") {
       if (orientation != 1) {
         // Rotate down.
-        sendAction('rotate', 1)
+        sendAction("rotate", 1)
       } else {
         // Move forward (down).
-        sendAction('move', 0)
+        sendAction("move", 0)
       }
     }
-    if (event.key == 'd') {
+    if (event.key == "d") {
       if (orientation != 3) {
         // Rotate right.
-        sendAction('rotate', 3)
+        sendAction("rotate", 3)
       } else {
         // Move forward (right).
-        sendAction('move', 0)
+        sendAction("move", 0)
       }
     }
-    if (event.key == 'f') {
+    if (event.key == "f") {
       // Just move forward.
-      sendAction('move', 0)
+      sendAction("move", 0)
     }
-    if (event.key == 'r') {
+    if (event.key == "r") {
       // Just move backward/reverse.
-      sendAction('move', 1)
+      sendAction("move", 1)
     }
-    if (event.key == 'q') {
+    if (event.key == "q") {
       // Put recipe items.
-      sendAction('put_recipe_items', 0)
+      sendAction("put_recipe_items", 0)
     }
-    if (event.key == 'e') {
+    if (event.key == "e") {
       // Get the output.
-      sendAction('get_output', 0)
+      sendAction("get_output", 0)
     }
-    if (event.key == 'x') {
+    if (event.key == "x") {
       // No-op.
-      sendAction('noop', 0)
+      sendAction("noop", 0)
     }
-    if (event.key >= '1' && event.key <= '9') {
+    if (event.key >= "1" && event.key <= "9") {
       // Keys 1-9 are the attack matrix.
-      sendAction('attack', parseInt(event.key))
+      sendAction("attack", parseInt(event.key))
     }
-    if (event.key == 'Z') {
+    if (event.key == "Z") {
       // Show attack mode menu (a bunch of little circles that you can click on).
       state.showAttackMode = !state.showAttackMode
     }
-    if (event.key == 'z') {
+    if (event.key == "z") {
       // Attack the nearest agent.
-      sendAction('attack_nearest', 0)
+      sendAction("attack_nearest", 0)
     }
-    if (event.key == 'c') {
+    if (event.key == "c") {
       // Change color.
-      sendAction('change_color', 0)
+      sendAction("change_color", 0)
     }
-    if (event.key == 'g') {
+    if (event.key == "g") {
       // Swap.
-      sendAction('swap', 0)
+      sendAction("swap", 0)
     }
   }
 }