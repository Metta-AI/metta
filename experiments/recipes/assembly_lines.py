--- conflicted
+++ resolved
@@ -1,7 +1,6 @@
 import random
 import subprocess
 import time
-<<<<<<< HEAD
 import dataclasses
 import typing
 
@@ -9,8 +8,6 @@
 import metta.cogworks.curriculum.curriculum
 import metta.cogworks.curriculum.learning_progress_algorithm
 import metta.cogworks.curriculum.task_generator
-import metta.rl.loss.loss_config
-import metta.rl.trainer_config
 import metta.rl.training
 import metta.sim.simulation_config
 import metta.tools.play
@@ -19,26 +16,6 @@
 import mettagrid.builder
 import mettagrid.builder.envs
 import mettagrid.config.mettagrid_config
-=======
-from dataclasses import dataclass, field
-from typing import Any, Optional
-
-from metta.agent.policies.vit_reset import ViTResetConfig
-from metta.cogworks.curriculum.curriculum import CurriculumConfig
-from metta.cogworks.curriculum.learning_progress_algorithm import LearningProgressConfig
-from metta.cogworks.curriculum.task_generator import TaskGenerator, TaskGeneratorConfig
-from metta.rl.training import EvaluatorConfig, TrainingEnvironmentConfig
-from metta.sim.simulation_config import SimulationConfig
-from metta.tools.play import PlayTool
-from metta.tools.replay import ReplayTool
-from metta.tools.train import TrainTool
-from mettagrid.builder import empty_assemblers
-from mettagrid.builder.envs import make_assembly_lines
-from mettagrid.config.mettagrid_config import (
-    MettaGridConfig,
-    ProtocolConfig,
-)
->>>>>>> a20e668a
 
 curriculum_args = {
     "level_0": {
@@ -159,20 +136,14 @@
     input_resources: set[str] = dataclasses.field(default_factory=set)
 
 
-class AssemblyLinesTaskGenerator(
-    metta.cogworks.curriculum.task_generator.TaskGenerator
-):
+class AssemblyLinesTaskGenerator(metta.cogworks.curriculum.task_generator.TaskGenerator):
     def __init__(self, config: "AssemblyLinesTaskGenerator.Config"):
         super().__init__(config)
         self.assembler_types = ASSEMBLER_TYPES.copy()
         self.resource_types = RESOURCE_TYPES.copy()
         self.config = config
 
-    class Config(
-        metta.cogworks.curriculum.task_generator.TaskGeneratorConfig[
-            "AssemblyLinesTaskGenerator"
-        ]
-    ):
+    class Config(metta.cogworks.curriculum.task_generator.TaskGeneratorConfig["AssemblyLinesTaskGenerator"]):
         chain_lengths: list[int]
         num_sinks: list[int]
         room_sizes: list[str]
@@ -360,35 +331,20 @@
 
     task_generator_cfg = make_task_generator_cfg(**curriculum_args[curriculum_style])
     curriculum = metta.cogworks.curriculum.curriculum.CurriculumConfig(
-        task_generator=task_generator_cfg,
-        algorithm_config=metta.cogworks.curriculum.learning_progress_algorithm.LearningProgressConfig(),
+        task_generator=task_generator_cfg, algorithm_config=metta.cogworks.curriculum.learning_progress_algorithm.LearningProgressConfig()
     )
 
     policy_config = metta.agent.policies.vit_reset.ViTResetConfig()
 
-<<<<<<< HEAD
-    trainer_cfg = metta.rl.trainer_config.TrainerConfig(
-        losses=metta.rl.loss.loss_config.LossConfig()
-    )
-
     return metta.tools.train.TrainTool(
-        trainer=trainer_cfg,
         training_env=metta.rl.training.TrainingEnvironmentConfig(curriculum=curriculum),
-=======
-    return TrainTool(
-        training_env=TrainingEnvironmentConfig(curriculum=curriculum),
->>>>>>> a20e668a
         policy_architecture=policy_config,
-        evaluator=metta.rl.training.EvaluatorConfig(
-            simulations=experiments.evals.assembly_lines.make_assembly_line_eval_suite()
-        ),
+        evaluator=metta.rl.training.EvaluatorConfig(simulations=experiments.evals.assembly_lines.make_assembly_line_eval_suite()),
         stats_server_uri="https://api.observatory.softmax-research.net",
     )
 
 
-def make_mettagrid(
-    task_generator: AssemblyLinesTaskGenerator,
-) -> mettagrid.config.mettagrid_config.MettaGridConfig:
+def make_mettagrid(task_generator: AssemblyLinesTaskGenerator) -> mettagrid.config.mettagrid_config.MettaGridConfig:
     return task_generator.get_task(random.randint(0, 1000000))
 
 
