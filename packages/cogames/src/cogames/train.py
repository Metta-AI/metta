--- conflicted
+++ resolved
@@ -11,12 +11,8 @@
 
 from cogames.aws_storage import maybe_upload_checkpoint
 from cogames.policy import TrainablePolicy
-<<<<<<< HEAD
-from cogames.policy.utils import resolve_policy_data_path
-=======
 from cogames.policy.signal_handler import DeferSigintContextManager
-from cogames.policy.utils import get_policy_class_shorthand
->>>>>>> 54cb0ce6
+from cogames.policy.utils import get_policy_class_shorthand, resolve_policy_data_path
 from cogames.utils import initialize_or_load_policy
 from mettagrid import MettaGridConfig, MettaGridEnv
 from pufferlib import pufferl
@@ -57,7 +53,6 @@
         multiprocessing.set_start_method("spawn", force=True)
         backend = pvector.Serial
 
-    cpu_cores = None
     try:
         cpu_cores = psutil.cpu_count(logical=False) or psutil.cpu_count(logical=True)
     except Exception:  # pragma: no cover - best effort fallback
@@ -206,6 +201,7 @@
             num_steps,
             effective_timesteps,
         )
+
     checkpoint_interval = 200
     train_args = dict(
         env=env_name,
@@ -247,58 +243,6 @@
 
     training_diverged = False
 
-<<<<<<< HEAD
-    while trainer.global_step < num_steps:
-        trainer.evaluate()
-        trainer.train()
-
-        network = policy.network()
-        has_nan = False
-        for name, param in network.named_parameters():
-            if param.grad is not None and not param.grad.isfinite().all():
-                logger.error("NaN/Inf detected in gradients for parameter: %s", name)
-                has_nan = True
-            if not param.isfinite().all():
-                logger.error("NaN/Inf detected in parameter: %s", name)
-                has_nan = True
-
-        if has_nan:
-            logger.error(
-                "Training diverged at step %s! Stopping early to prevent saving corrupted checkpoint.",
-                trainer.global_step,
-            )
-            training_diverged = True
-            break
-
-    trainer.print_dashboard()
-    trainer.close()
-
-    console.print()
-    if training_diverged:
-        console.print("=" * 80, style="bold red")
-        console.print("Training diverged (NaN detected)! Stopped early.", style="bold red")
-        console.print(f"Checkpoints saved to: [cyan]{checkpoints_path}[/cyan]", style="bold red")
-        console.print("=" * 80, style="bold red")
-        console.print()
-        console.print("[yellow]Warning: The latest checkpoint may contain NaN values.[/yellow]")
-        console.print("[yellow]Try using an earlier checkpoint or retraining with lower learning rate.[/yellow]")
-    else:
-        console.print("=" * 80, style="bold green")
-        console.print(
-            f"Training complete. Checkpoints saved to: [cyan]{checkpoints_path}[/cyan]",
-            style="bold green",
-        )
-        console.print("=" * 80, style="bold green")
-
-    checkpoint_dir = checkpoints_path / env_name
-    checkpoints = []
-
-    if checkpoint_dir.exists():
-        checkpoints = sorted(checkpoint_dir.glob("*.pt"))
-
-    if not checkpoints and checkpoints_path.exists():
-        checkpoints = sorted(checkpoints_path.glob("*.pt"))
-=======
     with DeferSigintContextManager():
         try:
             while trainer.global_step < num_steps:
@@ -327,16 +271,51 @@
                 "KeyboardInterrupt received at step %s; stopping training gracefully.",
                 trainer.global_step,
             )
-        trainer.print_dashboard()
-        trainer.close()
-
-        # Print checkpoint path and usage commands with colored output
-        console = Console()
->>>>>>> 54cb0ce6
-
-        console.print()
-<<<<<<< HEAD
+
+    trainer.print_dashboard()
+    trainer.close()
+
+    console.print()
+    if training_diverged:
+        console.print("=" * 80, style="bold red")
+        console.print("Training diverged (NaN detected)! Stopped early.", style="bold red")
+        console.print(f"Checkpoints saved to: [cyan]{checkpoints_path}[/cyan]", style="bold red")
+        console.print("=" * 80, style="bold red")
+        console.print()
+        console.print("[yellow]Warning: The latest checkpoint may contain NaN values.[/yellow]")
+        console.print("[yellow]Try using an earlier checkpoint or retraining with lower learning rate.[/yellow]")
+    elif trainer.epoch >= checkpoint_interval:
+        console.print("=" * 80, style="bold green")
+        console.print("Training complete")
+        console.print(
+            f"Checkpoints saved to: [cyan]{checkpoints_path}[/cyan]",
+            style="bold green",
+        )
+        console.print("=" * 80, style="bold green")
+
+    # Try to find the final checkpoint
+    # PufferLib saves checkpoints in data_dir/env_name/
+    checkpoint_dir = checkpoints_path / env_name
+    checkpoints = []
+
+    if checkpoint_dir.exists():
+        checkpoints = sorted(checkpoint_dir.glob("*.pt"))
+
+    # Fallback: also check directly in checkpoints_path
+    if not checkpoints and checkpoints_path.exists():
+        checkpoints = sorted(checkpoints_path.glob("*.pt"))
+
+    if checkpoints and not training_diverged:
+        final_checkpoint = checkpoints[-1]
+        console.print()
         console.print(f"Final checkpoint: [cyan]{final_checkpoint}[/cyan]")
+        if trainer.epoch < checkpoint_interval:
+            console.print(
+                "This checkpoint has initialized weights but does not reflect training. \n"
+                "Training was cut off before the first meaningful checkpoint would have been saved"
+                f" (epoch {checkpoint_interval}).",
+                style="yellow",
+            )
 
         maybe_upload_checkpoint(
             final_checkpoint=final_checkpoint,
@@ -345,12 +324,10 @@
             console=console,
         )
 
-        policy_shorthand = {
-            "cogames.policy.random.RandomPolicy": "random",
-            "cogames.policy.simple.SimplePolicy": "simple",
-            "cogames.policy.lstm.LSTMPolicy": "lstm",
-        }.get(policy_class_path)
-
+        # Show shorthand version if available
+        policy_shorthand = get_policy_class_shorthand(policy_class_path)
+
+        # Build the command with game name if provided
         game_arg = f" {game_name}" if game_name else ""
         policy_arg = policy_shorthand if policy_shorthand else policy_class_path
 
@@ -359,6 +336,10 @@
         console.print(
             f"  [yellow]cogames play{game_arg} --policy {policy_arg} --policy-data {final_checkpoint}[/yellow]"
         )
+        console.print("To evaluate this policy:", style="bold")
+        console.print(
+            f"  [yellow]cogames eval{game_arg} --policy {policy_arg} --policy-data {final_checkpoint}[/yellow]"
+        )
     elif checkpoints and training_diverged:
         console.print()
         console.print(f"[yellow]Found {len(checkpoints)} checkpoint(s). The most recent may be corrupted.[/yellow]")
@@ -366,72 +347,6 @@
     else:
         console.print()
         console.print(f"[yellow]No checkpoint files found. Check {checkpoints_path} for saved models.[/yellow]")
-=======
-        if training_diverged:
-            console.print("=" * 80, style="bold red")
-            console.print("Training diverged (NaN detected)! Stopped early.", style="bold red")
-            console.print(f"Checkpoints saved to: [cyan]{checkpoints_path}[/cyan]", style="bold red")
-            console.print("=" * 80, style="bold red")
-            console.print()
-            console.print("[yellow]Warning: The latest checkpoint may contain NaN values.[/yellow]")
-            console.print("[yellow]Try using an earlier checkpoint or retraining with lower learning rate.[/yellow]")
-        elif trainer.epoch >= checkpoint_interval:
-            console.print("=" * 80, style="bold green")
-            console.print("Training complete")
-            console.print(
-                f"Checkpoints saved to: [cyan]{checkpoints_path}[/cyan]",
-                style="bold green",
-            )
-            console.print("=" * 80, style="bold green")
-
-        # Try to find the final checkpoint
-        # PufferLib saves checkpoints in data_dir/env_name/
-        checkpoint_dir = checkpoints_path / env_name
-        checkpoints = []
-
-        if checkpoint_dir.exists():
-            checkpoints = sorted(checkpoint_dir.glob("*.pt"))
-
-        # Fallback: also check directly in checkpoints_path
-        if not checkpoints and checkpoints_path.exists():
-            checkpoints = sorted(checkpoints_path.glob("*.pt"))
-
-        if checkpoints and not training_diverged:
-            final_checkpoint = checkpoints[-1]
-            console.print()
-            console.print(f"Final checkpoint: [cyan]{final_checkpoint}[/cyan]")
-            if trainer.epoch < checkpoint_interval:
-                console.print(
-                    "This checkpoint has initialized weights but does not reflect training. \n"
-                    "Training was cut off before the first meaningful checkpoint would have been saved"
-                    f" (epoch {checkpoint_interval}).",
-                    style="yellow",
-                )
-
-            # Show shorthand version if available
-            policy_shorthand = get_policy_class_shorthand(policy_class_path)
-
-            # Build the command with game name if provided
-            game_arg = f" {game_name}" if game_name else ""
-            policy_arg = policy_shorthand if policy_shorthand else policy_class_path
-
-            console.print()
-            console.print("To play with this policy:", style="bold")
-            console.print(
-                f"  [yellow]cogames play{game_arg} --policy {policy_arg} --policy-data {final_checkpoint}[/yellow]"
-            )
-            console.print("To evaluate this policy:", style="bold")
-            console.print(
-                f"  [yellow]cogames eval{game_arg} --policy {policy_arg} --policy-data {final_checkpoint}[/yellow]"
-            )
-        elif checkpoints and training_diverged:
-            console.print()
-            console.print(f"[yellow]Found {len(checkpoints)} checkpoint(s). The most recent may be corrupted.[/yellow]")
-            console.print("[yellow]Try using an earlier checkpoint or retraining.[/yellow]")
-        else:
-            console.print()
-            console.print(f"[yellow]No checkpoint files found. Check {checkpoints_path} for saved models.[/yellow]")
->>>>>>> 54cb0ce6
-
-        console.print("=" * 80, style="bold green")
-        console.print()+
+    console.print("=" * 80, style="bold green")
+    console.print()