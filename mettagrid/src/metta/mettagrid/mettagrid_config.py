--- conflicted
+++ resolved
@@ -134,6 +134,7 @@
     noop: Optional[PyActionConfig] = None
     move: Optional[PyActionConfig] = None
     rotate: Optional[PyActionConfig] = None
+    move_cardinal: Optional[PyActionConfig] = None
     put_items: Optional[PyActionConfig] = None
     get_items: Optional[PyActionConfig] = None
     attack: Optional[PyAttackActionConfig] = None
@@ -195,11 +196,6 @@
     global_obs: PyGlobalObsConfig = Field(default_factory=PyGlobalObsConfig)
     recipe_details_obs: bool = Field(default=False)
     objects: dict[str, PyConverterConfig | PyWallConfig]
-<<<<<<< HEAD
-    
-    # Movement mode configuration
-    movement_mode: str = Field(default="relative", pattern="^(relative|cardinal)$", description="Movement mode: 'relative' for tank-style controls, 'cardinal' for direct NSEW movement")
-=======
     # these are not used in the C++ code, but we allow them to be set for other uses.
     # E.g., templates can use params as a place where values are expected to be written,
     # and other parts of the template can read from there.
@@ -210,7 +206,6 @@
     track_movement_metrics: bool = Field(
         default=False, description="Enable movement metrics tracking (sequential rotations)"
     )
->>>>>>> d49f99f5
 
 
 class PyPolicyGameConfig(PyGameConfig):
