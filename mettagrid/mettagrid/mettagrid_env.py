from __future__ import annotations

import datetime
import logging
import uuid
from typing import Any, Dict, Optional, cast

import gymnasium as gym
import numpy as np
import pufferlib
from omegaconf import OmegaConf
from pufferlib import unroll_nested_dict
from pydantic import validate_call
from typing_extensions import override

from mettagrid.curriculum import Curriculum
from mettagrid.level_builder import Level
from mettagrid.mettagrid_c import MettaGrid
from mettagrid.replay_writer import ReplayWriter
from mettagrid.stats_writer import StatsWriter
from mettagrid.util.diversity import calculate_diversity_bonus
from mettagrid.util.hydra import simple_instantiate

# These data types must match PufferLib -- see pufferlib/vector.py
dtype_observations = np.dtype(np.uint8)
dtype_terminals = np.dtype(bool)
dtype_truncations = np.dtype(bool)
dtype_rewards = np.dtype(np.float32)
dtype_actions = np.dtype(np.int32)  # forced to int32 when actions are Discrete or MultiDiscrete
dtype_masks = np.dtype(bool)
dtype_success = np.dtype(bool)

logger = logging.getLogger("MettaGridEnv")


def required(func):
    """Marks methods that PufferEnv requires but does not implement for override."""
    return func


class MettaGridEnv(pufferlib.PufferEnv, gym.Env):
    # Type hints for attributes defined in the C++ extension to help Pylance
    observations: np.ndarray
    terminals: np.ndarray
    truncations: np.ndarray
    rewards: np.ndarray
    actions: np.ndarray

    @validate_call(config={"arbitrary_types_allowed": True})
    def __init__(
        self,
        curriculum: Curriculum,
        render_mode: Optional[str],
        level: Optional[Level] = None,
        buf=None,
        stats_writer: Optional[StatsWriter] = None,
        replay_writer: Optional[ReplayWriter] = None,
        **kwargs,
    ):
        self._render_mode = render_mode
        self._curriculum = curriculum
        self._task = self._curriculum.get_task()
        self._level = level
        self._renderer = None
        self._map_labels = []
        self._stats_writer = stats_writer
        self._replay_writer = replay_writer
        self._episode_id: str = ""
        self._reset_at = datetime.datetime.now()
        self._current_seed = 0

        self.labels = self._task.env_cfg().get("labels", None)
        self._should_reset = False

        self._reset_env()
        super().__init__(buf)

        if self._render_mode is not None:
            from .renderer.renderer import AsciiRenderer

            self._renderer = AsciiRenderer(self.object_type_names)

    def _make_episode_id(self):
        return str(uuid.uuid4())

    def _reset_env(self):
        # Prepare the level
        self._task = self._curriculum.get_task()
        level = self._level
        if level is None:
            map_builder = simple_instantiate(
                self._task.env_cfg().game.map_builder,
                recursive=self._task.env_cfg().game.get("recursive_map_builder", True),
            )
            level = map_builder.build()

        # Validate the level
        level_agents = np.count_nonzero(np.char.startswith(level.grid, "agent"))
        # Only validate agent count if expecting agents
        if self._task.env_cfg().game.num_agents > 0:
            assert self._task.env_cfg().game.num_agents == level_agents, (
                f"Number of agents {self._task.env_cfg().game.num_agents} "
                f"does not match number of agents in map {level_agents}"
            )

        # Convert to container for C++ code with explicit casting to Dict[str, Any]
        config_dict = cast(Dict[str, Any], OmegaConf.to_container(self._task.env_cfg()))

        self._map_labels = level.labels

        # Convert string array to list of strings for C++ compatibility
        # TODO: push the not-numpy-array higher up the stack, and consider pushing not-a-sparse-list lower.
        self._c_env = MettaGrid(config_dict, level.grid.tolist())

        self._grid_env = self._c_env

    @override
    def reset(self, seed: int | None = None) -> tuple[np.ndarray, dict]:
        self._reset_env()

        self.observations = self.observations.astype(dtype_observations, copy=False)
        self.terminals = self.terminals.astype(dtype_terminals, copy=False)
        self.truncations = self.truncations.astype(dtype_truncations, copy=False)
        self.rewards = self.rewards.astype(dtype_rewards, copy=False)

        self._c_env.set_buffers(self.observations, self.terminals, self.truncations, self.rewards)

        self._episode_id = self._make_episode_id()
        self._current_seed = seed or 0
        self._reset_at = datetime.datetime.now()
        if self._replay_writer:
            self._replay_writer.start_episode(self._episode_id, self)

        obs, infos = self._c_env.reset()
        self._should_reset = False
        return obs, infos

    @override
<<<<<<< HEAD
    def step(self, actions: np.ndarray) -> tuple[np.ndarray, np.ndarray, np.ndarray, np.ndarray, dict]:
        if __debug__:
            # Validate actions BEFORE type conversion to catch issues early
            from mettagrid.util.actions import validate_actions

            validate_actions(self, actions, logger)
=======
    def step(self, actions: list[list[int]]) -> tuple[np.ndarray, np.ndarray, np.ndarray, np.ndarray, dict]:
        self.actions = actions  # [:] = np.array(actions).astype(np.int32)
>>>>>>> d923f227

        if self._replay_writer:
            self._replay_writer.log_pre_step(self._episode_id, self.actions)

        self._c_env.step(self.actions)

        if self._replay_writer:
            self._replay_writer.log_post_step(self._episode_id, self.rewards)

        infos = {}
        if self.terminals.all() or self.truncations.all():
            if self._task.env_cfg().game.diversity_bonus.enabled:
                self.rewards *= calculate_diversity_bonus(
                    self._c_env.get_episode_rewards(),
                    self._c_env.get_agent_groups(),
                    self._task.env_cfg().game.diversity_bonus.similarity_coef,
                    self._task.env_cfg().game.diversity_bonus.diversity_coef,
                )

            self.process_episode_stats(infos)
            self._should_reset = True
            self._task.complete(self._c_env.get_episode_rewards().mean())

        return self.observations, self.rewards, self.terminals, self.truncations, infos

    @override
    def close(self):
        pass

    def process_episode_stats(self, infos: Dict[str, Any]):
        episode_rewards = self._c_env.get_episode_rewards()
        episode_rewards_sum = episode_rewards.sum()
        episode_rewards_mean = episode_rewards_sum / self._c_env.num_agents

        infos.update(
            {
                "episode/reward.sum": episode_rewards_sum,
                "episode/reward.mean": episode_rewards_mean,
                "episode/reward.min": episode_rewards.min(),
                "episode/reward.max": episode_rewards.max(),
                "episode_length": self._c_env.current_step,
                f"task/{self._task.name()}/reward": episode_rewards_mean,
            }
        )

        for label in self._map_labels:
            infos[f"rewards/map:{label}"] = episode_rewards_mean

        if self.labels is not None:
            for label in self.labels:
                infos[f"rewards/env:{label}"] = episode_rewards_mean

        # Get episode stats
        episode_stats = self._c_env.get_episode_stats()

        stat_aggregates = {"converter": {}, "agent": {}}

<<<<<<< HEAD
        for stat_type in ["converter", "agent"]:
            if stat_type in episode_stats:
                for idx, item_stats in enumerate(episode_stats[stat_type]):
                    for stat_name, stat_value in item_stats.items():
                        # Write raw stats
                        infos[f"{stat_type}_raw/{idx}/{stat_name}"] = stat_value

                        # Collect for aggregation
                        if stat_name not in stat_aggregates[stat_type]:
                            stat_aggregates[stat_type][stat_name] = []
                        stat_aggregates[stat_type][stat_name].append(stat_value)
=======
        infos["episode_rewards"] = episode_rewards
        # infos["agent_raw"] = stats["agent"]
        infos["game"] = stats["game"]
        infos["agent"] = {}
        for agent_stats in stats["agent"]:
            for n, v in agent_stats.items():
                infos["agent"][n] = infos["agent"].get(n, 0) + v
        for n, v in infos["agent"].items():
            infos["agent"][n] = v / self._c_env.num_agents
>>>>>>> d923f227

        for stat_type, stat_lists in stat_aggregates.items():
            for name, values in stat_lists.items():
                if values:  # Only if we have values
                    infos[f"{stat_type}/{name}"] = sum(values) / len(values)

        # Flatten game stats
        if "game" in episode_stats:
            for k, v in unroll_nested_dict(episode_stats["game"]):
                infos[f"game/{k}"] = v

        # Handle replay writer
        replay_url = None
        if self._replay_writer:
            assert self._episode_id is not None, "Episode ID must be set before writing a replay"
            replay_url = self._replay_writer.write_replay(self._episode_id)
            infos["replay_url"] = replay_url

        # Handle stats writer
        if self._stats_writer:
            assert self._episode_id is not None, "Episode ID must be set before writing stats"

            # Build attributes
            attributes = {
                "seed": str(self._current_seed),
                "map_w": str(self.map_width),
                "map_h": str(self.map_height),
            }

            # Add configuration attributes
            config_container = OmegaConf.to_container(self._task.env_cfg(), resolve=False)
            for k, v in unroll_nested_dict(config_container):
                attributes[f"config.{str(k).replace('/', '.')}"] = str(v)

            # Build agent metrics
            agent_metrics = {}
            if "agent" in episode_stats:
                for agent_idx, agent_stats in enumerate(episode_stats["agent"]):
                    agent_metrics[agent_idx] = {"reward": float(episode_rewards[agent_idx])}
                    for k, v in agent_stats.items():
                        agent_metrics[agent_idx][k] = float(v)

            # Get agent groups from grid objects
            grid_objects = self._c_env.grid_objects()
            agent_groups = {v["agent_id"]: v["agent:group"] for v in grid_objects.values() if v["type"] == 0}

            # Record the episode
            self._stats_writer.record_episode(
                self._episode_id,
                attributes,
                agent_metrics,
                agent_groups,
                self.max_steps,
                replay_url,
                self._reset_at,
            )

            self._episode_id = ""

    @property
    def max_steps(self) -> int:
        return self._c_env.max_steps

    @property
    @required
    def single_observation_space(self) -> gym.spaces.Box:
        """
        Return the observation space for a single agent.
        Returns:
            Box: A Box space with shape depending on whether observation tokens are used.
                If using tokens: (num_agents, num_observation_tokens, 3)
                Otherwise: (obs_height, obs_width, num_grid_features)
        """
        return self._c_env.observation_space

    @property
    @required
    def single_action_space(self) -> gym.spaces.MultiDiscrete:
        """
        Return the action space for a single agent.
        Returns:
            MultiDiscrete: A MultiDiscrete space with shape (num_actions, max_action_arg + 1)
        """
        return self._c_env.action_space

    @property
    def action_names(self):
        return self._c_env.action_names()

    @property
    @required
    def num_agents(self) -> int:
        return self._c_env.num_agents

    def render(self):
        if self._renderer is None:
            return None

        return self._renderer.render(self._c_env.current_step, self._c_env.grid_objects())

    @property
    def done(self):
        return self._should_reset

    @property
    def grid_features(self) -> list[str]:
        return self._c_env.grid_features()

    @property
    def map_width(self) -> int:
        return self._c_env.map_width

    @property
    def map_height(self) -> int:
        return self._c_env.map_height

    @property
    def grid_objects(self) -> dict[int, dict[str, Any]]:
        """
        Get information about all grid objects that are present in our map.

        It is important to keep in mind the difference between grid_objects, which are things
        like "walls" or "agents", and grid_features which is the encoded representation of all possible
        observations of grid_objects that is provided to the policy.

        Returns:
            A dictionary mapping object IDs to their properties.
        """
        return self._c_env.grid_objects()

    @property
    def max_action_args(self) -> list[int]:
        """
        Get the maximum argument variant for each action type.
        Returns:
            List of integers representing max parameters for each action type
        """
        action_args_array = self._c_env.max_action_args()
        return [int(x) for x in action_args_array]

    @property
    def action_success(self) -> list[bool]:
        action_success_array = self._c_env.action_success()
        return [bool(x) for x in action_success_array]

    @property
    def object_type_names(self) -> list[str]:
        return self._c_env.object_type_names()

    @property
    def inventory_item_names(self) -> list[str]:
        return self._c_env.inventory_item_names()<|MERGE_RESOLUTION|>--- conflicted
+++ resolved
@@ -96,12 +96,10 @@
 
         # Validate the level
         level_agents = np.count_nonzero(np.char.startswith(level.grid, "agent"))
-        # Only validate agent count if expecting agents
-        if self._task.env_cfg().game.num_agents > 0:
-            assert self._task.env_cfg().game.num_agents == level_agents, (
-                f"Number of agents {self._task.env_cfg().game.num_agents} "
-                f"does not match number of agents in map {level_agents}"
-            )
+        assert self._task.env_cfg().game.num_agents == level_agents, (
+            f"Number of agents {self._task.env_cfg().game.num_agents} "
+            f"does not match number of agents in map {level_agents}"
+        )
 
         # Convert to container for C++ code with explicit casting to Dict[str, Any]
         config_dict = cast(Dict[str, Any], OmegaConf.to_container(self._task.env_cfg()))
@@ -136,17 +134,12 @@
         return obs, infos
 
     @override
-<<<<<<< HEAD
     def step(self, actions: np.ndarray) -> tuple[np.ndarray, np.ndarray, np.ndarray, np.ndarray, dict]:
         if __debug__:
             # Validate actions BEFORE type conversion to catch issues early
             from mettagrid.util.actions import validate_actions
 
             validate_actions(self, actions, logger)
-=======
-    def step(self, actions: list[list[int]]) -> tuple[np.ndarray, np.ndarray, np.ndarray, np.ndarray, dict]:
-        self.actions = actions  # [:] = np.array(actions).astype(np.int32)
->>>>>>> d923f227
 
         if self._replay_writer:
             self._replay_writer.log_pre_step(self._episode_id, self.actions)
@@ -204,7 +197,6 @@
 
         stat_aggregates = {"converter": {}, "agent": {}}
 
-<<<<<<< HEAD
         for stat_type in ["converter", "agent"]:
             if stat_type in episode_stats:
                 for idx, item_stats in enumerate(episode_stats[stat_type]):
@@ -216,17 +208,6 @@
                         if stat_name not in stat_aggregates[stat_type]:
                             stat_aggregates[stat_type][stat_name] = []
                         stat_aggregates[stat_type][stat_name].append(stat_value)
-=======
-        infos["episode_rewards"] = episode_rewards
-        # infos["agent_raw"] = stats["agent"]
-        infos["game"] = stats["game"]
-        infos["agent"] = {}
-        for agent_stats in stats["agent"]:
-            for n, v in agent_stats.items():
-                infos["agent"][n] = infos["agent"].get(n, 0) + v
-        for n, v in infos["agent"].items():
-            infos["agent"][n] = v / self._c_env.num_agents
->>>>>>> d923f227
 
         for stat_type, stat_lists in stat_aggregates.items():
             for name, values in stat_lists.items():
