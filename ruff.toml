--- conflicted
+++ resolved
@@ -10,11 +10,7 @@
   ".mypy_cache",    # MyPy type checking cache
   ".ruff_cache",    # Ruff linter cache
   ".venv",          # Virtual environment
-<<<<<<< HEAD
-  "venv",
-=======
   "venv",           # Project virtual environment
->>>>>>> 13c12a2f
   "__pypackages__", # PEP 582 packages
   "dist",           # Distribution builds
   "node_modules",   # Node.js packages
