--- conflicted
+++ resolved
@@ -247,23 +247,9 @@
     # ------------------------------------------------------------------ #
     #   Per‑simulation breakdown                                         #
     # ------------------------------------------------------------------ #
-<<<<<<< HEAD
-    def simulation_scores(self, agent: MettaAgent, metric: str) -> Dict[tuple, float]:
-        """Get simulation scores for each (policy_key, sim_name, policy_version) combination."""
-        pk, pv = agent.key_and_version()
-        query = """
-            SELECT policy_key, sim_name, policy_version, AVG(value) as avg_score
-            FROM episode_data
-            WHERE policy_key = ? AND policy_version = ? AND metric = ?
-            GROUP BY policy_key, sim_name, policy_version
-            ORDER BY avg_score DESC
-        """
-        result = self.con.execute(query, (pk, pv, metric)).fetchall()
-        return {(row[0], row[1], row[2]): row[3] for row in result}
-=======
-    def simulation_scores(self, policy_record: PolicyRecord, metric: str) -> Dict[tuple[str, str, str], float]:
+    def simulation_scores(self, agent: MettaAgent, metric: str) -> Dict[tuple[str, str, str], float]:
         """Return { (suite,name,env) : normalised mean(metric) }."""
-        pk, pv = policy_record.key_and_version()
+        pk, pv = agent.key_and_version()
         sim_rows = self.query(f"""
             SELECT DISTINCT sim_suite, sim_name, sim_env
               FROM policy_simulation_agent_samples
@@ -277,7 +263,6 @@
             if val is not None:
                 scores[(row.sim_suite, row.sim_name, row.sim_env)] = val
         return scores
->>>>>>> 3a7cd96c
 
     def metric_by_policy_eval(
         self,
