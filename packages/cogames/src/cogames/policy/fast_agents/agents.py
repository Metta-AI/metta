import importlib
import os
import sys
from typing import Any, Optional

import numpy as np

from mettagrid.mettagrid_c import dtype_observations
from mettagrid.policy.policy import AgentPolicy, MultiAgentPolicy
from mettagrid.policy.policy_env_interface import PolicyEnvInterface
from mettagrid.simulator import Action, AgentObservation, Simulation

current_dir = os.path.dirname(os.path.abspath(__file__))
bindings_dir = os.path.join(current_dir, "bindings/generated")
if bindings_dir not in sys.path:
    sys.path.append(bindings_dir)

fa = importlib.import_module("fast_agents")


class _FastAgentPolicyBase(AgentPolicy):
    def __init__(self, policy_env_info: PolicyEnvInterface, agent_id: int):
        super().__init__(policy_env_info)
        obs_shape = policy_env_info.observation_space.shape
        self._agent_id = agent_id
        self._num_agents = policy_env_info.num_agents
        self._num_tokens = obs_shape[0]
        self._token_dim = obs_shape[1]
        self._batch_obs = np.empty((self._num_agents, *obs_shape), dtype=dtype_observations)
        self._batch_actions = np.zeros(self._num_agents, dtype=np.int32)
        self._action_names = policy_env_info.action_names
        self._agent: Any | None = None

    def _pack_raw_observation(self, target: np.ndarray, obs: AgentObservation) -> None:
        target.fill(255)
        for idx, token in enumerate(obs.tokens):
            if idx >= self._num_tokens:
                break
            token_values = token.raw_token
            target[idx, : len(token_values)] = token_values

    def _require_agent(self) -> Any:
        if self._agent is None:
            raise RuntimeError(f"{self.__class__.__name__} tried to act before the native agent was initialized")
        return self._agent

    def step_batch(self, raw_observations: np.ndarray, raw_actions: np.ndarray) -> None:
        agent = self._require_agent()
        agent.step(
            num_agents=raw_observations.shape[0],
            num_tokens=raw_observations.shape[1],
            size_token=raw_observations.shape[2],
            raw_observations=raw_observations.ctypes.data,
            num_actions=raw_actions.shape[0],
            raw_actions=raw_actions.ctypes.data,
        )

    def step(self, obs: AgentObservation) -> Action:
        self._batch_obs.fill(255)
        self._pack_raw_observation(self._batch_obs[self._agent_id], obs)
        self._batch_actions.fill(0)
        agent = self._require_agent()
        agent.step(
            num_agents=self._num_agents,
            num_tokens=self._num_tokens,
            size_token=self._token_dim,
            raw_observations=self._batch_obs.ctypes.data,
            num_actions=self._num_agents,
            raw_actions=self._batch_actions.ctypes.data,
        )
        action_index = int(self._batch_actions[self._agent_id])
        return Action(name=self._action_names[action_index])

    def reset(self, simulation: Optional[Simulation] = None) -> None:
        agent = self._require_agent()
        agent.reset()


class RandomAgentPolicy(_FastAgentPolicyBase):
    def __init__(self, policy_env_info: PolicyEnvInterface, agent_id: int):
        super().__init__(policy_env_info, agent_id)
        self._agent = fa.RandomAgent(agent_id, policy_env_info.to_json())


class _FastAgentsMultiPolicyBase(MultiAgentPolicy):
    def __init__(self, policy_env_info: PolicyEnvInterface, policy_type: type[_FastAgentPolicyBase]):
        super().__init__(policy_env_info)
        self._policy_type = policy_type
        self._batch_agent: _FastAgentPolicyBase | None = None

    def agent_policy(self, agent_id: int) -> _FastAgentPolicyBase:
        return self._policy_type(self._policy_env_info, agent_id)

    def _require_batch_agent(self) -> _FastAgentPolicyBase:
        if self._batch_agent is None:
            self._batch_agent = self._policy_type(self._policy_env_info, agent_id=0)
        return self._batch_agent

    def step_batch(self, raw_observations: np.ndarray, raw_actions: np.ndarray) -> None:
        batch_agent = self._require_batch_agent()
        batch_agent.step_batch(raw_observations, raw_actions)

    def reset(self, simulation: Optional[Simulation] = None) -> None:
        if self._batch_agent is not None:
            self._batch_agent.reset(simulation)


class RandomAgentsMultiPolicy(_FastAgentsMultiPolicyBase):
    def __init__(self, policy_env_info: PolicyEnvInterface):
        super().__init__(policy_env_info, RandomAgentPolicy)

    short_names = ["fast_random"]


class ThinkyAgentPolicy(_FastAgentPolicyBase):
    def __init__(self, policy_env_info: PolicyEnvInterface, agent_id: int):
        super().__init__(policy_env_info, agent_id)
        self._agent = fa.ThinkyAgent(agent_id, policy_env_info.to_json())


class ThinkyAgentsMultiPolicy(_FastAgentsMultiPolicyBase):
    def __init__(self, policy_env_info: PolicyEnvInterface):
        super().__init__(policy_env_info, ThinkyAgentPolicy)

    short_names = ["fast_thinky"]


class RaceCarAgentPolicy(_FastAgentPolicyBase):
    def __init__(self, policy_env_info: PolicyEnvInterface, agent_id: int):
        super().__init__(policy_env_info, agent_id)
        self._agent = fa.RaceCarAgent(agent_id, policy_env_info.to_json())


class RaceCarAgentsMultiPolicy(_FastAgentsMultiPolicyBase):
    def __init__(self, policy_env_info: PolicyEnvInterface):
        super().__init__(policy_env_info, RaceCarAgentPolicy)

<<<<<<< HEAD
    def agent_policy(self, agent_id: int) -> RaceCarAgentPolicy:
        return RaceCarAgentPolicy(self._policy_env_info, agent_id)


class LadybugAgentPolicy(_FastAgentPolicyBase):
    def __init__(self, policy_env_info: PolicyEnvInterface, agent_id: int):
        super().__init__(policy_env_info, agent_id)
        self._agent = fa.LadybugAgent(agent_id, policy_env_info.to_json())
        self._action_names = [action.name for action in policy_env_info.actions.actions()]

    def step_batch(self, raw_observations: np.ndarray, raw_actions: np.ndarray) -> None:
        self._agent.step(
            num_agents=raw_observations.shape[0],
            num_tokens=raw_observations.shape[1],
            size_token=raw_observations.shape[2],
            raw_observations=raw_observations.ctypes.data,
            num_actions=raw_actions.shape[0],
            raw_actions=raw_actions.ctypes.data,
        )

    def step(self, obs: AgentObservation) -> Action:
        self._batch_obs.fill(255)
        self._pack_raw_observation(self._batch_obs[self._agent_id], obs)
        self._batch_actions.fill(0)
        self._agent.step(
            num_agents=self._num_agents,
            num_tokens=self._num_tokens,
            size_token=self._token_dim,
            raw_observations=self._batch_obs.ctypes.data,
            num_actions=self._num_agents,
            raw_actions=self._batch_actions.ctypes.data,
        )
        action_index = int(self._batch_actions[self._agent_id])
        return Action(name=self._action_names[action_index])

    def reset(self, simulation: Optional[Simulation] = None) -> None:
        self._agent.reset()


class LadybugAgentsMultiPolicy(MultiAgentPolicy):
    def __init__(self, policy_env_info: PolicyEnvInterface):
        super().__init__(policy_env_info)

    short_names = [
        "ladybug",
        "ladybug_fast",
        "ladybug_nim",
        "scripted_baseline_fast",
        "scripted_baseline_nim",
    ]

    def agent_policy(self, agent_id: int) -> LadybugAgentPolicy:
        return LadybugAgentPolicy(self._policy_env_info, agent_id)
=======
    short_names = ["fast_race_car"]
>>>>>>> 639869d2
<|MERGE_RESOLUTION|>--- conflicted
+++ resolved
@@ -135,49 +135,18 @@
     def __init__(self, policy_env_info: PolicyEnvInterface):
         super().__init__(policy_env_info, RaceCarAgentPolicy)
 
-<<<<<<< HEAD
-    def agent_policy(self, agent_id: int) -> RaceCarAgentPolicy:
-        return RaceCarAgentPolicy(self._policy_env_info, agent_id)
+    short_names = ["fast_race_car"]
 
 
 class LadybugAgentPolicy(_FastAgentPolicyBase):
     def __init__(self, policy_env_info: PolicyEnvInterface, agent_id: int):
         super().__init__(policy_env_info, agent_id)
         self._agent = fa.LadybugAgent(agent_id, policy_env_info.to_json())
-        self._action_names = [action.name for action in policy_env_info.actions.actions()]
-
-    def step_batch(self, raw_observations: np.ndarray, raw_actions: np.ndarray) -> None:
-        self._agent.step(
-            num_agents=raw_observations.shape[0],
-            num_tokens=raw_observations.shape[1],
-            size_token=raw_observations.shape[2],
-            raw_observations=raw_observations.ctypes.data,
-            num_actions=raw_actions.shape[0],
-            raw_actions=raw_actions.ctypes.data,
-        )
-
-    def step(self, obs: AgentObservation) -> Action:
-        self._batch_obs.fill(255)
-        self._pack_raw_observation(self._batch_obs[self._agent_id], obs)
-        self._batch_actions.fill(0)
-        self._agent.step(
-            num_agents=self._num_agents,
-            num_tokens=self._num_tokens,
-            size_token=self._token_dim,
-            raw_observations=self._batch_obs.ctypes.data,
-            num_actions=self._num_agents,
-            raw_actions=self._batch_actions.ctypes.data,
-        )
-        action_index = int(self._batch_actions[self._agent_id])
-        return Action(name=self._action_names[action_index])
-
-    def reset(self, simulation: Optional[Simulation] = None) -> None:
-        self._agent.reset()
 
 
-class LadybugAgentsMultiPolicy(MultiAgentPolicy):
+class LadybugAgentsMultiPolicy(_FastAgentsMultiPolicyBase):
     def __init__(self, policy_env_info: PolicyEnvInterface):
-        super().__init__(policy_env_info)
+        super().__init__(policy_env_info, LadybugAgentPolicy)
 
     short_names = [
         "ladybug",
@@ -185,10 +154,4 @@
         "ladybug_nim",
         "scripted_baseline_fast",
         "scripted_baseline_nim",
-    ]
-
-    def agent_policy(self, agent_id: int) -> LadybugAgentPolicy:
-        return LadybugAgentPolicy(self._policy_env_info, agent_id)
-=======
-    short_names = ["fast_race_car"]
->>>>>>> 639869d2
+    ]