from cogames.cogs_vs_clips.evals.eval_missions import EVAL_MISSIONS
from cogames.cogs_vs_clips.mission import Mission
from cogames.cogs_vs_clips.mission_utils import get_map
from cogames.cogs_vs_clips.sites import HELLO_WORLD, MACHINA_1, TRAINING_FACILITY
from cogames.cogs_vs_clips.variants import (
<<<<<<< HEAD
    ChestsTwoHeartsVariant,
    ClipRateOnVariant,
    ExtractorBaseVariant,
    HeartChorusVariant,
    LonelyHeartVariant,
    NeutralFacedVariant,
    PackRatVariant,
    SeedOneHeartInputsVariant,
=======
    ChestHeartTuneVariant,
    ClipRateOnVariant,
    HeartChorusVariant,
    InventoryHeartTuneVariant,
    LonelyHeartVariant,
    NeutralFacedVariant,
    PackRatVariant,
    VibeCheckMin2Variant,
>>>>>>> 9204f44f
)
from mettagrid.config.mettagrid_config import MettaGridConfig

# Training Facility Missions


# Recreated with existing variant(s)
HarvestMission = Mission(
    name="harvest",
    description="Collect resources, assemble hearts, and deposit them in the chest. Make sure to stay charged!",
    site=TRAINING_FACILITY,
<<<<<<< HEAD
).with_variants([ExtractorBaseVariant()])
=======
)
>>>>>>> 9204f44f


AssembleMission = Mission(
    name="assemble",
    description="Make HEARTs by using the assembler. Coordinate your team to maximize efficiency.",
    site=TRAINING_FACILITY,
    variants=[InventoryHeartTuneVariant(hearts=5), PackRatVariant()],
)


VibeCheckMission = Mission(
    name="vibe_check",
    description="Modulate the group vibe to assemble HEARTs.",
    site=TRAINING_FACILITY,
    num_cogs=4,
<<<<<<< HEAD
=======
    variants=[VibeCheckMin2Variant(), InventoryHeartTuneVariant(hearts=1)],
>>>>>>> 9204f44f
)


RepairMission = Mission(
    name="repair",
    description="Repair disabled stations to restore their functionality.",
    site=TRAINING_FACILITY,
    num_cogs=2,
<<<<<<< HEAD
).with_variants([ExtractorBaseVariant(), ChestsTwoHeartsVariant(), ClipRateOnVariant()])
=======
    variants=[InventoryHeartTuneVariant(hearts=1), ClipRateOnVariant()],
)
>>>>>>> 9204f44f


UnclipDrillsMission = Mission(
    name="unclip_drills",
    description="Practice unclipping hub facilities after a grid outage.",
    site=TRAINING_FACILITY,
<<<<<<< HEAD
).with_variants([ExtractorBaseVariant(), ClipRateOnVariant(), SeedOneHeartInputsVariant(), ChestsTwoHeartsVariant()])
=======
    variants=[ClipRateOnVariant(), InventoryHeartTuneVariant(hearts=1)],
)
>>>>>>> 9204f44f


SignsAndPortentsMission = Mission(
    name="signs_and_portents",
    description="Interpret the signs and portents to discover new assembler protocols.",
    site=TRAINING_FACILITY,
)

# Easy Hearts: simplified heart crafting and generous limits with extractor hub
EasyHeartsMission = Mission(
    name="easy_hearts",
    description="Simplified heart crafting, generous caps, extractor base, neutral vibe.",
    site=TRAINING_FACILITY,
<<<<<<< HEAD
).with_variants(
    [
        LonelyHeartVariant(),
        HeartChorusVariant(),
        PackRatVariant(),
        ExtractorBaseVariant(),
        NeutralFacedVariant(),
    ]
=======
    variants=[
        LonelyHeartVariant(),
        HeartChorusVariant(),
        PackRatVariant(),
        NeutralFacedVariant(),
    ],
>>>>>>> 9204f44f
)


# Hello World Missions
ExploreMission = Mission(
    name="explore",
    description="There are HEART chests scattered around the map. Put your HEARTs in them.",
    site=HELLO_WORLD,
    variants=[InventoryHeartTuneVariant(hearts=1, heart_capacity=10), PackRatVariant()],
)


TreasureHuntMission = Mission(
    name="treasure_hunt",
    description=(
        "The solar flare is making the germanium extractors really fiddly. "
        "A team of 4 is required to harvest germanium."
    ),
    site=HELLO_WORLD,
    num_cogs=4,
<<<<<<< HEAD
).with_variants([ClipRateOnVariant()])
=======
    variants=[ClipRateOnVariant()],
)
>>>>>>> 9204f44f


HelloWorldOpenWorldMission = Mission(
    name="open_world",
    description="Collect resources and assemble HEARTs.",
    site=HELLO_WORLD,
)


# Machina 1 Missions
Machina1OpenWorldMission = Mission(
    name="open_world",
    description="Collect resources and assemble HEARTs.",
    site=MACHINA_1,
)


HelloWorldUnclipMission = Mission(
    name="hello_world_unclip",
    description="Stabilize clipped extractors scattered across the hello_world sector.",
    site=HELLO_WORLD,
    num_cogs=4,
<<<<<<< HEAD
).with_variants([ExtractorBaseVariant(), ClipRateOnVariant(), ChestsTwoHeartsVariant()])
=======
    variants=[ClipRateOnVariant(), ChestHeartTuneVariant(hearts=2)],
)
>>>>>>> 9204f44f

MISSIONS: list[Mission] = [
    HarvestMission,
    AssembleMission,
    VibeCheckMission,
    RepairMission,
    UnclipDrillsMission,
    SignsAndPortentsMission,
    ExploreMission,
    TreasureHuntMission,
    EasyHeartsMission,
    HelloWorldUnclipMission,
    HelloWorldOpenWorldMission,
    Machina1OpenWorldMission,
    *EVAL_MISSIONS,
]


def make_game(num_cogs: int = 2, map_name: str = "training_facility_open_1.map") -> MettaGridConfig:
    """Create a default cogs vs clips game configuration."""
    mission = HarvestMission.model_copy(deep=True)
    mission.num_cogs = num_cogs
    env = mission.make_env()
    env.game.map_builder = get_map(map_name)
    return env<|MERGE_RESOLUTION|>--- conflicted
+++ resolved
@@ -3,16 +3,6 @@
 from cogames.cogs_vs_clips.mission_utils import get_map
 from cogames.cogs_vs_clips.sites import HELLO_WORLD, MACHINA_1, TRAINING_FACILITY
 from cogames.cogs_vs_clips.variants import (
-<<<<<<< HEAD
-    ChestsTwoHeartsVariant,
-    ClipRateOnVariant,
-    ExtractorBaseVariant,
-    HeartChorusVariant,
-    LonelyHeartVariant,
-    NeutralFacedVariant,
-    PackRatVariant,
-    SeedOneHeartInputsVariant,
-=======
     ChestHeartTuneVariant,
     ClipRateOnVariant,
     HeartChorusVariant,
@@ -21,7 +11,6 @@
     NeutralFacedVariant,
     PackRatVariant,
     VibeCheckMin2Variant,
->>>>>>> 9204f44f
 )
 from mettagrid.config.mettagrid_config import MettaGridConfig
 
@@ -33,11 +22,7 @@
     name="harvest",
     description="Collect resources, assemble hearts, and deposit them in the chest. Make sure to stay charged!",
     site=TRAINING_FACILITY,
-<<<<<<< HEAD
-).with_variants([ExtractorBaseVariant()])
-=======
 )
->>>>>>> 9204f44f
 
 
 AssembleMission = Mission(
@@ -53,10 +38,7 @@
     description="Modulate the group vibe to assemble HEARTs.",
     site=TRAINING_FACILITY,
     num_cogs=4,
-<<<<<<< HEAD
-=======
     variants=[VibeCheckMin2Variant(), InventoryHeartTuneVariant(hearts=1)],
->>>>>>> 9204f44f
 )
 
 
@@ -65,24 +47,16 @@
     description="Repair disabled stations to restore their functionality.",
     site=TRAINING_FACILITY,
     num_cogs=2,
-<<<<<<< HEAD
-).with_variants([ExtractorBaseVariant(), ChestsTwoHeartsVariant(), ClipRateOnVariant()])
-=======
     variants=[InventoryHeartTuneVariant(hearts=1), ClipRateOnVariant()],
 )
->>>>>>> 9204f44f
 
 
 UnclipDrillsMission = Mission(
     name="unclip_drills",
     description="Practice unclipping hub facilities after a grid outage.",
     site=TRAINING_FACILITY,
-<<<<<<< HEAD
-).with_variants([ExtractorBaseVariant(), ClipRateOnVariant(), SeedOneHeartInputsVariant(), ChestsTwoHeartsVariant()])
-=======
     variants=[ClipRateOnVariant(), InventoryHeartTuneVariant(hearts=1)],
 )
->>>>>>> 9204f44f
 
 
 SignsAndPortentsMission = Mission(
@@ -96,23 +70,12 @@
     name="easy_hearts",
     description="Simplified heart crafting, generous caps, extractor base, neutral vibe.",
     site=TRAINING_FACILITY,
-<<<<<<< HEAD
-).with_variants(
-    [
-        LonelyHeartVariant(),
-        HeartChorusVariant(),
-        PackRatVariant(),
-        ExtractorBaseVariant(),
-        NeutralFacedVariant(),
-    ]
-=======
     variants=[
         LonelyHeartVariant(),
         HeartChorusVariant(),
         PackRatVariant(),
         NeutralFacedVariant(),
     ],
->>>>>>> 9204f44f
 )
 
 
@@ -133,12 +96,8 @@
     ),
     site=HELLO_WORLD,
     num_cogs=4,
-<<<<<<< HEAD
-).with_variants([ClipRateOnVariant()])
-=======
     variants=[ClipRateOnVariant()],
 )
->>>>>>> 9204f44f
 
 
 HelloWorldOpenWorldMission = Mission(
@@ -161,12 +120,8 @@
     description="Stabilize clipped extractors scattered across the hello_world sector.",
     site=HELLO_WORLD,
     num_cogs=4,
-<<<<<<< HEAD
-).with_variants([ExtractorBaseVariant(), ClipRateOnVariant(), ChestsTwoHeartsVariant()])
-=======
     variants=[ClipRateOnVariant(), ChestHeartTuneVariant(hearts=2)],
 )
->>>>>>> 9204f44f
 
 MISSIONS: list[Mission] = [
     HarvestMission,
