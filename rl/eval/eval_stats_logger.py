--- conflicted
+++ resolved
@@ -70,19 +70,11 @@
         # If we are running eval suite, we need to add additional fields for each eval
         # since the eval_name is different
         if isinstance(eval_stats, dict):
-<<<<<<< HEAD
-            all_eval_stats = []
-            for eval_name, stats in eval_stats.items():
-                self._add_additional_fields(stats, eval_name = eval_name)
-                all_eval_stats.extend(stats)
-            eval_stats = all_eval_stats
-=======
             eval_suite_stats = []
             for eval_name, stats in eval_stats.items():
                 self._add_additional_fields(stats, eval_name = eval_name)
                 eval_suite_stats.extend(stats)
             eval_stats = eval_suite_stats
->>>>>>> 0878b66e
         else:
             self._add_additional_fields(eval_stats)
 
