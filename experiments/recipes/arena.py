from typing import List, Optional, Sequence

import metta.cogworks.curriculum as cc
import metta.mettagrid.config.envs as eb
from metta.cogworks.curriculum.curriculum import CurriculumConfig
from metta.mettagrid.mettagrid_config import MettaGridConfig
from metta.rl.trainer_config import EvaluationConfig, TrainerConfig
from metta.sim.simulation_config import SimulationConfig
from metta.tools.play import PlayTool
from metta.tools.replay import ReplayTool
from metta.tools.sim import SimTool
from metta.tools.train import TrainTool

# TODO(dehydration): make sure this trains as well as main on arena
# it's possible the maps are now different


def make_env(num_agents: int = 24) -> MettaGridConfig:
    arena_env = eb.make_arena(num_agents=num_agents)
    return arena_env


def make_curriculum(arena_env: Optional[MettaGridConfig] = None) -> CurriculumConfig:
    arena_env = arena_env or make_env()

    # make a set of training tasks for the arena
    arena_tasks = cc.bucketed(arena_env)

    # arena_tasks.add_bucket("game.map_builder.root.params.agents", [1, 2, 3, 4, 6])
    # arena_tasks.add_bucket("game.map_builder.width", [10, 20, 30, 40])
    # arena_tasks.add_bucket("game.map_builder.height", [10, 20, 30, 40])
    # arena_tasks.add_bucket("game.map_builder.instance_border_width", [0, 6])

    for item in ["ore_red", "battery_red", "laser", "armor"]:
        arena_tasks.add_bucket(
            f"game.agent.rewards.inventory.{item}", [0, 0.1, 0.5, 0.9, 1.0]
        )
        arena_tasks.add_bucket(f"game.agent.rewards.inventory_max.{item}", [1, 2])

    # enable or disable attacks. we use cost instead of 'enabled'
    # to maintain action space consistency.
    arena_tasks.add_bucket("game.actions.attack.consumed_resources.laser", [1, 100])

    # sometimes add initial_items to the buildings
    for obj in ["mine_red", "generator_red", "altar", "lasery", "armory"]:
        arena_tasks.add_bucket(f"game.objects.{obj}.initial_resource_count", [0, 1])

<<<<<<< HEAD
    # Use the updated to_curriculum method that defaults to learning progress
    return arena_tasks.to_curriculum()
=======
    return CurriculumConfig(task_generator=arena_tasks)
>>>>>>> fc65189a


def make_evals(env: Optional[MettaGridConfig] = None) -> List[SimulationConfig]:
    basic_env = env or make_env()
    basic_env.game.actions.attack.consumed_resources["laser"] = 100

    combat_env = basic_env.model_copy()
    combat_env.game.actions.attack.consumed_resources["laser"] = 1

    return [
        SimulationConfig(name="arena/basic", env=basic_env),
        SimulationConfig(name="arena/combat", env=combat_env),
    ]


def train(
    run: str,
    curriculum: Optional[CurriculumConfig] = None,
) -> TrainTool:
    trainer_cfg = TrainerConfig(
        curriculum=curriculum or make_curriculum(),
        evaluation=EvaluationConfig(
            simulations=[
                SimulationConfig(
                    name="arena/basic", env=eb.make_arena(num_agents=24, combat=False)
                ),
                SimulationConfig(
                    name="arena/combat", env=eb.make_arena(num_agents=24, combat=True)
                ),
            ],
        ),
    )

    return TrainTool(trainer=trainer_cfg)


def train_shaped(rewards: bool = True, converters: bool = True) -> TrainTool:
    env_cfg = make_env()
    env_cfg.game.agent.rewards.inventory["heart"] = 1
    env_cfg.game.agent.rewards.inventory_max["heart"] = 100

    if rewards:
        env_cfg.game.agent.rewards.inventory.update(
            {
                "ore_red": 0.1,
                "battery_red": 0.8,
                "laser": 0.5,
                "armor": 0.5,
                "blueprint": 0.5,
            }
        )
        env_cfg.game.agent.rewards.inventory_max.update(
            {
                "ore_red": 1,
                "battery_red": 1,
                "laser": 1,
                "armor": 1,
                "blueprint": 1,
            }
        )

    if converters:
        env_cfg.game.objects["altar"].input_resources["battery_red"] = 1

    trainer_cfg = TrainerConfig(
        curriculum=cc.env_curriculum(env_cfg),
        evaluation=EvaluationConfig(
            simulations=make_evals(env_cfg),
        ),
    )

    return TrainTool(trainer=trainer_cfg)


def play(env: Optional[MettaGridConfig] = None) -> PlayTool:
    eval_env = env or make_env()
    return PlayTool(sim=SimulationConfig(env=eval_env, name="arena"))


def replay(env: Optional[MettaGridConfig] = None) -> ReplayTool:
    eval_env = env or make_env()
    return ReplayTool(sim=SimulationConfig(env=eval_env, name="arena"))


def evaluate(
    policy_uri: str, simulations: Optional[Sequence[SimulationConfig]] = None
) -> SimTool:
    simulations = simulations or make_evals()
    return SimTool(
        simulations=simulations,
        policy_uris=[policy_uri],
    )<|MERGE_RESOLUTION|>--- conflicted
+++ resolved
@@ -45,12 +45,8 @@
     for obj in ["mine_red", "generator_red", "altar", "lasery", "armory"]:
         arena_tasks.add_bucket(f"game.objects.{obj}.initial_resource_count", [0, 1])
 
-<<<<<<< HEAD
     # Use the updated to_curriculum method that defaults to learning progress
     return arena_tasks.to_curriculum()
-=======
-    return CurriculumConfig(task_generator=arena_tasks)
->>>>>>> fc65189a
 
 
 def make_evals(env: Optional[MettaGridConfig] = None) -> List[SimulationConfig]:
