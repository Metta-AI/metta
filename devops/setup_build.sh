#!/bin/bash
# Setup script for Metta development environment
# This script installs all required dependencies and configures the environment

# Exit immediately if a command exits with a non-zero status
set -e
set -o pipefail

SCRIPT_DIR="$(dirname "$(readlink -f "$0")")" # (root)/devops
PROJECT_DIR="$(dirname "$SCRIPT_DIR")"        # (root)

# Parse command line arguments
CLEAN=0
for arg in "$@"; do
  case $arg in
    --clean)
      CLEAN=1
      shift
      ;;
  esac
done

# check if we're in docker
if [ -f /.dockerenv ]; then
  export IS_DOCKER=true
else
  export IS_DOCKER=false
fi

# Define a function to check if we're in a UV virtual environment
is_uv_venv() {
  # Check if we're in a virtual environment
  if [ -z "$VIRTUAL_ENV" ]; then
    return 1 # Not in any virtual environment
  fi

  # Check if it's a UV virtual environment by looking for UV marker files
  if [ -f "$VIRTUAL_ENV/pyvenv.cfg" ] && grep -q "uv" "$VIRTUAL_ENV/pyvenv.cfg"; then
    return 0 # It's a UV venv
  elif [ -d "$VIRTUAL_ENV/.uv" ]; then
    return 0 # It has a .uv directory
  else
    return 1 # Not a UV venv
  fi
}

# Verify uv is available
if ! command -v uv &> /dev/null; then
  # Try to find uv directly in common installation locations
  UV_BIN=""
  for possible_path in "$HOME/.cargo/bin/uv" "$HOME/.local/bin/uv"; do
    if [ -f "$possible_path" ]; then
      echo "Found uv at $possible_path but it's not in PATH"
      UV_BIN="$possible_path"
      break
    fi
  done

  if [ -n "$UV_BIN" ]; then
    echo "Will use uv at $UV_BIN directly"
    # Define a function to use the full path to uv
    uv() {
      "$UV_BIN" "$@"
    }
    export -f uv
  else
    echo "ERROR: uv command not found in PATH after installation attempts"
    echo "Current PATH: $PATH"
    echo "Please install uv manually: curl -LsSf https://astral.sh/uv/install.sh | sh"
    echo "Then add uv to your PATH and try again"
    exit 1
  fi
fi

# Required Python version
REQUIRED_PYTHON_VERSION="3.11.7"
VENV_PATH="$PROJECT_DIR/.venv"

# ========== CLEAN BUILD ==========
if [ "$CLEAN" -eq 1 ]; then

  make clean

  # deactivate the venv
  echo -e "\nDeactivating current virtual environment: $VIRTUAL_ENV"
  # This is a bit of a hack since 'deactivate' is a function in the activated environment
  # Using 'command' to temporarily disable the function behavior
  if [[ "$(type -t deactivate)" == "function" ]]; then
    deactivate
    echo "✅ Virtual environment deactivated"
  fi

  # Remove the virtual environment
  if [ -d "$PROJECT_DIR/.venv" ]; then
    echo "Removing .venv virtual environment..."
    rm -rf "$PROJECT_DIR/.venv"
    echo "✅ Removed .venv virtual environment"
  fi
fi

# Check if we're already in a UV venv
if ! is_uv_venv; then
  # Check if a virtual environment exists but is not activated
  if [ -d "$VENV_PATH" ]; then
    echo "Found existing virtual environment at $VENV_PATH"

    # Check if it's a UV venv before activating
    if [ -f "$VENV_PATH/pyvenv.cfg" ] && grep -q "uv" "$VENV_PATH/pyvenv.cfg"; then
      echo "Existing environment appears to be a UV environment, activating it"
      source "$VENV_PATH/bin/activate"
      echo "✅ Virtual environment '$VENV_PATH' activated"
    elif [ -d "$VENV_PATH/.uv" ]; then
      echo "Existing environment appears to be a UV environment, activating it"
      source "$VENV_PATH/bin/activate"
      echo "✅ Virtual environment '$VENV_PATH' activated"
    else
      echo "⚠️ Existing environment is not a UV environment, recreating it"

      # Remove the existing environment
      rm -rf "$VENV_PATH"

      # Create a new environment
      echo "Creating new virtual environment with Python version ($REQUIRED_PYTHON_VERSION)..."
      uv venv "$VENV_PATH" --python $REQUIRED_PYTHON_VERSION || {
        echo "Error: Failed to create virtual environment with uv command."
        exit 1
      }

      # Activate the environment
      source "$VENV_PATH/bin/activate"
      echo "✅ Virtual environment '$VENV_PATH' created and activated"
    fi
  else
    # No existing environment, create a new one
    echo "Creating new virtual environment with Python version ($REQUIRED_PYTHON_VERSION)..."
    uv venv "$VENV_PATH" --python $REQUIRED_PYTHON_VERSION || {
      echo "Error: Failed to create virtual environment with uv command."
      exit 1
    }

    # Activate the environment
    if [[ -d "$VENV_PATH" ]]; then
      source "$VENV_PATH/bin/activate"
      echo "✅ Virtual environment '$VENV_PATH' created and activated"
    else
      echo "❌ Failed to create virtual environment with uv"
      exit 1
    fi
  fi
fi

if [ -z "$CI" ]; then
  # ========== REPORT RESIDUAL CONDA VENV ==========
  if command -v conda &> /dev/null; then
    echo "Checking for conda environments associated with this project..."
    PROJECT_NAME=$(basename "$PROJECT_DIR")
    CONDA_ENVS=$(conda env list | grep "$PROJECT_NAME" | awk '{print $1}')
    if [ -n "$CONDA_ENVS" ]; then
      echo "⚠️  Found the following conda environments that might be related to this project:"
      echo "$CONDA_ENVS"
      echo "⚠️  You may want to manually remove these if they're no longer needed (conda env remove -n ENV_NAME)"
    fi
  fi

<<<<<<< HEAD
# # ========== CLEAN ALL BUILD ARTIFACTS ==========
# if [ "$CLEAN" -eq 1 ]; then
#   make clean
# fi
=======
  # ========== REPORT Non-UV VENV ==========
  VENV_PATHS=(".venv" "venv" ".env" "env" "virtualenv" ".virtualenv")
  for venv_name in "${VENV_PATHS[@]}"; do
    venv_path="$PROJECT_DIR/$venv_name"
    if [ -d "$venv_path" ]; then
      if ! is_uv_venv "$venv_path"; then
        echo "⚠️  Found a non UV virtual environments:"
        echo "$venv_name"
        echo "⚠️  You may want to manually remove if they're no longer needed"
      fi
    fi
  done
fi
>>>>>>> 59f4cbe8

# ========== Main Project ==========
cd "$PROJECT_DIR"

# Install packages
echo -e "\nInstalling project requirements..."
uv pip install -r requirements.txt || {
  if [ -n "$UV_BIN" ]; then
    echo "Retrying with direct path to uv: $UV_BIN"
    "$UV_BIN" pip install -r requirements.txt || {
      echo "❌ Failed to install packages. Please check the error message above."
      exit 1
    }
  else
    echo "❌ Failed to install packages. Please check the error message above."
    exit 1
  fi
}

# ========== BUILD FAST_GAE ==========
echo -e "\nBuilding FastGAE..."
make build

# ========== BUILD METTAGRID ==========
echo -e "\nBuilding MettaGrid..."
cd mettagrid
make install-dependencies
make build
cd ..

# ========== INSTALL SKYPILOT ==========
echo -e "\nInstalling Skypilot..."
uv tool install skypilot --from 'skypilot[aws,vast,lambda]'

PYTHON="uv run --active python"

# ========== SANITY CHECK ==========
echo -e "\nSanity check: verifying all local deps are importable..."

$PYTHON -c "import sys; print('Python path:', sys.path);"

for dep in \
  "pufferlib" \
  "carbs" \
  "wandb_carbs"; do
  echo -e "\nChecking import for $dep..."
  $PYTHON -c "import $dep; print('✅ Found {} at {}'.format('$dep', $dep.__file__))" || {
    echo "❌ Failed to import $dep"
    exit 1
  }
done

# Check for metta.rl.fast_gae.compute_gae
echo -e "\nChecking import for metta.rl.fast_gae.compute_gae..."
$PYTHON -c "from metta.rl.fast_gae import compute_gae; print('✅ Found metta.rl.fast_gae.compute_gae')" || {
  echo "❌ Failed to import metta.rl.fast_gae.compute_gae"
  exit 1
}

# Check for mettagrid.mettagrid_env.MettaGridEnv
echo -e "\nChecking import for mettagrid.mettagrid_env.MettaGridEnv..."
$PYTHON -c "from mettagrid.mettagrid_env import MettaGridEnv; print('✅ Found mettagrid.mettagrid_env.MettaGridEnv')" || {
  echo "❌ Failed to import mettagrid.mettagrid_env.MettaGridEnv"
  exit 1
}

# Check for mettagrid.mettagrid_c.MettaGrid
echo -e "\nChecking import for mettagrid.mettagrid_c.MettaGrid..."
$PYTHON -c "from mettagrid.mettagrid_c import MettaGrid; print('✅ Found mettagrid.mettagrid_c.MettaGrid')" || {
  echo "❌ Failed to import mettagrid.mettagrid_c.MettaGrid"
  exit 1
}

if [ -z "$CI" ] && [ -z "$IS_DOCKER" ]; then
  # ========== VS CODE INTEGRATION ==========
  echo -e "\nSetting up VSCode integration..."
  source "$SCRIPT_DIR/sandbox/setup_vscode_workspace.sh"
  echo "✅ setup_build.sh completed successfully!"

  # ========== INSTALL METTASCOPE ==========
  echo -e "\nSetting up MettaScope..."
  bash "mettascope/install.sh"

  # ========== CHECK AWS TOKEN SETUP ==========
  echo -e "\nSetting up AWS access..."
  bash "devops/aws/setup_aws_profiles.sh"
fi<|MERGE_RESOLUTION|>--- conflicted
+++ resolved
@@ -162,12 +162,6 @@
     fi
   fi
 
-<<<<<<< HEAD
-# # ========== CLEAN ALL BUILD ARTIFACTS ==========
-# if [ "$CLEAN" -eq 1 ]; then
-#   make clean
-# fi
-=======
   # ========== REPORT Non-UV VENV ==========
   VENV_PATHS=(".venv" "venv" ".env" "env" "virtualenv" ".virtualenv")
   for venv_name in "${VENV_PATHS[@]}"; do
@@ -181,7 +175,6 @@
     fi
   done
 fi
->>>>>>> 59f4cbe8
 
 # ========== Main Project ==========
 cd "$PROJECT_DIR"
