"""
MettaGridPufferEnv - PufferLib integration for MettaGrid.

This class provides PufferLib compatibility for MettaGrid environments using
the Simulation class. This allows MettaGrid environments to be used
directly with PufferLib training infrastructure.

Provides:
 - Auto-reset on episode completion
 - Persistent buffers for re-use between resets

Architecture:
- MettaGridPufferEnv wraps Simulation and provides PufferEnv interface
- This enables MettaGridPufferEnv to work seamlessly with PufferLib training code

For users:
- Use MettaGridPufferEnv directly with PufferLib (it inherits PufferLib functionality)
- Alternatively, use PufferLib's MettaPuff wrapper for additional PufferLib features:
  https://github.com/PufferAI/PufferLib/blob/main/pufferlib/environments/metta/environment.py

This avoids double-wrapping while maintaining full PufferLib compatibility.
"""

from __future__ import annotations

import logging
from typing import Any, Dict, List, Optional, Tuple

import numpy as np
from gymnasium.spaces import Box, Discrete
from typing_extensions import override

<<<<<<< HEAD
from cogames.policy.scripted_agent.baseline_agent import BaselinePolicy, NoopBaselinePolicy
=======
>>>>>>> d7133f4b
from mettagrid.config.mettagrid_config import EnvSupervisorConfig, MettaGridConfig
from mettagrid.mettagrid_c import (
    dtype_actions,
    dtype_masks,
    dtype_observations,
    dtype_rewards,
    dtype_terminals,
    dtype_truncations,
)
from mettagrid.policy.policy_env_interface import PolicyEnvInterface
from mettagrid.policy.utils import initialize_or_load_policy, resolve_policy_class_path
from mettagrid.simulator import Simulation, Simulator
from mettagrid.simulator.simulator import Buffers
from pufferlib.pufferlib import PufferEnv

logger = logging.getLogger(__name__)

# Type compatibility assertions - ensure C++ types match PufferLib expectations
# PufferLib expects particular datatypes - see pufferlib/vector.py
assert dtype_observations == np.dtype(np.uint8)
assert dtype_terminals == np.dtype(np.bool_)
assert dtype_truncations == np.dtype(np.bool_)
assert dtype_rewards == np.dtype(np.float32)
assert dtype_actions == np.dtype(np.int32)


class MettaGridPufferEnv(PufferEnv):
    """
    Wraps the Simulator class to provide PufferLib compatibility.

    Inherits from pufferlib.PufferEnv: High-performance vectorized environment interface
      https://github.com/PufferAI/PufferLib/blob/main/pufferlib/environments.py
    """

    def __init__(
        self,
        simulator: Simulator,
        cfg: MettaGridConfig,
        env_supervisor_cfg: Optional[EnvSupervisorConfig] = None,
        buf: Any = None,
        seed: int = 0,
    ):
        # Support both Simulation and MettaGridConfig for backwards compatibility
        self._simulator = simulator
        self._current_cfg = cfg
        self._current_seed = seed
        self._env_supervisor_cfg = env_supervisor_cfg or EnvSupervisorConfig()

        # Initialize shared buffers FIRST (before super().__init__)
        # because PufferLib may access them during initialization

        policy_env_info = PolicyEnvInterface.from_mg_cfg(cfg)

        self._buffers: Buffers = Buffers(
            observations=np.zeros(
                (policy_env_info.num_agents, *policy_env_info.observation_space.shape), dtype=dtype_observations
            ),
            terminals=np.zeros(policy_env_info.num_agents, dtype=dtype_terminals),
            truncations=np.zeros(policy_env_info.num_agents, dtype=dtype_truncations),
            rewards=np.zeros(policy_env_info.num_agents, dtype=dtype_rewards),
            masks=np.ones(policy_env_info.num_agents, dtype=dtype_masks),
            actions=np.zeros(policy_env_info.num_agents, dtype=dtype_actions),
            teacher_actions=np.zeros(policy_env_info.num_agents, dtype=dtype_actions),
        )

        # Set observation and action spaces BEFORE calling super().__init__()
        # PufferLib requires these to be set first
        self.single_observation_space: Box = policy_env_info.observation_space
        self.single_action_space: Discrete = policy_env_info.action_space

        self._env_supervisor_policy: Optional[BaselinePolicy] = None
        self._new_sim()
        self.num_agents: int = self._sim.num_agents

        super().__init__(buf=buf)

    @property
    def env_cfg(self) -> MettaGridConfig:
        """Get the environment configuration."""
        return self._current_cfg

    def set_mg_config(self, config: MettaGridConfig) -> None:
        self._current_cfg = config

    def get_episode_rewards(self) -> np.ndarray:
        return self._sim.episode_rewards

    @property
    def current_simulation(self) -> Simulation:
        return self._sim

    def _new_sim(self) -> None:
        if hasattr(self, "_sim") and self._sim is not None:
            self._sim.close()

        self._sim = self._simulator.new_simulation(self._current_cfg, self._current_seed, buffers=self._buffers)

<<<<<<< HEAD
        if self._env_supervisor_cfg.enabled:
            self._reset_env_supervisor_policy()
            teacher_actions = self._env_supervisor_policy.step_batch(
                simulation=self._sim,
                out_actions=self._buffers.teacher_actions,
                observations=self._buffers.observations,
            )
            self._buffers.teacher_actions[:] = teacher_actions
=======
        if self._env_supervisor_cfg.policy is not None:
            self._env_supervisor_policy = initialize_or_load_policy(
                PolicyEnvInterface.from_mg_cfg(self._current_cfg),
                resolve_policy_class_path(self._env_supervisor_cfg.policy),
                self._env_supervisor_cfg.policy_data_path,
            )
            self._env_supervisor_agent_policies = [
                self._env_supervisor_policy.agent_policy(agent_id)
                for agent_id in range(self._current_cfg.game.num_agents)
            ]
            for agent_policy in self._env_supervisor_agent_policies:
                agent_policy.reset(self._sim)

            self._compute_supervisor_actions()
>>>>>>> d7133f4b

    @override
    def reset(self, seed: Optional[int] = None) -> Tuple[np.ndarray, Dict[str, Any]]:
        if seed is not None:
            self._current_seed = seed

        self._new_sim()

        return self._buffers.observations, {}

    @override
    def step(self, actions: np.ndarray) -> Tuple[np.ndarray, np.ndarray, np.ndarray, np.ndarray, List[Dict[str, Any]]]:
        assert self._sim is not None
        if self._sim._c_sim.terminals().all() or self._sim._c_sim.truncations().all():
            self._new_sim()

        self._sim.step()

        # Do this after step() so that the trainer can use it if needed
<<<<<<< HEAD
        if self._env_supervisor_cfg.enabled:
            if self._env_supervisor_policy is None:
                self._reset_env_supervisor_policy()
            teacher_actions = self._env_supervisor_policy.step_batch(
                simulation=self._sim,
                out_actions=self._buffers.teacher_actions,
                observations=self._buffers.observations,
            )
            self._buffers.teacher_actions[:] = teacher_actions
=======
        if self._env_supervisor_cfg.policy is not None:
            self._compute_supervisor_actions()
>>>>>>> d7133f4b

        return (
            self._buffers.observations,
            self._buffers.rewards,
            self._buffers.terminals,
            self._buffers.truncations,
            self._sim._context.get("infos", {}),
        )

<<<<<<< HEAD
    def _reset_env_supervisor_policy(self) -> None:
        policy_name = (self._env_supervisor_cfg.policy or "baseline").lower()
        if policy_name == "baseline":
            policy_cls = BaselinePolicy
        elif policy_name == "noop":
            policy_cls = NoopBaselinePolicy
        elif policy_name == "heuristic":
            from cogames.policy.heuristic_agents.simple_nim_agents import HeuristicAgentsPolicy

            policy_cls = HeuristicAgentsPolicy
        else:
            raise ValueError(f"Unsupported env supervisor policy: {self._env_supervisor_cfg.policy}")

        self._env_supervisor_policy = policy_cls(PolicyEnvInterface.from_mg_cfg(self._current_cfg))
        for agent_id in range(self._current_cfg.game.num_agents):
            self._env_supervisor_policy.agent_policy(agent_id).reset(self._sim)
=======
    def _compute_supervisor_actions(self) -> None:
        teacher_actions = np.array(
            [
                self._sim.action_names.index(
                    self._env_supervisor_agent_policies[agent_id].step(self._sim.agents()[agent_id].observation).name
                )
                for agent_id in range(self._current_cfg.game.num_agents)
            ],
            dtype=dtype_actions,
        )
        self._buffers.teacher_actions[:] = np.array(teacher_actions, dtype=dtype_actions)
>>>>>>> d7133f4b

    @property
    def observations(self) -> np.ndarray:
        return self._buffers.observations

    @observations.setter
    def observations(self, observations: np.ndarray) -> None:
        self._buffers.observations = observations

    @property
    def rewards(self) -> np.ndarray:
        return self._buffers.rewards

    @rewards.setter
    def rewards(self, rewards: np.ndarray) -> None:
        self._buffers.rewards = rewards

    @property
    def terminals(self) -> np.ndarray:
        return self._buffers.terminals

    @terminals.setter
    def terminals(self, terminals: np.ndarray) -> None:
        self._buffers.terminals = terminals

    @property
    def truncations(self) -> np.ndarray:
        return self._buffers.truncations

    @truncations.setter
    def truncations(self, truncations: np.ndarray) -> None:
        self._buffers.truncations = truncations

    @property
    def masks(self) -> np.ndarray:
        return self._buffers.masks

    @masks.setter
    def masks(self, masks: np.ndarray) -> None:
        self._buffers.masks = masks

    @property
    def actions(self) -> np.ndarray:
        return self._buffers.actions

    @actions.setter
    def actions(self, actions: np.ndarray) -> None:
        self._buffers.actions = actions

    @property
    def teacher_actions(self) -> np.ndarray:
        return self._buffers.teacher_actions

    @teacher_actions.setter
    def teacher_actions(self, teacher_actions: np.ndarray) -> None:
        self._buffers.teacher_actions = teacher_actions

    def close(self) -> None:
        """Close the environment."""
        if hasattr(self, "_sim") and self._sim is not None:
            self._sim.close()<|MERGE_RESOLUTION|>--- conflicted
+++ resolved
@@ -30,10 +30,6 @@
 from gymnasium.spaces import Box, Discrete
 from typing_extensions import override
 
-<<<<<<< HEAD
-from cogames.policy.scripted_agent.baseline_agent import BaselinePolicy, NoopBaselinePolicy
-=======
->>>>>>> d7133f4b
 from mettagrid.config.mettagrid_config import EnvSupervisorConfig, MettaGridConfig
 from mettagrid.mettagrid_c import (
     dtype_actions,
@@ -104,7 +100,8 @@
         self.single_observation_space: Box = policy_env_info.observation_space
         self.single_action_space: Discrete = policy_env_info.action_space
 
-        self._env_supervisor_policy: Optional[BaselinePolicy] = None
+        self._env_supervisor_policy = None
+        self._env_supervisor_agent_policies = []
         self._new_sim()
         self.num_agents: int = self._sim.num_agents
 
@@ -131,16 +128,6 @@
 
         self._sim = self._simulator.new_simulation(self._current_cfg, self._current_seed, buffers=self._buffers)
 
-<<<<<<< HEAD
-        if self._env_supervisor_cfg.enabled:
-            self._reset_env_supervisor_policy()
-            teacher_actions = self._env_supervisor_policy.step_batch(
-                simulation=self._sim,
-                out_actions=self._buffers.teacher_actions,
-                observations=self._buffers.observations,
-            )
-            self._buffers.teacher_actions[:] = teacher_actions
-=======
         if self._env_supervisor_cfg.policy is not None:
             self._env_supervisor_policy = initialize_or_load_policy(
                 PolicyEnvInterface.from_mg_cfg(self._current_cfg),
@@ -155,7 +142,6 @@
                 agent_policy.reset(self._sim)
 
             self._compute_supervisor_actions()
->>>>>>> d7133f4b
 
     @override
     def reset(self, seed: Optional[int] = None) -> Tuple[np.ndarray, Dict[str, Any]]:
@@ -175,20 +161,8 @@
         self._sim.step()
 
         # Do this after step() so that the trainer can use it if needed
-<<<<<<< HEAD
-        if self._env_supervisor_cfg.enabled:
-            if self._env_supervisor_policy is None:
-                self._reset_env_supervisor_policy()
-            teacher_actions = self._env_supervisor_policy.step_batch(
-                simulation=self._sim,
-                out_actions=self._buffers.teacher_actions,
-                observations=self._buffers.observations,
-            )
-            self._buffers.teacher_actions[:] = teacher_actions
-=======
         if self._env_supervisor_cfg.policy is not None:
             self._compute_supervisor_actions()
->>>>>>> d7133f4b
 
         return (
             self._buffers.observations,
@@ -198,24 +172,6 @@
             self._sim._context.get("infos", {}),
         )
 
-<<<<<<< HEAD
-    def _reset_env_supervisor_policy(self) -> None:
-        policy_name = (self._env_supervisor_cfg.policy or "baseline").lower()
-        if policy_name == "baseline":
-            policy_cls = BaselinePolicy
-        elif policy_name == "noop":
-            policy_cls = NoopBaselinePolicy
-        elif policy_name == "heuristic":
-            from cogames.policy.heuristic_agents.simple_nim_agents import HeuristicAgentsPolicy
-
-            policy_cls = HeuristicAgentsPolicy
-        else:
-            raise ValueError(f"Unsupported env supervisor policy: {self._env_supervisor_cfg.policy}")
-
-        self._env_supervisor_policy = policy_cls(PolicyEnvInterface.from_mg_cfg(self._current_cfg))
-        for agent_id in range(self._current_cfg.game.num_agents):
-            self._env_supervisor_policy.agent_policy(agent_id).reset(self._sim)
-=======
     def _compute_supervisor_actions(self) -> None:
         teacher_actions = np.array(
             [
@@ -227,7 +183,6 @@
             dtype=dtype_actions,
         )
         self._buffers.teacher_actions[:] = np.array(teacher_actions, dtype=dtype_actions)
->>>>>>> d7133f4b
 
     @property
     def observations(self) -> np.ndarray:
