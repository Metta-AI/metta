--- conflicted
+++ resolved
@@ -122,31 +122,7 @@
         return self
 
 
-<<<<<<< HEAD
-class DualPolicyConfig(BaseModelWithForbidExtra):
-    """Configuration for dual-policy training where some agents use training policy and others use NPC policy."""
-
-    # Enable dual-policy training
-    enabled: bool = Field(default=False)
-
-    # NPC policy configuration
-    checkpoint_npc: InitialPolicyConfig = Field(default_factory=InitialPolicyConfig)
-
-    # Percentage of agents that use the training policy (0.0 to 1.0)
-    # The remaining agents will use the NPC policy
-    training_agents_pct: float = Field(default=0.5, ge=0.0, le=1.0)
-
-    @model_validator(mode="after")
-    def validate_fields(self) -> "DualPolicyConfig":
-        if self.enabled and not self.checkpoint_npc.uri:
-            raise ValueError("checkpoint_npc.uri must be set when dual_policy.enabled is True")
-        return self
-
-
-class TrainerConfig(BaseModelWithForbidExtra):
-=======
 class TrainerConfig(Config):
->>>>>>> f6af4136
     # Core training parameters
     # Total timesteps: Type 2 arbitrary default
     total_timesteps: int = Field(default=50_000_000_000, gt=0)
@@ -164,9 +140,6 @@
 
     # V-trace
     vtrace: VTraceConfig = Field(default_factory=VTraceConfig)
-
-    # Dual-policy training configuration
-    dual_policy: DualPolicyConfig = Field(default_factory=DualPolicyConfig)
 
     # System configuration
     # Zero copy: Performance optimization to avoid memory copies (default assumes multiprocessing)
