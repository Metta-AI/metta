#!/usr/bin/env -S uv run
import argparse
import logging
import os
import subprocess
import time

import sky
import sky.exceptions
import yaml

import gitta as git
from devops.skypilot.utils.cost_monitor import get_instance_cost
from devops.skypilot.utils.job_helpers import set_task_secrets
from metta.common.util.cli import spinner
from metta.common.util.retry import retry_function
from metta.common.util.text_styles import blue, bold, cyan, green, red, yellow


class CredentialWarningHandler(logging.Handler):
    """Custom handler to intercept and reformat botocore credential warnings."""

    def emit(self, record):
        if record.levelno == logging.WARNING and "credential" in record.getMessage().lower():
            # Extract just the warning message without the traceback
            message = record.getMessage()

            # Check for specific credential-related messages
            if "refresh failed" in message or "Token has expired" in message:
                print(f"\n{yellow('⚠️  AWS credentials need refresh')}")
                print("   Your AWS session is expiring but still functional")
                print(f"   Run {green('aws sso login')} when convenient to refresh\n")


# Set up custom logging for botocore.credentials
credentials_logger = logging.getLogger("botocore.credentials")
credentials_logger.setLevel(logging.WARNING)
credentials_logger.addHandler(CredentialWarningHandler())
# Prevent propagation to avoid duplicate output
credentials_logger.propagate = False


def get_existing_clusters():
    """Get existing clusters."""
    with spinner("Fetching existing clusters", style=cyan):
        request_id = sky.status()
        cluster_records = sky.get(request_id)
    return cluster_records


def get_user_sandboxes(clusters):
    """Filter clusters to only show user's sandboxes."""
    username = os.environ.get("USER", "unknown")
    return [c for c in clusters if c["name"].startswith(f"{username}-sandbox-")]


def get_next_sandbox_name(cluster_records):
    """Get the next available sandbox name for the current user."""
    names = [record["name"] for record in cluster_records]
    username = os.environ["USER"]
    for i in range(1, 100):
        name = f"{username}-sandbox-{i}"
        if name not in names:
            return name
    raise ValueError("No available sandbox name found")


def load_sandbox_config(config_path: str):
    """Load the sandbox YAML configuration file."""
    with open(config_path, "r") as f:
        return yaml.safe_load(f)


def get_current_git_ref():
    """Get the current git branch or commit hash."""
    try:
        return git.get_current_branch()
    except (git.GitError, ValueError):
        return "main"  # Fallback to main


def format_cluster_info(cluster):
    """Format cluster information for display."""
    status = cluster["status"].name

    # Status formatting
    status_map = {
        "UP": (green, "running"),
        "STOPPED": (red, "stopped"),
        "INIT": (cyan, "launching"),
    }
    color_func, status_msg = status_map.get(status, (yellow, status.lower()))

    # GPU info
    gpu_info = ""
    if "handle" in cluster and cluster["handle"]:
        resources = cluster["handle"].launched_resources
        if resources and resources.accelerators:
            gpu_info = f" [{resources.accelerators}]"

    return color_func, status_msg, gpu_info


def print_cluster_status(clusters, title=None):
    """Print cluster status in a consistent format."""
    if title:
        print(title)

    for cluster in clusters:
        color_func, status_msg, gpu_info = format_cluster_info(cluster)
        print(f"  {color_func(cluster['name'])} ({status_msg}){gpu_info}")

        # Additional guidance for INIT state clusters
        if cluster["status"].name == "INIT":
            cluster_name = cluster["name"]
            print(f"    💡 If stuck in INIT for >10min, try: {green(f'sky launch -c {cluster_name} --no-setup')}")
            print(f"    📊 Check logs: {green(f'sky logs {cluster_name}')}")


def print_management_commands(clusters):
    """Print helpful management commands."""
    if not clusters:
        return

    first_cluster_name = clusters[0]["name"]
    first_stopped_cluster = next((c["name"] for c in clusters if c["status"].name == "STOPPED"), None)

    print("\n📦 Manage sandboxes:")
    print(f"  Launch new:     {green('./devops/skypilot/sandbox.py --new')}")
    print(f"  Connect:        {green(f'ssh {first_cluster_name}')}")
    if first_stopped_cluster:
        print(f"  Restart:        {green(f'sky start {first_stopped_cluster}')}")
    print(f"  Stop:           {green(f'sky stop {first_cluster_name}')}")
    print(f"  Delete:         {red(f'sky down {first_cluster_name}')}")


def get_gpu_instance_info(num_gpus: int, gpu_type: str = "L4", region: str = "us-east-1", cloud: str = "aws"):
    """
    Determine the instance type and cost for GPU instances.

    Args:
        num_gpus: Number of GPUs requested
        gpu_type: Type of GPU (default: L4)
        region: Cloud region
        cloud: Cloud provider (default: aws)

    Returns:
        Tuple of (instance_type, region, hourly_cost)
    """
    if cloud.lower() != "aws":
        print(f"Warning: Cost calculation only supported for AWS, not {cloud}")
        return None, region, None

    # Map GPU configurations to typical AWS instance types
    gpu_instance_map = {
        ("L4", 1): "g6.xlarge",
        ("L4", 2): "g6.2xlarge",
        ("L4", 4): "g6.4xlarge",
        ("L4", 8): "g6.8xlarge",
    }

    # Get the instance type based on GPU configuration
    instance_type = gpu_instance_map.get((gpu_type, num_gpus))
    if not instance_type:
        print(f"Warning: No instance mapping for {num_gpus} {gpu_type} GPU(s), using g6.xlarge as estimate")
        instance_type = "g6.xlarge"
        estimated_multiplier = num_gpus
    else:
        estimated_multiplier = 1

    # Try to calculate cost
    hourly_cost = None
    try:
        with spinner(f"Calculating cost for {instance_type}", style=cyan):
            hourly_cost = get_instance_cost(instance_type=instance_type, region=region, use_spot=False)

        if hourly_cost is not None:
            hourly_cost *= estimated_multiplier

    except Exception as e:
        print(f"\n{yellow('⚠️  Unable to calculate cost:')} {str(e)}")
        print("   Continuing without cost information...\n")

    return instance_type, region, hourly_cost


def print_cost_info(hourly_cost, num_gpus):
    """Print cost information in a consistent format."""
    if hourly_cost is not None:
        print(f"Approximate cost: {green(f'~${hourly_cost:.2f}/hour')} (on-demand pricing)")
    else:
        # Provide a rough estimate when we can't calculate exact cost
        gpu_cost_estimates = {
            1: "~$0.70-0.90/hour",
            2: "~$1.40-1.80/hour",
            4: "~$2.80-3.60/hour",
            8: "~$5.60-7.20/hour",
        }
        estimate = gpu_cost_estimates.get(num_gpus, f"~${0.70 * num_gpus:.2f}-{0.90 * num_gpus:.2f}/hour")
        print(f"Approximate cost: {yellow(estimate)} (estimated for {num_gpus} L4 GPU{'s' if num_gpus > 1 else ''})")


def check_cluster_status(cluster_name: str) -> str:
    """Check the status of a specific cluster.

    Returns:
        The status name (e.g., "UP", "INIT", "STOPPED") or None if not found.
    """
    request_id = sky.status()
    cluster_records = sky.get(request_id)

    for cluster in cluster_records:
        if cluster["name"] == cluster_name:
            return cluster["status"].name

    return None


def wait_for_cluster_ready(cluster_name: str, timeout_seconds: int = 300) -> bool:
    """Wait for cluster to reach UP state using retry utility.

    Returns:
        True if cluster reached UP state, False if timeout or error.
    """
    print("⏳ Waiting for cluster to be fully ready...")
    start_time = time.time()

    def check_and_validate_status():
        elapsed = time.time() - start_time
        remaining = timeout_seconds - elapsed

        if remaining <= 0:
            raise TimeoutError(f"Cluster did not reach UP state within {timeout_seconds} seconds")

        with spinner(f"Checking cluster status (remaining: {int(remaining)}s)", style=cyan):
            status = check_cluster_status(cluster_name)

        if status == "UP":
            return True
        elif status == "INIT":
            print(f"{yellow('⏳')} Cluster still initializing...")
            raise Exception("Cluster still in INIT state")  # Will trigger retry
        elif status is None:
            raise Exception("Cluster not found in status output")
        else:
            raise Exception(f"Cluster in unexpected state: {status}")

    try:
        retry_function(
            check_and_validate_status,
<<<<<<< HEAD
            max_retries=timeout_seconds // 10,  # Check every ~10 seconds
            initial_delay=5.0,
            max_delay=10.0,
            backoff_factor=1.0,  # Linear backoff for status checks
=======
            max_retries=timeout_seconds // 10,
            initial_delay=5.0,
            max_delay=10.0,
            backoff_factor=1.0,
>>>>>>> 02d9fd49
            exceptions=(Exception,),
        )
        print(f"{green('✓')} Cluster is now UP and ready")
        return True
    except Exception as e:
        print(f"\n{red('✗')} {str(e)}")
        return False


def handle_check_mode(clusters):
    """Handle --check mode to display user's sandboxes."""
    username = os.environ.get("USER", "unknown")
    user_sandboxes = get_user_sandboxes(clusters)

    if not user_sandboxes:
        print(f"{green('✓')} No active sandboxes found for user {bold(username)}")
        print("\nLaunch your first sandbox:")
        print(f"  {green('./devops/skypilot/sandbox.py --new')}")
        return 0

    print(f"{bold(f'Found {len(user_sandboxes)} sandbox(es) for user {username}:')}")

    # Count by status
    status_counts = {"UP": 0, "STOPPED": 0, "INIT": 0}

    for cluster in user_sandboxes:
        color_func, status_msg, gpu_info = format_cluster_info(cluster)
        status = cluster["status"].name
        if status in status_counts:
            status_counts[status] += 1

        print(f"  • {color_func(cluster['name'])} ({status_msg}){gpu_info}")

    # Summary
    print(f"\n{bold('Summary:')}")
    if status_counts["UP"] > 0:
        print(f"  {green(str(status_counts['UP']) + ' running')}")
    if status_counts["STOPPED"] > 0:
        print(f"  {red(str(status_counts['STOPPED']) + ' stopped')}")
    if status_counts["INIT"] > 0:
        print(f"  {cyan(str(status_counts['INIT']) + ' launching')}")

    print_management_commands(user_sandboxes)
    return 0


def main():
    parser = argparse.ArgumentParser(
        prog="sandbox.py",
        description="""
Manage GPU development sandboxes on SkyPilot.

When run without arguments, displays existing sandboxes and management commands.
Use --new to launch a new sandbox cluster.
        """.strip(),
        epilog="""
Examples:
  %(prog)s              # Show existing sandboxes and management commands
  %(prog)s --check      # Check for active sandboxes and exit
  %(prog)s --new        # Launch a new sandbox with 1 GPU
  %(prog)s --new --gpus 4  # Launch a new sandbox with 4 GPUs
  %(prog)s --new --git-ref feature-branch  # Launch with specific git branch
  %(prog)s --new --wait-timeout 600  # Wait up to 10 minutes for cluster to be ready

Common management commands:
  ssh <sandbox-name>     # Connect to a running sandbox
  sky stop <name>        # Stop a sandbox (keeps data)
  sky start <name>       # Restart a stopped sandbox
  sky down <name>        # Delete a sandbox completely
  sky logs <name>        # Check cluster logs
  sky launch -c <name> --no-setup  # Retry launch for stuck clusters
        """,
        formatter_class=argparse.RawDescriptionHelpFormatter,
    )

    parser.add_argument(
        "--git-ref", type=str, default=None, help="Git branch or commit to deploy (default: current branch)"
    )
    parser.add_argument("--new", action="store_true", help="Launch a new sandbox cluster")
    parser.add_argument("--check", action="store_true", help="Check for existing sandboxes and exit")
    parser.add_argument("--gpus", type=int, default=1, help="Number of GPUs to use (default: 1)")
    parser.add_argument(
        "--retry-until-up", action="store_true", help="Keep retrying until cluster is successfully launched"
    )
    parser.add_argument(
        "--wait-timeout",
        type=int,
        default=300,
        help="Timeout in seconds to wait for cluster to reach UP state (default: 300)",
    )

    args = parser.parse_args()

    # Get git ref - use current branch/commit if not specified
    git_ref = args.git_ref or get_current_git_ref()

    try:
        existing_clusters = get_existing_clusters()
    except Exception as e:
        print(f"{red('✗')} Failed to fetch existing clusters: {str(e)}")
        return 1

    # Handle --check mode
    if args.check:
        return handle_check_mode(existing_clusters)

    # Show existing clusters if not launching new
    if existing_clusters and not args.new:
        print(f"You already have {len(existing_clusters)} sandbox(es) running:")
        print_cluster_status(existing_clusters)
        print_management_commands(existing_clusters)
        return 0

    # Launch new sandbox
    cluster_name = get_next_sandbox_name(existing_clusters)
    print(f"\n🚀 Launching {blue(cluster_name)} with {bold(str(args.gpus))} L4 GPU(s)")
    print(f"🔌 Git ref: {cyan(git_ref)}")

    # Load configuration
    config_path = "./devops/skypilot/launch/sandbox.yaml"
    config = load_sandbox_config(config_path)

    # Extract cloud configuration
    resources = config.get("resources", {})
    cloud = resources.get("cloud", "aws")
    region = resources.get("region", "us-east-1")

    # Parse GPU type from the config (e.g., "L4:1" -> "L4")
    accelerators_str = resources.get("accelerators", "L4:1")
    gpu_type = accelerators_str.split(":")[0]

    # Get instance type and calculate cost
    instance_type, region, hourly_cost = get_gpu_instance_info(args.gpus, gpu_type, region, cloud)

    if instance_type:
        print(f"Instance type: {bold(instance_type)} in {bold(region)}")

    print_cost_info(hourly_cost, args.gpus)

    autostop_hours = 48

    # Prepare task
    with spinner("Preparing task configuration", style=cyan):
        task = sky.Task.from_yaml(config_path)
        set_task_secrets(task)
        task.set_resources_override({"accelerators": f"{gpu_type}:{args.gpus}"})
        task.update_envs({"METTA_GIT_REF": git_ref})
        time.sleep(1)

    print("\n⏳ This will take a few minutes...")

    # Check authentication
    try:
        sky_info = sky.api_info()
        if sky_info["status"] == "healthy" and sky_info["user"] is None:
            print(red("✗ You are not authenticated with SkyPilot."))
            print(f"  {green('metta install skypilot')}")
            print("to authenticate before launching a sandbox.")
            return 1

        # Launch cluster
        request_id = sky.launch(
            task,
            cluster_name=cluster_name,
            idle_minutes_to_autostop=autostop_hours * 60,
            retry_until_up=args.retry_until_up,
        )

        # Stream the launch logs
        _result = sky.stream_and_get(request_id)

    except sky.exceptions.ResourcesUnavailableError as e:
        print(f"\n{red('✗ Failed to provision resources')}")
        print(f"\n{yellow('Tip:')} The requested resources are not available in {region}.")
        print("You can try:")
        print(f"  • Run with {green('--retry-until-up')} flag to keep retrying")
        print(f"  • Try a different region by modifying {cyan('sandbox.yaml')}")
        print("  • Use a different GPU type or instance size")
        print(f"\nError details: {str(e)}")
        return 1
    except Exception as e:
        print(f"\n{red('✗ Launch failed:')} {str(e)}")
        return 1

    # Wait for cluster to be ready using retry utility
    if not wait_for_cluster_ready(cluster_name, args.wait_timeout):
        print("Current status might still be INIT. You can:")
        print(f"  • Check status manually: {green(f'sky status {cluster_name}')}")
        print(f"  • Try connecting anyway: {green(f'ssh {cluster_name}')}")
        print(f"  • Re-run launch to retry: {green(f'sky launch -c {cluster_name} --no-setup')}")
        print(f"  • Increase timeout: {green(f'--wait-timeout {args.wait_timeout + 300}')}")
        return 1

    # Run setup job
    print("⚙️ Running setup job...")
    try:
        setup_result = sky.tail_logs(cluster_name, job_id=1, follow=True)
        if setup_result != 0:
            print(f"{red('✗')} Setup job failed with exit code {setup_result}")
            print(f"You can check logs with: {green(f'sky logs {cluster_name}')}")
            return 1
    except Exception as e:
        print(f"{red('✗')} Failed to tail setup logs: {str(e)}")
        print(f"You can check logs manually with: {green(f'sky logs {cluster_name}')}")
        return 1

    # Configure SSH access
    with spinner("Configuring SSH access", style=cyan):
        try:
            subprocess.run(["sky", "status", cluster_name], check=True, capture_output=True)
        except subprocess.CalledProcessError as e:
            print(f"\n{yellow('⚠')} SSH setup may not be complete. You can try:")
            print(f"  • Manual SSH: {green(f'ssh {cluster_name}')}")
            print(f"  • Update SSH config: {green(f'sky status {cluster_name}')}")
            print(f"Error: {str(e)}")

    # Success!
    print(f"\n{green('✓')} Sandbox is ready!")
    print("\nConnect to your sandbox:")
    print(f"  {green(f'ssh {cluster_name}')}")
    print(f"\n\n⚠️ The cluster will be automatically stopped after {bold(str(autostop_hours))} hours.")
    print("To disable autostop:")
    print(f"  {green(f'sky autostop --cancel {cluster_name}')}")

    return 0


if __name__ == "__main__":
    import sys

    sys.exit(main() or 0)<|MERGE_RESOLUTION|>--- conflicted
+++ resolved
@@ -248,17 +248,10 @@
     try:
         retry_function(
             check_and_validate_status,
-<<<<<<< HEAD
-            max_retries=timeout_seconds // 10,  # Check every ~10 seconds
-            initial_delay=5.0,
-            max_delay=10.0,
-            backoff_factor=1.0,  # Linear backoff for status checks
-=======
             max_retries=timeout_seconds // 10,
             initial_delay=5.0,
             max_delay=10.0,
             backoff_factor=1.0,
->>>>>>> 02d9fd49
             exceptions=(Exception,),
         )
         print(f"{green('✓')} Cluster is now UP and ready")
