--- conflicted
+++ resolved
@@ -74,7 +74,6 @@
     require_contiguous_env_ids: bool = False
     verbose: bool = True
 
-<<<<<<< HEAD
     # Batch configuration
     # Batch size: Type 2 default chosen from sweep
     # batch_size: int = Field(default=524288, gt=0)
@@ -86,11 +85,6 @@
     # bptt_horizon: int = Field(default=64, gt=0)
     bptt_horizon: int = Field(default=32, gt=0)
     # Single epoch: Type 2 default chosen arbitrarily PPO typically uses 3-10, but 1 works with large batches
-=======
-    batch_size: int = Field(default=524288, gt=0)
-    minibatch_size: int = Field(default=16384, gt=0)
-    bptt_horizon: int = Field(default=64, gt=0)
->>>>>>> 31643fa6
     update_epochs: int = Field(default=1, gt=0)
     scale_batches_by_world_size: bool = False
 
