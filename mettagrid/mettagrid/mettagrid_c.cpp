#include "mettagrid_c.hpp"

#include <pybind11/numpy.h>
#include <pybind11/stl.h>

#include <limits>

#include "action_handler.hpp"
#include "actions/attack.hpp"
#include "actions/attack_nearest.hpp"
#include "actions/change_color.hpp"
#include "actions/get_output.hpp"
#include "actions/move.hpp"
#include "actions/noop.hpp"
#include "actions/put_recipe_items.hpp"
#include "actions/rotate.hpp"
#include "actions/swap.hpp"
#include "event.hpp"
#include "grid.hpp"
#include "objects/agent.hpp"
#include "objects/constants.hpp"
#include "objects/converter.hpp"
#include "objects/production_handler.hpp"
#include "objects/wall.hpp"
#include "observation_encoder.hpp"
#include "stats_tracker.hpp"
#include "types.hpp"

namespace py = pybind11;

MettaGrid::MettaGrid(py::dict env_cfg, py::list map) {
  // env_cfg is a dict-form of the OmegaCong config.
  // `map` is a list of lists of strings, which are the map cells.
  auto cfg = env_cfg["game"].cast<py::dict>();
  _cfg = cfg;

  int num_agents = cfg["num_agents"].cast<int>();
  max_steps = cfg["max_steps"].cast<unsigned int>();
  obs_width = cfg["obs_width"].cast<unsigned short>();
  obs_height = cfg["obs_height"].cast<unsigned short>();

  _use_observation_tokens = cfg.contains("use_observation_tokens") && cfg["use_observation_tokens"].cast<bool>();
  _num_observation_tokens =
      cfg.contains("num_observation_tokens") ? cfg["num_observation_tokens"].cast<unsigned int>() : 0;

  current_step = 0;

  std::vector<Layer> layer_for_type_id;
  for (const auto& layer : ObjectLayers) {
    layer_for_type_id.push_back(layer.second);
  }
  int height = map.size();
  int width = map[0].cast<py::list>().size();

  _grid = std::make_unique<Grid>(width, height, layer_for_type_id);
  _obs_encoder = std::make_unique<ObservationEncoder>();
  _feature_normalizations = _obs_encoder->feature_normalizations();

  _event_manager = std::make_unique<EventManager>();
  _stats = std::make_unique<StatsTracker>();
  _stats->set_environment(this);

  _event_manager->init(_grid.get());
  _event_manager->event_handlers.insert(
      {EventType::FinishConverting, std::make_unique<ProductionHandler>(_event_manager.get())});
  _event_manager->event_handlers.insert({EventType::CoolDown, std::make_unique<CoolDownHandler>(_event_manager.get())});

  _action_success.resize(num_agents);

  // TODO: These conversions to ActionConfig are copying. I don't want to pass python objects down further,
  // but maybe it would be better to just do the conversion once?
  if (cfg["actions"]["put_items"]["enabled"].cast<bool>()) {
    _action_handlers.push_back(std::make_unique<PutRecipeItems>(cfg["actions"]["put_items"].cast<ActionConfig>()));
  }
  if (cfg["actions"]["get_items"]["enabled"].cast<bool>()) {
    _action_handlers.push_back(std::make_unique<GetOutput>(cfg["actions"]["get_items"].cast<ActionConfig>()));
  }
  if (cfg["actions"]["noop"]["enabled"].cast<bool>()) {
    _action_handlers.push_back(std::make_unique<Noop>(cfg["actions"]["noop"].cast<ActionConfig>()));
  }
  if (cfg["actions"]["move"]["enabled"].cast<bool>()) {
    _action_handlers.push_back(std::make_unique<Move>(cfg["actions"]["move"].cast<ActionConfig>()));
  }
  if (cfg["actions"]["rotate"]["enabled"].cast<bool>()) {
    _action_handlers.push_back(std::make_unique<Rotate>(cfg["actions"]["rotate"].cast<ActionConfig>()));
  }
  if (cfg["actions"]["attack"]["enabled"].cast<bool>()) {
    _action_handlers.push_back(std::make_unique<Attack>(cfg["actions"]["attack"].cast<ActionConfig>()));
    _action_handlers.push_back(std::make_unique<AttackNearest>(cfg["actions"]["attack"].cast<ActionConfig>()));
  }
  if (cfg["actions"]["swap"]["enabled"].cast<bool>()) {
    _action_handlers.push_back(std::make_unique<Swap>(cfg["actions"]["swap"].cast<ActionConfig>()));
  }
  if (cfg["actions"]["change_color"]["enabled"].cast<bool>()) {
    _action_handlers.push_back(
        std::make_unique<ChangeColorAction>(cfg["actions"]["change_color"].cast<ActionConfig>()));
  }
  init_action_handlers();

  auto groups = cfg["groups"].cast<py::dict>();

  for (const auto& [key, value] : groups) {
    auto group = value.cast<py::dict>();
    unsigned int id = group["id"].cast<unsigned int>();
    _group_sizes[id] = 0;
    _group_reward_pct[id] = group.contains("group_reward_pct") ? group["group_reward_pct"].cast<float>() : 0.0f;
  }

  // Initialize objects from map
  for (int r = 0; r < height; r++) {
    for (int c = 0; c < width; c++) {
      std::string cell = map[r].cast<py::list>()[c].cast<std::string>();
      Converter* converter = nullptr;
      if (cell == "wall") {
        Wall* wall = new Wall(r, c, cfg["objects"]["wall"].cast<ObjectConfig>());
        _grid->add_object(wall);
        _stats->incr("objects.wall");
      } else if (cell == "block") {
        Wall* block = new Wall(r, c, cfg["objects"]["block"].cast<ObjectConfig>());
        _grid->add_object(block);
        _stats->incr("objects.block");
      } else if (cell.starts_with("mine")) {
        std::string m = cell;
        if (m.find('.') == std::string::npos) {
          m = "mine.red";
        }
        converter = new Converter(r, c, cfg["objects"][py::str(m)].cast<ObjectConfig>(), ObjectType::MineT);
      } else if (cell.starts_with("generator")) {
        std::string m = cell;
        if (m.find('.') == std::string::npos) {
          m = "generator.red";
        }
        converter = new Converter(r, c, cfg["objects"][py::str(m)].cast<ObjectConfig>(), ObjectType::GeneratorT);
      } else if (cell == "altar") {
        converter = new Converter(r, c, cfg["objects"]["altar"].cast<ObjectConfig>(), ObjectType::AltarT);
      } else if (cell == "armory") {
        converter = new Converter(r, c, cfg["objects"]["armory"].cast<ObjectConfig>(), ObjectType::ArmoryT);
      } else if (cell == "lasery") {
        converter = new Converter(r, c, cfg["objects"]["lasery"].cast<ObjectConfig>(), ObjectType::LaseryT);
      } else if (cell == "lab") {
        converter = new Converter(r, c, cfg["objects"]["lab"].cast<ObjectConfig>(), ObjectType::LabT);
      } else if (cell == "factory") {
        converter = new Converter(r, c, cfg["objects"]["factory"].cast<ObjectConfig>(), ObjectType::FactoryT);
      } else if (cell == "temple") {
        converter = new Converter(r, c, cfg["objects"]["temple"].cast<ObjectConfig>(), ObjectType::TempleT);
      } else if (cell.starts_with("agent.")) {
        std::string group_name = cell.substr(6);
        auto group_cfg_py = groups[py::str(group_name)]["props"].cast<py::dict>();
        auto agent_cfg_py = cfg["agent"].cast<py::dict>();
        unsigned int group_id = groups[py::str(group_name)]["id"].cast<unsigned int>();
        Agent* agent = MettaGrid::create_agent(r, c, group_name, group_id, group_cfg_py, agent_cfg_py);
        _grid->add_object(agent);
        agent->agent_id = _agents.size();
        agent->stats.set_environment(this);
        add_agent(agent);
        _group_sizes[group_id] += 1;
      }
      if (converter != nullptr) {
        _stats->incr("objects." + cell);
        _grid->add_object(converter);
        converter->set_event_manager(_event_manager.get());
        converter->stats.set_environment(this);
        converter = nullptr;
      }
    }
  }

  // Initialize buffers. The buffers are likely to be re-set by the user anyways,
  // so nothing above should depend on them before this point.
  std::vector<ssize_t> shape;
  if (_use_observation_tokens) {
    shape = {static_cast<ssize_t>(num_agents), static_cast<ssize_t>(_num_observation_tokens), static_cast<ssize_t>(3)};
  } else {
    shape = {static_cast<ssize_t>(num_agents),
             static_cast<ssize_t>(obs_height),
             static_cast<ssize_t>(obs_width),
             static_cast<ssize_t>(_feature_normalizations.size())};
  }
  auto observations = py::array_t<uint8_t, py::array::c_style>(shape);
  auto terminals = py::array_t<bool, py::array::c_style>({static_cast<ssize_t>(num_agents)}, {sizeof(bool)});
  auto truncations = py::array_t<bool, py::array::c_style>({static_cast<ssize_t>(num_agents)}, {sizeof(bool)});
  auto rewards = py::array_t<float, py::array::c_style>({static_cast<ssize_t>(num_agents)}, {sizeof(float)});

  set_buffers(observations, terminals, truncations, rewards);
}

MettaGrid::~MettaGrid() = default;

void MettaGrid::init_action_handlers() {
  _num_action_handlers = _action_handlers.size();
  _max_action_priority = 0;
  _max_action_arg = 0;
  _max_action_args.resize(_action_handlers.size());

  for (size_t i = 0; i < _action_handlers.size(); i++) {
    auto& handler = _action_handlers[i];
    handler->init(_grid.get());
    if (handler->priority > _max_action_priority) {
      _max_action_priority = handler->priority;
    }
    _max_action_args[i] = handler->max_arg();
    if (_max_action_args[i] > _max_action_arg) {
      _max_action_arg = _max_action_args[i];
    }
  }
}

void MettaGrid::add_agent(Agent* agent) {
  agent->init(&_rewards.mutable_unchecked<1>()(_agents.size()));
  _agents.push_back(agent);
}

void MettaGrid::_compute_observation(unsigned int observer_row,
                                     unsigned int observer_col,
                                     unsigned short obs_width,
                                     unsigned short obs_height,
                                     size_t agent_idx) {
  // Calculate observation boundaries
  unsigned int obs_width_radius = obs_width >> 1;
  unsigned int obs_height_radius = obs_height >> 1;

  unsigned int r_start = observer_row >= obs_height_radius ? observer_row - obs_height_radius : 0;
  unsigned int c_start = observer_col >= obs_width_radius ? observer_col - obs_width_radius : 0;

  unsigned int r_end = observer_row + obs_height_radius + 1;
  if (r_end > _grid->height) {
    r_end = _grid->height;
  }
  unsigned int c_end = observer_col + obs_width_radius + 1;
  if (c_end > _grid->width) {
    c_end = _grid->width;
  }

  // Fill in visible objects. Observations should have been cleared in _step, so
  // we don't need to do that here.
  if (_use_observation_tokens) {
    size_t tokens_written = 0;
    auto observation_view = _observations.mutable_unchecked<3>();
    // Order the tokens by distance from the agent, so if we need to drop tokens, we drop the farthest ones first.
    for (unsigned int distance = 0; distance < obs_width_radius + obs_height_radius; distance++) {
      for (unsigned int r = r_start; r < r_end; r++) {
        // In this row, there should be one or two columns that have the correct [L1] distance.
        unsigned int r_dist = std::abs(static_cast<int>(r) - static_cast<int>(observer_row));
        if (r_dist > distance) continue;
        int c_dist = distance - r_dist;
        // This is a set, which should de-dupe c_dist == 0.
        std::set<int> c_offsets = {-c_dist, c_dist};
        for (int c_offset : c_offsets) {
          int c = observer_col + c_offset;
          // c could still be outside of our bounds.
          if (c < c_start || c >= c_end) continue;

          for (unsigned int layer = 0; layer < _grid->num_layers; layer++) {
            GridLocation object_loc(r, c, layer);
            auto obj = _grid->object_at(object_loc);
            if (!obj) continue;

            int obs_r = object_loc.r + obs_height_radius - observer_row;
            int obs_c = object_loc.c + obs_width_radius - observer_col;

            uint8_t* obs_data = observation_view.mutable_data(agent_idx, tokens_written, 0);
            ObservationToken* agent_obs_ptr = reinterpret_cast<ObservationToken*>(obs_data);
            ObservationTokens agent_obs_tokens(agent_obs_ptr, observation_view.shape(1) - tokens_written);

            size_t obj_tokens_written = _obs_encoder->encode_tokens(obj, agent_obs_tokens);

            uint8_t location = obs_r << 4 | obs_c;
            for (size_t i = 0; i < obj_tokens_written; i++) {
              agent_obs_tokens[i].location = location;
            }
            tokens_written += obj_tokens_written;
          }
        }
      }
    }
  } else {
    auto observation_view = _observations.mutable_unchecked<4>();
    for (unsigned int r = r_start; r < r_end; r++) {
      for (unsigned int c = c_start; c < c_end; c++) {
        for (unsigned int layer = 0; layer < _grid->num_layers; layer++) {
          GridLocation object_loc(r, c, layer);
          auto obj = _grid->object_at(object_loc);
          if (!obj) continue;

          int obs_r = object_loc.r + obs_height_radius - observer_row;
          int obs_c = object_loc.c + obs_width_radius - observer_col;

          auto agent_obs = observation_view.mutable_data(agent_idx, obs_r, obs_c, 0);
          _obs_encoder->encode(obj, agent_obs);
        }
      }
    }
  }
}

void MettaGrid::_compute_observations(py::array_t<int> actions) {
  for (size_t idx = 0; idx < _agents.size(); idx++) {
    auto& agent = _agents[idx];
    _compute_observation(agent->location.r, agent->location.c, obs_width, obs_height, idx);
  }
}

void MettaGrid::_step(py::array_t<int> actions) {
  auto actions_view = actions.unchecked<2>();

  // Reset rewards and observations
  auto rewards_view = _rewards.mutable_unchecked<1>();

  std::fill(
      static_cast<float*>(_rewards.request().ptr), static_cast<float*>(_rewards.request().ptr) + _rewards.size(), 0);

  auto obs_ptr = static_cast<uint8_t*>(_observations.request().ptr);
  auto obs_size = _observations.size();
  if (_use_observation_tokens) {
    std::fill(obs_ptr, obs_ptr + obs_size, EmptyTokenByte);
  } else {
    std::fill(obs_ptr, obs_ptr + obs_size, 0);
  }

  std::fill(_action_success.begin(), _action_success.end(), false);

  // Increment timestep and process events
  current_step++;
  _event_manager->process_events(current_step);

  // Collect unique priority levels from action handlers
  std::set<unsigned char> priority_levels;
  for (const auto& handler : _action_handlers) {
    priority_levels.insert(handler->priority);
  }

  // Process actions by priority levels (highest to lowest)
  for (auto it = priority_levels.rbegin(); it != priority_levels.rend(); ++it) {
    unsigned char current_priority = *it;

    for (size_t agent_idx = 0; agent_idx < _agents.size(); agent_idx++) {
      // Skip agents who already successfully performed an action this step
      if (_action_success[agent_idx]) {
        continue;
      }

      // Extract action data
      int action_id = actions_view(agent_idx, 0);
      ActionArg action_arg = static_cast<ActionArg>(actions_view(agent_idx, 1));
      Agent* agent = _agents[agent_idx];

      // Validate action ID
      if (action_id < 0 || action_id >= _num_action_handlers) {
        throw std::runtime_error("Invalid action ID " + std::to_string(action_id) + " for agent " +
                                 std::to_string(agent_idx) + ". Valid range: 0 to " +
                                 std::to_string(_num_action_handlers - 1));
      }

      auto& handler = _action_handlers[action_id];

      // Skip if this handler doesn't match current priority level
      if (handler->priority != current_priority) {
        continue;
      }

<<<<<<< HEAD
      // Validate action argument
      if (action_arg > _max_action_args[action_id]) {
        throw std::runtime_error("Action argument " + std::to_string(action_arg) + " exceeds maximum " +
                                 std::to_string(_max_action_args[action_id]) + " for action " +
                                 std::to_string(action_id) + " (" + handler->action_name() + ")" + " on agent " +
                                 std::to_string(agent_idx));
      }

      // Validate agent
      if (agent == nullptr) {
        throw std::runtime_error("Agent is null at index " + std::to_string(agent_idx));
      }

      // Validate agent ID
      if (agent->id <= 0) {
        throw std::runtime_error("Agent ID must be positive. Agent " + std::to_string(agent_idx) + " has ID " +
                                 std::to_string(agent->id));
      }

      if (agent->id >= _grid->objects.size()) {
        throw std::runtime_error("Agent ID " + std::to_string(agent->id) + " exceeds grid object count " +
                                 std::to_string(_grid->objects.size()) + " for agent " + std::to_string(agent_idx));
      }

      // Execute the action
      bool success = handler->handle_action(agent->id, action_arg);
      _action_success[agent_idx] = success;
=======
      // handle_action expects a GridObjectId, rather than an agent_id, because of where it does its lookup
      bool success = handler->handle_action(agent->id, arg);
      _action_success[idx] = success;
>>>>>>> 98954bda
    }
  }

  // Compute observations for next step
  _compute_observations(actions);

  // Update episode rewards
  auto episode_rewards_view = _episode_rewards.mutable_unchecked<1>();
  for (py::ssize_t i = 0; i < rewards_view.shape(0); i++) {
    episode_rewards_view(i) += rewards_view(i);
  }

  // Check for truncation
  if (max_steps > 0 && current_step >= max_steps) {
    std::fill(static_cast<bool*>(_truncations.request().ptr),
              static_cast<bool*>(_truncations.request().ptr) + _truncations.size(),
              1);
  }
}

py::tuple MettaGrid::reset() {
  if (current_step > 0) {
    throw std::runtime_error("Cannot reset after stepping");
  }

  // Reset all buffers
  // Views are created only for validating types; actual clearing is done via
  // direct memory operations for speed.

  std::fill(static_cast<bool*>(_terminals.request().ptr),
            static_cast<bool*>(_terminals.request().ptr) + _terminals.size(),
            0);
  std::fill(static_cast<bool*>(_truncations.request().ptr),
            static_cast<bool*>(_truncations.request().ptr) + _truncations.size(),
            0);
  std::fill(static_cast<float*>(_episode_rewards.request().ptr),
            static_cast<float*>(_episode_rewards.request().ptr) + _episode_rewards.size(),
            0.0f);
  std::fill(
      static_cast<float*>(_rewards.request().ptr), static_cast<float*>(_rewards.request().ptr) + _rewards.size(), 0.0f);

  // Clear observations
  auto obs_ptr = static_cast<uint8_t*>(_observations.request().ptr);
  auto obs_size = _observations.size();
  std::fill(obs_ptr, obs_ptr + obs_size, 0);

  // Compute initial observations
  std::vector<ssize_t> shape = {static_cast<ssize_t>(_agents.size()), static_cast<ssize_t>(2)};
  auto zero_actions = py::array_t<int>(shape);
  _compute_observations(zero_actions);

  return py::make_tuple(_observations, py::dict());
}

void MettaGrid::validate_buffers() {
  // We should validate once buffers and agents are set.
  // data types and contiguity are handled by pybind11. We still need to check
  // shape.
  unsigned int num_agents = _agents.size();
  if (_use_observation_tokens) {
    auto observation_info = _observations.request();
    auto shape = observation_info.shape;
    if (observation_info.ndim != 3) {
      std::stringstream ss;
      ss << "observations has " << observation_info.ndim << " dimensions but expected 3";
      throw std::runtime_error(ss.str());
    }
    if (shape[0] != num_agents || shape[2] != 3) {
      std::stringstream ss;
      ss << "observations has shape [" << shape[0] << ", " << shape[1] << ", " << shape[2] << "] but expected ["
         << num_agents << ", [something], 3]";
      throw std::runtime_error(ss.str());
    }
  } else {
    auto observation_info = _observations.request();
    auto shape = observation_info.shape;
    if (observation_info.ndim != 4 || shape[0] != num_agents || shape[1] != obs_height || shape[2] != obs_width ||
        shape[3] != _feature_normalizations.size()) {
      std::stringstream ss;
      ss << "observations has shape [" << shape[0] << ", " << shape[1] << ", " << shape[2] << ", " << shape[3]
         << "] but expected [" << num_agents << ", " << obs_height << ", " << obs_width << ", "
         << _feature_normalizations.size() << "]";
      throw std::runtime_error(ss.str());
    }
  }
  {
    auto terminals_info = _terminals.request();
    auto shape = terminals_info.shape;
    if (terminals_info.ndim != 1 || shape[0] != num_agents) {
      throw std::runtime_error("terminals has the wrong shape");
    }
  }
  {
    auto truncations_info = _truncations.request();
    auto shape = truncations_info.shape;
    if (truncations_info.ndim != 1 || shape[0] != num_agents) {
      throw std::runtime_error("truncations has the wrong shape");
    }
  }
  {
    auto rewards_info = _rewards.request();
    auto shape = rewards_info.shape;
    if (rewards_info.ndim != 1 || shape[0] != num_agents) {
      throw std::runtime_error("rewards has the wrong shape");
    }
  }
}

void MettaGrid::set_buffers(const py::array_t<uint8_t, py::array::c_style>& observations,
                            const py::array_t<bool, py::array::c_style>& terminals,
                            const py::array_t<bool, py::array::c_style>& truncations,
                            const py::array_t<float, py::array::c_style>& rewards) {
  _observations = observations;
  _terminals = terminals;
  _truncations = truncations;
  _rewards = rewards;
  _episode_rewards = py::array_t<float, py::array::c_style>({static_cast<ssize_t>(_rewards.shape(0))}, {sizeof(float)});
  for (size_t i = 0; i < _agents.size(); i++) {
    _agents[i]->init(&_rewards.mutable_unchecked<1>()(i));
  }

  validate_buffers();
}

py::tuple MettaGrid::step(py::array_t<int> actions) {
  _step(actions);

  auto rewards_view = _rewards.mutable_unchecked<1>();
  // Clear group rewards

  // Handle group rewards
  bool share_rewards = false;
  // TODO: We're creating this vector every time we step, even though reward
  // should be sparse, and so we're unlikely to use it. We could decide to only
  // create it if we need it, but that would increase complexity.
  std::vector<double> group_rewards(_group_sizes.size());
  for (size_t agent_idx = 0; agent_idx < _agents.size(); agent_idx++) {
    if (rewards_view(agent_idx) != 0) {
      share_rewards = true;
      auto& agent = _agents[agent_idx];
      unsigned int group_id = agent->group;
      float group_reward = rewards_view(agent_idx) * _group_reward_pct[group_id];
      rewards_view(agent_idx) -= group_reward;
      group_rewards[group_id] += group_reward / _group_sizes[group_id];
    }
  }

  if (share_rewards) {
    for (size_t agent_idx = 0; agent_idx < _agents.size(); agent_idx++) {
      auto& agent = _agents[agent_idx];
      unsigned int group_id = agent->group;
      float group_reward = group_rewards[group_id];
      rewards_view(agent_idx) += group_reward;
    }
  }

  return py::make_tuple(_observations, _rewards, _terminals, _truncations, py::dict());
}

py::dict MettaGrid::grid_objects() {
  py::dict objects;

  for (unsigned int obj_id = 1; obj_id < _grid->objects.size(); obj_id++) {
    auto obj = _grid->object(obj_id);
    if (!obj) continue;

    py::dict obj_dict;
    obj_dict["id"] = obj_id;
    obj_dict["type"] = obj->_type_id;
    obj_dict["r"] = obj->location.r;
    obj_dict["c"] = obj->location.c;
    obj_dict["layer"] = obj->location.layer;

    // Get feature offsets for this object type
    auto type_features = _obs_encoder->type_feature_names()[obj->_type_id];
    std::vector<uint8_t> offsets(type_features.size());
    // We shouldn't have more than 256 features, since we're storing the feature_ids
    // as uint_8ts.
    assert(offsets.size() < 256);
    for (uint8_t i = 0; i < offsets.size(); i++) {
      offsets[i] = i;
    }
    unsigned char obj_data[type_features.size()];

    // Encode object features
    _obs_encoder->encode(obj, obj_data, offsets);

    // Add features to object dict
    for (size_t i = 0; i < type_features.size(); i++) {
      obj_dict[py::str(type_features[i])] = obj_data[i];
    }

    objects[py::int_(obj_id)] = obj_dict;
  }

  // Add agent IDs
  for (size_t agent_idx = 0; agent_idx < _agents.size(); agent_idx++) {
    auto agent_object = objects[py::int_(_agents[agent_idx]->id)];
    agent_object["agent_id"] = agent_idx;
  }

  return objects;
}

py::list MettaGrid::action_names() {
  py::list names;
  for (const auto& handler : _action_handlers) {
    names.append(handler->action_name());
  }
  return names;
}

unsigned int MettaGrid::map_width() {
  return _grid->width;
}

unsigned int MettaGrid::map_height() {
  return _grid->height;
}

// These should correspond to the features we emit in the observations -- either
// the channel or the feature_id.
py::list MettaGrid::feature_normalizations() {
  return py::cast(_feature_normalizations);
}

unsigned int MettaGrid::num_agents() {
  return _agents.size();
}

py::array_t<float> MettaGrid::get_episode_rewards() {
  return _episode_rewards;
}

py::dict MettaGrid::get_episode_stats() {
  // Returns a dictionary with the following structure:
  // {
  //   "game": dict[str, float],  // Global game statistics
  //   "agent": list[dict[str, float]],  // Per-agent statistics
  //   "converter": list[dict[str, float]]  // Per-converter statistics
  // }
  // All stat values are guaranteed to be floats from StatsTracker::to_dict()

  py::dict stats;
  stats["game"] = py::cast(_stats->to_dict());

  py::list agent_stats;
  for (const auto& agent : _agents) {
    agent_stats.append(py::cast(agent->stats.to_dict()));
  }
  stats["agent"] = agent_stats;

  // Collect converter stats
  py::list converter_stats;
  for (unsigned int obj_id = 1; obj_id < _grid->objects.size(); obj_id++) {
    auto obj = _grid->object(obj_id);
    if (!obj) continue;

    // Check if this is a converter
    Converter* converter = dynamic_cast<Converter*>(obj);
    if (converter) {
      // Add metadata to the converter's stats tracker BEFORE converting to dict
      converter->stats.set("type_id", static_cast<int>(converter->_type_id));
      converter->stats.set("location.r", static_cast<int>(converter->location.r));
      converter->stats.set("location.c", static_cast<int>(converter->location.c));

      // Now convert to dict - all values will be floats
      py::dict converter_stat = py::cast(converter->stats.to_dict());
      converter_stats.append(converter_stat);
    }
  }
  stats["converter"] = converter_stats;
  return stats;
}

py::object MettaGrid::action_space() {
  auto gym = py::module_::import("gymnasium");
  auto spaces = gym.attr("spaces");
<<<<<<< HEAD
=======

>>>>>>> 98954bda
  size_t number_of_actions = py::len(action_names());
  size_t number_of_action_args = _max_action_arg + 1;
  return spaces.attr("MultiDiscrete")(py::make_tuple(number_of_actions, number_of_action_args),
                                      py::arg("dtype") = dtype_actions());
}

py::object MettaGrid::observation_space() {
  auto gym = py::module_::import("gymnasium");
  auto spaces = gym.attr("spaces");

<<<<<<< HEAD
  ObservationType min_value = std::numeric_limits<ObservationType>::min();  // 0
  ObservationType max_value = std::numeric_limits<ObservationType>::max();  // 255

  if (_use_observation_tokens) {
    // TODO: consider spaces other than "Box". They're more correctly descriptive, but I don't know if
    // that matters to us.
    return spaces.attr("Box")(min_value,
                              max_value,
                              py::make_tuple(_agents.size(), _num_observation_tokens, 3),
                              py::arg("dtype") = dtype_observations());
  } else {
    return spaces.attr("Box")(min_value,
                              max_value,
                              py::make_tuple(obs_height, obs_width, _grid_features.size()),
                              py::arg("dtype") = dtype_observations());
=======
  auto observation_info = _observations.request();
  auto shape = observation_info.shape;
  auto space_shape = py::tuple(observation_info.ndim - 1);
  for (size_t i = 0; i < observation_info.ndim - 1; i++) {
    space_shape[i] = shape[i + 1];
>>>>>>> 98954bda
  }

  ObservationType min_value = std::numeric_limits<ObservationType>::min();  // 0
  ObservationType max_value = std::numeric_limits<ObservationType>::max();  // 255

  // TODO: consider spaces other than "Box". They're more correctly descriptive, but I don't know if
  // that matters to us.
  return spaces.attr("Box")(min_value, max_value, space_shape, py::arg("dtype") = dtype_observations());
}

py::list MettaGrid::action_success() {
  return py::cast(_action_success);
}

py::list MettaGrid::max_action_args() {
  return py::cast(_max_action_args);
}

py::list MettaGrid::object_type_names() {
  return py::cast(ObjectTypeNames);
}

py::list MettaGrid::inventory_item_names() {
  return py::cast(InventoryItemNames);
}

Agent* MettaGrid::create_agent(int r,
                               int c,
                               const std::string& group_name,
                               unsigned int group_id,
                               const py::dict& group_cfg_py,
                               const py::dict& agent_cfg_py) {
  // Rewards default to 0 for inventory unless overridden.
  // But we should be rewarding these all the time, e.g., for hearts.
  std::map<std::string, float> rewards;
  for (const auto& inv_item : InventoryItemNames) {
    // TODO: We shouldn't need to populate this with 0, since that's
    // the default anyways. Confirm that we don't care about the keys
    // and simplify.
    auto it = rewards.find(inv_item);
    if (it == rewards.end()) {
      rewards.insert(std::make_pair(inv_item, 0));
    }
    it = rewards.find(inv_item + "_max");
    if (it == rewards.end()) {
      rewards.insert(std::make_pair(inv_item + "_max", 1000));
    }
  }
  if (agent_cfg_py.contains("rewards")) {
    py::dict rewards_py = agent_cfg_py["rewards"];
    for (const auto& [key, value] : rewards_py) {
      rewards[key.cast<std::string>()] = value.cast<float>();
    }
  }
  if (group_cfg_py.contains("rewards")) {
    py::dict rewards_py = group_cfg_py["rewards"];
    for (const auto& [key, value] : rewards_py) {
      rewards[key.cast<std::string>()] = value.cast<float>();
    }
  }

  ObjectConfig agent_cfg;
  for (const auto& [key, value] : agent_cfg_py) {
    if (key.cast<std::string>() == "rewards") {
      continue;
    }
    agent_cfg[key.cast<std::string>()] = value.cast<int>();
  }
  for (const auto& [key, value] : group_cfg_py) {
    if (key.cast<std::string>() == "rewards") {
      continue;
    }
    agent_cfg[key.cast<std::string>()] = value.cast<int>();
  }

  return new Agent(r, c, group_name, group_id, agent_cfg, rewards);
}

py::array_t<unsigned int> MettaGrid::get_agent_groups() const {
  py::array_t<unsigned int> groups(_agents.size());
  auto groups_view = groups.mutable_unchecked<1>();
  for (size_t i = 0; i < _agents.size(); i++) {
    groups_view(i) = _agents[i]->group;
  }
  return groups;
}

// StatsTracker implementation that needs complete MettaGrid definition
unsigned int StatsTracker::get_current_step() const {
  if (!_env) return 0;
  return static_cast<MettaGrid*>(_env)->current_step;
}

// Pybind11 module definition
PYBIND11_MODULE(mettagrid_c, m) {
  m.doc() = "MettaGrid environment";  // optional module docstring

  py::class_<MettaGrid>(m, "MettaGrid")
      .def(py::init<py::dict, py::list>())
      .def("reset", &MettaGrid::reset)
      .def("step", &MettaGrid::step)
      .def("set_buffers",
           &MettaGrid::set_buffers,
           py::arg("observations").noconvert(),
           py::arg("terminals").noconvert(),
           py::arg("truncations").noconvert(),
           py::arg("rewards").noconvert())
      .def("grid_objects", &MettaGrid::grid_objects)
      .def("action_names", &MettaGrid::action_names)
      .def_property_readonly("map_width", &MettaGrid::map_width)
      .def_property_readonly("map_height", &MettaGrid::map_height)
      .def("feature_normalizations", &MettaGrid::feature_normalizations)
      .def_property_readonly("num_agents", &MettaGrid::num_agents)
      .def("get_episode_rewards", &MettaGrid::get_episode_rewards)
      .def("get_episode_stats", &MettaGrid::get_episode_stats)
      .def_property_readonly("action_space", &MettaGrid::action_space)
      .def_property_readonly("observation_space", &MettaGrid::observation_space)
      .def("action_success", &MettaGrid::action_success)
      .def("max_action_args", &MettaGrid::max_action_args)
      .def("object_type_names", &MettaGrid::object_type_names)
      .def_readonly("obs_width", &MettaGrid::obs_width)
      .def_readonly("obs_height", &MettaGrid::obs_height)
      .def_readonly("max_steps", &MettaGrid::max_steps)
      .def_readonly("current_step", &MettaGrid::current_step)
      .def("inventory_item_names", &MettaGrid::inventory_item_names)
      .def("get_agent_groups", &MettaGrid::get_agent_groups);
}<|MERGE_RESOLUTION|>--- conflicted
+++ resolved
@@ -358,7 +358,6 @@
         continue;
       }
 
-<<<<<<< HEAD
       // Validate action argument
       if (action_arg > _max_action_args[action_id]) {
         throw std::runtime_error("Action argument " + std::to_string(action_arg) + " exceeds maximum " +
@@ -367,30 +366,9 @@
                                  std::to_string(agent_idx));
       }
 
-      // Validate agent
-      if (agent == nullptr) {
-        throw std::runtime_error("Agent is null at index " + std::to_string(agent_idx));
-      }
-
-      // Validate agent ID
-      if (agent->id <= 0) {
-        throw std::runtime_error("Agent ID must be positive. Agent " + std::to_string(agent_idx) + " has ID " +
-                                 std::to_string(agent->id));
-      }
-
-      if (agent->id >= _grid->objects.size()) {
-        throw std::runtime_error("Agent ID " + std::to_string(agent->id) + " exceeds grid object count " +
-                                 std::to_string(_grid->objects.size()) + " for agent " + std::to_string(agent_idx));
-      }
-
-      // Execute the action
-      bool success = handler->handle_action(agent->id, action_arg);
-      _action_success[agent_idx] = success;
-=======
       // handle_action expects a GridObjectId, rather than an agent_id, because of where it does its lookup
       bool success = handler->handle_action(agent->id, arg);
       _action_success[idx] = success;
->>>>>>> 98954bda
     }
   }
 
@@ -669,10 +647,6 @@
 py::object MettaGrid::action_space() {
   auto gym = py::module_::import("gymnasium");
   auto spaces = gym.attr("spaces");
-<<<<<<< HEAD
-=======
-
->>>>>>> 98954bda
   size_t number_of_actions = py::len(action_names());
   size_t number_of_action_args = _max_action_arg + 1;
   return spaces.attr("MultiDiscrete")(py::make_tuple(number_of_actions, number_of_action_args),
@@ -683,29 +657,11 @@
   auto gym = py::module_::import("gymnasium");
   auto spaces = gym.attr("spaces");
 
-<<<<<<< HEAD
-  ObservationType min_value = std::numeric_limits<ObservationType>::min();  // 0
-  ObservationType max_value = std::numeric_limits<ObservationType>::max();  // 255
-
-  if (_use_observation_tokens) {
-    // TODO: consider spaces other than "Box". They're more correctly descriptive, but I don't know if
-    // that matters to us.
-    return spaces.attr("Box")(min_value,
-                              max_value,
-                              py::make_tuple(_agents.size(), _num_observation_tokens, 3),
-                              py::arg("dtype") = dtype_observations());
-  } else {
-    return spaces.attr("Box")(min_value,
-                              max_value,
-                              py::make_tuple(obs_height, obs_width, _grid_features.size()),
-                              py::arg("dtype") = dtype_observations());
-=======
   auto observation_info = _observations.request();
   auto shape = observation_info.shape;
   auto space_shape = py::tuple(observation_info.ndim - 1);
   for (size_t i = 0; i < observation_info.ndim - 1; i++) {
     space_shape[i] = shape[i + 1];
->>>>>>> 98954bda
   }
 
   ObservationType min_value = std::numeric_limits<ObservationType>::min();  // 0
