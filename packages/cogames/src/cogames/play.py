"""Game playing functionality for CoGames."""

import json
import logging
from typing import Literal, Optional

import numpy as np
import torch
from rich.console import Console

import mettagrid.mettascope as mettascope
from mettagrid import MettaGridConfig, MettaGridEnv
from mettagrid.util.grid_object_formatter import format_grid_object
from mettagrid.util.module import load_symbol

logger = logging.getLogger("cogames.play")


def play(
    console: Console,
    env_cfg: MettaGridConfig,
    policy_class_path: str,
    policy_data_path: Optional[str] = None,
    max_steps: Optional[int] = None,
    seed: int = 42,
    render: Literal["gui", "text"] = "gui",
    verbose: bool = False,
) -> None:
    """Play a single game episode with a policy.

    Args:
        console: Rich console for output
        env_cfg: Game configuration
        policy_class_path: Path to policy class
        policy_data_path: Optional path to policy weights/checkpoint
        max_steps: Maximum steps for the episode (None for no limit)
        seed: Random seed
        render: Render mode - "gui" (default) or "text"
        verbose: Whether to print detailed progress
    """
    # Create environment with appropriate render mode
    render_mode = None if render == "gui" else "miniscope" if render == "text" else None
    env = MettaGridEnv(env_cfg=env_cfg, render_mode=render_mode)

    # Load and create policy
    policy_class = load_symbol(policy_class_path)
    device = torch.device("cpu")

    # Instantiate the policy
    policy_instance = policy_class(env, device)

    # Load checkpoint if provided
    if policy_data_path:
        policy_instance.load_policy_data(policy_data_path)

    # Create per-agent policies
    agent_policies = []
    for agent_id in range(env.num_agents):
        agent_policies.append(policy_instance.agent_policy(agent_id))

    # For text mode, use the interactive loop in miniscope
    if render == "text" and hasattr(env, "_renderer") and env._renderer:

        def get_actions_fn(
            obs: np.ndarray, selected_agent: Optional[int], manual_action: Optional[int | tuple]
        ) -> np.ndarray:
            """Get actions for all agents, with optional manual override."""
            actions = np.zeros((env.num_agents, 2), dtype=np.int32)
            for agent_id in range(env.num_agents):
                if agent_id == selected_agent and manual_action is not None:
                    # manual_action can be a tuple of (action_id, arg) or just a direction for move
                    if isinstance(manual_action, tuple):
                        actions[agent_id] = list(manual_action)
                    else:
                        # Get move action ID from environment
                        move_action_id = env.action_names.index("move") if "move" in env.action_names else 0
                        actions[agent_id] = [move_action_id, manual_action]
                else:
                    actions[agent_id] = agent_policies[agent_id].step(obs[agent_id])
            return actions

        result = env._renderer.interactive_loop(env, get_actions_fn, max_steps=max_steps)
        console.print("\n[bold green]Episode Complete![/bold green]")
        console.print(f"Steps: {result['steps']}")
        console.print(f"Total Rewards: {result['total_rewards']}")
        return

    # GUI mode: use mettascope
    obs, _ = env.reset(seed=seed)
    step_count = 0
    num_agents = env_cfg.game.num_agents
    actions = np.zeros((env.num_agents, 2), dtype=np.int32)
    total_rewards = np.zeros(env.num_agents)

    # Initialize GUI replay
    initial_replay = {
        "version": 2,
        "action_names": env.action_names,
        "item_names": env.resource_names,
        "type_names": env.object_type_names,
        "map_size": [env.map_width, env.map_height],
        "num_agents": env.num_agents,
        "max_steps": 0,
        "mg_config": env.mg_config.model_dump(mode="json"),
        "objects": [],
    }

    response = mettascope.init(replay=json.dumps(initial_replay))
    if response.should_close:
        return

    def generate_replay_step():
        grid_objects = []
        for grid_object in env.grid_objects().values():
            if "agent_id" in grid_object:
                agent_id = grid_object["agent_id"]
                total_rewards[agent_id] += env.rewards[agent_id]
            grid_objects.append(
                format_grid_object(grid_object, actions, env.action_success, env.rewards, total_rewards)
            )
        step_replay = {"step": step_count, "objects": grid_objects}
        return json.dumps(step_replay)

    # GUI rendering loop
    while max_steps is None or step_count < max_steps:
        # Get actions from policies
        for agent_id in range(num_agents):
            actions[agent_id] = agent_policies[agent_id].step(obs[agent_id])
<<<<<<< HEAD
=======

        # Render and get user input
        replay_step = generate_replay_step()
>>>>>>> aaafd7a5
        response = mettascope.render(step_count, replay_step)
        if response.should_close:
            break
        for action in response.actions:
            actions[action.agent_id, 0] = action.action_id
            actions[action.agent_id, 1] = action.argument

        obs, rewards, dones, truncated, info = env.step(actions)

        # Update total rewards
        for agent_id in range(num_agents):
            total_rewards[agent_id] += rewards[agent_id]

        step_count += 1

        if verbose:
            console.print(f"Step {step_count}: Reward = {float(sum(rewards)):.2f}")

        if all(dones) or all(truncated):
            break

    # Print summary
    console.print("\n[bold green]Episode Complete![/bold green]")
    console.print(f"Steps: {step_count}")<|MERGE_RESOLUTION|>--- conflicted
+++ resolved
@@ -126,12 +126,9 @@
         # Get actions from policies
         for agent_id in range(num_agents):
             actions[agent_id] = agent_policies[agent_id].step(obs[agent_id])
-<<<<<<< HEAD
-=======
 
         # Render and get user input
         replay_step = generate_replay_step()
->>>>>>> aaafd7a5
         response = mettascope.render(step_count, replay_step)
         if response.should_close:
             break
