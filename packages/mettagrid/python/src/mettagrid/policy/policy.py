"""Base policy classes and interfaces."""

import ctypes
from abc import abstractmethod
from pathlib import Path
from typing import Any, Generic, Optional, Sequence, Tuple, TypeVar

import numpy as np
import torch
import torch.nn as nn
from pydantic import BaseModel, Field

from mettagrid.mettagrid_c import dtype_actions, dtype_observations
from mettagrid.policy.policy_env_interface import PolicyEnvInterface
from mettagrid.policy.policy_registry import PolicyRegistryMeta
from mettagrid.simulator import Action, AgentObservation, Simulation

# Type variable for agent state - can be any type
StateType = TypeVar("StateType")


class AgentPolicy:
    """Base class for per-agent policies.

    AgentPolicy represents the interface for controlling a single agent.
    It provides the step() method that produces actions from observations.
    This is what play.py and evaluation code use directly.
    """

    def __init__(self, policy_env_info: PolicyEnvInterface):
        self._policy_env_info = policy_env_info

    @property
    def policy_env_info(self) -> PolicyEnvInterface:
        return self._policy_env_info

    def step(self, obs: AgentObservation) -> Action:
        """Get action given an observation.

        Args:
            obs: The observation for this agent

        Returns:
            The action to take
        """
        raise NotImplementedError("Subclasses must implement step()")

    def reset(self, simulation: Optional[Simulation] = None) -> None:
        """Reset the policy state. Default implementation does nothing."""
        pass

    def step_batch(self, _raw_observations, raw_actions) -> None:
        """Optional fast-path for policies that consume raw buffers.

        Policies that support raw NumPy pointers should override this method.
        The default implementation raises so callers get a clear error if a
        policy without batch support is used in a context that requires it."""

        raise NotImplementedError(f"{self.__class__.__name__} does not implement step_batch.")


class MultiAgentPolicy(metaclass=PolicyRegistryMeta):
    """Abstract base class for multi-agent policies.

    A Policy manages creating AgentPolicy instances for multiple agents.
    This is the class users instantiate and pass to training/play functions.
    Training uses the Policy directly, while play calls agent_policy() to
    get per-agent instances.

    Subclasses can register themselves by defining:
    - short_names: list[str] = ["name1", "name2"] for one or more aliases
    """

    short_names: list[str] | None = None

    def __init__(self, policy_env_info: PolicyEnvInterface, **kwargs: Any):
        self._policy_env_info = policy_env_info
        self._actions = policy_env_info.actions

    @abstractmethod
    def agent_policy(self, agent_id: int) -> AgentPolicy:
        """Get an AgentPolicy instance for a specific agent.

        Args:
            agent_id: The ID of the agent

        Returns:
            An AgentPolicy instance for this agent
        """
        ...

    def load_policy_data(self, policy_data_path: str) -> None:
        """Load policy data from a file.

        Args:
            policy_data_path: Path to the policy data file

        Default implementation does nothing. Override to load weights/parameters.
        """
        pass  # Default: no-op for policies without learnable parameters

    def save_policy_data(self, policy_data_path: str) -> None:
        """Save policy data to a file.

        Args:
            policy_data_path: Path to save the policy data

        Default implementation does nothing. Override to save weights/parameters.
        """
        pass  # Default: no-op for policies without learnable parameters

    def save_policy(self, destination: str | Path, *, policy_architecture=None) -> str:
        """Generic saver: writes state_dict with torch.save; supports s3:// or local.

        Policies with custom artifact needs should override. This keeps a default
        vanilla PyTorch path for policies lacking a bespoke saver.
        """

        import torch  # local import to avoid circular during module import

        from metta.common.util.file import write_file

        dest_str = str(destination)
        if dest_str.startswith("s3://"):
            if not dest_str.endswith(".pt"):
                dest_str = dest_str + ".pt"
            local_tmp = Path(Path(dest_str).name)
            torch.save(self.state_dict(), local_tmp)
            write_file(dest_str, str(local_tmp))
            return dest_str

        path = Path(destination)
        if path.suffix == "":
            path = path.with_suffix(".pt")
        path = path.expanduser()
        path.parent.mkdir(parents=True, exist_ok=True)
        torch.save(self.state_dict(), path)
        return f"file://{path.resolve()}"

    @property
    def policy_env_info(self) -> PolicyEnvInterface:
        return self._policy_env_info

    def reset(self) -> None:
        """Reset any policy state; default no-op."""
        pass

    def step_batch(self, raw_observations: np.ndarray, raw_actions: np.ndarray) -> None:
        """Optional fast-path for policies that consume raw buffers.

        Policies that support raw NumPy pointers should override this method.
        The default implementation raises so callers get a clear error if a
        policy without batch support is used in a context that requires it."""

        raise NotImplementedError(f"{self.__class__.__name__} does not implement step_batch.")


class NimMultiAgentPolicy(MultiAgentPolicy):
    """Base class for Nim-backed multi-agent policies."""

    def __init__(
        self,
        policy_env_info: PolicyEnvInterface,
        nim_policy_factory,
        agent_ids: Sequence[int] | None = None,
    ) -> None:
        super().__init__(policy_env_info)
        self._nim_policy = nim_policy_factory(policy_env_info.to_json())
        self._num_agents = policy_env_info.num_agents
        obs_shape = policy_env_info.observation_space.shape
        self._num_tokens = obs_shape[0]
        self._token_dim = obs_shape[1]
        subset = np.array(list(agent_ids) if agent_ids is not None else range(self._num_agents), dtype=np.int32)
        self._default_subset = subset
        self._default_subset_len = subset.size
        self._default_subset_ptr = subset.ctypes.data_as(ctypes.POINTER(ctypes.c_int32)) if subset.size > 0 else None
        self._single_agent_id = np.zeros(1, dtype=np.int32)
        self._full_obs_buffer = np.full(
            (self._num_agents, self._num_tokens, self._token_dim),
            fill_value=255,
            dtype=dtype_observations,
        )
        self._full_action_buffer = np.zeros(self._num_agents, dtype=np.int32)

    def step_batch(self, raw_observations: np.ndarray, raw_actions: np.ndarray) -> None:
        self._invoke_step_batch(self._default_subset, raw_observations, raw_actions)

    def step_single(self, agent_id: int, obs: AgentObservation) -> int:
        self._single_agent_id[0] = agent_id
        row = self._full_obs_buffer[agent_id]
        row.fill(255)
        for idx, token in enumerate(obs.tokens):
            if idx >= self._num_tokens:
                break
            token_values = token.raw_token
            row[idx, : len(token_values)] = token_values
        self._full_action_buffer[agent_id] = 0
        self._invoke_step_batch(self._single_agent_id, self._full_obs_buffer, self._full_action_buffer)
        return int(self._full_action_buffer[agent_id])

    def agent_policy(self, agent_id: int) -> AgentPolicy:
        return _NimAgentPolicy(self, agent_id)

    def _invoke_step_batch(
        self,
        agent_ids: np.ndarray,
        raw_observations: np.ndarray,
        raw_actions: np.ndarray,
    ) -> None:
        subset_len = agent_ids.shape[0]

        if raw_observations.shape[0] == self._num_agents:
            obs_buffer = raw_observations
        else:
            obs_buffer = self._full_obs_buffer
            obs_buffer[agent_ids] = raw_observations

        if raw_actions.shape[0] == self._num_agents:
            action_buffer = raw_actions
            needs_scatter = False
        else:
            action_buffer = self._full_action_buffer
            action_buffer[agent_ids] = 0
            needs_scatter = True

        agent_ids_ptr = (
            self._default_subset_ptr
            if agent_ids is self._default_subset
            else agent_ids.ctypes.data_as(ctypes.POINTER(ctypes.c_int32))
        )
        self._nim_policy.step_batch(
            agent_ids_ptr,
            subset_len,
            self._num_agents,
            self._num_tokens,
            self._token_dim,
            obs_buffer.ctypes.data,
            len(self.policy_env_info.action_names),
            action_buffer.ctypes.data,
        )

        if needs_scatter:
            raw_actions[...] = action_buffer[agent_ids]


class _NimAgentPolicy(AgentPolicy):
    """Lightweight proxy that delegates to the shared Nim multi-policy."""

    def __init__(self, parent: NimMultiAgentPolicy, agent_id: int):
        super().__init__(parent.policy_env_info)
        self._parent = parent
        self._agent_id = agent_id

    def step(self, obs: AgentObservation) -> Action:
        action_index = self._parent.step_single(self._agent_id, obs)
        return Action(name=self.policy_env_info.action_names[action_index])


class StatefulAgentPolicy(AgentPolicy, Generic[StateType]):
    """AgentPolicy wrapper that manages internal state (e.g., for RNNs).

    This wraps a stateful policy implementation and maintains the state
    across step() calls, providing a stateless AgentPolicy interface.

    StateType can be any type representing the agent's internal state.
    For example, Tuple[torch.Tensor, torch.Tensor] for LSTM hidden states.
    """

    def __init__(
        self,
        base_policy: "StatefulPolicyImpl[StateType]",
        policy_env_info: PolicyEnvInterface,
        agent_id: Optional[int] = None,
    ):
        """Initialize stateful wrapper.

        Args:
            base_policy: The underlying stateful policy implementation
            policy_env_info: The policy environment information
        """
        super().__init__(policy_env_info)
        self._base_policy = base_policy
        self._state: Optional[StateType] = None
        self._agent_id = agent_id
        self._agent_states: dict[int, StateType] = {}
        self._action_name_to_index = {name: idx for idx, name in enumerate(policy_env_info.action_names)}
        self._simulation: Simulation | None = None

    def step(self, obs: AgentObservation) -> Action:
        """Get action and update hidden state."""
        assert self._state is not None, "reset() must be called before step()"
        action, self._state = self._base_policy.step_with_state(obs, self._state)
        if self._agent_id is not None:
            self._agent_states[self._agent_id] = self._state
        return action

    def reset(self) -> None:
        """Reset the hidden state to initial state."""
        self._base_policy.reset()
        self._state = self._base_policy.initial_agent_state()
        self._agent_states.clear()
        if self._agent_id is not None:
            self._agent_states[self._agent_id] = self._state

    def step_batch(self, _raw_observations, raw_actions) -> None:
        sim = self._simulation
        assert sim is not None, "reset() must be called before step_batch()"

        for agent_idx, obs in enumerate(sim.observations()):
            state = self._agent_states.get(agent_idx) or self._base_policy.initial_agent_state()
            action, new_state = self._base_policy.step_with_state(obs, state)
            self._agent_states[agent_idx] = new_state
            assert isinstance(action, Action), "Policies must return mettagrid.simulator.Action instances"
            raw_actions[agent_idx] = dtype_actions.type(self._action_name_to_index[action.name])

        if self._agent_id is not None and self._agent_id in self._agent_states:
            self._state = self._agent_states[self._agent_id]


class StatefulPolicyImpl(Generic[StateType]):
    """Base class for stateful policy implementations.

    This is used internally by policies that need to manage state.
    It provides step_with_state() which returns both action and new state,
    and initial_agent_state() which returns the initial state for a new agent.
    """

    def reset(self) -> None:
        """Reset the policy."""
        pass

    @abstractmethod
    def initial_agent_state(self) -> StateType:
        """Get the initial state for a new agent.

        Returns:
            Initial state for the agent. For LSTMs, this returns zero-initialized hidden/cell states.
        """
        ...

    def step_with_state(self, obs: AgentObservation, state: StateType) -> Tuple[Action, StateType]:
        """Get action and potentially update state.

        Args:
            obs: The observation
            state: Current hidden state (e.g., RNN hidden state)

        Returns:
            Tuple of (action, new_state)
        """
        raise NotImplementedError


class TrainablePolicy(MultiAgentPolicy):
    """Abstract base class for trainable policies.

    TrainablePolicy extends Policy and manages a neural network that can be trained.
    It creates per-agent AgentPolicy instances that share the same network.
    """

    def __init__(self, policy_env_info: PolicyEnvInterface):
        super().__init__(policy_env_info)

    @abstractmethod
    def network(self) -> nn.Module:
        """Get the underlying neural network for training."""
        ...

    @abstractmethod
    def agent_policy(self, agent_id: int) -> AgentPolicy:
        """Get an AgentPolicy instance for a specific agent.

        This must be overridden by trainable policies to return
        per-agent policy instances.

        Args:
            agent_id: The ID of the agent

        Returns:
            An AgentPolicy instance for this agent
        """
        ...

    def load_policy_data(self, policy_data_path: str) -> None:
        """Load network weights from file.

        Default implementation loads PyTorch state dict.
        """
        self.network().load_state_dict(torch.load(policy_data_path, map_location="cpu"))

    def save_policy_data(self, policy_data_path: str) -> None:
        """Save network weights to file.

        Default implementation uses torch.save.
        """
        torch.save(self.network().state_dict(), policy_data_path)

<<<<<<< HEAD
    def save_policy(self, destination: str | Path, *, policy_architecture=None) -> str:
        """Generic saver: writes a .pt state_dict; supports s3:// or local.

        Policies with custom artifact needs should override this.
        """

        import torch

        from metta.common.util.file import write_file

        dest_str = str(destination)
        if dest_str.startswith("s3://"):
            if not dest_str.endswith(".pt"):
                dest_str = dest_str + ".pt"
            local_tmp = Path(Path(dest_str).name)
            torch.save(self.network().state_dict(), local_tmp)
            write_file(dest_str, str(local_tmp))
            return dest_str

        path = Path(destination)
        if path.suffix == "":
            path = path.with_suffix(".pt")
        path = path.expanduser()
        path.parent.mkdir(parents=True, exist_ok=True)
        torch.save(self.network().state_dict(), path)
=======
    def save_policy(self, destination: str | Path, *, policy_architecture) -> str:
        """Persist policy weights + architecture to a URI or filesystem path."""

        dest_str = str(destination)
        if dest_str.startswith("s3://"):
            if not dest_str.endswith(".mpt"):
                dest_str = dest_str + ".mpt"
            path = dest_str
        else:
            path = Path(destination)
            if path.suffix == "":
                path = path.with_suffix(".mpt")

        state_dict = self.network().state_dict()
        # Strip a leading "module." prefix (e.g., from DDP wrappers) for portability
        if state_dict and all(k.startswith("module.") for k in state_dict.keys()):
            state_dict = {k.removeprefix("module."): v for k, v in state_dict.items()}

        from metta.common.util.file import write_file
        from metta.rl.policy_artifact import save_policy_artifact_safetensors

        if isinstance(path, str) and path.startswith("s3://"):
            local_tmp = Path(Path(path).name)
            save_policy_artifact_safetensors(
                local_tmp,
                policy_architecture=policy_architecture,
                state_dict=state_dict,
            )
            write_file(path, str(local_tmp))
            return path

        path = path.expanduser()
        path.parent.mkdir(parents=True, exist_ok=True)
        save_policy_artifact_safetensors(
            path,
            policy_architecture=policy_architecture,
            state_dict=state_dict,
        )
>>>>>>> f4a59aa5
        return f"file://{path.resolve()}"


class PolicySpec(BaseModel):
    """Specification for a policy used during evaluation."""

    class_path: str = Field(description="Local path to policy class, or shorthand")

    data_path: Optional[str] = Field(default=None, description="Local file path to policy weights, if applicable")

    init_kwargs: dict[str, Any] = Field(default_factory=dict)

    @property
    def name(self) -> str:
        parts = [
            self.class_path.split(".")[-1],
        ]
        if self.data_path:
            parts.append(Path(self.data_path).name)
        return "-".join(parts)<|MERGE_RESOLUTION|>--- conflicted
+++ resolved
@@ -10,6 +10,7 @@
 import torch.nn as nn
 from pydantic import BaseModel, Field
 
+from metta.common.util.file import write_file
 from mettagrid.mettagrid_c import dtype_actions, dtype_observations
 from mettagrid.policy.policy_env_interface import PolicyEnvInterface
 from mettagrid.policy.policy_registry import PolicyRegistryMeta
@@ -108,34 +109,6 @@
         Default implementation does nothing. Override to save weights/parameters.
         """
         pass  # Default: no-op for policies without learnable parameters
-
-    def save_policy(self, destination: str | Path, *, policy_architecture=None) -> str:
-        """Generic saver: writes state_dict with torch.save; supports s3:// or local.
-
-        Policies with custom artifact needs should override. This keeps a default
-        vanilla PyTorch path for policies lacking a bespoke saver.
-        """
-
-        import torch  # local import to avoid circular during module import
-
-        from metta.common.util.file import write_file
-
-        dest_str = str(destination)
-        if dest_str.startswith("s3://"):
-            if not dest_str.endswith(".pt"):
-                dest_str = dest_str + ".pt"
-            local_tmp = Path(Path(dest_str).name)
-            torch.save(self.state_dict(), local_tmp)
-            write_file(dest_str, str(local_tmp))
-            return dest_str
-
-        path = Path(destination)
-        if path.suffix == "":
-            path = path.with_suffix(".pt")
-        path = path.expanduser()
-        path.parent.mkdir(parents=True, exist_ok=True)
-        torch.save(self.state_dict(), path)
-        return f"file://{path.resolve()}"
 
     @property
     def policy_env_info(self) -> PolicyEnvInterface:
@@ -386,6 +359,8 @@
 
         Default implementation loads PyTorch state dict.
         """
+        import torch
+
         self.network().load_state_dict(torch.load(policy_data_path, map_location="cpu"))
 
     def save_policy_data(self, policy_data_path: str) -> None:
@@ -393,18 +368,15 @@
 
         Default implementation uses torch.save.
         """
+        import torch
+
         torch.save(self.network().state_dict(), policy_data_path)
 
-<<<<<<< HEAD
     def save_policy(self, destination: str | Path, *, policy_architecture=None) -> str:
         """Generic saver: writes a .pt state_dict; supports s3:// or local.
 
         Policies with custom artifact needs should override this.
         """
-
-        import torch
-
-        from metta.common.util.file import write_file
 
         dest_str = str(destination)
         if dest_str.startswith("s3://"):
@@ -421,46 +393,6 @@
         path = path.expanduser()
         path.parent.mkdir(parents=True, exist_ok=True)
         torch.save(self.network().state_dict(), path)
-=======
-    def save_policy(self, destination: str | Path, *, policy_architecture) -> str:
-        """Persist policy weights + architecture to a URI or filesystem path."""
-
-        dest_str = str(destination)
-        if dest_str.startswith("s3://"):
-            if not dest_str.endswith(".mpt"):
-                dest_str = dest_str + ".mpt"
-            path = dest_str
-        else:
-            path = Path(destination)
-            if path.suffix == "":
-                path = path.with_suffix(".mpt")
-
-        state_dict = self.network().state_dict()
-        # Strip a leading "module." prefix (e.g., from DDP wrappers) for portability
-        if state_dict and all(k.startswith("module.") for k in state_dict.keys()):
-            state_dict = {k.removeprefix("module."): v for k, v in state_dict.items()}
-
-        from metta.common.util.file import write_file
-        from metta.rl.policy_artifact import save_policy_artifact_safetensors
-
-        if isinstance(path, str) and path.startswith("s3://"):
-            local_tmp = Path(Path(path).name)
-            save_policy_artifact_safetensors(
-                local_tmp,
-                policy_architecture=policy_architecture,
-                state_dict=state_dict,
-            )
-            write_file(path, str(local_tmp))
-            return path
-
-        path = path.expanduser()
-        path.parent.mkdir(parents=True, exist_ok=True)
-        save_policy_artifact_safetensors(
-            path,
-            policy_architecture=policy_architecture,
-            state_dict=state_dict,
-        )
->>>>>>> f4a59aa5
         return f"file://{path.resolve()}"
 
 
