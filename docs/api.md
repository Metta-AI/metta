--- conflicted
+++ resolved
@@ -7,20 +7,11 @@
 ```python
 #!/usr/bin/env -S uv run
 import torch
-<<<<<<< HEAD
 from metta.api.agent import Agent
 from metta.api.environment import Environment
 from metta.api.directories import setup_run_directories, setup_device_and_distributed
 from metta.api.training import Optimizer, save_checkpoint, load_checkpoint
-from metta.rl.functions.policy_management import wrap_agent_distributed
-=======
-from metta.api import (
-    Agent, Environment, Optimizer,
-    setup_device_and_distributed, setup_run_directories,
-    save_checkpoint, load_checkpoint,
-)
 from metta.rl.util.policy_management import wrap_agent_distributed
->>>>>>> 3a911693
 from metta.agent.policy_store import PolicyStore
 from metta.rl.experience import Experience
 from metta.rl.trainer_config import TrainerConfig
@@ -82,12 +73,10 @@
 ### Training Loop Functions
 
 ```python
-from metta.rl.functions import (
-    perform_rollout_step,
-    accumulate_rollout_stats,
-    compute_advantage,
-    process_minibatch_update,
-)
+from metta.rl.util.rollout import perform_rollout_step
+from metta.rl.util.stats import accumulate_rollout_stats
+from metta.rl.util.advantage import compute_advantage
+from metta.rl.util.losses import process_minibatch_update
 
 # Rollout
 while not experience.ready_for_training:
