--- conflicted
+++ resolved
@@ -20,15 +20,10 @@
 class BucketedCurriculum(LearningProgressCurriculum):
     def __init__(
         self,
-<<<<<<< HEAD
-        env_cfg_template_path: str,
-        buckets: Dict[str, Any],
-=======
         *,
         env_cfg_template: DictConfig | None = None,
         env_cfg_template_path: str | None = None,
         buckets: Dict[str, Dict[str, Any]],
->>>>>>> cde2b934
         env_overrides: Optional[DictConfig] = None,
         default_bins: int = 1,
     ):
@@ -83,16 +78,8 @@
     """
     buckets_unpacked = {}
     for parameter, bucket_spec in buckets.items():
-<<<<<<< HEAD
         # if its a dictionary, the parameter is a range
         if isinstance(bucket_spec, dict):
-=======
-        if "values" in bucket_spec:
-            buckets_unpacked[parameter] = bucket_spec["values"]
-        elif "choice" in bucket_spec:
-            buckets_unpacked[parameter] = bucket_spec["choice"]
-        elif "range" in bucket_spec:
->>>>>>> cde2b934
             lo, hi = bucket_spec["range"]
             n = int(bucket_spec.get("bins", default_bins))
             step = (hi - lo) / n
