"""A Cogs vs Clips version of the arena recipe.

This is meant as a basic testbed for CvC buildings / mechanics, not as a full-fledged recipe.
"""

from typing import List, Optional, Sequence

import metta.cogworks.curriculum as cc
import mettagrid.builder.envs as eb
from metta.cogworks.curriculum.curriculum import (
    CurriculumAlgorithmConfig,
    CurriculumConfig,
)
from metta.cogworks.curriculum.learning_progress_algorithm import LearningProgressConfig
from metta.rl.trainer_config import TrainerConfig
from metta.rl.training import EvaluatorConfig, TrainingEnvironmentConfig
from metta.sim.simulation_config import SimulationConfig
from metta.tools.play import PlayTool
from metta.tools.replay import ReplayTool
from metta.tools.sim import SimTool
from metta.tools.train import TrainTool
from mettagrid.builder import building
from mettagrid.config import AssemblerConfig, MettaGridConfig


def make_mettagrid(num_agents: int = 24) -> MettaGridConfig:
    arena_env = eb.make_arena(num_agents=num_agents)

    # Replace converters with assemblers
    arena_env.game.objects.update(
        {
            "altar": building.assembler_altar,
            "mine_red": building.assembler_mine_red,
            "generator_red": building.assembler_generator_red,
            "lasery": building.assembler_lasery,
            "armory": building.assembler_armory,
        }
    )

    return arena_env


def make_curriculum(
    arena_env: Optional[MettaGridConfig] = None,
    enable_detailed_slice_logging: bool = False,
    algorithm_config: Optional[CurriculumAlgorithmConfig] = None,
) -> CurriculumConfig:
    arena_env = arena_env or make_mettagrid()

    arena_tasks = cc.bucketed(arena_env)

    for item in ["ore_red", "battery_red", "laser", "armor"]:
        arena_tasks.add_bucket(
            f"game.agent.rewards.inventory.{item}", [0, 0.1, 0.5, 0.9, 1.0]
        )
        arena_tasks.add_bucket(f"game.agent.rewards.inventory_max.{item}", [1, 2])

    # enable or disable attacks. we use cost instead of 'enabled'
    # to maintain action space consistency.
    arena_tasks.add_bucket("game.actions.attack.consumed_resources.laser", [1, 100])

    # sometimes add initial_items to the buildings
    for obj in ["mine_red", "generator_red", "altar", "lasery", "armory"]:
        arena_tasks.add_bucket(f"game.objects.{obj}.initial_resource_count", [0, 1])

    if algorithm_config is None:
        algorithm_config = LearningProgressConfig(
            use_bidirectional=True,  # Default: bidirectional learning progress
            ema_timescale=0.001,
            exploration_bonus=0.1,
            max_memory_tasks=1000,
            max_slice_axes=5,  # More slices for arena complexity
            enable_detailed_slice_logging=enable_detailed_slice_logging,
        )

    return arena_tasks.to_curriculum(algorithm_config=algorithm_config)


def make_evals(env: Optional[MettaGridConfig] = None) -> List[SimulationConfig]:
    basic_env = env or make_mettagrid()
    basic_env.game.actions.attack.consumed_resources["laser"] = 100

    combat_env = basic_env.model_copy()
    combat_env.game.actions.attack.consumed_resources["laser"] = 1

    return [
        SimulationConfig(suite="cvc_arena", name="basic", env=basic_env),
        SimulationConfig(suite="cvc_arena", name="combat", env=combat_env),
    ]


def train(
    curriculum: Optional[CurriculumConfig] = None,
    enable_detailed_slice_logging: bool = False,
) -> TrainTool:
<<<<<<< HEAD
=======
    resolved_curriculum = curriculum or make_curriculum(
        enable_detailed_slice_logging=enable_detailed_slice_logging
    )

    trainer_cfg = TrainerConfig(
        losses=LossConfig(),
    )

    evaluator_cfg = EvaluatorConfig(
        simulations=[
            SimulationConfig(
                suite="cvc_arena", name="basic", env=make_mettagrid(num_agents=24)
            ),
            SimulationConfig(
                suite="cvc_arena", name="combat", env=make_mettagrid(num_agents=24)
            ),
        ],
    )

>>>>>>> 4a435111
    return TrainTool(
        trainer=TrainerConfig(),
        training_env=TrainingEnvironmentConfig(
            curriculum=curriculum
            or make_curriculum(
                enable_detailed_slice_logging=enable_detailed_slice_logging
            )
        ),
        evaluator=EvaluatorConfig(
            simulations=[
                SimulationConfig(
                    name="cvc_arena/basic", env=make_mettagrid(num_agents=24)
                ),
                SimulationConfig(
                    name="cvc_arena/combat", env=make_mettagrid(num_agents=24)
                ),
            ]
        ),
    )


def train_shaped(rewards: bool = True, assemblers: bool = True) -> TrainTool:
    env_cfg = make_mettagrid()
    env_cfg.game.agent.rewards.inventory["heart"] = 1
    env_cfg.game.agent.rewards.inventory_max["heart"] = 100

    if rewards:
        env_cfg.game.agent.rewards.inventory.update(
            {
                "ore_red": 0.1,
                "battery_red": 0.8,
                "laser": 0.5,
                "armor": 0.5,
                "blueprint": 0.5,
            }
        )
        env_cfg.game.agent.rewards.inventory_max.update(
            {
                "ore_red": 1,
                "battery_red": 1,
                "laser": 1,
                "armor": 1,
                "blueprint": 1,
            }
        )

    if assemblers:
        # Update altar recipe to require battery_red input
        altar_config = env_cfg.game.objects["altar"]
        assert isinstance(altar_config, AssemblerConfig)
        altar_config.recipes[0][1].input_resources["battery_red"] = 1

    return TrainTool(
        trainer=TrainerConfig(),
        training_env=TrainingEnvironmentConfig(curriculum=cc.env_curriculum(env_cfg)),
        evaluator=EvaluatorConfig(simulations=make_evals(env_cfg)),
    )


def play(env: Optional[MettaGridConfig] = None) -> PlayTool:
    eval_env = env or make_mettagrid()
    return PlayTool(sim=SimulationConfig(suite="cvc_arena", env=eval_env, name="eval"))


def replay(env: Optional[MettaGridConfig] = None) -> ReplayTool:
    eval_env = env or make_mettagrid()
    return ReplayTool(
        sim=SimulationConfig(suite="cvc_arena", env=eval_env, name="eval")
    )


def evaluate(
    policy_uri: str, simulations: Optional[Sequence[SimulationConfig]] = None
) -> SimTool:
    simulations = simulations or make_evals()
    return SimTool(
        simulations=simulations,
        policy_uris=[policy_uri],
    )<|MERGE_RESOLUTION|>--- conflicted
+++ resolved
@@ -93,14 +93,8 @@
     curriculum: Optional[CurriculumConfig] = None,
     enable_detailed_slice_logging: bool = False,
 ) -> TrainTool:
-<<<<<<< HEAD
-=======
     resolved_curriculum = curriculum or make_curriculum(
         enable_detailed_slice_logging=enable_detailed_slice_logging
-    )
-
-    trainer_cfg = TrainerConfig(
-        losses=LossConfig(),
     )
 
     evaluator_cfg = EvaluatorConfig(
@@ -114,25 +108,10 @@
         ],
     )
 
->>>>>>> 4a435111
     return TrainTool(
         trainer=TrainerConfig(),
-        training_env=TrainingEnvironmentConfig(
-            curriculum=curriculum
-            or make_curriculum(
-                enable_detailed_slice_logging=enable_detailed_slice_logging
-            )
-        ),
-        evaluator=EvaluatorConfig(
-            simulations=[
-                SimulationConfig(
-                    name="cvc_arena/basic", env=make_mettagrid(num_agents=24)
-                ),
-                SimulationConfig(
-                    name="cvc_arena/combat", env=make_mettagrid(num_agents=24)
-                ),
-            ]
-        ),
+        training_env=TrainingEnvironmentConfig(curriculum=resolved_curriculum),
+        evaluator=evaluator_cfg,
     )
 
 
