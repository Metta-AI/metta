/**
 * This file handles the timeline scrubber.
 * Its main feature is that clicking on the scrubber updates the step.
 * It shows the current step as a counter.
 * It can show key actions on the timeline.
 * It has a box that shows what the traces view is looking at, so it acts as a
 * minimap for the traces.
 */

<<<<<<< HEAD
import { PanelInfo } from './panels.js'
import * as Common from './common.js'
import { ui, state, html, ctx, setFollowSelection } from './common.js'
import { onEvent } from './htmlutils.js'
import { updateStep } from './main.js'
import { clamp } from './context3d.js'
import { getAttr } from './replay.js'

/** Initializes the timeline. */
export function initTimeline() {
  console.info('Initializing timeline')
  // Move the step counter off-screen for now.
  html.stepCounter.parentElement!.style.left = '-1000px'
=======
import { PanelInfo } from "./panels.js"
import * as Common from './common.js'
import { ui, state, html, ctx, setFollowSelection } from './common.js'
import { onEvent } from "./htmlutils.js"
import { updateStep } from './main.js'
import { clamp } from "./context3d.js"
import { getAttr } from "./replay.js"

/** Initializes the timeline. */
export function initTimeline() {
  console.info("Initializing timeline")
  // Move the step counter off-screen for now.
  html.stepCounter.parentElement!.style.left = "-1000px"
>>>>>>> babccf3a
}

/** Updates the scrubber. */
export function onScrubberChange(event: MouseEvent) {
  let mouseX = event.clientX
  let scrubberWidth = ui.timelinePanel.width - 32
<<<<<<< HEAD
  let s = Math.floor(((mouseX - 16) / scrubberWidth) * state.replay.max_steps)
=======
  let s = Math.floor((mouseX - 16) / scrubberWidth * state.replay.max_steps)
>>>>>>> babccf3a
  let step = clamp(s, 0, state.replay.max_steps - 1)
  updateStep(step)
}

/** Handles a mouse down on the timeline, which updates the step. */
<<<<<<< HEAD
onEvent('mousedown', '#timeline-panel', (target: HTMLElement, event: Event) => {
=======
onEvent("mousedown", "#timeline-panel", (target: HTMLElement, event: Event) => {
>>>>>>> babccf3a
  ui.mainScrubberDown = true
  onScrubberChange(event as MouseEvent)
})

/** Updates the timeline. */
export function updateTimeline() {
  if (state.replay === null) {
    return
  }

  let scrubberWidth = ui.timelinePanel.width - 32
  let fullSteps = state.replay.max_steps - 1
  html.stepCounter.textContent = state.step.toString()
<<<<<<< HEAD
  html.stepCounter.parentElement!.style.left =
    (16 + (state.step / fullSteps) * scrubberWidth - 46 / 2).toString() + 'px'
=======
  html.stepCounter.parentElement!.style.left = (16 + state.step / fullSteps * scrubberWidth - 46 / 2).toString() + "px"
>>>>>>> babccf3a
}

/** Draws the timeline. */
export function drawTimeline(panel: PanelInfo) {
  if (state.replay === null || ctx === null || ctx.ready === false) {
    return
  }

  ctx.save()
  ctx.setScissorRect(panel.x, panel.y, panel.width, panel.height)
  ctx.translate(panel.x, panel.y)

  let scrubberWidth = panel.width - 32
  let fullSteps = state.replay.max_steps - 1

  // Draw the background of the scrubber.
  ctx.drawSolidRect(
    16,
    34,
    scrubberWidth,
    16,
    [0.5, 0.5, 0.5, 0.5] // White with 50% opacity
  )

  // Draw the foreground of the scrubber.
<<<<<<< HEAD
  ctx.drawSolidRect(16, 34, (scrubberWidth * state.step) / fullSteps, 16, [1, 1, 1, 1])

  // Draw the position of the traces view.
  let scrubberTileSize = scrubberWidth / fullSteps
  let tracesX = (-ui.tracePanel.panPos.x() / Common.TRACE_WIDTH) * scrubberTileSize
  let zoomLevel = ui.tracePanel.zoomLevel
  let tracesW = (ui.tracePanel.width / zoomLevel / Common.TRACE_WIDTH) * scrubberTileSize
  ctx.drawStrokeRect(16 + tracesX - tracesW / 2 - 1, 0, tracesW, 64, 1, [1, 1, 1, 1])
=======
  ctx.drawSolidRect(
    16, 34,
    scrubberWidth * state.step / fullSteps, 16,
    [1, 1, 1, 1]
  )

  // Draw the position of the traces view.
  let scrubberTileSize = scrubberWidth / fullSteps
  let tracesX = -ui.tracePanel.panPos.x() / Common.TRACE_WIDTH * scrubberTileSize
  let zoomLevel = ui.tracePanel.zoomLevel
  let tracesW = (ui.tracePanel.width / zoomLevel) / Common.TRACE_WIDTH * scrubberTileSize
  ctx.drawStrokeRect(
    16 + tracesX - tracesW / 2 - 1, 0,
    tracesW, 64,
    1,
    [1, 1, 1, 1]
  )
>>>>>>> babccf3a

  // Draw key actions on the timeline.
  for (let agent of state.replay.agents) {
    let prevFrozen = 0
    for (let j = 0; j < state.replay.max_steps; j++) {
      // Draw the frozen state.
<<<<<<< HEAD
      let frozen = getAttr(agent, 'agent:frozen', j)
      if (frozen > 0 && prevFrozen == 0) {
        let x = (j / fullSteps) * scrubberWidth
        ctx.drawSprite('agents/frozen.png', x, 12, [1, 1, 1, 1], 0.1, 0)
        ctx.drawSolidRect(x, 24, 1, 8, [1, 1, 1, 1])
=======
      let frozen = getAttr(agent, "agent:frozen", j)
      if (frozen > 0 && prevFrozen == 0) {
        let x = j / fullSteps * scrubberWidth
        ctx.drawSprite(
          "agents/frozen.png",
          x,
          12,
          [1, 1, 1, 1],
          0.1,
          0
        )
        ctx.drawSolidRect(
          x,
          24,
          1,
          8,
          [1, 1, 1, 1]
        )
>>>>>>> babccf3a
      }
      prevFrozen = frozen
    }
  }

  ctx.restore()
}<|MERGE_RESOLUTION|>--- conflicted
+++ resolved
@@ -5,23 +5,8 @@
  * It can show key actions on the timeline.
  * It has a box that shows what the traces view is looking at, so it acts as a
  * minimap for the traces.
- */
+*/
 
-<<<<<<< HEAD
-import { PanelInfo } from './panels.js'
-import * as Common from './common.js'
-import { ui, state, html, ctx, setFollowSelection } from './common.js'
-import { onEvent } from './htmlutils.js'
-import { updateStep } from './main.js'
-import { clamp } from './context3d.js'
-import { getAttr } from './replay.js'
-
-/** Initializes the timeline. */
-export function initTimeline() {
-  console.info('Initializing timeline')
-  // Move the step counter off-screen for now.
-  html.stepCounter.parentElement!.style.left = '-1000px'
-=======
 import { PanelInfo } from "./panels.js"
 import * as Common from './common.js'
 import { ui, state, html, ctx, setFollowSelection } from './common.js'
@@ -35,28 +20,19 @@
   console.info("Initializing timeline")
   // Move the step counter off-screen for now.
   html.stepCounter.parentElement!.style.left = "-1000px"
->>>>>>> babccf3a
 }
 
 /** Updates the scrubber. */
 export function onScrubberChange(event: MouseEvent) {
   let mouseX = event.clientX
   let scrubberWidth = ui.timelinePanel.width - 32
-<<<<<<< HEAD
-  let s = Math.floor(((mouseX - 16) / scrubberWidth) * state.replay.max_steps)
-=======
   let s = Math.floor((mouseX - 16) / scrubberWidth * state.replay.max_steps)
->>>>>>> babccf3a
   let step = clamp(s, 0, state.replay.max_steps - 1)
   updateStep(step)
 }
 
 /** Handles a mouse down on the timeline, which updates the step. */
-<<<<<<< HEAD
-onEvent('mousedown', '#timeline-panel', (target: HTMLElement, event: Event) => {
-=======
 onEvent("mousedown", "#timeline-panel", (target: HTMLElement, event: Event) => {
->>>>>>> babccf3a
   ui.mainScrubberDown = true
   onScrubberChange(event as MouseEvent)
 })
@@ -70,12 +46,7 @@
   let scrubberWidth = ui.timelinePanel.width - 32
   let fullSteps = state.replay.max_steps - 1
   html.stepCounter.textContent = state.step.toString()
-<<<<<<< HEAD
-  html.stepCounter.parentElement!.style.left =
-    (16 + (state.step / fullSteps) * scrubberWidth - 46 / 2).toString() + 'px'
-=======
   html.stepCounter.parentElement!.style.left = (16 + state.step / fullSteps * scrubberWidth - 46 / 2).toString() + "px"
->>>>>>> babccf3a
 }
 
 /** Draws the timeline. */
@@ -93,24 +64,12 @@
 
   // Draw the background of the scrubber.
   ctx.drawSolidRect(
-    16,
-    34,
-    scrubberWidth,
-    16,
+    16, 34,
+    scrubberWidth, 16,
     [0.5, 0.5, 0.5, 0.5] // White with 50% opacity
   )
 
   // Draw the foreground of the scrubber.
-<<<<<<< HEAD
-  ctx.drawSolidRect(16, 34, (scrubberWidth * state.step) / fullSteps, 16, [1, 1, 1, 1])
-
-  // Draw the position of the traces view.
-  let scrubberTileSize = scrubberWidth / fullSteps
-  let tracesX = (-ui.tracePanel.panPos.x() / Common.TRACE_WIDTH) * scrubberTileSize
-  let zoomLevel = ui.tracePanel.zoomLevel
-  let tracesW = (ui.tracePanel.width / zoomLevel / Common.TRACE_WIDTH) * scrubberTileSize
-  ctx.drawStrokeRect(16 + tracesX - tracesW / 2 - 1, 0, tracesW, 64, 1, [1, 1, 1, 1])
-=======
   ctx.drawSolidRect(
     16, 34,
     scrubberWidth * state.step / fullSteps, 16,
@@ -128,20 +87,13 @@
     1,
     [1, 1, 1, 1]
   )
->>>>>>> babccf3a
 
   // Draw key actions on the timeline.
   for (let agent of state.replay.agents) {
     let prevFrozen = 0
     for (let j = 0; j < state.replay.max_steps; j++) {
+
       // Draw the frozen state.
-<<<<<<< HEAD
-      let frozen = getAttr(agent, 'agent:frozen', j)
-      if (frozen > 0 && prevFrozen == 0) {
-        let x = (j / fullSteps) * scrubberWidth
-        ctx.drawSprite('agents/frozen.png', x, 12, [1, 1, 1, 1], 0.1, 0)
-        ctx.drawSolidRect(x, 24, 1, 8, [1, 1, 1, 1])
-=======
       let frozen = getAttr(agent, "agent:frozen", j)
       if (frozen > 0 && prevFrozen == 0) {
         let x = j / fullSteps * scrubberWidth
@@ -160,7 +112,6 @@
           8,
           [1, 1, 1, 1]
         )
->>>>>>> babccf3a
       }
       prevFrozen = frozen
     }
