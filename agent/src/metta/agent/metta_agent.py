import logging
from typing import TYPE_CHECKING, Any, Optional, Union

import gymnasium as gym
import numpy as np
import torch
from omegaconf import DictConfig, OmegaConf
from tensordict import TensorDict
from torch import nn
from torch.nn.parallel import DistributedDataParallel
from torchrl.data import Composite, UnboundedDiscrete

from metta.agent.pytorch.agent_mapper import agent_classes
from metta.agent.util.debug import assert_shape
from metta.agent.util.distribution_utils import evaluate_actions, sample_actions
from metta.agent.util.safe_get import safe_get_from_obs_space
from metta.common.util.datastruct import duplicates
from metta.common.util.instantiate import instantiate
from metta.rl.env_config import EnvConfig
from metta.rl.puffer_policy import PytorchAgent

if TYPE_CHECKING:
    from metta.mettagrid import MettaGridEnv

logger = logging.getLogger("metta_agent")


def make_policy(env: "MettaGridEnv", env_cfg: EnvConfig, agent_cfg: DictConfig) -> "MettaAgent":
    obs_space = gym.spaces.Dict(
        {
            "grid_obs": env.single_observation_space,
            "global_vars": gym.spaces.Box(low=-np.inf, high=np.inf, shape=[0], dtype=np.int32),
        }
    )

    # Check if agent_cfg specifies a pytorch agent type
    if "agent_type" in agent_cfg and agent_cfg.agent_type in agent_classes:
        AgentClass = agent_classes[agent_cfg.agent_type]
        agent = AgentClass(env=env)
        logger.info(f"Using Pytorch Policy: {agent} (type: {agent_cfg.agent_type})")
        return agent

    # For backward compatibility with YAML configs (to be removed in future PR)
    dict_agent_cfg: dict = OmegaConf.to_container(agent_cfg, resolve=True)

    return MettaAgent(
        obs_space=obs_space,
        obs_width=env.obs_width,
        obs_height=env.obs_height,
        action_space=env.single_action_space,
        feature_normalizations=env.feature_normalizations,
        device=env_cfg.device,
        **dict_agent_cfg,
    )


class DistributedMettaAgent(DistributedDataParallel):
    """
    Because this class passes through __getattr__ to its self.module, it implements everything
    MettaAgent does. We only have a need for this class because using the DistributedDataParallel wrapper
    returns an object of almost the same interface: you need to call .module to get the wrapped agent.
    """

    module: "MettaAgent"

    def __init__(self, agent: "MettaAgent", device: torch.device):
        logger.info("Converting BatchNorm layers to SyncBatchNorm for distributed training...")

        # This maintains the same interface as the input MettaAgent
        layers_converted_agent: "MettaAgent" = torch.nn.SyncBatchNorm.convert_sync_batchnorm(agent)  # type: ignore

        # Pass device_ids for GPU, but not for CPU
        if device.type == "cpu":
            super().__init__(module=layers_converted_agent)
        else:
            super().__init__(module=layers_converted_agent, device_ids=[device], output_device=device)

    def __getattr__(self, name: str) -> Any:
        # First try DistributedDataParallel's __getattr__, then self.module's (MettaAgent's)
        try:
            return super().__getattr__(name)
        except AttributeError:
            return getattr(self.module, name)


class MettaAgent(nn.Module):
    def __init__(
        self,
        obs_space: Union[gym.spaces.Space, gym.spaces.Dict],
        obs_width: int,
        obs_height: int,
        action_space: gym.spaces.Space,
        feature_normalizations: dict[int, float],
        device: str,
        **cfg,
    ):
        super().__init__()
        # Note that this doesn't instantiate the components -- that will happen later once
        # we've built up the right parameters for them.
        cfg = OmegaConf.create(cfg)

        logger.info(f"obs_space: {obs_space} ")

        self.clip_range = cfg.clip_range

        assert hasattr(cfg.observations, "obs_key") and cfg.observations.obs_key is not None, (
            "Configuration is missing required field 'observations.obs_key'"
        )
        obs_key = cfg.observations.obs_key  # typically "grid_obs"

        obs_shape = safe_get_from_obs_space(obs_space, obs_key, "shape")

        self.agent_attributes = {
            "clip_range": self.clip_range,
            "action_space": action_space,
            "feature_normalizations": feature_normalizations,
            "obs_width": obs_width,
            "obs_height": obs_height,
            "obs_key": cfg.observations.obs_key,
            "obs_shape": obs_shape,
        }

        logging.info(f"agent_attributes: {self.agent_attributes}")

        self.components = nn.ModuleDict()
        # Keep component configs as DictConfig to support both dict and attribute access
        component_cfgs = cfg.components

        # First pass: instantiate all configured components
        for component_key in component_cfgs:
            # Convert key to string to ensure compatibility
            component_name = str(component_key)

            # Convert to dict and merge attributes for instantiation
            comp_dict = dict(component_cfgs[component_key], **self.agent_attributes, name=component_name)

            # Instantiate component
            self.components[component_name] = instantiate(comp_dict)

        component = self.components["_value_"]
        self._setup_components(component)
        component = self.components["_action_"]
        self._setup_components(component)

        self.components_with_memory = []
        for name, component in self.components.items():
            if not getattr(component, "ready", False):
                raise RuntimeError(
                    f"Component {name} in MettaAgent was never setup. It might not be accessible by other components."
                )
            if component.has_memory():
                self.components_with_memory.append(name)

        # check for duplicate component names
        all_names = [c._name for c in self.components.values() if hasattr(c, "_name")]
        if duplicate_names := duplicates(all_names):
            raise ValueError(f"Duplicate component names found: {duplicate_names}")

        self.components = self.components.to(device)

        self._total_params = sum(p.numel() for p in self.parameters())
        logger.info(f"Total number of parameters in MettaAgent: {self._total_params:,}. Setup complete.")

    def reset_memory(self) -> None:
        for name in self.components_with_memory:
            comp = self.components[name]
            if not hasattr(comp, "reset_memory"):
<<<<<<< HEAD
                logger.error(f"Component '{name}' listed in components_with_memory but has no reset_memory() method.")
                continue
=======
                raise ValueError(
                    f"Component '{name}' listed in components_with_memory but has no reset_memory() method."
                    + " Perhaps an obsolete policy?"
                )
>>>>>>> 35eb1316
            comp.reset_memory()

    def get_memory(self):
        memory = {}
        for name in self.components_with_memory:
            memory[name] = self.components[name].get_memory()
        return memory

    def get_agent_experience_spec(self) -> Composite:
        return Composite(
            env_obs=UnboundedDiscrete(shape=torch.Size([200, 3]), dtype=torch.uint8),
        )

    def _setup_components(self, component):
        """_sources is a list of dicts albeit many layers simply have one element.
        It must always have a "name" and that name should be the same as the relevant key in self.components.
        source_components is a dict of components that are sources for the current component. The keys
        are the names of the source components."""
        # recursively setup all source components
        if component._sources is not None:
            for source in component._sources:
                logger.info(f"setting up {component._name} with source {source['name']}")
                self._setup_components(self.components[source["name"]])

        # setup the current component and pass in the source components
        source_components = None
        if component._sources is not None:
            source_components = {}
            for source in component._sources:
                source_components[source["name"]] = self.components[source["name"]]
        component.setup(source_components)

    def initialize_to_environment(
        self,
        features: dict[str, dict],
        action_names: list[str],
        action_max_params: list[int],
        device,
    ):
        """
        Initialize the policy to the current environment's features and actions.
        This should be called exactly once per time the policy is "brought out of storage".

        Args:
            features: Dictionary mapping feature names to their properties:
                {
                    feature_name: {
                        "id": byte,  # The feature_id to use during this run
                        "type": "scalar" | "categorical",
                        "normalization": float (optional, only for scalar features)
                    }
                }
            action_names: List of action names
            action_max_params: List of maximum parameters for each action
            device: Device to place tensors on
        """
        # Use PyTorch's built-in training mode detection
        self._initialize_observations(features, device)
        self.activate_actions(action_names, action_max_params, device)

    def _initialize_observations(self, features: dict[str, dict], device):
        """Initialize observation features by storing the feature mapping."""
        self.active_features = features
        self.device = device

        # Create quick lookup mappings
        self.feature_id_to_name = {props["id"]: name for name, props in features.items()}
        self.feature_normalizations = {
            props["id"]: props.get("normalization", 1.0) for props in features.values() if "normalization" in props
        }

        # Store original feature mapping on first initialization
        if not hasattr(self, "original_feature_mapping"):
            self.original_feature_mapping = {name: props["id"] for name, props in features.items()}
            logger.info(f"Stored original feature mapping with {len(self.original_feature_mapping)} features")
        else:
            # Create remapping for subsequent initializations
            self._create_feature_remapping(features)

    def _create_feature_remapping(self, features: dict[str, dict]):
        """Create a remapping dictionary to translate new feature IDs to original ones."""
        UNKNOWN_FEATURE_ID = 255
        self.feature_id_remap = {}
        unknown_features = []

        for name, props in features.items():
            new_id = props["id"]
            if name in self.original_feature_mapping:
                # Remap known features to their original IDs
                original_id = self.original_feature_mapping[name]
                if new_id != original_id:
                    self.feature_id_remap[new_id] = original_id
            elif not self.training:
                # In eval mode, map unknown features to UNKNOWN_FEATURE_ID
                self.feature_id_remap[new_id] = UNKNOWN_FEATURE_ID
                unknown_features.append(name)
            else:
                # In training mode, learn new features
                self.original_feature_mapping[name] = new_id

        if self.feature_id_remap:
            logger.info(
                f"Created feature remapping: {len(self.feature_id_remap)} remapped, {len(unknown_features)} unknown"
            )
            self._apply_feature_remapping(features, UNKNOWN_FEATURE_ID)

    def _apply_feature_remapping(self, features: dict[str, dict], unknown_id: int):
        """Apply feature remapping to observation component and update normalizations."""
        # Update observation component if it supports remapping
        if "_obs_" in self.components and hasattr(self.components["_obs_"], "update_feature_remapping"):
            # Build complete remapping tensor
            remap_tensor = torch.arange(256, dtype=torch.uint8, device=self.device)

            # Apply explicit remappings
            for new_id, original_id in self.feature_id_remap.items():
                remap_tensor[new_id] = original_id

            # Map unused feature IDs to UNKNOWN
            current_feature_ids = {props["id"] for props in features.values()}
            for feature_id in range(256):
                if feature_id not in self.feature_id_remap and feature_id not in current_feature_ids:
                    remap_tensor[feature_id] = unknown_id

            self.components["_obs_"].update_feature_remapping(remap_tensor)

        # Update normalization factors
        self._update_normalization_factors(features)

    def _update_normalization_factors(self, features: dict[str, dict]):
        """Update normalization factors for components after feature remapping."""
        # Update ObsAttrValNorm components if they exist
        for comp_name, component in self.components.items():
            if hasattr(component, "__class__") and "ObsAttrValNorm" in component.__class__.__name__:
                logger.info(f"Updating feature normalizations for {comp_name}")

                # Create normalization tensor with remapped IDs
                norm_tensor = torch.ones(256, dtype=torch.float32)
                for name, props in features.items():
                    if name in self.original_feature_mapping and "normalization" in props:
                        original_id = self.original_feature_mapping[name]
                        norm_tensor[original_id] = props["normalization"]

                component.register_buffer("_norm_factors", norm_tensor)

    def get_original_feature_mapping(self) -> dict[str, int] | None:
        """Get the original feature mapping for saving in metadata."""
        return getattr(self, "original_feature_mapping", None)

    def restore_original_feature_mapping(self, mapping: dict[str, int]) -> None:
        """Restore the original feature mapping from metadata.

        This should be called after loading a model from checkpoint but before
        calling initialize_to_environment.
        """
        # Make a copy to avoid shared state between agents
        self.original_feature_mapping = mapping.copy()
        logger.info(f"Restored original feature mapping with {len(mapping)} features from metadata")

    def activate_actions(self, action_names: list[str], action_max_params: list[int], device):
        """Run this at the beginning of training."""
        assert isinstance(action_max_params, list), "action_max_params must be a list"

        self.device = device
        self.action_max_params = action_max_params
        self.action_names = action_names

        self.active_actions = list(zip(action_names, action_max_params, strict=False))

        # Precompute cumulative sums for faster conversion
        self.cum_action_max_params = torch.cumsum(
            torch.tensor([0] + action_max_params, device=self.device, dtype=torch.long), dim=0
        )

        full_action_names = []
        for action_name, max_param in self.active_actions:
            for i in range(max_param + 1):
                full_action_names.append(f"{action_name}_{i}")
        self.components["_action_embeds_"].activate_actions(full_action_names, self.device)

        # Create action_index tensor
        action_index = []
        for action_type_idx, max_param in enumerate(action_max_params):
            for j in range(max_param + 1):
                action_index.append([action_type_idx, j])

        self.action_index_tensor = torch.tensor(action_index, device=self.device, dtype=torch.int32)
        logger.info(f"Agent actions initialized with: {self.active_actions}")

    @property
    def total_params(self):
        return self._total_params

    def forward_inference(self, td: TensorDict) -> TensorDict:
        """
        Forward pass for inference mode - softmaxes action logits then samples them and outputs new actions.
        """
        value = td["_value_"]
        logits = td["_action_"]

        if __debug__:
            assert_shape(value, ("BT", 1), "inference_value")
            assert_shape(logits, ("BT", "A"), "inference_logits")

        # Sample actions
        action_logit_index, action_log_prob, _, full_log_probs = sample_actions(logits)

        if __debug__:
            assert_shape(action_logit_index, ("BT",), "action_logit_index")
            assert_shape(action_log_prob, ("BT",), "action_log_prob")

        # Convert logit index to action
        action = self._convert_logit_index_to_action(action_logit_index)

        if __debug__:
            assert_shape(action, ("BT", 2), "inference_output_action")

        td["actions"] = action
        td["act_log_prob"] = action_log_prob
        td["values"] = value.flatten()
        td["full_log_probs"] = full_log_probs

        return td

    def forward_training(self, td: TensorDict, action: torch.Tensor) -> TensorDict:
        """
        Forward pass for training mode - evaluates the policy on provided actions from rollout.
        Finds the action logprobs and calculates entropy.
        """
        value = td["_value_"]
        logits = td["_action_"]

        if __debug__:
            assert_shape(value, ("BT", 1), "training_value")
            assert_shape(logits, ("BT", "A"), "training_logits")
            assert_shape(action, ("B", "T", 2), "training_input_action")

        B, T, A = action.shape
        flattened_action = action.view(B * T, A)
        action_logit_index = self._convert_action_to_logit_index(flattened_action)

        if __debug__:
            assert_shape(action_logit_index, ("BT",), "converted_action_logit_index")

        action_log_prob, entropy, full_log_probs = evaluate_actions(logits, action_logit_index)

        if __debug__:
            assert_shape(action_log_prob, ("BT",), "training_action_log_prob")
            assert_shape(entropy, ("BT",), "training_entropy")
            assert_shape(full_log_probs, ("BT", "A"), "training_log_probs")

        td["act_log_prob"] = action_log_prob
        td["entropy"] = entropy
        td["value"] = value
        td["full_log_probs"] = full_log_probs

        return td

    def forward(self, td: TensorDict, action: Optional[torch.Tensor] = None) -> TensorDict:
        """
        Forward pass of the MettaAgent - delegates to appropriate specialized method.

        Args:
            td: A TensorDict containing at least "env_obs". In training, it should also contain the keys that are
            specified in the experience buffer spec function also defined in this class.
            action: Optional action tensor for BPTT (training mode).

        Returns:
            A TensorDict containing the model's output.
            - In inference mode, this contains data to be stored in the experience buffer.
            - In training mode, this contains data for loss calculation.
        """
        if td.batch_dims > 1:
            B, TT = td.batch_size[0], td.batch_size[1]
            td = td.reshape(B * TT)
            td.set("bptt", torch.full((B * TT,), TT, device=td.device, dtype=torch.long))
            td.set("batch", torch.full((B * TT,), B, device=td.device, dtype=torch.long))
        else:
            B = td.batch_size.numel()
            TT = 1
            td.set("bptt", torch.full((B,), 1, device=td.device, dtype=torch.long))
            td.set("batch", torch.full((B,), B, device=td.device, dtype=torch.long))

        # Forward pass through value network. This will also run the core network.
        self.components["_value_"](td)

        # Forward pass through action network. This will reuse the core network's output.
        self.components["_action_"](td)

        # TODO: future work could allow losses to decide which leaf nodes to run eg for reconstruction loss

        if action is None:
            output_td = self.forward_inference(td)
        else:
            output_td = self.forward_training(td, action)
            output_td = output_td.reshape(B, TT)

        return output_td

    def _convert_action_to_logit_index(self, flattened_action: torch.Tensor) -> torch.Tensor:
        """
        Convert (action_type, action_param) pairs to discrete action indices
        using precomputed offsets.

        Args:
            flattened_action: Tensor of shape [B*T, 2] containing (action_type, action_param) pairs

        Returns:
            action_logit_indices: Tensor of shape [B*T] containing flattened action indices
        """
        if __debug__:
            assert_shape(flattened_action, ("BT", 2), "flattened_action")

        action_type_numbers = flattened_action[:, 0].long()
        action_params = flattened_action[:, 1].long()

        # Use precomputed cumulative sum with vectorized indexing
        cumulative_sum = self.cum_action_max_params[action_type_numbers]
        action_logit_indices = action_type_numbers + cumulative_sum + action_params

        if __debug__:
            assert_shape(action_logit_indices, ("BT",), "action_logit_indices")

        return action_logit_indices

    def _convert_logit_index_to_action(self, action_logit_index: torch.Tensor) -> torch.Tensor:
        """
        Convert logit indices back to action pairs using tensor indexing.

        Args:
            action_logit_index: Tensor of shape [B*T] containing flattened action indices

        Returns:
            action: Tensor of shape [B*T, 2] containing (action_type, action_param) pairs
        """
        if __debug__:
            assert_shape(action_logit_index, ("BT",), "action_logit_index")

        action = self.action_index_tensor[action_logit_index]

        if __debug__:
            assert_shape(action, ("BT", 2), "actions")

        return action

    def _apply_to_components(self, method_name, *args, **kwargs) -> list[torch.Tensor]:
        """
        Apply a method to all components, collecting and returning the results.

        Args:
            method_name: Name of the method to call on each component
            *args, **kwargs: Arguments to pass to the method

        Returns:
            list: Results from calling the method on each component

        Raises:
            AttributeError: If any component doesn't have the requested method
            TypeError: If a component's method is not callable
            AssertionError: If no components are available
        """
        assert len(self.components) != 0, "No components available to apply method"

        results = []
        for name, component in self.components.items():
            if not hasattr(component, method_name):
                raise AttributeError(f"Component '{name}' does not have method '{method_name}'")

            method = getattr(component, method_name)
            if not callable(method):
                raise TypeError(f"Component '{name}' has {method_name} attribute but it's not callable")

            result = method(*args, **kwargs)
            if result is not None:
                results.append(result)

        return results

    def l2_init_loss(self) -> torch.Tensor:
        """L2 initialization loss is on by default although setting l2_init_coeff to 0 effectively turns it off. Adjust
        it by setting l2_init_scale in your component config to a multiple of the global loss value or 0 to turn it off.
        """
        component_loss_tensors = self._apply_to_components("l2_init_loss")
        if len(component_loss_tensors) > 0:
            return torch.sum(torch.stack(component_loss_tensors))
        else:
            return torch.tensor(0.0, device=self.device, dtype=torch.float32)

    def clip_weights(self):
        """Weight clipping is on by default although setting clip_range or clip_scale to 0, or a large positive value
        effectively turns it off. Adjust it by setting clip_scale in your component config to a multiple of the global
        loss value or 0 to turn it off."""
        if self.clip_range > 0:
            self._apply_to_components("clip_weights")

    def compute_weight_metrics(self, delta: float = 0.01) -> list[dict]:
        """Compute weight metrics for all components that have weights enabled for analysis.
        Returns a list of metric dictionaries, one per component. Set analyze_weights to True in the config to turn it
        on for a given component."""
        results = {}
        for name, component in self.components.items():
            method_name = "compute_weight_metrics"
            if not hasattr(component, method_name):
                continue  # Skip components that don't have this method instead of raising an error

            method = getattr(component, method_name)
            assert callable(method), f"Component '{name}' has {method_name} attribute but it's not callable"

            results[name] = method(delta)

        metrics_list = [metrics for metrics in results.values() if metrics is not None]
        return metrics_list


PolicyAgent = MettaAgent | DistributedMettaAgent | PytorchAgent<|MERGE_RESOLUTION|>--- conflicted
+++ resolved
@@ -165,15 +165,10 @@
         for name in self.components_with_memory:
             comp = self.components[name]
             if not hasattr(comp, "reset_memory"):
-<<<<<<< HEAD
-                logger.error(f"Component '{name}' listed in components_with_memory but has no reset_memory() method.")
-                continue
-=======
                 raise ValueError(
                     f"Component '{name}' listed in components_with_memory but has no reset_memory() method."
                     + " Perhaps an obsolete policy?"
                 )
->>>>>>> 35eb1316
             comp.reset_memory()
 
     def get_memory(self):
