defaults:
  - eval_defaults

game:
  num_agents: 20  #how many agents are in the map x2
<<<<<<< HEAD
  #max_steps: 400
=======
  max_steps: 500
>>>>>>> bacc2819
  agent:
    rewards:
      heart: 0.333
  map_builder:

    _target_: mettagrid.config.room.multi_room.MultiRoom
    num_rooms: 20
    room:
      _target_: mettagrid.config.room.ascii.Ascii
      border_width: 1
      uri: "configs/env/mettagrid/maps/navigation/swirls.map"

  objects:
    altar:
      cooldown: 255<|MERGE_RESOLUTION|>--- conflicted
+++ resolved
@@ -3,11 +3,7 @@
 
 game:
   num_agents: 20  #how many agents are in the map x2
-<<<<<<< HEAD
-  #max_steps: 400
-=======
   max_steps: 500
->>>>>>> bacc2819
   agent:
     rewards:
       heart: 0.333
