--- conflicted
+++ resolved
@@ -41,17 +41,13 @@
     policy_data: Sequence[Any],
     replay_dir: str | None,
     seed: int,
-<<<<<<< HEAD
 ) -> SimulationRunResult:
-=======
     device_override: str | None = None,
-) -> "SimulationRunResult":
->>>>>>> 6f7eb915
+) -> SimulationRunResult:
     sim_cfg = SimulationRunConfig.model_validate(simulation)
     policy_specs = [PolicySpec.model_validate(spec) for spec in policy_data] if policy_data else None
 
     env_interface = PolicyEnvInterface.from_mg_cfg(sim_cfg.env)
-<<<<<<< HEAD
 
     multi_agent_policies: list[MultiAgentPolicy]
     agent_map: Sequence[str] | None = None
@@ -60,7 +56,7 @@
         registry = SlotRegistry()
         slots_cfg = sim_cfg.policy_slots
         slot_lookup = {slot_cfg.id: idx for idx, slot_cfg in enumerate(slots_cfg)}
-        controller_device = torch.device("cpu")
+        controller_device = torch.device(device_override) if device_override else torch.device("cpu")
 
         num_agents = env_interface.num_agents
         agent_map = sim_cfg.agent_slot_map or [slots_cfg[0].id for _ in range(num_agents)]
@@ -89,12 +85,9 @@
     else:
         if not policy_specs:
             raise ValueError("policy_specs required when no policy_slots provided")
-        multi_agent_policies = [initialize_or_load_policy(env_interface, spec) for spec in policy_specs]
-=======
-    multi_agent_policies: list[MultiAgentPolicy] = [
-        initialize_or_load_policy(env_interface, spec, device_override) for spec in policy_specs
-    ]
->>>>>>> 6f7eb915
+        multi_agent_policies = [
+            initialize_or_load_policy(env_interface, spec, device_override) for spec in policy_specs
+        ]
 
     if replay_dir:
         os.makedirs(replay_dir, exist_ok=True)
@@ -152,13 +145,9 @@
         sequential_rollouts: list[SimulationRunResult] = []
         for i, simulation in enumerate(simulations):
             on_progress(f"Beginning rollout for simulation {i + 1} of {len(simulations)}")
-<<<<<<< HEAD
-            sequential_rollouts.append(_run_single_simulation(simulation, policy_specs or [], replay_dir, seed))
-=======
             sequential_rollouts.append(
                 _run_single_simulation(simulation, policy_specs, replay_dir, seed, device_override)
             )
->>>>>>> 6f7eb915
             on_progress(f"Finished rollout for simulation {i + 1} of {len(simulations)}")
 
         return sequential_rollouts
