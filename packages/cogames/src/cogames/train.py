from __future__ import annotations

import json
import logging
import multiprocessing
import platform
from pathlib import Path
from typing import IO, TYPE_CHECKING, Any, Callable, Optional

import numpy as np
import psutil
from rich.console import Console

from cogames.aws_storage import maybe_upload_checkpoint
from cogames.env import make_hierarchical_env
from cogames.policy import TrainablePolicy
from cogames.policy.utils import resolve_policy_data_path
from cogames.utils import initialize_or_load_policy
from mettagrid import MettaGridConfig
from pufferlib import pufferl
from pufferlib.pufferlib import set_buffers

if TYPE_CHECKING:
    import torch

logger = logging.getLogger("cogames.pufferlib")


def train(
    env_cfg: Optional[MettaGridConfig],
    policy_class_path: str,
    device: "torch.device",
    initial_weights_path: Optional[str],
    num_steps: int,
    checkpoints_path: Path,
    seed: int,
    batch_size: int,
    minibatch_size: int,
    game_name: Optional[str] = None,
    *,
    vector_num_envs: Optional[int] = None,
    vector_batch_size: Optional[int] = None,
    vector_num_workers: Optional[int] = None,
    logits_debug_path: Optional[Path] = None,
    env_cfg_supplier: Optional[Callable[[], MettaGridConfig]] = None,
) -> None:
    import pufferlib.pytorch  # noqa: F401 - ensure modules register with torch

    console = Console()

    if env_cfg_supplier is None and env_cfg is None:
        raise ValueError("Either env_cfg or env_cfg_supplier must be provided")

    backend = pufferlib.vector.Multiprocessing
    if platform.system() == "Darwin":
        multiprocessing.set_start_method("spawn", force=True)
        backend = pufferlib.vector.Serial

<<<<<<< HEAD
    cpu_cores = None
    try:
        cpu_cores = psutil.cpu_count(logical=False) or psutil.cpu_count(logical=True)
    except Exception:  # pragma: no cover - best effort fallback
        cpu_cores = None

    if vector_num_workers is None:
        desired_workers = cpu_cores if cpu_cores is not None else 8
    else:
        desired_workers = vector_num_workers
=======
    # Get CPU cores for default value
    cpu_cores = psutil.cpu_count(logical=False) or psutil.cpu_count(logical=True)

    # Default to CPU cores if not specified, otherwise fallback to 4
    desired_workers = vector_num_workers or cpu_cores or 4
>>>>>>> 5b4ec771

    if cpu_cores is not None:
        adjusted_workers = min(desired_workers, max(1, cpu_cores))
        if adjusted_workers < desired_workers:
            logger.info(
                "Reducing num_workers from %s to %s to match available CPU cores",
                desired_workers,
                adjusted_workers,
            )
        num_workers = adjusted_workers
    else:
        num_workers = desired_workers

    if backend is pufferlib.vector.Multiprocessing and device.type != "cuda":
        backend = pufferlib.vector.Serial
        num_workers = 1

    num_envs = vector_num_envs if vector_num_envs is not None else 256

    envs_per_worker = max(1, num_envs // num_workers)
    base_batch_size = vector_batch_size if vector_batch_size is not None else 128
    vector_batch_size = max(base_batch_size, envs_per_worker)
    remainder = vector_batch_size % envs_per_worker
    if remainder:
        vector_batch_size += envs_per_worker - remainder

    logger.debug(
        "Vec env config: num_envs=%s, num_workers=%s, batch_size=%s (envs/worker=%s)",
        num_envs,
        num_workers,
        vector_batch_size,
        envs_per_worker,
    )

    pending_cfg: list[MettaGridConfig] = []

    def _next_cfg() -> MettaGridConfig:
        if pending_cfg:
            return pending_cfg.pop().model_copy(deep=True)
        if env_cfg_supplier is not None:
            cfg = env_cfg_supplier()
            if not isinstance(cfg, MettaGridConfig):
                raise TypeError("env_cfg_supplier must return a MettaGridConfig")
            return cfg.model_copy(deep=True)
        assert env_cfg is not None
        return env_cfg.model_copy(deep=True)

    base_cfg = _next_cfg()

    def env_creator(
        cfg: Optional[MettaGridConfig] = None,
        buf: Optional[Any] = None,
        seed: Optional[int] = None,
    ):
        target_cfg = cfg if cfg is not None else _next_cfg()
        env = make_hierarchical_env(target_cfg, buf=buf)
        set_buffers(env, buf)
        return env

    vecenv = pufferlib.vector.make(
        env_creator,
        num_envs=num_envs,
        num_workers=num_workers,
        batch_size=vector_batch_size,
        backend=backend,
        env_kwargs={
            "cfg": base_cfg.model_copy(deep=True),
        },
    )

    resolved_initial_weights = initial_weights_path
    if initial_weights_path is not None:
        try:
            resolved_initial_weights = resolve_policy_data_path(
                initial_weights_path,
                policy_class_path=policy_class_path,
                game_name=game_name,
                console=console,
            )
        except FileNotFoundError as exc:
            console.print(f"[yellow]Initial weights not found ({exc}). Continuing with random initialization.[/yellow]")
            resolved_initial_weights = None

    policy = initialize_or_load_policy(
        policy_class_path,
        resolved_initial_weights,
        vecenv.driver_env,
        device,
    )
    assert isinstance(policy, TrainablePolicy), (
        f"Policy class {policy_class_path} must implement TrainablePolicy interface"
    )

    debug_file: Optional[IO[str]] = None
    instrumentation_env = None
    instrumentation_actions: Optional[np.ndarray] = None
    instrumentation_rollout_steps = 4

    if logits_debug_path is not None:
        import torch

        logits_debug_path.parent.mkdir(parents=True, exist_ok=True)
        debug_file = logits_debug_path.open("w", encoding="utf-8")
        instrumentation_env = make_hierarchical_env(base_cfg.model_copy(deep=True))
        action_dim = int(instrumentation_env.single_action_space.nvec.size)
        instrumentation_actions = np.zeros((instrumentation_env.num_agents, action_dim), dtype=np.int32)

        def _write_logit_snapshot(global_step: int) -> None:
            if debug_file is None or instrumentation_env is None or instrumentation_actions is None:
                return

            obs, _ = instrumentation_env.reset(seed=seed + int(global_step))
            entry: dict[str, object] = {"global_step": int(global_step), "steps": []}
            for rollout_step in range(instrumentation_rollout_steps):
                obs_tensor = torch.tensor(obs, dtype=torch.uint8, device=device)
                network = policy.network()
                network.eval()
                with torch.no_grad():
                    logits_raw, _ = network.forward_eval(obs_tensor)

                logits_cpu = [tensor.detach().to("cpu") for tensor in logits_raw]
                step_dims = []
                for dim_index, logits in enumerate(logits_cpu):
                    stats = {
                        "dim": int(dim_index),
                        "logit_mean": float(logits.mean().item()),
                        "logit_std": float(logits.std(unbiased=False).item()),
                    }
                    dist = torch.distributions.Categorical(logits=logits)
                    stats["mean_entropy"] = float(dist.entropy().mean().item())
                    stats["mean_top_prob"] = float(dist.probs.max(dim=1).values.mean().item())
                    step_dims.append(stats)

                entry["steps"].append({"rollout_step": rollout_step, "dims": step_dims})

                for agent_id in range(instrumentation_env.num_agents):
                    for dim_index, logits in enumerate(logits_cpu):
                        dist = torch.distributions.Categorical(logits=logits[agent_id])
                        instrumentation_actions[agent_id, dim_index] = int(dist.sample().item())

                obs, _, done, truncated, _ = instrumentation_env.step(instrumentation_actions)
                if all(done) or all(truncated):
                    break

            debug_file.write(json.dumps(entry) + "\n")
            debug_file.flush()

    else:

        def _write_logit_snapshot(global_step: int) -> None:  # type: ignore[unused-ignore]
            return

    use_rnn = getattr(policy, "is_recurrent", lambda: False)()
    if not use_rnn:
        lowered = policy_class_path.lower()
        if "lstm" in lowered or "rnn" in lowered:
            use_rnn = True

    env_name = "cogames.cogs_vs_clips"

    if use_rnn:
        learning_rate = 0.0003
        bptt_horizon = 1
        optimizer = "adam"
        adam_eps = 1e-8
        logger.info("Using RNN-specific hyperparameters: lr=0.0003, bptt=1, optimizer=adam")
    else:
        learning_rate = 0.015
        bptt_horizon = 1
        optimizer = "muon"
        adam_eps = 1e-12

    total_agents = max(1, getattr(vecenv, "num_agents", 1))
    num_envs = max(1, getattr(vecenv, "num_envs", 1))
    num_workers = max(1, getattr(vecenv, "num_workers", 1))
    envs_per_worker = max(1, num_envs // num_workers)

    original_batch_size = batch_size
    amended_batch_size = max(original_batch_size, total_agents * bptt_horizon)
    remainder = amended_batch_size % envs_per_worker
    if remainder:
        amended_batch_size += envs_per_worker - remainder

    if amended_batch_size != original_batch_size:
        logger.info(
            "Adjusted batch_size from %s to %s (agents=%s, horizon=%s, envs/worker=%s)",
            original_batch_size,
            amended_batch_size,
            total_agents,
            bptt_horizon,
            envs_per_worker,
        )

    amended_minibatch_size = min(minibatch_size, amended_batch_size)
    if amended_minibatch_size != minibatch_size:
        logger.info(
            "Reducing minibatch_size from %s to %s to keep it <= batch_size",
            minibatch_size,
            amended_minibatch_size,
        )

    effective_timesteps = max(num_steps, amended_batch_size)
    if effective_timesteps != num_steps:
        logger.info(
            "Raising total_timesteps from %s to %s to keep it >= batch_size",
            num_steps,
            effective_timesteps,
        )

    train_args = dict(
        env=env_name,
        device=device.type,
        total_timesteps=effective_timesteps,
        minibatch_size=amended_minibatch_size,
        batch_size=amended_batch_size,
        data_dir=str(checkpoints_path),
        checkpoint_interval=200,
        bptt_horizon=bptt_horizon,
        seed=seed,
        use_rnn=use_rnn,
        torch_deterministic=True,
        cpu_offload=False,
        optimizer=optimizer,
        anneal_lr=True,
        precision="float32",
        learning_rate=learning_rate,
        gamma=0.995,
        gae_lambda=0.90,
        update_epochs=1,
        clip_coef=0.2,
        vf_coef=2.0,
        vf_clip_coef=0.2,
        max_grad_norm=1.5,
        ent_coef=0.001,
        adam_beta1=0.95,
        adam_beta2=0.999,
        adam_eps=adam_eps,
        max_minibatch_size=32768,
        compile=False,
        vtrace_rho_clip=1.0,
        vtrace_c_clip=1.0,
        prio_alpha=0.8,
        prio_beta0=0.2,
    )

    trainer = pufferl.PuffeRL(train_args, vecenv, policy.network())

    training_diverged = False

    _write_logit_snapshot(0)

    while trainer.global_step < num_steps:
        trainer.evaluate()
        trainer.train()

        network = policy.network()
        has_nan = False
        for name, param in network.named_parameters():
            if param.grad is not None and not param.grad.isfinite().all():
                logger.error("NaN/Inf detected in gradients for parameter: %s", name)
                has_nan = True
            if not param.isfinite().all():
                logger.error("NaN/Inf detected in parameter: %s", name)
                has_nan = True

        if logits_debug_path is not None:
            _write_logit_snapshot(trainer.global_step)

        if has_nan:
            logger.error(
                "Training diverged at step %s! Stopping early to prevent saving corrupted checkpoint.",
                trainer.global_step,
            )
            training_diverged = True
            break

    trainer.print_dashboard()
    trainer.close()

    if debug_file is not None:
        debug_file.close()
    if instrumentation_env is not None:
        instrumentation_env.close()

    console.print()
    if training_diverged:
        console.print("=" * 80, style="bold red")
        console.print("Training diverged (NaN detected)! Stopped early.", style="bold red")
        console.print(f"Checkpoints saved to: [cyan]{checkpoints_path}[/cyan]", style="bold red")
        console.print("=" * 80, style="bold red")
        console.print()
        console.print("[yellow]Warning: The latest checkpoint may contain NaN values.[/yellow]")
        console.print("[yellow]Try using an earlier checkpoint or retraining with lower learning rate.[/yellow]")
    else:
        console.print("=" * 80, style="bold green")
        console.print(
            f"Training complete. Checkpoints saved to: [cyan]{checkpoints_path}[/cyan]",
            style="bold green",
        )
        console.print("=" * 80, style="bold green")

    checkpoint_dir = checkpoints_path / env_name
    checkpoints = []

    if checkpoint_dir.exists():
        checkpoints = sorted(checkpoint_dir.glob("*.pt"))

    if not checkpoints and checkpoints_path.exists():
        checkpoints = sorted(checkpoints_path.glob("*.pt"))

    if checkpoints and not training_diverged:
        final_checkpoint = checkpoints[-1]
        console.print()
        console.print(f"Final checkpoint: [cyan]{final_checkpoint}[/cyan]")

        maybe_upload_checkpoint(
            final_checkpoint=final_checkpoint,
            game_name=game_name,
            policy_class_path=policy_class_path,
            console=console,
        )

        policy_shorthand = {
            "cogames.policy.random.RandomPolicy": "random",
            "cogames.policy.simple.SimplePolicy": "simple",
            "cogames.policy.lstm.LSTMPolicy": "lstm",
        }.get(policy_class_path)

        game_arg = f" {game_name}" if game_name else ""
        policy_arg = policy_shorthand if policy_shorthand else policy_class_path

        console.print()
        console.print("To play with this policy:", style="bold")
        console.print(
            f"  [yellow]cogames play{game_arg} --policy {policy_arg} --policy-data {final_checkpoint}[/yellow]"
        )
    elif checkpoints and training_diverged:
        console.print()
        console.print(f"[yellow]Found {len(checkpoints)} checkpoint(s). The most recent may be corrupted.[/yellow]")
        console.print("[yellow]Try using an earlier checkpoint or retraining.[/yellow]")
    else:
        console.print()
        console.print(f"[yellow]No checkpoint files found. Check {checkpoints_path} for saved models.[/yellow]")

    console.print("=" * 80, style="bold green")
    console.print()<|MERGE_RESOLUTION|>--- conflicted
+++ resolved
@@ -11,6 +11,7 @@
 import psutil
 from rich.console import Console
 
+import pufferlib.vector as pvector
 from cogames.aws_storage import maybe_upload_checkpoint
 from cogames.env import make_hierarchical_env
 from cogames.policy import TrainablePolicy
@@ -51,12 +52,11 @@
     if env_cfg_supplier is None and env_cfg is None:
         raise ValueError("Either env_cfg or env_cfg_supplier must be provided")
 
-    backend = pufferlib.vector.Multiprocessing
+    backend = pvector.Multiprocessing
     if platform.system() == "Darwin":
         multiprocessing.set_start_method("spawn", force=True)
-        backend = pufferlib.vector.Serial
-
-<<<<<<< HEAD
+        backend = pvector.Serial
+
     cpu_cores = None
     try:
         cpu_cores = psutil.cpu_count(logical=False) or psutil.cpu_count(logical=True)
@@ -67,13 +67,6 @@
         desired_workers = cpu_cores if cpu_cores is not None else 8
     else:
         desired_workers = vector_num_workers
-=======
-    # Get CPU cores for default value
-    cpu_cores = psutil.cpu_count(logical=False) or psutil.cpu_count(logical=True)
-
-    # Default to CPU cores if not specified, otherwise fallback to 4
-    desired_workers = vector_num_workers or cpu_cores or 4
->>>>>>> 5b4ec771
 
     if cpu_cores is not None:
         adjusted_workers = min(desired_workers, max(1, cpu_cores))
@@ -87,8 +80,8 @@
     else:
         num_workers = desired_workers
 
-    if backend is pufferlib.vector.Multiprocessing and device.type != "cuda":
-        backend = pufferlib.vector.Serial
+    if backend is pvector.Multiprocessing and device.type != "cuda":
+        backend = pvector.Serial
         num_workers = 1
 
     num_envs = vector_num_envs if vector_num_envs is not None else 256
@@ -133,7 +126,7 @@
         set_buffers(env, buf)
         return env
 
-    vecenv = pufferlib.vector.make(
+    vecenv = pvector.make(
         env_creator,
         num_envs=num_envs,
         num_workers=num_workers,
