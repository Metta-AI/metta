# @package __global__

<<<<<<< HEAD
device: cpu
vectorization: serial

trainer:
  num_workers: 1
  update_epochs: 1
  batch_size: 1024
  minibatch_size: 1024
  forward_pass_minibatch_target_size: 2
  async_factor: 1
  checkpoint_interval: 1
  bptt_horizon: 8
  num_steps: 32
=======
# For backward compatibility, loading mac_serial.yaml
defaults:
  - mac_serial
>>>>>>> e681af85
<|MERGE_RESOLUTION|>--- conflicted
+++ resolved
@@ -1,21 +1,5 @@
 # @package __global__
 
-<<<<<<< HEAD
-device: cpu
-vectorization: serial
-
-trainer:
-  num_workers: 1
-  update_epochs: 1
-  batch_size: 1024
-  minibatch_size: 1024
-  forward_pass_minibatch_target_size: 2
-  async_factor: 1
-  checkpoint_interval: 1
-  bptt_horizon: 8
-  num_steps: 32
-=======
 # For backward compatibility, loading mac_serial.yaml
 defaults:
-  - mac_serial
->>>>>>> e681af85
+  - mac_serial