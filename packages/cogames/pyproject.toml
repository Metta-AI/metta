--- conflicted
+++ resolved
@@ -57,15 +57,12 @@
 
 [tool.uv]
 cache-keys = [
-<<<<<<< HEAD
-  { file = "src/cogames/policy/heuristic_agents/heuristic_agents.nim" },
-  { file = "src/cogames/policy/heuristic_agents/heuristic_agents.nims" },
-=======
   { file = "src/cogames/policy/fast_agents/fast_agents.nim" },
   { file = "src/cogames/policy/fast_agents/fast_agents.nims" },
   { file = "src/cogames/policy/fast_agents/common.nim" },
   { file = "src/cogames/policy/fast_agents/random_agents.nim" },
   { file = "src/cogames/policy/fast_agents/thinky_agents.nim" },
   { file = "src/cogames/policy/fast_agents/race_car_agents.nim" },
->>>>>>> 24cf343f
+  { file = "src/cogames/policy/heuristic_agents/heuristic_agents.nim" },
+  { file = "src/cogames/policy/heuristic_agents/heuristic_agents.nims" },
 ]