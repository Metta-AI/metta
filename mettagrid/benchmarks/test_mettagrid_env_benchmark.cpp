#include <benchmark/benchmark.h>
#include <pybind11/embed.h>
#include <pybind11/numpy.h>
#include <pybind11/stl.h>

#include <memory>
#include <random>
#include <vector>

#include "actions/attack.hpp"
#include "actions/change_glyph.hpp"
#include "mettagrid_c.hpp"
#include "objects/agent.hpp"
#include "objects/wall.hpp"

namespace py = pybind11;

// Global pointer to store the Python interpreter guard
// This ensures it stays alive for the entire program duration
static std::unique_ptr<py::scoped_interpreter> g_python_guard;

// TODO: Currently this benchmark requires Python/pybind11 because the MettaGrid
// API is tightly coupled with Python types (py::dict, py::list, py::array_t).
//
// The goal is to refactor MettaGrid to have a pure C++ core with a thin Python
// wrapper layer. When that refactoring is complete, we should be able to:
// 1. Remove all pybind11 includes from this benchmark
// 2. Remove the Python interpreter initialization
// 3. Work directly with C++ types (std::vector, std::map, etc.)
//
// We'll know we've succeeded when this file has zero references to pybind11!

// Helper functions for creating configuration and map
GameConfig CreateBenchmarkConfig(size_t num_agents) {
  std::vector<std::string> inventory_item_names = {"ore", "heart"};

  std::shared_ptr<ActionConfig> action_cfg = std::make_shared<ActionConfig>(
      std::map<InventoryItem, InventoryQuantity>(), std::map<InventoryItem, InventoryQuantity>());

  std::shared_ptr<AttackActionConfig> attack_cfg =
      std::make_shared<AttackActionConfig>(std::map<InventoryItem, InventoryQuantity>(),
                                           std::map<InventoryItem, InventoryQuantity>(),
                                           std::map<InventoryItem, InventoryQuantity>());

  std::shared_ptr<ChangeGlyphActionConfig> change_glyph_cfg = std::make_shared<ChangeGlyphActionConfig>(
      std::map<InventoryItem, InventoryQuantity>(), std::map<InventoryItem, InventoryQuantity>(), 4);

  std::map<std::string, std::shared_ptr<ActionConfig>> actions_cfg;

  actions_cfg["noop"] = action_cfg;
  actions_cfg["move"] = action_cfg;
  actions_cfg["rotate"] = action_cfg;
  actions_cfg["attack"] = attack_cfg;
  actions_cfg["swap"] = action_cfg;
  actions_cfg["put_items"] = action_cfg;
  actions_cfg["get_items"] = action_cfg;
  actions_cfg["change_color"] = action_cfg;
  actions_cfg["change_glyph"] = change_glyph_cfg;

  std::map<std::string, std::shared_ptr<GridObjectConfig>> objects_cfg;

  objects_cfg["wall"] = std::make_shared<WallConfig>(1, "wall", false);
  objects_cfg["agent.team1"] = std::make_shared<AgentConfig>(0,
                                                             "agent",
                                                             0,
                                                             "team1",
                                                             0,
                                                             0.0f,
                                                             std::map<InventoryItem, InventoryQuantity>(),
                                                             std::map<InventoryItem, RewardType>(),
                                                             std::map<InventoryItem, RewardType>(),
                                                             std::map<std::string, RewardType>(),
                                                             std::map<std::string, RewardType>(),
                                                             0.0f,
<<<<<<< HEAD
                                                             0);
=======
                                                             std::map<InventoryItem, InventoryQuantity>());
>>>>>>> 960a7ffa
  objects_cfg["agent.team2"] = std::make_shared<AgentConfig>(0,
                                                             "agent",
                                                             1,
                                                             "team2",
                                                             0,
                                                             0.0f,
                                                             std::map<InventoryItem, InventoryQuantity>(),
                                                             std::map<InventoryItem, RewardType>(),
                                                             std::map<InventoryItem, RewardType>(),
                                                             std::map<std::string, RewardType>(),
                                                             std::map<std::string, RewardType>(),
                                                             0.0f,
<<<<<<< HEAD
                                                             0);
=======
                                                             std::map<InventoryItem, InventoryQuantity>());
>>>>>>> 960a7ffa

  // Create default global observation config
  GlobalObsConfig global_obs_config;
  global_obs_config.episode_completion_pct = true;
  global_obs_config.last_action = true;
  global_obs_config.last_reward = true;
  global_obs_config.resource_rewards = true;

  return GameConfig(
      num_agents, 10000, false, 11, 11, inventory_item_names, 100, global_obs_config, actions_cfg, objects_cfg);
}

py::list CreateDefaultMap(size_t num_agents_per_team = 2) {
  py::list map;
  const int width = 32;
  const int height = 32;

  // First, create empty map
  for (int r = 0; r < height; ++r) {
    py::list row;
    for (int c = 0; c < width; ++c) {
      if (r == 0 || r == height - 1 || c == 0 || c == width - 1) {
        row.append("wall");
      } else {
        row.append(".");
      }
    }
    map.append(row);
  }

  // Place agents symmetrically
  size_t agents_placed = 0;
  std::vector<std::pair<size_t, size_t>> positions = {
      {8, 8},   {8, 24},  {24, 8},  {24, 24}, {16, 8},  {16, 24}, {8, 16},  {24, 16}, {12, 12},
      {12, 20}, {20, 12}, {20, 20}, {16, 16}, {16, 12}, {16, 20}, {12, 16}, {20, 16}, {10, 10},
      {10, 22}, {22, 10}, {22, 22}, {14, 14}, {14, 18}, {18, 14}, {18, 18}};

  for (size_t i = 0; i < positions.size() && agents_placed < num_agents_per_team * 2; ++i) {
    auto [r, c] = positions[i];
    std::string team = (agents_placed % 2 == 0) ? "agent.team1" : "agent.team2";
    py::list row = map[r].cast<py::list>();
    row[c] = team;
    agents_placed++;
  }

  return map;
}

// Utility function to generate valid random actions
py::array_t<int> GenerateValidRandomActions(MettaGrid* env, size_t num_agents, std::mt19937* gen) {
  // Get the maximum argument values for each action type
  py::list max_args = env->max_action_args();
  size_t num_actions = py::len(env->action_names());

  // Create actions array
  std::vector<py::ssize_t> shape = {static_cast<py::ssize_t>(num_agents), 2};
  py::array_t<int> actions(shape);
  auto actions_ptr = static_cast<int*>(actions.request().ptr);

  // Initialize distributions
  std::uniform_int_distribution<> action_dist(0, static_cast<int>(num_actions) - 1);

  for (size_t i = 0; i < num_agents; ++i) {
    // Choose random action type
    int action_type = action_dist(*gen);

    // Get max allowed argument for this action type
    int max_arg = py::cast<int>(max_args[static_cast<size_t>(action_type)]);

    // Choose random valid argument (0 to max_arg inclusive)
    int action_arg = 0;
    if (max_arg > 0) {
      std::uniform_int_distribution<> arg_dist(0, max_arg);
      action_arg = arg_dist(*gen);
    }

    // Set the action values
    actions_ptr[i * 2] = action_type;
    actions_ptr[i * 2 + 1] = action_arg;
  }

  return actions;
}

// Pre-generate a sequence of actions for the benchmark
std::vector<py::array_t<int>> PreGenerateActionSequence(MettaGrid* env, size_t num_agents, size_t sequence_length) {
  std::vector<py::array_t<int>> action_sequence;
  action_sequence.reserve(static_cast<size_t>(sequence_length));

  // Use a deterministic seed for reproducible benchmarks
  std::mt19937 gen(42);

  for (size_t i = 0; i < sequence_length; ++i) {
    action_sequence.push_back(GenerateValidRandomActions(env, num_agents, &gen));
  }

  return action_sequence;
}

// Benchmark fixture class to ensure proper setup/teardown
class MettaGridBenchmark : public benchmark::Fixture {
public:
  void SetUp(const ::benchmark::State&) override {
    // Ensure Python is initialized
    if (!g_python_guard) {
      setup_error = "Python interpreter not initialized";
      return;
    }

    // Acquire GIL for setup
    py::gil_scoped_acquire acquire;

    // Setup with default 4 agents (matching Python benchmark config)
    num_agents = 4;
    auto cfg = CreateBenchmarkConfig(num_agents);
    auto map = CreateDefaultMap(2);

    env = std::make_unique<MettaGrid>(cfg, map, 42);
    env->reset();

    // Verify agent count
    if (env->num_agents() != num_agents) {
      setup_error = "Agent count mismatch";
      return;
    }

    // Pre-generate action sequence matching Python benchmark
    // Python uses: iterations = 1000, rounds = 20, total = 20000
    const int iterations = 1000;
    const int rounds = 20;
    const int total_iterations = iterations * rounds;

    action_sequence = PreGenerateActionSequence(env.get(), num_agents, total_iterations);
    iteration_counter = 0;
    setup_error.clear();
  }

  void TearDown(const ::benchmark::State&) override {
    // Acquire GIL for cleanup
    py::gil_scoped_acquire acquire;

    // Clean up
    action_sequence.clear();
    env.reset();
  }

protected:
  std::unique_ptr<MettaGrid> env;
  std::vector<py::array_t<int>> action_sequence;
  size_t num_agents;
  size_t iteration_counter;
  std::string setup_error;
};

// Matching Python test_step_performance_no_reset
BENCHMARK_F(MettaGridBenchmark, Step)(benchmark::State& state) {
  // Check for setup errors
  if (!setup_error.empty()) {
    state.SkipWithError(setup_error.c_str());
    return;
  }

  // Acquire GIL for the entire benchmark
  py::gil_scoped_acquire acquire;

  // Benchmark loop
  for (auto _ : state) {
    // Get the next action from the pre-generated sequence
    const auto& actions = action_sequence[iteration_counter % action_sequence.size()];
    iteration_counter++;

    // Perform the step
    auto result = env->step(actions);
    benchmark::DoNotOptimize(result);

    // Note: Intentionally ignoring termination states to measure pure step performance,
    // matching the Python implementation
  }

  // Only set counters if iterations were actually performed
  if (state.iterations() > 0) {
    // Report steps/second as custom counters
    // Use explicit string construction to avoid potential ASan issues with string literals
    state.counters[std::string("env_rate")] =
        benchmark::Counter(static_cast<double>(state.iterations()), benchmark::Counter::kIsRate);
    state.counters[std::string("agent_rate")] = benchmark::Counter(
        static_cast<double>(state.iterations()) * static_cast<double>(num_agents), benchmark::Counter::kIsRate);
  }
}

// Custom main that properly initializes Python
int main(int argc, char** argv) {
  // Initialize Python interpreter BEFORE benchmark initialization
  // Store it in a global to ensure it stays alive
  g_python_guard = std::make_unique<py::scoped_interpreter>();

  // Now initialize benchmark framework
  ::benchmark::Initialize(&argc, argv);

<<<<<<< HEAD
  // Register benchmarks after Python is initialized
  // Use Threads(1) to ensure single-threaded execution for Python GIL safety
  ::benchmark::RegisterBenchmark("BM_MettaGridStep", BM_MettaGridStep)->Unit(benchmark::kMillisecond)->Threads(1);

=======
>>>>>>> 960a7ffa
  // Run benchmarks
  ::benchmark::RunSpecifiedBenchmarks();

  // Shutdown benchmark framework
  ::benchmark::Shutdown();

  // Clean up Python interpreter
  g_python_guard.reset();

  return 0;
}<|MERGE_RESOLUTION|>--- conflicted
+++ resolved
@@ -72,11 +72,8 @@
                                                              std::map<std::string, RewardType>(),
                                                              std::map<std::string, RewardType>(),
                                                              0.0f,
-<<<<<<< HEAD
-                                                             0);
-=======
+                                                             0,
                                                              std::map<InventoryItem, InventoryQuantity>());
->>>>>>> 960a7ffa
   objects_cfg["agent.team2"] = std::make_shared<AgentConfig>(0,
                                                              "agent",
                                                              1,
@@ -89,11 +86,8 @@
                                                              std::map<std::string, RewardType>(),
                                                              std::map<std::string, RewardType>(),
                                                              0.0f,
-<<<<<<< HEAD
-                                                             0);
-=======
+                                                             0,
                                                              std::map<InventoryItem, InventoryQuantity>());
->>>>>>> 960a7ffa
 
   // Create default global observation config
   GlobalObsConfig global_obs_config;
@@ -293,13 +287,10 @@
   // Now initialize benchmark framework
   ::benchmark::Initialize(&argc, argv);
 
-<<<<<<< HEAD
   // Register benchmarks after Python is initialized
   // Use Threads(1) to ensure single-threaded execution for Python GIL safety
   ::benchmark::RegisterBenchmark("BM_MettaGridStep", BM_MettaGridStep)->Unit(benchmark::kMillisecond)->Threads(1);
 
-=======
->>>>>>> 960a7ffa
   // Run benchmarks
   ::benchmark::RunSpecifiedBenchmarks();
 
