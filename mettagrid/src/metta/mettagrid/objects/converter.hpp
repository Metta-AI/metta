--- conflicted
+++ resolved
@@ -136,12 +136,9 @@
   bool recipe_details_obs;
   EventManager* event_manager;
   StatsTracker stats;
-<<<<<<< HEAD
   unsigned short conversions_completed;  // Number of conversions completed
-=======
   ObservationType input_recipe_offset;
   ObservationType output_recipe_offset;
->>>>>>> 660fb452
 
   Converter(GridCoord r, GridCoord c, const ConverterConfig& cfg)
       : input_resources(cfg.input_resources),
@@ -151,16 +148,13 @@
         conversion_ticks(cfg.conversion_ticks),
         cooldown(cfg.cooldown),
         color(cfg.color),
-<<<<<<< HEAD
-        conversions_completed(0){
-=======
+        conversions_completed(0),
         recipe_details_obs(cfg.recipe_details_obs),
         event_manager(nullptr),
         converting(false),
         cooling_down(false),
         input_recipe_offset(cfg.input_recipe_offset),
         output_recipe_offset(cfg.output_recipe_offset) {
->>>>>>> 660fb452
     GridObject::init(cfg.type_id, cfg.type_name, GridLocation(r, c, GridLayer::ObjectLayer));
 
     // Initialize inventory with initial_resource_count for all output types
