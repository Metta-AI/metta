import logging
<<<<<<< HEAD
=======
from base64 import b64encode
from contextlib import contextmanager
>>>>>>> 37c29389
from datetime import datetime, timedelta, timezone
from typing import Any

from pydantic import BaseModel

from gitta import get_commits, get_workflow_run_jobs, get_workflow_runs
from metta.common.util.constants import METTA_GITHUB_ORGANIZATION, METTA_GITHUB_REPO
from softmax.aws.secrets_manager import get_secretsmanager_secret
from softmax.dashboard.registry import system_health_metric

logger = logging.getLogger(__name__)


<<<<<<< HEAD
def _get_github_token() -> str:
    """Get GitHub token from AWS Secrets Manager."""
    # Auth to avoid rate limiting
    # We should replace this with a PAT before Dec 13 2026
    return get_secretsmanager_secret("github/dashboard-token")
=======
@contextmanager
def _github_client() -> Generator[httpx.Client, None, None]:
    # We should replace this PAT before January 15, 2026
    token = get_secretsmanager_secret("github/dashboard-token").strip()
    headers = {
        "Accept": "application/vnd.github+json",
        "X-GitHub-Api-Version": "2022-11-28",
        "User-Agent": "softmax-metrics",
    }

    if token:
        # Use HTTP Basic auth (token as username, empty password) to match the CLI usage.
        basic_credentials = b64encode(f"{token}:".encode("utf-8")).decode("utf-8")
        headers["Authorization"] = f"Basic {basic_credentials}"
    else:
        logger.warning("GitHub dashboard token is empty; using unauthenticated GitHub API calls.")

    with httpx.Client(
        base_url=f"https://api.github.com/repos/{METTA_GITHUB_ORGANIZATION}/{METTA_GITHUB_REPO}",
        headers=headers,
        timeout=30,
    ) as client:
        yield client
>>>>>>> 37c29389


class GitHubJobStatus(BaseModel):
    status: str
    conclusion: str


def _get_job_statuses_by_name(response: dict[str, Any]) -> dict[str, GitHubJobStatus]:
    jobs: list[dict[str, Any]] = (response or {}).get("jobs", []) if response else []
    statuses: dict[str, GitHubJobStatus] = {}
    for job in jobs:
        name = str(job.get("name") or "").strip()
        if not name:
            continue
        statuses[name.lower()] = GitHubJobStatus(
            status=str(job.get("status") or "").lower(),
            conclusion=str(job.get("conclusion") or "").lower(),
        )
    return statuses


def _get_num_commits_with_phrase(phrase: str, lookback_days: int = 7, branch: str = "main") -> int:
    since = (datetime.now(timezone.utc) - timedelta(days=lookback_days)).isoformat()
    repo = f"{METTA_GITHUB_ORGANIZATION}/{METTA_GITHUB_REPO}"

    try:
        commits = get_commits(
            repo=repo,
            branch=branch,
            since=since,
            per_page=100,
            Authorization=f"Basic {_get_github_token()}",
        )
    except Exception as e:
        logger.error(f"Failed to get commits: {e}")
        return 0

    count = 0
    for commit in commits:
        message = commit.get("commit", {}).get("message") or ""
        if phrase.lower() in message.lower():
            count += 1

    return count


@system_health_metric(metric_key="commits.hotfix")
def get_num_hotfix_commits() -> int:
    return _get_num_commits_with_phrase("hotfix", lookback_days=7, branch="main")


@system_health_metric(metric_key="commits.reverts")
def get_num_revert_commits() -> int:
    return _get_num_commits_with_phrase("revert", lookback_days=7, branch="main")


def get_latest_workflow_run(branch: str, workflow_filename: str) -> dict[str, Any] | None:
    repo = f"{METTA_GITHUB_ORGANIZATION}/{METTA_GITHUB_REPO}"

    try:
        runs = get_workflow_runs(
            repo=repo,
            workflow_filename=workflow_filename,
            branch=branch,
            status="completed",
            per_page=1,
            Authorization=f"Basic {_get_github_token()}",
        )
        return runs[0] if runs else None
    except Exception as e:
        logger.error(f"Failed to get workflow runs: {e}")
        return None


@system_health_metric(metric_key="ci.tests_passing_on_main")
def get_latest_unit_tests_failed() -> int | None:
    run = get_latest_workflow_run(branch="main", workflow_filename="checks.yml")
    if not run:
        return None

    run_id = run.get("id")
    if not run_id:
        logger.error(f"Failed to get run ID: {run}")
        return None

    repo = f"{METTA_GITHUB_ORGANIZATION}/{METTA_GITHUB_REPO}"

    try:
        jobs = get_workflow_run_jobs(
            repo=repo,
            run_id=run_id,
            per_page=100,
            Authorization=f"Basic {_get_github_token()}",
        )
    except Exception as e:
        logger.error(f"Failed to get jobs: {e}")
        return None

    job_statuses = _get_job_statuses_by_name({"jobs": jobs})
    unit_tests_all_packages = job_statuses.get("unit tests - all packages")
    tests = job_statuses.get("tests")
    if not unit_tests_all_packages or not tests:
        logger.error(f"No unit tests all packages or tests job statuses found: {job_statuses}")
        return 1

    # Cancelled tests can be identified by "Unit Tests - All Packages" job being cancelled and then "Tests" failing
    canceled = unit_tests_all_packages.status == "cancelled" and tests.conclusion == "failure"
    if canceled:
        return None
    return int(
        all(
            job_status.conclusion in ("success", "skipped")
            for job_status in job_statuses.values()
            if job_status.status == "completed"
        )
    )<|MERGE_RESOLUTION|>--- conflicted
+++ resolved
@@ -1,9 +1,5 @@
 import logging
-<<<<<<< HEAD
-=======
 from base64 import b64encode
-from contextlib import contextmanager
->>>>>>> 37c29389
 from datetime import datetime, timedelta, timezone
 from typing import Any
 
@@ -17,37 +13,21 @@
 logger = logging.getLogger(__name__)
 
 
-<<<<<<< HEAD
-def _get_github_token() -> str:
-    """Get GitHub token from AWS Secrets Manager."""
-    # Auth to avoid rate limiting
-    # We should replace this with a PAT before Dec 13 2026
-    return get_secretsmanager_secret("github/dashboard-token")
-=======
-@contextmanager
-def _github_client() -> Generator[httpx.Client, None, None]:
-    # We should replace this PAT before January 15, 2026
+def _get_github_auth_header() -> str:
+    """
+    Get GitHub Basic auth header value.
+
+    Returns base64-encoded Basic auth credentials for GitHub API.
+    We should replace this PAT before January 15, 2026.
+    """
     token = get_secretsmanager_secret("github/dashboard-token").strip()
-    headers = {
-        "Accept": "application/vnd.github+json",
-        "X-GitHub-Api-Version": "2022-11-28",
-        "User-Agent": "softmax-metrics",
-    }
+    if not token:
+        logger.warning("GitHub dashboard token is empty; API calls may be rate limited.")
+        return ""
 
-    if token:
-        # Use HTTP Basic auth (token as username, empty password) to match the CLI usage.
-        basic_credentials = b64encode(f"{token}:".encode("utf-8")).decode("utf-8")
-        headers["Authorization"] = f"Basic {basic_credentials}"
-    else:
-        logger.warning("GitHub dashboard token is empty; using unauthenticated GitHub API calls.")
-
-    with httpx.Client(
-        base_url=f"https://api.github.com/repos/{METTA_GITHUB_ORGANIZATION}/{METTA_GITHUB_REPO}",
-        headers=headers,
-        timeout=30,
-    ) as client:
-        yield client
->>>>>>> 37c29389
+    # Use HTTP Basic auth (token as username, empty password) to match the CLI usage
+    basic_credentials = b64encode(f"{token}:".encode("utf-8")).decode("utf-8")
+    return f"Basic {basic_credentials}"
 
 
 class GitHubJobStatus(BaseModel):
@@ -79,7 +59,7 @@
             branch=branch,
             since=since,
             per_page=100,
-            Authorization=f"Basic {_get_github_token()}",
+            Authorization=_get_github_auth_header(),
         )
     except Exception as e:
         logger.error(f"Failed to get commits: {e}")
@@ -114,7 +94,7 @@
             branch=branch,
             status="completed",
             per_page=1,
-            Authorization=f"Basic {_get_github_token()}",
+            Authorization=_get_github_auth_header(),
         )
         return runs[0] if runs else None
     except Exception as e:
@@ -140,7 +120,7 @@
             repo=repo,
             run_id=run_id,
             per_page=100,
-            Authorization=f"Basic {_get_github_token()}",
+            Authorization=_get_github_auth_header(),
         )
     except Exception as e:
         logger.error(f"Failed to get jobs: {e}")
