--- conflicted
+++ resolved
@@ -41,10 +41,7 @@
 .vite/
 dist/
 *.tsbuildinfo
-<<<<<<< HEAD
-=======
 .turbo/
->>>>>>> 8e45bb70
 
 # Project-specific build outputs
 /mettagrid/dist/
