from typing import TYPE_CHECKING, Any

import torch
import torch.nn.functional as F
from pydantic import Field
from tensordict import NonTensorData, TensorDict
from torch import Tensor
from torchrl.data import Composite, UnboundedContinuous, UnboundedDiscrete

from metta.agent.policy import Policy
from metta.rl.loss.loss import Loss, LossConfig
from metta.rl.loss.replay_samplers import sequential_sample
from metta.rl.training import ComponentContext
from metta.rl.utils import prepare_policy_forward_td
from mettagrid.config.id_map import ObservationFeatureSpec
from mettagrid.policy.loader import initialize_or_load_policy
from mettagrid.policy.mpt_policy import MptPolicy
from mettagrid.policy.policy_env_interface import PolicyEnvInterface
from mettagrid.util.uri_resolvers.schemes import policy_spec_from_uri

if TYPE_CHECKING:
    from metta.rl.trainer_config import TrainerConfig


class SlicedKickstarterConfig(LossConfig):
    teacher_uri: str = Field(default="")
    action_loss_coef: float = Field(default=0.6, ge=0, le=1.0)
    value_loss_coef: float = Field(default=1.0, ge=0, le=1.0)
    temperature: float = Field(default=2.0, gt=0)
    student_forward: bool = Field(default=True)
    student_led_proportion: float = Field(default=0.0, ge=0, le=1.0)
    teacher_led_proportion: float = Field(default=0.0, ge=0, le=1.0)
<<<<<<< HEAD
    profiles: list[str] | None = Field(default=None, description="Optional loss profiles this loss should run for.")
=======
    profiles: list[str] | None = Field(default=None)
>>>>>>> 67032491

    def create(
        self,
        policy: Policy,
        trainer_cfg: "TrainerConfig",
        vec_env: Any,
        device: torch.device,
        instance_name: str,
        loss_config: Any,
    ) -> "SlicedKickstarter":
        """Create Kickstarter loss instance."""
        return SlicedKickstarter(
            policy,
            trainer_cfg,
            vec_env,
            device,
            instance_name=instance_name,
            loss_config=loss_config,
        )


class SlicedKickstarter(Loss):
    """Forward a teacher policy and distil its logits/values into the student."""

    __slots__ = (
        "teacher_policy",
        "student_forward",
        "rollout_batch_size",
        "extended_policy_env_info",
        "student_feature_id",
        "teacher_feature_id",
        "stud_mask",
        "teacher_mask",
        "ppo_mask",
    )

    def __init__(
        self,
        policy: Policy,
        trainer_cfg: "TrainerConfig",
        vec_env: Any,
        device: torch.device,
        instance_name: str,
        loss_config: Any = None,
    ):
        super().__init__(policy, trainer_cfg, vec_env, device, instance_name, loss_config)
        self.student_forward = self.cfg.student_forward
        self.loss_profiles = None  # inherit default filtering (all)

        base_policy_env_info = getattr(self.env, "policy_env_info", None)
        if base_policy_env_info is None:
            raise RuntimeError("Environment metadata is required to instantiate teacher policy")

        # Extend the policy_env_info with an extra observation feature so the obs shim
        # can reserve a dedicated attribute index for the injected Kickstarter token.
        self.extended_policy_env_info = self._build_extended_policy_env_info(base_policy_env_info)

        # Re-initialize the student policy to use the extended observation features.
        # This will, in particular, re-run ObsShimTokens.initialize_to_environment with
        # the updated feature list.
        if hasattr(self.policy, "initialize_to_environment"):
            self.policy.initialize_to_environment(self.extended_policy_env_info, self.device)

        # Initialize the teacher policy using the same extended env info so that its
        # obs encoder also understands the extra feature.
        teacher_spec = policy_spec_from_uri(self.cfg.teacher_uri, device=self.device)
        self.teacher_policy = initialize_or_load_policy(self.extended_policy_env_info, teacher_spec)
        if isinstance(self.teacher_policy, MptPolicy):
            self.teacher_policy = self.teacher_policy._policy

    def get_experience_spec(self) -> Composite:
        # Get action space size for logits shape
        act_space = self.env.single_action_space
        num_actions = act_space.n

        scalar_f32 = UnboundedContinuous(shape=torch.Size([]), dtype=torch.float32)
        logits_f32 = UnboundedContinuous(shape=torch.Size([num_actions]), dtype=torch.float32)
        boolean = UnboundedDiscrete(shape=torch.Size([]), dtype=torch.bool)

        return Composite(
            teacher_logits=logits_f32,
            teacher_values=scalar_f32,
            stud_mask=boolean,
            teacher_mask=boolean,
            ppo_mask=boolean,
        )

    def run_rollout(self, td: TensorDict, context: ComponentContext) -> None:
        with torch.no_grad():
            teacher_td = td.clone()
            self.teacher_policy.forward(teacher_td)
            teacher_actions = teacher_td["actions"]
            td["teacher_logits"] = teacher_td["logits"]
            td["teacher_values"] = teacher_td["values"]

            if not hasattr(self, "rollout_batch_size") or self.rollout_batch_size != td.batch_size.numel():
                self._create_slices(td.batch_size.numel())

            # Inject synthetic observation tokens for student-led and teacher-led
            # slices so the student policy can see which regime produced each step.
            self._inject_extra_obs_token(td)

            self.policy.forward(td)

        td["stud_mask"] = self.stud_mask
        td["teacher_mask"] = self.teacher_mask
        td["ppo_mask"] = self.ppo_mask

        # Store experience
        env_slice = context.training_env_id
        if env_slice is None:
            raise RuntimeError("ComponentContext.training_env_id is missing in rollout.")
        self.replay.store(data_td=td, env_id=env_slice)

        if self.teacher_mask.any():
            td["actions"][self.teacher_mask] = teacher_actions[self.teacher_mask]

    def _build_extended_policy_env_info(self, policy_env_info: PolicyEnvInterface) -> PolicyEnvInterface:
        """Create a PolicyEnvInterface that includes extra features for KS tokens.

        The extra features use previously unused attribute indices so that
        ObsShimTokens can reserve clean slots for the injected observations.
        """
        existing_ids = {feat.id for feat in policy_env_info.obs_features}

        # Find two free ids in the uint8 range [0, 255].
        free_ids: list[int] = []
        for candidate in range(256):
            if candidate not in existing_ids:
                free_ids.append(candidate)
            if len(free_ids) >= 2:
                break

        if len(free_ids) < 2:
            raise ValueError("Not enough free observation feature IDs for SlicedKickstarter extra tokens.")

        self.student_feature_id, self.teacher_feature_id = free_ids[0], free_ids[1]

        student_feature = ObservationFeatureSpec(
            id=self.student_feature_id,
            name="student_led",
            normalization=1.0,
        )
        teacher_feature = ObservationFeatureSpec(
            id=self.teacher_feature_id,
            name="teacher_led",
            normalization=1.0,
        )

        extended_features = list(policy_env_info.obs_features) + [student_feature, teacher_feature]
        # Use model_copy to avoid mutating the original PolicyEnvInterface.
        return policy_env_info.model_copy(update={"obs_features": extended_features})

    def _inject_extra_obs_token(self, td: TensorDict) -> None:
        """Inject synthetic observation tokens at the start of selected sequences.

        For each batch element:
        - If stud_mask[b] is True, inject a token with attr_idx = student_feature_id.
        - If teacher_mask[b] is True, inject a token with attr_idx = teacher_feature_id.
        - Other batch elements are left unchanged.

        Injected tokens have:
        - coord byte = 0 (top-left tile)
        - attr_val   = 1

        To keep the observation shape consistent, we drop the last token in the
        sequence for modified rows and prepend the new token.
        """
        if "env_obs" not in td.keys():
            raise ValueError("TensorDict missing 'env_obs' key required for Kickstarter token injection.")

        env_obs = td["env_obs"]

        # Expect token observations of shape [B, M, 3] with uint8 dtype.
        if env_obs.dim() != 3 or env_obs.size(-1) != 3:
            raise ValueError(f"Expected 'env_obs' with shape [B, M, 3], got {env_obs.shape}")

        batch_size, num_tokens, token_dim = env_obs.shape
        if num_tokens == 0:
            raise ValueError("Encountered 'env_obs' with 0 tokens, cannot inject Kickstarter token.")

        # Ensure masks are available and match the current batch size.
        if not hasattr(self, "stud_mask") or not hasattr(self, "teacher_mask"):
            raise RuntimeError("Kickstarter masks not initialized. Has _create_slices been called?")

        if self.stud_mask.shape[0] != batch_size or self.teacher_mask.shape[0] != batch_size:
            raise RuntimeError(
                f"Batch size mismatch: env_obs={batch_size}, "
                f"stud_mask={self.stud_mask.shape[0]}, teacher_mask={self.teacher_mask.shape[0]}"
            )

        active_mask = self.stud_mask | self.teacher_mask
        if not torch.any(active_mask):
            return

        device = env_obs.device
        dtype = env_obs.dtype

        # Determine attribute IDs for active rows.
        attr_ids = torch.zeros(batch_size, device=device, dtype=dtype)
        attr_ids[self.stud_mask] = torch.as_tensor(self.student_feature_id, device=device, dtype=dtype)
        attr_ids[self.teacher_mask] = torch.as_tensor(self.teacher_feature_id, device=device, dtype=dtype)

        active_indices = torch.nonzero(active_mask, as_tuple=True)[0]
        if active_indices.numel() == 0:
            return

        # Prepare new env_obs with injections for active rows only.
        new_env_obs = env_obs.clone()

        trimmed_env_obs = env_obs[active_indices, :-1, :]
        extra_token = torch.zeros((active_indices.numel(), 1, token_dim), device=device, dtype=dtype)
        extra_token[..., 0] = 0  # coord byte
        extra_token[..., 1] = attr_ids[active_indices].view(-1, 1).to(dtype=dtype)
        extra_token[..., 2] = 1  # raw attribute value

        injected = torch.cat((extra_token, trimmed_env_obs), dim=1)
        new_env_obs[active_indices] = injected

        td["env_obs"] = new_env_obs

    def run_train(
        self,
        shared_loss_data: TensorDict,
        context: ComponentContext,
        mb_idx: int,
    ) -> tuple[Tensor, TensorDict, bool]:
        minibatch, indices = sequential_sample(self.replay, mb_idx)
        shared_loss_data = shared_loss_data.clone()
        shared_loss_data["sampled_mb"] = minibatch
        shared_loss_data["indices"] = NonTensorData(indices)
        shared_loss_data = self._filter_minibatch(shared_loss_data)

        minibatch = shared_loss_data["sampled_mb"]
        indices = shared_loss_data["indices"]
        if isinstance(indices, NonTensorData):
            indices = indices.data

        if minibatch.batch_size.numel() == 0:
            return self._zero_tensor, shared_loss_data, False
        # slice - minus teacher led minus student led
        train_stud_mask = minibatch["stud_mask"][:, 0]
        train_teacher_mask = minibatch["teacher_mask"][:, 0]
        train_ppo_mask = minibatch["ppo_mask"][:, 0]

        # cut down all of shared_loss_data to just the ppo mask before passing out to PPO losses
        shared_loss_data["sampled_mb"] = minibatch[train_ppo_mask]
        shared_loss_data["indices"] = NonTensorData(indices[train_ppo_mask])
        # this writes to the same key that ppo uses, assuming we're using only one method of sampling at a time

        # sliced kickstarter MUST run first since it decides what to pass to PPO
        student_td, B, TT = prepare_policy_forward_td(minibatch, self.policy_experience_spec, clone=False)
        flat_actions = minibatch["actions"].reshape(B * TT, -1)
        self.policy.reset_memory()
        student_td = self.policy.forward(student_td, action=flat_actions)
        student_td = student_td.reshape(B, TT)
        shared_loss_data["policy_td"] = student_td[train_ppo_mask]  # this is for passing to PPO losses

        minibatch = minibatch[train_teacher_mask | train_stud_mask]
        student_td = student_td[train_teacher_mask | train_stud_mask]

        sliced_b, sliced_tt = minibatch.batch_size
        minibatch = minibatch.reshape(sliced_b * sliced_tt)
        student_td = student_td.reshape(sliced_b * sliced_tt)

        if minibatch.batch_size.numel() == 0 or student_td.batch_size.numel() == 0:  # early exit if minibatch is empty
            return self._zero_tensor, shared_loss_data, False

        # action loss
        temperature = self.cfg.temperature
        teacher_logits = minibatch["teacher_logits"]
        student_logits = student_td["logits"]
        teacher_log_probs = F.log_softmax(teacher_logits / temperature, dim=-1).detach()
        student_log_probs = F.log_softmax(student_logits / temperature, dim=-1)
        student_probs = torch.exp(student_log_probs)
        ks_action_loss = (temperature**2) * (
            (student_probs * (student_log_probs - teacher_log_probs)).sum(dim=-1).mean()
        )

        # value loss
        teacher_value = minibatch["teacher_values"].detach()
        student_value = student_td["values"]
        ks_value_loss = ((teacher_value.detach() - student_value) ** 2).mean()

        loss = ks_action_loss * self.cfg.action_loss_coef + ks_value_loss * self.cfg.value_loss_coef

        self.loss_tracker["ks_act_loss"].append(float(ks_action_loss.item()))
        self.loss_tracker["ks_val_loss"].append(float(ks_value_loss.item()))
        self.loss_tracker["ks_act_loss_coef"].append(float(self.cfg.action_loss_coef))
        self.loss_tracker["ks_val_loss_coef"].append(float(self.cfg.value_loss_coef))
        self.loss_tracker["ks_teacher_led_proportion"].append(float(self.cfg.teacher_led_proportion))
        self.loss_tracker["ks_student_led_proportion"].append(float(self.cfg.student_led_proportion))

        return loss, shared_loss_data, False

    def on_train_phase_end(self, context: ComponentContext | None = None) -> None:
        self._update_slices()
        super().on_train_phase_end(context)

    def _create_slices(self, B: int) -> None:
        assert self.cfg.student_led_proportion + self.cfg.teacher_led_proportion <= 1.0, "Proportions must sum <= 1.0"
        self.rollout_batch_size = B

        rand_assignments = torch.rand(B, device=self.device)

        stud_threshold = self.cfg.student_led_proportion
        teacher_threshold = stud_threshold + self.cfg.teacher_led_proportion

        self.stud_mask = rand_assignments < stud_threshold
        self.teacher_mask = (rand_assignments >= stud_threshold) & (rand_assignments < teacher_threshold)
        self.ppo_mask = rand_assignments >= teacher_threshold

    def _update_slices(self) -> None:
        # we count on the hyperparmeter scheduler to update the cfg proportions
        self._create_slices(self.rollout_batch_size)<|MERGE_RESOLUTION|>--- conflicted
+++ resolved
@@ -30,11 +30,7 @@
     student_forward: bool = Field(default=True)
     student_led_proportion: float = Field(default=0.0, ge=0, le=1.0)
     teacher_led_proportion: float = Field(default=0.0, ge=0, le=1.0)
-<<<<<<< HEAD
-    profiles: list[str] | None = Field(default=None, description="Optional loss profiles this loss should run for.")
-=======
     profiles: list[str] | None = Field(default=None)
->>>>>>> 67032491
 
     def create(
         self,
