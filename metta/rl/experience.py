"""
This file implements an Experience class for storing and managing experience data during reinforcement
learning training.

The Experience class provides:
- Segmented tensor storage for observations, actions, rewards, etc.
- Support for BPTT (Backpropagation Through Time) with configurable horizon
- Prioritized experience replay with importance sampling
- Zero-copy operations where possible
- Efficient minibatch creation for training

Key features:
- Stores trajectories in segmented tensors for BPTT
- Provides prioritized sampling for training
- Manages minibatch creation for training
"""

from typing import Dict

import torch
from tensordict import TensorDict
from torch import Tensor
from torchrl.data import Composite

from metta.common.util.datastruct import duplicates


class Experience:
    """Segmented tensor storage for RL experience with BPTT support."""

    def __init__(
        self,
        total_agents: int,
        batch_size: int,
        bptt_horizon: int,
        minibatch_size: int,
        max_minibatch_size: int,
        experience_spec: Composite,
        device: torch.device | str,
        cpu_offload: bool = False,
<<<<<<< HEAD
        num_lstm_layers: int = 2,
        agents_per_batch: Optional[int] = None,
        #####################################################################below
        lstm_agents: Optional[int] = None,  # Number of agents that need LSTM states (for dual-policy)
        #####################################################################
=======
>>>>>>> f6af4136
    ):
        """Initialize experience buffer with segmented storage."""
        self._check_for_duplicate_keys(experience_spec)

        # Store parameters
        self.total_agents = total_agents
        self.batch_size: int = batch_size
        self.bptt_horizon: int = bptt_horizon
        self.device = device if isinstance(device, torch.device) else torch.device(device)
        self.cpu_offload = cpu_offload

        # Calculate segments
        # In dual-policy mode, we only need segments for training agents
        num_tracked_agents = lstm_agents if lstm_agents is not None else total_agents
        self.segments = batch_size // bptt_horizon
        if num_tracked_agents > self.segments:
            mini_batch_size = num_tracked_agents * bptt_horizon
            raise ValueError(
                f"batch_size ({batch_size}) is too small for {num_tracked_agents} agents.\n"
                f"Segments = batch_size // bptt_horizon = {batch_size} // {bptt_horizon} = {self.segments}\n"
                f"But we need segments >= num_tracked_agents ({num_tracked_agents}).\n"
                f"Please set trainer.batch_size >= {mini_batch_size} in your configuration."
            )

        spec = experience_spec.expand(self.segments, self.bptt_horizon).to(self.device)
        self.buffer = spec.zero()

        # Episode tracking
        # In dual-policy mode, only track training agents
        num_tracked_agents = lstm_agents if lstm_agents is not None else total_agents
        self.ep_lengths = torch.zeros(num_tracked_agents, device=self.device, dtype=torch.int32)
        self.ep_indices = torch.arange(num_tracked_agents, device=self.device, dtype=torch.int32) % self.segments
        self.free_idx = num_tracked_agents % self.segments

<<<<<<< HEAD
        # LSTM state management
        self.lstm_h: Dict[int, Tensor] = {}
        self.lstm_c: Dict[int, Tensor] = {}
        assert num_lstm_layers > 0, f"num_lstm_layers must be positive, got {num_lstm_layers}"
        assert hidden_size > 0, f"hidden_size must be positive, got {hidden_size}"

        #####################################################################below
        # Use lstm_agents if provided (for dual-policy), otherwise use total_agents
        num_lstm_agents = lstm_agents if lstm_agents is not None else total_agents

        # Use provided agents_per_batch or default to num_lstm_agents
        if agents_per_batch is None:
            agents_per_batch = num_lstm_agents
            # agents_per_batch = total_agents

        #    # Create LSTM states for each batch
        #    for i in range(0, total_agents, agents_per_batch):
        #        batch_size = min(agents_per_batch, total_agents - i)

        # Create LSTM states for each batch (only for agents that need them)
        for i in range(0, num_lstm_agents, agents_per_batch):
            batch_size = min(agents_per_batch, num_lstm_agents - i)
            self.lstm_h[i] = torch.zeros(num_lstm_layers, batch_size, hidden_size, device=self.device)
            self.lstm_c[i] = torch.zeros(num_lstm_layers, batch_size, hidden_size, device=self.device)
        #####################################################################

=======
>>>>>>> f6af4136
        # Minibatch configuration
        self.minibatch_size: int = min(minibatch_size, max_minibatch_size)
        self.accumulate_minibatches = max(1, minibatch_size // max_minibatch_size)

        minibatch_segments = self.minibatch_size / bptt_horizon
        self.minibatch_segments: int = int(minibatch_segments)
        if self.minibatch_segments != minibatch_segments:
            raise ValueError(f"minibatch_size {self.minibatch_size} must be divisible by bptt_horizon {bptt_horizon}")

        # Tracking for rollout completion
        self.full_rows = 0

        # Calculate num_minibatches for compatibility
        num_minibatches = self.segments / self.minibatch_segments
        self.num_minibatches: int = int(num_minibatches)
        if self.num_minibatches != num_minibatches:
            raise ValueError(
                f"Configuration error: segments ({self.segments}) must be divisible by "
                f"minibatch_segments ({self.minibatch_segments}).\n"
                f"segments = batch_size // bptt_horizon = {batch_size} // {bptt_horizon} = {self.segments}\n"
                f"minibatch_segments = minibatch_size // bptt_horizon = "
                f"{self.minibatch_size} // {bptt_horizon} = {self.minibatch_segments}\n"
                f"Please adjust trainer.minibatch_size in your configuration to ensure divisibility."
            )

        # Pre-allocate tensor to stores how many agents we have for use during environment reset
        self._range_tensor = torch.arange(num_tracked_agents, device=self.device, dtype=torch.int32)

    def _check_for_duplicate_keys(self, experience_spec: Composite) -> None:
        """Check for duplicate keys in the experience spec."""
        all_keys = list(experience_spec.keys(include_nested=True, leaves_only=True))
        if duplicate_keys := duplicates(all_keys):
            raise ValueError(f"Duplicate keys found in experience_spec: {[str(d) for d in duplicate_keys]}")

    @property
    def full(self) -> bool:
        """Alias for ready_for_training for compatibility."""
        return self.ready_for_training

    @property
    def ready_for_training(self) -> bool:
        """Check if buffer has enough data for training."""
        return self.full_rows >= self.segments

    def store(self, data_td: TensorDict, env_id: slice) -> None:
        """Store a batch of experience."""
        assert isinstance(env_id, slice), (
            f"TypeError: env_id expected to be a slice for segmented storage. Got {type(env_id).__name__} instead."
        )
        episode_lengths = self.ep_lengths[env_id.start].item()
        indices = self.ep_indices[env_id]

        # take whatever we need from the policy's output td
        self.buffer.update_at_(data_td.select(*self.buffer.keys(include_nested=True)), (indices, episode_lengths))

        # Update episode tracking
        self.ep_lengths[env_id] += 1

        # Check if episodes are complete and reset if needed
        if episode_lengths + 1 >= self.bptt_horizon:
            self._reset_completed_episodes(env_id)

    def _reset_completed_episodes(self, env_id) -> None:  # av used to be not tensor
        """Reset episode tracking for completed episodes."""
        num_full = env_id.stop - env_id.start
        self.ep_indices[env_id] = (self.free_idx + self._range_tensor[:num_full]) % self.segments
        self.ep_lengths[env_id] = 0
        self.free_idx = (self.free_idx + num_full) % self.segments
        self.full_rows += num_full

    def reset_for_rollout(self) -> None:
        """Reset tracking variables for a new rollout."""
        self.full_rows = 0
        self.free_idx = len(self._range_tensor) % self.segments
        self.ep_indices = self._range_tensor % self.segments
        self.ep_lengths.zero_()

    def reset_importance_sampling_ratios(self) -> None:
        """Reset the importance sampling ratio to 1.0."""
        if "ratio" in self.buffer.keys():
            self.buffer["ratio"].fill_(1.0)

    def sample_minibatch(
        self,
        advantages: Tensor,
        prio_alpha: float,
        prio_beta: float,
    ) -> tuple[TensorDict, Tensor, Tensor]:
        """Sample a prioritized minibatch."""
        # Prioritized sampling based on advantage magnitude
        adv_magnitude = advantages.abs().sum(dim=1)
        prio_weights = torch.nan_to_num(adv_magnitude**prio_alpha, 0, 0, 0)
        prio_probs = (prio_weights + 1e-6) / (prio_weights.sum() + 1e-6)

        # Sample segment indices
        idx = torch.multinomial(prio_probs, self.minibatch_segments)

        minibatch = self.buffer[idx].clone()
        if self.cpu_offload:
            minibatch = minibatch.to(self.device, non_blocking=True)

        minibatch["advantages"] = advantages[idx]
        minibatch["returns"] = advantages[idx] + minibatch["values"]
        prio_weights = (self.segments * prio_probs[idx, None]) ** -prio_beta
        return minibatch, idx, prio_weights

    def update(self, indices: Tensor, data_td: TensorDict) -> None:
        """Update buffer with new data for given indices."""
        self.buffer[indices].update(data_td)

    def stats(self) -> Dict[str, float]:
        """Get mean values of all tracked buffers."""
        stats = {
            "rewards": self.buffer["rewards"].mean().item(),
            "values": self.buffer["values"].mean().item(),
            "act_log_prob": self.buffer["act_log_prob"].mean().item(),
            "dones": self.buffer["dones"].mean().item(),
            "truncateds": self.buffer["truncateds"].mean().item(),
        }
        if "ratio" in self.buffer.keys():
            stats["ratio"] = self.buffer["ratio"].mean().item()

        # Add episode length stats for active episodes
        active_episodes = self.ep_lengths > 0
        if active_episodes.any():
            stats["ep_lengths"] = self.ep_lengths[active_episodes].float().mean().item()
        else:
            stats["ep_lengths"] = 0.0

        # Add action statistics based on action space type
        if "actions" in self.buffer.keys():
            actions = self.buffer["actions"]
            if actions.dtype in [torch.int32, torch.int64]:
                # For discrete actions, we can add distribution info
                stats["actions_mean"] = actions.float().mean().item()
                stats["actions_std"] = actions.float().std().item()
            else:
                # For continuous actions
                stats["actions_mean"] = actions.mean().item()
                stats["actions_std"] = actions.std().item()

        return stats<|MERGE_RESOLUTION|>--- conflicted
+++ resolved
@@ -38,14 +38,6 @@
         experience_spec: Composite,
         device: torch.device | str,
         cpu_offload: bool = False,
-<<<<<<< HEAD
-        num_lstm_layers: int = 2,
-        agents_per_batch: Optional[int] = None,
-        #####################################################################below
-        lstm_agents: Optional[int] = None,  # Number of agents that need LSTM states (for dual-policy)
-        #####################################################################
-=======
->>>>>>> f6af4136
     ):
         """Initialize experience buffer with segmented storage."""
         self._check_for_duplicate_keys(experience_spec)
@@ -58,15 +50,13 @@
         self.cpu_offload = cpu_offload
 
         # Calculate segments
-        # In dual-policy mode, we only need segments for training agents
-        num_tracked_agents = lstm_agents if lstm_agents is not None else total_agents
         self.segments = batch_size // bptt_horizon
-        if num_tracked_agents > self.segments:
-            mini_batch_size = num_tracked_agents * bptt_horizon
+        if total_agents > self.segments:
+            mini_batch_size = total_agents * bptt_horizon
             raise ValueError(
-                f"batch_size ({batch_size}) is too small for {num_tracked_agents} agents.\n"
+                f"batch_size ({batch_size}) is too small for {total_agents} agents.\n"
                 f"Segments = batch_size // bptt_horizon = {batch_size} // {bptt_horizon} = {self.segments}\n"
-                f"But we need segments >= num_tracked_agents ({num_tracked_agents}).\n"
+                f"But we need segments >= total_agents ({total_agents}).\n"
                 f"Please set trainer.batch_size >= {mini_batch_size} in your configuration."
             )
 
@@ -74,41 +64,9 @@
         self.buffer = spec.zero()
 
         # Episode tracking
-        # In dual-policy mode, only track training agents
-        num_tracked_agents = lstm_agents if lstm_agents is not None else total_agents
-        self.ep_lengths = torch.zeros(num_tracked_agents, device=self.device, dtype=torch.int32)
-        self.ep_indices = torch.arange(num_tracked_agents, device=self.device, dtype=torch.int32) % self.segments
-        self.free_idx = num_tracked_agents % self.segments
-
-<<<<<<< HEAD
-        # LSTM state management
-        self.lstm_h: Dict[int, Tensor] = {}
-        self.lstm_c: Dict[int, Tensor] = {}
-        assert num_lstm_layers > 0, f"num_lstm_layers must be positive, got {num_lstm_layers}"
-        assert hidden_size > 0, f"hidden_size must be positive, got {hidden_size}"
-
-        #####################################################################below
-        # Use lstm_agents if provided (for dual-policy), otherwise use total_agents
-        num_lstm_agents = lstm_agents if lstm_agents is not None else total_agents
-
-        # Use provided agents_per_batch or default to num_lstm_agents
-        if agents_per_batch is None:
-            agents_per_batch = num_lstm_agents
-            # agents_per_batch = total_agents
-
-        #    # Create LSTM states for each batch
-        #    for i in range(0, total_agents, agents_per_batch):
-        #        batch_size = min(agents_per_batch, total_agents - i)
-
-        # Create LSTM states for each batch (only for agents that need them)
-        for i in range(0, num_lstm_agents, agents_per_batch):
-            batch_size = min(agents_per_batch, num_lstm_agents - i)
-            self.lstm_h[i] = torch.zeros(num_lstm_layers, batch_size, hidden_size, device=self.device)
-            self.lstm_c[i] = torch.zeros(num_lstm_layers, batch_size, hidden_size, device=self.device)
-        #####################################################################
-
-=======
->>>>>>> f6af4136
+        self.ep_lengths = torch.zeros(total_agents, device=self.device, dtype=torch.int32)
+        self.ep_indices = torch.arange(total_agents, device=self.device, dtype=torch.int32) % self.segments
+        self.free_idx = total_agents % self.segments
         # Minibatch configuration
         self.minibatch_size: int = min(minibatch_size, max_minibatch_size)
         self.accumulate_minibatches = max(1, minibatch_size // max_minibatch_size)
@@ -135,7 +93,7 @@
             )
 
         # Pre-allocate tensor to stores how many agents we have for use during environment reset
-        self._range_tensor = torch.arange(num_tracked_agents, device=self.device, dtype=torch.int32)
+        self._range_tensor = torch.arange(total_agents, device=self.device, dtype=torch.int32)
 
     def _check_for_duplicate_keys(self, experience_spec: Composite) -> None:
         """Check for duplicate keys in the experience spec."""
@@ -182,7 +140,7 @@
     def reset_for_rollout(self) -> None:
         """Reset tracking variables for a new rollout."""
         self.full_rows = 0
-        self.free_idx = len(self._range_tensor) % self.segments
+        self.free_idx = self.total_agents % self.segments
         self.ep_indices = self._range_tensor % self.segments
         self.ep_lengths.zero_()
 
