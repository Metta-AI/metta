--- conflicted
+++ resolved
@@ -41,106 +41,51 @@
 def make_icl_resource_chain_eval_suite() -> list[SimulationConfig]:
     return [
         SimulationConfig(
-<<<<<<< HEAD
-            suite="in_context_learning",
-            name="2c_1s_medium",
-            env=make_icl_resource_chain_eval_env(2, 1, "medium"),
-        ),
-        SimulationConfig(
-            suite="in_context_learning",
-            name="2c_2s_large",
-            env=make_icl_resource_chain_eval_env(2, 2, "large"),
-        ),
-        SimulationConfig(
-            suite="in_context_learning",
-            name="2c_2s_medium_terrain",
-=======
-            name="in_context_learning/2c_1s_small",
+            suite="in_context_learning", name="2c_1s_small",
             env=make_icl_resource_chain_eval_env(2, 1, "small"),
         ),
         SimulationConfig(
-            name="in_context_learning/2c_2s_medium",
+            suite="in_context_learning", name="2c_2s_medium",
             env=make_icl_resource_chain_eval_env(2, 2, "medium"),
         ),
         SimulationConfig(
-            name="in_context_learning/2c_2s_small_terrain",
->>>>>>> bee09a24
+            suite="in_context_learning", name="2c_2s_small_terrain",
             env=make_icl_resource_chain_eval_env(
                 2, 2, "small", ["square"], ["balanced"]
             ),
         ),
         SimulationConfig(
-<<<<<<< HEAD
-            suite="in_context_learning",
-            name="3c_1s_medium",
-            env=make_icl_resource_chain_eval_env(3, 1, "medium"),
-        ),
-        SimulationConfig(
-            suite="in_context_learning",
-            name="3c_2s_medium",
-            env=make_icl_resource_chain_eval_env(3, 2, "medium"),
-        ),
-        SimulationConfig(
-            suite="in_context_learning",
-            name="3c_1s_medium_terrain",
-=======
-            name="in_context_learning/3c_1s_small",
+            suite="in_context_learning", name="3c_1s_small",
             env=make_icl_resource_chain_eval_env(3, 1, "small"),
         ),
         SimulationConfig(
-            name="in_context_learning/3c_2s_small",
+            suite="in_context_learning", name="3c_2s_small",
             env=make_icl_resource_chain_eval_env(3, 2, "small"),
         ),
         SimulationConfig(
-            name="in_context_learning/3c_1s_small_terrain",
->>>>>>> bee09a24
+            suite="in_context_learning", name="3c_1s_small_terrain",
             env=make_icl_resource_chain_eval_env(
                 3, 1, "small", ["cross"], ["balanced"]
             ),
         ),
         SimulationConfig(
-<<<<<<< HEAD
-            suite="in_context_learning",
-            name="4c_1s_medium",
-            env=make_icl_resource_chain_eval_env(4, 1, "medium"),
-        ),
-        SimulationConfig(
-            suite="in_context_learning",
-            name="4c_2s_medium",
-            env=make_icl_resource_chain_eval_env(4, 2, "medium"),
-        ),
-        SimulationConfig(
-            suite="in_context_learning",
-            name="4c_2s_medium_terrain",
-            env=make_icl_resource_chain_eval_env(4, 2, "medium", ["L"], ["balanced"]),
-        ),
-        SimulationConfig(
-            suite="in_context_learning",
-            name="5c_2s_medium",
-            env=make_icl_resource_chain_eval_env(5, 2, "medium"),
-        ),
-        SimulationConfig(
-            suite="in_context_learning",
-            name="5c_2s_large_terrain",
-=======
-            name="in_context_learning/4c_1s_small",
+            suite="in_context_learning", name="4c_1s_small",
             env=make_icl_resource_chain_eval_env(4, 1, "small"),
         ),
         SimulationConfig(
-            name="in_context_learning/4c_2s_small",
+            suite="in_context_learning", name="4c_2s_small",
             env=make_icl_resource_chain_eval_env(4, 2, "small"),
         ),
         SimulationConfig(
-            name="in_context_learning/4c_2s_small_terrain",
+            suite="in_context_learning", name="4c_2s_small_terrain",
             env=make_icl_resource_chain_eval_env(4, 2, "small", ["L"], ["balanced"]),
         ),
         SimulationConfig(
-            name="in_context_learning/5c_2s_small",
+            suite="in_context_learning", name="5c_2s_small",
             env=make_icl_resource_chain_eval_env(5, 2, "small"),
         ),
         SimulationConfig(
-            name="in_context_learning/5c_2s_medium_terrain",
->>>>>>> bee09a24
+            suite="in_context_learning", name="5c_2s_medium_terrain",
             env=make_icl_resource_chain_eval_env(
                 5, 2, "medium", ["square"], ["balanced"]
             ),
