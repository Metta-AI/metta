from typing import List, Optional, Sequence

import metta.cogworks.curriculum as cc
import metta.mettagrid.config.envs as eb
<<<<<<< HEAD
from metta.map.mapgen import MapGen
from metta.mettagrid.config import building
from metta.mettagrid.mettagrid_config import (
    ActionConfig,
    ActionsConfig,
    AttackActionConfig,
    ChangeGlyphActionConfig,
    EnvConfig,
)
from metta.rl.loss.loss_config import LossConfig
from metta.rl.trainer_config import (
    CheckpointConfig,
    EvaluationConfig,
    TrainerConfig,
)
=======
from metta.cogworks.curriculum.curriculum import CurriculumConfig
from metta.mettagrid.mettagrid_config import MettaGridConfig
from metta.rl.trainer_config import EvaluationConfig, TrainerConfig
>>>>>>> 72df85f4
from metta.sim.simulation_config import SimulationConfig
from metta.tools.play import PlayTool
from metta.tools.replay import ReplayTool
from metta.tools.sim import SimTool
from metta.tools.train import TrainTool


def make_mettagrid(num_agents: int = 24) -> MettaGridConfig:
    arena_env = eb.make_arena(num_agents=num_agents)

    arena_env.game.agent.rewards.inventory = {
        "heart": 1,
        "ore_red": 0.1,
        "battery_red": 0.8,
        "laser": 0.5,
        "armor": 0.5,
        "blueprint": 0.5,
    }
    arena_env.game.agent.rewards.inventory_max = {
        "heart": 100,
        "ore_red": 1,
        "battery_red": 1,
        "laser": 1,
        "armor": 1,
        "blueprint": 1,
    }

    # Easy converter: 1 battery_red to 1 heart (instead of 3 to 1)
    arena_env.game.objects["altar"].input_resources = {"battery_red": 1}

    return arena_env


def make_curriculum(arena_env: Optional[MettaGridConfig] = None) -> CurriculumConfig:
    arena_env = arena_env or make_mettagrid()

    # make a set of training tasks for the arena
    arena_tasks = cc.bucketed(arena_env)

    for item in ["ore_red", "battery_red", "laser", "armor"]:
        arena_tasks.add_bucket(
            f"game.agent.rewards.inventory.{item}", [0, 0.1, 0.5, 0.9, 1.0]
        )
        arena_tasks.add_bucket(f"game.agent.rewards.inventory.{item}_max", [1, 2])

    # enable or disable attacks. we use cost instead of 'enabled'
    # to maintain action space consistency.
    arena_tasks.add_bucket("game.actions.attack.consumed_resources.laser", [1, 100])

    # sometimes add initial_items to the buildings
    for obj in ["mine_red", "generator_red", "altar", "lasery", "armory"]:
        arena_tasks.add_bucket(f"game.objects.{obj}.initial_resource_count", [0, 1])

    return CurriculumConfig(task_generator=arena_tasks)


def make_evals(env: Optional[MettaGridConfig] = None) -> List[SimulationConfig]:
    basic_env = env or make_mettagrid()
    basic_env.game.actions.attack.consumed_resources["laser"] = 100

    combat_env = basic_env.model_copy()
    combat_env.game.actions.attack.consumed_resources["laser"] = 1

    return [
        SimulationConfig(name="arena/basic", env=basic_env),
        SimulationConfig(name="arena/combat", env=combat_env),
    ]


def train(curriculum: Optional[CurriculumConfig] = None) -> TrainTool:
    trainer_cfg = TrainerConfig(
        curriculum=curriculum or make_curriculum(),
        evaluation=EvaluationConfig(
            simulations=[
                SimulationConfig(
                    name="arena/basic", env=eb.make_arena(num_agents=24, combat=False)
                ),
                SimulationConfig(
                    name="arena/combat", env=eb.make_arena(num_agents=24, combat=True)
                ),
            ],
        ),
    )

    return TrainTool(trainer=trainer_cfg)


def train_shaped(rewards: bool = True, converters: bool = True) -> TrainTool:
    env_cfg = make_mettagrid()
    env_cfg.game.agent.rewards.inventory.heart = 1
    env_cfg.game.agent.rewards.inventory.heart_max = 100

    if rewards:
        env_cfg.game.agent.rewards.inventory.ore_red = 0.1
        env_cfg.game.agent.rewards.inventory.ore_red_max = 1
        env_cfg.game.agent.rewards.inventory.battery_red = 0.8
        env_cfg.game.agent.rewards.inventory.battery_red_max = 1
        env_cfg.game.agent.rewards.inventory.laser = 0.5
        env_cfg.game.agent.rewards.inventory.laser_max = 1
        env_cfg.game.agent.rewards.inventory.armor = 0.5
        env_cfg.game.agent.rewards.inventory.armor_max = 1
        env_cfg.game.agent.rewards.inventory.blueprint = 0.5
        env_cfg.game.agent.rewards.inventory.blueprint_max = 1

        # Set the same rewards on group config
        env_cfg.game.groups["agent"].props.rewards.inventory.ore_red = 0.1
        env_cfg.game.groups["agent"].props.rewards.inventory.ore_red_max = 1
        env_cfg.game.groups["agent"].props.rewards.inventory.battery_red = 0.8
        env_cfg.game.groups["agent"].props.rewards.inventory.battery_red_max = 1
        env_cfg.game.groups["agent"].props.rewards.inventory.laser = 0.5
        env_cfg.game.groups["agent"].props.rewards.inventory.laser_max = 1
        env_cfg.game.groups["agent"].props.rewards.inventory.armor = 0.5
        env_cfg.game.groups["agent"].props.rewards.inventory.armor_max = 1
        env_cfg.game.groups["agent"].props.rewards.inventory.blueprint = 0.5
        env_cfg.game.groups["agent"].props.rewards.inventory.blueprint_max = 1

    if converters:
        env_cfg.game.objects["altar"].input_resources["battery_red"] = 1

    trainer_cfg = TrainerConfig(
        losses=LossConfig(),
        curriculum=cc.env_curriculum(env_cfg),
        evaluation=EvaluationConfig(
            simulations=make_evals(env_cfg),
        ),
    )

    return TrainTool(trainer=trainer_cfg)


def play(env: Optional[MettaGridConfig] = None) -> PlayTool:
    eval_env = env or make_mettagrid()
    return PlayTool(sim=SimulationConfig(env=eval_env, name="arena"))


def replay(env: Optional[MettaGridConfig] = None) -> ReplayTool:
    eval_env = env or make_mettagrid()
    return ReplayTool(sim=SimulationConfig(env=eval_env, name="arena"))


def evaluate(
    policy_uri: str, simulations: Optional[Sequence[SimulationConfig]] = None
) -> SimTool:
    simulations = simulations or make_evals()
    return SimTool(
        simulations=simulations,
        policy_uris=[policy_uri],
<<<<<<< HEAD
    )


if __name__ == "__main__":
    """Allow running this recipe directly for play testing.

    Usage:
        uv run experiments/recipes/arena_basic_easy_shaped.py [port] [num_agents_or_policy] [policy]

    Examples:
        uv run experiments/recipes/arena_basic_easy_shaped.py              # Default: port 8001, 24 agents
        uv run experiments/recipes/arena_basic_easy_shaped.py 8002 6        # Port 8002, 6 agents
        uv run experiments/recipes/arena_basic_easy_shaped.py 8003 wandb://run/my-run
    """
    import os
    import sys

    # Parse arguments
    port = 8001
    num_agents = 24
    policy_uri = None

    if len(sys.argv) > 1:
        try:
            port = int(sys.argv[1])
        except ValueError:
            print(f"Invalid port: {sys.argv[1]}, using default {port}")

    if len(sys.argv) > 2:
        arg = sys.argv[2]
        if arg.startswith("wandb://") or arg.startswith("file://") or "/" in arg:
            policy_uri = arg
        else:
            try:
                num_agents = int(arg)
                if num_agents % 6 != 0:
                    num_agents = (num_agents // 6) * 6
            except ValueError:
                policy_uri = arg

    if len(sys.argv) > 3 and not policy_uri:
        policy_uri = sys.argv[3]

    # Set server port
    os.environ["METTASCOPE_PORT"] = str(port)

    # Run play
    play_tool = play(num_agents=num_agents, policy_uri=policy_uri)
    play_tool.invoke({}, [])
=======
    )
>>>>>>> 72df85f4
<|MERGE_RESOLUTION|>--- conflicted
+++ resolved
@@ -2,15 +2,15 @@
 
 import metta.cogworks.curriculum as cc
 import metta.mettagrid.config.envs as eb
-<<<<<<< HEAD
-from metta.map.mapgen import MapGen
+from metta.cogworks.curriculum.curriculum import CurriculumConfig
+from metta.mettagrid.mapgen.mapgen import MapGen
 from metta.mettagrid.config import building
 from metta.mettagrid.mettagrid_config import (
     ActionConfig,
     ActionsConfig,
     AttackActionConfig,
     ChangeGlyphActionConfig,
-    EnvConfig,
+    MettaGridConfig,
 )
 from metta.rl.loss.loss_config import LossConfig
 from metta.rl.trainer_config import (
@@ -18,11 +18,6 @@
     EvaluationConfig,
     TrainerConfig,
 )
-=======
-from metta.cogworks.curriculum.curriculum import CurriculumConfig
-from metta.mettagrid.mettagrid_config import MettaGridConfig
-from metta.rl.trainer_config import EvaluationConfig, TrainerConfig
->>>>>>> 72df85f4
 from metta.sim.simulation_config import SimulationConfig
 from metta.tools.play import PlayTool
 from metta.tools.replay import ReplayTool
@@ -94,7 +89,13 @@
 
 def train(curriculum: Optional[CurriculumConfig] = None) -> TrainTool:
     trainer_cfg = TrainerConfig(
+        losses=LossConfig(),
         curriculum=curriculum or make_curriculum(),
+        total_timesteps=10_000_000_000,  # 10B instead of default 50B
+        checkpoint=CheckpointConfig(
+            checkpoint_interval=50,  # 50 instead of default 5
+            wandb_checkpoint_interval=50,  # 50 instead of default 5
+        ),
         evaluation=EvaluationConfig(
             simulations=[
                 SimulationConfig(
@@ -143,7 +144,6 @@
         env_cfg.game.objects["altar"].input_resources["battery_red"] = 1
 
     trainer_cfg = TrainerConfig(
-        losses=LossConfig(),
         curriculum=cc.env_curriculum(env_cfg),
         evaluation=EvaluationConfig(
             simulations=make_evals(env_cfg),
@@ -170,7 +170,6 @@
     return SimTool(
         simulations=simulations,
         policy_uris=[policy_uri],
-<<<<<<< HEAD
     )
 
 
@@ -219,7 +218,4 @@
 
     # Run play
     play_tool = play(num_agents=num_agents, policy_uri=policy_uri)
-    play_tool.invoke({}, [])
-=======
-    )
->>>>>>> 72df85f4
+    play_tool.invoke({}, [])