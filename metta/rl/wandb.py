from __future__ import annotations

import logging
import tempfile
import time
import weakref
from pathlib import Path
from typing import Dict, Optional

import torch
import torch.nn as nn
import wandb

from metta.common.wandb.wandb_context import WandbRun

logger = logging.getLogger(__name__)

# Use WeakKeyDictionary to associate state with each wandb.Run without mutating the object
_ABORT_STATE: weakref.WeakKeyDictionary[WandbRun, Dict[str, float | bool]] = weakref.WeakKeyDictionary()


def abort_requested(wandb_run: WandbRun | None, min_interval_sec: int = 60) -> bool:
    """Check if wandb run has an 'abort' tag, throttling API calls to min_interval_sec."""
    if wandb_run is None:
        return False

    state = _ABORT_STATE.setdefault(wandb_run, {"last_check": 0.0, "cached_result": False})
    now = time.time()

    # Return cached result if within throttle interval
    if now - state["last_check"] < min_interval_sec:
        return bool(state["cached_result"])

    # Time to check again
    state["last_check"] = now
    try:
        run_obj = wandb.Api().run(wandb_run.path)
        state["cached_result"] = "abort" in run_obj.tags
    except Exception as e:
        logger.debug(f"Abort tag check failed: {e}")
        state["cached_result"] = False

    return bool(state["cached_result"])


# Metrics functions moved from metrics.py
def setup_wandb_metrics(wandb_run: WandbRun) -> None:
    """Set up wandb metric definitions for consistent tracking across runs."""
    # Define base metrics
    metrics = ["agent_step", "epoch", "total_time", "train_time"]
    for metric in metrics:
        wandb_run.define_metric(f"metric/{metric}")

    # Set agent_step as the default x-axis for all metrics
    wandb_run.define_metric("*", step_metric="metric/agent_step")

    # Define special metric for reward vs total time
    wandb_run.define_metric("overview/reward_vs_total_time", step_metric="metric/total_time")


def log_model_parameters(policy: nn.Module, wandb_run: WandbRun) -> None:
    """Log model parameter count to wandb summary."""
    num_params = sum(p.numel() for p in policy.parameters())
    if wandb_run.summary:
        wandb_run.summary["model/total_parameters"] = num_params


# Policy Loading Functions (moved from wandb_policy_loader.py)


def load_policy_from_wandb_uri(wandb_uri: str, device: str = "cpu") -> Optional[torch.nn.Module]:
    """Load policy from wandb://entity/project/artifact_name:version format."""
    if not wandb or not wandb_uri.startswith("wandb://"):
        return None

    try:
        artifact_path = wandb_uri[8:]  # Remove "wandb://" prefix
        artifact = wandb.Api().artifact(artifact_path)

        with tempfile.TemporaryDirectory() as temp_dir:
            artifact_dir = Path(temp_dir)
            artifact.download(root=str(artifact_dir))

            policy_files = list(artifact_dir.rglob("*.pt"))
            if policy_files:
                return torch.load(policy_files[0], map_location=device, weights_only=False)

        return None
    except Exception:
        return None


def get_wandb_artifact_metadata(wandb_uri: str) -> dict:
    """Get metadata from wandb artifact."""
    if not wandb or not wandb_uri.startswith("wandb://"):
        return {}

    try:
        artifact_path = wandb_uri[8:]  # Remove "wandb://" prefix
        artifact = wandb.Api().artifact(artifact_path)
        return {
            "artifact_name": artifact.name,
            "version": artifact.version,
            "type": artifact.type,
            "created_at": artifact.created_at,
        }
    except Exception:
        return {}


# Minimal Wandb Artifact Upload Functions


def upload_checkpoint_as_artifact(
    checkpoint_path: str,
    artifact_name: str,
    artifact_type: str = "model",
    metadata: Optional[dict] = None,
    wandb_run: Optional[WandbRun] = None,
    additional_files: Optional[list[str]] = None,
) -> Optional[str]:
    """Upload a checkpoint file to wandb as an artifact.

    This is a minimal implementation of the wandb artifact upload functionality
    that was previously in PolicyStore. It handles the core use case of uploading
    trained model checkpoints to wandb for sharing and versioning.

    Args:
        checkpoint_path: Path to the checkpoint .pt file
        artifact_name: Name for the wandb artifact (e.g., "my-model" or run name)
        artifact_type: Type of artifact (default "model")
        metadata: Optional metadata dict to attach to artifact
        wandb_run: Optional WandbRun instance (uses current run if not provided)
        additional_files: Optional list of additional files to include

    Returns:
        Qualified artifact name (entity/project/artifact:version) or None if failed
    """
    if not wandb:
        logger.warning("Wandb not available, skipping artifact upload")
        return None

    # Use provided run or get current run
    run = wandb_run or wandb.run
    if run is None:
        logger.warning("No wandb run active, cannot upload artifact")
        return None

    try:
        # Create artifact with metadata
        artifact = wandb.Artifact(name=artifact_name, type=artifact_type, metadata=metadata or {})

        # Add the main checkpoint file
        artifact.add_file(checkpoint_path, name="model.pt")

        # Add any additional files
        if additional_files:
            for file_path in additional_files:
                if Path(file_path).exists():
                    artifact.add_file(file_path)
                else:
                    logger.warning(f"Additional file not found: {file_path}")

        # Log artifact to run
        run.log_artifact(artifact)

        # Wait for upload to complete
        artifact.wait()

        qualified_name = artifact.qualified_name
        logger.info(f"Uploaded checkpoint as wandb artifact: {qualified_name}")
        return qualified_name

    except Exception as e:
        logger.error(f"Failed to upload wandb artifact: {e}")
        return None

<<<<<<< HEAD

def upload_checkpoint_for_epoch(
    checkpoint_dir: str,
    run_name: str,
    epoch: int,
    wandb_run: Optional[WandbRun] = None,
) -> Optional[str]:
    """Upload a specific epoch's checkpoint as a wandb artifact.

    Convenience function that finds the checkpoint file for a given epoch
    and uploads it with appropriate naming.

    Args:
        checkpoint_dir: Directory containing checkpoints
        run_name: Name of the training run
        epoch: Epoch number to upload
        wandb_run: Optional WandbRun instance

    Returns:
        Qualified artifact name or None if failed
    """
    # Find checkpoint file for this epoch
    checkpoint_path = Path(checkpoint_dir)
    pattern = f"{run_name}.e{epoch}.s*.t*.sc*.pt"
    checkpoint_files = list(checkpoint_path.glob(pattern))

    if not checkpoint_files:
        logger.warning(f"No checkpoint found for epoch {epoch}")
        return None

    # Use the first match (should only be one)
    checkpoint_file = checkpoint_files[0]

    # Parse metadata from filename
    from metta.rl.checkpoint_manager import parse_checkpoint_filename

    _, epoch_num, agent_step, total_time, score = parse_checkpoint_filename(checkpoint_file.name)

    # Create metadata dict
    metadata = {
        "epoch": epoch_num,
        "agent_step": agent_step,
        "total_time": total_time,
        "score": score,
        "run_name": run_name,
    }

    # Upload with run name as artifact name (wandb will version it)
    return upload_checkpoint_as_artifact(
        checkpoint_path=str(checkpoint_file),
        artifact_name=run_name,
        artifact_type="model",
        metadata=metadata,
        wandb_run=wandb_run,
    )
=======
>>>>>>> 0256aceb
<|MERGE_RESOLUTION|>--- conflicted
+++ resolved
@@ -175,7 +175,6 @@
         logger.error(f"Failed to upload wandb artifact: {e}")
         return None
 
-<<<<<<< HEAD
 
 def upload_checkpoint_for_epoch(
     checkpoint_dir: str,
@@ -183,20 +182,7 @@
     epoch: int,
     wandb_run: Optional[WandbRun] = None,
 ) -> Optional[str]:
-    """Upload a specific epoch's checkpoint as a wandb artifact.
-
-    Convenience function that finds the checkpoint file for a given epoch
-    and uploads it with appropriate naming.
-
-    Args:
-        checkpoint_dir: Directory containing checkpoints
-        run_name: Name of the training run
-        epoch: Epoch number to upload
-        wandb_run: Optional WandbRun instance
-
-    Returns:
-        Qualified artifact name or None if failed
-    """
+    """Upload a specific epoch's checkpoint as a wandb artifact."""
     # Find checkpoint file for this epoch
     checkpoint_path = Path(checkpoint_dir)
     pattern = f"{run_name}.e{epoch}.s*.t*.sc*.pt"
@@ -230,6 +216,4 @@
         artifact_type="model",
         metadata=metadata,
         wandb_run=wandb_run,
-    )
-=======
->>>>>>> 0256aceb
+    )