import logging
import os
from collections import defaultdict
from typing import cast

import numpy as np
import tensordict
import torch
import torch.distributed
from heavyball import ForeachMuon
from omegaconf import DictConfig, OmegaConf

from metta.agent.metta_agent import PolicyAgent
from metta.agent.policy_store import PolicyStore
from metta.app_backend.clients.stats_client import StatsClient
from metta.common.profiling.stopwatch import Stopwatch
from metta.common.util.heartbeat import record_heartbeat
from metta.common.wandb.wandb_context import WandbRun
from metta.core.distributed import setup_distributed_vars
from metta.core.monitoring import (
    cleanup_monitoring,
    setup_monitoring,
)
from metta.eval.eval_request_config import EvalRewardSummary
from metta.mettagrid import MettaGridEnv, dtype_actions
from metta.mettagrid.curriculum.util import curriculum_from_config_path
from metta.rl.advantage import compute_advantage
from metta.rl.checkpoint_manager import CheckpointManager
from metta.rl.env_config import EnvConfig
from metta.rl.evaluate import evaluate_policy
from metta.rl.experience import Experience
from metta.rl.kickstarter import Kickstarter
from metta.rl.losses import Losses, get_loss_experience_spec, process_minibatch_update
from metta.rl.optimization import (
    compute_gradient_stats,
)
from metta.rl.policy_management import (
    load_or_initialize_policy,
    validate_policy_environment_match,
    wrap_agent_distributed,
)
from metta.rl.rollout import get_observation, send_observation
from metta.rl.stats import (
    StatsTracker,
    accumulate_rollout_stats,
    process_stats,
)
from metta.rl.torch_profiler import TorchProfiler
from metta.rl.trainer_checkpoint import TrainerCheckpoint
from metta.rl.trainer_config import TrainerConfig
from metta.rl.utils import (
    log_training_progress,
    should_run,
)
from metta.rl.vecenv import make_vecenv
from metta.rl.wandb import (
    abort_requested,
    log_model_parameters,
    setup_wandb_metrics,
    upload_policy_artifact,
)
from metta.sim.simulation_config import SimulationSuiteConfig, SingleEnvSimulationConfig
from metta.utils.batch import calculate_batch_sizes, calculate_prioritized_sampling_params

try:
    from pufferlib import _C  # noqa: F401 - Required for torch.ops.pufferlib  # type: ignore[reportUnusedImport]
except ImportError:
    raise ImportError(
        "Failed to import C/CUDA advantage kernel. If you have non-default PyTorch, "
        "try installing with --no-build-isolation"
    ) from None

torch.set_float32_matmul_precision("high")

# Get rank for logger name
rank = int(os.environ.get("RANK", 0))
local_rank = int(os.environ.get("LOCAL_RANK", 0))
logger = logging.getLogger(f"trainer-{rank}-{local_rank}")


def train(
    run_dir: str,
    run: str,
    env_cfg: EnvConfig,
    agent_cfg: DictConfig,
    device: torch.device,
    trainer_cfg: TrainerConfig,
    wandb_run: WandbRun | None,
    policy_store: PolicyStore,
    sim_suite_config: SimulationSuiteConfig,
    stats_client: StatsClient | None,
) -> None:
    """Main training loop for Metta agents."""
    logger.info(f"run_dir = {run_dir}")

    # Log recent checkpoints for debugging
    checkpoints_dir = trainer_cfg.checkpoint.checkpoint_dir
    if os.path.exists(checkpoints_dir):
        files = sorted(os.listdir(checkpoints_dir))[-3:]
        if files:
            logger.info(f"Recent checkpoints: {', '.join(files)}")

    # Set up distributed
    is_master, world_size, rank = setup_distributed_vars()

    # Create timer, Losses, profiler, curriculum
    timer = Stopwatch(logger)
    timer.start()
    losses = Losses()
    torch_profiler = TorchProfiler(is_master, trainer_cfg.profiler, wandb_run, run_dir)
    curriculum = curriculum_from_config_path(trainer_cfg.curriculum_or_env, DictConfig(trainer_cfg.env_overrides))

    # Calculate batch sizes
    num_agents = curriculum.get_task().env_cfg().game.num_agents
    target_batch_size, batch_size, num_envs = calculate_batch_sizes(
        trainer_cfg.forward_pass_minibatch_target_size,
        num_agents,
        trainer_cfg.num_workers,
        trainer_cfg.async_factor,
    )

    # Create vectorized environment
    vecenv = make_vecenv(
        curriculum,
        env_cfg.vectorization,
        num_envs=num_envs,
        batch_size=batch_size,
        num_workers=trainer_cfg.num_workers,
        zero_copy=trainer_cfg.zero_copy,
        is_training=True,
    )

    vecenv.async_reset(env_cfg.seed + rank)

    metta_grid_env: MettaGridEnv = vecenv.driver_env  # type: ignore[attr-defined]

    # Initialize state containers
    eval_scores = EvalRewardSummary()  # Initialize eval_scores with empty summary

    # Create checkpoint manager
    checkpoint_manager = CheckpointManager(
        policy_store=policy_store,
        checkpoint_config=trainer_cfg.checkpoint,
        device=device,
        is_master=is_master,
        rank=rank,
        run_name=run,
    )

    # Load checkpoint if it exists
    checkpoint = TrainerCheckpoint.load(run_dir)
    agent_step = checkpoint.agent_step if checkpoint else 0
    epoch = checkpoint.epoch if checkpoint else 0

    if checkpoint:
        logger.info(f"Restored from checkpoint at {agent_step} steps")
        if checkpoint.stopwatch_state is not None:
            timer.load_state(checkpoint.stopwatch_state, resume_running=True)

    # Load or initialize policy with distributed coordination
    initial_policy_record = latest_saved_policy_record = load_or_initialize_policy(
        agent_cfg=agent_cfg,
        env_cfg=env_cfg,
        trainer_cfg=trainer_cfg,
        checkpoint=checkpoint,
        policy_store=policy_store,
        metta_grid_env=metta_grid_env,
        is_master=is_master,
        rank=rank,
    )
    policy: PolicyAgent = latest_saved_policy_record.policy

    # Validate that policy matches environment
    validate_policy_environment_match(policy, metta_grid_env)

    if trainer_cfg.compile:
        logger.info("Compiling policy")
        # torch.compile gives a CallbackFunctionType, but it preserves the interface of the original policy
        policy = cast(PolicyAgent, torch.compile(policy, mode=trainer_cfg.compile_mode))

    # Create kickstarter
    kickstarter = Kickstarter(
        cfg=trainer_cfg.kickstart,
        device=device,
        policy_store=policy_store,
        metta_grid_env=metta_grid_env,
    )

    # Wrap in DDP if distributed
    if torch.distributed.is_initialized():
        logger.info(f"Initializing DistributedDataParallel on device {device}")
        torch.distributed.barrier()
        policy = wrap_agent_distributed(policy, device)
        torch.distributed.barrier()

    # Initialize policy to environment after distributed wrapping
    # This must happen after wrapping to ensure all ranks do it at the same time
    features = metta_grid_env.get_observation_features()
    policy.initialize_to_environment(features, metta_grid_env.action_names, metta_grid_env.max_action_args, device)

    # Get the experience buffer specification from the policy
    policy_spec = policy.get_agent_experience_spec()
    act_space = vecenv.single_action_space
    act_dtype = torch.int32 if np.issubdtype(act_space.dtype, np.integer) else torch.float32
    # check for dups between policy_spec and loss_spec
    loss_spec = get_loss_experience_spec(*act_space.shape, act_dtype)

    # Create experience buffer
    experience = Experience(
        total_agents=vecenv.num_agents,
        batch_size=trainer_cfg.batch_size,
        bptt_horizon=trainer_cfg.bptt_horizon,
        minibatch_size=trainer_cfg.minibatch_size,
        max_minibatch_size=trainer_cfg.minibatch_size,
        experience_spec=tensordict.merge_tensordicts(policy_spec, loss_spec),
        device=device,
        cpu_offload=trainer_cfg.cpu_offload,
    )

    # Create optimizer
    optimizer_type = trainer_cfg.optimizer.type
    if optimizer_type == "adam":
        optimizer = torch.optim.Adam(
            policy.parameters(),
            lr=trainer_cfg.optimizer.learning_rate,
            betas=(trainer_cfg.optimizer.beta1, trainer_cfg.optimizer.beta2),
            eps=trainer_cfg.optimizer.eps,
            weight_decay=trainer_cfg.optimizer.weight_decay,
        )
    elif optimizer_type == "muon":
        # ForeachMuon expects int for weight_decay
        optimizer = ForeachMuon(
            policy.parameters(),
            lr=trainer_cfg.optimizer.learning_rate,
            betas=(trainer_cfg.optimizer.beta1, trainer_cfg.optimizer.beta2),
            eps=trainer_cfg.optimizer.eps,
            weight_decay=int(trainer_cfg.optimizer.weight_decay),
        )
    else:
        raise ValueError(f"Optimizer type must be 'adam' or 'muon', got {optimizer_type}")

    if checkpoint and checkpoint.optimizer_state_dict:
        try:
            optimizer.load_state_dict(checkpoint.optimizer_state_dict)
            logger.info("Successfully loaded optimizer state from checkpoint")
        except ValueError:
            logger.warning("Optimizer state dict doesn't match. Starting with fresh optimizer state.")

    # Set up monitoring (master only)
    if is_master:
        logger.info("Starting training")
        memory_monitor, system_monitor = setup_monitoring(
            policy=policy,
            experience=experience,
            timer=timer,
        )
    else:
        memory_monitor, system_monitor = None, None

    # Set up wandb metrics (master only)
    if wandb_run and is_master:
        setup_wandb_metrics(wandb_run)
        log_model_parameters(policy, wandb_run)

    # Initialize stats tracking
    stats_tracker = StatsTracker(rollout_stats=defaultdict(list))
    if stats_client is not None:
        # Extract wandb attributes with defaults
        name = url = description = "unknown"
        tags: list[str] | None = None
        if wandb_run:
            name = wandb_run.name or name
            url = wandb_run.url
            if wandb_run.tags:
                tags = list(wandb_run.tags)
        description = wandb_run.notes if wandb_run else None

        try:
            stats_tracker.stats_run_id = stats_client.create_training_run(
                name=name, attributes={}, url=url, description=description, tags=tags
            ).id
        except Exception as e:
            logger.warning(f"Failed to create training run: {e}", exc_info=True)

    if is_master:
        logger.info(f"Training on {device}")
    wandb_policy_name: str | None = None

    # Main training loop
    while agent_step < trainer_cfg.total_timesteps:
        steps_before = agent_step
        record_heartbeat()

        with torch_profiler:
            # ---- ROLLOUT PHASE ----
            with timer("_rollout"):
                raw_infos = []
                experience.reset_for_rollout()
                total_steps = 0

                policy.reset_memory()
                buffer_step = experience.buffer[experience.ep_indices, experience.ep_lengths - 1]

                while not experience.ready_for_training:
                    # Get observation
                    o, r, d, t, info, training_env_id, _, num_steps = get_observation(vecenv, device, timer)
                    total_steps += num_steps

                    td = buffer_step[training_env_id].clone()
                    td["env_obs"] = o
                    td["rewards"] = r
                    td["dones"] = d.float()
                    td["truncateds"] = t.float()
                    td.training_env_id = training_env_id

                    # Inference
                    with torch.no_grad():
                        td = policy(td)

                    # Store experience
                    experience.store(
                        data_td=td,
                        env_id=training_env_id,
                    )

                    # Send observation
                    send_observation(vecenv, td["actions"], dtype_actions, timer)

                    if info:
                        raw_infos.extend(info)

                agent_step += total_steps * world_size
            accumulate_rollout_stats(raw_infos, stats_tracker.rollout_stats)

            # ---- TRAINING PHASE ----
            with timer("_train"):
                # Inline PPO training
                losses.zero()
                experience.reset_importance_sampling_ratios()

                # Calculate prioritized sampling parameters
                anneal_beta = calculate_prioritized_sampling_params(
                    epoch=epoch,
                    total_timesteps=trainer_cfg.total_timesteps,
                    batch_size=trainer_cfg.batch_size,
                    prio_alpha=trainer_cfg.prioritized_experience_replay.prio_alpha,
                    prio_beta0=trainer_cfg.prioritized_experience_replay.prio_beta0,
                )

                # Compute initial advantages
                advantages = torch.zeros(experience.buffer["values"].shape, device=device)
                initial_importance_sampling_ratio = torch.ones_like(experience.buffer["values"])

                advantages = compute_advantage(
                    experience.buffer["values"],
                    experience.buffer["rewards"],
                    experience.buffer["dones"],
                    initial_importance_sampling_ratio,
                    advantages,
                    trainer_cfg.ppo.gamma,
                    trainer_cfg.ppo.gae_lambda,
                    trainer_cfg.vtrace.vtrace_rho_clip,
                    trainer_cfg.vtrace.vtrace_c_clip,
                    device,
                )

                # Train for multiple epochs
                minibatch_idx = 0
                epochs_trained = 0
                policy_spec = policy.get_agent_experience_spec()

                for _update_epoch in range(trainer_cfg.update_epochs):
                    for _ in range(experience.num_minibatches):
                        policy.reset_memory()
                        # Sample minibatch
                        minibatch, indices, prio_weights = experience.sample_minibatch(
                            advantages=advantages,
                            prio_alpha=trainer_cfg.prioritized_experience_replay.prio_alpha,
                            prio_beta=anneal_beta,
                        )

                        policy_td = minibatch.select(*policy_spec.keys(include_nested=True))

                        # Process minibatch
                        loss = process_minibatch_update(
                            policy=policy,
                            experience=experience,
                            minibatch=minibatch,
<<<<<<< HEAD
                            policy_td=policy_td,
                            indices=indices,
                            prio_weights=prio_weights,
=======
>>>>>>> bfd400a7
                            trainer_cfg=trainer_cfg,
                            kickstarter=kickstarter,
                            agent_step=agent_step,
                            losses=losses,
                            device=device,
                        )

                        # Optimizer step
                        optimizer.zero_grad()
                        loss.backward()

                        if (minibatch_idx + 1) % experience.accumulate_minibatches == 0:
                            torch.nn.utils.clip_grad_norm_(policy.parameters(), trainer_cfg.ppo.max_grad_norm)
                            optimizer.step()

                            # Optional weight clipping
                            if hasattr(policy, "clip_weights"):
                                policy.clip_weights()

                            if device.type == "cuda":
                                torch.cuda.synchronize()

                        minibatch_idx += 1
                    epochs_trained += 1

                    # Early exit if KL divergence is too high
                    if trainer_cfg.ppo.target_kl is not None:
                        average_approx_kl = losses.approx_kl_sum / losses.minibatches_processed
                        if average_approx_kl > trainer_cfg.ppo.target_kl:
                            break

                # Calculate explained variance
                y_pred = experience.buffer["values"].flatten()
                y_true = advantages.flatten() + experience.buffer["values"].flatten()
                var_y = y_true.var()
                losses.explained_variance = (1 - (y_true - y_pred).var() / var_y).item() if var_y > 0 else 0.0
            epoch += epochs_trained

        torch_profiler.on_epoch_end(epoch)

        # Process stats
        with timer("_process_stats"):
            if is_master and wandb_run:
                process_stats(
                    stats=stats_tracker.rollout_stats,
                    losses=losses,
                    evals=eval_scores,
                    grad_stats=stats_tracker.grad_stats,
                    experience=experience,
                    policy=policy,
                    timer=timer,
                    trainer_cfg=trainer_cfg,
                    agent_step=agent_step,
                    epoch=epoch,
                    world_size=world_size,
                    wandb_run=wandb_run,
                    memory_monitor=memory_monitor,
                    system_monitor=system_monitor,
                    latest_saved_policy_record=latest_saved_policy_record,
                    optimizer=optimizer,
                    kickstarter=kickstarter,
                )
            # Clear stats after processing
            stats_tracker.clear_rollout_stats()
            stats_tracker.clear_grad_stats()

        # Log training status
        if is_master:
            log_training_progress(
                epoch=epoch,
                agent_step=agent_step,
                prev_agent_step=steps_before,
                total_timesteps=trainer_cfg.total_timesteps,
                train_time=timer.get_last_elapsed("_train"),
                rollout_time=timer.get_last_elapsed("_rollout"),
                stats_time=timer.get_last_elapsed("_process_stats"),
                run_name=run,
            )

        # Save policy - all ranks must participate in checkpoint decision
        if should_run(epoch, trainer_cfg.checkpoint.checkpoint_interval, is_master, non_master_ok=True):
            saved_record = checkpoint_manager.save_policy(
                policy=policy,
                epoch=epoch,
                agent_step=agent_step,
                evals=eval_scores,
                timer=timer,
                initial_policy_record=initial_policy_record,
            )

            if saved_record:
                latest_saved_policy_record = saved_record

                # Only master saves training state
                if is_master:
                    checkpoint_manager.save_checkpoint(
                        agent_step=agent_step,
                        epoch=epoch,
                        optimizer=optimizer,
                        policy_path=saved_record.uri,
                        timer=timer,
                        run_dir=run_dir,
                        kickstarter=kickstarter,
                    )

            # All ranks must synchronize after checkpoint operations
            # This barrier must be outside the if saved_record block so all ranks hit it
            if torch.distributed.is_initialized():
                torch.distributed.barrier()

        # Upload to wandb
        if should_run(epoch, trainer_cfg.checkpoint.wandb_checkpoint_interval, is_master):
            wandb_policy_name = upload_policy_artifact(wandb_run, policy_store, latest_saved_policy_record)

        # Evaluate policy (with remote evaluation support)
        if should_run(epoch, trainer_cfg.simulation.evaluate_interval, is_master):
            if latest_saved_policy_record:
                if stats_client and stats_tracker.stats_run_id:
                    stats_tracker.stats_epoch_id = stats_client.create_epoch(
                        run_id=stats_tracker.stats_run_id,
                        start_training_epoch=stats_tracker.stats_epoch_start,
                        end_training_epoch=epoch,
                        attributes={},
                    ).id

                # Create extended simulation suite that includes the training task
                # Deep merge trainer env_overrides with sim_suite_config env_overrides
                merged_env_overrides: dict = OmegaConf.to_container(  # type: ignore
                    OmegaConf.merge(sim_suite_config.env_overrides, trainer_cfg.env_overrides)
                )
                extended_suite_config = SimulationSuiteConfig(
                    name=sim_suite_config.name,
                    simulations=dict(sim_suite_config.simulations),
                    env_overrides=merged_env_overrides,
                    num_episodes=sim_suite_config.num_episodes,
                )

                # Add training task to the suite
                # Pass the config as _pre_built_env_config to avoid Hydra loading
                task_cfg = curriculum.get_task().env_cfg()
                training_task_config = SingleEnvSimulationConfig(
                    env="eval/training_task",  # Just a descriptive name
                    num_episodes=1,
                    env_overrides={"_pre_built_env_config": task_cfg},
                )
                extended_suite_config.simulations["eval/training_task"] = training_task_config

                # Evaluate policy using the extracted evaluation function
                eval_scores = evaluate_policy(
                    policy_record=latest_saved_policy_record,
                    sim_suite_config=extended_suite_config,
                    device=device,
                    vectorization=env_cfg.vectorization,
                    replay_dir=trainer_cfg.simulation.replay_dir,
                    stats_epoch_id=stats_tracker.stats_epoch_id,
                    wandb_policy_name=wandb_policy_name,
                    policy_store=policy_store,
                    stats_client=stats_client,
                    wandb_run=wandb_run,
                    trainer_cfg=trainer_cfg,
                    agent_step=agent_step,
                    epoch=epoch,
                )

                stats_tracker.update_epoch_tracking(epoch + 1)

        # Compute gradient stats
        if should_run(epoch, trainer_cfg.grad_mean_variance_interval, is_master):
            with timer("grad_stats"):
                stats_tracker.grad_stats = compute_gradient_stats(policy)

        # Check for abort every 5 epochs
        if should_run(epoch, 5, is_master):
            if wandb_run and abort_requested(wandb_run, min_interval_sec=60):
                logger.info("Abort tag detected. Stopping the run.")
                trainer_cfg.total_timesteps = int(agent_step)
                wandb_run.config.update({"trainer.total_timesteps": trainer_cfg.total_timesteps}, allow_val_change=True)
                break

    if is_master:
        logger.info("Training complete!")
        timing_summary = timer.get_all_summaries()
        for name, summary in timing_summary.items():
            logger.info(f"  {name}: {timer.format_time(summary['total_elapsed'])}")

    # Force final saves - all ranks must participate
    saved_record = checkpoint_manager.save_policy(
        policy=policy,
        epoch=epoch,
        agent_step=agent_step,
        evals=eval_scores,
        timer=timer,
        initial_policy_record=initial_policy_record,
        force=True,
    )
    if saved_record:
        latest_saved_policy_record = saved_record
        if is_master:
            # Save final training state
            checkpoint_manager.save_checkpoint(
                agent_step=agent_step,
                epoch=epoch,
                optimizer=optimizer,
                policy_path=saved_record.uri,
                timer=timer,
                run_dir=run_dir,
                kickstarter=kickstarter,
                force=True,
            )

    # All ranks must synchronize after final save operations
    if torch.distributed.is_initialized():
        torch.distributed.barrier()

    if wandb_run and latest_saved_policy_record:
        upload_policy_artifact(wandb_run, policy_store, latest_saved_policy_record)

    # Final synchronization before cleanup
    if torch.distributed.is_initialized():
        torch.distributed.barrier()

    # Cleanup
    vecenv.close()
    cleanup_monitoring(memory_monitor, system_monitor)<|MERGE_RESOLUTION|>--- conflicted
+++ resolved
@@ -386,12 +386,9 @@
                             policy=policy,
                             experience=experience,
                             minibatch=minibatch,
-<<<<<<< HEAD
                             policy_td=policy_td,
                             indices=indices,
                             prio_weights=prio_weights,
-=======
->>>>>>> bfd400a7
                             trainer_cfg=trainer_cfg,
                             kickstarter=kickstarter,
                             agent_step=agent_step,
