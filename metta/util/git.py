--- conflicted
+++ resolved
@@ -1,17 +1,12 @@
 import subprocess
 
 
-<<<<<<< HEAD
-def get_current_branch(repo_path: str | None = None) -> str | None:
-    """Get the current git branch name."""
-=======
 class GitError(Exception):
     """Custom exception for git-related errors."""
 
 
 def run_git(*args: str) -> str:
     """Run a git command and return its output."""
->>>>>>> 2bdf8082
     try:
         result = subprocess.run(["git", *args], capture_output=True, text=True, check=True)
         return result.stdout.strip()
@@ -21,13 +16,8 @@
         raise GitError(f"Git command failed ({e.returncode}): {e.stderr.strip()}") from e
 
 
-<<<<<<< HEAD
-def get_current_commit(repo_path: str | None = None) -> str | None:
-    """Get the current git commit hash."""
-=======
 def get_current_branch() -> str:
     """Get the current git branch name."""
->>>>>>> 2bdf8082
     try:
         return run_git("symbolic-ref", "--short", "HEAD")
     except GitError as e:
@@ -38,10 +28,6 @@
         raise
 
 
-<<<<<<< HEAD
-def is_commit_pushed(commit_hash: str, repo_path: str | None = None) -> bool:
-    """Check if a commit has been pushed to any remote branch."""
-=======
 def get_current_commit() -> str:
     """Get the current git commit hash."""
     return run_git("rev-parse", "HEAD")
@@ -50,7 +36,6 @@
 def get_branch_commit(branch: str) -> str:
     """Get the commit hash for a given branch."""
     # Fetch quietly to ensure we have latest remote data
->>>>>>> 2bdf8082
     try:
         run_git("fetch", "--quiet")
     except GitError:
@@ -64,14 +49,9 @@
     """Get the commit message for a given commit."""
     return run_git("log", "-1", "--pretty=%B", commit_hash)
 
-<<<<<<< HEAD
-def has_unstaged_changes(repo_path: str | None = None) -> bool:
-    """Check if there are any unstaged changes in the git repository."""
-=======
 
 def has_unstaged_changes() -> bool:
     """Check if there are any unstaged changes."""
->>>>>>> 2bdf8082
     try:
         status_output = run_git("status", "--porcelain")
         return bool(status_output)
@@ -79,13 +59,8 @@
         return False
 
 
-<<<<<<< HEAD
-def get_branch_commit(branch_name: str, repo_path: str | None = None) -> str | None:
-    """Get the latest commit hash on a branch, including remote branches."""
-=======
 def is_commit_pushed(commit_hash: str) -> bool:
     """Check if a commit has been pushed to any remote branch."""
->>>>>>> 2bdf8082
     try:
         # Get all remote branches that contain this commit
         remote_branches = run_git("branch", "-r", "--contains", commit_hash)
@@ -94,17 +69,13 @@
         return False
 
 
-<<<<<<< HEAD
-def get_commit_message(commit_hash: str, repo_path: str | None = None) -> str | None:
-    """Get the commit message for a specific commit hash."""
+def validate_git_ref(ref: str) -> str | None:
+    """Validate a git reference exists (locally or in remote)."""
     try:
-        cmd = ["git", "log", "-1", "--pretty=%B", commit_hash]
-        if repo_path:
-            cmd = ["git", "-C", repo_path, "log", "-1", "--pretty=%B", commit_hash]
-        result = subprocess.run(cmd, capture_output=True, text=True, check=True)
-        return result.stdout.strip()
-    except subprocess.CalledProcessError:
+        commit_hash = run_git("rev-parse", "--verify", ref)
+    except GitError:
         return None
+    return commit_hash
 
 
 def get_current_repo() -> str | None:
@@ -144,13 +115,4 @@
         subprocess.run(cmd, check=True)
         return True
     except subprocess.CalledProcessError:
-        return False
-=======
-def validate_git_ref(ref: str) -> str | None:
-    """Validate a git reference exists (locally or in remote)."""
-    try:
-        commit_hash = run_git("rev-parse", "--verify", ref)
-    except GitError:
-        return None
-    return commit_hash
->>>>>>> 2bdf8082
+        return False