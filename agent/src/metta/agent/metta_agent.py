--- conflicted
+++ resolved
@@ -43,6 +43,10 @@
         self.action_space = action_space
         self.feature_normalizations = feature_normalizations
 
+        # Initialize components dict (will be populated for ComponentPolicy)
+        self.components = nn.ModuleDict()
+        self.components_with_memory = []
+
         self._total_params = sum(p.numel() for p in self.parameters() if p.requires_grad)
         logger.info(f"MettaAgent initialized with {self._total_params:,} parameters")
 
@@ -73,20 +77,10 @@
 
         if isinstance(self.policy, ComponentPolicy):
             self.activate_policy()
-            self.activate_actions(action_names, action_max_params, device)
-            self._initialize_observations(features, device)
-
-        else:
-            # Or we can create an another abstraction for PytorchPolicy which defines default functions
-            # for now, using metta agent's one.
-
-            if hasattr(self.policy, "initialize_to_environment"):
-                # Call the policy's specific initialization method
-                self.policy.initialize_to_environment(features, action_names, action_max_params, device, is_training)
-            else:
-                # Fallback to generic activation
-                self.activate_actions(action_names, action_max_params, device)
-                self._initialize_observations(features, device)
+
+        # All agents use the same activation methods
+        self.activate_actions(action_names, action_max_params, device)
+        self._initialize_observations(features, device)
 
     def activate_policy(self):
         self.clip_range = self.cfg.clip_range
@@ -151,22 +145,10 @@
         self.policy.components = self.components
         self.policy.clip_range = self.clip_range
 
-<<<<<<< HEAD
-    def reset_memory(self) -> None:
-        for name in self.components_with_memory:
-            comp = self.components[name]
-            if not hasattr(comp, "reset_memory"):
-                raise ValueError(
-                    f"Component '{name}' listed in components_with_memory but has no reset_memory() method."
-                    + " Perhaps an obsolete policy?"
-                )
-            comp.reset_memory()
-=======
     def reset_memory(self):
         if isinstance(self.policy, ComponentPolicy):
             for name in self.components_with_memory:
                 self.components[name].reset_memory()
->>>>>>> d6c9c06a
 
     def get_memory(self):
         memory = {}
@@ -311,109 +293,12 @@
                 action_index.append([action_type_idx, j])
 
         self.action_index_tensor = torch.tensor(action_index, device=self.device, dtype=torch.int32)
-<<<<<<< HEAD
-        logger.info(f"Agent actions initialized with: {self.active_actions}")
-
-    @property
-    def total_params(self):
-        return self._total_params
-
-    def forward_inference(self, td: TensorDict) -> TensorDict:
-        """
-        Forward pass for inference mode - softmaxes action logits then samples them and outputs new actions.
-        """
-        value = td["_value_"]
-        logits = td["_action_"]
-
-        if __debug__:
-            assert_shape(value, ("BT", 1), "inference_value")
-            assert_shape(logits, ("BT", "A"), "inference_logits")
-
-        # Sample actions
-        action_logit_index, action_log_prob, _, full_log_probs = sample_actions(logits)
-
-        if __debug__:
-            assert_shape(action_logit_index, ("BT",), "action_logit_index")
-            assert_shape(action_log_prob, ("BT",), "action_log_prob")
-
-        # Convert logit index to action
-        action = self._convert_logit_index_to_action(action_logit_index)
-
-        if __debug__:
-            assert_shape(action, ("BT", 2), "inference_output_action")
-
-        td["actions"] = action
-        td["act_log_prob"] = action_log_prob
-        td["values"] = value.flatten()
-        td["full_log_probs"] = full_log_probs
-
-        return td
-
-    def forward_training(self, td: TensorDict, action: torch.Tensor) -> TensorDict:
-        """
-        Forward pass for training mode - evaluates the policy on provided actions from rollout.
-        Finds the action logprobs and calculates entropy.
-        """
-        value = td["_value_"]
-        logits = td["_action_"]
-
-        if __debug__:
-            assert_shape(value, ("BT", 1), "training_value")
-            assert_shape(logits, ("BT", "A"), "training_logits")
-            assert_shape(action, ("B", "T", 2), "training_input_action")
-
-        B, T, A = action.shape
-        flattened_action = action.view(B * T, A)
-        action_logit_index = self._convert_action_to_logit_index(flattened_action)
-
-        if __debug__:
-            assert_shape(action_logit_index, ("BT",), "converted_action_logit_index")
-
-        action_log_prob, entropy, full_log_probs = evaluate_actions(logits, action_logit_index)
-
-        if __debug__:
-            assert_shape(action_log_prob, ("BT",), "training_action_log_prob")
-            assert_shape(entropy, ("BT",), "training_entropy")
-            assert_shape(full_log_probs, ("BT", "A"), "training_log_probs")
-
-        td["act_log_prob"] = action_log_prob
-        td["entropy"] = entropy
-        td["value"] = value
-        td["full_log_probs"] = full_log_probs
-
-        return td
-
-    def forward(self, td: TensorDict, action: Optional[torch.Tensor] = None) -> TensorDict:
-        """
-        Forward pass of the MettaAgent - delegates to appropriate specialized method.
-
-        Args:
-            td: A TensorDict containing at least "env_obs". In training, it should also contain the keys that are
-            specified in the experience buffer spec function also defined in this class.
-            action: Optional action tensor for BPTT (training mode).
-
-        Returns:
-            A TensorDict containing the model's output.
-            - In inference mode, this contains data to be stored in the experience buffer.
-            - In training mode, this contains data for loss calculation.
-        """
-        if td.batch_dims > 1:
-            B, TT = td.batch_size[0], td.batch_size[1]
-            td = td.reshape(B * TT)
-            td.set("bptt", torch.full((B * TT,), TT, device=td.device, dtype=torch.long))
-            td.set("batch", torch.full((B * TT,), B, device=td.device, dtype=torch.long))
-        else:
-            B = td.batch_size.numel()
-            TT = 1
-            td.set("bptt", torch.full((B,), 1, device=td.device, dtype=torch.long))
-            td.set("batch", torch.full((B,), B, device=td.device, dtype=torch.long))
-=======
         logger.info(f"Actions initialized: {self.active_actions}")
->>>>>>> d6c9c06a
-
-        # Activate policy attributes
-        self.policy.action_index_tensor = self.action_index_tensor
-        self.policy.cum_action_max_params = self.cum_action_max_params
+
+        # Share action mappings with the policy
+        if hasattr(self.policy, "action_index_tensor"):
+            self.policy.action_index_tensor = self.action_index_tensor
+            self.policy.cum_action_max_params = self.cum_action_max_params
 
     def get_original_feature_mapping(self) -> dict[str, int] | None:
         """Get the original feature mapping for saving in metadata."""
@@ -502,4 +387,4 @@
             return getattr(self.module, name)
 
 
-PolicyAgent = MettaAgent | DistributedMettaAgent+PolicyAgent = Union[MettaAgent, DistributedMettaAgent]