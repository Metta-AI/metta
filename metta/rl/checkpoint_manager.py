--- conflicted
+++ resolved
@@ -5,28 +5,8 @@
 
 import torch
 
-<<<<<<< HEAD
-from metta.agent.agent_config import AgentConfig
-from metta.agent.metta_agent import DistributedMettaAgent, MettaAgent, PolicyAgent
-from metta.agent.policy_metadata import PolicyMetadata
-from metta.agent.policy_record import PolicyRecord
-from metta.agent.policy_store import PolicyStore
-from metta.agent.util.distribution_utils import get_from_master
-from metta.common.profiling.stopwatch import Stopwatch
-from metta.common.util.heartbeat import record_heartbeat
-from metta.common.wandb.wandb_context import WandbRun
-from metta.eval.eval_request_config import EvalRewardSummary
-from metta.mettagrid.mettagrid_env import MettaGridEnv
-from metta.rl.policy_management import cleanup_old_policies, validate_policy_environment_match
-from metta.rl.system_config import SystemConfig
-from metta.rl.trainer_checkpoint import TrainerCheckpoint
-from metta.rl.trainer_config import CheckpointConfig, TrainerConfig
-from metta.rl.utils import should_run
-from metta.rl.wandb import upload_policy_artifact
-=======
 from metta.mettagrid.util.file import WandbURI, local_copy
 from metta.rl.wandb import get_wandb_checkpoint_metadata, load_policy_from_wandb_uri
->>>>>>> ddb2a748
 
 logger = logging.getLogger(__name__)
 
@@ -73,63 +53,6 @@
             version = "latest"
         return f"wandb://{default_project}/model/{run_name}:{version}"
 
-<<<<<<< HEAD
-        # Ensure checkpoint directory exists
-        Path(self.checkpoint_cfg.checkpoint_dir).mkdir(parents=True, exist_ok=True)
-
-    def save_checkpoint(
-        self,
-        agent_step: int,
-        epoch: int,
-        optimizer: torch.optim.Optimizer,
-        policy_path: str,
-        timer: Stopwatch,
-        run_dir: str,
-    ) -> bool:
-        """Save trainer checkpoint if needed."""
-        # Create checkpoint
-        checkpoint = TrainerCheckpoint(
-            agent_step=agent_step,
-            epoch=epoch,
-            optimizer_state_dict=optimizer.state_dict(),
-            policy_path=policy_path,
-            stopwatch_state=timer.save_state(),
-        )
-
-        # Save checkpoint
-        checkpoint.save(run_dir)
-
-        return True
-
-    def save_policy(
-        self,
-        policy: PolicyAgent,
-        epoch: int,
-        agent_step: int,
-        evals: EvalRewardSummary,
-        timer: Stopwatch,
-        initial_policy_record: PolicyRecord,
-    ) -> PolicyRecord:
-        """Save policy with metadata if needed."""
-
-        logger.info(f"Saving policy at epoch {epoch}")
-
-        # Extract the actual policy module from distributed wrapper if needed
-        policy_to_save: MettaAgent = policy.module if isinstance(policy, DistributedMettaAgent) else policy
-
-        # Build metadata
-        name = f"model_{epoch:04d}.pt"
-
-        # Base metadata without evaluation scores
-        metadata = {
-            "epoch": epoch,
-            "agent_step": agent_step,
-            "total_time": timer.get_elapsed(),
-            "total_train_time": timer.get_all_elapsed().get("_rollout", 0) + timer.get_all_elapsed().get("_train", 0),
-            "run": self.run_name,
-            "initial_pr": initial_policy_record.uri if initial_policy_record else None,
-        }
-=======
     elif path.startswith("sweep/"):
         sweep_name = path[6:]  # Remove "sweep/"
         if ":" in sweep_name:
@@ -201,7 +124,6 @@
         and parts[4].startswith("sc")
         and parts[4][2:].isdigit()
     )
->>>>>>> ddb2a748
 
 
 def parse_checkpoint_filename(filename: str) -> tuple[str, int, int, int, float]:
@@ -249,91 +171,6 @@
                 f"Run name cannot contain '__' as it's used as a delimiter in checkpoint filenames: {run_name}"
             )
 
-<<<<<<< HEAD
-        # Now all ranks have the same policy_path and can load/create consistently
-        if policy_path:
-            logger.info(f"Rank {self.rank}: Loading policy from {policy_path}")
-            policy_record = self.policy_store.policy_record(policy_path)
-        else:
-            # No existing policy - all ranks create new one with same structure
-            logger.info(f"Rank {self.rank}: No existing policy found, creating new one")
-            path = os.path.join(trainer_cfg.checkpoint.checkpoint_dir, default_model_name)
-            metadata = PolicyMetadata()
-            new_policy_record = PolicyRecord(self.policy_store, default_model_name, f"file://{path}", metadata)
-            new_policy_record.policy = MettaAgent(metta_grid_env, system_cfg, agent_cfg)
-
-            # Only master saves the new policy to disk
-            if self.is_master:
-                policy_record = self.policy_store.save(new_policy_record)
-                logger.info(f"Master saved new policy to {policy_record.uri}")
-            else:
-                policy_record = new_policy_record
-                logger.info(f"Rank {self.rank}: Created policy structure for DDP sync")
-
-        # Synchronize policy metadata from master using NCCL broadcast of objects.
-        # This avoids file I/O on non-master ranks while ensuring consistent metadata.
-        if torch.distributed.is_initialized():
-            try:
-                if policy_record is None:
-                    raise RuntimeError("PolicyRecord was not initialized")
-                synced_metadata = get_from_master(policy_record.metadata if self.is_master else None)
-                if synced_metadata is not None:
-                    policy_record.metadata = synced_metadata
-            except Exception as e:
-                logger.warning(f"Rank {self.rank}: Failed to sync policy metadata from master: {e}")
-
-        if policy_record is None:
-            raise RuntimeError("Failed to initialize policy record")
-
-        validate_policy_environment_match(policy_record.policy, metta_grid_env)
-        return policy_record
-
-
-def maybe_establish_checkpoint(
-    checkpoint_manager: CheckpointManager,
-    epoch: int,
-    policy: PolicyAgent,
-    agent_step: int,
-    eval_scores: EvalRewardSummary,
-    timer: Stopwatch,
-    initial_policy_record: PolicyRecord,
-    optimizer: torch.optim.Optimizer,
-    run_dir: str,
-    wandb_run: WandbRun | None,
-    force: bool = False,
-) -> tuple[PolicyRecord, str | None] | None:
-    cfg = checkpoint_manager.checkpoint_cfg
-
-    if not should_run(epoch, cfg.checkpoint_interval, force=force):
-        return None
-
-    record_heartbeat()
-
-    logger.info(f"Saving checkpoint at epoch {epoch}")
-    new_record = checkpoint_manager.save_policy(
-        policy=policy,
-        epoch=epoch,
-        agent_step=agent_step,
-        evals=eval_scores,
-        timer=timer,
-        initial_policy_record=initial_policy_record,
-    )
-    if not new_record.uri:
-        # We shouldn't get here
-        logger.warning(f"Saved policy record did not have a uri: {new_record}")
-        return None
-
-    logger.info(f"Creating a checkpoint at {new_record.uri}")
-    record_heartbeat()
-    checkpoint_manager.save_checkpoint(
-        agent_step=agent_step,
-        epoch=epoch,
-        optimizer=optimizer,
-        policy_path=new_record.uri,
-        timer=timer,
-        run_dir=run_dir,
-    )
-=======
         self.run_name = run_name
         self.run_dir = Path(run_dir)
         self.checkpoint_dir = self.run_dir / self.run_name / "checkpoints"
@@ -479,7 +316,6 @@
                 "total_time": total_time,
                 "score": metadata.get("score", 0.0),
             }
->>>>>>> ddb2a748
 
             wandb_uri = upload_checkpoint_as_artifact(
                 checkpoint_path=str(checkpoint_path),
