# Starts a websocket server that allows you to play as a metta agent.

import json
import logging

import numpy as np
import torch as torch

from metta.common.tool import Tool
from metta.common.util.constants import DEV_METTASCOPE_FRONTEND_URL
from metta.common.wandb.context import WandbConfig
from metta.sim.simulation import Simulation
from metta.sim.simulation_config import SimulationConfig
from metta.tools.utils.auto_config import auto_wandb_config
from mettagrid import dtype_actions
from mettagrid.util.grid_object_formatter import format_grid_object

logger = logging.getLogger(__name__)


class PlayTool(Tool):
    wandb: WandbConfig = auto_wandb_config()
    sim: SimulationConfig
    policy_uri: str | None = None
    replay_dir: str | None = None
    stats_dir: str | None = None
    open_browser_on_start: bool = True
    mettascope2: bool = False

    @property
    def effective_replay_dir(self) -> str:
        """Get the replay directory, defaulting to system.data_dir/replays if not specified."""
        return self.replay_dir if self.replay_dir is not None else f"{self.system.data_dir}/replays"

    @property
    def effective_stats_dir(self) -> str:
        """Get the stats directory, defaulting to system.data_dir/stats if not specified."""
        return self.stats_dir if self.stats_dir is not None else f"{self.system.data_dir}/stats"

    def invoke(self, args: dict[str, str]) -> int | None:
        if self.mettascope2:
            import mettagrid.mettascope as mettascope2

            sim = Simulation.create(
                sim_config=self.sim,
                device=self.system.device,
                vectorization=self.system.vectorization,
                stats_dir=self.effective_stats_dir,
                replay_dir=self.effective_replay_dir,
                policy_uri=self.policy_uri,
            )
            sim.start_simulation()
            env = sim.get_env()
            initial_replay = sim.get_replay()

            current_step = 0
            actions = np.zeros(env.num_agents, dtype=dtype_actions)
            total_rewards = np.zeros(env.num_agents)

            response = mettascope2.init(replay=json.dumps(initial_replay))
            if response.should_close:
                return

            def send_replay_step():
                grid_objects = []
                for i, grid_object in enumerate(env.grid_objects().values()):
                    if len(grid_objects) <= i:
                        grid_objects.append({})

                    if "agent_id" in grid_object:
                        agent_id = grid_object["agent_id"]
                        total_rewards[agent_id] += env.rewards[agent_id]

                    update_object = format_grid_object(
                        grid_object, actions, env.action_success, env.rewards, total_rewards
                    )

                    grid_objects[i] = update_object

                step_replay = {"step": current_step, "objects": grid_objects}
                return json.dumps(step_replay)

            while True:
                replay_step = send_replay_step()
                response = mettascope2.render(current_step, replay_step)
                if response.should_close:
                    break

                actions = np.asarray(sim.generate_actions(), dtype=dtype_actions)
                # Just do random actions for now.
<<<<<<< HEAD
                # actions[:, 0] = np.random.randint(0, 5, size=len(actions))  # Random action types
                # actions[:, 1] = np.random.randint(0, 4, size=len(actions))  # Random action args
=======
                random_actions = np.random.randint(0, env.action_space.n, size=len(actions))
                actions[:] = random_actions.astype(dtype_actions, copy=False)
>>>>>>> df82e853
                for action in response.actions:
                    actions[action.agent_id] = action.action_id

                sim.step_simulation(actions)
                current_step += 1

            sim.end_simulation()

        else:
            import mettascope.server as server

            ws_url = "%2Fws"

            if self.open_browser_on_start:
                server.run(self, open_url=f"?wsUrl={ws_url}")
            else:
                logger.info(f"Enter MettaGrid @ {DEV_METTASCOPE_FRONTEND_URL}?wsUrl={ws_url}")
                server.run(self)<|MERGE_RESOLUTION|>--- conflicted
+++ resolved
@@ -88,13 +88,8 @@
 
                 actions = np.asarray(sim.generate_actions(), dtype=dtype_actions)
                 # Just do random actions for now.
-<<<<<<< HEAD
                 # actions[:, 0] = np.random.randint(0, 5, size=len(actions))  # Random action types
                 # actions[:, 1] = np.random.randint(0, 4, size=len(actions))  # Random action args
-=======
-                random_actions = np.random.randint(0, env.action_space.n, size=len(actions))
-                actions[:] = random_actions.astype(dtype_actions, copy=False)
->>>>>>> df82e853
                 for action in response.actions:
                     actions[action.agent_id] = action.action_id
 
