--- conflicted
+++ resolved
@@ -3,47 +3,36 @@
         self.zero()
 
     def zero(self):
-        """Reset all loss values and counters"""
-        # Cumulative values
-        self.policy_loss_sum = 0.0
-        self.value_loss_sum = 0.0
-        self.entropy_sum = 0.0
-        self.old_approx_kl_sum = 0.0
-        self.approx_kl_sum = 0.0
-        self.clipfrac_sum = 0.0
-        self.l2_reg_loss_sum = 0.0
-        self.l2_init_loss_sum = 0.0
-        self.ks_action_loss_sum = 0.0
-        self.ks_value_loss_sum = 0.0
-
-        # Special case - this is computed once at the end
+        """Reset all loss values to 0.0"""
+        self.policy_loss = 0.0
+        self.value_loss = 0.0
+        self.entropy = 0.0
+        self.old_approx_kl = 0.0
+        self.approx_kl = 0.0
+        self.clipfrac = 0.0
         self.explained_variance = 0.0
-<<<<<<< HEAD
         self.l2_reg_loss = 0.0
         self.l2_init_loss = 0.0
         self.ks_action_loss = 0.0
         self.ks_value_loss = 0.0
         self.importance = 0.0
-=======
-
-        # Counter for actual minibatches processed
         self.minibatches_processed = 0
->>>>>>> 48db9508
 
     def to_dict(self) -> dict[str, float]:
         """Convert losses to dictionary with proper averages"""
         n = max(1, self.minibatches_processed)
 
         return {
-            "policy_loss": self.policy_loss_sum / n,
-            "value_loss": self.value_loss_sum / n,
-            "entropy": self.entropy_sum / n,
-            "old_approx_kl": self.old_approx_kl_sum / n,
-            "approx_kl": self.approx_kl_sum / n,
-            "clipfrac": self.clipfrac_sum / n,
-            "l2_reg_loss": self.l2_reg_loss_sum / n,
-            "l2_init_loss": self.l2_init_loss_sum / n,
-            "ks_action_loss": self.ks_action_loss_sum / n,
-            "ks_value_loss": self.ks_value_loss_sum / n,
+            "policy_loss": self.policy_loss / n,
+            "value_loss": self.value_loss / n,
+            "entropy": self.entropy / n,
+            "old_approx_kl": self.old_approx_kl / n,
+            "approx_kl": self.approx_kl / n,
+            "clipfrac": self.clipfrac / n,
+            "l2_reg_loss": self.l2_reg_loss / n,
+            "l2_init_loss": self.l2_init_loss / n,
+            "ks_action_loss": self.ks_action_loss / n,
+            "ks_value_loss": self.ks_value_loss / n,
+            "importance": self.importance / n,
             "explained_variance": self.explained_variance,
         }