"""
Integration tests for trainer and checkpoint functionality using the new Trainer/TrainTool flow.

This verifies that
1. Training produces checkpoints and trainer state
2. Training can resume from a checkpoint
3. Policy checkpoints are loadable and consistent
"""

import os
import shutil
import tempfile
from pathlib import Path

from metta.agent.policies.fast import FastConfig
from metta.cogworks.curriculum import env_curriculum
from metta.rl.checkpoint_manager import CheckpointManager
from metta.rl.system_config import SystemConfig
from metta.rl.trainer_config import TrainerConfig
from metta.rl.training import CheckpointerConfig, ContextCheckpointerConfig, EvaluatorConfig, TrainingEnvironmentConfig
from metta.tools.train import TrainTool
from mettagrid.builder.envs import make_arena


class TestTrainerCheckpointIntegration:
    def setup_method(self) -> None:
        self.temp_dir = tempfile.mkdtemp()
        self.run_root = Path(self.temp_dir) / "runs"
        self.run_root.mkdir(parents=True, exist_ok=True)

    def teardown_method(self) -> None:
        if os.path.exists(self.temp_dir):
            shutil.rmtree(self.temp_dir)

    def _create_minimal_config(
        self,
        checkpoint_dir: Path,
    ) -> tuple[TrainerConfig, TrainingEnvironmentConfig, FastConfig, SystemConfig]:
        curriculum = env_curriculum(make_arena(num_agents=6))

        checkpoint_dir.parent.mkdir(parents=True, exist_ok=True)
        checkpoint_dir.mkdir(parents=True, exist_ok=True)

        trainer_cfg = TrainerConfig(
            total_timesteps=1_000,
            batch_size=512,
            minibatch_size=256,
            bptt_horizon=8,
            update_epochs=1,
<<<<<<< HEAD
=======
            checkpoint=CheckpointConfig(
                checkpoint_interval=2,
                checkpoint_dir=str(checkpoint_dir),
                remote_prefix=None,
            ),
>>>>>>> 9abe087d
        )

        training_env_cfg = TrainingEnvironmentConfig(
            curriculum=curriculum,
            num_workers=1,
            async_factor=1,
            forward_pass_minibatch_target_size=32,
            vectorization="serial",
            seed=42,
        )

        policy_cfg = FastConfig()
        system_cfg = SystemConfig(
            device="cpu",
            vectorization="serial",
            data_dir=self.temp_dir,
            seed=42,
        )

        return trainer_cfg, training_env_cfg, policy_cfg, system_cfg

    def _run_training(
        self,
        *,
        run_name: str,
        run_root: Path,
        trainer_cfg: TrainerConfig,
        training_env_cfg: TrainingEnvironmentConfig,
        policy_cfg: FastConfig,
        system_cfg: SystemConfig,
    ) -> None:
        tool = TrainTool(
            run=run_name,
            run_dir=str(run_root),
            device=system_cfg.device,
            system=system_cfg.model_copy(deep=True),
            trainer=trainer_cfg.model_copy(deep=True),
            training_env=training_env_cfg.model_copy(deep=True),
            policy_architecture=policy_cfg.model_copy(deep=True),
            stats_server_uri=None,
            checkpointer=CheckpointerConfig(epoch_interval=1),
            context_checkpointer=ContextCheckpointerConfig(
                epoch_interval=1,
                checkpoint_dir=str(run_root / run_name / "checkpoints"),
            ),
            evaluator=EvaluatorConfig(epoch_interval=0, evaluate_local=False, evaluate_remote=False),
        )
        tool.invoke({})

    def test_trainer_checkpoint_save_and_resume(self) -> None:
        run_name = "test_checkpoint_run"
        expected_run_dir = self.run_root / run_name
        trainer_cfg, training_env_cfg, policy_cfg, system_cfg = self._create_minimal_config(
            expected_run_dir / "checkpoints"
        )

        checkpoint_manager = CheckpointManager(run=run_name, run_dir=str(self.run_root))

        print("Starting first training run...")
        self._run_training(
            run_name=run_name,
            run_root=self.run_root,
            trainer_cfg=trainer_cfg,
            training_env_cfg=training_env_cfg,
            policy_cfg=policy_cfg,
            system_cfg=system_cfg,
        )

        trainer_state_path = expected_run_dir / "checkpoints" / "trainer_state.pt"
        assert trainer_state_path.exists(), "Trainer checkpoint was not created"

        trainer_state = checkpoint_manager.load_trainer_state()
        assert trainer_state is not None, "Failed to load trainer state"
        assert trainer_state["agent_step"] > 0
        assert trainer_state["epoch"] > 0

        policy_files = [f for f in Path(checkpoint_manager.checkpoint_dir).glob("*.pt") if f.name != "trainer_state.pt"]
        assert policy_files, "No policy files found in checkpoint directory"

        first_run_agent_step = trainer_state["agent_step"]
        first_run_epoch = trainer_state["epoch"]
        print(f"First run completed: agent_step={first_run_agent_step}, epoch={first_run_epoch}")

        print("Starting second training run (resume from checkpoint)...")
        trainer_cfg.total_timesteps = first_run_agent_step + 500

        checkpoint_manager_2 = CheckpointManager(run=run_name, run_dir=str(self.run_root))

        self._run_training(
            run_name=run_name,
            run_root=self.run_root,
            trainer_cfg=trainer_cfg,
            training_env_cfg=training_env_cfg,
            policy_cfg=policy_cfg,
            system_cfg=system_cfg,
        )

        trainer_state_2 = checkpoint_manager_2.load_trainer_state()
        assert trainer_state_2 is not None, "Failed to load trainer state after resume"
        assert trainer_state_2["agent_step"] > first_run_agent_step
        assert trainer_state_2["epoch"] >= first_run_epoch

        policy_files_2 = [
            f for f in Path(checkpoint_manager_2.checkpoint_dir).glob("*.pt") if f.name != "trainer_state.pt"
        ]
        assert len(policy_files_2) >= len(policy_files)

    def test_checkpoint_fields_are_preserved(self) -> None:
<<<<<<< HEAD
        trainer_cfg, training_env_cfg, policy_cfg, system_cfg = self._create_minimal_config()
=======
        run_name = "test_checkpoint_fields"
        expected_run_dir = self.run_root / run_name
        trainer_cfg, training_env_cfg, policy_cfg, system_cfg = self._create_minimal_config(
            expected_run_dir / "checkpoints"
        )
        trainer_cfg.checkpoint.checkpoint_interval = 1
>>>>>>> 9abe087d

        checkpoint_manager = CheckpointManager(run=run_name, run_dir=str(self.run_root))

        self._run_training(
            run_name=run_name,
            run_root=self.run_root,
            trainer_cfg=trainer_cfg,
            training_env_cfg=training_env_cfg,
            policy_cfg=policy_cfg,
            system_cfg=system_cfg,
        )

        trainer_state = checkpoint_manager.load_trainer_state()
        assert trainer_state is not None
        assert trainer_state["agent_step"] > 0
        assert trainer_state["epoch"] > 0
        assert isinstance(trainer_state.get("optimizer_state"), dict)

        policy_uris = checkpoint_manager.select_checkpoints()
        assert policy_uris, "No policy checkpoints found"

    def test_policy_loading_from_checkpoint(self) -> None:
        run_name = "test_policy_loading"
        expected_run_dir = self.run_root / run_name
        trainer_cfg, training_env_cfg, policy_cfg, system_cfg = self._create_minimal_config(
            expected_run_dir / "checkpoints"
        )

        checkpoint_manager = CheckpointManager(run=run_name, run_dir=str(self.run_root))

        self._run_training(
            run_name=run_name,
            run_root=self.run_root,
            trainer_cfg=trainer_cfg,
            training_env_cfg=training_env_cfg,
            policy_cfg=policy_cfg,
            system_cfg=system_cfg,
        )

        trainer_state = checkpoint_manager.load_trainer_state()
        assert trainer_state is not None

        policy_uris = checkpoint_manager.select_checkpoints()
        assert policy_uris, "Expected at least one policy checkpoint"

        # Load the latest policy to ensure it is valid
        policy = checkpoint_manager.load_agent()
        assert policy is not None
        assert hasattr(policy, "state_dict"), "Loaded policy should be a torch.nn.Module"<|MERGE_RESOLUTION|>--- conflicted
+++ resolved
@@ -34,12 +34,11 @@
 
     def _create_minimal_config(
         self,
-        checkpoint_dir: Path,
+        run_dir: Path,
     ) -> tuple[TrainerConfig, TrainingEnvironmentConfig, FastConfig, SystemConfig]:
         curriculum = env_curriculum(make_arena(num_agents=6))
 
-        checkpoint_dir.parent.mkdir(parents=True, exist_ok=True)
-        checkpoint_dir.mkdir(parents=True, exist_ok=True)
+        run_dir.mkdir(parents=True, exist_ok=True)
 
         trainer_cfg = TrainerConfig(
             total_timesteps=1_000,
@@ -47,14 +46,6 @@
             minibatch_size=256,
             bptt_horizon=8,
             update_epochs=1,
-<<<<<<< HEAD
-=======
-            checkpoint=CheckpointConfig(
-                checkpoint_interval=2,
-                checkpoint_dir=str(checkpoint_dir),
-                remote_prefix=None,
-            ),
->>>>>>> 9abe087d
         )
 
         training_env_cfg = TrainingEnvironmentConfig(
@@ -107,9 +98,7 @@
     def test_trainer_checkpoint_save_and_resume(self) -> None:
         run_name = "test_checkpoint_run"
         expected_run_dir = self.run_root / run_name
-        trainer_cfg, training_env_cfg, policy_cfg, system_cfg = self._create_minimal_config(
-            expected_run_dir / "checkpoints"
-        )
+        trainer_cfg, training_env_cfg, policy_cfg, system_cfg = self._create_minimal_config(expected_run_dir)
 
         checkpoint_manager = CheckpointManager(run=run_name, run_dir=str(self.run_root))
 
@@ -163,18 +152,12 @@
         assert len(policy_files_2) >= len(policy_files)
 
     def test_checkpoint_fields_are_preserved(self) -> None:
-<<<<<<< HEAD
-        trainer_cfg, training_env_cfg, policy_cfg, system_cfg = self._create_minimal_config()
-=======
-        run_name = "test_checkpoint_fields"
-        expected_run_dir = self.run_root / run_name
-        trainer_cfg, training_env_cfg, policy_cfg, system_cfg = self._create_minimal_config(
-            expected_run_dir / "checkpoints"
-        )
-        trainer_cfg.checkpoint.checkpoint_interval = 1
->>>>>>> 9abe087d
-
-        checkpoint_manager = CheckpointManager(run=run_name, run_dir=str(self.run_root))
+        run_name = "test_checkpoint_fields_are_preserved"
+        run_dir = Path(self.run_root)
+
+        trainer_cfg, training_env_cfg, policy_cfg, system_cfg = self._create_minimal_config(run_dir=run_dir)
+
+        checkpoint_manager = CheckpointManager(run=run_name, run_dir=str(run_dir))
 
         self._run_training(
             run_name=run_name,
@@ -197,9 +180,7 @@
     def test_policy_loading_from_checkpoint(self) -> None:
         run_name = "test_policy_loading"
         expected_run_dir = self.run_root / run_name
-        trainer_cfg, training_env_cfg, policy_cfg, system_cfg = self._create_minimal_config(
-            expected_run_dir / "checkpoints"
-        )
+        trainer_cfg, training_env_cfg, policy_cfg, system_cfg = self._create_minimal_config(expected_run_dir)
 
         checkpoint_manager = CheckpointManager(run=run_name, run_dir=str(self.run_root))
 
