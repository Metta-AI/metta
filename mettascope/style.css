--- conflicted
+++ resolved
@@ -48,79 +48,9 @@
   transform: translateX(-50%) translateY(-20px);
 }
 
-<<<<<<< HEAD
-/* Control Bar */
-#control-bar {
-  position: absolute;
-  /* Positioned above the scrubber container */
-  bottom: 0px;
-  left: 0;
-  right: 0;
-  height: 60px;
-  background-color: #101a24;
-  display: flex;
-  justify-content: space-between;
-  align-items: center;
-  padding: 0 20px;
-  z-index: 10;
-  border-top: 1px solid #333;
-  border-bottom: 1px solid #333;
-}
-
-#control-bar .section {
-  display: flex;
-  align-items: center;
-  flex: 1;
-  height: 100%;
-}
-
-#control-bar .section.left {
-  justify-content: flex-start;
-}
-
-#control-bar .section.middle {
-  justify-content: center;
-  padding: 0 20px;
-}
-
-#control-bar .section.right {
-  justify-content: flex-end;
-}
-
-/* Group styling - add visual separation between sections */
-#control-bar .section.left::after,
-#control-bar .section.middle::before,
-#control-bar .section.middle::after,
-#control-bar .section.right::before {
-  content: "";
-  height: 24px;
-  width: 1px;
-  background-color: #333;
-  margin: 0 15px;
-}
-
-/* Image styling for all control icons */
-#control-bar .section img {
-  height: 32px;
-  filter: brightness(0) invert(1);
-  cursor: pointer;
-  padding: 0px;
-  margin: 0 3px;
-  transition: background-color 0.2s;
-}
-
-#control-bar .section img:hover {
-  background-color: rgba(255, 255, 255, 0.1);
-}
-
-#control-bar .section img:active {
-  background-color: rgba(255, 255, 255, 0.2);
-}
-
-/* Active state styling */
-#control-bar .section img.active {
-  background-color: rgba(255, 255, 255, 0.15);
-  box-shadow: inset 0 0 5px rgba(0, 0, 0, 0.3);
+#modal.error {
+  background-color: #700707;
+  color: white;
 }
 
 .help-wrapper {
@@ -143,9 +73,4 @@
 
 #help-button:hover {
   opacity: 1;
-=======
-#modal.error {
-  background-color: #700707;
-  color: white;
->>>>>>> 29c8898a
 }