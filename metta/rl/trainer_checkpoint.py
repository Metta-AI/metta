--- conflicted
+++ resolved
@@ -15,29 +15,19 @@
         self,
         agent_step: int = 0,
         epoch: int = 0,
-<<<<<<< HEAD
+        total_agent_step: Optional[int] = None,
         optimizer_state_dict: Optional[dict[str, Any]] = None,
         policy_path: Optional[str] = None,
         stopwatch_state: Optional[dict[str, Any]] = None,
-        **kwargs,
-=======
-        total_agent_step: Optional[int] = None,
-        optimizer_state_dict: Optional[Dict[str, Any]] = None,
-        policy_path: Optional[str] = None,
-        extra_args: Optional[Dict[str, Any]] = None,
->>>>>>> b8014fa1
+        extra_args: Optional[dict[str, Any]] = None,
     ):
         self.agent_step = agent_step
         self.epoch = epoch
         self.total_agent_step = total_agent_step or agent_step
         self.optimizer_state_dict = optimizer_state_dict
         self.policy_path = policy_path
-<<<<<<< HEAD
         self.stopwatch_state = stopwatch_state
-        self.extra_args = kwargs
-=======
         self.extra_args = extra_args or {}
->>>>>>> b8014fa1
 
     def save(self, run_dir: str, filename: str = "trainer_state.pt") -> None:
         state = {
@@ -46,7 +36,6 @@
             "epoch": self.epoch,
             "total_agent_step": self.total_agent_step,
             "policy_path": self.policy_path,
-<<<<<<< HEAD
             "stopwatch_state": self.stopwatch_state,
             **self.extra_args,
         }
@@ -86,39 +75,4 @@
             if "stopwatch_state" not in state:
                 state["stopwatch_state"] = None
 
-            return TrainerCheckpoint(**state)
-=======
-            **self.extra_args,  # Include extra args in the saved state
-        }
-
-        state_path = os.path.join(run_dir, "trainer_state.pt")
-        torch.save(state, state_path + ".tmp")
-        os.rename(state_path + ".tmp", state_path)
-        logger.info(f"Saved trainer state to {state_path}")
-
-    @staticmethod
-    def load(run_dir: str) -> "TrainerCheckpoint":
-        trainer_path = os.path.join(run_dir, "trainer_state.pt")
-        logger.info(f"Loading trainer state from {trainer_path}")
-        if not os.path.exists(trainer_path):
-            logger.info("No trainer state found. Assuming new run")
-            return TrainerCheckpoint(0, 0, None, None, None, None)
-
-        with warnings.catch_warnings():
-            warnings.filterwarnings("ignore", category=FutureWarning)
-            checkpoint_data = torch.load(trainer_path, weights_only=False)
-
-        # Extract known fields
-        return TrainerCheckpoint(
-            agent_step=checkpoint_data.get("agent_step", 0),
-            epoch=checkpoint_data.get("epoch", 0),
-            total_agent_step=checkpoint_data.get("total_agent_step"),
-            optimizer_state_dict=checkpoint_data.get("optimizer_state_dict"),
-            policy_path=checkpoint_data.get("policy_path"),
-            extra_args={
-                k: v
-                for k, v in checkpoint_data.items()
-                if k not in ["agent_step", "epoch", "total_agent_step", "optimizer_state_dict", "policy_path"]
-            },
-        )
->>>>>>> b8014fa1
+            return TrainerCheckpoint(**state)