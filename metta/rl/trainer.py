--- conflicted
+++ resolved
@@ -19,7 +19,8 @@
 from metta.common.util.system_monitor import SystemMonitor
 from metta.eval.eval_request_config import EvalRewardSummary
 from metta.eval.eval_service import evaluate_policy as eval_service_evaluate_policy
-from metta.interface import HyperparameterScheduler as SimpleHyperparameterScheduler
+
+# from metta.interface import HyperparameterScheduler as SimpleHyperparameterScheduler
 from metta.mettagrid.curriculum.util import curriculum_from_config_path
 from metta.mettagrid.mettagrid_env import MettaGridEnv, dtype_actions
 from metta.rl.experience import Experience
@@ -76,7 +77,6 @@
 logger = logging.getLogger(f"trainer-{rank}-{local_rank}")
 
 
-<<<<<<< HEAD
 @dataclass
 class TrainerState:
     """Mutable state for training that gets passed between functions."""
@@ -114,192 +114,6 @@
     if not force and trainer_cfg.checkpoint.checkpoint_interval:
         if epoch % trainer_cfg.checkpoint.checkpoint_interval != 0:
             return
-=======
-class MettaTrainer:
-    def __init__(
-        self,
-        cfg: DictConfig,
-        wandb_run: WandbRun | None,
-        policy_store: PolicyStore,
-        sim_suite_config: SimulationSuiteConfig,
-        stats_client: StatsClient | None,
-        **kwargs: Any,
-    ):
-        logger.info(f"run_dir = {cfg.run_dir}")
-        checkpoints_dir = Path(cfg.run_dir) / "checkpoints"
-        if checkpoints_dir.exists():
-            files = sorted(os.listdir(checkpoints_dir))
-            recent_files = files[-3:] if len(files) >= 3 else files
-            logger.info(f"Recent checkpoints: {', '.join(recent_files)}")
-
-        self.cfg = cfg
-        self.trainer_cfg = trainer_cfg = create_trainer_config(cfg)
-
-        # self.hyperparameter_scheduler = HyperparameterScheduler(
-        # trainer_cfg, self, trainer_cfg.total_timesteps, logging)
-
-        if trainer_cfg.checkpoint.checkpoint_dir:
-            os.makedirs(trainer_cfg.checkpoint.checkpoint_dir, exist_ok=True)
-
-        self._sim_suite_config = sim_suite_config
-        self._stats_client = stats_client
-
-        if torch.distributed.is_initialized():
-            self._master = torch.distributed.get_rank() == 0
-            self._world_size = torch.distributed.get_world_size()
-            self._rank = torch.distributed.get_rank()
-            logger.info(
-                f"Rank: {os.environ['RANK']}, Local rank: {os.environ['LOCAL_RANK']}, World size: {self._world_size}"
-            )
-        else:
-            self._master = True
-            self._world_size = 1
-            self._rank = 0
-
-        self.device: torch.device = torch.device(cfg.device) if isinstance(cfg.device, str) else cfg.device
-        self._batch_size = trainer_cfg.batch_size
-        self._minibatch_size = trainer_cfg.minibatch_size
-
-        self.torch_profiler = TorchProfiler(self._master, trainer_cfg.profiler, wandb_run, cfg.run_dir)
-        self.losses = Losses()
-        self.stats = defaultdict(list)
-        self.grad_stats = {}
-        self.wandb_run = wandb_run
-        self.policy_store = policy_store
-        self.evals = EvalRewardSummary()
-
-        self.timer = Stopwatch(logger)
-        self.timer.start()
-
-        if self._master:
-            self._memory_monitor = MemoryMonitor()
-            self._system_monitor = SystemMonitor(
-                sampling_interval_sec=1.0,  # Sample every second
-                history_size=100,  # Keep last 100 samples
-                logger=logger,
-                auto_start=True,  # Start monitoring immediately
-                external_timer=self.timer,  # Pass trainer's timer for persistent elapsed time
-            )
-
-        curriculum_config = trainer_cfg.curriculum_or_env
-        env_overrides = DictConfig(trainer_cfg.env_overrides)
-        self._curriculum = curriculum_from_config_path(curriculum_config, env_overrides)
-
-        # Add training task to the suite
-        self._sim_suite_config.simulations["eval/training_task"] = SingleEnvSimulationConfig(
-            env="/env/mettagrid/mettagrid",  # won't be used, dynamic `env_cfg()` should override all of it
-            num_episodes=1,
-            env_overrides=self._curriculum.get_task().env_cfg(),
-        )
-
-        self._make_vecenv()
-
-        metta_grid_env: MettaGridEnv = self.vecenv.driver_env  # type: ignore
-        assert isinstance(metta_grid_env, MettaGridEnv), (
-            f"vecenv.driver_env type {type(metta_grid_env).__name__} is not MettaGridEnv"
-        )
-
-        self.agent_step: int = 0
-        self.epoch: int = 0
-
-        checkpoint = TrainerCheckpoint.load(cfg.run_dir)
-        if checkpoint:
-            logger.info(f"Restoring from checkpoint at {checkpoint.agent_step} steps")
-            self.agent_step = checkpoint.agent_step
-            self.epoch = checkpoint.epoch
-            if checkpoint.stopwatch_state is not None:
-                logger.info("Restoring timer state from checkpoint")
-                self.timer.load_state(checkpoint.stopwatch_state, resume_running=True)
-
-        # Load or create policy with distributed coordination
-        policy_record = self._load_policy(checkpoint, policy_store)
-
-        if policy_record is not None:
-            logging.info(f"Rank {self._rank}: LOADED {policy_record.uri}")
-            self.latest_saved_policy_record = policy_record
-
-            # Get the policy from the record
-            self.policy = policy_record.policy
-
-            # Restore original_feature_mapping from metadata if available
-            if (
-                hasattr(self.policy, "restore_original_feature_mapping")
-                and "original_feature_mapping" in policy_record.metadata
-            ):
-                self.policy.restore_original_feature_mapping(policy_record.metadata["original_feature_mapping"])
-                logger.info(f"Rank {self._rank}: Restored original_feature_mapping")
-
-            # Initialize the policy to the environment
-            self._initialize_policy_to_environment(self.policy, metta_grid_env, self.device)
-
-            self.initial_policy_record = policy_record
-
-        else:
-            logger.info(f"Rank {self._rank}: No existing policy found, creating new one")
-            # In distributed mode, handle policy creation/loading differently
-            if torch.distributed.is_initialized() and not self._master:
-                # Non-master ranks wait for master to create and save the policy
-                default_policy_path = os.path.join(
-                    trainer_cfg.checkpoint.checkpoint_dir, policy_store.make_model_name(0)
-                )
-                logger.info(f"Rank {self._rank}: Waiting for master to create policy at {default_policy_path}")
-
-                # Synchronize with master before attempting to load
-                torch.distributed.barrier()
-
-                def log_progress(elapsed: float, status: str) -> None:
-                    if status == "waiting" and int(elapsed) % 10 == 0 and elapsed > 0:
-                        logger.info(f"Rank {self._rank}: Still waiting for policy file... ({elapsed:.0f}s elapsed)")
-                    elif status == "found":
-                        logger.info(f"Rank {self._rank}: Policy file found, waiting for write to complete...")
-                    elif status == "stable":
-                        logger.info(f"Rank {self._rank}: Policy file stable after {elapsed:.1f}s")
-
-                if not wait_for_file(default_policy_path, timeout=300, progress_callback=log_progress):
-                    raise RuntimeError(f"Rank {self._rank}: Timeout waiting for policy at {default_policy_path}")
-
-                try:
-                    policy_record = self.policy_store.policy_record(default_policy_path)
-                except Exception as e:
-                    raise RuntimeError(
-                        f"Rank {self._rank}: Failed to load policy from {default_policy_path}: {e}"
-                    ) from e
-
-                self.initial_policy_record = policy_record
-                self.latest_saved_policy_record = policy_record
-                self.policy = policy_record.policy
-
-                self._initialize_policy_to_environment(self.policy, metta_grid_env, self.device)
-            else:
-                # Master creates and saves new policy
-                policy_record = self._create_and_save_policy_record(policy_store, metta_grid_env)
-                self.initial_policy_record = policy_record
-                self.latest_saved_policy_record = policy_record
-                self.policy = policy_record.policy
-
-                self._initialize_policy_to_environment(self.policy, metta_grid_env, self.device)
-
-                # Synchronize with non-master ranks after saving
-                if torch.distributed.is_initialized():
-                    logger.info("Master rank: Policy saved, synchronizing with other ranks")
-                    torch.distributed.barrier()
-
-        logging.info(f"Rank {self._rank}: USING {self.initial_policy_record.uri}")
-
-        if self._master:
-            logger.info(f"MettaTrainer loaded: {self.policy}")
-
-        if trainer_cfg.compile:
-            logger.info("Compiling policy")
-            self.policy = torch.compile(self.policy, mode=trainer_cfg.compile_mode)
-
-        self.kickstarter = Kickstarter(
-            trainer_cfg.kickstart,
-            self.device,
-            policy_store,
-            metta_grid_env,
-        )
->>>>>>> 21db774c
 
     # Only master saves training state, but all ranks must participate in barrier
     if not is_master:
@@ -452,8 +266,6 @@
                 losses=losses,
                 device=device,
             )
-
-            # Optimizer step
             optimizer.zero_grad()
             loss.backward()
 
@@ -800,113 +612,15 @@
                     epoch=state.epoch,
                     device=device,
                 )
-<<<<<<< HEAD
                 state.epoch += epochs_trained
-=======
-                self.optimizer.zero_grad()
-                loss.backward()
-                if (minibatch_idx + 1) % self.experience.accumulate_minibatches == 0:
-                    torch.nn.utils.clip_grad_norm_(self.policy.parameters(), trainer_cfg.ppo.max_grad_norm)
-                    self.optimizer.step()
-
-                    if self.cfg.agent.clip_range > 0:
-                        self.policy.clip_weights()
-
-                    if str(self.device).startswith("cuda"):
-                        torch.cuda.synchronize()
-
-                minibatch_idx += 1
-                # end loop over minibatches
-
-            self.epoch += 1
-
-            # check early exit if we have reached target_kl
-            if trainer_cfg.ppo.target_kl is not None:
-                average_approx_kl = self.losses.approx_kl_sum / self.losses.minibatches_processed
-                if average_approx_kl > trainer_cfg.ppo.target_kl:
-                    break
-            # end loop over epochs
-
-        # self.hyperparameter_scheduler.step(self.agent_step)
-
-        # Calculate explained variance using helper function
-        self.losses.explained_variance = calculate_explained_variance(experience.values, advantages)
-
-    def _should_run(self, interval: int, force: bool = False) -> bool:
-        """Check if a periodic task should run based on interval and force flag."""
-        if not self._master or not interval:
-            return False
-
-        if force:
-            return True
-
-        return self.epoch % interval == 0
-
-    def _maybe_record_heartbeat(self, force=False):
-        if force or (self.epoch % 10 == 0):
-            record_heartbeat()
-
-    def _maybe_save_training_state(self, force=False):
-        """Save training state if on checkpoint interval"""
-        # Check interval for all ranks to ensure synchronization
-        if not force and self.trainer_cfg.checkpoint.checkpoint_interval:
-            if self.epoch % self.trainer_cfg.checkpoint.checkpoint_interval != 0:
-                return
-
-        # Now all ranks that should save are here
-        # Only master saves training state, but all ranks must participate in barrier
-        if not self._master:
-            # Non-master ranks need to participate in the barrier below
-            if torch.distributed.is_initialized():
-                torch.distributed.barrier()
-            return
-
-        extra_args = {}
-        if self.kickstarter.enabled and self.kickstarter.teacher_uri is not None:
-            extra_args["teacher_pr_uri"] = self.kickstarter.teacher_uri
-
-        checkpoint = TrainerCheckpoint(
-            agent_step=self.agent_step,
-            epoch=self.epoch,
-            optimizer_state_dict=self.optimizer.state_dict(),
-            stopwatch_state=self.timer.save_state(),
-            policy_path=self.latest_saved_policy_uri,
-            extra_args=extra_args,
-        )
-        checkpoint.save(self.cfg.run_dir)
-        logger.info(f"Saved training state at epoch {self.epoch}")
-
-        # Synchronize all ranks to ensure the checkpoint is fully saved before continuing
-        if torch.distributed.is_initialized():
-            torch.distributed.barrier()
-
-    def _maybe_save_policy(self, force=False):
-        """Save policy locally if on checkpoint interval"""
-        # Check interval for all ranks to ensure synchronization
-        if not force and self.trainer_cfg.checkpoint.checkpoint_interval:
-            if self.epoch % self.trainer_cfg.checkpoint.checkpoint_interval != 0:
-                return
-
-        # Now all ranks that should save are here
-        # Only master saves policies, but all ranks must participate in barrier
-        if not self._master:
-            # Non-master ranks need to participate in the barrier below
-            if torch.distributed.is_initialized():
-                torch.distributed.barrier()
-            return
-
-        name = self.policy_store.make_model_name(self.epoch)
-
-        metta_grid_env: MettaGridEnv = self.vecenv.driver_env  # type: ignore
-        assert isinstance(metta_grid_env, MettaGridEnv), "vecenv.driver_env must be a MettaGridEnv"
->>>>>>> 21db774c
 
                 # Update learning rate scheduler
                 if lr_scheduler is not None:
                     lr_scheduler.step()
 
                 # Update hyperparameter scheduler
-                hyperparameter_scheduler.step(state.agent_step)
+                # if hyperparameter_scheduler is not None:
+                #     hyperparameter_scheduler.step(state.agent_step)
 
         torch_profiler.on_epoch_end(state.epoch)
 
@@ -964,84 +678,9 @@
             f"({train_pct:.0f}% train- {rollout_pct:.0f}% rollout- {stats_pct:.0f}% stats)"
         )
 
-<<<<<<< HEAD
         # Periodic tasks
         if should_run(state.epoch, 10, is_master):
             record_heartbeat()
-=======
-        self.stats.clear()
-        self.grad_stats.clear()
-
-    def close(self):
-        self.vecenv.close()
-        if self._master:
-            self._memory_monitor.clear()
-            self._system_monitor.stop()
-
-    @property
-    def hyperparameters(self):
-        return {}
-        # return {
-        #     "learning_rate": self.optimizer.param_groups[0]["lr"],
-        #     "ppo_clip_coef": self.trainer_cfg.ppo.clip_coef,
-        #     "ppo_vf_clip_coef": self.trainer_cfg.ppo.vf_clip_coef,
-        #     "ppo_ent_coef": self.trainer_cfg.ppo.ent_coef,
-        #     "ppo_l2_reg_loss_coef": self.trainer_cfg.ppo.l2_reg_loss_coef,
-        #     "ppo_l2_init_loss_coef": self.trainer_cfg.ppo.l2_init_loss_coef,
-        # }
-
-    @property
-    def latest_saved_policy_uri(self) -> str | None:
-        """Get the URI of the latest saved policy, if any."""
-        if self.latest_saved_policy_record is None:
-            return None
-        return self.latest_saved_policy_record.uri
-
-    @property
-    def initial_policy_uri(self) -> str | None:
-        """Get the URI of the initial policy used to start training."""
-        if self.initial_policy_record is None:
-            return None
-        return self.initial_policy_record.uri
-
-    @property
-    def current_policy_generation(self) -> int:
-        """Get the current generation number of the policy."""
-        if self.initial_policy_record is None:
-            return 0
-        return self.initial_policy_record.metadata.get("generation", 0) + 1
-
-    def _make_experience_buffer(self):
-        vecenv = self.vecenv
-        trainer_cfg = self.trainer_cfg
-
-        # Get environment info
-        obs_space = vecenv.single_observation_space
-        atn_space = vecenv.single_action_space
-        total_agents = vecenv.num_agents
-
-        # Calculate minibatch parameters
-        max_minibatch_size = trainer_cfg.minibatch_size
-
-        # Get LSTM parameters using helper function
-        hidden_size, num_lstm_layers = get_lstm_config(self.policy)
-
-        # Create experience buffer
-        self.experience = Experience(
-            total_agents=total_agents,
-            batch_size=self._batch_size,
-            bptt_horizon=trainer_cfg.bptt_horizon,
-            minibatch_size=self._minibatch_size,
-            max_minibatch_size=max_minibatch_size,
-            obs_space=obs_space,
-            atn_space=atn_space,
-            device=self.device,
-            hidden_size=hidden_size,
-            cpu_offload=trainer_cfg.cpu_offload,
-            num_lstm_layers=num_lstm_layers,
-            agents_per_batch=getattr(vecenv, "agents_per_batch", None),
-        )
->>>>>>> 21db774c
 
         # Update L2 weights if configured
         if hasattr(policy, "l2_init_weight_update_interval"):
@@ -1373,13 +1012,14 @@
 
     # Create hyperparameter scheduler
     # Use the simple interface wrapper like run.py does
-    hyperparameter_scheduler = SimpleHyperparameterScheduler(
-        optimizer=optimizer,
-        total_timesteps=trainer_cfg.total_timesteps,
-        learning_rate=trainer_cfg.optimizer.learning_rate,
-        ppo_config=trainer_cfg.ppo,
-        scheduler_config=trainer_cfg.hyperparameter_scheduler,
-    )
+    # hyperparameter_scheduler = SimpleHyperparameterScheduler(
+    #     optimizer=optimizer,
+    #     total_timesteps=trainer_cfg.total_timesteps,
+    #     learning_rate=trainer_cfg.optimizer.learning_rate,
+    #     ppo_config=trainer_cfg.ppo,
+    #     scheduler_config=trainer_cfg.hyperparameter_scheduler,
+    # )
+    hyperparameter_scheduler = None  # Disabled for now
 
     # Return all components in the expected order
     return (
