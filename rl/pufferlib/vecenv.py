<<<<<<< HEAD
import copy
from omegaconf import OmegaConf
=======
from omegaconf import OmegaConf, DictConfig
>>>>>>> 95988b88
import pufferlib
import pufferlib.utils
import pufferlib.vector
import hydra
from util.runtime_configuration import setup_omega_conf

def make_env_func(cfg: DictConfig, buf=None, render_mode='rgb_array'):
    setup_omega_conf()
<<<<<<< HEAD
    env_cfg = copy.deepcopy(cfg)
    env = hydra.utils.instantiate(cfg, env_cfg=env_cfg, buf=buf, render_mode=render_mode, _recursive_=False)
=======
    env_cfg = OmegaConf.create(cfg)
    env = hydra.utils.instantiate(env_cfg, env_cfg, buf=buf, render_mode=render_mode, _recursive_=False)
>>>>>>> 95988b88
    return env

def make_vecenv(
    env_cfg: OmegaConf,
    vectorization: str,
    num_envs=1,
    batch_size=None,
    num_workers=1,
    render_mode=None,
    **kwargs
):

    vec = vectorization
    if vec == 'serial' or num_workers == 1:
        vec = pufferlib.vector.Serial
    elif vec == 'multiprocessing':
        vec = pufferlib.vector.Multiprocessing
    elif vec == 'ray':
        vec = pufferlib.vector.Ray
    else:
        raise ValueError('Invalid --vector (serial/multiprocessing/ray).')

    vecenv_args = dict(
        env_kwargs=dict(cfg = dict(**env_cfg), render_mode=render_mode),
        num_envs=num_envs,
        num_workers=num_workers,
        batch_size=batch_size or num_envs,
        backend=vec,
        **kwargs
    )

    vecenv = pufferlib.vector.make(make_env_func, **vecenv_args)
    return vecenv<|MERGE_RESOLUTION|>--- conflicted
+++ resolved
@@ -1,9 +1,6 @@
-<<<<<<< HEAD
 import copy
 from omegaconf import OmegaConf
-=======
 from omegaconf import OmegaConf, DictConfig
->>>>>>> 95988b88
 import pufferlib
 import pufferlib.utils
 import pufferlib.vector
@@ -12,13 +9,8 @@
 
 def make_env_func(cfg: DictConfig, buf=None, render_mode='rgb_array'):
     setup_omega_conf()
-<<<<<<< HEAD
-    env_cfg = copy.deepcopy(cfg)
-    env = hydra.utils.instantiate(cfg, env_cfg=env_cfg, buf=buf, render_mode=render_mode, _recursive_=False)
-=======
     env_cfg = OmegaConf.create(cfg)
     env = hydra.utils.instantiate(env_cfg, env_cfg, buf=buf, render_mode=render_mode, _recursive_=False)
->>>>>>> 95988b88
     return env
 
 def make_vecenv(
