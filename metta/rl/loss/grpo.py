--- conflicted
+++ resolved
@@ -1,28 +1,17 @@
 import typing
 
 import numpy as np
+import torch
 import pydantic
 import tensordict
-import torch
 import torchrl.data
 
-<<<<<<< HEAD
 import metta.agent.policy
-import metta.rl.training.component_context as component_context
-import metta.rl.training.training_environment as training_environment
-import mettagrid.base_config
-from . import loss as loss_module
-
-
-class GRPOConfig(mettagrid.base_config.Config):
-=======
-from metta.agent.policy import Policy
-from metta.rl.loss.loss import Loss, LossConfig
-from metta.rl.training import ComponentContext, TrainingEnvironment
-
-
-class GRPOConfig(LossConfig):
->>>>>>> a20e668a
+import metta.rl.loss.loss
+import metta.rl.training
+
+
+class GRPOConfig(metta.rl.loss.loss.LossConfig):
     """Configuration for Group Relative Policy Optimization."""
 
     # Clip coefficient for policy gradient
@@ -50,16 +39,11 @@
         self,
         policy: metta.agent.policy.Policy,
         trainer_cfg: typing.Any,
-        env: training_environment.TrainingEnvironment,
+        env: metta.rl.training.TrainingEnvironment,
         device: torch.device,
         instance_name: str,
-<<<<<<< HEAD
         loss_config: typing.Any,
-    ):
-=======
-        loss_config: Any,
     ) -> "GRPO":
->>>>>>> a20e668a
         """Points to the GRPO class for initialization."""
         return GRPO(
             policy,
@@ -71,7 +55,7 @@
         )
 
 
-class GRPO(loss_module.Loss):
+class GRPO(metta.rl.loss.loss.Loss):
     """Group Relative Policy Optimization loss.
 
     GRPO eliminates the value network and uses group-based advantage estimation,
@@ -90,16 +74,11 @@
         self,
         policy: metta.agent.policy.Policy,
         trainer_cfg: typing.Any,
-        env: training_environment.TrainingEnvironment,
+        env: metta.rl.training.TrainingEnvironment,
         device: torch.device,
         instance_name: str,
-<<<<<<< HEAD
         loss_config: typing.Any,
-    ):
-=======
-        loss_config: Any,
     ) -> None:
->>>>>>> a20e668a
         super().__init__(policy, trainer_cfg, env, device, instance_name, loss_config)
         self.advantages = torch.tensor(0.0, dtype=torch.float32, device=self.device)
         self.burn_in_steps = 0
@@ -123,7 +102,7 @@
             act_log_prob=scalar_f32,
         )
 
-    def run_rollout(self, td: tensordict.TensorDict, context: component_context.ComponentContext) -> None:
+    def run_rollout(self, td: tensordict.TensorDict, context: metta.rl.training.ComponentContext) -> None:
         """Run policy rollout without value prediction."""
         with torch.no_grad():
             self.policy.forward(td)
@@ -141,7 +120,7 @@
         return
 
     def run_train(
-        self, shared_loss_data: tensordict.TensorDict, context: component_context.ComponentContext, mb_idx: int
+        self, shared_loss_data: tensordict.TensorDict, context: metta.rl.training.ComponentContext, mb_idx: int
     ) -> tuple[torch.Tensor, tensordict.TensorDict, bool]:
         """GRPO training loop with group-based advantage estimation."""
         config = self.cfg
@@ -181,11 +160,11 @@
 
         return loss, shared_loss_data, stop_update_epoch
 
-    def on_train_phase_end(self, context: component_context.ComponentContext) -> None:
+    def on_train_phase_end(self, context: metta.rl.training.ComponentContext) -> None:
         """Track metrics at the end of training phase."""
         pass
 
-    def _compute_group_advantages(self, context: component_context.ComponentContext) -> torch.Tensor:
+    def _compute_group_advantages(self, context: metta.rl.training.ComponentContext) -> torch.Tensor:
         """Compute group-based advantages relative to mean reward.
 
         In GRPO, we compute advantages by comparing each trajectory's
