from typing import List, Optional, Sequence

import metta.cogworks.curriculum as cc
import mettagrid.builder.envs as eb
from metta.agent.policies.fast import FastConfig
from metta.agent.policy import PolicyArchitecture
from metta.cogworks.curriculum.curriculum import (
    CurriculumAlgorithmConfig,
    CurriculumConfig,
)
from metta.cogworks.curriculum.learning_progress_algorithm import LearningProgressConfig
from metta.rl.loss import LossConfig
from metta.rl.trainer_config import TrainerConfig
from metta.rl.training import EvaluatorConfig, TrainingEnvironmentConfig
from metta.sim.simulation_config import SimulationConfig
from metta.tools.play import PlayTool
from metta.tools.replay import ReplayTool
from metta.tools.sim import SimTool
from metta.tools.train import TrainTool
from mettagrid import MettaGridConfig
from mettagrid.config import ConverterConfig


def make_mettagrid(num_agents: int = 24) -> MettaGridConfig:
    arena_env = eb.make_arena(num_agents=num_agents)

    arena_env.game.agent.rewards.inventory = {
        "heart": 1,
        "ore_red": 0.1,
        "battery_red": 0.8,
        "laser": 0.5,
        "armor": 0.5,
        "blueprint": 0.5,
    }
    arena_env.game.agent.rewards.inventory_max = {
        "heart": 100,
        "ore_red": 1,
        "battery_red": 1,
        "laser": 1,
        "armor": 1,
        "blueprint": 1,
    }

    # Easy converter: 1 battery_red to 1 heart (instead of 3 to 1)
    altar = arena_env.game.objects.get("altar")
    if isinstance(altar, ConverterConfig) and hasattr(altar, "input_resources"):
        altar.input_resources["battery_red"] = 1

    return arena_env


def make_curriculum(
    arena_env: Optional[MettaGridConfig] = None,
    enable_detailed_slice_logging: bool = False,
    algorithm_config: Optional[CurriculumAlgorithmConfig] = None,
) -> CurriculumConfig:
    arena_env = arena_env or make_mettagrid()

    arena_tasks = cc.bucketed(arena_env)

    for item in ["ore_red", "battery_red", "laser", "armor"]:
        arena_tasks.add_bucket(
            f"game.agent.rewards.inventory.{item}", [0, 0.1, 0.5, 0.9, 1.0]
        )
        arena_tasks.add_bucket(f"game.agent.rewards.inventory.{item}_max", [1, 2])

    # enable or disable attacks. we use cost instead of 'enabled'
    # to maintain action space consistency.
    arena_tasks.add_bucket("game.actions.attack.consumed_resources.laser", [1, 100])

    # sometimes add initial_items to the buildings
    for obj in ["mine_red", "generator_red", "altar", "lasery", "armory"]:
        arena_tasks.add_bucket(f"game.objects.{obj}.initial_resource_count", [0, 1])

    if algorithm_config is None:
        algorithm_config = LearningProgressConfig(
            use_bidirectional=True,  # Enable bidirectional learning progress by default
            ema_timescale=0.001,
            exploration_bonus=0.1,
            max_memory_tasks=1000,
            max_slice_axes=5,  # More slices for arena complexity
            enable_detailed_slice_logging=enable_detailed_slice_logging,
        )

    return arena_tasks.to_curriculum(algorithm_config=algorithm_config)


def make_evals(env: Optional[MettaGridConfig] = None) -> List[SimulationConfig]:
    basic_env = env or make_mettagrid()
    basic_env.game.actions.attack.consumed_resources["laser"] = 100

    combat_env = basic_env.model_copy()
    combat_env.game.actions.attack.consumed_resources["laser"] = 1

    return [
        SimulationConfig(suite="arena", name="basic", env=basic_env),
        SimulationConfig(suite="arena", name="combat", env=combat_env),
    ]


def train(
    curriculum: Optional[CurriculumConfig] = None,
    enable_detailed_slice_logging: bool = False,
<<<<<<< HEAD
    enable_contrastive: bool = True,
=======
    policy_architecture: Optional[PolicyArchitecture] = None,
>>>>>>> 4cf24ad9
) -> TrainTool:
    curriculum = curriculum or make_curriculum(
        enable_detailed_slice_logging=enable_detailed_slice_logging
    )

    eval_simulations = make_evals()
    trainer_cfg = TrainerConfig(
<<<<<<< HEAD
        losses=LossConfig(enable_contrastive=enable_contrastive),
        curriculum=curriculum
        or make_curriculum(enable_detailed_slice_logging=enable_detailed_slice_logging),
        evaluation=EvaluationConfig(
            simulations=[
                SimulationConfig(
                    name="arena/basic", env=eb.make_arena(num_agents=24, combat=False)
                ),
                SimulationConfig(
                    name="arena/combat", env=eb.make_arena(num_agents=24, combat=True)
                ),
            ],
        ),
=======
        losses=LossConfig(),
>>>>>>> 4cf24ad9
    )

    if policy_architecture is None:
        policy_architecture = FastConfig()

    return TrainTool(
        trainer=trainer_cfg,
        training_env=TrainingEnvironmentConfig(curriculum=curriculum),
        evaluator=EvaluatorConfig(simulations=eval_simulations),
        policy_architecture=policy_architecture,
    )


def play(env: Optional[MettaGridConfig] = None) -> PlayTool:
    eval_env = env or make_mettagrid()
    return PlayTool(sim=SimulationConfig(suite="arena", env=eval_env, name="eval"))


def replay(env: Optional[MettaGridConfig] = None) -> ReplayTool:
    eval_env = env or make_mettagrid()
    return ReplayTool(sim=SimulationConfig(suite="arena", env=eval_env, name="eval"))


def evaluate(
    policy_uri: str, simulations: Optional[Sequence[SimulationConfig]] = None
) -> SimTool:
    simulations = simulations or make_evals()
    return SimTool(
        simulations=simulations,
        policy_uris=[policy_uri],
    )


def evaluate_in_sweep(
    policy_uri: str, simulations: Optional[Sequence[SimulationConfig]] = None
) -> SimTool:
    """Evaluation function optimized for sweep runs.

    Uses 10 episodes per simulation with a 4-minute time limit to get
    reliable results quickly during hyperparameter sweeps.
    """
    if simulations is None:
        # Create sweep-optimized versions of the standard evaluations
        basic_env = make_mettagrid()
        basic_env.game.actions.attack.consumed_resources["laser"] = 100

        combat_env = basic_env.model_copy()
        combat_env.game.actions.attack.consumed_resources["laser"] = 1

        simulations = [
            SimulationConfig(
                suite="arena",
                name="basic",
                env=basic_env,
                num_episodes=10,  # 10 episodes for statistical reliability
                max_time_s=240,  # 4 minutes max per simulation
            ),
            SimulationConfig(
                suite="arena",
                name="combat",
                env=combat_env,
                num_episodes=10,
                max_time_s=240,
            ),
        ]

    return SimTool(
        simulations=simulations,
        policy_uris=[policy_uri],
    )<|MERGE_RESOLUTION|>--- conflicted
+++ resolved
@@ -101,11 +101,8 @@
 def train(
     curriculum: Optional[CurriculumConfig] = None,
     enable_detailed_slice_logging: bool = False,
-<<<<<<< HEAD
     enable_contrastive: bool = True,
-=======
     policy_architecture: Optional[PolicyArchitecture] = None,
->>>>>>> 4cf24ad9
 ) -> TrainTool:
     curriculum = curriculum or make_curriculum(
         enable_detailed_slice_logging=enable_detailed_slice_logging
@@ -113,23 +110,7 @@
 
     eval_simulations = make_evals()
     trainer_cfg = TrainerConfig(
-<<<<<<< HEAD
         losses=LossConfig(enable_contrastive=enable_contrastive),
-        curriculum=curriculum
-        or make_curriculum(enable_detailed_slice_logging=enable_detailed_slice_logging),
-        evaluation=EvaluationConfig(
-            simulations=[
-                SimulationConfig(
-                    name="arena/basic", env=eb.make_arena(num_agents=24, combat=False)
-                ),
-                SimulationConfig(
-                    name="arena/combat", env=eb.make_arena(num_agents=24, combat=True)
-                ),
-            ],
-        ),
-=======
-        losses=LossConfig(),
->>>>>>> 4cf24ad9
     )
 
     if policy_architecture is None:
