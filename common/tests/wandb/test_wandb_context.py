--- conflicted
+++ resolved
@@ -78,12 +78,7 @@
         cfg = WandbConfig(enabled=True, project="offline-test", entity="test-entity", data_dir=tmpdir)
 
         try:
-<<<<<<< HEAD
-            with WandbContext(cfg, SampleConfig(), timeout=5) as _:
-=======
-            with WandbContext(cfg, SampleConfig(), timeout=5) as _run:
->>>>>>> c9823d5a
-                # Offline mode might still create a run
+            with WandbContext(cfg, SampleConfig(), timeout=5) as _run:  # Offline mode might still create a run
                 pass
         finally:
             os.environ.pop("WANDB_MODE", None)
