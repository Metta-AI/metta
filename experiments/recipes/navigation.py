import os
from datetime import datetime
from typing import Optional, Sequence

import metta.cogworks.curriculum as cc
import metta.mettagrid.config.envs as eb
from metta.cogworks.curriculum.curriculum import CurriculumConfig
from metta.cogworks.curriculum.task_generator import Span
from metta.map.terrain_from_numpy import TerrainFromNumpy
from metta.mettagrid.map_builder.random import RandomMapBuilder
from metta.mettagrid.mapgen.mapgen import MapGen
from metta.mettagrid.mettagrid_config import MettaGridConfig
from metta.rl.loss.loss_config import LossConfig
from metta.rl.trainer_config import EvaluationConfig, TrainerConfig
from metta.sim.simulation_config import SimulationConfig
from metta.tools.play import PlayTool
from metta.tools.replay import ReplayTool
from metta.tools.sim import SimTool
from metta.tools.train import TrainTool

from experiments.evals.navigation import make_navigation_eval_suite


def _get_user_identifier() -> str:
    """Get user identifier from USER environment variable."""
    return os.getenv("USER", "unknown")


def _default_run_name() -> str:
    """Generate a robust run name following the pattern: navigation.{user}.{date}.{unique_id}

    Format: navigation.{username}.MMDD-HHMMSS.{git_hash_short} or navigation.{username}.MMDD-HHMMSS
    Example: navigation.alice.0820-143052.a1b2c3d or navigation.alice.0820-143052"""
    user = _get_user_identifier()
    now = datetime.now()
    timestamp = now.strftime("%m%d-%H%M%S")

    # Try to get git hash (7 chars like CI) for better tracking
    try:
        from metta.common.util.git import get_current_commit

        git_hash = get_current_commit()[:7]
        return f"navigation.{user}.{timestamp}.{git_hash}"
    except Exception:
        # Fallback: use timestamp
        return f"navigation.{user}.{timestamp}"


def make_mettagrid(num_agents: int = 1, num_instances: int = 4) -> MettaGridConfig:
    nav = eb.make_navigation(num_agents=num_agents * num_instances)

    nav.game.map_builder = MapGen.Config(
        instances=num_instances,
        border_width=6,
        instance_border_width=3,
        instance_map=TerrainFromNumpy.Config(
            agents=num_agents,
            objects={"altar": 10},
            dir="varied_terrain/dense_large",
        ),
    )
    return nav


def make_curriculum(nav_env: Optional[MettaGridConfig] = None) -> CurriculumConfig:
    nav_env = nav_env or make_mettagrid()

    # make a set of training tasks for navigation
    dense_tasks = cc.bucketed(nav_env)

    maps = ["terrain_maps_nohearts"]
    for size in ["large", "medium", "small"]:
        for terrain in ["balanced", "maze", "sparse", "dense", "cylinder-world"]:
            maps.append(f"varied_terrain/{terrain}_{size}")

    dense_tasks.add_bucket("game.map_builder.instance_map.dir", maps)
    dense_tasks.add_bucket("game.map_builder.instance_map.objects.altar", [Span(3, 50)])

    # sparse environments are just random maps
    sparse_nav_env = nav_env.model_copy()
    sparse_nav_env.game.map_builder = RandomMapBuilder.Config(
        agents=4,
        objects={"altar": 10},
    )
    sparse_tasks = cc.bucketed(sparse_nav_env)
    sparse_tasks.add_bucket("game.map_builder.width", [Span(60, 120)])
    sparse_tasks.add_bucket("game.map_builder.height", [Span(60, 120)])
    sparse_tasks.add_bucket("game.map_builder.objects.altar", [Span(1, 10)])

    nav_tasks = cc.merge([dense_tasks, sparse_tasks])

    return CurriculumConfig(task_generator=nav_tasks)


def train(
    run: Optional[str] = None, curriculum: Optional[CurriculumConfig] = None
) -> TrainTool:
    # Generate structured run name if not provided
    if run is None:
        run = _default_run_name()
    trainer_cfg = TrainerConfig(
        losses=LossConfig(),
        curriculum=curriculum or make_curriculum(),
        evaluation=EvaluationConfig(
            simulations=make_navigation_eval_suite(),
        ),
    )

    return TrainTool(
        trainer=trainer_cfg,
        run=run,
    )


def play(env: Optional[MettaGridConfig] = None) -> PlayTool:
    eval_env = env or make_mettagrid()
    return PlayTool(
        sim=SimulationConfig(
            env=eval_env,
            name="navigation",
        ),
    )


def replay(env: Optional[MettaGridConfig] = None) -> ReplayTool:
    eval_env = env or make_mettagrid()
    return ReplayTool(
        sim=SimulationConfig(
            env=eval_env,
            name="navigation",
        ),
    )


<<<<<<< HEAD
def eval() -> SimTool:
    return SimTool(simulations=make_navigation_eval_suite())


=======
>>>>>>> c515b737
def evaluate(
    policy_uri: str, simulations: Optional[Sequence[SimulationConfig]] = None
) -> SimTool:
    simulations = simulations or make_navigation_eval_suite()
    return SimTool(
        simulations=simulations,
        policy_uris=[policy_uri],
    )<|MERGE_RESOLUTION|>--- conflicted
+++ resolved
@@ -132,13 +132,6 @@
     )
 
 
-<<<<<<< HEAD
-def eval() -> SimTool:
-    return SimTool(simulations=make_navigation_eval_suite())
-
-
-=======
->>>>>>> c515b737
 def evaluate(
     policy_uri: str, simulations: Optional[Sequence[SimulationConfig]] = None
 ) -> SimTool:
