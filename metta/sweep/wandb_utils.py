import json
import logging
import time
from typing import Any, List

import wandb
from omegaconf import DictConfig

from metta.common.util.numpy_helpers import clean_numpy_types
from metta.common.util.retry import retry_on_exception

logger = logging.getLogger("sweep")


<<<<<<< HEAD
@retry_on_exception(max_retries=3, initial_delay=2.0, logger=logger)
=======
@retry_on_exception(max_retries=3, initial_delay=2.0)
>>>>>>> 7770cb70
def _fetch_sweep_from_api(project: str, entity: str, name: str) -> str | None:
    """
    Fetch sweep ID from WandB API by name.

    This is the core business logic separated from retry logic.

    Args:
        project: WandB project name
        entity: WandB entity name
        name: Sweep name to search for

    Returns:
        Sweep ID if found, None otherwise
    """
    logger.info(f"Attempting to fetch sweep '{name}'")

    api = wandb.Api()
    start_time = time.time()

    # Get project first to check if it exists
    try:
        proj = api.project(project, entity)
    except Exception as e:
        logger.error(f"Failed to access project {entity}/{project}: {e}")
        return None

    # Fetch sweeps with a generator to avoid loading all at once
    sweeps = proj.sweeps()

    found_sweep_id = None
    sweep_count = 0

    # Process sweeps one by one to find the matching name
    for sweep in sweeps:
        sweep_count += 1
        if sweep.name == name:
            found_sweep_id = sweep.id
            logger.info(
                f"Found existing sweep: {name} with ID: {found_sweep_id} "
                f"(checked {sweep_count} sweeps in {time.time() - start_time:.2f}s)"
            )
            return found_sweep_id

        # Log progress periodically
        if sweep_count % 10 == 0:
            logger.debug(f"Checked {sweep_count} sweeps so far...")

    elapsed = time.time() - start_time
    logger.info(f"No existing sweep found with name: {name} (checked {sweep_count} sweeps in {elapsed:.2f}s)")
    return None


def create_wandb_sweep(
    sweep_name: str, wandb_entity: str, wandb_project: str, sweep_config: DictConfig | None = None
) -> str:
    """
    Create a new wandb sweep with parameters from Protein sweep configuration.

    Args:
        sweep_name (str): The name of the sweep.
        wandb_entity (str): The wandb entity (username or team name).
        wandb_project (str): The wandb project name.
        sweep_config (Optional): The sweep configuration containing parameters.
                                If None, uses dummy parameter for backward compatibility.

    Returns:
        str: The ID of the created sweep.
    """
    # Extract metric and goal information from sweep config
    metric_name = sweep_config.metric if sweep_config and hasattr(sweep_config, "metric") else "score"
    metric_goal = sweep_config.goal if sweep_config and hasattr(sweep_config, "goal") else "maximize"
    method = sweep_config.method if sweep_config and hasattr(sweep_config, "method") else "bayes"

    # Use the same parameter conversion approach as MettaProtein
    wandb_parameters = {"dummy_param": {"values": [1]}}  # Fallback

    logger.info(f"Creating WandB sweep '{sweep_name}' with {len(wandb_parameters)} parameters")

    sweep_id = wandb.sweep(
        sweep={
            "name": sweep_name,
            "method": method,
            "metric": {"name": metric_name, "goal": metric_goal},
            "parameters": wandb_parameters,
        },
        project=wandb_project,
        entity=wandb_entity,
    )
    return sweep_id


def _convert_protein_to_wandb_params(parameters_dict: Any) -> dict[str, Any]:
    """Convert Protein parameter dict to WandB parameter format for visualization.

    This is a simple conversion that flattens nested parameters and converts
    Protein distribution specs to basic WandB min/max or values format.
    """
    wandb_params: dict[str, Any] = {}

    def _flatten_and_convert(obj: Any, prefix: str = "") -> Any:
        """Recursively flatten and convert parameter definitions."""
        if isinstance(obj, dict):
            # Check if this looks like a parameter definition
            if "min" in obj and "max" in obj:
                # Convert to WandB range format
                return {"min": float(obj["min"]), "max": float(obj["max"])}
            elif "values" in obj:
                # Convert to WandB discrete format
                return {"values": obj["values"]}
            else:
                # Recurse into nested structure
                for key, value in obj.items():
                    param_path = f"{prefix}.{key}" if prefix else key
                    result = _flatten_and_convert(value, param_path)
                    if result is not None:
                        wandb_params[param_path] = result
        return None

    _flatten_and_convert(parameters_dict)

    # Ensure at least one parameter for WandB
    if not wandb_params:
        wandb_params = {"dummy_param": {"values": [1]}}

    return wandb_params


def sweep_id_from_name(project: str, entity: str, name: str) -> str | None:
    """
    Get sweep ID from name with retry logic for network issues.

    Args:
        project: WandB project name
        entity: WandB entity name
        name: Sweep name to search for

    Returns:
        Sweep ID if found, None otherwise
    """
    try:
        return _fetch_sweep_from_api(project, entity, name)
    except Exception as e:
        logger.error(f"Failed to fetch sweeps after all retry attempts. Assuming no existing sweep. Error: {e}")
        # Return None to allow sweep creation to proceed
        return None


def get_sweep_runs(sweep_id: str, entity: str, project: str) -> List[Any]:
    """Get all runs from a sweep sorted by score."""
    api = wandb.Api()
    sweep = api.sweep(f"{entity}/{project}/{sweep_id}")

    # Get all runs and filter for successful ones
    runs = []
    for run in sweep.runs:
        if run.summary.get("protein.state") == "success":
            score = run.summary.get("score", run.summary.get("protein.objective", 0))
            if score is not None and score > 0:  # Filter out failed runs
                runs.append(run)

    # Sort by score (descending for reward metric)
    runs.sort(key=lambda r: r.summary.get("score", r.summary.get("protein.objective", 0)), reverse=True)
    return runs


def record_protein_observation_to_wandb(
    wandb_run: Any, suggestion: dict[str, Any], objective: float, cost: float, is_failure: bool
) -> None:
    """
    Record an observation to WandB.

    Args:
        wandb_run: The WandB run to record the observation to.
        suggestion: The suggestioån to record.
        objective: The objective value to optimize (higher is better for maximization).
        cost: The cost of this evaluation (e.g., time taken).
        is_failure: Whether the suggestion failed.
    """
    wandb_run.summary.update(
        {
            "protein_observation": {
                "suggestion": suggestion,
                "objective": objective,
                "cost": cost,
                "is_failure": is_failure,
            },
        }
    )


def fetch_protein_observations_from_wandb(
    entity: str, project: str, wandb_sweep_id: str, max_observations: int = 100
) -> list[dict[str, Any]]:
    """
    Fetch latest protein observations from WandB sweep runs.

    Args:
        entity: The WandB entity name.
        project: The WandB project name.
        wandb_sweep_id: The WandB sweep ID.
        max_observations: The maximum number of observations to fetch.

    Returns:
        List of observation dictionaries with format:
        {
            "suggestion": dict,      # The hyperparameters used
            "objective": float,      # The objective value achieved
            "cost": float,          # The cost (e.g., runtime in seconds)
            "is_failure": bool,     # Whether the run failed

        }
    """
    api = wandb.Api()

    wandb_path = f"{entity}/{project}"

    # Use the API's native filtering and ordering
    # Order by created_at descending (newest first) and limit results
    runs = api.runs(
        path=wandb_path,
        filters={
            "sweep": wandb_sweep_id,
            "state": {"$in": ["finished", "failed"]},  # Only get completed runs
            "summary_metrics.protein_observation": {"$exists": True},  # Only runs with observations
        },
        order="-created_at",  # Descending order (newest first)
        per_page=max_observations,  # Limit the number of results
    )

    # Iterate through runs (already filtered and limited)
    return [deep_clean(run.summary.get("protein_observation")) for run in runs]  # type: ignore


def deep_clean(obj):
    """Recursively convert any object to JSON-serializable Python types."""
    if isinstance(obj, dict):
        # Already a regular dict, just recursively clean values
        return {k: deep_clean(v) for k, v in obj.items()}
    elif hasattr(obj, "items"):
        # Handle dict-like objects (including WandB SummarySubDict)
        # Convert to regular dict first, then recursively clean
        return {k: deep_clean(v) for k, v in dict(obj).items()}
    elif isinstance(obj, (list, tuple)):
        return [deep_clean(v) for v in obj]
    else:
        # For any other type, use clean_numpy_types first
        cleaned = clean_numpy_types(obj)
        # Then verify it's serializable
        json.dumps(cleaned)
        return cleaned<|MERGE_RESOLUTION|>--- conflicted
+++ resolved
@@ -12,11 +12,7 @@
 logger = logging.getLogger("sweep")
 
 
-<<<<<<< HEAD
-@retry_on_exception(max_retries=3, initial_delay=2.0, logger=logger)
-=======
 @retry_on_exception(max_retries=3, initial_delay=2.0)
->>>>>>> 7770cb70
 def _fetch_sweep_from_api(project: str, entity: str, name: str) -> str | None:
     """
     Fetch sweep ID from WandB API by name.
