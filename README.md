--- conflicted
+++ resolved
@@ -178,6 +178,7 @@
 | --------------------------- | ------------------------------------------------------------------------------------------------------------------------------ |
 | Train (arena)               | `./tools/run.py experiments.recipes.arena.train run=my_experiment`                                                             |
 | Train (navigation)          | `./tools/run.py experiments.recipes.navigation.train run=my_experiment`                                                        |
+| Train (custom policy)       | `./tools/run.py experiments.recipes.arena.train run=my_experiment policy_architecture.class_path=<POLICY PATH>`                |
 | Play (browser)              | `./tools/run.py experiments.recipes.arena.play`                                                                                |
 | Replay (policy)             | `./tools/run.py experiments.recipes.arena.replay policy_uri=s3://my-bucket/checkpoints/local.alice.1/local.alice.1:v10.pt`     |
 | Evaluate (arena)            | `./tools/run.py experiments.recipes.arena.evaluate policy_uri=s3://my-bucket/checkpoints/local.alice.1/local.alice.1:v10.pt`   |
@@ -353,23 +354,4 @@
 metta lint
 metta pytest
 pyright metta  # optional, some stubs are missing
-<<<<<<< HEAD
-pytest
-```
-
-### CLI cheat sheet
-
-| Task                        | Command                                                                                                                        |
-| --------------------------- | ------------------------------------------------------------------------------------------------------------------------------ |
-| Train (arena)               | `./tools/run.py experiments.recipes.arena.train run=my_experiment`                                                             |
-| Train (navigation)          | `./tools/run.py experiments.recipes.navigation.train run=my_experiment`                                                        |
-| Train (custom policy)       | `./tools/run.py experiments.recipes.arena.train run=my_experiment policy_architecture.class_path=<POLICY PATH>` |
-| Play (browser)              | `./tools/run.py experiments.recipes.arena.play`                                                                                |
-| Replay (policy)             | `./tools/run.py experiments.recipes.arena.replay policy_uri=s3://my-bucket/checkpoints/local.alice.1/local.alice.1:v10.pt`     |
-| Evaluate (arena)            | `./tools/run.py experiments.recipes.arena.evaluate policy_uri=s3://my-bucket/checkpoints/local.alice.1/local.alice.1:v10.pt`   |
-| Evaluate (navigation suite) | `./tools/run.py experiments.recipes.navigation.eval policy_uris=s3://my-bucket/checkpoints/local.alice.1/local.alice.1:v10.pt` |
-
-Running these commands mirrors our CI configuration and helps keep the codebase consistent.
-=======
-```
->>>>>>> ed5a105a
+```