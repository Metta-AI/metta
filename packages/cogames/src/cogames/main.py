--- conflicted
+++ resolved
@@ -271,13 +271,8 @@
     if curriculum_callable is None:
         rotation_aliases = {"training_facility_rotation", "training_rotation", "training_cycle"}
         if game_name is None or (game_name in rotation_aliases):
-<<<<<<< HEAD
-            curriculum_callable = curricula.training_facility_rotation()
-            representative_game = "training_facility_rotation"
-=======
             curriculum_callable = curricula.training_rotation()
             representative_game = "training_rotation"
->>>>>>> d94c114b
             game_name = None
         else:
             resolved_game, error = utils.resolve_game(game_name)
