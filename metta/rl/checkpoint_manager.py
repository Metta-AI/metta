--- conflicted
+++ resolved
@@ -10,16 +10,10 @@
 
 from metta.rl.system_config import SystemConfig
 from metta.rl.training.optimizer import is_schedulefree_optimizer
-<<<<<<< HEAD
-from metta.tools.utils.auto_config import auto_policy_storage_decision
+from metta.tools.utils.auto_config import PolicyStorageDecision, auto_policy_storage_decision
 from mettagrid.policy.submission import POLICY_SPEC_FILENAME, SubmissionPolicySpec
 from mettagrid.util.file import write_file
 from mettagrid.util.uri_resolvers.schemes import resolve_uri
-=======
-from metta.tools.utils.auto_config import PolicyStorageDecision, auto_policy_storage_decision
-from mettagrid.policy.mpt_artifact import save_mpt
-from mettagrid.util.uri_resolvers.schemes import checkpoint_filename, resolve_uri
->>>>>>> 9320aaa4
 
 logger = logging.getLogger(__name__)
 
@@ -70,9 +64,6 @@
 class CheckpointManager:
     """Manages run directories and trainer state checkpointing."""
 
-<<<<<<< HEAD
-    def __init__(self, run: str, system_cfg: SystemConfig, require_remote_enabled: bool = False):
-=======
     def __init__(
         self,
         run: str,
@@ -80,14 +71,6 @@
         require_remote_enabled: bool = False,
         storage_decision: PolicyStorageDecision | None = None,
     ):
-        if not run or not run.strip():
-            raise ValueError("Run name cannot be empty")
-        if any(char in run for char in [" ", "/", "*", "\\", ":", "<", ">", "|", "?", '"']):
-            raise ValueError(f"Run name contains invalid characters: {run}")
-        if "__" in run:
-            raise ValueError(f"Run name cannot contain '__': {run}")
-
->>>>>>> 9320aaa4
         self.run_name = run
         self.run_dir = system_cfg.data_dir / self.run_name
         self.checkpoint_dir = self.run_dir / "checkpoints"
