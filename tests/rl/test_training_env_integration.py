"""Test training environment integration with curriculum and stats tracking."""

import numpy as np

import metta.cogworks.curriculum as cc
<<<<<<< HEAD
import metta.cogworks.curriculum.curriculum_env
import mettagrid.config.mettagrid_config
import mettagrid.envs.mettagrid_puffer_env
import mettagrid.envs.stats_tracker
import mettagrid.simulator
import mettagrid.util.stats_writer
=======
from metta.cogworks.curriculum import Curriculum, CurriculumConfig, SingleTaskGenerator
from metta.cogworks.curriculum.curriculum_env import CurriculumEnv
from mettagrid.config.mettagrid_config import EnvSupervisorConfig, MettaGridConfig
from mettagrid.envs.mettagrid_puffer_env import MettaGridPufferEnv
from mettagrid.envs.stats_tracker import StatsTracker
from mettagrid.simulator import Simulator
from mettagrid.util.stats_writer import NoopStatsWriter
>>>>>>> a20e668a


def test_curriculum_env_with_stats_tracker_runs_episodes():
    """Test that curriculum-wrapped environment with stats tracker runs episodes correctly."""
    env_cfg = mettagrid.config.mettagrid_config.MettaGridConfig.EmptyRoom(num_agents=2)
    env_cfg.game.max_steps = 50

    curriculum = metta.cogworks.curriculum.Curriculum(
        metta.cogworks.curriculum.CurriculumConfig(
            task_generator=metta.cogworks.curriculum.SingleTaskGenerator.Config(env=env_cfg)
        )
    )
    stats_writer = mettagrid.util.stats_writer.NoopStatsWriter()

<<<<<<< HEAD
    sim = mettagrid.simulator.Simulator()
    sim.add_event_handler(mettagrid.envs.stats_tracker.StatsTracker(stats_writer))
    env = mettagrid.envs.mettagrid_puffer_env.MettaGridPufferEnv(sim, curriculum.get_task().get_env_cfg())
    env = metta.cogworks.curriculum.curriculum_env.CurriculumEnv(env, curriculum)
=======
    sim = Simulator()
    sim.add_event_handler(StatsTracker(stats_writer))
    env_supervisor_cfg = EnvSupervisorConfig(enabled=False)
    env = MettaGridPufferEnv(sim, curriculum.get_task().get_env_cfg(), env_supervisor_cfg)
    env = CurriculumEnv(env, curriculum)
>>>>>>> a20e668a

    num_episodes = 3
    episodes_completed = 0

    for _ in range(num_episodes):
        obs, info = env.reset()

        episode_done = False
        step_count = 0
        max_steps = 200

        while not episode_done and step_count < max_steps:
            actions = np.array([env.single_action_space.sample() for _ in range(env.num_agents)])
            obs, rewards, terminals, truncations, infos = env.step(actions)

            step_count += 1

            if terminals.all() or truncations.all():
                episode_done = True
                episodes_completed += 1

                # Verify infos are being set
                assert isinstance(infos, dict)
                assert "game" in infos
                assert "agent" in infos
                assert "attributes" in infos

    assert episodes_completed == num_episodes

    env.close()
    stats_writer.close()


def test_curriculum_with_multiple_tasks_runs_both():
    """Test that curriculum with 2 tasks runs both tasks."""
    env_cfg = mettagrid.config.mettagrid_config.MettaGridConfig.EmptyRoom(num_agents=2)

    # Create a curriculum with 2 tasks (different max_steps values)
    # Use None for algorithm_config to get random selection for more predictable testing
    tasks = cc.bucketed(env_cfg)
    tasks.add_bucket("game.max_steps", [20, 50])  # 2 tasks: one with 20 steps, one with 50 steps
    curriculum_config = tasks.to_curriculum(num_active_tasks=2, algorithm_config=None)
    curriculum = metta.cogworks.curriculum.Curriculum(curriculum_config)

    # First verify that the curriculum can generate both tasks
    # by sampling multiple times directly
    direct_samples = set()
    for _ in range(50):
        task = curriculum.get_task()
        max_steps = task.get_env_cfg().game.max_steps
        direct_samples.add(max_steps)
    # Both values should be possible to generate
    assert 20 in direct_samples or 50 in direct_samples, "Curriculum should be able to generate at least one task"

    stats_writer = mettagrid.util.stats_writer.NoopStatsWriter()

    sim = mettagrid.simulator.Simulator()
    sim.add_event_handler(mettagrid.envs.stats_tracker.StatsTracker(stats_writer))
    # Don't pre-initialize with a task - let CurriculumEnv handle it
    initial_task = curriculum.get_task()
<<<<<<< HEAD
    env = mettagrid.envs.mettagrid_puffer_env.MettaGridPufferEnv(sim, initial_task.get_env_cfg())
    env = metta.cogworks.curriculum.curriculum_env.CurriculumEnv(env, curriculum)
=======
    env_supervisor_cfg = EnvSupervisorConfig(enabled=False)
    env = MettaGridPufferEnv(sim, initial_task.get_env_cfg(), env_supervisor_cfg)
    env = CurriculumEnv(env, curriculum)
>>>>>>> a20e668a

    # Track which tasks we've seen by their max_steps value
    seen_max_steps = set()
    num_episodes = 30  # Run enough episodes to see both tasks with random selection
    episodes_completed = 0

    for _ in range(num_episodes):
        obs, info = env.reset()

        # Get the current task's max_steps from the environment's config after reset
        # CurriculumEnv sets the config after reset, so check the env's config
        current_max_steps = env.env_cfg.game.max_steps
        seen_max_steps.add(current_max_steps)

        episode_done = False
        step_count = 0
        max_steps = 200

        while not episode_done and step_count < max_steps:
            actions = np.array([env.single_action_space.sample() for _ in range(env.num_agents)])
            obs, rewards, terminals, truncations, infos = env.step(actions)

            step_count += 1

            if terminals.all() or truncations.all():
                episode_done = True
                episodes_completed += 1

                # Also check task after episode completion (task switches in step())
                if episode_done:
                    post_completion_max_steps = env.env_cfg.game.max_steps
                    seen_max_steps.add(post_completion_max_steps)

                # Verify infos are being set
                assert isinstance(infos, dict)
                assert "game" in infos
                assert "agent" in infos
                assert "attributes" in infos

    assert episodes_completed == num_episodes
    # Verify both tasks were run (both max_steps values were seen)
    # Note: With random selection, it's possible but unlikely to see only one task
    # If we see both direct_samples, we should see both in the curriculum too
    if len(direct_samples) == 2:
        assert len(seen_max_steps) == 2, (
            f"Expected to see 2 different tasks, but only saw: {seen_max_steps}. Direct samples: {direct_samples}"
        )
        assert 20 in seen_max_steps, "Task with max_steps=20 was not run"
        assert 50 in seen_max_steps, "Task with max_steps=50 was not run"

    env.close()
    stats_writer.close()<|MERGE_RESOLUTION|>--- conflicted
+++ resolved
@@ -3,22 +3,12 @@
 import numpy as np
 
 import metta.cogworks.curriculum as cc
-<<<<<<< HEAD
 import metta.cogworks.curriculum.curriculum_env
 import mettagrid.config.mettagrid_config
 import mettagrid.envs.mettagrid_puffer_env
 import mettagrid.envs.stats_tracker
 import mettagrid.simulator
 import mettagrid.util.stats_writer
-=======
-from metta.cogworks.curriculum import Curriculum, CurriculumConfig, SingleTaskGenerator
-from metta.cogworks.curriculum.curriculum_env import CurriculumEnv
-from mettagrid.config.mettagrid_config import EnvSupervisorConfig, MettaGridConfig
-from mettagrid.envs.mettagrid_puffer_env import MettaGridPufferEnv
-from mettagrid.envs.stats_tracker import StatsTracker
-from mettagrid.simulator import Simulator
-from mettagrid.util.stats_writer import NoopStatsWriter
->>>>>>> a20e668a
 
 
 def test_curriculum_env_with_stats_tracker_runs_episodes():
@@ -26,25 +16,14 @@
     env_cfg = mettagrid.config.mettagrid_config.MettaGridConfig.EmptyRoom(num_agents=2)
     env_cfg.game.max_steps = 50
 
-    curriculum = metta.cogworks.curriculum.Curriculum(
-        metta.cogworks.curriculum.CurriculumConfig(
-            task_generator=metta.cogworks.curriculum.SingleTaskGenerator.Config(env=env_cfg)
-        )
-    )
+    curriculum = metta.cogworks.curriculum.Curriculum(metta.cogworks.curriculum.CurriculumConfig(task_generator=metta.cogworks.curriculum.SingleTaskGenerator.Config(env=env_cfg)))
     stats_writer = mettagrid.util.stats_writer.NoopStatsWriter()
 
-<<<<<<< HEAD
     sim = mettagrid.simulator.Simulator()
     sim.add_event_handler(mettagrid.envs.stats_tracker.StatsTracker(stats_writer))
-    env = mettagrid.envs.mettagrid_puffer_env.MettaGridPufferEnv(sim, curriculum.get_task().get_env_cfg())
+    env_supervisor_cfg = mettagrid.config.mettagrid_config.EnvSupervisorConfig(enabled=False)
+    env = mettagrid.envs.mettagrid_puffer_env.MettaGridPufferEnv(sim, curriculum.get_task().get_env_cfg(), env_supervisor_cfg)
     env = metta.cogworks.curriculum.curriculum_env.CurriculumEnv(env, curriculum)
-=======
-    sim = Simulator()
-    sim.add_event_handler(StatsTracker(stats_writer))
-    env_supervisor_cfg = EnvSupervisorConfig(enabled=False)
-    env = MettaGridPufferEnv(sim, curriculum.get_task().get_env_cfg(), env_supervisor_cfg)
-    env = CurriculumEnv(env, curriculum)
->>>>>>> a20e668a
 
     num_episodes = 3
     episodes_completed = 0
@@ -105,14 +84,9 @@
     sim.add_event_handler(mettagrid.envs.stats_tracker.StatsTracker(stats_writer))
     # Don't pre-initialize with a task - let CurriculumEnv handle it
     initial_task = curriculum.get_task()
-<<<<<<< HEAD
-    env = mettagrid.envs.mettagrid_puffer_env.MettaGridPufferEnv(sim, initial_task.get_env_cfg())
+    env_supervisor_cfg = mettagrid.config.mettagrid_config.EnvSupervisorConfig(enabled=False)
+    env = mettagrid.envs.mettagrid_puffer_env.MettaGridPufferEnv(sim, initial_task.get_env_cfg(), env_supervisor_cfg)
     env = metta.cogworks.curriculum.curriculum_env.CurriculumEnv(env, curriculum)
-=======
-    env_supervisor_cfg = EnvSupervisorConfig(enabled=False)
-    env = MettaGridPufferEnv(sim, initial_task.get_env_cfg(), env_supervisor_cfg)
-    env = CurriculumEnv(env, curriculum)
->>>>>>> a20e668a
 
     # Track which tasks we've seen by their max_steps value
     seen_max_steps = set()
