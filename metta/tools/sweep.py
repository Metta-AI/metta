"""SweepTool for Bayesian hyperparameter optimization using adaptive experiments."""

import logging
import os
import uuid
from enum import StrEnum
from pathlib import Path
from typing import Any, Optional

from cogweb.cogweb_client import CogwebClient
from metta.adaptive import AdaptiveConfig, AdaptiveController
from metta.adaptive.dispatcher import LocalDispatcher, SkypilotDispatcher
from metta.adaptive.stores import WandbStore
from metta.common.tool import Tool
from metta.common.util.constants import PROD_STATS_SERVER_URI
from metta.common.util.log_config import init_logging
from metta.common.wandb.context import WandbConfig
<<<<<<< HEAD
from metta.sweep.protein_config import ParameterConfig, ProteinConfig
=======
from metta.sweep.core import ParameterConfig
from metta.sweep.protein_config import ProteinConfig
>>>>>>> 24618f19
from metta.sweep.schedulers.async_capped import AsyncCappedOptimizingScheduler, AsyncCappedSchedulerConfig
from metta.sweep.schedulers.batched_synced import BatchedSyncedOptimizingScheduler, BatchedSyncedSchedulerConfig
from metta.tools.utils.auto_config import auto_wandb_config

logger = logging.getLogger(__name__)


def create_on_eval_completed_hook(metric_path: str):
    """Create an on_eval_completed hook that extracts the specified metric.

    Args:
        metric_path: The path to the metric in the summary (e.g., "evaluator/eval_arena/score")

    Returns:
        A hook function that extracts the metric and updates the observation.
    """

    def on_eval_completed(run, store, all_runs):
        """Update run summary with sweep-specific observation data for the optimizer."""
        # Extract the summary
        summary = run.summary or {}

        # Look for the specific metric we're optimizing - fail hard if not found
        if metric_path not in summary:
            error_msg = (
                f"[SweepTool] CRITICAL: Metric '{metric_path}' not found in run {run.run_id} summary. "
                f"The sweep cannot optimize without this metric. Please verify your evaluation "
                f"is producing the expected metric."
            )
            logger.error(error_msg)
            raise KeyError(error_msg)

        score = summary[metric_path]

        # Use the existing cost field from RunInfo (defaults to 0 if not set)
        cost = run.cost

        # Update the run summary with sweep data for the optimizer
        sweep_data = {
            "sweep/score": float(score),
            "sweep/cost": float(cost),
        }

        # Update remote store (WandB)
        store.update_run_summary(run.run_id, sweep_data)

        # CRITICAL: Also update the local run object so scheduler sees the data immediately
        # Without this, the scheduler won't see the scores until the next WandB fetch
        if run.summary is None:
            run.summary = {}
        run.summary.update(sweep_data)

        logger.info(f"[SweepTool] Updated sweep observation for {run.run_id}: score={score:.6f}, cost={cost:.2f}")

    return on_eval_completed


class DispatcherType(StrEnum):
    """Available dispatcher types for job execution."""

    LOCAL = "local"  # All jobs run locally
    SKYPILOT = "skypilot"  # All jobs run on Skypilot


class SweepSchedulerType(StrEnum):
    """Available scheduler types for sweep orchestration."""

    BATCHED_SYNCED = "batched_synced"
    ASYNC_CAPPED = "async_capped"
    GRID_SEARCH = "grid_search"


class SweepTool(Tool):
    """Tool for Bayesian hyperparameter optimization using adaptive experiments.

    This tool is specialized for hyperparameter tuning using Bayesian optimization.
    For other experiment types (GPU sweeps, architecture comparisons), use the
    AdaptiveController directly in Python code.
    """

    # Sweep identity - optional, will be generated if not provided
    sweep_name: Optional[str] = None
    sweep_dir: Optional[str] = None

    # Core sweep configuration - Bayesian optimization config
    protein_config: ProteinConfig = ProteinConfig(
        metric="evaluator/eval_arena/score",
        goal="maximize",
        parameters={
            "trainer.optimizer.learning_rate": ParameterConfig(
                min=1e-5,
                max=1e-3,
                distribution="log_normal",
                mean=1e-4,  # Geometric mean
                scale="auto",
            )
        },
    )

    # Scheduler configuration
    max_trials: int = 10
    batch_size: int = 4  # Number of suggestions per batch
    recipe_module: str = "experiments.recipes.arena"
    train_entrypoint: str = "train"
    eval_entrypoint: str = "evaluate"

    # Scheduler selection and async-specific settings
    scheduler_type: SweepSchedulerType = SweepSchedulerType.BATCHED_SYNCED
    # AsyncCapped-specific knobs
    max_concurrent_evals: int = 1
    liar_strategy: str = "best"  # one of: best | mean | worst

    # Controller settings
    max_parallel_jobs: int = 6
    monitoring_interval: int = 60
    sweep_server_uri: str = PROD_STATS_SERVER_URI
    gpus: int = 1  # Number of GPUs per training job
    nodes: int = 1  # Number of nodes per training job

    # local test is similar to dry runs
    local_test: bool = False

    # Force re-dispatch of evaluation jobs currently in IN_EVAL state on relaunch
    force_eval: bool = False

    # Override configurations
    train_overrides: dict[str, Any] = {}  # Overrides to apply to all training jobs
    eval_overrides: dict[str, Any] = {}  # Overrides to apply to all evaluation jobs

    # Infrastructure configuration
    wandb: WandbConfig = WandbConfig.Unconfigured()
    stats_server_uri: str = PROD_STATS_SERVER_URI  # Stats server for remote evaluations

    # Dispatcher configuration
    dispatcher_type: DispatcherType = DispatcherType.SKYPILOT  # SKYPILOT or LOCAL
    capture_output: bool = True  # Capture and stream subprocess output (local only)

    # Grid-search specific configuration (used when scheduler_type == GRID_SEARCH)
    grid_parameters: dict[str, Any] = {}
    grid_metric: Optional[str] = None

    def invoke(self, args: dict[str, str]) -> int | None:
        """Execute the sweep."""

        if self.local_test:
            # Local testing configuration
            self.dispatcher_type = DispatcherType.LOCAL
            self.train_overrides["trainer.total_timesteps"] = 50000  # Quick 50k timesteps for testing

            # We let the batch size be set in training for the quick run
            # Use pop() to safely remove keys without raising KeyError if they don't exist
            # The keys include the full path "trainer.batch_size" not just "batch_size"
            self.protein_config.parameters.pop("trainer.batch_size", None)
            self.protein_config.parameters.pop("trainer.minibatch_size", None)
            self.protein_config.parameters.pop("trainer.total_timesteps", None)

        # Handle run parameter from dispatcher (ignored - only consumed to prevent unused args error)
        if "run" in args:
            # The run parameter is added by dispatchers for training jobs
            # We consume it here but don't use it for sweep orchestration
            pass

        # Generate sweep name if not provided (similar to TrainTool's run name)
        if self.sweep_name is None:
            self.sweep_name = f"sweep.{os.getenv('USER', 'unknown')}.{str(uuid.uuid4())[:8]}"

        # Handle max_trials from args
        if "max_trials" in args:
            self.max_trials = int(args["max_trials"])

        # Handle recipe_module from args
        if "recipe_module" in args:
            self.recipe_module = args["recipe_module"]

        # Handle train_entrypoint from args
        if "train_entrypoint" in args:
            self.train_entrypoint = args["train_entrypoint"]

        # Handle eval_entrypoint from args
        if "eval_entrypoint" in args:
            self.eval_entrypoint = args["eval_entrypoint"]

        # Set sweep_dir based on sweep name if not explicitly set
        if self.sweep_dir is None:
            self.sweep_dir = f"{self.system.data_dir}/sweeps/{self.sweep_name}"

        # Auto-configure wandb if not set (similar to TrainTool)
        if self.wandb == WandbConfig.Unconfigured():
            self.wandb = auto_wandb_config(self.sweep_name)

        # Create sweep directory
        os.makedirs(self.sweep_dir, exist_ok=True)

        # Initialize logging
        init_logging(run_dir=Path(self.sweep_dir))

        logger.info("[SweepTool] " + "=" * 60)
        logger.info(f"[SweepTool] Starting Bayesian optimization sweep: {self.sweep_name}")
        logger.info(f"[SweepTool] Recipe: {self.recipe_module}.{self.train_entrypoint}")
        logger.info(f"[SweepTool] Max trials: {self.max_trials}")
        logger.info(f"[SweepTool] Batch size: {self.batch_size}")
        logger.info(f"[SweepTool] Max parallel jobs: {self.max_parallel_jobs}")
        logger.info(f"[SweepTool] Monitoring interval: {self.monitoring_interval}s")
        logger.info(f"[SweepTool] Dispatcher type: {self.dispatcher_type}")
        logger.info(f"[SweepTool] Scheduler type: {self.scheduler_type}")
        logger.info("[SweepTool] " + "=" * 60)

        # Check for resumption using cogweb
        resume = False
        if self.sweep_server_uri:
            try:
                cogweb_client = CogwebClient.get_client(base_url=self.sweep_server_uri)
                sweep_client = cogweb_client.sweep_client()
                sweep_info = sweep_client.get_sweep(self.sweep_name)

                if not sweep_info.exists:
                    logger.info(f"[SweepTool] Registering new sweep: {self.sweep_name}")
                    sweep_client.create_sweep(self.sweep_name, self.wandb.project, self.wandb.entity, self.sweep_name)
                    resume = False
                else:
                    logger.info(f"[SweepTool] Resuming existing sweep: {self.sweep_name}")
                    resume = True
            except Exception as e:
                logger.warning(f"[SweepTool] Could not check sweep status via cogweb: {e}")
                resume = False

        # Create components
<<<<<<< HEAD
        # Derive evaluator prefix from the configured optimizer metric if possible
=======
        # Derive evaluator prefix from the configured metric if possible
>>>>>>> 24618f19
        # Example: metric "evaluator/eval_sweep/score" -> prefix "evaluator/eval_sweep"
        evaluator_prefix = None
        try:
            metric_path = getattr(self.protein_config, "metric", None)
<<<<<<< HEAD
=======
            if self.scheduler_type == SweepSchedulerType.GRID_SEARCH and not metric_path:
                metric_path = self.grid_metric
>>>>>>> 24618f19
            if isinstance(metric_path, str) and "/" in metric_path:
                evaluator_prefix = metric_path.rsplit("/", 1)[0]
        except Exception:
            evaluator_prefix = None

        store = WandbStore(entity=self.wandb.entity, project=self.wandb.project, evaluator_prefix=evaluator_prefix)

        # Create dispatcher based on type
        if self.dispatcher_type == DispatcherType.LOCAL:
            dispatcher = LocalDispatcher(capture_output=self.capture_output)

        elif self.dispatcher_type == DispatcherType.SKYPILOT:
            dispatcher = SkypilotDispatcher()

        else:
            raise ValueError(f"Unsupported dispatcher type: {self.dispatcher_type}")

        # Create scheduler (batched synced or async capped)
        if self.scheduler_type == SweepSchedulerType.BATCHED_SYNCED:
            scheduler_config = BatchedSyncedSchedulerConfig(
                max_trials=self.max_trials,
                batch_size=self.batch_size,
                recipe_module=self.recipe_module,
                train_entrypoint=self.train_entrypoint,
                eval_entrypoint=self.eval_entrypoint,
                train_overrides=self.train_overrides,
                eval_overrides=self.eval_overrides,
                stats_server_uri=self.stats_server_uri,
                gpus=self.gpus,
                nodes=self.nodes,
                experiment_id=self.sweep_name,
                protein_config=self.protein_config,
                force_eval=self.force_eval,
            )
            scheduler = BatchedSyncedOptimizingScheduler(scheduler_config)
        elif self.scheduler_type == SweepSchedulerType.ASYNC_CAPPED:
            scheduler_config = AsyncCappedSchedulerConfig(
                max_trials=self.max_trials,
                recipe_module=self.recipe_module,
                train_entrypoint=self.train_entrypoint,
                eval_entrypoint=self.eval_entrypoint,
                train_overrides=self.train_overrides,
                eval_overrides=self.eval_overrides,
                stats_server_uri=self.stats_server_uri,
                gpus=self.gpus,
                nodes=self.nodes,
                experiment_id=self.sweep_name,
                protein_config=self.protein_config,
                force_eval=self.force_eval,
                max_concurrent_evals=self.max_concurrent_evals,
                liar_strategy=self.liar_strategy,
            )
            scheduler = AsyncCappedOptimizingScheduler(scheduler_config)
        else:
            # GRID_SEARCH scheduler: derive categorical parameters and enumerate
            from metta.sweep.schedulers.grid_search import GridSearchScheduler, GridSearchSchedulerConfig

            # Helper to extract categoricals from protein_config if present
            def _extract_categorical_params(params: dict) -> dict:
                from metta.sweep.core import CategoricalParameterConfig

                def recurse(obj: dict, prefix: str = "") -> dict:
                    out: dict = {}
                    for k, v in obj.items():
                        full = f"{prefix}.{k}" if prefix else k
                        if isinstance(v, CategoricalParameterConfig):
                            out[k] = v
                        elif isinstance(v, dict):
                            nested = recurse(v, full)
                            if nested:
                                out[k] = nested
                        elif isinstance(v, list):
                            out[k] = v
                        # Ignore numeric ParameterConfig for grid search
                    return out

                return recurse(params)

            # Prefer explicit grid parameters provided on the tool; otherwise extract from protein_config
            grid_params = self.grid_parameters or _extract_categorical_params(
                getattr(self.protein_config, "parameters", {})
            )
            if not grid_params:
                raise ValueError(
                    "GRID_SEARCH scheduler requires categorical parameters "
                    "(provide tool.grid_parameters or set them in protein_config.parameters)"
                )

            scheduler_config = GridSearchSchedulerConfig(
                max_trials=self.max_trials,
                recipe_module=self.recipe_module,
                train_entrypoint=self.train_entrypoint,
                eval_entrypoint=self.eval_entrypoint,
                train_overrides=self.train_overrides,
                eval_overrides=self.eval_overrides,
                stats_server_uri=self.stats_server_uri,
                gpus=self.gpus,
                nodes=self.nodes,
                experiment_id=self.sweep_name,
                max_concurrent_evals=self.max_concurrent_evals,
                parameters=grid_params,
            )
            scheduler = GridSearchScheduler(scheduler_config)

        # Create adaptive config
        adaptive_config = AdaptiveConfig(
            max_parallel=self.max_parallel_jobs, monitoring_interval=self.monitoring_interval, resume=resume
        )

        # Save configuration
        config_path = os.path.join(self.sweep_dir, "sweep_config.json")
        with open(config_path, "w") as f:
            f.write(self.model_dump_json(indent=2))
            logger.info(f"[SweepTool] Config saved to {config_path}")

        # Create the adaptive controller
        controller = AdaptiveController(
            experiment_id=self.sweep_name,
            scheduler=scheduler,
            dispatcher=dispatcher,
            store=store,
            config=adaptive_config,
        )

        try:
            logger.info("[SweepTool] Starting adaptive controller with sweep hooks...")
            metric_for_hook = getattr(self.protein_config, "metric", None)
            if self.scheduler_type == SweepSchedulerType.GRID_SEARCH and not metric_for_hook:
                metric_for_hook = self.grid_metric
            logger.info(f"[SweepTool] Optimizing metric: {metric_for_hook}")

            # Create the on_eval_completed hook with the specific metric we're optimizing
            on_eval_completed = create_on_eval_completed_hook(metric_for_hook)

            # Pass on_eval_completed hook to run method for sweep-specific observation tracking
            controller.run(
                on_eval_completed=on_eval_completed,
            )

        except KeyboardInterrupt:
            logger.info("[SweepTool] Sweep interrupted by user")
        except Exception as e:
            logger.error(f"[SweepTool] Sweep failed with error: {e}")
            raise
        finally:
            # Final summary
            final_runs = store.fetch_runs(filters={"group": self.sweep_name})

            logger.info("[SweepTool] " + "=" * 60)
            logger.info("[SweepTool] SWEEP SUMMARY")
            logger.info("[SweepTool] " + "=" * 60)
            logger.info(f"[SweepTool] Sweep name: {self.sweep_name}")
            logger.info(f"[SweepTool] Total runs: {len(final_runs)}")

            # Show detailed status table
            if final_runs:
                from metta.adaptive.utils import make_monitor_table

                table_lines = make_monitor_table(
                    runs=final_runs,
                    title="Final Run Status",
                    logger_prefix="[SweepTool]",
                    include_score=True,
                    truncate_run_id=True,
                )
                for line in table_lines:
                    logger.info(line)

            # Show best result if available
            # Filter runs that have sweep scores (i.e., completed evaluations with scores)
            completed_runs = [run for run in final_runs if run.summary and run.summary.get("sweep/score") is not None]

            if completed_runs:
                # Find the best run based on the score
                if self.protein_config.goal == "maximize":
                    best_run = max(completed_runs, key=lambda r: r.summary.get("sweep/score", float("-inf")))  # type: ignore[union-attr]
                else:
                    best_run = min(completed_runs, key=lambda r: r.summary.get("sweep/score", float("inf")))  # type: ignore[union-attr]

                logger.info("[SweepTool] ")
                logger.info("[SweepTool] Best result:")
                logger.info(f"[SweepTool]    Run: {best_run.run_id}")

                # Get the score and suggestion from the summary
                score = best_run.summary.get("sweep/score")  # type: ignore[union-attr]
                suggestion = best_run.summary.get("sweep/suggestion", {})  # type: ignore[union-attr]

                logger.info(f"[SweepTool]    Score: {score:.4f}")
                if suggestion:
                    logger.info(f"[SweepTool]    Config: {suggestion}")

            logger.info("[SweepTool] " + "=" * 60)

        return 0<|MERGE_RESOLUTION|>--- conflicted
+++ resolved
@@ -15,12 +15,8 @@
 from metta.common.util.constants import PROD_STATS_SERVER_URI
 from metta.common.util.log_config import init_logging
 from metta.common.wandb.context import WandbConfig
-<<<<<<< HEAD
-from metta.sweep.protein_config import ParameterConfig, ProteinConfig
-=======
 from metta.sweep.core import ParameterConfig
 from metta.sweep.protein_config import ProteinConfig
->>>>>>> 24618f19
 from metta.sweep.schedulers.async_capped import AsyncCappedOptimizingScheduler, AsyncCappedSchedulerConfig
 from metta.sweep.schedulers.batched_synced import BatchedSyncedOptimizingScheduler, BatchedSyncedSchedulerConfig
 from metta.tools.utils.auto_config import auto_wandb_config
@@ -248,20 +244,13 @@
                 resume = False
 
         # Create components
-<<<<<<< HEAD
-        # Derive evaluator prefix from the configured optimizer metric if possible
-=======
         # Derive evaluator prefix from the configured metric if possible
->>>>>>> 24618f19
         # Example: metric "evaluator/eval_sweep/score" -> prefix "evaluator/eval_sweep"
         evaluator_prefix = None
         try:
             metric_path = getattr(self.protein_config, "metric", None)
-<<<<<<< HEAD
-=======
             if self.scheduler_type == SweepSchedulerType.GRID_SEARCH and not metric_path:
                 metric_path = self.grid_metric
->>>>>>> 24618f19
             if isinstance(metric_path, str) and "/" in metric_path:
                 evaluator_prefix = metric_path.rsplit("/", 1)[0]
         except Exception:
