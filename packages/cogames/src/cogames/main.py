--- conflicted
+++ resolved
@@ -15,11 +15,8 @@
 import yaml  # type: ignore[import]
 from click.core import ParameterSource
 from packaging.version import Version
-<<<<<<< HEAD
 from rich.panel import Panel
-=======
 from rich import box
->>>>>>> 93ae08d2
 from rich.table import Table
 
 from cogames import evaluate as evaluate_module
