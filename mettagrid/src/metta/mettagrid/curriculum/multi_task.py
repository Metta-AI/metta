import logging
from typing import Dict, List

from metta.mettagrid.curriculum.core import Curriculum

logger = logging.getLogger(__name__)


class MultiTaskCurriculum(Curriculum):
    """Base class for curricula with multiple tasks."""

    def __init__(self, curricula: Dict[str, Curriculum], completion_moving_avg_window: int = 500):
        self._curricula = curricula
        num_agents = None
        for task_id, curriculum in self._curricula.items():
            cfg_num_agents = curriculum.get_task().env_cfg().game.num_agents
            if num_agents is None:
                num_agents = cfg_num_agents
            else:
                assert cfg_num_agents == num_agents, (
                    f"Task {task_id} has num_agents {cfg_num_agents}, expected {num_agents}"
                )
        self._completion_moving_avg_window = completion_moving_avg_window
        self._completed_tasks = []

    def complete_task(self, id: str, score: float):
        if len(self._completed_tasks) > self._completion_moving_avg_window:
            self._completed_tasks.pop(0)
        self._completed_tasks.append(id)
        super().complete_task(id, score)

    def completed_tasks(self) -> List[str]:
        return self._completed_tasks

    def get_completion_rates(self):
        completion_rates = {f"task_completions/{task_id}": 0.0 for task_id in self._curricula}
        completed_tasks = self.completed_tasks()
<<<<<<< HEAD
        for task in completed_tasks:
            completions[f"task_completions/{task}"] += 1
        if len(completed_tasks) == 0:
            return {k: 0.0 for k in completions}
        completion_rates = {k: v / len(completed_tasks) for k, v in completions.items()}
        return completion_rates

    def get_task_probs(self) -> dict[str, float]:
        """Return the current task probabilities for logging purposes."""
        total = sum(self._task_weights.values())
        if total == 0:
            # Avoid division by zero, assign uniform probability
            n = len(self._task_weights)
            return {k: 1.0 / n for k in self._task_weights}
        return {k: v / total for k, v in self._task_weights.items()}
=======
        num_completed_tasks = len(completed_tasks)
        if num_completed_tasks != 0:
            for task in completed_tasks:
                completion_rates[f"task_completions/{task}"] += 1
            completion_rates = {k: v / num_completed_tasks for k, v in completion_rates.items()}
        return completion_rates
>>>>>>> 300d70e6
<|MERGE_RESOLUTION|>--- conflicted
+++ resolved
@@ -35,7 +35,6 @@
     def get_completion_rates(self):
         completion_rates = {f"task_completions/{task_id}": 0.0 for task_id in self._curricula}
         completed_tasks = self.completed_tasks()
-<<<<<<< HEAD
         for task in completed_tasks:
             completions[f"task_completions/{task}"] += 1
         if len(completed_tasks) == 0:
@@ -50,12 +49,4 @@
             # Avoid division by zero, assign uniform probability
             n = len(self._task_weights)
             return {k: 1.0 / n for k in self._task_weights}
-        return {k: v / total for k, v in self._task_weights.items()}
-=======
-        num_completed_tasks = len(completed_tasks)
-        if num_completed_tasks != 0:
-            for task in completed_tasks:
-                completion_rates[f"task_completions/{task}"] += 1
-            completion_rates = {k: v / num_completed_tasks for k, v in completion_rates.items()}
-        return completion_rates
->>>>>>> 300d70e6
+        return {k: v / total for k, v in self._task_weights.items()}