--- conflicted
+++ resolved
@@ -12,11 +12,7 @@
 logger = logging.getLogger("policy")
 
 
-<<<<<<< HEAD
 def load_pytorch_policy(path: str, device: str = "cpu", cfg = None, pytorch_cfg: DictConfig | None = None) -> "PytorchAgent":
-=======
-def load_pytorch_policy(path: str, device: str = "cpu", pytorch_cfg: DictConfig | None = None) -> "PytorchAgent":
->>>>>>> 61f89500
     """Load a PyTorch policy from checkpoint and wrap it in PytorchAgent.
 
     Args:
@@ -29,6 +25,8 @@
     """
 
     try:
+        weights = torch.load(path, map_location=device, weights_only=True)
+
         weights = torch.load(path, map_location=device, weights_only=True)
 
         num_actions, hidden_size = weights["policy.actor.0.weight"].shape
@@ -73,159 +71,10 @@
         policy = instantiate(pytorch_cfg, env=env, policy=None)
     try:
         policy.load_state_dict(weights)
-<<<<<<< HEAD
 
     except Exception as e:
         logger.warning(f"Failed automatic load from weights: {e}")
         logger.warning("Using randomly initialized weights")
-=======
-    except Exception as e:
-        logger.warning(f"Failed automatic load from weights: {e}")
-        logger.warning("Using randomly initialized weights")
-
-    return policy
-
-
-class PytorchAgent(nn.Module):
-    """Adapter to make torch.nn.Module-based policies compatible with MettaAgent interface.
-
-    This adapter wraps policies loaded from checkpoints and translates their
-    outputs to match the expected MettaAgent interface, handling naming
-    differences like critic→value, hidden→logits, etc.
-    """
-
-    # Default feature normalizations for legacy policies using max_vec
-    DEFAULT_FEATURE_NORMALIZATIONS = {
-        "type_id": 9.0,
-        "agent:group": 1.0,
-        "hp": 1.0,
-        "agent:frozen": 10.0,
-        "agent:orientation": 3.0,
-        "agent:color": 254.0,
-        "converting": 1.0,
-        "swappable": 1.0,
-        "episode_completion_pct": 235.0,
-        "last_action": 8.0,
-        "last_action_arg": 9.0,
-        "last_reward": 250.0,
-        "agent:glyph": 29.0,
-        "resource_rewards": 1.0,
-        # Inventory features (positions 14-21)
-        "inv:0": 1.0,
-        "inv:1": 8.0,
-        "inv:2": 1.0,
-        "inv:3": 1.0,
-        "inv:4": 6.0,
-        "inv:5": 3.0,
-        "inv:6": 1.0,
-        "inv:7": 2.0,
-    }
-
-    def __init__(self, policy: nn.Module):
-        super().__init__()
-        self.policy = policy
-        self.hidden_size = getattr(policy, "hidden_size", 256)
-        self.lstm = getattr(policy, "lstm", None)  # Point to the actual LSTM module if it exists
-        self.components = nn.ModuleDict()  # Empty for compatibility
-
-    def forward(self, obs: torch.Tensor, state: Any, action=None):
-        """Uses variable names from LSTMWrapper. Translating for Metta:
-        critic -> value
-        logprob -> logprob_act
-        hidden -> logits then, after sample_logits(), log_sftmx_logits
-        """
-        # For tokenized observations, we need to handle them differently
-        # The pufferlib Recurrent/LSTMWrapper expects already-encoded observations,
-        # but we have raw tokenized observations that need to be processed first
-
-        if hasattr(self.policy, "policy") and hasattr(self.policy.policy, "encode_observations"):
-            # This is a wrapped policy (e.g., Recurrent wrapping Policy)
-            # Encode observations first
-            hidden = self.policy.policy.encode_observations(obs, state)
-
-            # Handle LSTM state
-            h, c = state.lstm_h, state.lstm_c
-            if h is not None:
-                if len(h.shape) == 3:
-                    h, c = h.squeeze(), c.squeeze()
-                assert h.shape[0] == c.shape[0] == obs.shape[0], "LSTM state must be (h, c)"
-                lstm_state = (h, c)
-            else:
-                lstm_state = None
-
-            # LSTM forward pass
-            if hasattr(self.policy, "cell"):
-                hidden, c = self.policy.cell(hidden, lstm_state)
-                # Update state
-                state.hidden = hidden
-                state.lstm_h = hidden
-                state.lstm_c = c
-
-            # Decode actions
-            logits, critic = self.policy.policy.decode_actions(hidden)
-
-            # sample_logits expects a list of logits for multi-discrete action spaces
-            hidden = logits  # Keep as list for sample_logits
-
-        else:
-            # Fallback to original behavior
-            state_dict = {"lstm_h": state.lstm_h, "lstm_c": state.lstm_c, "hidden": getattr(state, "hidden", None)}
-
-            (hidden, critic), _ = self.policy(obs, state_dict)
-
-            # Update state
-            if "lstm_h" in state_dict:
-                state.lstm_h = state_dict["lstm_h"]
-            if "lstm_c" in state_dict:
-                state.lstm_c = state_dict["lstm_c"]
-            if "hidden" in state_dict and state_dict["hidden"] is not None:
-                state.hidden = state_dict["hidden"]
-
-        # Sample actions from logits
-        action, logprob, logits_entropy = sample_logits(hidden, action)
-        return action, logprob, logits_entropy, critic, hidden
-
-    def activate_actions(self, action_names: list[str], action_max_params: list[int], device):
-        """Forward to wrapped policy if it has this method."""
-        if hasattr(self.policy, "activate_actions"):
-            self.policy.activate_actions(action_names, action_max_params, device)
-        self.device = device
-
-    def initialize_to_environment(
-        self,
-        features: dict[str, dict],
-        action_names: list[str],
-        action_max_params: list[int],
-        device,
-        is_training: bool = True,
-    ):
-        """Initialize to environment - handle max_vec normalization for legacy policies."""
-        # is_training parameter is deprecated and ignored - mode is auto-detected
-
-        # Handle max_vec normalization for policies that use it
-        target_policy = self._get_inner_policy()
-        if hasattr(target_policy, "max_vec") and hasattr(target_policy, "num_layers"):
-            self._update_max_vec_normalizations(target_policy, features, device)
-
-        # Forward to wrapped policy
-        if hasattr(self.policy, "initialize_to_environment"):
-            self.policy.initialize_to_environment(features, action_names, action_max_params, device)
-        self.device = device
-
-    def _get_inner_policy(self):
-        """Get the inner policy (unwrap if this is a wrapped policy like Recurrent)."""
-        target_policy = self.policy
-        if hasattr(self.policy, "policy") and hasattr(self.policy.policy, "max_vec"):
-            # This is a wrapped policy, get the inner policy
-            target_policy = self.policy.policy
-        return target_policy
-
-    def _update_max_vec_normalizations(self, policy, features: dict[str, dict], device):
-        """Update max_vec based on feature normalizations for legacy policies."""
-        # Don't update if the policy has its own feature normalization system
-        if hasattr(policy, "feature_normalizations"):
-            return
->>>>>>> 61f89500
 
 
     from metta.agent.metta_agent_builder import MettaAgentBuilder
@@ -248,18 +97,11 @@
     return metta_agent
 
 
-<<<<<<< HEAD
 
 class PytorchPolicy(nn.Module):
     def __init__(self, policy):
         super().__init__()
         self.policy = policy
-=======
-    def clip_weights(self):
-        """Clip weights."""
-        if hasattr(self.policy, "clip_weights"):
-            self.policy.clip_weights()
->>>>>>> 61f89500
 
     def forward(self, x):
         return self.policy(x)