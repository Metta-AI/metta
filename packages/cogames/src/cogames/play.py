--- conflicted
+++ resolved
@@ -2,29 +2,16 @@
 
 import json
 import logging
-from pathlib import Path
 from typing import Literal, Optional
 
 import numpy as np
 from rich.console import Console
-from typing_extensions import TYPE_CHECKING
 
 import mettagrid.mettascope as mettascope
-<<<<<<< HEAD
-from cogames import serialization
-from cogames.aws_storage import maybe_download_checkpoint
 from cogames.env import make_hierarchical_env
+from cogames.utils import initialize_or_load_policy
 from mettagrid import MettaGridConfig
 from mettagrid.util.grid_object_formatter import format_grid_object
-=======
-from cogames.utils import initialize_or_load_policy
-from mettagrid import MettaGridConfig, MettaGridEnv
-from mettagrid.util.grid_object_formatter import format_grid_object
-
-if TYPE_CHECKING:
-    from mettagrid import MettaGridConfig
-
->>>>>>> ecef0eb0
 
 logger = logging.getLogger("cogames.play")
 
@@ -40,85 +27,23 @@
     render: Literal["gui", "text"] = "gui",
     verbose: bool = False,
 ) -> None:
-    """Play a single game episode with a policy.
+    """Play a single game episode with a policy."""
 
-    Args:
-        console: Rich console for output
-        env_cfg: Game configuration
-        policy_class_path: Path to policy class
-        policy_data_path: Optional path to policy weights/checkpoint
-        max_steps: Maximum steps for the episode (None for no limit)
-        seed: Random seed
-        render: Render mode - "gui" (default) or "text"
-        verbose: Whether to print detailed progress
-    """
-
-    # Create environment with appropriate render mode while preserving hierarchical actions
     render_mode = None if render == "gui" else "miniscope" if render == "text" else None
     env = make_hierarchical_env(env_cfg, render_mode=render_mode)
 
-<<<<<<< HEAD
-    # Load and create policy via shared serialization helpers
-    device = torch.device("cpu")
-    policy_path = Path(policy_data_path) if policy_data_path else None
-    if policy_path and not policy_path.exists() and not policy_path.is_dir():
-        download_outcome = maybe_download_checkpoint(
-            policy_path=policy_path,
-            game_name=game_name,
-            policy_class_path=policy_class_path,
-            console=console,
-        )
-        if not download_outcome.downloaded and not policy_path.exists():
-            if download_outcome.reason == "not_found":
-                searched_prefix = download_outcome.details or "(unknown prefix)"
-                console.print(
-                    "[red]Policy checkpoint not found locally or in Softmax S3 (searched prefix: "
-                    f"{searched_prefix}).[/red]"
-                )
-            elif download_outcome.reason == "aws_not_enabled":
-                console.print("[red]Policy checkpoint missing locally and AWS policy storage is not configured.[/red]")
-            elif download_outcome.reason == "boto3_missing":
-                console.print("[red]Policy checkpoint missing locally and boto3 is unavailable to fetch from S3.[/red]")
-            elif download_outcome.reason == "invalid_prefix":
-                console.print(
-                    "[red]Policy checkpoint missing locally and remote prefix configuration is invalid.[/red]"
-                )
-            elif download_outcome.reason == "error":
-                console.print(f"[red]Failed to download policy checkpoint from S3: {download_outcome.details}[/red]")
-            raise FileNotFoundError(f"Policy checkpoint not found: {policy_path}")
-    if policy_path and policy_path.is_dir():
-        policy_instance = serialization.load_policy_from_bundle(policy_path, env, device)
-    else:
-        artifact = serialization.PolicyArtifact(policy_class=policy_class_path, weights_path=policy_path)
-        policy_instance = serialization.load_policy(artifact, env, device)
-
-    from cogames.policy import AgentPolicy, Policy, TrainablePolicy
-
-    agent_policies: list[AgentPolicy] = []
-    if isinstance(policy_instance, (TrainablePolicy, Policy)):
-        for agent_id in range(env.num_agents):
-            agent_policies.append(policy_instance.agent_policy(agent_id))
-    else:
-        raise ValueError("Policy class must implement either Policy or TrainablePolicy interface")
-
+    policy = initialize_or_load_policy(policy_class_path, policy_data_path, env)
+    agent_policies = [policy.agent_policy(agent_id) for agent_id in range(env.num_agents)]
     action_dim = int(env.single_action_space.nvec.size)
 
-    # Text mode: drive miniscope interactive loop
     if render == "text" and getattr(env, "_renderer", None):
         move_action_id = env.action_names.index("move") if "move" in env.action_names else 0
-=======
-    policy = initialize_or_load_policy(policy_class_path, policy_data_path, env)
-    agent_policies = [policy.agent_policy(agent_id) for agent_id in range(env.num_agents)]
-
-    # For text mode, use the interactive loop in miniscope
-    if render == "text" and hasattr(env, "_renderer") and env._renderer:
->>>>>>> ecef0eb0
 
         def get_actions_fn(
-            obs: np.ndarray, selected_agent: Optional[int], manual_action: Optional[int | tuple]
+            obs: np.ndarray,
+            selected_agent: Optional[int],
+            manual_action: Optional[int | tuple[int, int]],
         ) -> np.ndarray:
-            """Return hierarchical actions for all agents with optional manual override."""
-
             actions = np.zeros((env.num_agents, action_dim), dtype=np.int32)
             for agent in range(env.num_agents):
                 actions[agent] = agent_policies[agent].step(obs[agent])
@@ -126,20 +51,15 @@
             if selected_agent is not None and manual_action is not None:
                 override = actions[selected_agent]
                 override[1:] = 0
-
                 if isinstance(manual_action, tuple):
-                    verb, arg = manual_action
-                    verb_idx = int(verb)
-                    override[0] = verb_idx
-                    arg_slot = 1 + verb_idx
-                    if arg_slot < override.size:
-                        override[arg_slot] = int(arg)
+                    verb_idx, arg = manual_action
                 else:
-                    override[0] = move_action_id
-                    arg_slot = 1 + move_action_id
-                    if arg_slot < override.size:
-                        override[arg_slot] = int(manual_action)
-
+                    verb_idx = move_action_id
+                    arg = manual_action
+                override[0] = int(verb_idx)
+                arg_slot = 1 + verb_idx
+                if 0 <= arg_slot < override.size:
+                    override[arg_slot] = int(arg)
                 actions[selected_agent] = override
 
             return actions
@@ -151,14 +71,12 @@
         console.print(f"Total Rewards: {result['total_rewards']}")
         return
 
-    # GUI mode: use mettascope replay visualizer
     obs, _ = env.reset(seed=seed)
     step_count = 0
     num_agents = env_cfg.game.num_agents
     hierarchical_actions = np.zeros((env.num_agents, action_dim), dtype=np.int32)
     total_rewards = np.zeros(env.num_agents)
 
-    # Initialize GUI replay payload
     initial_replay = {
         "version": 2,
         "action_names": env.action_names,
@@ -185,10 +103,8 @@
             grid_objects.append(
                 format_grid_object(grid_object, base_actions, env.action_success, env.rewards, total_rewards)
             )
-        step_replay = {"step": step_count, "objects": grid_objects}
-        return json.dumps(step_replay)
+        return json.dumps({"step": step_count, "objects": grid_objects})
 
-    # GUI rendering loop
     while max_steps is None or step_count < max_steps:
         for agent_id in range(num_agents):
             hierarchical_actions[agent_id] = agent_policies[agent_id].step(obs[agent_id])
@@ -202,15 +118,14 @@
         if manual_actions:
             for manual in manual_actions:
                 agent_idx = int(manual.agent_id)
-                if agent_idx < 0 or agent_idx >= env.num_agents:
-                    continue
-                verb = int(manual.action_id)
-                arg = int(manual.argument)
-                hierarchical_actions[agent_idx, 1:] = 0
-                hierarchical_actions[agent_idx, 0] = verb
-                arg_slot = 1 + verb
-                if arg_slot < hierarchical_actions.shape[1]:
-                    hierarchical_actions[agent_idx, arg_slot] = arg
+                if 0 <= agent_idx < env.num_agents:
+                    verb = int(manual.action_id)
+                    arg = int(manual.argument)
+                    hierarchical_actions[agent_idx, 1:] = 0
+                    hierarchical_actions[agent_idx, 0] = verb
+                    arg_slot = 1 + verb
+                    if arg_slot < hierarchical_actions.shape[1]:
+                        hierarchical_actions[agent_idx, arg_slot] = arg
         elif getattr(response, "action", None):  # Back-compat for single-action responses
             agent_idx = int(response.action_agent_id)
             verb = int(response.action_action_id)
@@ -222,10 +137,7 @@
                 hierarchical_actions[agent_idx, arg_slot] = arg
 
         obs, rewards, dones, truncated, _ = env.step(hierarchical_actions)
-
-        for agent_id in range(num_agents):
-            total_rewards[agent_id] += rewards[agent_id]
-
+        total_rewards += rewards
         step_count += 1
 
         if verbose:
