import logging
import os
import signal  # Aggressively exit on ctrl+c
import sys
from datetime import datetime

import hydra
<<<<<<< HEAD
=======
from omegaconf import OmegaConf
>>>>>>> 96ef675b
from rich.logging import RichHandler

import metta.rl.pufferlib.play
from metta.agent.policy_store import PolicyStore
from metta.util.config import config_from_path
from metta.util.runtime_configuration import setup_mettagrid_environment
from metta.util.wandb.wandb_context import WandbContext

# Configure rich colored logging
logging.basicConfig(
    level="INFO",
    format="%(processName)s %(message)s",
    datefmt="[%X]",
    handlers=[RichHandler(rich_tracebacks=True)],
)
logger = logging.getLogger("eval")

signal.signal(signal.SIGINT, lambda sig, frame: os._exit(0))


# Create a custom formatter that supports milliseconds
class MillisecondFormatter(logging.Formatter):
    def formatTime(self, record, datefmt=None):
        created = datetime.fromtimestamp(record.created)
        # Convert microseconds to milliseconds (keep only 3 digits)
        msec = created.microsecond // 1000

        if datefmt:
            # Replace %f with just 3 digits for milliseconds
            datefmt = datefmt.replace("%f", f"{msec:03d}")
        else:
            datefmt = "[%H:%M:%S.%03d]"
            return created.strftime(datefmt) % msec

        return created.strftime(datefmt)


# Create a custom handler that always shows the timestamp
class AlwaysShowTimeRichHandler(RichHandler):
    def emit(self, record):
        # Force a unique timestamp for each record
        record.created = record.created + (record.relativeCreated % 1000) / 1000000
        super().emit(record)


# Configure rich colored logging
handler = AlwaysShowTimeRichHandler(rich_tracebacks=True)
formatter = MillisecondFormatter("%(message)s", datefmt="[%H:%M:%S.%f]")
handler.setFormatter(formatter)

logging.basicConfig(level="DEBUG", handlers=[handler])
logger = logging.getLogger(__name__)


# Create a function to reset logging to Rich after Hydra takes over
def setup_rich_logging():
    # Remove all handlers from the root logger
    root_logger = logging.getLogger()
    for handler in root_logger.handlers[:]:
        root_logger.removeHandler(handler)

    # Add back our custom Rich handler
    rich_handler = AlwaysShowTimeRichHandler(rich_tracebacks=True)
    formatter = MillisecondFormatter("%(message)s", datefmt="[%H:%M:%S.%f]")
    rich_handler.setFormatter(formatter)
    root_logger.addHandler(rich_handler)

    # Set the level
    root_logger.setLevel(logging.DEBUG)


@hydra.main(version_base=None, config_path="../configs", config_name="eval")
<<<<<<< HEAD
def main(cfg):
    if not cfg.wandb.enabled:
        logger.info(f"run {cfg.run}: agent.PolicyStore needs more work to run locally")
=======
def play(cfg):
    # Reset logging to use Rich
    setup_rich_logging()

    # Validate configuration details
    configuration_is_valid = True
    try:
        logger.debug(f"Configuration type: {type(cfg)}")

        if hasattr(cfg, "run"):
            # Handle different types of run attribute
            if isinstance(cfg.run, str):
                logger.info(f"cfg.run: {cfg.run}")
            elif hasattr(cfg.run, "__dict__"):
                logger.info(f"cfg.run: {cfg.run.__dict__}")
            else:
                logger.error(f"cfg.run type: {type(cfg.run)}")
                configuration_is_valid = False
        else:
            logger.error("No 'run' attribute in cfg")
            configuration_is_valid = False

        if hasattr(cfg, "eval"):
            if hasattr(cfg.eval, "env"):
                logger.info(f"cfg.eval.env: {cfg.eval.env}")
            else:
                logger.error("No 'env' attribute in cfg.eval")
                configuration_is_valid = False
        else:
            logger.error("No 'eval' attribute in cfg")
            configuration_is_valid = False

        if hasattr(cfg, "policy_uri"):
            logger.info(f"cfg.policy_uri: {cfg.eval.env}")
        else:
            logger.error("No 'policy_uri' attribute in cfg")
            configuration_is_valid = False

    except Exception as e:
        logger.error(f"Error during configuration logging: {e}")

    if not configuration_is_valid:
        logger.info("Configuration details:")
        yaml_str = OmegaConf.to_yaml(cfg)
        for line in yaml_str.split("\n"):
            logger.info(line)
>>>>>>> 96ef675b
        exit()

    setup_mettagrid_environment(cfg)

    cfg.eval.env = config_from_path(cfg.eval.env, cfg.eval.env_overrides)

    with WandbContext(cfg) as wandb_run:
        policy_store = PolicyStore(cfg, wandb_run)
<<<<<<< HEAD
        play(cfg, policy_store)
=======
        metta.rl.pufferlib.play.play(cfg, policy_store)
>>>>>>> 96ef675b


if __name__ == "__main__":
    sys.exit(play())<|MERGE_RESOLUTION|>--- conflicted
+++ resolved
@@ -5,10 +5,7 @@
 from datetime import datetime
 
 import hydra
-<<<<<<< HEAD
-=======
 from omegaconf import OmegaConf
->>>>>>> 96ef675b
 from rich.logging import RichHandler
 
 import metta.rl.pufferlib.play
@@ -81,11 +78,6 @@
 
 
 @hydra.main(version_base=None, config_path="../configs", config_name="eval")
-<<<<<<< HEAD
-def main(cfg):
-    if not cfg.wandb.enabled:
-        logger.info(f"run {cfg.run}: agent.PolicyStore needs more work to run locally")
-=======
 def play(cfg):
     # Reset logging to use Rich
     setup_rich_logging()
@@ -132,7 +124,6 @@
         yaml_str = OmegaConf.to_yaml(cfg)
         for line in yaml_str.split("\n"):
             logger.info(line)
->>>>>>> 96ef675b
         exit()
 
     setup_mettagrid_environment(cfg)
@@ -141,11 +132,7 @@
 
     with WandbContext(cfg) as wandb_run:
         policy_store = PolicyStore(cfg, wandb_run)
-<<<<<<< HEAD
-        play(cfg, policy_store)
-=======
         metta.rl.pufferlib.play.play(cfg, policy_store)
->>>>>>> 96ef675b
 
 
 if __name__ == "__main__":
