import functools
import time

from pufferlib.pufferl import Profile as PufferProfile


def _fmt_perf(elapsed, total):
    """Format performance metric as percentage of total time."""
    pct = 100 * elapsed / total if total > 0 else 0
<<<<<<< HEAD
    return f"{pct:.1f}%"
=======
    return pct
>>>>>>> d923f227


class ProfileTimer:
    """Simple context manager that wraps PufferLib's profiling calls."""

    def __init__(self, puffer_profile, name, epoch):
        self.puffer_profile = puffer_profile
        self.name = name
        self.epoch = epoch

    def __enter__(self):
        self.puffer_profile(self.name, self.epoch, nest=False)
        return self

    def __exit__(self, *args):
        pass  # PufferLib automatically ends when next section starts

<<<<<<< HEAD

def profile_section(section_name):
    """Decorator to profile a section of code using the Profile context manager."""

    def decorator(func):
        @functools.wraps(func)
        def wrapper(self, *args, **kwargs):
            self.profile.start_epoch(self.epoch, section_name)
            try:
                result = func(self, *args, **kwargs)
            finally:
                self.profile.end_epoch()
            return result

=======

def profile_section(section_name):
    """Decorator to profile a section of code using the Profile context manager."""

    def decorator(func):
        @functools.wraps(func)
        def wrapper(self, *args, **kwargs):
            self.profile.start_epoch(self.epoch, section_name)
            try:
                result = func(self, *args, **kwargs)
            finally:
                self.profile.end_epoch()
            return result

>>>>>>> d923f227
        return wrapper

    return decorator


class Profile:
    """Thin wrapper around PufferLib's Profile with a cleaner interface."""

    def __init__(self, frequency=1):
        self._profile = PufferProfile(frequency=frequency)
        self.start_time = time.time()
        self.epoch = 0

        # Timing stats
        self.SPS = 0
        self.uptime = 0
        self.remaining = 0

    def __getattr__(self, name):
        # Create context managers for profile sections
        if name in ["env", "eval_forward", "eval_misc", "train_forward", "learn", "train_misc"]:
            return ProfileTimer(self._profile, name, self.epoch)

        # Direct access to timing data for individual metrics
        if name in [
            "eval_time",
            "train_time",
            "env_time",
            "eval_forward_time",
            "eval_misc_time",
            "train_forward_time",
            "learn_time",
            "train_misc_time",
        ]:
            # Remove '_time' suffix to get the profile key
            profile_key = name.replace("_time", "")
            return self._profile.profiles.get(profile_key, {}).get("elapsed", 0)

        # Default behavior
        return self._profile.profiles.get(name, {}).get("elapsed", 0)

    @property
    def epoch_time(self):
        """Total time for the epoch (train + eval)."""
        return self.train_time + self.eval_time

    def start_epoch(self, epoch, section="eval"):
        """Start profiling for a new epoch."""
        self.epoch = epoch
        self._profile(section, epoch)

    def end_epoch(self):
        """End profiling for the current epoch."""
        self._profile.end()

    def update_stats(self, global_step, total_timesteps):
        """Update SPS and timing statistics."""
        current_time = time.time()
        elapsed = current_time - self.start_time

        if elapsed > self.uptime:  # Avoid division by zero on first call
            self.SPS = global_step / elapsed
            self.remaining = (total_timesteps - global_step) / self.SPS if self.SPS > 0 else 0

        self.uptime = elapsed

        # Clear buffers for next iteration
        self._profile.clear()

    def get_performance_stats(self):
        """Get performance statistics for logging."""
        stats = {}
        profiles = self._profile.profiles

        for name in ["env", "eval_forward", "eval_misc", "train_forward", "learn", "train_misc"]:
            elapsed = profiles.get(name, {}).get("elapsed", 0)
            stats[f"{name}_time"] = 100 * elapsed / self.uptime if self.uptime > 0 else 0

        # Add aggregate times
        eval_time = profiles.get("eval", {}).get("elapsed", 0)
        train_time = profiles.get("train", {}).get("elapsed", 0)
        stats["eval_time"] = 100 * eval_time / self.uptime if self.uptime > 0 else 0
        stats["train_time"] = 100 * train_time / self.uptime if self.uptime > 0 else 0

        return stats

    def __iter__(self):
        """For backward compatibility with logging."""
        yield "SPS", self.SPS
        yield "uptime", self.uptime
        yield "remaining", self.remaining

<<<<<<< HEAD
        # Yield formatted performance metrics
        yield "eval_time", _fmt_perf(self.eval_time, self.uptime)
=======
        # Compute aggregate times as sum of components
        # This is more accurate than using the decorator-based measurements
        eval_time_computed = self.eval_misc_time + self.env_time + self.eval_forward_time
        train_time_computed = self.train_misc_time + self.train_forward_time + self.learn_time

        # Yield formatted performance metrics
        yield "eval_time", _fmt_perf(eval_time_computed, self.uptime)
>>>>>>> d923f227
        yield "env_time", _fmt_perf(self.env_time, self.uptime)
        yield "eval_forward_time", _fmt_perf(self.eval_forward_time, self.uptime)
        yield "eval_misc_time", _fmt_perf(self.eval_misc_time, self.uptime)
        yield "train_time", _fmt_perf(train_time_computed, self.uptime)
        yield "train_forward_time", _fmt_perf(self.train_forward_time, self.uptime)
        yield "learn_time", _fmt_perf(self.learn_time, self.uptime)
        yield "train_misc_time", _fmt_perf(self.train_misc_time, self.uptime)<|MERGE_RESOLUTION|>--- conflicted
+++ resolved
@@ -7,11 +7,7 @@
 def _fmt_perf(elapsed, total):
     """Format performance metric as percentage of total time."""
     pct = 100 * elapsed / total if total > 0 else 0
-<<<<<<< HEAD
-    return f"{pct:.1f}%"
-=======
     return pct
->>>>>>> d923f227
 
 
 class ProfileTimer:
@@ -29,7 +25,6 @@
     def __exit__(self, *args):
         pass  # PufferLib automatically ends when next section starts
 
-<<<<<<< HEAD
 
 def profile_section(section_name):
     """Decorator to profile a section of code using the Profile context manager."""
@@ -44,22 +39,6 @@
                 self.profile.end_epoch()
             return result
 
-=======
-
-def profile_section(section_name):
-    """Decorator to profile a section of code using the Profile context manager."""
-
-    def decorator(func):
-        @functools.wraps(func)
-        def wrapper(self, *args, **kwargs):
-            self.profile.start_epoch(self.epoch, section_name)
-            try:
-                result = func(self, *args, **kwargs)
-            finally:
-                self.profile.end_epoch()
-            return result
-
->>>>>>> d923f227
         return wrapper
 
     return decorator
@@ -152,10 +131,6 @@
         yield "uptime", self.uptime
         yield "remaining", self.remaining
 
-<<<<<<< HEAD
-        # Yield formatted performance metrics
-        yield "eval_time", _fmt_perf(self.eval_time, self.uptime)
-=======
         # Compute aggregate times as sum of components
         # This is more accurate than using the decorator-based measurements
         eval_time_computed = self.eval_misc_time + self.env_time + self.eval_forward_time
@@ -163,7 +138,6 @@
 
         # Yield formatted performance metrics
         yield "eval_time", _fmt_perf(eval_time_computed, self.uptime)
->>>>>>> d923f227
         yield "env_time", _fmt_perf(self.env_time, self.uptime)
         yield "eval_forward_time", _fmt_perf(self.eval_forward_time, self.uptime)
         yield "eval_misc_time", _fmt_perf(self.eval_misc_time, self.uptime)
