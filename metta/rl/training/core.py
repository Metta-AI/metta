--- conflicted
+++ resolved
@@ -284,11 +284,5 @@
         if env_ids.dim() == 2:
             env_ids = td["training_env_ids"].squeeze(-1)
         if self.last_action is None or len(self.last_action) < env_ids.max() + 1:
-<<<<<<< HEAD
             self.last_action = torch.zeros(env_ids.max() + 1, 1, dtype=torch.int32, device=td.device)
-=======
-            act_space = env.single_action_space
-            act_dtype = torch.int32 if np.issubdtype(act_space.dtype, np.integer) else torch.float32
-            self.last_action = torch.zeros(env_ids.max() + 1, dtype=act_dtype, device=td.device)
->>>>>>> 86111a1a
         td["last_actions"] = self.last_action[env_ids].detach()