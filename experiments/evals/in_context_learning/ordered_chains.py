from metta.sim.simulation_config import SimulationConfig
from mettagrid.config.mettagrid_config import MettaGridConfig

<<<<<<< HEAD
from experiments.recipes.in_context_learning.icl_resource_chain import ICLTaskGenerator
from experiments.recipes.in_context_learning.ordered_chains import (
    OrderedChainsTaskGenerator,
)

=======
>>>>>>> 0fcf56ac

def icl_resource_chain_eval_env(env: MettaGridConfig) -> MettaGridConfig:
    env.game.agent.resource_limits["heart"] = 6
    return env


def update_recipe(converter, input_resource=None, output_resource=None):
    if input_resource is not None:
        converter.input_resources = {input_resource: 1}
    if output_resource is not None:
        converter.output_resources = {output_resource: 1}
    return converter


def make_icl_resource_chain_eval_env(
    chain_length: int,
    num_sinks: int,
    room_size: str,
    obstacle_types: list[str] = [],
    densities: list[str] = [],
) -> MettaGridConfig:
<<<<<<< HEAD
    task_generator_cfg = ICLTaskGenerator.Config(
=======
    # avoid circular import
    from experiments.recipes.in_context_learning.ordered_chains import (
        ConverterChainTaskGenerator,
    )

    task_generator_cfg = ConverterChainTaskGenerator.Config(
>>>>>>> 0fcf56ac
        chain_lengths=[chain_length],
        num_sinks=[num_sinks],
        room_sizes=[room_size],
        obstacle_types=obstacle_types,
        densities=densities,
        map_dir=None,  # for evals, generate the environments algorithmically
    )
    task_generator = OrderedChainsTaskGenerator(task_generator_cfg)
    # different set of resources and converters for evals
    return task_generator.get_task(0)


def make_icl_resource_chain_eval_suite() -> list[SimulationConfig]:
    return [
        SimulationConfig(
            suite="in_context_learning",
            name="2c_1s_small",
            env=make_icl_resource_chain_eval_env(2, 1, "small"),
        ),
        SimulationConfig(
            suite="in_context_learning",
            name="2c_2s_medium",
            env=make_icl_resource_chain_eval_env(2, 2, "medium"),
        ),
        SimulationConfig(
            suite="in_context_learning",
            name="2c_2s_small_terrain",
            env=make_icl_resource_chain_eval_env(
                2, 2, "small", ["square"], ["balanced"]
            ),
        ),
        SimulationConfig(
            suite="in_context_learning",
            name="3c_1s_small",
            env=make_icl_resource_chain_eval_env(3, 1, "small"),
        ),
        SimulationConfig(
            suite="in_context_learning",
            name="3c_2s_small",
            env=make_icl_resource_chain_eval_env(3, 2, "small"),
        ),
        SimulationConfig(
            suite="in_context_learning",
            name="3c_1s_small_terrain",
            env=make_icl_resource_chain_eval_env(
                3, 1, "small", ["cross"], ["balanced"]
            ),
        ),
        SimulationConfig(
            suite="in_context_learning",
            name="4c_1s_small",
            env=make_icl_resource_chain_eval_env(4, 1, "small"),
        ),
        SimulationConfig(
            suite="in_context_learning",
            name="4c_2s_small",
            env=make_icl_resource_chain_eval_env(4, 2, "small"),
        ),
        SimulationConfig(
            suite="in_context_learning",
            name="4c_2s_small_terrain",
            env=make_icl_resource_chain_eval_env(4, 2, "small", ["L"], ["balanced"]),
        ),
        SimulationConfig(
            suite="in_context_learning",
            name="5c_2s_small",
            env=make_icl_resource_chain_eval_env(5, 2, "small"),
        ),
        SimulationConfig(
            suite="in_context_learning",
            name="5c_2s_medium_terrain",
            env=make_icl_resource_chain_eval_env(
                5, 2, "medium", ["square"], ["balanced"]
            ),
        ),
    ]<|MERGE_RESOLUTION|>--- conflicted
+++ resolved
@@ -1,14 +1,11 @@
 from metta.sim.simulation_config import SimulationConfig
 from mettagrid.config.mettagrid_config import MettaGridConfig
 
-<<<<<<< HEAD
 from experiments.recipes.in_context_learning.icl_resource_chain import ICLTaskGenerator
 from experiments.recipes.in_context_learning.ordered_chains import (
     OrderedChainsTaskGenerator,
 )
 
-=======
->>>>>>> 0fcf56ac
 
 def icl_resource_chain_eval_env(env: MettaGridConfig) -> MettaGridConfig:
     env.game.agent.resource_limits["heart"] = 6
@@ -30,16 +27,7 @@
     obstacle_types: list[str] = [],
     densities: list[str] = [],
 ) -> MettaGridConfig:
-<<<<<<< HEAD
     task_generator_cfg = ICLTaskGenerator.Config(
-=======
-    # avoid circular import
-    from experiments.recipes.in_context_learning.ordered_chains import (
-        ConverterChainTaskGenerator,
-    )
-
-    task_generator_cfg = ConverterChainTaskGenerator.Config(
->>>>>>> 0fcf56ac
         chain_lengths=[chain_length],
         num_sinks=[num_sinks],
         room_sizes=[room_size],
