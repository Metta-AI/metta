.PHONY: help build lint test clean install pytest tidy

# Default target
help:
	@echo "Available targets:"
	@echo "  build      - Build project for tests"
	@echo "  build-prod - Build project for production"
	@echo "  lint       - Run cpplint on all C++ source files"
	@echo "  tidy       - Run clang-tidy static analysis"
	@echo "  test       - Build and run all C++ tests"
	@echo "  pytest     - Install package and run all Python tests"
	@echo "  clean      - Clean all build artifacts"
	@echo "  install    - Install package in editable mode"

# Build project with tests
build:
	@echo "Building in debug mode..."
	cmake --preset debug
	cmake --build build-debug

build-prod:
	@echo "Building in release mode..."
	cmake --preset release-no-tests
	cmake --build build-release

# Run cpplint on all C++ source files
lint:
	@echo "Running cpplint..."
	@bash ./tests/cpplint.sh

test: build lint
	@echo "Running C++ tests..."
	ctest --test-dir build-debug -L benchmark -V --rerun-failed --output-on-failure

clean:
	@echo "Cleaning extra venv..."
	@rm -rf .venv
	@rm -f uv.lock
	@echo "Cleaning build artifacts..."
	rm -rf build-debug build-release build

install:
	@echo "Installing package in editable mode..."
	UV_PROJECT_ENVIRONMENT=../.venv uv sync --inexact --active

pytest: install
	@echo "Running Python tests..."
<<<<<<< HEAD
	UV_PROJECT_ENVIRONMENT=../.venv uv run pytest
=======
	UV_PROJECT_ENVIRONMENT=../.venv uv run --active pytest
>>>>>>> 96ab3e1a

tidy: build
	@echo "Running clang-tidy..."
	@bash clang-tidy.sh<|MERGE_RESOLUTION|>--- conflicted
+++ resolved
@@ -45,11 +45,7 @@
 
 pytest: install
 	@echo "Running Python tests..."
-<<<<<<< HEAD
-	UV_PROJECT_ENVIRONMENT=../.venv uv run pytest
-=======
 	UV_PROJECT_ENVIRONMENT=../.venv uv run --active pytest
->>>>>>> 96ab3e1a
 
 tidy: build
 	@echo "Running clang-tidy..."
