import
  std/[strformat, math, os, strutils, tables],
  boxy, vmath, windy, fidget2/[hybridrender, common],
<<<<<<< HEAD
  common, panels, actions, utils, replays, pathfinding
=======
  common, panels, actions, utils, replays, objectinfo
>>>>>>> 7936115f

proc buildAtlas*() =
  ## Build the atlas.
  for path in walkDirRec(dataDir):
    if path.endsWith(".png") and "fidget" notin path:
      let name = path.replace(dataDir & "/", "").replace(".png", "")
      bxy.addImage(name, readImage(path))

proc agentColor*(id: int): Color =
  ## Get the color for an agent.
  let n = id.float32 + Pi + E + sqrt(2.0)
  color(
    n * Pi mod 1.0,
    n * E mod 1.0,
    n * sqrt(2.0) mod 1.0,
    1.0
  )

proc useSelections*(panel: Panel) =
  ## Reads the mouse position and selects the thing under it.
  if window.buttonPressed[MouseLeft]:
    selection = nil
    let
      mousePos = bxy.getTransform().inverse * window.mousePos.vec2
      gridPos = (mousePos + vec2(0.5, 0.5)).ivec2
    if gridPos.x >= 0 and gridPos.x < replay.mapSize[0] and
      gridPos.y >= 0 and gridPos.y < replay.mapSize[1]:
      for obj in replay.objects:
        if obj.location.at(step).xy == gridPos:
          selectObject(obj)
          break
  
  if window.buttonPressed[MouseRight]:
    if selection != nil and selection.isAgent:
      let
        mousePos = bxy.getTransform().inverse * window.mousePos.vec2
        gridPos = (mousePos + vec2(0.5, 0.5)).ivec2
      if gridPos.x >= 0 and gridPos.x < replay.mapSize[0] and
        gridPos.y >= 0 and gridPos.y < replay.mapSize[1]:
        let startPos = selection.location.at(step).xy
        let path = findPath(startPos, gridPos)
        if path.len > 0:
          agentPaths[selection.agentId] = path
          agentDestinations[selection.agentId] = @[gridPos]

proc drawFloor*() =
  # Draw the floor tiles.
  for x in 0 ..< replay.mapSize[0]:
    for y in 0 ..< replay.mapSize[1]:
      bxy.drawImage("objects/floor", ivec2(x.int32, y.int32).vec2, angle = 0, scale = 1/200)

const wallSprites = @[
  "objects/wall",
  "objects/wall.e",
  "objects/wall.s",
  "objects/wall.se",
  "objects/wall.w",
  "objects/wall.we",
  "objects/wall.ws",
  "objects/wall.wse",
  "objects/wall.n",
  "objects/wall.ne",
  "objects/wall.ns",
  "objects/wall.nse",
  "objects/wall.nw",
  "objects/wall.nwe",
  "objects/wall.nws",
  "objects/wall.nwse",
]

type WallTile = enum
  WallNone = 0,
  WallE = 1,
  WallS = 2,
  WallW = 4,
  WallN = 8,
  WallSE = 2 or 1,
  WallNW = 8 or 4,

proc drawWalls*() =
  ## Draw the walls on the map.
  var grid = newSeq2D[bool](replay.mapSize[0], replay.mapSize[1])
  let wallTypeId = replay.typeNames.find("wall")
  for obj in replay.objects:
    if obj.typeId == wallTypeId:
      let pos = obj.location.at
      grid[pos.x][pos.y] = true

  template hasWall(x: int, y: int): bool =
    x >= 0 and x < replay.mapSize[0] and
    y >= 0 and y < replay.mapSize[1] and
    grid[x][y]

  var wallFills: seq[IVec2]
  for x in 0 ..< replay.mapSize[0]:
    for y in 0 ..< replay.mapSize[1]:
      if grid[x][y]:
        var tile = 0'u16
        if hasWall(x, y + 1): tile = tile or WallS.uint16
        if hasWall(x + 1, y): tile = tile or WallE.uint16
        if hasWall(x, y - 1): tile = tile or WallN.uint16
        if hasWall(x - 1, y): tile = tile or WallW.uint16

        if (tile and WallSE.uint16) == WallSE.uint16 and
            hasWall(x + 1, y + 1):
          wallFills.add(ivec2(x.int32, y.int32))
          if (tile and WallNW.uint16) == WallNW.uint16 and
              hasWall(x - 1, y - 1) and
              hasWall(x - 1, y + 1) and
              hasWall(x + 1, y - 1):
            continue
        bxy.drawImage(wallSprites[tile], vec2(x.float32, y.float32), angle = 0, scale = 1/200)

  for fillPos in wallFills:
    bxy.drawImage("objects/wall.fill", fillPos.vec2 + vec2(0.5, 0.3), angle = 0, scale = 1/200)

proc drawObjects*() =
  ## Draw the objects on the map.
  for thing in replay.objects:
    let typeName = replay.typeNames[thing.typeId]
    let pos = thing.location.at().xy
    case typeName
    of "wall":
      discard
      # bxy.drawImage("objects/wall",  pos.vec2, angle = 0, scale = 1/200)
    of "agent":
      let agent = thing
      var agentImage = case agent.orientation.at:
        of 0: "agents/agent.n"
        of 1: "agents/agent.s"
        of 2: "agents/agent.w"
        of 3: "agents/agent.e"
        else:
          echo "Unknown orientation: ", agent.orientation.at
          "agents/agent.n"
      bxy.drawImage(
        agentImage,
        pos.vec2,
        angle = 0,
        scale = 1/200,
        tint = agentColor(agent.agentId)
      )
    else:
      bxy.drawImage(
        replay.typeImages[thing.typeId],
        pos.vec2,
        angle = 0,
        scale = 1/200
      )

proc drawVisualRanges*(alpha = 0.2) =
  ## Draw the visual ranges of the selected agent.
  var visibility = newSeq2D[bool](replay.mapSize[0], replay.mapSize[1])
  let agentTypeId = replay.typeNames.find("agent")
  for obj in replay.objects:
    if obj.typeId == agentTypeId:
      if selection != nil and
        selection.typeId == agentTypeId and
        selection.agentId != obj.agentId:
        continue
      let agent = obj
      for i in 0 ..< agent.visionSize:
        for j in 0 ..< agent.visionSize:
          let
            center = ivec2(
              (agent.visionSize div 2).int32,
              (agent.visionSize div 2).int32
            )
            gridPos = agent.location.at.xy - center + ivec2(i.int32, j.int32)

          if gridPos.x >= 0 and gridPos.x < replay.mapSize[0] and
            gridPos.y >= 0 and gridPos.y < replay.mapSize[1]:
            visibility[gridPos.x][gridPos.y] = true

  for x in 0 ..< replay.mapSize[0]:
    for y in 0 ..< replay.mapSize[1]:
      if not visibility[x][y]:
        bxy.drawRect(
          rect(x.float32 - 0.5, y.float32 - 0.5, 1, 1),
          color(0, 0, 0, alpha)
        )

proc drawFogOfWar*() =
  ## Draw the fog of war.
  drawVisualRanges(alpha = 1.0)

proc drawTrajectory*() =
  ## Draw the trajectory of the selected object, with footprints or a future arrow.
  if selection != nil and selection.location.len > 1:
    for i in 1 ..< replay.maxSteps:
      let
        loc0 = selection.location.at(i - 1)
        loc1 = selection.location.at(i)
        cx0 = loc0.x.int
        cy0 = loc0.y.int
        cx1 = loc1.x.int
        cy1 = loc1.y.int

      if cx0 != cx1 or cy0 != cy1:
        let a = 1.0f - abs(i - step).float32 / 200.0f
        if a > 0:
          var
            tint = color(0, 0, 0, a)
            image = ""

          let isAgent = replay.typeNames[selection.typeId] == "agent"
          if step >= i:
            # Past trajectory is black.
            tint = color(0, 0, 0, a)
            if isAgent:
              image = "agents/footprints"
            else:
              image = "agents/past_arrow"
          else:
            # Future trajectory is white.
            tint = color(1, 1, 1, a)
            if isAgent:
              image = "agents/path"
            else:
              image = "agents/future_arrow"

          let
            dx = cx1 - cx0
            dy = cy1 - cy0
          var
            rotation: float32 = 0
            diagScale: float32 = 1

          if dx > 0 and dy == 0:
            rotation = 0
          elif dx < 0 and dy == 0:
            rotation = Pi
          elif dx == 0 and dy > 0:
            rotation = -Pi / 2
          elif dx == 0 and dy < 0:
            rotation = Pi / 2
          elif dx > 0 and dy > 0:
            rotation = -Pi / 4
            diagScale = sqrt(2.0f)
          elif dx > 0 and dy < 0:
            rotation = Pi / 4
            diagScale = sqrt(2.0f)
          elif dx < 0 and dy > 0:
            rotation = -3 * Pi / 4
            diagScale = sqrt(2.0f)
          elif dx < 0 and dy < 0:
            rotation = 3 * Pi / 4
            diagScale = sqrt(2.0f)

          # Draw centered at the tile with rotation. Use a slightly larger scale on diagonals.
          bxy.drawImage(
            image,
            vec2(cx0.float32, cy0.float32),
            angle = rotation,
            scale = (1.0f / 200.0f) * diagScale,
            tint = tint
          )

proc drawActions*() =
  ## Draw the actions of the selected agent.
  for obj in replay.objects:
    # Do agent actions.
    if obj.isAgent:
      let actionId = obj.actionId.at
      if (replay.drawnAgentActionMask and (1'u64 shl actionId)) != 0 and
          obj.actionSuccess.at and
          actionId >= 0 and actionId < replay.actionImages.len:
        bxy.drawImage(
          if actionId != replay.attackActionId:
            replay.actionImages[actionId]
          else:
            let attackParam = obj.actionParameter.at
            if attackParam >= 1 and attackParam <= 9:
              replay.actionAttackImages[attackParam - 1]
            else:
              continue,
          obj.location.at.xy.vec2,
          angle = case obj.orientation.at:
          of 0: PI / 2 # North
          of 1: -PI / 2 # South
          of 2: PI # West
          of 3: 0 # East
          else: 0, # East
        scale = 1/200)
    elif obj.productionProgress.at > 0:
      bxy.drawImage(
        "actions/converting",
        obj.location.at.xy.vec2,
        angle = 0,
        scale = 1/200
      )

proc drawAgentDecorations*() =
  # Draw energy bars, shield and frozen status.
  for agent in replay.agents:
    if agent.isFrozen.at:
      bxy.drawImage(
        "agents/frozen",
        agent.location.at.xy.vec2,
        angle = 0,
        scale = 1/200
      )

proc drawGrid*() =
  # Draw the grid.
  for x in 0 ..< replay.mapSize[0]:
    for y in 0 ..< replay.mapSize[1]:
      bxy.drawImage(
        "view/grid",
        ivec2(x.int32, y.int32).vec2,
        angle = 0,
        scale = 1/200
      )

proc drawInventory*() =
  # Draw the inventory.
  for obj in replay.objects:
    let inventory = obj.inventory.at
    var numItems = 0
    for itemAmount in inventory:
      numItems += itemAmount.count
    let widthItems = (numItems.float32 * 0.1).clamp(0.0, 1.0)
    var x = -widthItems / 2
    var xAdvance = widthItems / numItems.float32
    for itemAmount in inventory:
      for i in 0 ..< itemAmount.count:
        bxy.drawImage(
          replay.itemImages[itemAmount.itemId],
          obj.location.at.xy.vec2 + vec2(x.float32, -0.5),
          angle = 0,
          scale = 1/200 / 4
        )
        x += xAdvance

proc drawPlannedPath*() =
  ## Draw the planned path for the selected agent.
  if selection != nil and selection.isAgent and agentPaths.hasKey(selection.agentId):
    let path = agentPaths[selection.agentId]
    if path.len > 1:
      for i in 0 ..< path.len - 1:
        let
          pos0 = path[i]
          pos1 = path[i + 1]
          dx = pos1.x - pos0.x
          dy = pos1.y - pos0.y
        
        var rotation: float32 = 0
        if dx > 0 and dy == 0:
          rotation = 0
        elif dx < 0 and dy == 0:
          rotation = Pi
        elif dx == 0 and dy > 0:
          rotation = -Pi / 2
        elif dx == 0 and dy < 0:
          rotation = Pi / 2
        
        let alpha = 0.6
        bxy.drawImage(
          "agents/path",
          pos0.vec2,
          angle = rotation,
          scale = 1/200,
          tint = color(0, 1, 0, alpha)
        )
      
      let goalPos = path[path.len - 1]
      bxy.drawImage(
        "selection",
        goalPos.vec2,
        angle = 0,
        scale = 1/200,
        tint = color(0, 1, 0, 0.5)
      )

proc drawSelection*() =
  # Draw selection.
  if selection != nil:
    bxy.drawImage(
      "selection",
      selection.location.at.xy.vec2,
      angle = 0,
      scale = 1/200
    )

proc drawRewards*() =
  # Draw the rewards on the bottom of the object.
  for obj in replay.objects:
    if obj.isAgent:
      let totalReward = obj.totalReward.at
      let advanceX = min(32/200, 1.0 / totalReward)
      var rewardX = -0.5
      for i in 0 ..< totalReward.int:
        bxy.drawImage(
          "resources/reward",
          obj.location.at.xy.vec2 + vec2(rewardX, 0.5 - 16/200),
          angle = 0,
          scale = 1/200/8
        )
        rewardX += advanceX

proc applyOrientationOffset*(x: int, y: int, orientation: int): (int, int) =
  case orientation
  of 0:
    return (x, y - 1)
  of 1:
    return (x, y + 1)
  of 2:
    return (x - 1, y)
  of 3:
    return (x + 1, y)
  else:
    return (x, y)

proc drawThoughtBubbles*() =
  # Draw the thought bubbles of the selected agent.
  # The idea behind thought bubbles is to show what an agent is thinking.
  # We don't have this directly from the policy yet, so the next best thing
  # is to show a future "key action."
  # It should be a good proxy for what the agent is thinking about.
  if selection == nil or not selection.isAgent:
    return

  var keyAction = -1
  var keyParam = -1
  var keyStep = -1
  var actionHasTarget = false
  let actionStepEnd = min(step + 20, replay.maxSteps)
  for actionStep in step ..< actionStepEnd:
    # We need to find a key action in the future.
    # A key action is a successful action that is not a no-op, rotate, or move.
    # It must not be more than 20 steps in the future.
    let actionId = selection.actionId.at(actionStep)
    if actionId == -1:
      continue
    let actionParam = selection.actionParameter.at(actionStep)
    if actionParam == -1:
      continue
    let actionSuccess = selection.actionSuccess.at(actionStep)
    if not actionSuccess:
      continue
    let actionName = replay.actionNames[actionId]
    if actionName == "noop" or
    actionName == "rotate" or
    actionName == "move" or
    actionName == "move_cardinal" or
    actionName == "move_8way":
      continue
    keyAction = actionId
    keyParam = actionParam
    keyStep = actionStep
    actionHasTarget = not (actionName == "attack" or actionName == "attack_nearest")
    break

  if keyAction != -1 and keyParam != -1:
    let loc = selection.location.at(step).xy.vec2
    if actionHasTarget and keyStep != step:
      # Draw an arrow on a circle around the target, pointing at it.
      let targetLoc = selection.location.at(keyStep).xy
      let (targetX, targetY) = applyOrientationOffset(targetLoc.x, targetLoc.y,
          selection.orientation.at(keyStep))
      let angle = arctan2(targetX.float32 - loc.x, targetY.float32 - loc.y)
      let r = 1.0f / 3.0f
      let tX = targetX.float32 - sin(angle) * r
      let tY = targetY.float32 - cos(angle) * r
      bxy.drawImage(
        "actions/arrow",
        vec2(tX, tY),
        angle = angle + PI,
        scale = 1/200
      )
    let pos = loc.vec2 + vec2(0.5, -0.5)
    # We have a key action, so draw the thought bubble.
    # Draw the key action icon with gained or lost resources.
    bxy.drawImage(
      if step == keyStep: "actions/thoughts_lightning" else: "actions/thoughts",
      pos,
      angle = 0,
      scale = 1/200
    )
    # Draw the action icon.
    bxy.drawImage(
      if keyAction < replay.actionIconImages.len:
        replay.actionIconImages[keyAction] else: "actions/icons/unknown",
      pos,
      angle = 0,
      scale = 1/200/4
    )

    # Draw the resources lost on the left and gained on the right.
    var gainX = pos.x + 32/200
    var lossX = pos.x - 32/200
    let gainMap = selection.gainMap.at(keyStep)
    for item in gainMap:
      var drawX = 0.0f
      if item.count > 0:
        drawX = gainX
        gainX += 8/200
      else:
        drawX = lossX
        lossX -= 8/200
      bxy.drawImage(
        replay.itemImages[item.itemId],
        vec2(drawX, pos.y),
        angle = 0,
        scale = 1/200/8
      )

proc drawWorldMini*() =
  let wallTypeId = replay.typeNames.find("wall")
  let agentTypeId = replay.typeNames.find("agent")

  # Floor
  bxy.drawRect(rect(0, 0, replay.mapSize[0].float32 - 0.5,
      replay.mapSize[1].float32 - 0.5),
      color(0.906, 0.831, 0.718, 1))

  # Walls
  for obj in replay.objects:
    if obj.typeId == agentTypeId:
      continue
    let color =
      if obj.typeId == wallTypeId:
        color(0.380, 0.341, 0.294, 1)
      else:
        color(1, 1, 1, 1)

    let loc = obj.location.at(step).xy
    bxy.drawRect(rect(loc.x.float32 - 0.5, loc.y.float32 - 0.5, 1, 1), color)

  # Agents
  let scale = 3.0
  bxy.saveTransform()
  bxy.scale(vec2(scale, scale))

  for obj in replay.objects:
    if obj.typeId != agentTypeId:
      continue

    let loc = obj.location.at(step).xy
    bxy.drawImage("minimapPip", rect((loc.x.float32) / scale - 0.5, (
        loc.y.float32) / scale - 0.5, 1, 1), agentColor(obj.agentId))

  bxy.restoreTransform()

  # Overlays
  if settings.showVisualRange:
    drawVisualRanges()
  elif settings.showFogOfWar:
    drawFogOfWar()

proc centerAt*(panel: Panel, entity: Entity) =
  discard

proc drawWorldMain*() =
  drawFloor()
  drawWalls()
  drawTrajectory()
  drawObjects()
  drawActions()
  drawAgentDecorations()
  drawSelection()
  drawPlannedPath()
  drawInventory()
  drawRewards()

  if settings.showVisualRange:
    drawVisualRanges()
  if settings.showFogOfWar:
    drawFogOfWar()
  if settings.showGrid:
    drawGrid()

  drawThoughtBubbles()

proc fitFullMap*(panel: Panel) =
  ## Set zoom and pan so the full map fits in the panel.
  if replay.isNil:
    return
  let rectW = panel.rect.w.float32
  let rectH = panel.rect.h.float32
  if rectW <= 0 or rectH <= 0:
    return
  let
    mapMinX = -0.5f
    mapMinY = -0.5f
    mapMaxX = replay.mapSize[0].float32 - 0.5f
    mapMaxY = replay.mapSize[1].float32 - 0.5f
    mapW = max(0.001f, mapMaxX - mapMinX)
    mapH = max(0.001f, mapMaxY - mapMinY)
  let zoomScale = min(rectW / mapW, rectH / mapH)
  panel.zoom = clamp(sqrt(zoomScale), panel.minZoom, panel.maxZoom)
  let
    cx = (mapMinX + mapMaxX) / 2.0f
    cy = (mapMinY + mapMaxY) / 2.0f
    z = panel.zoom * panel.zoom
  panel.pos.x = rectW / 2.0f - cx * z
  panel.pos.y = rectH / 2.0f - cy * z

proc drawWorldMap*(panel: Panel) =

  panel.beginPanAndZoom()

  useSelections(panel)
  agentControls()
  processActionQueue()

  if followSelection:
    centerAt(panel, selection)

  if panel.zoom < 3:
    drawWorldMini()
  else:
    drawWorldMain()

  panel.endPanAndZoom()<|MERGE_RESOLUTION|>--- conflicted
+++ resolved
@@ -1,11 +1,7 @@
 import
   std/[strformat, math, os, strutils, tables],
   boxy, vmath, windy, fidget2/[hybridrender, common],
-<<<<<<< HEAD
-  common, panels, actions, utils, replays, pathfinding
-=======
-  common, panels, actions, utils, replays, objectinfo
->>>>>>> 7936115f
+  common, panels, actions, utils, replays, objectinfo, pathfinding
 
 proc buildAtlas*() =
   ## Build the atlas.
