--- conflicted
+++ resolved
@@ -1,29 +1,17 @@
 import logging
-from functools import partial
 from typing import Sequence
 
 from pydantic import Field
 
-<<<<<<< HEAD
 from metta.app_backend.clients.stats_client import HttpStatsClient
-=======
-from metta.app_backend.clients.stats_client import HttpStatsClient, StatsClient
->>>>>>> 23de92ff
 from metta.common.tool import Tool
 from metta.common.wandb.context import WandbConfig, WandbContext
 from metta.rl.checkpoint_manager import CheckpointManager
 from metta.sim.handle_results import render_eval_summary, send_eval_results_to_wandb
-<<<<<<< HEAD
-from metta.sim.runner import run_simulations
-from metta.sim.simulation_config import SimulationConfig
-from metta.tools.utils.auto_config import auto_replay_dir, auto_stats_server_uri, auto_wandb_config
-=======
 from metta.sim.runner import SimulationRunResult, run_simulations
 from metta.sim.simulation_config import SimulationConfig
 from metta.tools.utils.auto_config import auto_replay_dir, auto_stats_server_uri, auto_wandb_config
-from mettagrid.policy.loader import initialize_or_load_policy
 from mettagrid.policy.policy import PolicySpec
->>>>>>> 23de92ff
 
 logger = logging.getLogger(__name__)
 
@@ -86,25 +74,22 @@
             )
             return 0, 0
 
-<<<<<<< HEAD
         epoch, attributes = rows[0]
         agent_step = (attributes or {}).get("agent_step")
         if agent_step is None:
             logger.info("Agent step is not set, skipping wandb logging")
             return None
         return epoch, agent_step
-=======
+
     def eval_policy(self, policy_spec: PolicySpec) -> list[SimulationRunResult]:
-        policy_initializers = [partial(initialize_or_load_policy, policy_spec=policy_spec)]
         rollout_results = run_simulations(
-            policy_initializers=policy_initializers,
+            policy_specs=[policy_spec],
             simulations=[sim.to_simulation_run_config() for sim in self.simulations],
             replay_dir=self.replay_dir,
             seed=self.system.seed,
-            enable_replays=True,
+            enable_replays=self.enable_replays,
         )
         return rollout_results
->>>>>>> 23de92ff
 
     def invoke(self, args: dict[str, str]) -> int | None:
         if self.policy_uris is None:
@@ -115,22 +100,9 @@
 
         for policy_uri in self.policy_uris:
             normalized_uri = CheckpointManager.normalize_uri(policy_uri)
-<<<<<<< HEAD
-            policy_spec = CheckpointManager.policy_spec_from_uri(normalized_uri, device="cpu")
-            rollout_results = run_simulations(
-                policy_specs=[policy_spec],
-                simulations=[sim.to_simulation_run_config() for sim in self.simulations],
-                replay_dir=self.replay_dir,
-                seed=self.system.seed,
-                enable_replays=self.enable_replays,
-            )
-            friendly_name = (policy_spec.init_kwargs or {}).get("display_name") or policy_spec.name
-            render_eval_summary(rollout_results, policy_names=[friendly_name])
-=======
             policy_spec = self._build_policy_spec(normalized_uri)
             rollout_results = self.eval_policy(policy_spec)
             render_eval_summary(rollout_results, policy_names=[self._spec_display_name(policy_spec)])
->>>>>>> 23de92ff
             if self.push_metrics_to_wandb:
                 guess = self._guess_epoch_and_agent_step(normalized_uri)
                 if guess is None:
