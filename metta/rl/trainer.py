--- conflicted
+++ resolved
@@ -364,18 +364,10 @@
         device = self.device
         use_rnn = trainer_cfg.get("use_rnn", True)
 
-<<<<<<< HEAD
-        with profile.eval_misc:
-            policy = self.policy
-            infos = defaultdict(list)
-            raw_infos = []  # Collect raw info for batch processing later
-
-            experience.reset_for_rollout()
-=======
         policy = self.policy
         infos = defaultdict(list)
+        raw_infos = []  # Collect raw info for batch processing later
         experience.reset_for_rollout()
->>>>>>> 7830803a
 
         while not experience.ready_for_training:
             with self.timer("_rollout.env"):
@@ -388,29 +380,18 @@
 
                 training_env_id = slice(env_id[0], env_id[-1] + 1)
 
-<<<<<<< HEAD
-            with profile.eval_misc:
-                # Convert mask to tensor once
-                mask = torch.as_tensor(mask)
-                num_steps = mask.sum().item()
-                self.agent_step += num_steps * self._world_size
-
-                # Convert to tensors once
-                o = torch.as_tensor(o)
-                # Move to device non-blocking for all tensors that need it
-                o_device = o.to(device, non_blocking=True) if not trainer_cfg.cpu_offload else o
-                r = torch.as_tensor(r).to(device, non_blocking=True)
-                d = torch.as_tensor(d).to(device, non_blocking=True)
-                t = torch.as_tensor(t).to(device, non_blocking=True)
-=======
-            num_steps = sum(mask)
+            # Convert mask to tensor once
+            mask = torch.as_tensor(mask)
+            num_steps = mask.sum().item()
             self.agent_step += num_steps * self._world_size
 
+            # Convert to tensors once
             o = torch.as_tensor(o)
-            r = torch.as_tensor(r)
-            d = torch.as_tensor(d)
-            t = torch.as_tensor(t)
->>>>>>> 7830803a
+            # Move to device non-blocking for all tensors that need it
+            o_device = o.to(device, non_blocking=True) if not trainer_cfg.cpu_offload else o
+            r = torch.as_tensor(r).to(device, non_blocking=True)
+            d = torch.as_tensor(d).to(device, non_blocking=True)
+            t = torch.as_tensor(t).to(device, non_blocking=True)
 
             with torch.no_grad():
                 state = PolicyState()
@@ -431,41 +412,41 @@
                     assert_shape(actions, ("BT", 2), "actions")
 
                 # Store LSTM state directly for performance
+                lstm_state_to_store = None
                 if use_rnn and state.lstm_h is not None:
                     # Update LSTM state immediately to avoid dictionary creation
                     experience.set_lstm_state_direct(training_env_id.start, state.lstm_h, state.lstm_c)
+                    lstm_state_to_store = {"lstm_h": state.lstm_h, "lstm_c": state.lstm_c}
 
                 # Removed cuda.synchronize() from hot path - major performance killer
                 # It forces CPU to wait for GPU operations, breaking async execution
 
-<<<<<<< HEAD
-            with profile.eval_misc:
-                value = value.flatten()
-                # mask already converted to tensor above
-
-                # Clamp rewards if configured
-                if trainer_cfg.get("clamp_rewards", False):
-                    r = torch.clamp(r, -1, 1)
-
-                # All tensors are already on device, avoid redundant transfers
-                experience.store(
-                    obs=o if trainer_cfg.cpu_offload else o_device,
-                    actions=actions,
-                    logprobs=selected_action_log_probs,
-                    rewards=r,
-                    dones=d,
-                    truncations=t,
-                    values=value,
-                    env_id=training_env_id,
-                    mask=mask,
-                    lstm_state=None,  # We already updated LSTM state directly above
-                )
-
-                # Defer info processing - just collect raw data
-                if info:
-                    raw_infos.extend(info)
-
-            with profile.env:
+            value = value.flatten()
+            # mask already converted to tensor above
+
+            # Clamp rewards if configured
+            if trainer_cfg.get("clamp_rewards", False):
+                r = torch.clamp(r, -1, 1)
+
+            # All tensors are already on device, avoid redundant transfers
+            experience.store(
+                obs=o if trainer_cfg.cpu_offload else o_device,
+                actions=actions,
+                logprobs=selected_action_log_probs,
+                rewards=r,
+                dones=d,
+                truncations=t,
+                values=value,
+                env_id=training_env_id,
+                mask=mask,
+                lstm_state=lstm_state_to_store,
+            )
+
+            # Defer info processing - just collect raw data
+            if info:
+                raw_infos.extend(info)
+
+            with self.timer("_rollout.env"):
                 # Optimize numpy conversion - avoid redundant copy if already on CPU
                 if actions.device.type == "cpu":
                     actions_np = actions.numpy().astype(dtype_actions)
@@ -473,68 +454,22 @@
                     actions_np = actions.cpu().numpy().astype(dtype_actions)
                 self.vecenv.send(actions_np)
 
-        with profile.eval_misc:
-            # Batch process info dictionaries after rollout
-            for i in raw_infos:
-                for k, v in unroll_nested_dict(i):
-                    infos[k].append(v)
-
-            # Batch process stats more efficiently
-            for k, v in infos.items():
-                if isinstance(v, np.ndarray):
-                    v = v.tolist()
-
-                # Use setdefault for cleaner code
-                if isinstance(v, list):
-                    self.stats.setdefault(k, []).extend(v)
-=======
-            value = value.flatten()
-            mask = torch.as_tensor(mask)  # * policy.mask)
-
-            experience.store(
-                obs=o if trainer_cfg.cpu_offload else o_device,
-                actions=actions,
-                logprobs=selected_action_log_probs,
-                rewards=r.to(self.device, non_blocking=True),
-                dones=d.to(self.device, non_blocking=True),
-                truncations=t.to(self.device, non_blocking=True),
-                values=value,
-                env_id=training_env_id,
-                mask=mask,
-                lstm_state=lstm_state_to_store,
-            )
-
-            # At this point, infos contains lists of values collected across:
-            # 1. Multiple vectorized environments managed by this GPU's vecenv
-            # 2. Multiple rollout steps (until experience buffer is full)
-            #
-            # - Some stats (like "episode/reward") appear only when episodes complete
-            # - Other stats might appear every step
-            #
-            # These will later be averaged in _process_stats() to get mean values
-            # across all environments on this GPU. Stats from other GPUs (if using
-            # distributed training) are handled separately and not aggregated here.
-
-            for i in info:
-                for k, v in unroll_nested_dict(i):
-                    infos[k].append(v)
-
-            with self.timer("_rollout.env"):
-                actions_np = actions.cpu().numpy().astype(dtype_actions)
-                self.vecenv.send(actions_np)
-
+        # Batch process info dictionaries after rollout
+        for i in raw_infos:
+            for k, v in unroll_nested_dict(i):
+                infos[k].append(v)
+
+        # Batch process stats more efficiently
         for k, v in infos.items():
             if isinstance(v, np.ndarray):
                 v = v.tolist()
 
+            # Use setdefault for cleaner code
             if isinstance(v, list):
-                if k not in self.stats:
-                    self.stats[k] = []
-                self.stats[k].extend(v)
+                self.stats.setdefault(k, []).extend(v)
             else:
                 if k not in self.stats:
                     self.stats[k] = v
->>>>>>> 7830803a
                 else:
                     try:
                         self.stats[k] += v
@@ -681,20 +616,6 @@
                 if self.losses is None:
                     raise ValueError("self.losses is None")
 
-<<<<<<< HEAD
-                # Update loss tracking for logging - accumulate without division for performance
-                self.losses.policy_loss += pg_loss.item()
-                self.losses.value_loss += v_loss.item()
-                self.losses.entropy += entropy_loss.item()
-                self.losses.old_approx_kl += old_approx_kl.item()
-                self.losses.approx_kl += approx_kl.item()
-                self.losses.clipfrac += clipfrac.item()
-                self.losses.l2_reg_loss += l2_reg_loss.item() if torch.is_tensor(l2_reg_loss) else l2_reg_loss
-                self.losses.l2_init_loss += l2_init_loss.item() if torch.is_tensor(l2_init_loss) else l2_init_loss
-                self.losses.ks_action_loss += ks_action_loss.item()
-                self.losses.ks_value_loss += ks_value_loss.item()
-                self.losses.importance += importance_sampling_ratio.mean().item()
-=======
                 # Update loss tracking for logging
                 self.losses.policy_loss_sum += pg_loss.item()
                 self.losses.value_loss_sum += v_loss.item()
@@ -706,7 +627,6 @@
                 self.losses.ks_action_loss_sum += ks_action_loss.item()
                 self.losses.ks_value_loss_sum += ks_value_loss.item()
                 self.losses.importance_sum += importance_sampling_ratio.mean().item()
->>>>>>> 7830803a
                 self.losses.minibatches_processed += 1
 
                 self.optimizer.zero_grad()
