<<<<<<< HEAD
import logging
=======
from typing import Optional
>>>>>>> 5cddbd99

import hydra
import pufferlib
import pufferlib.utils
import pufferlib.vector
from omegaconf import DictConfig, ListConfig

<<<<<<< HEAD
logger = logging.getLogger("vecenv")
=======
from mettagrid.replay_writer import ReplayWriter
from mettagrid.stats_writer import StatsWriter
>>>>>>> 5cddbd99


def make_env_func(
    cfg: DictConfig,
    buf=None,
    render_mode="rgb_array",
    stats_writer: Optional[StatsWriter] = None,
    replay_writer: Optional[ReplayWriter] = None,
    **kwargs,
):
    return hydra.utils.instantiate(
        cfg, cfg, render_mode=render_mode, buf=buf, stats_writer=stats_writer, replay_writer=replay_writer, **kwargs
    )


def make_vecenv(
    env_cfg: DictConfig | ListConfig,
    vectorization: str,
    num_envs=1,
    batch_size=None,
    num_workers=1,
    render_mode=None,
    stats_writer: Optional[StatsWriter] = None,
    replay_writer: Optional[ReplayWriter] = None,
    **kwargs,
):
    vec = vectorization
    if vec == "serial" or num_workers == 1:
        vec = pufferlib.vector.Serial
    elif vec == "multiprocessing":
        vec = pufferlib.vector.Multiprocessing
    elif vec == "ray":
        vec = pufferlib.vector.Ray
    else:
        raise ValueError("Invalid --vector (serial/multiprocessing/ray).")

    # Check if num_envs is valid
    if num_envs < 1:
        logger.error(f"num_envs is {num_envs}, which is less than 1!")

    vecenv_args = dict(
        env_kwargs=dict(cfg=env_cfg, render_mode=render_mode, stats_writer=stats_writer, replay_writer=replay_writer),
        num_envs=num_envs,
        num_workers=num_workers,
        batch_size=batch_size or num_envs,
        backend=vec,
        **kwargs,
    )

    vecenv = pufferlib.vector.make(make_env_func, **vecenv_args)
    return vecenv<|MERGE_RESOLUTION|>--- conflicted
+++ resolved
@@ -1,8 +1,5 @@
-<<<<<<< HEAD
 import logging
-=======
 from typing import Optional
->>>>>>> 5cddbd99
 
 import hydra
 import pufferlib
@@ -10,12 +7,10 @@
 import pufferlib.vector
 from omegaconf import DictConfig, ListConfig
 
-<<<<<<< HEAD
-logger = logging.getLogger("vecenv")
-=======
 from mettagrid.replay_writer import ReplayWriter
 from mettagrid.stats_writer import StatsWriter
->>>>>>> 5cddbd99
+
+logger = logging.getLogger("vecenv")
 
 
 def make_env_func(
