#!/usr/bin/env -S uv run
import logging
import os
import time
from collections import defaultdict

import numpy as np
import torch
import torch.distributed
from heavyball import ForeachMuon
from omegaconf import DictConfig, OmegaConf

from metta.agent.policy_store import PolicyStore
from metta.common.profiling.memory_monitor import MemoryMonitor
from metta.common.profiling.stopwatch import Stopwatch
from metta.common.util.constants import METTASCOPE_REPLAY_URL
from metta.common.util.heartbeat import record_heartbeat
from metta.common.util.system_monitor import SystemMonitor
from metta.common.wandb.wandb_context import WandbContext
from metta.eval.eval_request_config import EvalRewardSummary
from metta.eval.eval_stats_db import EvalStatsDB
from metta.interface.agent import create_or_load_agent
from metta.interface.directories import save_experiment_config, setup_run_directories
from metta.interface.environment import Environment
from metta.interface.evaluation import create_evaluation_config_suite
from metta.mettagrid import mettagrid_c  # noqa: F401
from metta.mettagrid.mettagrid_env import dtype_actions
from metta.rl.experience import Experience
from metta.rl.kickstarter import Kickstarter
from metta.rl.losses import Losses
from metta.rl.torch_profiler import TorchProfiler
from metta.rl.trainer_checkpoint import TrainerCheckpoint
from metta.rl.trainer_config import (
    CheckpointConfig,
    InitialPolicyConfig,
    KickstartConfig,
    OptimizerConfig,
    PPOConfig,
    PrioritizedExperienceReplayConfig,
    SimulationConfig,
    TorchProfilerConfig,
    TrainerConfig,
    VTraceConfig,
)
from metta.rl.util.advantage import compute_advantage
from metta.rl.util.batch_utils import (
    calculate_batch_sizes,
    calculate_prioritized_sampling_params,
)
from metta.rl.util.distributed import setup_device_and_distributed
from metta.rl.util.evaluation import generate_replay
from metta.rl.util.losses import process_minibatch_update
from metta.rl.util.optimization import (
    calculate_explained_variance,
    compute_gradient_stats,
    maybe_update_l2_weights,
)
from metta.rl.util.policy_management import (
    cleanup_old_policies,
    save_policy_with_metadata,
    validate_policy_environment_match,
    wrap_agent_distributed,
)
from metta.rl.util.rollout import (
    get_lstm_config,
    get_observation,
    run_policy_inference,
)
from metta.rl.util.stats import (
    StatsTracker,
    accumulate_rollout_stats,
    build_wandb_stats,
    compute_timing_stats,
    process_training_stats,
)
from metta.rl.util.utils import check_abort, should_run
from metta.rl.wandb import log_model_parameters, setup_wandb_metrics, upload_env_configs, upload_replay_html
from metta.sim.simulation_config import SimulationSuiteConfig, SingleEnvSimulationConfig
from metta.sim.simulation_suite import SimulationSuite

# Set up logging
logging.basicConfig(level=logging.INFO, format="%(asctime)s [%(name)s] %(levelname)s: %(message)s")
logger = logging.getLogger(__name__)

# Set up directories
dirs = setup_run_directories()

# Set up device and distributed training
device, is_master, world_size, rank = setup_device_and_distributed("cuda" if torch.cuda.is_available() else "cpu")

# Configuration using individual component configs
# Note: batch_size must be >= total_agents * bptt_horizon
# With navigation curriculum: 4 agents per env * many envs = ~2048 total agents
# Required batch_size >= 2048 * 64 (bptt_horizon) = 131072

# Core training parameters
num_workers = 4
total_timesteps = 10_000_000
batch_size = 524288 if torch.cuda.is_available() else 16384  # 512k for GPU, 16k for CPU
minibatch_size = 16384 if torch.cuda.is_available() else 1024  # 16k for GPU, 1k for CPU
curriculum = "/env/mettagrid/curriculum/navigation/bucketed"
bptt_horizon = 64
update_epochs = 1
forward_pass_minibatch_target_size = 4096 if torch.cuda.is_available() else 256

# Adjust defaults based on vectorization mode
vectorization_mode = "serial"  # Use serial for macOS compatibility
if vectorization_mode == "serial":
    async_factor = 1
    zero_copy = False
else:
    async_factor = 2
    zero_copy = True

grad_mean_variance_interval = 150
scale_batches_by_world_size = False
cpu_offload = False

# Individual component configs with explicit values
ppo_config = PPOConfig(
    clip_coef=0.1,
    ent_coef=0.01,
    gamma=0.99,
    gae_lambda=0.95,
)

optimizer_config = OptimizerConfig(
    type="adam",
    learning_rate=3e-4,
)

checkpoint_config = CheckpointConfig(
    checkpoint_dir=dirs.checkpoint_dir,
    checkpoint_interval=300,
    wandb_checkpoint_interval=0,
)

simulation_config = SimulationConfig(
    evaluate_interval=300,
    replay_dir=dirs.replay_dir,
)

profiler_config = TorchProfilerConfig(
    interval_epochs=0,  # Disabled by default
    profile_dir=os.path.join(dirs.run_dir, "torch_traces"),
)

# Use defaults for these
prioritized_replay_config = PrioritizedExperienceReplayConfig()
vtrace_config = VTraceConfig()
kickstart_config = KickstartConfig()

# Check for initial policy URI from environment variable
initial_policy_uri = os.environ.get("INITIAL_POLICY_URI", None)
initial_policy_config = InitialPolicyConfig(uri=initial_policy_uri)

# Create a trainer config
trainer_config = TrainerConfig(
    num_workers=num_workers,
    total_timesteps=total_timesteps,
    batch_size=batch_size,
    minibatch_size=minibatch_size,
    curriculum=curriculum,
    bptt_horizon=bptt_horizon,
    update_epochs=update_epochs,
    forward_pass_minibatch_target_size=forward_pass_minibatch_target_size,
    async_factor=async_factor,
    grad_mean_variance_interval=grad_mean_variance_interval,
    scale_batches_by_world_size=scale_batches_by_world_size,
    cpu_offload=cpu_offload,
    zero_copy=zero_copy,
    ppo=ppo_config,
    optimizer=optimizer_config,
    checkpoint=checkpoint_config,
    simulation=simulation_config,
    profiler=profiler_config,
    prioritized_experience_replay=prioritized_replay_config,
    vtrace=vtrace_config,
    kickstart=kickstart_config,
    initial_policy=initial_policy_config,
)

# Adjust batch sizes for distributed training
if torch.distributed.is_initialized() and trainer_config.scale_batches_by_world_size:
    trainer_config.batch_size = trainer_config.batch_size // world_size

# Save config
save_experiment_config(dirs, device, trainer_config)

# Calculate batch sizes like trainer.py does
# We need to know num_agents first, so let's assume 4 for navigation curriculum
num_agents = 4  # Default for navigation tasks
target_batch_size, batch_size, num_envs = calculate_batch_sizes(
    forward_pass_minibatch_target_size=trainer_config.forward_pass_minibatch_target_size,
    num_agents=num_agents,
    num_workers=trainer_config.num_workers,
    async_factor=trainer_config.async_factor,
)

# Create environment
env = Environment(
    curriculum_path="/env/mettagrid/curriculum/navigation/bucketed",
    num_agents=num_agents,
    width=32,
    height=32,
    device=str(device),
    num_envs=num_envs,
    num_workers=trainer_config.num_workers,
    batch_size=batch_size,
    async_factor=trainer_config.async_factor,
    zero_copy=trainer_config.zero_copy,
    is_training=True,
    vectorization="serial",  # Match the vectorization mode
)
metta_grid_env = env.driver_env  # type: ignore - vecenv attribute

# Agent will be created later after checking for checkpoint
# Evaluation configuration
evaluation_config = create_evaluation_config_suite()

# WandB initialization
wandb_run = None
wandb_ctx = None
if is_master:
    # Build a config similar to what Hydra would create
    wandb_enabled = os.environ.get("WANDB_DISABLED", "").lower() != "true"

    if wandb_enabled:
        wandb_config = DictConfig(
            {
                "enabled": True,
                "project": os.environ.get("WANDB_PROJECT", "metta"),
                "entity": os.environ.get("WANDB_ENTITY", "metta-research"),
                "group": dirs.run_name,
                "name": dirs.run_name,
                "run_id": dirs.run_name,
                "data_dir": dirs.run_dir,
                "job_type": "train",
                "tags": [],
                "notes": "",
            }
        )
    else:
        wandb_config = DictConfig({"enabled": False})

    global_config = DictConfig(
        {
            "run": dirs.run_name,
            "run_dir": dirs.run_dir,
            "cmd": "train",
            "device": str(device),
            "seed": 1,  # Default seed
            "trainer": trainer_config.model_dump(),
            "train_job": {"evals": evaluation_config.model_dump() if hasattr(evaluation_config, "model_dump") else {}},
            "wandb": wandb_config,
        }
    )

    wandb_ctx = WandbContext(wandb_config, global_config)
    wandb_run = wandb_ctx.__enter__()

# Create policy store with config structure matching what Hydra provides
policy_store_config = {
    "device": str(device),
    "run": dirs.run_name,
    "run_dir": dirs.run_dir,
    "vectorization": "serial",  # Set to serial for simplicity in this example
    "trainer": trainer_config.model_dump(),
}

# Add wandb config if available (PolicyStore expects it for wandb:// URIs)
if wandb_run and wandb_ctx:
    # Access the wandb config from the context
    try:
        wandb_cfg = wandb_ctx.cfg
        if isinstance(wandb_cfg, DictConfig):
            wandb_config_dict = OmegaConf.to_container(wandb_cfg, resolve=True)
            if isinstance(wandb_config_dict, dict) and wandb_config_dict.get("enabled"):
                policy_store_config["wandb"] = {
                    "entity": wandb_config_dict.get("entity"),
                    "project": wandb_config_dict.get("project"),
                }
    except AttributeError:
        # wandb_ctx might not have cfg attribute if wandb is disabled
        pass

policy_store = PolicyStore(
    DictConfig(policy_store_config),
    wandb_run=wandb_run,
)

# Create or load agent with a single function call
agent, policy_record, agent_step, epoch, checkpoint = create_or_load_agent(
    env=env,  # type: ignore - interface.Environment works like api.Environment
    run_dir=dirs.run_dir,
    policy_store=policy_store,
    trainer_config=trainer_config,
    device=device,
    is_master=is_master,
    rank=rank,
)

# Get LSTM config from the agent
hidden_size, num_lstm_layers = get_lstm_config(agent)

# Validate that policy matches environment
validate_policy_environment_match(agent, metta_grid_env)  # type: ignore

# Store initial policy record for later use
initial_policy_record = policy_record

# Create optimizer like bad_run.py does
optimizer_type = trainer_config.optimizer.type
opt_cls = torch.optim.Adam if optimizer_type == "adam" else ForeachMuon
# ForeachMuon expects int for weight_decay, Adam expects float
weight_decay = trainer_config.optimizer.weight_decay
if optimizer_type != "adam":
    # Ensure weight_decay is int for ForeachMuon
    weight_decay = int(weight_decay)

optimizer = opt_cls(
    agent.parameters(),  # type: ignore - agent is MettaAgent from factory
    lr=trainer_config.optimizer.learning_rate,
    betas=(trainer_config.optimizer.beta1, trainer_config.optimizer.beta2),
    eps=trainer_config.optimizer.eps,
    weight_decay=weight_decay,  # type: ignore - ForeachMuon type annotation issue
)

if checkpoint and checkpoint.optimizer_state_dict:
    try:
        optimizer.load_state_dict(checkpoint.optimizer_state_dict)
        logger.info("Successfully loaded optimizer state from checkpoint")
    except ValueError:
        logger.warning("Optimizer state dict doesn't match. Starting with fresh optimizer state.")

# Wrap agent for distributed training
agent = wrap_agent_distributed(agent, device)

# Ensure all ranks have wrapped their agents before proceeding
if torch.distributed.is_initialized():
    torch.distributed.barrier()

# Set up wandb metrics and log model parameters
if wandb_run and is_master:
    setup_wandb_metrics(wandb_run)
    log_model_parameters(agent, wandb_run)

# Log to console
if is_master:
    num_params = sum(p.numel() for p in agent.parameters())  # type: ignore
    logger.info(f"Model has {num_params:,} parameters")

# Create experience buffer
experience = Experience(
    total_agents=env.num_agents,  # type: ignore
    batch_size=trainer_config.batch_size,
    bptt_horizon=trainer_config.bptt_horizon,
    minibatch_size=trainer_config.minibatch_size,
    max_minibatch_size=trainer_config.minibatch_size,
    obs_space=env.single_observation_space,  # type: ignore
    atn_space=env.single_action_space,  # type: ignore
    device=device,
    hidden_size=hidden_size,
    cpu_offload=trainer_config.cpu_offload,
    num_lstm_layers=num_lstm_layers,
    agents_per_batch=getattr(env, "agents_per_batch", None),  # type: ignore
)

# Create kickstarter
kickstarter = Kickstarter(
    trainer_config.kickstart,
    str(device),
    policy_store,
    metta_grid_env,  # Pass the full environment object, not individual attributes
)

# Create losses tracker
losses = Losses()

# Create timer
timer = Stopwatch(logger)
timer.start()

# Memory and System Monitoring (master only)
system_monitor = None
memory_monitor = None
if is_master:
    memory_monitor = MemoryMonitor()
    memory_monitor.add(experience, name="Experience", track_attributes=True)
    memory_monitor.add(agent, name="Agent", track_attributes=False)

    system_monitor = SystemMonitor(
        sampling_interval_sec=1.0,
        history_size=100,
        logger=logger,
        auto_start=True,
        external_timer=timer,  # Pass timer for persistent elapsed time across restarts
    )

# Initialize specialized state containers
stats_tracker = StatsTracker(rollout_stats=defaultdict(list))
eval_scores = EvalRewardSummary()  # Initialize eval_scores

# Track policy records individually
latest_saved_policy_record = policy_record
initial_policy_uri = policy_record.uri if policy_record else None
initial_generation = policy_record.metadata.get("generation", 0) if policy_record else 0
last_evaluation_epoch = epoch - 1  # Track last epoch when evaluation was performed

# Training loop
logger.info(f"Starting training on {device}")
current_policy_generation = initial_generation + 1 if policy_record else 0

# After environment is initialized but before training loop
if is_master and wandb_run:
    curr_obj = getattr(metta_grid_env, "_curriculum", None)
    if curr_obj is not None and hasattr(curr_obj, "get_env_cfg_by_bucket"):
        env_configs = curr_obj.get_env_cfg_by_bucket()
        upload_env_configs(env_configs=env_configs, wandb_run=wandb_run)

# Create torch profiler (matches bad_run.py)
torch_profiler = TorchProfiler(is_master, trainer_config.profiler, wandb_run, dirs.run_dir)

training_start_time = time.time()

while agent_step < trainer_config.total_timesteps:
    steps_before = agent_step

    # ===== ROLLOUT PHASE =====
    rollout_start = time.time()
    raw_infos = []
    experience.reset_for_rollout()

    # Collect experience
    while not experience.ready_for_training:
        # Receive environment data
        o, r, d, t, info, training_env_id, mask, num_steps = get_observation(env, device, timer)
        agent_step += num_steps

        # Run policy inference
        actions, selected_action_log_probs, values, lstm_state_to_store = run_policy_inference(
            agent, o, experience, training_env_id.start, device
        )

        # Store experience
        experience.store(
            obs=o,
            actions=actions,
            logprobs=selected_action_log_probs,
            rewards=r,
            dones=d,
            truncations=t,
            values=values,
            env_id=training_env_id,
            mask=mask,
            lstm_state=lstm_state_to_store,
        )

        # Send actions back to environment
        with timer("_rollout.env"):
            env.send(actions.cpu().numpy().astype(dtype_actions))  # type: ignore - env is vecenv wrapper

        if info:
            raw_infos.extend(info)

    # Process rollout statistics
    accumulate_rollout_stats(raw_infos, stats_tracker.rollout_stats)
    rollout_time = time.time() - rollout_start

    # ===== TRAINING PHASE =====
    train_start = time.time()
    losses.zero()
    experience.reset_importance_sampling_ratios()

    # Calculate prioritized replay parameters
    prio_cfg = trainer_config.prioritized_experience_replay
    anneal_beta = calculate_prioritized_sampling_params(
        epoch=epoch,
        total_timesteps=trainer_config.total_timesteps,
        batch_size=trainer_config.batch_size,
        prio_alpha=prio_cfg.prio_alpha,
        prio_beta0=prio_cfg.prio_beta0,
    )

    advantages = torch.zeros(experience.values.shape, device=device)
    initial_importance_sampling_ratio = torch.ones_like(experience.values)

    advantages = compute_advantage(
        experience.values,
        experience.rewards,
        experience.dones,
        initial_importance_sampling_ratio,
        advantages,
        trainer_config.ppo.gamma,
        trainer_config.ppo.gae_lambda,
        trainer_config.vtrace.vtrace_rho_clip,
        trainer_config.vtrace.vtrace_c_clip,
        device,
    )

    # Train for multiple epochs
    total_minibatches = experience.num_minibatches * trainer_config.update_epochs
    minibatch_idx = 0

    for _update_epoch in range(trainer_config.update_epochs):
        for _ in range(experience.num_minibatches):
            # Sample minibatch
            minibatch = experience.sample_minibatch(
                advantages=advantages,
                prio_alpha=prio_cfg.prio_alpha,
                prio_beta=anneal_beta,
                minibatch_idx=minibatch_idx,
                total_minibatches=total_minibatches,
            )

            # Train on minibatch
            loss = process_minibatch_update(
                policy=agent,
                experience=experience,
                minibatch=minibatch,
                advantages=advantages,
                trainer_cfg=trainer_config,
                kickstarter=kickstarter,
                agent_step=agent_step,
                losses=losses,
                device=device,
            )

            if optimizer_type == "adam":
                optimizer.step()
            else:
                # ForeachMuon has custom step signature
                optimizer.step(loss, epoch, experience.accumulate_minibatches)
            minibatch_idx += 1
        epoch += 1

        # Early exit if KL divergence is too high
        if trainer_config.ppo.target_kl is not None:
            average_approx_kl = losses.approx_kl_sum / losses.minibatches_processed
            if average_approx_kl > trainer_config.ppo.target_kl:
                break

    if minibatch_idx > 0 and str(device).startswith("cuda"):
        torch.cuda.synchronize()

    losses.explained_variance = calculate_explained_variance(experience.values, advantages)

    # Calculate performance metrics
    train_time = time.time() - train_start

    torch_profiler.on_epoch_end(epoch)

    # ===== STATS PROCESSING PHASE =====
    stats_start = time.time()

    # Process collected stats (convert lists to means)
    processed_stats = process_training_stats(
        raw_stats=stats_tracker.rollout_stats,
        losses=losses,
        experience=experience,
        trainer_config=trainer_config,
        kickstarter=kickstarter,
    )

    # Update stats with mean values for consistency
    stats_tracker.rollout_stats = processed_stats["mean_stats"]

    # Compute timing stats
    timing_info = compute_timing_stats(
        timer=timer,
        agent_step=agent_step,
    )

    # Build complete stats for wandb
    if is_master:
        # Get current learning rate
        current_lr = optimizer.param_groups[0]["lr"]

        # Build parameters dictionary
        parameters = {
            "learning_rate": current_lr,
            "epoch_steps": timing_info["epoch_steps"],
            "num_minibatches": experience.num_minibatches,
            "generation": current_policy_generation,
        }

        # Get system and memory stats
        system_stats = system_monitor.stats() if system_monitor else {}
        memory_stats = memory_monitor.stats() if memory_monitor else {}

        # Current hyperparameter values
        hyperparameters = {
            "learning_rate": current_lr,
            "ppo_clip_coef": trainer_config.ppo.clip_coef,
            "ppo_vf_clip_coef": trainer_config.ppo.vf_clip_coef,
            "ppo_ent_coef": trainer_config.ppo.ent_coef,
            "ppo_l2_reg_loss_coef": trainer_config.ppo.l2_reg_loss_coef,
            "ppo_l2_init_loss_coef": trainer_config.ppo.l2_init_loss_coef,
        }

        # Compute weight stats if configured
        weight_stats = {}
        if hasattr(trainer_config, "agent") and hasattr(trainer_config.agent, "analyze_weights_interval"):
            if (
                trainer_config.agent.analyze_weights_interval != 0
                and epoch % trainer_config.agent.analyze_weights_interval == 0
            ):
                for metrics in agent.compute_weight_metrics():
                    name = metrics.get("name", "unknown")
                    for key, value in metrics.items():
                        if key != "name":
                            weight_stats[f"weights/{key}/{name}"] = value

        # Build complete stats dictionary
        all_stats = build_wandb_stats(
            processed_stats=processed_stats,
            timing_info=timing_info,
            weight_stats=weight_stats,
            grad_stats=stats_tracker.grad_stats,
            system_stats=system_stats,
            memory_stats=memory_stats,
            parameters=parameters,
            hyperparameters=hyperparameters,
            evals=eval_scores,
            agent_step=agent_step,
            epoch=epoch,
        )

        # Log to wandb if available
        if wandb_run:
            wandb_run.log(all_stats, step=agent_step)

    # Clear stats for next iteration
    stats_tracker.clear_rollout_stats()
    stats_tracker.clear_grad_stats()

    stats_time = time.time() - stats_start

    # Calculate total time and percentages
    steps_calculated = agent_step - steps_before
    total_time = train_time + rollout_time + stats_time
    steps_per_sec = steps_calculated / total_time if total_time > 0 else 0

    train_pct = (train_time / total_time) * 100 if total_time > 0 else 0
    rollout_pct = (rollout_time / total_time) * 100 if total_time > 0 else 0
    stats_pct = (stats_time / total_time) * 100

    # Format total timesteps with scientific notation for large numbers
    total_timesteps_for_log = trainer_config.total_timesteps
    if total_timesteps_for_log >= 1e9:
        total_steps_str = f"{total_timesteps_for_log:.0e}"
    else:
        total_steps_str = f"{total_timesteps_for_log:,}"

    logger.info(
        f"Epoch {epoch}- "
        f"{steps_per_sec:.0f} SPS- "
        f"step {agent_step}/{total_steps_str}- "
        f"({train_pct:.0f}% train- {rollout_pct:.0f}% rollout- {stats_pct:.0f}% stats)"
    )

    # Record heartbeat periodically (master only)
    if should_run(epoch, 10, is_master):
        record_heartbeat()

    # Update L2 weights if configured
    if hasattr(agent, "l2_init_weight_update_interval"):
        maybe_update_l2_weights(
            agent=agent,
            epoch=epoch,
            interval=getattr(agent, "l2_init_weight_update_interval", 0),
            is_master=is_master,
        )

    # Compute gradient statistics (master only)
    if should_run(epoch, trainer_config.grad_mean_variance_interval, is_master):
        stats_tracker.grad_stats = compute_gradient_stats(agent)

    # Save checkpoint periodically
    if should_run(epoch, trainer_config.checkpoint.checkpoint_interval, True):  # All ranks participate
        # Save policy with metadata (master only)
        if is_master:
            # Create temporary initial_policy_record for save_policy_with_metadata
            temp_initial_policy_record = None
            if initial_policy_uri:
                temp_initial_policy_record = type(
                    "obj",
                    (object,),
                    {
                        "uri": initial_policy_uri,
                        "metadata": {"generation": initial_generation},
                    },
                )()

            saved_record = save_policy_with_metadata(
                policy=agent,
                policy_store=policy_store,
                epoch=epoch,
                agent_step=agent_step,
                evals=eval_scores,
                timer=timer,
                initial_policy_record=temp_initial_policy_record,
                run_name=dirs.run_name,
                is_master=is_master,
            )

            if saved_record:
                latest_saved_policy_record = saved_record

                # Clean up old policies periodically
                if epoch % 10 == 0:
                    cleanup_old_policies(trainer_config.checkpoint.checkpoint_dir, keep_last_n=5)

        # Save training state (master only)
        if is_master:
            extra_args = {}
            if kickstarter.enabled and kickstarter.teacher_uri is not None:
                extra_args["teacher_pr_uri"] = kickstarter.teacher_uri

            latest_uri = latest_saved_policy_record.uri if latest_saved_policy_record else None
            checkpoint = TrainerCheckpoint(
                agent_step=agent_step,
                epoch=epoch,
                optimizer_state_dict=optimizer.state_dict(),
                stopwatch_state=timer.save_state(),
                policy_path=latest_uri,
                extra_args=extra_args,
            )
            checkpoint.save(dirs.run_dir)
            logger.info(f"Saved training state at epoch {epoch}")

        # Ensure all ranks synchronize after checkpoint saving
        if torch.distributed.is_initialized():
            torch.distributed.barrier()

    # Upload latest policy to wandb (master only)
    if (
        is_master
        and wandb_run
        and latest_saved_policy_record
        and should_run(epoch, trainer_config.checkpoint.wandb_checkpoint_interval, True)
    ):
        try:
            policy_store.add_to_wandb_run(wandb_run.id, latest_saved_policy_record)
            logger.info(f"Uploaded policy to wandb at epoch {epoch}")
        except Exception as e:
            logger.warning(f"Failed to upload policy to wandb: {e}")

    # Abort check via wandb tag (master only)
    if is_master and wandb_run and should_run(epoch, 5, True):
        if check_abort(wandb_run, trainer_config, agent_step):
            break

    # Policy evaluation (master only)
    if (
        is_master
        and trainer_config.simulation.evaluate_interval > 0
        and epoch % trainer_config.simulation.evaluate_interval == 0
        and latest_saved_policy_record
    ):
        logger.info(f"Evaluating policy at epoch {epoch}")

        # Create extended evaluation config with training task
        extended_eval_config = SimulationSuiteConfig(
            name=evaluation_config.name,
            simulations=dict(evaluation_config.simulations),
            env_overrides=evaluation_config.env_overrides,
            num_episodes=evaluation_config.num_episodes,
        )

        # Add training task to the suite
        # Get the actual task configuration from the curriculum
        curr_obj = getattr(metta_grid_env, "_curriculum", None)
        if curr_obj:
            training_task_config = SingleEnvSimulationConfig(
                env="/env/mettagrid/mettagrid",  # won't be used, dynamic env_cfg() should override all of it
                num_episodes=1,
                env_overrides=curr_obj.get_task().env_cfg(),
            )
            extended_eval_config.simulations["eval/training_task"] = training_task_config

        # Run evaluation suite
        sim_suite = SimulationSuite(
            config=extended_eval_config,
            policy_pr=latest_saved_policy_record,
            policy_store=policy_store,
            device=device,
            vectorization="serial",
            stats_dir=dirs.stats_dir,
            stats_client=None,
            stats_epoch_id=None,
            wandb_policy_name=None,
        )

        results = sim_suite.simulate()
        stats_db = EvalStatsDB.from_sim_stats_db(results.stats_db)
        logger.info("Evaluation complete")

        # Build evaluation metrics
        category_scores: dict[str, float] = {}
        categories = set()
        for sim_name in extended_eval_config.simulations.keys():
            categories.add(sim_name.split("/")[0])

        for category in categories:
            score = stats_db.get_average_metric_by_filter(
                "reward", latest_saved_policy_record, f"sim_name LIKE '%{category}%'"
            )
            logger.info(f"{category} score: {score}")
            record_heartbeat()
            if score is not None:
                category_scores[category] = score

        # Get detailed per-simulation scores
        per_sim_scores: dict[tuple[str, str], float] = {}
        all_scores = stats_db.simulation_scores(latest_saved_policy_record, "reward")
        for (_, sim_name, _), score in all_scores.items():
            category = sim_name.split("/")[0]
            sim_short_name = sim_name.split("/")[-1]
            per_sim_scores[(category, sim_short_name)] = score

        eval_scores = EvalRewardSummary(
            category_scores=category_scores,
            simulation_scores=per_sim_scores,
        )

        # Set policy metadata score for sweep_eval.py
        category_score_values = list(category_scores.values())
        if category_score_values and latest_saved_policy_record:
            latest_saved_policy_record.metadata["score"] = float(np.mean(category_score_values))
            logger.info(f"Set policy metadata score to {latest_saved_policy_record.metadata['score']}")

        stats_db.close()

        # Track that we evaluated at this epoch
        last_evaluation_epoch = epoch

        # Upload replay HTML if we have replay URLs
        if is_master and wandb_run and hasattr(results, "replay_urls") and results.replay_urls:
            upload_replay_html(
                replay_urls=results.replay_urls,
                agent_step=agent_step,
                epoch=epoch,
                wandb_run=wandb_run,
            )

<<<<<<< HEAD
        # Replay generation (master only)
        if is_master and latest_saved_policy_record:
            logger.info(f"Generating replay at epoch {epoch}")
=======
            # Get replay URLs from the database
            replay_urls = results.stats_db.get_replay_urls()
            if replay_urls:
                replay_url = replay_urls[0]
                player_url = f"{METTASCOPE_REPLAY_URL}/?replayUrl={replay_url}"
                logger.info(f"Replay available at: {player_url}")
>>>>>>> f9ad0399

            # Generate replay using curriculum already in environment
            curr_obj = getattr(metta_grid_env, "_curriculum", None)
            if curr_obj is not None:
                generate_replay(
                    policy_record=latest_saved_policy_record,
                    policy_store=policy_store,
                    curriculum=curr_obj,
                    epoch=epoch,
                    device=device,
                    vectorization="serial",
                    replay_dir=trainer_config.simulation.replay_dir,
                    wandb_run=wandb_run,
                )

# Training complete
total_elapsed = time.time() - training_start_time
logger.info("Training complete!")
logger.info(f"Total training time: {total_elapsed:.1f}s")
logger.info(f"Final epoch: {epoch}, Total steps: {agent_step}")

# Stop monitoring if master
if is_master:
    if system_monitor:
        system_monitor.stop()
    if memory_monitor:
        memory_monitor.clear()

# Always evaluate policy at training end if we haven't just evaluated
if is_master and last_evaluation_epoch < epoch and latest_saved_policy_record:
    logger.info(f"Performing final evaluation at epoch {epoch}")

    # Create extended evaluation config with training task
    extended_eval_config = SimulationSuiteConfig(
        name=evaluation_config.name,
        simulations=dict(evaluation_config.simulations),
        env_overrides=evaluation_config.env_overrides,
        num_episodes=evaluation_config.num_episodes,
    )

    # Add training task to the suite
    # Get the actual task configuration from the curriculum
    curr_obj = getattr(metta_grid_env, "_curriculum", None)
    if curr_obj:
        training_task_config = SingleEnvSimulationConfig(
            env="/env/mettagrid/mettagrid",  # won't be used, dynamic env_cfg() should override all of it
            num_episodes=1,
            env_overrides=curr_obj.get_task().env_cfg(),
        )
        extended_eval_config.simulations["eval/training_task"] = training_task_config

    # Run evaluation suite
    sim_suite = SimulationSuite(
        config=extended_eval_config,
        policy_pr=latest_saved_policy_record,
        policy_store=policy_store,
        device=device,
        vectorization="serial",
        stats_dir=dirs.stats_dir,
        stats_client=None,
        stats_epoch_id=None,
        wandb_policy_name=None,
    )

    results = sim_suite.simulate()
    stats_db = EvalStatsDB.from_sim_stats_db(results.stats_db)
    logger.info("Final evaluation complete")

    # Build evaluation metrics
    categories = set()
    for sim_name in extended_eval_config.simulations.keys():
        categories.add(sim_name.split("/")[0])

    category_scores = {}
    for category in categories:
        score = stats_db.get_average_metric_by_filter(
            "reward", latest_saved_policy_record, f"sim_name LIKE '%{category}%'"
        )
        logger.info(f"{category} score: {score}")
        record_heartbeat()
        if score is not None:
            category_scores[category] = score

    # Get detailed per-simulation scores
    simulation_scores = {}
    all_scores = stats_db.simulation_scores(latest_saved_policy_record, "reward")
    for (_, sim_name, _), score in all_scores.items():
        simulation_scores[sim_name] = score

    # Create EvalRewardSummary
    category_score_values = list(category_scores.values())
    simulation_score_values = list(simulation_scores.values())
    eval_scores = EvalRewardSummary(
        category_scores=category_scores,
        simulation_scores=simulation_scores,
        avg_category_score=np.mean(category_score_values) if category_score_values else 0.0,
        avg_simulation_score=np.mean(simulation_score_values) if simulation_score_values else 0.0,
    )

    # Update policy metadata with score
    if category_score_values:
        latest_saved_policy_record.metadata["score"] = float(np.mean(category_score_values))
        logger.info(f"Set policy metadata score to {latest_saved_policy_record.metadata['score']}")

    stats_db.close()

    # Upload replay HTML if we have replay URLs from final evaluation
    if wandb_run and hasattr(results, "replay_urls") and results.replay_urls:
        upload_replay_html(
            replay_urls=results.replay_urls,
            agent_step=agent_step,
            epoch=epoch,
            wandb_run=wandb_run,
        )

# Save final checkpoint
# Save policy with metadata (master only)
if is_master:
    # Create temporary initial_policy_record for save_policy_with_metadata
    temp_initial_policy_record = None
    if initial_policy_uri:
        temp_initial_policy_record = type(
            "obj",
            (object,),
            {"uri": initial_policy_uri, "metadata": {"generation": initial_generation}},
        )()

    saved_record = save_policy_with_metadata(
        policy=agent,
        policy_store=policy_store,
        epoch=epoch,
        agent_step=agent_step,
        evals=eval_scores,
        timer=timer,
        initial_policy_record=temp_initial_policy_record,
        run_name=dirs.run_name,
        is_master=is_master,
    )

    if saved_record:
        latest_saved_policy_record = saved_record

# Save training state (master only)
if is_master:
    extra_args = {}
    if kickstarter.enabled and kickstarter.teacher_uri is not None:
        extra_args["teacher_pr_uri"] = kickstarter.teacher_uri

    latest_uri = latest_saved_policy_record.uri if latest_saved_policy_record else None
    checkpoint = TrainerCheckpoint(
        agent_step=agent_step,
        epoch=epoch,
        optimizer_state_dict=optimizer.state_dict(),
        stopwatch_state=timer.save_state(),
        policy_path=latest_uri,
        extra_args=extra_args,
    )
    checkpoint.save(dirs.run_dir)
    logger.info("Saved final training state")

# Ensure all ranks synchronize after final checkpoint
if torch.distributed.is_initialized():
    torch.distributed.barrier()

# Close environment
env.close()  # type: ignore

logger.info(f"\nTraining run complete! Run saved to: {dirs.run_dir}")

# Clean up distributed training if initialized
if torch.distributed.is_initialized():
    torch.distributed.destroy_process_group()

# Clean up wandb if initialized
if is_master and wandb_ctx:
    wandb_ctx.__exit__(None, None, None)<|MERGE_RESOLUTION|>--- conflicted
+++ resolved
@@ -844,32 +844,18 @@
                 wandb_run=wandb_run,
             )
 
-<<<<<<< HEAD
         # Replay generation (master only)
         if is_master and latest_saved_policy_record:
             logger.info(f"Generating replay at epoch {epoch}")
-=======
+
             # Get replay URLs from the database
             replay_urls = results.stats_db.get_replay_urls()
             if replay_urls:
                 replay_url = replay_urls[0]
                 player_url = f"{METTASCOPE_REPLAY_URL}/?replayUrl={replay_url}"
                 logger.info(f"Replay available at: {player_url}")
->>>>>>> f9ad0399
-
-            # Generate replay using curriculum already in environment
-            curr_obj = getattr(metta_grid_env, "_curriculum", None)
-            if curr_obj is not None:
-                generate_replay(
-                    policy_record=latest_saved_policy_record,
-                    policy_store=policy_store,
-                    curriculum=curr_obj,
-                    epoch=epoch,
-                    device=device,
-                    vectorization="serial",
-                    replay_dir=trainer_config.simulation.replay_dir,
-                    wandb_run=wandb_run,
-                )
+
+            results.stats_db.close()
 
 # Training complete
 total_elapsed = time.time() - training_start_time
