--- conflicted
+++ resolved
@@ -42,14 +42,9 @@
       max_steps(cfg.max_steps),
       episode_truncates(cfg.episode_truncates),
       inventory_item_names(cfg.inventory_item_names),
-<<<<<<< HEAD
-      _global_obs_config(cfg.global_obs),
-      _num_observation_tokens(cfg.num_observation_tokens) {
-=======
       _num_observation_tokens(cfg.num_observation_tokens),
       _global_obs_config(cfg.global_obs),
       _track_movement_metrics(cfg.track_movement_metrics) {
->>>>>>> 46352e51
   _seed = seed;
   _rng = std::mt19937(seed);
 
@@ -180,24 +175,9 @@
       const ConverterConfig* converter_config = dynamic_cast<const ConverterConfig*>(object_cfg);
       if (converter_config) {
         // Create a new ConverterConfig with the recipe offsets from the observation encoder
-<<<<<<< HEAD
-        ConverterConfig config_with_offsets(converter_config->type_id,
-                                            converter_config->type_name,
-                                            converter_config->input_resources,
-                                            converter_config->output_resources,
-                                            converter_config->max_output,
-                                            converter_config->conversion_ticks,
-                                            converter_config->cooldown,
-                                            converter_config->initial_resource_count,
-                                            converter_config->color,
-                                            converter_config->recipe_details_obs,
-                                            _obs_encoder->get_input_recipe_offset(),
-                                            _obs_encoder->get_output_recipe_offset());
-=======
         ConverterConfig config_with_offsets(*converter_config);
         config_with_offsets.input_recipe_offset = _obs_encoder->get_input_recipe_offset();
         config_with_offsets.output_recipe_offset = _obs_encoder->get_output_recipe_offset();
->>>>>>> 46352e51
 
         Converter* converter = new Converter(r, c, config_with_offsets);
         _grid->add_object(converter);
