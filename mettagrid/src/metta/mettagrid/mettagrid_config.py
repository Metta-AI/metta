--- conflicted
+++ resolved
@@ -95,14 +95,8 @@
     noop: ActionConfig = Field(default_factory=lambda: ActionConfig(enabled=False))
     move: ActionConfig = Field(default_factory=lambda: ActionConfig(enabled=True))  # Default movement action
     rotate: ActionConfig = Field(default_factory=lambda: ActionConfig(enabled=False))
-<<<<<<< HEAD
     put_items: PutItemsActionConfig = Field(default_factory=lambda: PutItemsActionConfig(enabled=False))
-    place_box: ActionConfig = Field(default_factory=lambda: ActionConfig(enabled=False))
     get_items: GetItemsActionConfig = Field(default_factory=lambda: GetItemsActionConfig(enabled=True))
-=======
-    put_items: ActionConfig = Field(default_factory=lambda: ActionConfig(enabled=True))
-    get_items: ActionConfig = Field(default_factory=lambda: ActionConfig(enabled=True))
->>>>>>> 1af66c26
     attack: AttackActionConfig = Field(default_factory=lambda: AttackActionConfig(enabled=False))
     swap: ActionConfig = Field(default_factory=lambda: ActionConfig(enabled=False))
     change_color: ActionConfig = Field(default_factory=lambda: ActionConfig(enabled=False))
