--- conflicted
+++ resolved
@@ -20,16 +20,12 @@
               float action_failure_penalty,
               const std::map<InventoryItem, InventoryQuantity>& resource_limits,
               const std::map<InventoryItem, RewardType>& resource_rewards,
-<<<<<<< HEAD
-              const std::map<InventoryItem, InventoryQuantity>& resource_reward_max,
+
+              const std::map<std::string, RewardType>& stat_rewards,
+              const std::map<std::string, RewardType>& stat_reward_max,
               float group_reward_pct,
               ObservationType glyph)
-=======
-              const std::map<InventoryItem, RewardType>& resource_reward_max,
-              const std::map<std::string, RewardType>& stat_rewards,
-              const std::map<std::string, RewardType>& stat_reward_max,
-              float group_reward_pct)
->>>>>>> a5f4560c
+
       : GridObjectConfig(type_id, type_name),
         group_id(group_id),
         group_name(group_name),
@@ -38,15 +34,11 @@
         resource_limits(resource_limits),
         resource_rewards(resource_rewards),
         resource_reward_max(resource_reward_max),
-<<<<<<< HEAD
+        stat_rewards(stat_rewards),
+        stat_reward_max(stat_reward_max),
         group_reward_pct(group_reward_pct),
         glyph(glyph) {}
 
-=======
-        stat_rewards(stat_rewards),
-        stat_reward_max(stat_reward_max),
-        group_reward_pct(group_reward_pct) {}
->>>>>>> a5f4560c
   unsigned char group_id;
   std::string group_name;
   short freeze_duration;
