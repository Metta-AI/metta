"""Comprehensive tests for SkypilotDispatcher implementation."""

import os
import subprocess
import uuid
from unittest.mock import MagicMock, patch

import pytest

from metta.sweep import Dispatcher, JobDefinition, JobTypes
from metta.sweep.dispatcher.skypilot import SkypilotDispatcher


# Helper to get the expected launch script path
def get_launch_script_path():
    """Get the absolute path to the launch script as SkypilotDispatcher computes it."""
    import metta.sweep.dispatcher.skypilot

    return os.path.abspath(
        os.path.join(
            os.path.dirname(metta.sweep.dispatcher.skypilot.__file__),
            "..",
            "..",
            "..",
            "devops",
            "skypilot",
            "launch.py",
        )
    )


# ============================================================================
# Fixtures
# ============================================================================


@pytest.fixture
def mock_popen():
    """Mock subprocess.Popen to avoid actual process launches."""
    with patch("subprocess.Popen") as mock:
        # Create a mock process with a fake PID
        mock_process = MagicMock()
        mock_process.pid = 12345
        mock.return_value = mock_process
        yield mock


@pytest.fixture
def mock_uuid():
    """Mock uuid.uuid4 for deterministic dispatch_ids."""
    with patch("uuid.uuid4") as mock:
        mock.return_value = uuid.UUID("12345678-1234-5678-1234-567812345678")
        yield mock


@pytest.fixture
def basic_training_job():
    """Basic training job with minimal configuration."""
    return JobDefinition(
        run_id="sweep_test_trial_001",
        cmd="experiments.recipes.arena.train",
        type=JobTypes.LAUNCH_TRAINING,
    )


@pytest.fixture
def basic_eval_job():
    """Basic evaluation job."""
    return JobDefinition(
        run_id="sweep_test_trial_001_eval",
        cmd="experiments.recipes.arena.evaluate",
        type=JobTypes.LAUNCH_EVAL,
        metadata={"policy_uri": "s3://policies/test/policy.pt"},
    )


@pytest.fixture
def complex_job():
    """Complex job with all parameters set."""
    return JobDefinition(
        run_id="sweep_complex_trial_042",
        cmd="experiments.recipes.navigation.train_shaped",
        gpus=4,
        nodes=2,
        args=["positional_arg1", "positional_arg2"],
        overrides={"trainer.batch_size": 256, "trainer.learning_rate": 0.001},
        config={"optimizer.momentum": 0.9, "optimizer.weight_decay": 0.0001},
        type=JobTypes.LAUNCH_TRAINING,
        metadata={"experiment": "navigation", "variant": "shaped"},
    )


# ============================================================================
# Command Construction Tests
# ============================================================================


class TestCommandConstruction:
    """Test command construction for various job configurations."""

    def test_basic_training_job(self, mock_popen, mock_uuid, basic_training_job):
        """Test basic training job command construction."""
        dispatcher = SkypilotDispatcher()
        dispatch_id = dispatcher.dispatch(basic_training_job)

        # Verify dispatch_id is the mocked UUID
        assert dispatch_id == "12345678-1234-5678-1234-567812345678"

        # Verify command construction (JobDefinition defaults to gpus=1)
        expected_cmd = [
            get_launch_script_path(),
            "--no-spot",
            "--gpus=1",
            "experiments.recipes.arena.train",
            "run=sweep_test_trial_001",
        ]

        mock_popen.assert_called_once_with(
            expected_cmd, stdout=subprocess.DEVNULL, stderr=subprocess.DEVNULL, text=True
        )

    def test_eval_job_no_run_id(self, mock_popen, mock_uuid, basic_eval_job):
        """Test that evaluation jobs don't include run_id in args."""
        dispatcher = SkypilotDispatcher()
        dispatcher.dispatch(basic_eval_job)

        expected_cmd = [
            get_launch_script_path(),
            "--no-spot",
            "--gpus=1",  # JobDefinition defaults to gpus=1
            "experiments.recipes.arena.evaluate",
<<<<<<< HEAD
            "--args",
            "policy_uri=s3://policies/test/policy.pt",
=======
            "policy_uri=file://./checkpoints/policy.pt",
>>>>>>> 20b10eb3
        ]

        mock_popen.assert_called_once_with(
            expected_cmd, stdout=subprocess.DEVNULL, stderr=subprocess.DEVNULL, text=True
        )

    def test_job_with_gpus(self, mock_popen, mock_uuid):
        """Test job with GPU configuration."""
        job = JobDefinition(
            run_id="gpu_test", cmd="experiments.recipes.arena.train", gpus=8, type=JobTypes.LAUNCH_TRAINING
        )

        dispatcher = SkypilotDispatcher()
        dispatcher.dispatch(job)

        expected_cmd = [
            get_launch_script_path(),
            "--no-spot",
            "--gpus=8",
            "experiments.recipes.arena.train",
            "run=gpu_test",
        ]

        mock_popen.assert_called_once_with(
            expected_cmd, stdout=subprocess.DEVNULL, stderr=subprocess.DEVNULL, text=True
        )

    def test_job_with_nodes(self, mock_popen, mock_uuid):
        """Test job with multi-node configuration."""
        job = JobDefinition(
            run_id="node_test", cmd="experiments.recipes.arena.train", nodes=4, type=JobTypes.LAUNCH_TRAINING
        )

        dispatcher = SkypilotDispatcher()
        dispatcher.dispatch(job)

        expected_cmd = [
            get_launch_script_path(),
            "--no-spot",
            "--gpus=1",  # JobDefinition defaults to gpus=1
            "--nodes=4",
            "experiments.recipes.arena.train",
            "run=node_test",
        ]

        mock_popen.assert_called_once_with(
            expected_cmd, stdout=subprocess.DEVNULL, stderr=subprocess.DEVNULL, text=True
        )

    def test_job_with_gpus_and_nodes(self, mock_popen, mock_uuid):
        """Test job with both GPU and node configuration."""
        job = JobDefinition(
            run_id="distributed_test",
            cmd="experiments.recipes.arena.train",
            gpus=4,
            nodes=2,
            type=JobTypes.LAUNCH_TRAINING,
        )

        dispatcher = SkypilotDispatcher()
        dispatcher.dispatch(job)

        expected_cmd = [
            get_launch_script_path(),
            "--no-spot",
            "--gpus=4",
            "--nodes=2",
            "experiments.recipes.arena.train",
            "run=distributed_test",
        ]

        mock_popen.assert_called_once_with(
            expected_cmd, stdout=subprocess.DEVNULL, stderr=subprocess.DEVNULL, text=True
        )

    def test_complex_job_all_parameters(self, mock_popen, mock_uuid, complex_job):
        """Test complex job with all parameters set."""
        dispatcher = SkypilotDispatcher()
        dispatcher.dispatch(complex_job)

        expected_cmd = [
            get_launch_script_path(),
            "--no-spot",
            "--gpus=4",
            "--nodes=2",
            "experiments.recipes.navigation.train_shaped",
            "positional_arg1",
            "positional_arg2",
            "run=sweep_complex_trial_042",
            "experiment=navigation",
            "variant=shaped",
            "trainer.batch_size=256",
            "trainer.learning_rate=0.001",
            "optimizer.momentum=0.9",
            "optimizer.weight_decay=0.0001",
        ]

        mock_popen.assert_called_once_with(
            expected_cmd, stdout=subprocess.DEVNULL, stderr=subprocess.DEVNULL, text=True
        )

    def test_zero_gpus_not_included(self, mock_popen, mock_uuid):
        """Test that gpus=0 doesn't add --gpus flag."""
        job = JobDefinition(
            run_id="no_gpu_test", cmd="experiments.recipes.arena.train", gpus=0, type=JobTypes.LAUNCH_TRAINING
        )

        dispatcher = SkypilotDispatcher()
        dispatcher.dispatch(job)

        expected_cmd = [
            get_launch_script_path(),
            "--no-spot",
            "experiments.recipes.arena.train",
            "run=no_gpu_test",
        ]

        mock_popen.assert_called_once_with(
            expected_cmd, stdout=subprocess.DEVNULL, stderr=subprocess.DEVNULL, text=True
        )

    def test_single_node_not_included(self, mock_popen, mock_uuid):
        """Test that nodes=1 doesn't add --nodes flag."""
        job = JobDefinition(
            run_id="single_node_test", cmd="experiments.recipes.arena.train", nodes=1, type=JobTypes.LAUNCH_TRAINING
        )

        dispatcher = SkypilotDispatcher()
        dispatcher.dispatch(job)

        expected_cmd = [
            get_launch_script_path(),
            "--no-spot",
            "--gpus=1",  # JobDefinition defaults to gpus=1
            "experiments.recipes.arena.train",
            "run=single_node_test",
        ]

        mock_popen.assert_called_once_with(
            expected_cmd, stdout=subprocess.DEVNULL, stderr=subprocess.DEVNULL, text=True
        )


# ============================================================================
# Flag Ordering Tests
# ============================================================================


class TestFlagOrdering:
    """Test that flags are placed in the correct order."""

    def test_no_spot_always_first(self, mock_popen, mock_uuid):
        """Verify --no-spot is always the first flag."""
        job = JobDefinition(
            run_id="flag_test",
            cmd="experiments.recipes.arena.train",
            gpus=2,
            nodes=3,
            type=JobTypes.LAUNCH_TRAINING,
        )

        dispatcher = SkypilotDispatcher()
        dispatcher.dispatch(job)

        # Get the actual command
        args, kwargs = mock_popen.call_args
        cmd = args[0]

        # Check that --no-spot is the first flag (after the script)
        assert cmd[0] == get_launch_script_path()
        assert cmd[1] == "--no-spot"

    def test_gpus_before_nodes(self, mock_popen, mock_uuid):
        """Verify --gpus comes before --nodes when both present."""
        job = JobDefinition(
            run_id="ordering_test",
            cmd="experiments.recipes.arena.train",
            gpus=4,
            nodes=2,
            type=JobTypes.LAUNCH_TRAINING,
        )

        dispatcher = SkypilotDispatcher()
        dispatcher.dispatch(job)

        args, kwargs = mock_popen.call_args
        cmd = args[0]

        # Find positions of flags
        gpus_idx = next(i for i, arg in enumerate(cmd) if arg.startswith("--gpus="))
        nodes_idx = next(i for i, arg in enumerate(cmd) if arg.startswith("--nodes="))

        assert gpus_idx < nodes_idx

    def test_flags_before_command(self, mock_popen, mock_uuid):
        """Verify all flags come before the job command."""
        job = JobDefinition(
            run_id="position_test",
            cmd="experiments.recipes.arena.train",
            gpus=2,
            nodes=2,
            type=JobTypes.LAUNCH_TRAINING,
        )

        dispatcher = SkypilotDispatcher()
        dispatcher.dispatch(job)

        args, kwargs = mock_popen.call_args
        cmd = args[0]

        # Find position of the command
        cmd_idx = cmd.index("experiments.recipes.arena.train")

        # Check all flags come before command
        for i, arg in enumerate(cmd[:cmd_idx]):
            if i > 0:  # Skip the script path
                assert arg.startswith("--"), f"Non-flag argument {arg} found before command"


# ============================================================================
# Error Handling Tests
# ============================================================================


class TestErrorHandling:
    """Test error handling in dispatcher."""

    def test_file_not_found_error(self, basic_training_job):
        """Test handling when launch.py doesn't exist."""
        with patch("subprocess.Popen") as mock_popen:
            mock_popen.side_effect = FileNotFoundError("launch.py not found")

            dispatcher = SkypilotDispatcher()

            with pytest.raises(FileNotFoundError, match="launch.py not found"):
                dispatcher.dispatch(basic_training_job)

    def test_permission_error(self, basic_training_job):
        """Test handling of permission errors."""
        with patch("subprocess.Popen") as mock_popen:
            mock_popen.side_effect = PermissionError("Permission denied")

            dispatcher = SkypilotDispatcher()

            with pytest.raises(PermissionError, match="Permission denied"):
                dispatcher.dispatch(basic_training_job)

    def test_generic_exception(self, basic_training_job):
        """Test that generic exceptions are re-raised."""
        with patch("subprocess.Popen") as mock_popen:
            mock_popen.side_effect = RuntimeError("Unexpected error")

            dispatcher = SkypilotDispatcher()

            with pytest.raises(RuntimeError, match="Unexpected error"):
                dispatcher.dispatch(basic_training_job)

    def test_logging_on_error(self, caplog, basic_training_job):
        """Test that errors are logged before re-raising."""
        with patch("subprocess.Popen") as mock_popen:
            mock_popen.side_effect = FileNotFoundError("launch.py not found")

            dispatcher = SkypilotDispatcher()

            with pytest.raises(FileNotFoundError):
                dispatcher.dispatch(basic_training_job)

        # Check that error was logged
        assert "Failed to launch job" in caplog.text
        assert "sweep_test_trial_001" in caplog.text


# ============================================================================
# Integration Tests
# ============================================================================


class TestIntegration:
    """Integration tests for SkypilotDispatcher."""

    def test_implements_dispatcher_protocol(self):
        """Verify SkypilotDispatcher implements Dispatcher protocol."""
        dispatcher = SkypilotDispatcher()
        assert isinstance(dispatcher, Dispatcher)

    def test_dispatch_returns_valid_uuid(self, mock_popen, basic_training_job):
        """Test that dispatch returns a valid UUID string."""
        dispatcher = SkypilotDispatcher()
        dispatch_id = dispatcher.dispatch(basic_training_job)

        # Verify it's a string
        assert isinstance(dispatch_id, str)

        # Verify it's a valid UUID format
        try:
            uuid.UUID(dispatch_id)
        except ValueError:
            pytest.fail(f"dispatch_id '{dispatch_id}' is not a valid UUID")

    def test_process_pid_logged(self, mock_popen, caplog, basic_training_job):
        """Test that process PID is logged for debugging."""
        import logging

        mock_process = MagicMock()
        mock_process.pid = 99999
        mock_popen.return_value = mock_process

        with caplog.at_level(logging.INFO):
            dispatcher = SkypilotDispatcher()
            dispatcher.dispatch(basic_training_job)

        assert "PID 99999" in caplog.text

    def test_fire_and_forget_behavior(self, mock_popen, basic_training_job):
        """Test that dispatcher doesn't wait for or track the process."""
        mock_process = MagicMock()
        mock_popen.return_value = mock_process

        dispatcher = SkypilotDispatcher()
        dispatcher.dispatch(basic_training_job)

        # Verify process methods weren't called (fire-and-forget)
        mock_process.wait.assert_not_called()
        mock_process.poll.assert_not_called()
        mock_process.communicate.assert_not_called()

        # Verify DEVNULL is used for output
        args, kwargs = mock_popen.call_args
        assert kwargs["stdout"] == subprocess.DEVNULL
        assert kwargs["stderr"] == subprocess.DEVNULL


# ============================================================================
# Comparison Tests with LocalDispatcher
# ============================================================================


class TestDispatcherComparison:
    """Test that SkypilotDispatcher and LocalDispatcher build identical command portions."""

    def test_command_equivalence_basic(self, basic_training_job):
        """Test that both dispatchers build the same args for basic job."""
        from metta.sweep import LocalDispatcher

        with patch("subprocess.Popen") as mock_popen:
            mock_process = MagicMock()
            mock_process.pid = 12345
            mock_popen.return_value = mock_process

            # Dispatch with LocalDispatcher
            local_dispatcher = LocalDispatcher(capture_output=False)
            local_dispatcher.dispatch(basic_training_job)
            local_call = mock_popen.call_args_list[0]

            # Reset mock
            mock_popen.reset_mock()

            # Dispatch with SkypilotDispatcher
            sky_dispatcher = SkypilotDispatcher()
            sky_dispatcher.dispatch(basic_training_job)
            sky_call = mock_popen.call_args_list[0]

            # Extract commands
            local_cmd = local_call[0][0]
            sky_cmd = sky_call[0][0]

            # Compare everything after the base command
            # LocalDispatcher: ["uv", "run", "./tools/run.py", cmd, ...]
            # SkypilotDispatcher: ["./devops/skypilot/launch.py", "--no-spot", cmd, ...]
            local_after_cmd = local_cmd[local_cmd.index("experiments.recipes.arena.train") :]
            sky_after_cmd = sky_cmd[sky_cmd.index("experiments.recipes.arena.train") :]

            assert local_after_cmd == sky_after_cmd

    def test_command_equivalence_complex(self, complex_job):
        """Test command equivalence for complex job with all parameters."""
        from metta.sweep import LocalDispatcher

        with patch("subprocess.Popen") as mock_popen:
            mock_process = MagicMock()
            mock_process.pid = 12345
            mock_popen.return_value = mock_process

            # Dispatch with LocalDispatcher
            local_dispatcher = LocalDispatcher(capture_output=False)
            local_dispatcher.dispatch(complex_job)
            local_call = mock_popen.call_args_list[0]

            # Reset mock
            mock_popen.reset_mock()

            # Dispatch with SkypilotDispatcher
            sky_dispatcher = SkypilotDispatcher()
            sky_dispatcher.dispatch(complex_job)
            sky_call = mock_popen.call_args_list[0]

            # Extract commands
            local_cmd = local_call[0][0]
            sky_cmd = sky_call[0][0]

            # Find where the job command starts
            local_cmd_start = local_cmd.index("experiments.recipes.navigation.train_shaped")
            sky_cmd_start = sky_cmd.index("experiments.recipes.navigation.train_shaped")

            # Everything from job command onwards should be identical
            local_job_portion = local_cmd[local_cmd_start:]
            sky_job_portion = sky_cmd[sky_cmd_start:]

            assert local_job_portion == sky_job_portion

    def test_eval_job_equivalence(self, basic_eval_job):
        """Test that eval jobs are handled identically by both dispatchers."""
        from metta.sweep import LocalDispatcher

        with patch("subprocess.Popen") as mock_popen:
            mock_process = MagicMock()
            mock_process.pid = 12345
            mock_popen.return_value = mock_process

            # Dispatch with LocalDispatcher
            local_dispatcher = LocalDispatcher(capture_output=False)
            local_dispatcher.dispatch(basic_eval_job)
            local_call = mock_popen.call_args_list[0]

            # Reset mock
            mock_popen.reset_mock()

            # Dispatch with SkypilotDispatcher
            sky_dispatcher = SkypilotDispatcher()
            sky_dispatcher.dispatch(basic_eval_job)
            sky_call = mock_popen.call_args_list[0]

            # Extract commands
            local_cmd = local_call[0][0]
            sky_cmd = sky_call[0][0]

            # Both should have metadata but no run_id
<<<<<<< HEAD
            assert "policy_uri=s3://policies/test/policy.pt" in local_args_portion
            assert "policy_uri=s3://policies/test/policy.pt" in sky_args_portion
            assert not any("run=" in arg for arg in local_args_portion)
            assert not any("run=" in arg for arg in sky_args_portion)
=======
            assert "--args" not in local_cmd
            assert "--args" not in sky_cmd
            assert "policy_uri=file://./checkpoints/policy.pt" in local_cmd
            assert "policy_uri=file://./checkpoints/policy.pt" in sky_cmd
            assert not any("run=" in arg for arg in local_cmd)
            assert not any("run=" in arg for arg in sky_cmd)
>>>>>>> 20b10eb3


# ============================================================================
# Edge Cases and Special Scenarios
# ============================================================================


class TestEdgeCases:
    """Test edge cases and special scenarios."""

    def test_trial_id_extraction(self, mock_popen, mock_uuid, caplog):
        """Test that trial IDs are extracted for cleaner logging."""
        import logging

        job = JobDefinition(
            run_id="sweep_experiment_trial_042", cmd="experiments.recipes.arena.train", type=JobTypes.LAUNCH_TRAINING
        )

        with caplog.at_level(logging.INFO):
            dispatcher = SkypilotDispatcher()
            dispatcher.dispatch(job)

        # Check that the log shows the cleaned trial ID
        assert "trial_042" in caplog.text

    def test_non_trial_run_id(self, mock_popen, mock_uuid, caplog):
        """Test handling of run_ids without trial pattern."""
        import logging

        job = JobDefinition(
            run_id="custom_run_name", cmd="experiments.recipes.arena.train", type=JobTypes.LAUNCH_TRAINING
        )

        with caplog.at_level(logging.INFO):
            dispatcher = SkypilotDispatcher()
            dispatcher.dispatch(job)

        # Should use the full run_id in logs
        assert "custom_run_name" in caplog.text<|MERGE_RESOLUTION|>--- conflicted
+++ resolved
@@ -129,12 +129,7 @@
             "--no-spot",
             "--gpus=1",  # JobDefinition defaults to gpus=1
             "experiments.recipes.arena.evaluate",
-<<<<<<< HEAD
-            "--args",
             "policy_uri=s3://policies/test/policy.pt",
-=======
-            "policy_uri=file://./checkpoints/policy.pt",
->>>>>>> 20b10eb3
         ]
 
         mock_popen.assert_called_once_with(
@@ -572,19 +567,12 @@
             sky_cmd = sky_call[0][0]
 
             # Both should have metadata but no run_id
-<<<<<<< HEAD
-            assert "policy_uri=s3://policies/test/policy.pt" in local_args_portion
-            assert "policy_uri=s3://policies/test/policy.pt" in sky_args_portion
-            assert not any("run=" in arg for arg in local_args_portion)
-            assert not any("run=" in arg for arg in sky_args_portion)
-=======
             assert "--args" not in local_cmd
             assert "--args" not in sky_cmd
-            assert "policy_uri=file://./checkpoints/policy.pt" in local_cmd
-            assert "policy_uri=file://./checkpoints/policy.pt" in sky_cmd
+            assert "policy_uri=s3://policies/test/policy.pt" in local_cmd
+            assert "policy_uri=s3://policies/test/policy.pt" in sky_cmd
             assert not any("run=" in arg for arg in local_cmd)
             assert not any("run=" in arg for arg in sky_cmd)
->>>>>>> 20b10eb3
 
 
 # ============================================================================
