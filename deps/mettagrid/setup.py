import multiprocessing
import os
import sys
from typing import Optional

import numpy
from Cython.Build import cythonize
from setuptools import Extension, find_packages, setup

multiprocessing.freeze_support()


def build_ext(srcs, module_name=None):
    if module_name is None:
        module_name = srcs[0].replace("/", ".").replace(".pyx", "").replace(".cpp", "")
    return Extension(
        module_name,
        sources=srcs,
        language="c++",
        define_macros=[("NPY_NO_DEPRECATED_API", "NPY_1_7_API_VERSION")],
        extra_compile_args=["-std=c++11"],
    )


ext_modules = [
    build_ext(["mettagrid/action_handler.pyx"]),
    build_ext(["mettagrid/event.pyx"]),
    build_ext(["mettagrid/grid.cpp"]),
    build_ext(["mettagrid/grid_env.pyx"]),
    build_ext(["mettagrid/grid_object.pyx"]),
    build_ext(["mettagrid/stats_tracker.cpp"]),
    build_ext(["mettagrid/observation_encoder.pyx"]),
    build_ext(["mettagrid/actions/attack.pyx"]),
    build_ext(["mettagrid/actions/attack_nearest.pyx"]),
    build_ext(["mettagrid/actions/change_color.pyx"]),
    build_ext(["mettagrid/actions/move.pyx"]),
    build_ext(["mettagrid/actions/noop.pyx"]),
    build_ext(["mettagrid/actions/rotate.pyx"]),
    build_ext(["mettagrid/actions/swap.pyx"]),
    build_ext(["mettagrid/actions/put_recipe_items.pyx"]),
    build_ext(["mettagrid/actions/get_output.pyx"]),
    build_ext(["mettagrid/objects/agent.pyx"]),
    build_ext(["mettagrid/objects/constants.pyx"]),
    build_ext(["mettagrid/objects/has_inventory.pyx"]),
    build_ext(["mettagrid/objects/converter.pyx"]),
    build_ext(["mettagrid/objects/metta_object.pyx"]),
    build_ext(["mettagrid/objects/production_handler.pyx"]),
    build_ext(["mettagrid/objects/wall.pyx"]),
    build_ext(["mettagrid/mettagrid.pyx"], module_name="mettagrid.mettagrid_c"),
]

debug = os.getenv("DEBUG", "0") == "1"
annotate = os.getenv("ANNOTATE", "0") == "1"
build_dir = "build_debug" if debug else "build"
os.makedirs(build_dir, exist_ok=True)

<<<<<<< HEAD
num_threads = multiprocessing.cpu_count() if sys.platform == "linux" else 1
=======
num_threads: Optional[int] = multiprocessing.cpu_count() if sys.platform == "linux" else None
>>>>>>> a62aec9d

setup(
    name="mettagrid",
    version="0.1.6",  # match pyproject.toml
    packages=find_packages(),
    include_dirs=[numpy.get_include()],
    package_data={"mettagrid": ["*.so"]},
    zip_safe=False,
    ext_modules=cythonize(
        ext_modules,
        build_dir=build_dir,
        nthreads=num_threads,  # type: ignore[reportArgumentType] -- Pylance is wrong. We want "None" when not on linux.
        annotate=debug or annotate,
        compiler_directives={
            "language_level": "3",
            "embedsignature": debug,
            "annotation_typing": debug,
            "cdivision": debug,
            "boundscheck": debug,
            "wraparound": debug,
            "initializedcheck": debug,
            "nonecheck": debug,
            "overflowcheck": debug,
            "overflowcheck.fold": debug,
            "profile": debug,
            "linetrace": debug,
            "c_string_encoding": "utf-8",
            "c_string_type": "str",
        },
    ),
)<|MERGE_RESOLUTION|>--- conflicted
+++ resolved
@@ -54,11 +54,7 @@
 build_dir = "build_debug" if debug else "build"
 os.makedirs(build_dir, exist_ok=True)
 
-<<<<<<< HEAD
-num_threads = multiprocessing.cpu_count() if sys.platform == "linux" else 1
-=======
 num_threads: Optional[int] = multiprocessing.cpu_count() if sys.platform == "linux" else None
->>>>>>> a62aec9d
 
 setup(
     name="mettagrid",
