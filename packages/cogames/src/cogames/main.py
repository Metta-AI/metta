#!/usr/bin/env -S uv run

"""CLI for CoGames - collection of environments for multi-agent cooperative and competitive games."""

import importlib.metadata
import json
import logging
import sys
from pathlib import Path
from typing import Literal, Optional

import typer
import yaml
from packaging.version import Version
from rich.console import Console
from rich.table import Table

from cogames import evaluate as evaluate_module
from cogames import game, utils
from cogames import play as play_module
from cogames import train as train_module
from cogames.policy.policy import PolicySpec
from cogames.policy.utils import parse_policy_spec, resolve_policy_class_path, resolve_policy_data_path
from mettagrid import MettaGridEnv

# Always add current directory to Python path
sys.path.insert(0, ".")

logger = logging.getLogger("cogames.main")

app = typer.Typer(
    help="CoGames - Multi-agent cooperative and competitive games",
    context_settings={"help_option_names": ["-h", "--help"]},
)
console = Console()


@app.callback(invoke_without_command=True)
def default(ctx: typer.Context) -> None:
    """Show help when no command is provided."""
    if ctx.invoked_subcommand is None:
        # No command provided, show help
        print(ctx.get_help())


mission_argument = typer.Argument(
    None,
    help="Name of the mission. Can be in the format 'map_name' or 'map_name:mission' or 'path/to/mission.yaml'.",
    callback=lambda ctx, value: game.require_mission_argument(ctx, value, console),
)


@app.command("missions", help="List all available missions, or describe a specific mission")
@app.command("games", hidden=True)
def games_cmd(
    mission_name: str = mission_argument,
    format_: Literal[None, "yaml", "json"] = typer.Option(
        None, "--format", help="Output mission configuration in YAML or JSON."
    ),
    save: Optional[Path] = typer.Option(  # noqa: B008
        None,
        "--save",
        "-s",
        help="Save mission configuration to file (YAML or JSON)",
    ),
) -> None:
    resolved_mission, env_cfg = utils.get_mission_config(console, mission_name)

    if save is not None:
        try:
            game.save_mission_config(env_cfg, save)
            console.print(f"[green]Mission configuration saved to: {save}[/green]")
        except ValueError as exc:  # pragma: no cover - user input
            console.print(f"[red]Error saving configuration: {exc}[/red]")
            raise typer.Exit(1) from exc
        return

    if format_ is not None:
        try:
            data = env_cfg.model_dump(mode="json")
            if format_ == "json":
                console.print(json.dumps(data, indent=2))
            else:
                console.print(yaml.safe_dump(data, sort_keys=False))
        except Exception as exc:  # pragma: no cover - serialization errors
            console.print(f"[red]Error formatting configuration: {exc}[/red]")
            raise typer.Exit(1) from exc
        return

    try:
        game.describe_mission(resolved_mission, env_cfg, console)
    except ValueError as exc:  # pragma: no cover - user input
        console.print(f"[red]Error: {exc}[/red]")
        raise typer.Exit(1) from exc


@app.command(name="play", no_args_is_help=True, help="Play a game")
def play_cmd(
    mission_name: str = mission_argument,
    policy_class_path: str = typer.Option(
        "cogames.policy.random.RandomPolicy",
        "--policy",
        help="Path to policy class",
        callback=resolve_policy_class_path,
    ),
    policy_data_path: Optional[str] = typer.Option(
        None,
        "--policy-data",
        help="Path to policy weights file or directory",
    ),
    interactive: bool = typer.Option(True, "--interactive", "-i", help="Run in interactive mode"),
    steps: int = typer.Option(1000, "--steps", "-s", help="Number of steps to run", min=1),
    render: Literal["gui", "text", "none"] = typer.Option(
        "gui", "--render", "-r", help="Render mode: 'gui', 'text', or 'none' (no rendering)"
    ),
) -> None:
    resolved_mission, env_cfg = utils.get_mission_config(console, mission_name)

    try:
        resolved_policy_data = resolve_policy_data_path(
            policy_data_path,
            policy_class_path=policy_class_path,
            game_name=resolved_mission,
            console=console,
        )
    except FileNotFoundError as exc:  # pragma: no cover - user input
        console.print(f"[red]Error: {exc}[/red]")
        raise typer.Exit(1) from exc

    console.print(f"[cyan]Playing {resolved_mission}[/cyan]")
    console.print(f"Max Steps: {steps}, Interactive: {interactive}, Render: {render}")

    play_module.play(
        console,
        env_cfg=env_cfg,
        policy_class_path=policy_class_path,
        policy_data_path=resolved_policy_data,
        game_name=resolved_mission,
        max_steps=steps,
        seed=42,
        render=render,
        verbose=interactive,
    )


@app.command("make-mission", help="Create a new mission configuration")
@app.command("make-game", hidden=True)
def make_mission(
    base_mission: str = mission_argument,
    num_agents: int = typer.Option(2, "--agents", "-a", help="Number of agents", min=1),
    width: int = typer.Option(10, "--width", "-w", help="Map width", min=1),
    height: int = typer.Option(10, "--height", "-h", help="Map height", min=1),
    output: Optional[Path] = typer.Option(None, "--output", "-o", help="Output file path (yml or json)"),  # noqa: B008
) -> None:
    try:
        _, env_cfg = utils.get_mission_config(console, base_mission)

        # Update map dimensions
        env_cfg.game.map_builder.width = width  # type: ignore[attr-defined]
        env_cfg.game.map_builder.height = height  # type: ignore[attr-defined]
        env_cfg.game.num_agents = num_agents

        # Validate the environment configuration
        _ = MettaGridEnv(env_cfg)

        if output:
            game.save_mission_config(env_cfg, output)
            console.print(f"[green]Game configuration saved to: {output}[/green]")
        else:
            console.print("\n[yellow]To save this configuration, use the --output option.[/yellow]")

    except Exception as exc:  # pragma: no cover - user input
        console.print(f"[red]Error: {exc}[/red]")
        raise typer.Exit(1) from exc


@app.command(name="train", help="Train a policy on a mission")
def train_cmd(
    mission_name: str = mission_argument,
    policy_class_path: str = typer.Option(
        "cogames.policy.simple.SimplePolicy",
        "--policy",
        help="Path to policy class",
        callback=resolve_policy_class_path,
    ),
    initial_weights_path: Optional[str] = typer.Option(
        None,
        "--initial-weights",
        help="Path to initial policy weights .pt file",
    ),
    checkpoints_path: str = typer.Option(
        "./train_dir",
        "--checkpoints",
        help="Path to save training data",
    ),
    steps: int = typer.Option(10_000_000_000, "--steps", "-s", help="Number of training steps", min=1),
    device: str = typer.Option(
        "auto",
        "--device",
        help="Device to train on (e.g. 'auto', 'cpu', 'cuda')",
    ),
    seed: int = typer.Option(42, "--seed", help="Seed for training", min=0),
    batch_size: int = typer.Option(4096, "--batch-size", help="Batch size for training", min=1),
    minibatch_size: int = typer.Option(4096, "--minibatch-size", help="Minibatch size for training", min=1),
    num_workers: Optional[int] = typer.Option(
        None,
        "--num-workers",
        help="Number of worker processes (defaults to number of CPU cores)",
        min=1,
    ),
    parallel_envs: Optional[int] = typer.Option(
        None,
        "--parallel-envs",
        help="Number of parallel environments",
        min=1,
    ),
    vector_batch_size: Optional[int] = typer.Option(
        None,
        "--vector-batch-size",
        help="Override vectorized environment batch size",
        min=1,
    ),
) -> None:
    resolved_mission, env_cfg = utils.get_mission_config(console, mission_name)

    torch_device = utils.resolve_training_device(console, device)

    try:
        train_module.train(
            env_cfg=env_cfg,
            policy_class_path=policy_class_path,
            initial_weights_path=initial_weights_path,
            device=torch_device,
            num_steps=steps,
            checkpoints_path=Path(checkpoints_path),
            seed=seed,
            batch_size=batch_size,
            minibatch_size=minibatch_size,
            vector_num_workers=num_workers,
            vector_num_envs=parallel_envs,
            vector_batch_size=vector_batch_size,
            game_name=resolved_mission,
        )

    except ValueError as exc:  # pragma: no cover - user input
        console.print(f"[red]Error: {exc}[/red]")
        raise typer.Exit(1) from exc

    console.print(f"[green]Training complete. Checkpoints saved to: {checkpoints_path}[/green]")


@app.command(
    name="eval",
    no_args_is_help=True,
    help="Evaluate one or more policies on a mission",
)
@app.command("evaluate", hidden=True)
def evaluate_cmd(
    mission_name: str = mission_argument,
    policies: list[str] = typer.Argument(  # noqa: B008
        None,
        help=(
            "List of policies in the form '{policy_class_path}[:policy_data_path][:proportion]'. "
            "Provide multiple options for mixed populations."
        ),
    ),
    policy_class_path: str = typer.Option(
        None,
        "--policy",
        help="Path to policy class. Only provide this if you did not supply a list of policies",
        callback=lambda p: None if p is None else resolve_policy_class_path(p),
    ),
    policy_data_path: Optional[str] = typer.Option(
        None,
        "--policy-data",
        help="Path to policy weights file or directory. Only provide this if you did not supply a list of policies",
        callback=resolve_policy_data_path,
    ),
    episodes: int = typer.Option(10, "--episodes", "-e", help="Number of evaluation episodes", min=1),
    action_timeout_ms: int = typer.Option(
        250,
        "--action-timeout-ms",
        help="Max milliseconds afforded to generate each action before noop is used by default",
        min=1,
    ),
) -> None:
    if not policies and not policy_class_path:
        console.print("[red]Error: No policies provided[/red]")
        raise typer.Exit(1)
<<<<<<< HEAD
=======
    if policies and (policy_class_path or policy_data_path):
        console.print("[red]Provide --policies or (--policy and --policy-data), not[/red]")
        raise typer.Exit(1)
    if policies:
        policy_specs = [parse_policy_spec(spec) for spec in policies]  # noqa: F821
    else:
        policy_specs = [
            PolicySpec(
                policy_class_path=policy_class_path,
                policy_data_path=policy_data_path,
            )
        ]
>>>>>>> 54cb0ce6

    resolved_mission, env_cfg = utils.get_mission_config(console, mission_name)

    try:
        policy_specs = [parse_policy_spec(spec, console=console, game_name=resolved_mission) for spec in policies]
    except ValueError as exc:  # pragma: no cover - user input
        console.print(f"[red]Error: {exc}[/red]")
        raise typer.Exit(1) from exc

    console.print(
        f"[cyan]Evaluating {len(policy_specs)} policies on {resolved_mission} over {episodes} episodes[/cyan]"
    )

    evaluate_module.evaluate(
        console,
        resolved_game=resolved_mission,
        env_cfg=env_cfg,
        policy_specs=policy_specs,
        action_timeout_ms=action_timeout_ms,
        episodes=episodes,
    )


@app.command(name="version", help="Show version information")
def version_cmd() -> None:
    def public_version(dist_name: str) -> str:
        return str(Version(importlib.metadata.version(dist_name)).public)

    table = Table(show_header=False, box=None, show_lines=False, pad_edge=False)
    table.add_column("", justify="right", style="bold cyan")
    table.add_column("", justify="right")

    for dist_name in ["mettagrid", "pufferlib-core", "cogames"]:
        table.add_row(dist_name, public_version(dist_name))

    console.print(table)


if __name__ == "__main__":
    app()<|MERGE_RESOLUTION|>--- conflicted
+++ resolved
@@ -274,7 +274,6 @@
         None,
         "--policy-data",
         help="Path to policy weights file or directory. Only provide this if you did not supply a list of policies",
-        callback=resolve_policy_data_path,
     ),
     episodes: int = typer.Option(10, "--episodes", "-e", help="Number of evaluation episodes", min=1),
     action_timeout_ms: int = typer.Option(
@@ -287,37 +286,38 @@
     if not policies and not policy_class_path:
         console.print("[red]Error: No policies provided[/red]")
         raise typer.Exit(1)
-<<<<<<< HEAD
-=======
     if policies and (policy_class_path or policy_data_path):
-        console.print("[red]Provide --policies or (--policy and --policy-data), not[/red]")
+        console.print("[red]Provide --policies or (--policy and --policy-data), not both.[/red]")
         raise typer.Exit(1)
-    if policies:
-        policy_specs = [parse_policy_spec(spec) for spec in policies]  # noqa: F821
-    else:
-        policy_specs = [
-            PolicySpec(
-                policy_class_path=policy_class_path,
-                policy_data_path=policy_data_path,
-            )
-        ]
->>>>>>> 54cb0ce6
-
-    resolved_mission, env_cfg = utils.get_mission_config(console, mission_name)
-
-    try:
-        policy_specs = [parse_policy_spec(spec, console=console, game_name=resolved_mission) for spec in policies]
+    resolved_game, env_cfg = utils.get_mission_config(console, mission_name)
+
+    try:
+        if policies:
+            policy_specs = [parse_policy_spec(spec, console=console, game_name=resolved_game) for spec in policies]
+        else:
+            policy_specs = [
+                PolicySpec(
+                    policy_class_path=policy_class_path,
+                    policy_data_path=resolve_policy_data_path(
+                        policy_data_path,
+                        policy_class_path=policy_class_path,
+                        game_name=resolved_game,
+                        console=console,
+                    ),
+                )
+            ]
     except ValueError as exc:  # pragma: no cover - user input
         console.print(f"[red]Error: {exc}[/red]")
         raise typer.Exit(1) from exc
-
-    console.print(
-        f"[cyan]Evaluating {len(policy_specs)} policies on {resolved_mission} over {episodes} episodes[/cyan]"
-    )
+    except FileNotFoundError as exc:  # pragma: no cover - user input
+        console.print(f"[red]Error: {exc}[/red]")
+        raise typer.Exit(1) from exc
+
+    console.print(f"[cyan]Evaluating {len(policy_specs)} policies on {resolved_game} over {episodes} episodes[/cyan]")
 
     evaluate_module.evaluate(
         console,
-        resolved_game=resolved_mission,
+        resolved_game=resolved_game,
         env_cfg=env_cfg,
         policy_specs=policy_specs,
         action_timeout_ms=action_timeout_ms,
