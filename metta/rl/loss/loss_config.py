from typing import TYPE_CHECKING, Any, Dict

import torch
from pydantic import Field

from metta.agent.policy import Policy
from metta.rl.loss import ContrastiveConfig, PPOConfig
from mettagrid.base_config import Config

if TYPE_CHECKING:
    from metta.rl.training import TrainingEnvironment


class LossSchedule(Config):
    start_epoch: int | None = Field(default=None)
    end_epoch: int | None = Field(default=None)


class LossConfig(Config):
    loss_configs: Dict[str, Any] = Field(default_factory=dict)
    enable_contrastive: bool = Field(default=False, description="Whether to enable contrastive loss")

    # Contrastive loss hyperparameters (only used when enable_contrastive=True)
    contrastive_temperature: float = Field(default=0.07, gt=0, description="Temperature for contrastive learning")
    contrastive_coef: float = Field(default=0.1, ge=0, description="Coefficient for contrastive loss")
    contrastive_embedding_dim: int = Field(default=128, gt=0, description="Dimension of contrastive embeddings")
    contrastive_use_projection_head: bool = Field(default=True, description="Whether to use projection head")

    def model_post_init(self, __context: Any) -> None:
        """Called after the model is initialized."""
        super().model_post_init(__context)

        # If loss_configs is empty, add default PPO config
        if not self.loss_configs:
<<<<<<< HEAD
            # Import here to avoid circular dependency
            from metta.rl.loss.grpo import GRPOConfig

            self.loss_configs = {"grpo": GRPOConfig()}
            # self.loss_configs = {"ppo": PPOConfig()}
=======
            self.loss_configs = {"ppo": PPOConfig()}
>>>>>>> b5d778d8

        # Add contrastive config only if enabled to avoid inconsistent behavior
        if self.enable_contrastive and "contrastive" not in self.loss_configs:
            self.loss_configs["contrastive"] = ContrastiveConfig(
                temperature=self.contrastive_temperature,
                contrastive_coef=self.contrastive_coef,
                embedding_dim=self.contrastive_embedding_dim,
                use_projection_head=self.contrastive_use_projection_head,
            )

    def init_losses(
        self,
        policy: Policy,
        trainer_cfg: Any,
        env: "TrainingEnvironment",
        device: torch.device,
    ):
        losses = {}
        for loss_name, loss_config in self.loss_configs.items():
            # Explicit check for inconsistent config
            if loss_name == "contrastive":
                if not self.enable_contrastive:
                    continue

            losses[loss_name] = loss_config.create(policy, trainer_cfg, env, device, loss_name, loss_config)
        return losses<|MERGE_RESOLUTION|>--- conflicted
+++ resolved
@@ -4,7 +4,7 @@
 from pydantic import Field
 
 from metta.agent.policy import Policy
-from metta.rl.loss import ContrastiveConfig, PPOConfig
+from metta.rl.loss import ContrastiveConfig
 from mettagrid.base_config import Config
 
 if TYPE_CHECKING:
@@ -32,15 +32,11 @@
 
         # If loss_configs is empty, add default PPO config
         if not self.loss_configs:
-<<<<<<< HEAD
             # Import here to avoid circular dependency
             from metta.rl.loss.grpo import GRPOConfig
 
             self.loss_configs = {"grpo": GRPOConfig()}
             # self.loss_configs = {"ppo": PPOConfig()}
-=======
-            self.loss_configs = {"ppo": PPOConfig()}
->>>>>>> b5d778d8
 
         # Add contrastive config only if enabled to avoid inconsistent behavior
         if self.enable_contrastive and "contrastive" not in self.loss_configs:
