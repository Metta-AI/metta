import logging
import os
from collections import defaultdict
from dataclasses import dataclass, field
from typing import Any, Dict, Optional, Tuple

import numpy as np
import torch
import torch.distributed
import wandb
from omegaconf import DictConfig

from metta.common.util.heartbeat import record_heartbeat
from metta.common.util.system_monitor import SystemMonitor
from metta.eval.eval_request_config import EvalRewardSummary
from metta.eval.eval_service import evaluate_policy as eval_service_evaluate_policy
from metta.mettagrid.curriculum.util import curriculum_from_config_path
from metta.mettagrid.mettagrid_env import dtype_actions
from metta.rl.functions import (
    accumulate_rollout_stats,
    calculate_batch_sizes,
    calculate_explained_variance,
    calculate_prioritized_sampling_params,
    cleanup_old_policies,
    compute_advantage,
    compute_gradient_stats,
    generate_replay,
    get_lstm_config,
    get_observation,
    maybe_load_checkpoint,
    maybe_update_l2_weights,
    process_minibatch_update,
    process_stats,
    run_policy_inference,
    save_policy_with_metadata,
    setup_distributed_vars,
    should_run,
    validate_policy_environment_match,
)
from metta.rl.kickstarter import Kickstarter
from metta.rl.losses import Losses
from metta.rl.torch_profiler import TorchProfiler
from metta.rl.trainer_checkpoint import TrainerCheckpoint
from metta.rl.trainer_config import create_trainer_config
from metta.rl.vecenv import make_vecenv
from metta.sim.simulation_config import SimulationSuiteConfig, SingleEnvSimulationConfig

try:
    from pufferlib import _C  # noqa: F401 - Required for torch.ops.pufferlib
except ImportError:
    raise ImportError(
        "Failed to import C/CUDA advantage kernel. If you have non-default PyTorch, "
        "try installing with --no-build-isolation"
    ) from None

torch.set_float32_matmul_precision("high")

# Get rank for logger name
rank = int(os.environ.get("RANK", 0))
local_rank = int(os.environ.get("LOCAL_RANK", 0))
logger = logging.getLogger(f"trainer-{rank}-{local_rank}")


@dataclass
class TrainerState:
    """Mutable state for training that gets passed between functions."""

    agent_step: int = 0
    epoch: int = 0
    stats: Dict[str, Any] = field(default_factory=dict)
    grad_stats: Dict[str, float] = field(default_factory=dict)
    evals: Any = field(default_factory=dict)  # Will be EvalRewardSummary
    latest_saved_policy_record: Optional[Any] = None
    initial_policy_record: Optional[Any] = None
    # Stats tracking
    stats_epoch_start: int = 0
    stats_epoch_id: Optional[Any] = None
    stats_run_id: Optional[Any] = None


def _maybe_save_training_state(
    checkpoint_dir: str,
    agent_step: int,
    epoch: int,
    optimizer: Any,
    timer: Any,
    latest_saved_policy_uri: Optional[str],
    kickstarter: Any,
    is_master: bool = True,
) -> None:
    """Save training checkpoint state.

    Only master saves, but all ranks should call this for distributed sync.
    """
    if not is_master:
        if torch.distributed.is_initialized():
            torch.distributed.barrier()
        return

    extra_args = {}
    if kickstarter.enabled and kickstarter.teacher_uri is not None:
        extra_args["teacher_pr_uri"] = kickstarter.teacher_uri

    checkpoint = TrainerCheckpoint(
        agent_step=agent_step,
        epoch=epoch,
        optimizer_state_dict=optimizer.state_dict(),
        stopwatch_state=timer.save_state(),
        policy_path=latest_saved_policy_uri,
        extra_args=extra_args,
    )
    checkpoint.save(checkpoint_dir)
    logger.info(f"Saved training state at epoch {epoch}")

    if torch.distributed.is_initialized():
        torch.distributed.barrier()


def _rollout(
    vecenv: Any,
    policy: Any,
    experience: Any,
    device: torch.device,
    timer: Any,
) -> Tuple[int, list]:
    """Perform a complete rollout phase.

    Returns:
        Tuple of (total_steps, raw_infos)
    """
    raw_infos = []
    experience.reset_for_rollout()
    total_steps = 0

    while not experience.ready_for_training:
        # Get observation
        o, r, d, t, info, training_env_id, mask, num_steps = get_observation(vecenv, device, timer)
        total_steps += num_steps

        # Run policy inference
        actions, selected_action_log_probs, values, lstm_state_to_store = run_policy_inference(
            policy, o, experience, training_env_id.start, device
        )

<<<<<<< HEAD
        # Store experience
        experience.store(
            obs=o,
            actions=actions,
            logprobs=selected_action_log_probs,
            rewards=r,
            dones=d,
            truncations=t,
            values=values,
            env_id=training_env_id,
            mask=mask,
            lstm_state=lstm_state_to_store,
        )
=======
        # Validate that policy matches environment
        validate_policy_environment_match(self.policy, metta_grid_env)

        self.lr_scheduler = None
        if trainer_cfg.lr_scheduler.enabled:
            self.lr_scheduler = torch.optim.lr_scheduler.CosineAnnealingLR(
                self.optimizer, T_max=trainer_cfg.total_timesteps // trainer_cfg.batch_size
            )

        if checkpoint and checkpoint.optimizer_state_dict:
            try:
                self.optimizer.load_state_dict(checkpoint.optimizer_state_dict)
                logger.info("Successfully loaded optimizer state from checkpoint")
            except ValueError:
                logger.warning("Optimizer state dict doesn't match. Starting with fresh optimizer state.")

        if wandb_run and self._master:
            # Define metrics (wandb x-axis values)
            metrics = ["agent_step", "epoch", "total_time", "train_time"]
            for metric in metrics:
                wandb_run.define_metric(f"metric/{metric}")

            # set the default x-axis to be step count
            wandb_run.define_metric("*", step_metric="metric/agent_step")

            # set up plots that do not use steps as the x-axis
            metric_overrides = [
                ("overview/reward_vs_total_time", "metric/total_time"),
            ]

            for metric_name, step_metric in metric_overrides:
                wandb_run.define_metric(metric_name, step_metric=step_metric)

            # Log model parameters
            num_params = sum(p.numel() for p in self.policy.parameters())
            if wandb_run.summary:
                wandb_run.summary["model/total_parameters"] = num_params

        if self._master:
            self._memory_monitor.add(self, name="MettaTrainer", track_attributes=True)

        logger.info(f"MettaTrainer initialization complete on device: {self.device}")

    def train(self) -> None:
        logger.info("Starting training")
        trainer_cfg = self.trainer_cfg

        if self._stats_client is not None:
            if self.wandb_run is not None:
                name = self.wandb_run.name if self.wandb_run.name is not None else "unknown"
                url = self.wandb_run.url
                tags: list[str] | None = list(self.wandb_run.tags) if self.wandb_run.tags is not None else None
                description = self.wandb_run.notes
            else:
                name = "unknown"
                url = None
                tags = None
                description = None

            try:
                self._stats_run_id = self._stats_client.create_training_run(
                    name=name, attributes={}, url=url, description=description, tags=tags
                ).id
            except Exception as e:
                logger.warning(f"Failed to create training run: {e}")

        logger.info(f"Training on {self.device}")
        wandb_policy_name: str | None = None
        while self.agent_step < trainer_cfg.total_timesteps:
            steps_before = self.agent_step

            with self.torch_profiler:
                self._rollout()
                self._train()

            self.torch_profiler.on_epoch_end(self.epoch)

            # Processing stats
            self._process_stats()

            rollout_time = self.timer.get_last_elapsed("_rollout")
            train_time = self.timer.get_last_elapsed("_train")
            stats_time = self.timer.get_last_elapsed("_process_stats")
            steps_calculated = self.agent_step - steps_before

            total_time = train_time + rollout_time + stats_time
            steps_per_sec = steps_calculated / total_time

            train_pct = (train_time / total_time) * 100
            rollout_pct = (rollout_time / total_time) * 100
            stats_pct = (stats_time / total_time) * 100

            logger.info(
                f"Epoch {self.epoch}, Agent step {self.agent_step}/{trainer_cfg.total_timesteps} "
                f"{steps_per_sec * self._world_size:.0f} steps/sec "
                f"({train_pct:.0f}% train / {rollout_pct:.0f}% rollout / {stats_pct:.0f}% stats)"
            )

            # Interval periodic tasks
            self._maybe_record_heartbeat()
            self._maybe_save_policy()
            self._maybe_save_training_state()
            wandb_policy_name = self._maybe_upload_policy_record_to_wandb()
            self._maybe_evaluate_policy(wandb_policy_name)
            self._maybe_compute_grad_stats()

            self._on_train_step()
            # end loop over total_timesteps

        logger.info("Training complete!")
        timing_summary = self.timer.get_all_summaries()

        for name, summary in timing_summary.items():
            logger.info(f"  {name}: {self.timer.format_time(summary['total_elapsed'])}")

        # Force final saves
        self._maybe_save_policy(force=True)
        self._maybe_save_training_state(force=True)
        self._maybe_upload_policy_record_to_wandb(force=True)

        if self._stats_epoch_start < self.epoch:
            # If we have not just evaluated the latest policy, evaluate it
            self._maybe_evaluate_policy(force=True)

    def _on_train_step(self):
        pass

    @with_instance_timer("_rollout")
    def _rollout(self):
        """Perform rollout phase of training."""
        experience = self.experience
        trainer_cfg = self.trainer_cfg

        raw_infos = []  # Collect raw info for batch processing later
        experience.reset_for_rollout()

        while not experience.ready_for_training:
            # Check for contiguous env ids constraint
            if trainer_cfg.require_contiguous_env_ids:
                raise ValueError(
                    "We are assuming contiguous eng id is always False. async_factor == num_workers = "
                    f"{trainer_cfg.async_factor} != {trainer_cfg.num_workers}"
                )

            # Perform single rollout step
            # Receive environment data
            o, r, d, t, info, training_env_id, mask, num_steps = get_observation(self.vecenv, self.device, self.timer)
            self.agent_step += num_steps * self._world_size
>>>>>>> d29c7c1f

        # Send actions to environment
        with timer("_rollout.env"):
            vecenv.send(actions.cpu().numpy().astype(dtype_actions))

        # Collect info
        if info:
            raw_infos.extend(info)

    return total_steps, raw_infos


def _train(
    policy: Any,
    optimizer: Any,
    experience: Any,
    kickstarter: Any,
    losses: Any,
    trainer_cfg: Any,
    agent_step: int,
    epoch: int,
    device: torch.device,
) -> int:
    """Perform training for one or more epochs on collected experience.

    Returns:
        Number of epochs trained
    """
    losses.zero()
    experience.reset_importance_sampling_ratios()

    # Calculate prioritized sampling parameters
    anneal_beta = calculate_prioritized_sampling_params(
        epoch=epoch,
        total_timesteps=trainer_cfg.total_timesteps,
        batch_size=trainer_cfg.batch_size,
        prio_alpha=trainer_cfg.prioritized_experience_replay.prio_alpha,
        prio_beta0=trainer_cfg.prioritized_experience_replay.prio_beta0,
    )

    # Compute initial advantages
    advantages = torch.zeros(experience.values.shape, device=device)
    initial_importance_sampling_ratio = torch.ones_like(experience.values)

    advantages = compute_advantage(
        experience.values,
        experience.rewards,
        experience.dones,
        initial_importance_sampling_ratio,
        advantages,
        trainer_cfg.ppo.gamma,
        trainer_cfg.ppo.gae_lambda,
        trainer_cfg.vtrace.vtrace_rho_clip,
        trainer_cfg.vtrace.vtrace_c_clip,
        device,
    )

    # Train for multiple epochs
    total_minibatches = experience.num_minibatches * trainer_cfg.update_epochs
    minibatch_idx = 0
    epochs_trained = 0

    for _update_epoch in range(trainer_cfg.update_epochs):
        for _ in range(experience.num_minibatches):
            # Sample minibatch
            minibatch = experience.sample_minibatch(
                advantages=advantages,
                prio_alpha=trainer_cfg.prioritized_experience_replay.prio_alpha,
                prio_beta=anneal_beta,
                minibatch_idx=minibatch_idx,
                total_minibatches=total_minibatches,
            )

            # Process minibatch
            loss = process_minibatch_update(
                policy=policy,
                experience=experience,
                minibatch=minibatch,
                advantages=advantages,
                trainer_cfg=trainer_cfg,
                kickstarter=kickstarter,
                agent_step=agent_step,
                losses=losses,
                device=device,
            )

            # Optimizer step
            optimizer.zero_grad()
            loss.backward()

            if (minibatch_idx + 1) % experience.accumulate_minibatches == 0:
                torch.nn.utils.clip_grad_norm_(policy.parameters(), trainer_cfg.ppo.max_grad_norm)
                optimizer.step()

                # Optional weight clipping
                if hasattr(policy, "clip_weights"):
                    policy.clip_weights()

                if str(device).startswith("cuda"):
                    torch.cuda.synchronize()

            minibatch_idx += 1

        epochs_trained += 1

        # Early exit if KL divergence is too high
        if trainer_cfg.ppo.target_kl is not None:
            average_approx_kl = losses.approx_kl_sum / losses.minibatches_processed
            if average_approx_kl > trainer_cfg.ppo.target_kl:
                break

    # Calculate explained variance
    losses.explained_variance = calculate_explained_variance(experience.values, advantages)

    return epochs_trained


def _maybe_save_policy(
    policy: Any,
    policy_store: Any,
    state: TrainerState,
    timer: Any,
    vecenv: Any,
    run_name: str,
    is_master: bool,
    trainer_cfg: Any,
    force: bool = False,
) -> Optional[Any]:
    """Save policy with distributed synchronization."""
    # Check if should save
    should_save = force or (
        trainer_cfg.checkpoint.checkpoint_interval and state.epoch % trainer_cfg.checkpoint.checkpoint_interval == 0
    )
    if not should_save:
        return None

    # All ranks participate in barrier for distributed sync
    if not is_master:
        if torch.distributed.is_initialized():
            torch.distributed.barrier()
        return None

    # Save policy with metadata
    saved_record = save_policy_with_metadata(
        policy=policy,
        policy_store=policy_store,
        epoch=state.epoch,
        agent_step=state.agent_step,
        evals=state.evals,
        timer=timer,
        initial_policy_record=state.initial_policy_record,
        run_name=run_name,
        is_master=is_master,
    )

    if saved_record:
        # Clean up old policies periodically
        if state.epoch % 10 == 0:
            cleanup_old_policies(trainer_cfg.checkpoint.checkpoint_dir, keep_last_n=5)

    # Sync all ranks after save
    if torch.distributed.is_initialized():
        torch.distributed.barrier()

    return saved_record


def _upload_policy_to_wandb(
    wandb_run: Any, policy_store: Any, policy_record: Any, force: bool = False
) -> Optional[str]:
    """Upload policy to wandb."""
    if not wandb_run or not policy_record:
        return None

    if not wandb_run.name:
        logger.warning("No wandb run name was provided")
        return None

    result = policy_store.add_to_wandb_run(wandb_run.name, policy_record)
    logger.info(f"Uploaded policy to wandb at epoch {policy_record.metadata.get('epoch', 'unknown')}")
    return result


def _maybe_evaluate_policy(
    policy_record: Any,
    sim_suite_config: SimulationSuiteConfig,
    curriculum: Any,
    stats_client: Optional[Any],
    state: TrainerState,
    device: torch.device,
    vectorization: str,
    replay_dir: str,
    wandb_policy_name: Optional[str],
    policy_store: Any,
    logger: Any,
) -> EvalRewardSummary:
    """Evaluate policy using the new eval service."""
    # Create an extended simulation suite that includes the training task
    extended_suite_config = SimulationSuiteConfig(
        name=sim_suite_config.name,
        simulations=dict(sim_suite_config.simulations),
        env_overrides=sim_suite_config.env_overrides,
        num_episodes=sim_suite_config.num_episodes,
    )

    # Add training task to the suite
    training_task_config = SingleEnvSimulationConfig(
        env="/env/mettagrid/mettagrid",
        num_episodes=1,
        env_overrides=curriculum.get_task().env_cfg(),
    )
    extended_suite_config.simulations["eval/training_task"] = training_task_config

    logger.info("Simulating policy with extended config including training task")

    # Use the eval service evaluate_policy function
    evaluation_results = eval_service_evaluate_policy(
        policy_record=policy_record,
        simulation_suite=extended_suite_config,
        device=device,
        vectorization=vectorization,
        replay_dir=replay_dir,
        stats_epoch_id=state.stats_epoch_id,
        wandb_policy_name=wandb_policy_name,
        policy_store=policy_store,
        stats_client=stats_client,
        logger=logger,
    )

    logger.info("Simulation complete")
    return evaluation_results.scores


def _check_abort(wandb_run: Optional[Any], trainer_cfg: Any, agent_step: int) -> bool:
    """Check for abort tag in wandb run."""
    if wandb_run is None:
        return False

    try:
        if "abort" not in wandb.Api().run(wandb_run.path).tags:
            return False

        logger.info("Abort tag detected. Stopping the run.")
        trainer_cfg.total_timesteps = int(agent_step)
        wandb_run.config.update({"trainer.total_timesteps": trainer_cfg.total_timesteps}, allow_val_change=True)
        return True
    except Exception:
        return False


def _initialize_stats_tracking(
    state: TrainerState,
    stats_client: Optional[Any],
    wandb_run: Optional[Any],
) -> None:
    """Initialize stats tracking for training run."""
    if stats_client is None:
        return

    if wandb_run is not None:
        name = wandb_run.name if wandb_run.name is not None else "unknown"
        url = wandb_run.url
        tags = list(wandb_run.tags) if wandb_run.tags is not None else None
        description = wandb_run.notes
    else:
        name = "unknown"
        url = None
        tags = None
        description = None

    try:
        state.stats_run_id = stats_client.create_training_run(
            name=name, attributes={}, url=url, description=description, tags=tags
        ).id
    except Exception as e:
        logger.warning(f"Failed to create training run: {e}")


def train(
    cfg: DictConfig,
    wandb_run: Any | None,
    policy_store: Any,
    sim_suite_config: Any,
    stats_client: Any | None,
    **kwargs: Any,
) -> None:
    """Functional training loop replacing MettaTrainer.train()."""
    logger.info("Starting training")

    # Create all components individually
    (
        vecenv,
        policy,
        optimizer,
        experience,
        kickstarter,
        lr_scheduler,
        losses,
        timer,
        torch_profiler,
        memory_monitor,
        system_monitor,
        trainer_cfg,
        device,
        is_master,
        world_size,
        rank,
        state,
        curriculum,
    ) = create_training_components(
        cfg=cfg,
        wandb_run=wandb_run,
        policy_store=policy_store,
        sim_suite_config=sim_suite_config,
        stats_client=stats_client,
    )

    # Initialize stats tracking
    _initialize_stats_tracking(state, stats_client, wandb_run)

    logger.info(f"Training on {device}")
    wandb_policy_name: str | None = None

    # Main training loop
    while state.agent_step < trainer_cfg.total_timesteps:
        steps_before = state.agent_step

        with torch_profiler:
            # Rollout phase
            with timer("_rollout"):
                num_steps, raw_infos = _rollout(
                    vecenv=vecenv,
                    policy=policy,
                    experience=experience,
                    device=device,
                    timer=timer,
                )
                state.agent_step += num_steps

                # Process rollout stats
                accumulate_rollout_stats(raw_infos, state.stats)

            # Training phase
            with timer("_train"):
                epochs_trained = _train(
                    policy=policy,
                    optimizer=optimizer,
                    experience=experience,
                    kickstarter=kickstarter,
                    losses=losses,
                    trainer_cfg=trainer_cfg,
                    agent_step=state.agent_step,
                    epoch=state.epoch,
                    device=device,
                )
                state.epoch += epochs_trained

                # Update learning rate scheduler
                if lr_scheduler is not None:
                    lr_scheduler.step()

        torch_profiler.on_epoch_end(state.epoch)

        # Process stats
        with timer("_process_stats"):
            if is_master and wandb_run:
                process_stats(
                    stats=state.stats,
                    losses=losses,
                    evals=state.evals,
                    grad_stats=state.grad_stats,
                    experience=experience,
                    policy=policy,
                    timer=timer,
                    trainer_cfg=trainer_cfg,
                    agent_step=state.agent_step,
                    epoch=state.epoch,
                    world_size=world_size,
                    wandb_run=wandb_run,
                    memory_monitor=memory_monitor,
                    system_monitor=system_monitor,
                    latest_saved_policy_record=state.latest_saved_policy_record,
                    initial_policy_record=state.initial_policy_record,
                    optimizer=optimizer,
                    kickstarter=kickstarter,
                )
            # Clear stats after processing
            state.stats.clear()
            state.grad_stats.clear()

        # Calculate performance metrics
        rollout_time = timer.get_last_elapsed("_rollout")
        train_time = timer.get_last_elapsed("_train")
        stats_time = timer.get_last_elapsed("_process_stats")
        steps_calculated = state.agent_step - steps_before

        total_time = train_time + rollout_time + stats_time
        steps_per_sec = steps_calculated / total_time if total_time > 0 else 0

        train_pct = (train_time / total_time) * 100
        rollout_pct = (rollout_time / total_time) * 100
        stats_pct = (stats_time / total_time) * 100

<<<<<<< HEAD
        logger.info(
            f"Epoch {state.epoch} - "
            f"{steps_per_sec * world_size:.0f} steps/sec "
            f"({train_pct:.0f}% train / {rollout_pct:.0f}% rollout / {stats_pct:.0f}% stats)"
=======
        # Calculate explained variance using helper function
        self.losses.explained_variance = calculate_explained_variance(experience.values, advantages)

    def _should_run(self, interval: int, force: bool = False) -> bool:
        """Check if a periodic task should run based on interval and force flag."""
        if not self._master or not interval:
            return False

        if force:
            return True

        return self.epoch % interval == 0

    def _maybe_record_heartbeat(self, force=False):
        if force or (self.epoch % 10 == 0):
            record_heartbeat()

    def _maybe_save_training_state(self, force=False):
        """Save training state if on checkpoint interval"""
        # Check interval for all ranks to ensure synchronization
        if not force and self.trainer_cfg.checkpoint.checkpoint_interval:
            if self.epoch % self.trainer_cfg.checkpoint.checkpoint_interval != 0:
                return

        # Now all ranks that should save are here
        # Only master saves training state, but all ranks must participate in barrier
        if not self._master:
            # Non-master ranks need to participate in the barrier below
            if torch.distributed.is_initialized():
                torch.distributed.barrier()
            return

        extra_args = {}
        if self.kickstarter.enabled and self.kickstarter.teacher_uri is not None:
            extra_args["teacher_pr_uri"] = self.kickstarter.teacher_uri

        checkpoint = TrainerCheckpoint(
            agent_step=self.agent_step,
            epoch=self.epoch,
            optimizer_state_dict=self.optimizer.state_dict(),
            stopwatch_state=self.timer.save_state(),
            policy_path=self.latest_saved_policy_uri,
            extra_args=extra_args,
>>>>>>> d29c7c1f
        )

        # Periodic tasks
        if should_run(state.epoch, 10, is_master):
            record_heartbeat()

        # Update L2 weights if configured
        if hasattr(policy, "l2_init_weight_update_interval"):
            maybe_update_l2_weights(
                agent=policy,
                epoch=state.epoch,
                interval=getattr(policy, "l2_init_weight_update_interval", 0),
                is_master=is_master,
            )

        # Save policy
        if should_run(state.epoch, trainer_cfg.checkpoint.checkpoint_interval):
            saved_record = _maybe_save_policy(
                policy, policy_store, state, timer, vecenv, cfg.run, is_master, trainer_cfg
            )
            if saved_record:
                state.latest_saved_policy_record = saved_record

        # Save training state
        if should_run(state.epoch, trainer_cfg.checkpoint.checkpoint_interval):
            _maybe_save_training_state(
                checkpoint_dir=cfg.run_dir,
                agent_step=state.agent_step,
                epoch=state.epoch,
                optimizer=optimizer,
                timer=timer,
                latest_saved_policy_uri=state.latest_saved_policy_record.uri
                if state.latest_saved_policy_record
                else None,
                kickstarter=kickstarter,
                is_master=is_master,
            )

        # Upload to wandb
        if should_run(state.epoch, trainer_cfg.checkpoint.wandb_checkpoint_interval, is_master):
            wandb_policy_name = _upload_policy_to_wandb(wandb_run, policy_store, state.latest_saved_policy_record)

        # Evaluate policy
        if should_run(state.epoch, trainer_cfg.simulation.evaluate_interval, is_master):
            if state.latest_saved_policy_record:
                # Create stats epoch if needed
                if stats_client is not None and state.stats_run_id is not None:
                    state.stats_epoch_id = stats_client.create_epoch(
                        run_id=state.stats_run_id,
                        start_training_epoch=state.stats_epoch_start,
                        end_training_epoch=state.epoch,
                        attributes={},
                    ).id

                eval_scores = _maybe_evaluate_policy(
                    state.latest_saved_policy_record,
                    sim_suite_config,
                    curriculum,
                    stats_client,
                    state,
                    device,
                    cfg.vectorization,
                    trainer_cfg.simulation.replay_dir,
                    wandb_policy_name,
                    policy_store,
                    logger,
                )
                state.evals = eval_scores
                state.stats_epoch_start = state.epoch + 1

        # Generate replay
        if should_run(state.epoch, trainer_cfg.simulation.evaluate_interval, is_master):
            if state.latest_saved_policy_record:
                # Get curriculum from trainer config
                curriculum = curriculum_from_config_path(
                    trainer_cfg.curriculum_or_env, DictConfig(trainer_cfg.env_overrides)
                )

<<<<<<< HEAD
                generate_replay(
                    policy_record=state.latest_saved_policy_record,
                    policy_store=policy_store,
                    curriculum=curriculum,
                    epoch=state.epoch,
                    device=device,
                    vectorization=cfg.vectorization,
                    replay_dir=trainer_cfg.simulation.replay_dir,
                    wandb_run=wandb_run,
                )
=======
        # Create a policy record and assign our current policy to it
        policy_record = self.policy_store.create_empty_policy_record(name)
        policy_record.metadata = metadata
        policy_record.policy = policy_to_save

        # Save the policy
        self.latest_saved_policy_record = self.policy_store.save(policy_record)
        logger.info(f"Successfully saved policy at epoch {self.epoch}")

        # Clean up old policies to prevent disk space issues
        if self.epoch % 10 == 0:  # Clean up every 10 epochs
            cleanup_old_policies(self.trainer_cfg.checkpoint.checkpoint_dir, keep_last_n=5)

        # Synchronize all ranks to ensure the policy is fully saved before continuing
        if torch.distributed.is_initialized():
            torch.distributed.barrier()

    def _maybe_upload_policy_record_to_wandb(self, force: bool = False) -> str | None:
        """Upload policy to wandb if on wandb interval"""
        if not self._should_run(self.trainer_cfg.checkpoint.wandb_checkpoint_interval, force):
            return

        if not self.wandb_run:
            return

        if not self.latest_saved_policy_record:
            logger.warning("No policy record to upload to wandb")
            return

        if not self.wandb_run.name:
            logger.warning("No wandb run name was provided")
            return

        result = self.policy_store.add_to_wandb_run(self.wandb_run.name, self.latest_saved_policy_record)
        logger.info(f"Uploaded policy to wandb at epoch {self.epoch}")
        return result

    def _maybe_update_l2_weights(self, force=False):
        """Update L2 init weights if on update interval"""
        if self._should_run(self.cfg.agent.l2_init_weight_update_interval, force):
            self.policy.update_l2_init_weight_copy()

    def _maybe_evaluate_policy(self, wandb_policy_name: str | None = None, force: bool = False):
        """Evaluate policy if on evaluation interval"""
        if self._should_run(self.trainer_cfg.simulation.evaluate_interval, force):
            try:
                self._evaluate_policy(wandb_policy_name)
            except Exception as e:
                logger.error(f"Error evaluating policy: {e}")
                logger.error(traceback.format_exc())

            self._stats_epoch_start = self.epoch + 1

    @with_instance_timer("_evaluate_policy", log_level=logging.INFO)
    def _evaluate_policy(self, wandb_policy_name: str | None = None):
        if self._stats_run_id is not None and self._stats_client is not None:
            self._stats_epoch_id = self._stats_client.create_epoch(
                run_id=self._stats_run_id,
                start_training_epoch=self._stats_epoch_start,
                end_training_epoch=self.epoch,
                attributes={},
            ).id

        logger.info(f"Simulating policy: {self.latest_saved_policy_uri} with extended config including training task")
        evaluation_results = evaluate_policy(
            policy_record=self.latest_saved_policy_record,
            simulation_suite=self._sim_suite_config,
            device=self.device,
            vectorization=self.cfg.vectorization,
            replay_dir=self.trainer_cfg.simulation.replay_dir,  # Pass replay_dir to enable replay generation
            stats_epoch_id=self._stats_epoch_id,
            wandb_policy_name=wandb_policy_name,
            policy_store=self.policy_store,
            stats_client=self._stats_client,
            logger=logger,
        )
        logger.info("Simulation complete")
        self.evals = evaluation_results.scores

        # Get target metric (for logging) from sweep config
        # and write top-level score for policy selection.
        # In sweep_eval, we use the "score" entry in the policy metadata to select the best policy
        target_metric = getattr(self.cfg, "sweep", {}).get("metric", "reward")  # fallback to reward
        category_scores = list(self.evals.category_scores.values())
        if category_scores and self.latest_saved_policy_record:
            self.latest_saved_policy_record.metadata["score"] = float(np.mean(category_scores))
            logger.info(
                f"Set policy metadata score to "
                f"{self.latest_saved_policy_record.metadata['score']} using {target_metric} metric"
            )

        # Generate and upload replay HTML if we have wandb
        if self.wandb_run is not None and evaluation_results.replay_urls:
            self._upload_replay_html(evaluation_results.replay_urls)

    def _upload_replay_html(self, replay_urls: dict[str, list[str]]):
        """Upload replay HTML to wandb"""
        # Create unified HTML with all replay links on a single line
        if replay_urls:
            # Group replays by base name
            replay_groups = {}

            for sim_name, urls in sorted(replay_urls.items()):
                if "training_task" in sim_name:
                    # Training replays
                    if "training" not in replay_groups:
                        replay_groups["training"] = []
                    replay_groups["training"].extend(urls)
                else:
                    # Evaluation replays - clean up the display name
                    display_name = sim_name.replace("eval/", "")
                    if display_name not in replay_groups:
                        replay_groups[display_name] = []
                    replay_groups[display_name].extend(urls)

            # Build HTML with episode numbers
            links = []
            for name, urls in replay_groups.items():
                if len(urls) == 1:
                    # Single episode - just show the name
                    player_url = "https://metta-ai.github.io/metta/?replayUrl=" + urls[0]
                    links.append(f'<a href="{player_url}" target="_blank">{name}</a>')
                else:
                    # Multiple episodes - show with numbers
                    episode_links = []
                    for i, url in enumerate(urls, 1):
                        player_url = "https://metta-ai.github.io/metta/?replayUrl=" + url
                        episode_links.append(f'<a href="{player_url}" target="_blank">{i}</a>')
                    links.append(f"{name} [{' '.join(episode_links)}]")

            # Join all links with " | " separator and add epoch prefix
            html_content = f"epoch {self.epoch}: " + " | ".join(links)
        else:
            html_content = f"epoch {self.epoch}: No replays available."

        # Log the unified HTML with step parameter for wandb's epoch slider
        link_summary = {"replays/all_links": wandb.Html(html_content)}
        self.wandb_run.log(link_summary, step=self.agent_step)

        # Also log individual link for backward compatibility
        if "eval/training_task" in replay_urls and replay_urls["eval/training_task"]:
            training_url = replay_urls["eval/training_task"][0]  # Use first URL for backward compatibility
            player_url = "https://metta-ai.github.io/metta/?replayUrl=" + training_url
            link_summary = {
                "replays/link": wandb.Html(f'<a href="{player_url}">MetaScope Replay (Epoch {self.epoch})</a>')
            }
            self.wandb_run.log(link_summary, step=self.agent_step)

    @with_instance_timer("_process_stats")
    def _process_stats(self):
        if not self._master or not self.wandb_run:
            self.stats.clear()
            self.grad_stats.clear()
            return

        # Process training stats using shared function
        processed_stats = process_training_stats(
            raw_stats=self.stats,
            losses=self.losses,
            experience=self.experience,
            trainer_config=self.trainer_cfg,
            kickstarter=self.kickstarter,
        )

        # Update self.stats with mean values for consistency
        self.stats = processed_stats["mean_stats"]

        # Compute weight stats if on interval
        weight_stats = {}
        if self.cfg.agent.analyze_weights_interval != 0 and self.epoch % self.cfg.agent.analyze_weights_interval == 0:
            for metrics in self.policy.compute_weight_metrics():
                name = metrics.get("name", "unknown")
                for key, value in metrics.items():
                    if key != "name":
                        weight_stats[f"weights/{key}/{name}"] = value

        # Compute timing stats using shared function
        timing_info = compute_timing_stats(timer=self.timer, agent_step=self.agent_step)

        # Build parameters dictionary
        parameters = {
            "learning_rate": self.optimizer.param_groups[0]["lr"],
            "epoch_steps": timing_info["epoch_steps"],
            "num_minibatches": self.experience.num_minibatches,
            "generation": self.current_policy_generation,
            "latest_saved_policy_epoch": self.latest_saved_policy_record.metadata.epoch,
        }

        # Include custom stats from trainer config
        if hasattr(self.trainer_cfg, "stats") and hasattr(self.trainer_cfg.stats, "overview"):
            for k, v in self.trainer_cfg.stats.overview.items():
                if k in self.stats:
                    processed_stats["overview"][v] = self.stats[k]

        # Build complete stats dictionary for wandb
        all_stats = build_wandb_stats(
            processed_stats=processed_stats,
            timing_info=timing_info,
            weight_stats=weight_stats,
            grad_stats=self.grad_stats,
            system_stats=self._system_monitor.stats() if hasattr(self, "_system_monitor") else {},
            memory_stats=self._memory_monitor.stats() if hasattr(self, "_memory_monitor") else {},
            parameters=parameters,
            evals=self.evals,
            agent_step=self.agent_step,
            epoch=self.epoch,
        )
>>>>>>> d29c7c1f

        # Compute gradient stats
        if should_run(state.epoch, trainer_cfg.grad_mean_variance_interval, is_master):
            with timer("grad_stats"):
                state.grad_stats = compute_gradient_stats(policy)

        # Check for abort
        if _check_abort(wandb_run, trainer_cfg, state.agent_step):
            break

    logger.info("Training complete!")
    timing_summary = timer.get_all_summaries()

    for name, summary in timing_summary.items():
        logger.info(f"  {name}: {timer.format_time(summary['total_elapsed'])}")

    # Force final saves
    if is_master:
        saved_record = _maybe_save_policy(
            policy, policy_store, state, timer, vecenv, cfg.run, is_master, trainer_cfg, force=True
        )
        if saved_record:
            state.latest_saved_policy_record = saved_record

    _maybe_save_training_state(
        checkpoint_dir=cfg.run_dir,
        agent_step=state.agent_step,
        epoch=state.epoch,
        optimizer=optimizer,
        timer=timer,
        latest_saved_policy_uri=state.latest_saved_policy_record.uri if state.latest_saved_policy_record else None,
        kickstarter=kickstarter,
        is_master=is_master,
    )

    if wandb_run and state.latest_saved_policy_record:
        _upload_policy_to_wandb(wandb_run, policy_store, state.latest_saved_policy_record, force=True)

    # Cleanup
    vecenv.close()
    if is_master:
        if memory_monitor:
            memory_monitor.clear()
        if system_monitor:
            system_monitor.stop()


def create_training_components(
    cfg: Any,
    wandb_run: Optional[Any],
    policy_store: Any,
    sim_suite_config: Any,
    stats_client: Optional[Any] = None,
) -> Tuple[Any, ...]:
    """Create training components individually, similar to run.py."""
    from metta.agent.metta_agent import DistributedMettaAgent
    from metta.common.profiling.memory_monitor import MemoryMonitor
    from metta.common.profiling.stopwatch import Stopwatch
    from metta.mettagrid.mettagrid_env import MettaGridEnv
    from metta.rl.experience import Experience

    logger.info(f"run_dir = {cfg.run_dir}")

    # Apply batch size scaling BEFORE creating trainer config
    # This matches the behavior in tools/train.py
    if torch.distributed.is_initialized() and cfg.trainer.get("scale_batches_by_world_size", False):
        world_size = torch.distributed.get_world_size()
        # Make a mutable copy of the config to modify
        from omegaconf import OmegaConf

        OmegaConf.set_struct(cfg, False)
        cfg.trainer.forward_pass_minibatch_target_size = cfg.trainer.forward_pass_minibatch_target_size // world_size
        cfg.trainer.batch_size = cfg.trainer.batch_size // world_size
        OmegaConf.set_struct(cfg, True)

    trainer_cfg = create_trainer_config(cfg)

    # Set up distributed
    is_master, world_size, rank = setup_distributed_vars()
    device = torch.device(cfg.device) if isinstance(cfg.device, str) else cfg.device

    # Create utilities
    timer = Stopwatch(logger)
    timer.start()
    losses = Losses()
    torch_profiler = TorchProfiler(is_master, trainer_cfg.profiler, wandb_run, cfg.run_dir)

    memory_monitor = None
    system_monitor = None
    if is_master:
        memory_monitor = MemoryMonitor()
        system_monitor = SystemMonitor(
            sampling_interval_sec=1.0,
            history_size=100,
            logger=logger,
            auto_start=True,
        )

    # Create curriculum and vecenv
    curriculum = curriculum_from_config_path(trainer_cfg.curriculum_or_env, DictConfig(trainer_cfg.env_overrides))

    # Calculate batch sizes
    num_agents = curriculum.get_task().env_cfg().game.num_agents
    target_batch_size, batch_size, num_envs = calculate_batch_sizes(
        trainer_cfg.forward_pass_minibatch_target_size,
        num_agents,
        trainer_cfg.num_workers,
        trainer_cfg.async_factor,
    )

    vecenv = make_vecenv(
        curriculum,
        cfg.vectorization,
        num_envs=num_envs,
        batch_size=batch_size,
        num_workers=trainer_cfg.num_workers,
        zero_copy=trainer_cfg.zero_copy,
        is_training=True,
    )

    seed = cfg.get("seed", np.random.randint(0, 1000000))
    vecenv.async_reset(seed + rank)

    metta_grid_env: MettaGridEnv = vecenv.driver_env  # type: ignore[attr-defined]

    # Initialize state
    state = TrainerState()
    state.evals = EvalRewardSummary()  # Initialize with empty scores
    state.stats = defaultdict(list)  # Initialize stats dict
    state.grad_stats = {}  # Initialize grad stats

    # Load checkpoint and policy
    checkpoint, policy_record, agent_step, epoch = maybe_load_checkpoint(
        run_dir=cfg.run_dir,
        policy_store=policy_store,
        trainer_cfg=trainer_cfg,
        metta_grid_env=metta_grid_env,
        cfg=cfg,
        device=device,
        is_master=is_master,
        rank=rank,
    )

    state.agent_step = agent_step
    state.epoch = epoch

    # Restore timer state if checkpoint exists
    if checkpoint and checkpoint.stopwatch_state is not None:
        timer.load_state(checkpoint.stopwatch_state, resume_running=True)

    state.initial_policy_record = policy_record
    state.latest_saved_policy_record = policy_record
    policy = policy_record.policy

    # Initialize policy to environment
    features = metta_grid_env.get_observation_features()
    policy.initialize_to_environment(features, metta_grid_env.action_names, metta_grid_env.max_action_args, device)

    # Validate that policy matches environment
    validate_policy_environment_match(policy, metta_grid_env)

    if trainer_cfg.compile:
        logger.info("Compiling policy")
        policy = torch.compile(policy, mode=trainer_cfg.compile_mode)

    # Create kickstarter
    kickstarter = Kickstarter(
        trainer_cfg.kickstart,
        str(device),
        policy_store,
        metta_grid_env,
    )

    # Wrap in DDP if distributed
    if torch.distributed.is_initialized():
        logger.info(f"Initializing DistributedDataParallel on device {device}")
        policy = DistributedMettaAgent(policy, device)
        torch.distributed.barrier()

    # Create experience buffer
    hidden_size, num_lstm_layers = get_lstm_config(policy)
    experience = Experience(
        total_agents=vecenv.num_agents,  # type: ignore[attr-defined]
        batch_size=trainer_cfg.batch_size,  # Already scaled if needed
        bptt_horizon=trainer_cfg.bptt_horizon,
        minibatch_size=trainer_cfg.minibatch_size,
        max_minibatch_size=trainer_cfg.minibatch_size,
        obs_space=vecenv.single_observation_space,  # type: ignore[attr-defined]
        atn_space=vecenv.single_action_space,  # type: ignore[attr-defined]
        device=device,
        hidden_size=hidden_size,
        cpu_offload=trainer_cfg.cpu_offload,
        num_lstm_layers=num_lstm_layers,
        agents_per_batch=getattr(vecenv, "agents_per_batch", None),
    )

    # Create optimizer
    from heavyball import ForeachMuon

    optimizer_type = trainer_cfg.optimizer.type
    opt_cls = torch.optim.Adam if optimizer_type == "adam" else ForeachMuon
    # ForeachMuon expects int for weight_decay, Adam expects float
    weight_decay = trainer_cfg.optimizer.weight_decay
    if optimizer_type != "adam":
        # Ensure weight_decay is int for ForeachMuon
        weight_decay = int(weight_decay)

    optimizer = opt_cls(
        policy.parameters(),
        lr=trainer_cfg.optimizer.learning_rate,
        betas=(trainer_cfg.optimizer.beta1, trainer_cfg.optimizer.beta2),
        eps=trainer_cfg.optimizer.eps,
        weight_decay=weight_decay,  # type: ignore - ForeachMuon type annotation issue
    )

    if checkpoint and checkpoint.optimizer_state_dict:
        try:
            optimizer.load_state_dict(checkpoint.optimizer_state_dict)
            logger.info("Successfully loaded optimizer state from checkpoint")
        except ValueError:
            logger.warning("Optimizer state dict doesn't match. Starting with fresh optimizer state.")

    # Create lr scheduler
    lr_scheduler = None
    if trainer_cfg.lr_scheduler.enabled:
        lr_scheduler = torch.optim.lr_scheduler.CosineAnnealingLR(
            optimizer, T_max=trainer_cfg.total_timesteps // trainer_cfg.batch_size
        )

    # Set up wandb metrics
    if wandb_run and is_master:
        metrics = ["agent_step", "epoch", "total_time", "train_time"]
        for metric in metrics:
            wandb_run.define_metric(f"metric/{metric}")
        wandb_run.define_metric("*", step_metric="metric/agent_step")
        wandb_run.define_metric("overview/reward_vs_total_time", step_metric="metric/total_time")

    # Add memory monitor tracking
    if is_master and memory_monitor:
        memory_monitor.add(experience, name="Experience", track_attributes=True)
        memory_monitor.add(policy, name="Policy", track_attributes=False)

    return (
        vecenv,
        policy,
        optimizer,
        experience,
        kickstarter,
        lr_scheduler,
        losses,
        timer,
        torch_profiler,
        memory_monitor,
        system_monitor,
        trainer_cfg,
        device,
        is_master,
        world_size,
        rank,
        state,
        curriculum,
    )<|MERGE_RESOLUTION|>--- conflicted
+++ resolved
@@ -142,7 +142,6 @@
             policy, o, experience, training_env_id.start, device
         )
 
-<<<<<<< HEAD
         # Store experience
         experience.store(
             obs=o,
@@ -156,162 +155,12 @@
             mask=mask,
             lstm_state=lstm_state_to_store,
         )
-=======
-        # Validate that policy matches environment
-        validate_policy_environment_match(self.policy, metta_grid_env)
-
-        self.lr_scheduler = None
-        if trainer_cfg.lr_scheduler.enabled:
-            self.lr_scheduler = torch.optim.lr_scheduler.CosineAnnealingLR(
-                self.optimizer, T_max=trainer_cfg.total_timesteps // trainer_cfg.batch_size
-            )
-
-        if checkpoint and checkpoint.optimizer_state_dict:
-            try:
-                self.optimizer.load_state_dict(checkpoint.optimizer_state_dict)
-                logger.info("Successfully loaded optimizer state from checkpoint")
-            except ValueError:
-                logger.warning("Optimizer state dict doesn't match. Starting with fresh optimizer state.")
-
-        if wandb_run and self._master:
-            # Define metrics (wandb x-axis values)
-            metrics = ["agent_step", "epoch", "total_time", "train_time"]
-            for metric in metrics:
-                wandb_run.define_metric(f"metric/{metric}")
-
-            # set the default x-axis to be step count
-            wandb_run.define_metric("*", step_metric="metric/agent_step")
-
-            # set up plots that do not use steps as the x-axis
-            metric_overrides = [
-                ("overview/reward_vs_total_time", "metric/total_time"),
-            ]
-
-            for metric_name, step_metric in metric_overrides:
-                wandb_run.define_metric(metric_name, step_metric=step_metric)
-
-            # Log model parameters
-            num_params = sum(p.numel() for p in self.policy.parameters())
-            if wandb_run.summary:
-                wandb_run.summary["model/total_parameters"] = num_params
-
-        if self._master:
-            self._memory_monitor.add(self, name="MettaTrainer", track_attributes=True)
-
-        logger.info(f"MettaTrainer initialization complete on device: {self.device}")
-
-    def train(self) -> None:
-        logger.info("Starting training")
-        trainer_cfg = self.trainer_cfg
-
-        if self._stats_client is not None:
-            if self.wandb_run is not None:
-                name = self.wandb_run.name if self.wandb_run.name is not None else "unknown"
-                url = self.wandb_run.url
-                tags: list[str] | None = list(self.wandb_run.tags) if self.wandb_run.tags is not None else None
-                description = self.wandb_run.notes
-            else:
-                name = "unknown"
-                url = None
-                tags = None
-                description = None
-
-            try:
-                self._stats_run_id = self._stats_client.create_training_run(
-                    name=name, attributes={}, url=url, description=description, tags=tags
-                ).id
-            except Exception as e:
-                logger.warning(f"Failed to create training run: {e}")
-
-        logger.info(f"Training on {self.device}")
-        wandb_policy_name: str | None = None
-        while self.agent_step < trainer_cfg.total_timesteps:
-            steps_before = self.agent_step
-
-            with self.torch_profiler:
-                self._rollout()
-                self._train()
-
-            self.torch_profiler.on_epoch_end(self.epoch)
-
-            # Processing stats
-            self._process_stats()
-
-            rollout_time = self.timer.get_last_elapsed("_rollout")
-            train_time = self.timer.get_last_elapsed("_train")
-            stats_time = self.timer.get_last_elapsed("_process_stats")
-            steps_calculated = self.agent_step - steps_before
-
-            total_time = train_time + rollout_time + stats_time
-            steps_per_sec = steps_calculated / total_time
-
-            train_pct = (train_time / total_time) * 100
-            rollout_pct = (rollout_time / total_time) * 100
-            stats_pct = (stats_time / total_time) * 100
-
-            logger.info(
-                f"Epoch {self.epoch}, Agent step {self.agent_step}/{trainer_cfg.total_timesteps} "
-                f"{steps_per_sec * self._world_size:.0f} steps/sec "
-                f"({train_pct:.0f}% train / {rollout_pct:.0f}% rollout / {stats_pct:.0f}% stats)"
-            )
-
-            # Interval periodic tasks
-            self._maybe_record_heartbeat()
-            self._maybe_save_policy()
-            self._maybe_save_training_state()
-            wandb_policy_name = self._maybe_upload_policy_record_to_wandb()
-            self._maybe_evaluate_policy(wandb_policy_name)
-            self._maybe_compute_grad_stats()
-
-            self._on_train_step()
-            # end loop over total_timesteps
-
-        logger.info("Training complete!")
-        timing_summary = self.timer.get_all_summaries()
-
-        for name, summary in timing_summary.items():
-            logger.info(f"  {name}: {self.timer.format_time(summary['total_elapsed'])}")
-
-        # Force final saves
-        self._maybe_save_policy(force=True)
-        self._maybe_save_training_state(force=True)
-        self._maybe_upload_policy_record_to_wandb(force=True)
-
-        if self._stats_epoch_start < self.epoch:
-            # If we have not just evaluated the latest policy, evaluate it
-            self._maybe_evaluate_policy(force=True)
-
-    def _on_train_step(self):
-        pass
-
-    @with_instance_timer("_rollout")
-    def _rollout(self):
-        """Perform rollout phase of training."""
-        experience = self.experience
-        trainer_cfg = self.trainer_cfg
-
-        raw_infos = []  # Collect raw info for batch processing later
-        experience.reset_for_rollout()
-
-        while not experience.ready_for_training:
-            # Check for contiguous env ids constraint
-            if trainer_cfg.require_contiguous_env_ids:
-                raise ValueError(
-                    "We are assuming contiguous eng id is always False. async_factor == num_workers = "
-                    f"{trainer_cfg.async_factor} != {trainer_cfg.num_workers}"
-                )
-
-            # Perform single rollout step
-            # Receive environment data
-            o, r, d, t, info, training_env_id, mask, num_steps = get_observation(self.vecenv, self.device, self.timer)
-            self.agent_step += num_steps * self._world_size
->>>>>>> d29c7c1f
-
-        # Send actions to environment
+
+        # Send actions back to environment
         with timer("_rollout.env"):
             vecenv.send(actions.cpu().numpy().astype(dtype_actions))
 
-        # Collect info
+        # Collect info for batch processing
         if info:
             raw_infos.extend(info)
 
@@ -500,6 +349,8 @@
     replay_dir: str,
     wandb_policy_name: Optional[str],
     policy_store: Any,
+    cfg: Any,
+    wandb_run: Optional[Any],
     logger: Any,
 ) -> EvalRewardSummary:
     """Evaluate policy using the new eval service."""
@@ -536,7 +387,83 @@
     )
 
     logger.info("Simulation complete")
+
+    # Set policy metadata score for sweep_eval.py
+    target_metric = getattr(cfg, "sweep", {}).get("metric", "reward")  # fallback to reward
+    category_scores = list(evaluation_results.scores.category_scores.values())
+    if category_scores and policy_record:
+        policy_record.metadata["score"] = float(np.mean(category_scores))
+        logger.info(f"Set policy metadata score to {policy_record.metadata['score']} using {target_metric} metric")
+
+    # Upload replay HTML if we have wandb
+    if wandb_run is not None and evaluation_results.replay_urls:
+        _upload_replay_html(
+            replay_urls=evaluation_results.replay_urls,
+            epoch=state.epoch,
+            agent_step=state.agent_step,
+            wandb_run=wandb_run,
+        )
+
     return evaluation_results.scores
+
+
+def _upload_replay_html(
+    replay_urls: Dict[str, list[str]],
+    epoch: int,
+    agent_step: int,
+    wandb_run: Any,
+) -> None:
+    """Upload replay HTML to wandb with unified view of all replay links."""
+    import wandb
+
+    # Create unified HTML with all replay links on a single line
+    if replay_urls:
+        # Group replays by base name
+        replay_groups = {}
+
+        for sim_name, urls in sorted(replay_urls.items()):
+            if "training_task" in sim_name:
+                # Training replays
+                if "training" not in replay_groups:
+                    replay_groups["training"] = []
+                replay_groups["training"].extend(urls)
+            else:
+                # Evaluation replays - clean up the display name
+                display_name = sim_name.replace("eval/", "")
+                if display_name not in replay_groups:
+                    replay_groups[display_name] = []
+                replay_groups[display_name].extend(urls)
+
+        # Build HTML with episode numbers
+        links = []
+        for name, urls in replay_groups.items():
+            if len(urls) == 1:
+                # Single episode - just show the name
+                player_url = "https://metta-ai.github.io/metta/?replayUrl=" + urls[0]
+                links.append(f'<a href="{player_url}" target="_blank">{name}</a>')
+            else:
+                # Multiple episodes - show with numbers
+                episode_links = []
+                for i, url in enumerate(urls, 1):
+                    player_url = "https://metta-ai.github.io/metta/?replayUrl=" + url
+                    episode_links.append(f'<a href="{player_url}" target="_blank">{i}</a>')
+                links.append(f"{name} [{' '.join(episode_links)}]")
+
+        # Join all links with " | " separator and add epoch prefix
+        html_content = f"epoch {epoch}: " + " | ".join(links)
+    else:
+        html_content = f"epoch {epoch}: No replays available."
+
+    # Log the unified HTML with step parameter for wandb's epoch slider
+    link_summary = {"replays/all_links": wandb.Html(html_content)}
+    wandb_run.log(link_summary, step=agent_step)
+
+    # Also log individual link for backward compatibility
+    if "eval/training_task" in replay_urls and replay_urls["eval/training_task"]:
+        training_url = replay_urls["eval/training_task"][0]  # Use first URL for backward compatibility
+        player_url = "https://metta-ai.github.io/metta/?replayUrl=" + training_url
+        link_summary = {"replays/link": wandb.Html(f'<a href="{player_url}">MetaScope Replay (Epoch {epoch})</a>')}
+        wandb_run.log(link_summary, step=agent_step)
 
 
 def _check_abort(wandb_run: Optional[Any], trainer_cfg: Any, agent_step: int) -> bool:
@@ -709,56 +636,10 @@
         rollout_pct = (rollout_time / total_time) * 100
         stats_pct = (stats_time / total_time) * 100
 
-<<<<<<< HEAD
         logger.info(
             f"Epoch {state.epoch} - "
             f"{steps_per_sec * world_size:.0f} steps/sec "
             f"({train_pct:.0f}% train / {rollout_pct:.0f}% rollout / {stats_pct:.0f}% stats)"
-=======
-        # Calculate explained variance using helper function
-        self.losses.explained_variance = calculate_explained_variance(experience.values, advantages)
-
-    def _should_run(self, interval: int, force: bool = False) -> bool:
-        """Check if a periodic task should run based on interval and force flag."""
-        if not self._master or not interval:
-            return False
-
-        if force:
-            return True
-
-        return self.epoch % interval == 0
-
-    def _maybe_record_heartbeat(self, force=False):
-        if force or (self.epoch % 10 == 0):
-            record_heartbeat()
-
-    def _maybe_save_training_state(self, force=False):
-        """Save training state if on checkpoint interval"""
-        # Check interval for all ranks to ensure synchronization
-        if not force and self.trainer_cfg.checkpoint.checkpoint_interval:
-            if self.epoch % self.trainer_cfg.checkpoint.checkpoint_interval != 0:
-                return
-
-        # Now all ranks that should save are here
-        # Only master saves training state, but all ranks must participate in barrier
-        if not self._master:
-            # Non-master ranks need to participate in the barrier below
-            if torch.distributed.is_initialized():
-                torch.distributed.barrier()
-            return
-
-        extra_args = {}
-        if self.kickstarter.enabled and self.kickstarter.teacher_uri is not None:
-            extra_args["teacher_pr_uri"] = self.kickstarter.teacher_uri
-
-        checkpoint = TrainerCheckpoint(
-            agent_step=self.agent_step,
-            epoch=self.epoch,
-            optimizer_state_dict=self.optimizer.state_dict(),
-            stopwatch_state=self.timer.save_state(),
-            policy_path=self.latest_saved_policy_uri,
-            extra_args=extra_args,
->>>>>>> d29c7c1f
         )
 
         # Periodic tasks
@@ -824,6 +705,8 @@
                     trainer_cfg.simulation.replay_dir,
                     wandb_policy_name,
                     policy_store,
+                    cfg,
+                    wandb_run,
                     logger,
                 )
                 state.evals = eval_scores
@@ -837,7 +720,6 @@
                     trainer_cfg.curriculum_or_env, DictConfig(trainer_cfg.env_overrides)
                 )
 
-<<<<<<< HEAD
                 generate_replay(
                     policy_record=state.latest_saved_policy_record,
                     policy_store=policy_store,
@@ -848,215 +730,6 @@
                     replay_dir=trainer_cfg.simulation.replay_dir,
                     wandb_run=wandb_run,
                 )
-=======
-        # Create a policy record and assign our current policy to it
-        policy_record = self.policy_store.create_empty_policy_record(name)
-        policy_record.metadata = metadata
-        policy_record.policy = policy_to_save
-
-        # Save the policy
-        self.latest_saved_policy_record = self.policy_store.save(policy_record)
-        logger.info(f"Successfully saved policy at epoch {self.epoch}")
-
-        # Clean up old policies to prevent disk space issues
-        if self.epoch % 10 == 0:  # Clean up every 10 epochs
-            cleanup_old_policies(self.trainer_cfg.checkpoint.checkpoint_dir, keep_last_n=5)
-
-        # Synchronize all ranks to ensure the policy is fully saved before continuing
-        if torch.distributed.is_initialized():
-            torch.distributed.barrier()
-
-    def _maybe_upload_policy_record_to_wandb(self, force: bool = False) -> str | None:
-        """Upload policy to wandb if on wandb interval"""
-        if not self._should_run(self.trainer_cfg.checkpoint.wandb_checkpoint_interval, force):
-            return
-
-        if not self.wandb_run:
-            return
-
-        if not self.latest_saved_policy_record:
-            logger.warning("No policy record to upload to wandb")
-            return
-
-        if not self.wandb_run.name:
-            logger.warning("No wandb run name was provided")
-            return
-
-        result = self.policy_store.add_to_wandb_run(self.wandb_run.name, self.latest_saved_policy_record)
-        logger.info(f"Uploaded policy to wandb at epoch {self.epoch}")
-        return result
-
-    def _maybe_update_l2_weights(self, force=False):
-        """Update L2 init weights if on update interval"""
-        if self._should_run(self.cfg.agent.l2_init_weight_update_interval, force):
-            self.policy.update_l2_init_weight_copy()
-
-    def _maybe_evaluate_policy(self, wandb_policy_name: str | None = None, force: bool = False):
-        """Evaluate policy if on evaluation interval"""
-        if self._should_run(self.trainer_cfg.simulation.evaluate_interval, force):
-            try:
-                self._evaluate_policy(wandb_policy_name)
-            except Exception as e:
-                logger.error(f"Error evaluating policy: {e}")
-                logger.error(traceback.format_exc())
-
-            self._stats_epoch_start = self.epoch + 1
-
-    @with_instance_timer("_evaluate_policy", log_level=logging.INFO)
-    def _evaluate_policy(self, wandb_policy_name: str | None = None):
-        if self._stats_run_id is not None and self._stats_client is not None:
-            self._stats_epoch_id = self._stats_client.create_epoch(
-                run_id=self._stats_run_id,
-                start_training_epoch=self._stats_epoch_start,
-                end_training_epoch=self.epoch,
-                attributes={},
-            ).id
-
-        logger.info(f"Simulating policy: {self.latest_saved_policy_uri} with extended config including training task")
-        evaluation_results = evaluate_policy(
-            policy_record=self.latest_saved_policy_record,
-            simulation_suite=self._sim_suite_config,
-            device=self.device,
-            vectorization=self.cfg.vectorization,
-            replay_dir=self.trainer_cfg.simulation.replay_dir,  # Pass replay_dir to enable replay generation
-            stats_epoch_id=self._stats_epoch_id,
-            wandb_policy_name=wandb_policy_name,
-            policy_store=self.policy_store,
-            stats_client=self._stats_client,
-            logger=logger,
-        )
-        logger.info("Simulation complete")
-        self.evals = evaluation_results.scores
-
-        # Get target metric (for logging) from sweep config
-        # and write top-level score for policy selection.
-        # In sweep_eval, we use the "score" entry in the policy metadata to select the best policy
-        target_metric = getattr(self.cfg, "sweep", {}).get("metric", "reward")  # fallback to reward
-        category_scores = list(self.evals.category_scores.values())
-        if category_scores and self.latest_saved_policy_record:
-            self.latest_saved_policy_record.metadata["score"] = float(np.mean(category_scores))
-            logger.info(
-                f"Set policy metadata score to "
-                f"{self.latest_saved_policy_record.metadata['score']} using {target_metric} metric"
-            )
-
-        # Generate and upload replay HTML if we have wandb
-        if self.wandb_run is not None and evaluation_results.replay_urls:
-            self._upload_replay_html(evaluation_results.replay_urls)
-
-    def _upload_replay_html(self, replay_urls: dict[str, list[str]]):
-        """Upload replay HTML to wandb"""
-        # Create unified HTML with all replay links on a single line
-        if replay_urls:
-            # Group replays by base name
-            replay_groups = {}
-
-            for sim_name, urls in sorted(replay_urls.items()):
-                if "training_task" in sim_name:
-                    # Training replays
-                    if "training" not in replay_groups:
-                        replay_groups["training"] = []
-                    replay_groups["training"].extend(urls)
-                else:
-                    # Evaluation replays - clean up the display name
-                    display_name = sim_name.replace("eval/", "")
-                    if display_name not in replay_groups:
-                        replay_groups[display_name] = []
-                    replay_groups[display_name].extend(urls)
-
-            # Build HTML with episode numbers
-            links = []
-            for name, urls in replay_groups.items():
-                if len(urls) == 1:
-                    # Single episode - just show the name
-                    player_url = "https://metta-ai.github.io/metta/?replayUrl=" + urls[0]
-                    links.append(f'<a href="{player_url}" target="_blank">{name}</a>')
-                else:
-                    # Multiple episodes - show with numbers
-                    episode_links = []
-                    for i, url in enumerate(urls, 1):
-                        player_url = "https://metta-ai.github.io/metta/?replayUrl=" + url
-                        episode_links.append(f'<a href="{player_url}" target="_blank">{i}</a>')
-                    links.append(f"{name} [{' '.join(episode_links)}]")
-
-            # Join all links with " | " separator and add epoch prefix
-            html_content = f"epoch {self.epoch}: " + " | ".join(links)
-        else:
-            html_content = f"epoch {self.epoch}: No replays available."
-
-        # Log the unified HTML with step parameter for wandb's epoch slider
-        link_summary = {"replays/all_links": wandb.Html(html_content)}
-        self.wandb_run.log(link_summary, step=self.agent_step)
-
-        # Also log individual link for backward compatibility
-        if "eval/training_task" in replay_urls and replay_urls["eval/training_task"]:
-            training_url = replay_urls["eval/training_task"][0]  # Use first URL for backward compatibility
-            player_url = "https://metta-ai.github.io/metta/?replayUrl=" + training_url
-            link_summary = {
-                "replays/link": wandb.Html(f'<a href="{player_url}">MetaScope Replay (Epoch {self.epoch})</a>')
-            }
-            self.wandb_run.log(link_summary, step=self.agent_step)
-
-    @with_instance_timer("_process_stats")
-    def _process_stats(self):
-        if not self._master or not self.wandb_run:
-            self.stats.clear()
-            self.grad_stats.clear()
-            return
-
-        # Process training stats using shared function
-        processed_stats = process_training_stats(
-            raw_stats=self.stats,
-            losses=self.losses,
-            experience=self.experience,
-            trainer_config=self.trainer_cfg,
-            kickstarter=self.kickstarter,
-        )
-
-        # Update self.stats with mean values for consistency
-        self.stats = processed_stats["mean_stats"]
-
-        # Compute weight stats if on interval
-        weight_stats = {}
-        if self.cfg.agent.analyze_weights_interval != 0 and self.epoch % self.cfg.agent.analyze_weights_interval == 0:
-            for metrics in self.policy.compute_weight_metrics():
-                name = metrics.get("name", "unknown")
-                for key, value in metrics.items():
-                    if key != "name":
-                        weight_stats[f"weights/{key}/{name}"] = value
-
-        # Compute timing stats using shared function
-        timing_info = compute_timing_stats(timer=self.timer, agent_step=self.agent_step)
-
-        # Build parameters dictionary
-        parameters = {
-            "learning_rate": self.optimizer.param_groups[0]["lr"],
-            "epoch_steps": timing_info["epoch_steps"],
-            "num_minibatches": self.experience.num_minibatches,
-            "generation": self.current_policy_generation,
-            "latest_saved_policy_epoch": self.latest_saved_policy_record.metadata.epoch,
-        }
-
-        # Include custom stats from trainer config
-        if hasattr(self.trainer_cfg, "stats") and hasattr(self.trainer_cfg.stats, "overview"):
-            for k, v in self.trainer_cfg.stats.overview.items():
-                if k in self.stats:
-                    processed_stats["overview"][v] = self.stats[k]
-
-        # Build complete stats dictionary for wandb
-        all_stats = build_wandb_stats(
-            processed_stats=processed_stats,
-            timing_info=timing_info,
-            weight_stats=weight_stats,
-            grad_stats=self.grad_stats,
-            system_stats=self._system_monitor.stats() if hasattr(self, "_system_monitor") else {},
-            memory_stats=self._memory_monitor.stats() if hasattr(self, "_memory_monitor") else {},
-            parameters=parameters,
-            evals=self.evals,
-            agent_step=self.agent_step,
-            epoch=self.epoch,
-        )
->>>>>>> d29c7c1f
 
         # Compute gradient stats
         if should_run(state.epoch, trainer_cfg.grad_mean_variance_interval, is_master):
@@ -1293,6 +966,11 @@
             wandb_run.define_metric(f"metric/{metric}")
         wandb_run.define_metric("*", step_metric="metric/agent_step")
         wandb_run.define_metric("overview/reward_vs_total_time", step_metric="metric/total_time")
+
+        # Log model parameters
+        num_params = sum(p.numel() for p in policy.parameters())
+        if wandb_run.summary:
+            wandb_run.summary["model/total_parameters"] = num_params
 
     # Add memory monitor tracking
     if is_master and memory_monitor:
