--- conflicted
+++ resolved
@@ -18,7 +18,6 @@
 
 
 class ActionSupervisedConfig(LossConfig):
-<<<<<<< HEAD
     action_loss_coef: float = Field(default=0.6, ge=0)
     value_loss_coef: float = Field(default=1.0, ge=0)
     gae_gamma: float = Field(default=0.977, ge=0, le=1.0)  # pulling from our PPO config
@@ -29,15 +28,13 @@
     student_led: bool = Field(
         default=False, description="Whether to use student-led training"
     )  # sigma as per Matt's document
-    action_reward_coef: float = Field(default=0.01, ge=0)  # wild ass guess at this point
     teacher_random_walk_prob: float = Field(default=0.0, ge=0.0, le=1.0)
-=======
-    action_loss_coef: float = Field(default=1, ge=0)
+
+    # Compatibility fields
     sample_enabled: bool = True  # True means sequentially sample from the buffer during train in this loss
     rollout_forward_enabled: bool = True  # Control the rollout. If true, ensure ppo_critic is not also running rollout
     train_forward_enabled: bool = True  # Forward policy during training. Same as above re PPO concurency collisions.
     teacher_lead_prob: float = Field(default=0.0, ge=0, le=1.0)  # at 0.0, it's purely student-led
->>>>>>> c67ef8d6
 
     # Controls whether to add the imitation loss to the environment rewards.
     add_action_loss_to_rewards: bool = Field(default=False)
@@ -60,7 +57,6 @@
 
 class ActionSupervised(Loss):
     __slots__ = (
-<<<<<<< HEAD
         "norm_adv",
         "gae_gamma",
         "gae_lambda",
@@ -70,11 +66,9 @@
         "student_led",
         "action_reward_coef",
         "teacher_random_walk_prob",
-=======
         "rollout_forward_enabled",
         "train_forward_enabled",
         "sample_enabled",
->>>>>>> c67ef8d6
     )
 
     def __init__(
@@ -91,21 +85,20 @@
             loss_config = getattr(trainer_cfg.losses, instance_name, None)
         super().__init__(policy, trainer_cfg, vec_env, device, instance_name, loss_config)
         # unpack config into slots
-<<<<<<< HEAD
-        self.norm_adv = self.cfg.norm_adv
-        self.gae_gamma = self.cfg.gae_gamma
-        self.gae_lambda = self.cfg.gae_lambda
+        self.norm_adv = getattr(self.cfg, "norm_adv", None)
+        self.gae_gamma = getattr(self.cfg, "gae_gamma", 0.99)
+        self.gae_lambda = getattr(self.cfg, "gae_lambda", 0.95)
         self.add_action_loss_to_rewards = self.cfg.add_action_loss_to_rewards
         self.use_own_rollout = self.cfg.use_own_rollout
         self.use_own_sampling = self.cfg.use_own_sampling
         self.student_led = self.cfg.student_led
         self.action_reward_coef = self.cfg.action_reward_coef
         self.teacher_random_walk_prob = self.cfg.teacher_random_walk_prob
-=======
-        self.rollout_forward_enabled = self.cfg.rollout_forward_enabled
-        self.train_forward_enabled = self.cfg.train_forward_enabled
-        self.sample_enabled = self.cfg.sample_enabled
->>>>>>> c67ef8d6
+
+        # Compatibility
+        self.rollout_forward_enabled = getattr(self.cfg, "rollout_forward_enabled", self.cfg.use_own_rollout)
+        self.train_forward_enabled = getattr(self.cfg, "train_forward_enabled", True)
+        self.sample_enabled = getattr(self.cfg, "sample_enabled", self.cfg.use_own_sampling)
 
     def get_experience_spec(self) -> Composite:
         scalar_f32 = UnboundedContinuous(shape=torch.Size([]), dtype=torch.float32)
@@ -181,50 +174,6 @@
             # NOTE: we should somehow normalize the policy loss before adding it to rewards, perhaps exponentiate then
             # softplus?
 
-<<<<<<< HEAD
-        if self.student_led:
-            values = minibatch["values"]
-        else:
-            values = policy_td["values"].detach()
-
-        advantages = torch.zeros_like(values, device=self.device)
-        advantages = compute_advantage(
-            values,
-            minibatch["rewards"],
-            minibatch["dones"],
-            torch.ones_like(values),  # effectively deactivates v-trace
-            advantages,
-            self.gae_gamma,
-            self.gae_lambda,
-            1.0,  # no v-trace
-            1.0,  # no v-trace
-            self.device,
-        )
-
-        returns = advantages + values
-        if self.norm_adv:
-            advantages = normalize_advantage_distributed(advantages)
-
-        # compute value loss
-        if self.student_led:
-            old_values = minibatch["values"]
-            newvalue = policy_td["values"].view(returns.shape)
-            v_loss_unclipped = (newvalue - returns) ** 2
-            v_clipped = old_values + torch.clamp(
-                newvalue - old_values,
-                -self.cfg.vf_clip_coef,
-                self.cfg.vf_clip_coef,
-            )
-            v_loss_clipped = (v_clipped - returns) ** 2
-            value_loss = 0.5 * torch.max(v_loss_unclipped, v_loss_clipped).mean() * self.cfg.value_loss_coef
-        else:
-            new_values = policy_td["values"].view(returns.shape)
-            value_loss = 0.5 * ((new_values - returns) ** 2).mean() * self.cfg.value_loss_coef
-
-        self.loss_tracker["supervised_value_loss"].append(float(value_loss.item()))
-
-        loss = actor_loss + value_loss
-
         return loss, shared_loss_data, False
 
     def _maybe_apply_random_walk(self, actions: Tensor) -> None:
@@ -244,7 +193,4 @@
         ]
         flat_actions = actions.view(-1)
         flat_mask = noise_mask.view(-1)
-        flat_actions[flat_mask] = random_choices
-=======
-        return loss, shared_loss_data, False
->>>>>>> c67ef8d6
+        flat_actions[flat_mask] = random_choices