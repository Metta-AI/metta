import logging
from typing import Any, Callable, Dict, Optional

import torch

from metta.agent.policy import Policy
from metta.rl.trainer_config import TrainerConfig
from metta.rl.training.component import TrainerCallback, TrainerComponent
from metta.rl.training.component_context import ComponentContext, TrainerState
from metta.rl.training.core import CoreTrainingLoop
from metta.rl.training.distributed_helper import DistributedHelper
from metta.rl.training.experience import Experience
from metta.rl.training.optimizer import create_optimizer
from metta.rl.training.training_environment import TrainingEnvironment
from mettagrid.profiling.stopwatch import Stopwatch

try:
    from pufferlib import _C  # noqa: F401 - Required for torch.ops.pufferlib  # type: ignore[reportUnusedImport]
except ImportError:
    raise ImportError(
        "Failed to import C/CUDA advantage kernel. If you have non-default PyTorch, "
        "try installing with --no-build-isolation"
    ) from None

torch.set_float32_matmul_precision("high")
logger = logging.getLogger(__name__)


class Trainer:
    """Main trainer facade that coordinates all training components."""

    def __init__(
        self,
        cfg: TrainerConfig,
        env: TrainingEnvironment,
        policy: Policy,
        device: torch.device,
        distributed_helper: Optional[DistributedHelper] = None,
        run_name: Optional[str] = None,
    ):
        """Initialize trainer with all components.

        Args:
            cfg: Trainer configuration
            env: TrainingEnvironment instance for experience generation
            policy: The policy/agent to train
            distributed_helper: Optional helper managing torch.distributed lifecycle
        """
        self._env = env
        self._policy = policy
        self._cfg = cfg
        self._device = device
        if distributed_helper is None:
            distributed_helper = DistributedHelper(self._device)
        self._distributed_helper = distributed_helper
        self._run_name = run_name
        self._components: list[TrainerComponent] = []
        self.timer = Stopwatch(log_level=logger.getEffectiveLevel())
        self.timer.start()

        self._policy.to(self._device)
        self._policy.initialize_to_environment(self._env.meta_data, self._device)
        self._policy.train()
        self._policy = self._distributed_helper.wrap_policy(self._policy, self._device)
        self._policy.to(self._device)
        losses = self._cfg.losses.init_losses(self._policy, self._cfg, self._env, self._device)
        self._policy.train()

        batch_info = self._env.batch_info

        parallel_agents = getattr(self._env, "total_parallel_agents", None)
        if parallel_agents is None:
            parallel_agents = batch_info.num_envs * self._env.meta_data.num_agents

        self._experience = Experience.from_losses(
            total_agents=parallel_agents,
            batch_size=self._cfg.batch_size,
            bptt_horizon=self._cfg.bptt_horizon,
            minibatch_size=self._cfg.minibatch_size,
            max_minibatch_size=self._cfg.minibatch_size,
            policy_experience_spec=self._policy.get_agent_experience_spec(),
            losses=losses,
            device=self._device,
        )

        self.optimizer = create_optimizer(self._cfg.optimizer, self._policy)

        self._state = TrainerState()
        self._context = ComponentContext(
            state=self._state,
            policy=self._policy,
            env=self._env,
            experience=self._experience,
            optimizer=self.optimizer,
            config=self._cfg,
            stopwatch=self.timer,
            distributed=self._distributed_helper,
            run_name=self._run_name,
        )
        self._context.get_train_epoch_fn = lambda: self._train_epoch_callable
        self._context.set_train_epoch_fn = self._set_train_epoch_callable

        self._train_epoch_callable: Callable[[], None] = self._run_epoch

        self.core_loop = CoreTrainingLoop(
            policy=self._policy,
            experience=self._experience,
            losses=losses,
            optimizer=self.optimizer,
            device=self._device,
            context=self._context,
        )

        for loss in losses.values():
            loss.attach_context(self._context)

        self._prev_agent_step_for_step_callbacks: int = 0

<<<<<<< HEAD
def _update_training_status_on_failure(stats_client: StatsClient | None, stats_run_id, logger) -> None:
    """Helper to update training run status to 'failed' when training encounters an error."""
    if stats_client and stats_run_id:
        try:
            stats_client.update_training_run_status(stats_run_id, "failed")
            logger.info("Training run status updated to 'failed'")
        except Exception as e:
            logger.warning(f"Failed to update training run status to failed: {e}", exc_info=True)


def train(
    run_dir: str,
    run: str,
    system_cfg: SystemConfig,
    agent_cfg: AgentConfig,
    device: torch.device,
    trainer_cfg: TrainerConfig,
    wandb_run: WandbRun | None,
    checkpoint_manager: CheckpointManager,
    stats_client: StatsClient | None,
    torch_dist_cfg: TorchDistributedConfig,
) -> None:
    """Main training loop for Metta agents."""
    logger.info(f"run_dir = {run_dir}")

    checkpoints_dir = trainer_cfg.checkpoint.checkpoint_dir
    if os.path.exists(checkpoints_dir):
        files = sorted(os.listdir(checkpoints_dir))[-3:]
        if files:
            logger.info(f"Recent checkpoints: {', '.join(files)}")

    # Create timer, Losses, profiler, curriculum
    timer = Stopwatch(log_level=logger.getEffectiveLevel())
    timer.start()
    torch_profiler = TorchProfiler(torch_dist_cfg.is_master, trainer_cfg.profiler, wandb_run, run_dir)
    curriculum = Curriculum(trainer_cfg.curriculum)

    # Calculate batch sizes
    num_agents = curriculum.get_task().get_env_cfg().game.num_agents
    _target_batch_size, batch_size, num_envs = calculate_batch_sizes(
        trainer_cfg.forward_pass_minibatch_target_size,
        num_agents,
        trainer_cfg.rollout_workers,
        trainer_cfg.async_factor,
    )

    # Create vectorized environment
    vecenv = make_vecenv(
        curriculum,
        system_cfg.vectorization,
        num_envs=num_envs,
        batch_size=batch_size,
        num_workers=trainer_cfg.rollout_workers,
        zero_copy=trainer_cfg.zero_copy,
        is_training=True,
    )

    vecenv.async_reset(system_cfg.seed + torch_dist_cfg.rank)

    metta_grid_env: MettaGridEnv = vecenv.driver_env  # type: ignore[attr-defined]

    # Initialize state containers
    eval_scores = EvalRewardSummary()  # Initialize eval_scores with empty summary

    # Distributed checkpoint loading coordination
    # Master determines which checkpoint to load, then all ranks load the same one
    if torch_dist_cfg.is_master:
        # Check if checkpoints exist and load trainer state
        trainer_state = checkpoint_manager.load_trainer_state()

        # Determine checkpoint epoch to load (None if no checkpoints)
        checkpoint_epoch = trainer_state["epoch"] if trainer_state else None

        # Load the agent if checkpoint exists
        if checkpoint_epoch is not None:
            existing_agent = checkpoint_manager.load_agent(epoch=checkpoint_epoch, device=device)
        else:
            existing_agent = None
    else:
        trainer_state = None
        checkpoint_epoch = None
        existing_agent = None

    # Synchronize checkpoint epoch and trainer state across all ranks
    if torch.distributed.is_initialized():
        from metta.agent.util.distribution_utils import get_from_master

        checkpoint_epoch = get_from_master(checkpoint_epoch)
        trainer_state = get_from_master(trainer_state)

    agent_step = trainer_state["agent_step"] if trainer_state else 0
    epoch = trainer_state["epoch"] if trainer_state else 0
    latest_saved_epoch = epoch  # Track the epoch of the latest saved checkpoint
    latest_remote_policy_uri = None  # Track the last uploaded remote checkpoint URI

    # Load curriculum state from checkpoint if available
    if trainer_state and "curriculum_state" in trainer_state:
        try:
            curriculum.load_state(trainer_state["curriculum_state"])
            logger.info("Successfully restored curriculum state from checkpoint")
        except Exception as e:
            logger.error(f"Failed to restore curriculum state from checkpoint: {e}")
            logger.warning("Continuing with fresh curriculum state - learning progress may be lost")

    if trainer_state:
        logger.info(f"Restored from checkpoint at {agent_step} steps")
        # Restore stopwatch state if available
        if "stopwatch_state" in trainer_state:
            timer.load_state(trainer_state["stopwatch_state"], resume_running=True)

    # Create or load agent with distributed coordination
    # Now all ranks know the exact checkpoint epoch to load
    if checkpoint_epoch is not None:
        if torch_dist_cfg.is_master:
            policy_agent = existing_agent
        else:
            policy_agent = checkpoint_manager.load_agent(epoch=checkpoint_epoch, device=device)
    else:
        policy_agent = MettaAgent(metta_grid_env, system_cfg, agent_cfg)

    # Ensure all ranks have created/loaded their policy before continuing
    if torch.distributed.is_initialized():
        torch.distributed.barrier()

    policy: PolicyAgent = policy_agent

    if trainer_cfg.compile:
        logger.info("Compiling policy")
        # torch.compile gives a CallbackFunctionType, but it preserves the interface of the original policy
        policy = cast(PolicyAgent, torch.compile(policy, mode=trainer_cfg.compile_mode))

    # Wrap in DDP if distributed
    if torch.distributed.is_initialized():
        if torch_dist_cfg.is_master:
            logger.info("Initializing DistributedDataParallel")
        torch.distributed.barrier()
        policy = wrap_agent_distributed(policy, device)
        torch.distributed.barrier()

    # Initialize policy to environment after distributed wrapping
    # This must happen after wrapping to ensure all ranks do it at the same time
    policy.train()  # Set to training mode for training
    features = metta_grid_env.get_observation_features()
    policy.initialize_to_environment(features, metta_grid_env.action_names, metta_grid_env.max_action_args, device)

    # Instantiate configured composable losses dynamically
    loss_instances = trainer_cfg.losses.init_losses(policy, trainer_cfg, vecenv, device, checkpoint_manager)

    # Get the experience buffer specification from the policy
    policy_spec = policy.get_agent_experience_spec()
    act_space = vecenv.single_action_space
    act_dtype = torch.int32 if np.issubdtype(act_space.dtype, np.integer) else torch.float32
    loss_spec = get_loss_experience_spec(act_space.nvec, act_dtype)

    # Merge experience specs required by all losses
    merged_spec_dict: dict = dict(policy_spec.items())
    for inst in loss_instances.values():
        spec = inst.get_experience_spec()
        merged_spec_dict.update(dict(spec.items()))
    merged_spec_dict.update(dict(loss_spec.items()))

    # Create experience buffer
    experience = Experience(
        total_agents=vecenv.num_agents,
        batch_size=trainer_cfg.batch_size,
        bptt_horizon=trainer_cfg.bptt_horizon,
        minibatch_size=trainer_cfg.minibatch_size,
        max_minibatch_size=trainer_cfg.minibatch_size,
        experience_spec=Composite(merged_spec_dict),
        device=device,
    )

    for loss_instance in loss_instances.values():
        loss_instance.attach_replay_buffer(experience)
    # Create optimizer
    optimizer_type = trainer_cfg.optimizer.type
    if optimizer_type == "adam":
        optimizer = torch.optim.Adam(
            policy.parameters(),
            lr=trainer_cfg.optimizer.learning_rate,
            betas=(trainer_cfg.optimizer.beta1, trainer_cfg.optimizer.beta2),
            eps=trainer_cfg.optimizer.eps,
            weight_decay=trainer_cfg.optimizer.weight_decay,
        )
    elif optimizer_type == "muon":
        # ForeachMuon expects int for weight_decay
        optimizer = ForeachMuon(
            policy.parameters(),
            lr=trainer_cfg.optimizer.learning_rate,
            betas=(trainer_cfg.optimizer.beta1, trainer_cfg.optimizer.beta2),
            eps=trainer_cfg.optimizer.eps,
            weight_decay=int(trainer_cfg.optimizer.weight_decay),
        )
    else:
        raise ValueError(f"Optimizer type must be 'adam' or 'muon', got {optimizer_type}")
=======
    @property
    def context(self) -> ComponentContext:
        """Return the shared trainer context."""
>>>>>>> c86016fb

        return self._context

    def train(self) -> None:
        """Run the main training loop."""

        try:
            while self._state.agent_step < self._cfg.total_timesteps:
                self._train_epoch_callable()

        except Exception:
            self._invoke_callback(TrainerCallback.FAILURE)
            raise

        self._distributed_helper.synchronize()
        self._invoke_callback(TrainerCallback.TRAINING_COMPLETE)

    def _set_train_epoch_callable(self, fn: Callable[[], None]) -> None:
        self._train_epoch_callable = fn

    def _run_epoch(self) -> None:
        """Run a single training epoch."""
        self._context.reset_for_epoch()

        # Start new epoch
        self.core_loop.on_epoch_start(self._context)

        # Rollout phase
        with self.timer("_rollout"):
            rollout_result = self.core_loop.rollout_phase(self._env, self._context)
            self._context.training_env_id = rollout_result.training_env_id
            world_size = self._distributed_helper.get_world_size()
            if rollout_result.agent_steps:
                previous_agent_step = self._context.agent_step
                self._context.record_rollout(rollout_result.agent_steps, world_size)
            else:
                previous_agent_step = self._context.agent_step
            if rollout_result.raw_infos:
                self._prev_agent_step_for_step_callbacks = previous_agent_step
                self._invoke_callback(TrainerCallback.STEP, rollout_result.raw_infos)

        # Training phase
        with self.timer("_train"):
            if self._context.training_env_id is None:
                raise RuntimeError("Training environment slice unavailable for training phase")
            losses_stats, epochs_trained = self.core_loop.training_phase(
                context=self._context,
                update_epochs=self._cfg.update_epochs,
                max_grad_norm=0.5,
            )
<<<<<<< HEAD
            if should_run(epoch, trainer_cfg.checkpoint.checkpoint_interval):
                # Extract the actual agent from distributed wrapper if needed
                agent_to_save = policy.module if torch.distributed.is_initialized() else policy

                # Build metadata from evaluation scores
                metadata = {
                    "agent_step": agent_step,
                    "total_time": timer.get_elapsed(),
                    "total_train_time": timer.get_all_elapsed().get("_rollout", 0)
                    + timer.get_all_elapsed().get("_train", 0),
                }

                # Add evaluation scores if available
                if eval_scores.category_scores or eval_scores.simulation_scores:
                    metadata.update(
                        {
                            "score": eval_scores.avg_simulation_score,
                            "avg_reward": eval_scores.avg_category_score,
                            "category_scores": eval_scores.category_scores,
                            "simulation_scores": {
                                f"{cat}/{sim}": score for (cat, sim), score in eval_scores.simulation_scores.items()
                            },
                        }
                    )

                # Save agent and trainer state (always upload to remote prefix if configured)
                policy_uri = checkpoint_manager.save_agent(agent_to_save, epoch, metadata)
                try:
                    curriculum_state = curriculum.get_state()
                except Exception as e:
                    logger.error(f"Failed to serialize curriculum state: {e}")
                    logger.warning("Saving checkpoint without curriculum state - restart may lose learning progress")
                    curriculum_state = None
                checkpoint_manager.save_trainer_state(
                    optimizer, epoch, agent_step, timer.save_state(), curriculum_state
                )
                latest_saved_epoch = epoch
                latest_remote_policy_uri = policy_uri
                logger.info(f"Saved checkpoint to {policy_uri}")

            if trainer_cfg.evaluation and should_run(epoch, trainer_cfg.evaluation.evaluate_interval):
                # Evaluation with CheckpointManager - use current policy directly
                if stats_client and stats_tracker.stats_run_id:
                    stats_tracker.stats_epoch_id = stats_client.create_epoch(
                        run_id=stats_tracker.stats_run_id,
                        start_training_epoch=stats_tracker.stats_epoch_start,
                        end_training_epoch=epoch,
                    ).id

                sims = [
                    SimulationConfig(
                        name=f"train_task_{i}",
                        env=curriculum.get_task().get_env_cfg(),
                    )
                    for i in range(trainer_cfg.evaluation.num_training_tasks)
                ]
                sims.extend(trainer_cfg.evaluation.simulations)

                evaluate_local = trainer_cfg.evaluation.evaluate_local
                if latest_remote_policy_uri:
                    policy_uri = latest_remote_policy_uri
                else:
                    checkpoint_uris = checkpoint_manager.select_checkpoints("latest", count=1)
                    policy_uri = checkpoint_uris[0] if checkpoint_uris else None
                if trainer_cfg.evaluation.evaluate_remote:
                    try:
                        # Get the most recent checkpoint URI for remote evaluation
                        # Prefer wandb artifact if available, otherwise use local file
                        if policy_uri:
                            logger.info(f"Evaluating policy remotely from {policy_uri}")
                            evaluate_policy_remote_with_checkpoint_manager(
                                policy_uri=policy_uri,
                                simulations=sims,
                                stats_epoch_id=stats_tracker.stats_epoch_id,
                                stats_client=stats_client,
                                wandb_run=wandb_run,
                                trainer_cfg=trainer_cfg,
                            )
                        else:
                            logger.warning("No checkpoint available for remote evaluation")
                    except Exception as e:
                        logger.error(f"Failed to evaluate policy remotely: {e}", exc_info=True)
                        logger.error("Falling back to local evaluation")
                        evaluate_local = True
                if evaluate_local:
                    if policy_uri:
                        evaluation_results = evaluate_policy(
                            checkpoint_uri=policy_uri,
                            simulations=sims,
                            device=device,
                            vectorization=system_cfg.vectorization,
                            replay_dir=trainer_cfg.evaluation.replay_dir if trainer_cfg.evaluation else None,
                            stats_epoch_id=stats_tracker.stats_epoch_id,
                            stats_client=stats_client,
                        )
                        logger.info("Simulation complete")
                        eval_scores = evaluation_results.scores
                        if wandb_run is not None and evaluation_results.replay_urls:
                            upload_replay_html(
                                replay_urls=evaluation_results.replay_urls,
                                agent_step=agent_step,
                                epoch=epoch,
                                wandb_run=wandb_run,
                                step_metric_key="metric/epoch",
                                epoch_metric_key="metric/epoch",
                            )
                    else:
                        logger.warning("No checkpoint available for local evaluation")
                        evaluation_results = EvalResults(scores=EvalRewardSummary(), replay_urls={})
                        eval_scores = evaluation_results.scores

                stats_tracker.update_epoch_tracking(epoch + 1)

            # Compute gradient stats
            if should_run(epoch, trainer_cfg.grad_mean_variance_interval):
                with timer("grad_stats"):
                    stats_tracker.grad_stats = compute_gradient_stats(policy)

            # Check for abort every 5 epochs
            if should_run(epoch, 5):
                if wandb_run and abort_requested(wandb_run):
                    logger.info("Abort tag detected. Stopping the run.")
                    trainer_cfg.total_timesteps = int(agent_step)
                    wandb_run.config.update(
                        {"trainer.total_timesteps": trainer_cfg.total_timesteps}, allow_val_change=True
                    )
                    break

        # All ranks wait until training is complete before closing vecenv
        if torch.distributed.is_initialized():
            torch.distributed.barrier()
    except:
        _update_training_status_on_failure(stats_client, stats_tracker.stats_run_id, logger)
        raise

    vecenv.close()

    if not torch_dist_cfg.is_master:
        return

    logger.info("Training complete!")

    # Update training run status to completed
    if stats_client and stats_tracker.stats_run_id:
        try:
            stats_client.update_training_run_status(stats_tracker.stats_run_id, "completed")
            logger.info("Training run status updated to 'completed'")
        except Exception as e:
            logger.warning(f"Failed to update training run status to completed: {e}", exc_info=True)

    timing_summary = timer.get_all_summaries()
    for name, summary in timing_summary.items():
        logger.info(f"  {name}: {timer.format_time(summary['total_elapsed'])}")

    # Final checkpoint save at end of training
    agent_to_save = policy.module if torch.distributed.is_initialized() else policy

    final_metadata = {
        "agent_step": agent_step,
        "total_time": timer.get_elapsed(),
        "total_train_time": timer.get_all_elapsed().get("_rollout", 0) + timer.get_all_elapsed().get("_train", 0),
    }

    # Add final evaluation scores if available
    if eval_scores.category_scores or eval_scores.simulation_scores:
        final_metadata.update(
            {
                "score": eval_scores.avg_simulation_score,
                "avg_reward": eval_scores.avg_category_score,
            }
        )

    final_metadata["is_final"] = True

    checkpoint_manager.save_agent(agent_to_save, epoch, final_metadata)
    try:
        curriculum_state = curriculum.get_state()
    except Exception as e:
        logger.error(f"Failed to serialize curriculum state for final checkpoint: {e}")
        curriculum_state = None
    checkpoint_manager.save_trainer_state(optimizer, epoch, agent_step, curriculum_state=curriculum_state)

    cleanup_monitoring(memory_monitor, system_monitor)

    # Return stats info for exception handling at higher levels
    if stats_client and stats_tracker and stats_tracker.stats_run_id:
        return {"stats_run_id": stats_tracker.stats_run_id, "stats_client": stats_client, "logger": logger}
    return None
=======
            self._context.advance_epoch(epochs_trained)

        # Synchronize before proceeding
        self._distributed_helper.synchronize()

        # Store losses stats for callbacks
        self._context.latest_losses_stats = losses_stats

        # Invoke callbacks for epoch end on every rank. Components that should
        # only run on the master process must set `_master_only` so they aren't
        # registered on other ranks.
        self._invoke_callback(TrainerCallback.EPOCH_END)

        # Progress logging handled by ProgressLogger component

    @staticmethod
    def load_or_create(
        checkpoint_path: str,
        cfg: TrainerConfig,
        training_env: TrainingEnvironment,
        policy: Policy,
        device: torch.device,
        distributed_helper: Optional[DistributedHelper] = None,
        run_name: Optional[str] = None,
    ) -> "Trainer":
        """Create a trainer from a configuration.

        Args:
            distributed_helper: Optional helper to reuse existing process group
        """
        return Trainer(
            cfg,
            training_env,
            policy,
            device,
            distributed_helper=distributed_helper,
            run_name=run_name,
        )

    def register(self, component: TrainerComponent) -> None:
        """Register a training component.

        Args:
            component: Training component to register
        """
        if component._master_only and not self._distributed_helper.is_master():
            return

        self._components.append(component)
        component.register(self._context)

    def _invoke_callback(self, callback_type: TrainerCallback, infos: Optional[Dict[str, Any]] = None) -> None:
        """Invoke all registered callbacks of the specified type.

        Args:
            callback_type: The type of callback to invoke
            infos: Step information from environment (only used for STEP callback)
        """
        for component in self._components:
            try:
                if callback_type == TrainerCallback.STEP:
                    interval = component._step_interval
                    if interval:
                        current_step = self._context.agent_step
                        previous_step = getattr(self, "_prev_agent_step_for_step_callbacks", current_step)
                        if current_step // interval > previous_step // interval:
                            component.on_step(infos)
                elif callback_type == TrainerCallback.EPOCH_END:
                    if component._epoch_interval != 0 and self._context.epoch % component._epoch_interval == 0:
                        component.on_epoch_end(self._context.epoch)
                    elif component._epoch_interval == 0:
                        component.on_epoch_end(self._context.epoch)
                elif callback_type == TrainerCallback.TRAINING_COMPLETE:
                    component.on_training_complete()
                elif callback_type == TrainerCallback.FAILURE:
                    component.on_failure()
            except Exception as e:
                logger.error(
                    f"Component {component.__class__.__name__} {callback_type.value} callback failed: {e}",
                    exc_info=True,
                )

    def restore(self) -> None:
        """Restore trainer state from checkpoints.

        This should be called after setup() to restore any saved state.
        """
        # Find and restore trainer checkpointer state
        from metta.rl.training.context_checkpointer import ContextCheckpointer

        for component in self._components:
            if isinstance(component, ContextCheckpointer):
                component.restore(self._context)
                break
            # Wandb setup will be handled by callbacks if configured
>>>>>>> c86016fb
<|MERGE_RESOLUTION|>--- conflicted
+++ resolved
@@ -116,207 +116,9 @@
 
         self._prev_agent_step_for_step_callbacks: int = 0
 
-<<<<<<< HEAD
-def _update_training_status_on_failure(stats_client: StatsClient | None, stats_run_id, logger) -> None:
-    """Helper to update training run status to 'failed' when training encounters an error."""
-    if stats_client and stats_run_id:
-        try:
-            stats_client.update_training_run_status(stats_run_id, "failed")
-            logger.info("Training run status updated to 'failed'")
-        except Exception as e:
-            logger.warning(f"Failed to update training run status to failed: {e}", exc_info=True)
-
-
-def train(
-    run_dir: str,
-    run: str,
-    system_cfg: SystemConfig,
-    agent_cfg: AgentConfig,
-    device: torch.device,
-    trainer_cfg: TrainerConfig,
-    wandb_run: WandbRun | None,
-    checkpoint_manager: CheckpointManager,
-    stats_client: StatsClient | None,
-    torch_dist_cfg: TorchDistributedConfig,
-) -> None:
-    """Main training loop for Metta agents."""
-    logger.info(f"run_dir = {run_dir}")
-
-    checkpoints_dir = trainer_cfg.checkpoint.checkpoint_dir
-    if os.path.exists(checkpoints_dir):
-        files = sorted(os.listdir(checkpoints_dir))[-3:]
-        if files:
-            logger.info(f"Recent checkpoints: {', '.join(files)}")
-
-    # Create timer, Losses, profiler, curriculum
-    timer = Stopwatch(log_level=logger.getEffectiveLevel())
-    timer.start()
-    torch_profiler = TorchProfiler(torch_dist_cfg.is_master, trainer_cfg.profiler, wandb_run, run_dir)
-    curriculum = Curriculum(trainer_cfg.curriculum)
-
-    # Calculate batch sizes
-    num_agents = curriculum.get_task().get_env_cfg().game.num_agents
-    _target_batch_size, batch_size, num_envs = calculate_batch_sizes(
-        trainer_cfg.forward_pass_minibatch_target_size,
-        num_agents,
-        trainer_cfg.rollout_workers,
-        trainer_cfg.async_factor,
-    )
-
-    # Create vectorized environment
-    vecenv = make_vecenv(
-        curriculum,
-        system_cfg.vectorization,
-        num_envs=num_envs,
-        batch_size=batch_size,
-        num_workers=trainer_cfg.rollout_workers,
-        zero_copy=trainer_cfg.zero_copy,
-        is_training=True,
-    )
-
-    vecenv.async_reset(system_cfg.seed + torch_dist_cfg.rank)
-
-    metta_grid_env: MettaGridEnv = vecenv.driver_env  # type: ignore[attr-defined]
-
-    # Initialize state containers
-    eval_scores = EvalRewardSummary()  # Initialize eval_scores with empty summary
-
-    # Distributed checkpoint loading coordination
-    # Master determines which checkpoint to load, then all ranks load the same one
-    if torch_dist_cfg.is_master:
-        # Check if checkpoints exist and load trainer state
-        trainer_state = checkpoint_manager.load_trainer_state()
-
-        # Determine checkpoint epoch to load (None if no checkpoints)
-        checkpoint_epoch = trainer_state["epoch"] if trainer_state else None
-
-        # Load the agent if checkpoint exists
-        if checkpoint_epoch is not None:
-            existing_agent = checkpoint_manager.load_agent(epoch=checkpoint_epoch, device=device)
-        else:
-            existing_agent = None
-    else:
-        trainer_state = None
-        checkpoint_epoch = None
-        existing_agent = None
-
-    # Synchronize checkpoint epoch and trainer state across all ranks
-    if torch.distributed.is_initialized():
-        from metta.agent.util.distribution_utils import get_from_master
-
-        checkpoint_epoch = get_from_master(checkpoint_epoch)
-        trainer_state = get_from_master(trainer_state)
-
-    agent_step = trainer_state["agent_step"] if trainer_state else 0
-    epoch = trainer_state["epoch"] if trainer_state else 0
-    latest_saved_epoch = epoch  # Track the epoch of the latest saved checkpoint
-    latest_remote_policy_uri = None  # Track the last uploaded remote checkpoint URI
-
-    # Load curriculum state from checkpoint if available
-    if trainer_state and "curriculum_state" in trainer_state:
-        try:
-            curriculum.load_state(trainer_state["curriculum_state"])
-            logger.info("Successfully restored curriculum state from checkpoint")
-        except Exception as e:
-            logger.error(f"Failed to restore curriculum state from checkpoint: {e}")
-            logger.warning("Continuing with fresh curriculum state - learning progress may be lost")
-
-    if trainer_state:
-        logger.info(f"Restored from checkpoint at {agent_step} steps")
-        # Restore stopwatch state if available
-        if "stopwatch_state" in trainer_state:
-            timer.load_state(trainer_state["stopwatch_state"], resume_running=True)
-
-    # Create or load agent with distributed coordination
-    # Now all ranks know the exact checkpoint epoch to load
-    if checkpoint_epoch is not None:
-        if torch_dist_cfg.is_master:
-            policy_agent = existing_agent
-        else:
-            policy_agent = checkpoint_manager.load_agent(epoch=checkpoint_epoch, device=device)
-    else:
-        policy_agent = MettaAgent(metta_grid_env, system_cfg, agent_cfg)
-
-    # Ensure all ranks have created/loaded their policy before continuing
-    if torch.distributed.is_initialized():
-        torch.distributed.barrier()
-
-    policy: PolicyAgent = policy_agent
-
-    if trainer_cfg.compile:
-        logger.info("Compiling policy")
-        # torch.compile gives a CallbackFunctionType, but it preserves the interface of the original policy
-        policy = cast(PolicyAgent, torch.compile(policy, mode=trainer_cfg.compile_mode))
-
-    # Wrap in DDP if distributed
-    if torch.distributed.is_initialized():
-        if torch_dist_cfg.is_master:
-            logger.info("Initializing DistributedDataParallel")
-        torch.distributed.barrier()
-        policy = wrap_agent_distributed(policy, device)
-        torch.distributed.barrier()
-
-    # Initialize policy to environment after distributed wrapping
-    # This must happen after wrapping to ensure all ranks do it at the same time
-    policy.train()  # Set to training mode for training
-    features = metta_grid_env.get_observation_features()
-    policy.initialize_to_environment(features, metta_grid_env.action_names, metta_grid_env.max_action_args, device)
-
-    # Instantiate configured composable losses dynamically
-    loss_instances = trainer_cfg.losses.init_losses(policy, trainer_cfg, vecenv, device, checkpoint_manager)
-
-    # Get the experience buffer specification from the policy
-    policy_spec = policy.get_agent_experience_spec()
-    act_space = vecenv.single_action_space
-    act_dtype = torch.int32 if np.issubdtype(act_space.dtype, np.integer) else torch.float32
-    loss_spec = get_loss_experience_spec(act_space.nvec, act_dtype)
-
-    # Merge experience specs required by all losses
-    merged_spec_dict: dict = dict(policy_spec.items())
-    for inst in loss_instances.values():
-        spec = inst.get_experience_spec()
-        merged_spec_dict.update(dict(spec.items()))
-    merged_spec_dict.update(dict(loss_spec.items()))
-
-    # Create experience buffer
-    experience = Experience(
-        total_agents=vecenv.num_agents,
-        batch_size=trainer_cfg.batch_size,
-        bptt_horizon=trainer_cfg.bptt_horizon,
-        minibatch_size=trainer_cfg.minibatch_size,
-        max_minibatch_size=trainer_cfg.minibatch_size,
-        experience_spec=Composite(merged_spec_dict),
-        device=device,
-    )
-
-    for loss_instance in loss_instances.values():
-        loss_instance.attach_replay_buffer(experience)
-    # Create optimizer
-    optimizer_type = trainer_cfg.optimizer.type
-    if optimizer_type == "adam":
-        optimizer = torch.optim.Adam(
-            policy.parameters(),
-            lr=trainer_cfg.optimizer.learning_rate,
-            betas=(trainer_cfg.optimizer.beta1, trainer_cfg.optimizer.beta2),
-            eps=trainer_cfg.optimizer.eps,
-            weight_decay=trainer_cfg.optimizer.weight_decay,
-        )
-    elif optimizer_type == "muon":
-        # ForeachMuon expects int for weight_decay
-        optimizer = ForeachMuon(
-            policy.parameters(),
-            lr=trainer_cfg.optimizer.learning_rate,
-            betas=(trainer_cfg.optimizer.beta1, trainer_cfg.optimizer.beta2),
-            eps=trainer_cfg.optimizer.eps,
-            weight_decay=int(trainer_cfg.optimizer.weight_decay),
-        )
-    else:
-        raise ValueError(f"Optimizer type must be 'adam' or 'muon', got {optimizer_type}")
-=======
     @property
     def context(self) -> ComponentContext:
         """Return the shared trainer context."""
->>>>>>> c86016fb
 
         return self._context
 
@@ -367,196 +169,6 @@
                 update_epochs=self._cfg.update_epochs,
                 max_grad_norm=0.5,
             )
-<<<<<<< HEAD
-            if should_run(epoch, trainer_cfg.checkpoint.checkpoint_interval):
-                # Extract the actual agent from distributed wrapper if needed
-                agent_to_save = policy.module if torch.distributed.is_initialized() else policy
-
-                # Build metadata from evaluation scores
-                metadata = {
-                    "agent_step": agent_step,
-                    "total_time": timer.get_elapsed(),
-                    "total_train_time": timer.get_all_elapsed().get("_rollout", 0)
-                    + timer.get_all_elapsed().get("_train", 0),
-                }
-
-                # Add evaluation scores if available
-                if eval_scores.category_scores or eval_scores.simulation_scores:
-                    metadata.update(
-                        {
-                            "score": eval_scores.avg_simulation_score,
-                            "avg_reward": eval_scores.avg_category_score,
-                            "category_scores": eval_scores.category_scores,
-                            "simulation_scores": {
-                                f"{cat}/{sim}": score for (cat, sim), score in eval_scores.simulation_scores.items()
-                            },
-                        }
-                    )
-
-                # Save agent and trainer state (always upload to remote prefix if configured)
-                policy_uri = checkpoint_manager.save_agent(agent_to_save, epoch, metadata)
-                try:
-                    curriculum_state = curriculum.get_state()
-                except Exception as e:
-                    logger.error(f"Failed to serialize curriculum state: {e}")
-                    logger.warning("Saving checkpoint without curriculum state - restart may lose learning progress")
-                    curriculum_state = None
-                checkpoint_manager.save_trainer_state(
-                    optimizer, epoch, agent_step, timer.save_state(), curriculum_state
-                )
-                latest_saved_epoch = epoch
-                latest_remote_policy_uri = policy_uri
-                logger.info(f"Saved checkpoint to {policy_uri}")
-
-            if trainer_cfg.evaluation and should_run(epoch, trainer_cfg.evaluation.evaluate_interval):
-                # Evaluation with CheckpointManager - use current policy directly
-                if stats_client and stats_tracker.stats_run_id:
-                    stats_tracker.stats_epoch_id = stats_client.create_epoch(
-                        run_id=stats_tracker.stats_run_id,
-                        start_training_epoch=stats_tracker.stats_epoch_start,
-                        end_training_epoch=epoch,
-                    ).id
-
-                sims = [
-                    SimulationConfig(
-                        name=f"train_task_{i}",
-                        env=curriculum.get_task().get_env_cfg(),
-                    )
-                    for i in range(trainer_cfg.evaluation.num_training_tasks)
-                ]
-                sims.extend(trainer_cfg.evaluation.simulations)
-
-                evaluate_local = trainer_cfg.evaluation.evaluate_local
-                if latest_remote_policy_uri:
-                    policy_uri = latest_remote_policy_uri
-                else:
-                    checkpoint_uris = checkpoint_manager.select_checkpoints("latest", count=1)
-                    policy_uri = checkpoint_uris[0] if checkpoint_uris else None
-                if trainer_cfg.evaluation.evaluate_remote:
-                    try:
-                        # Get the most recent checkpoint URI for remote evaluation
-                        # Prefer wandb artifact if available, otherwise use local file
-                        if policy_uri:
-                            logger.info(f"Evaluating policy remotely from {policy_uri}")
-                            evaluate_policy_remote_with_checkpoint_manager(
-                                policy_uri=policy_uri,
-                                simulations=sims,
-                                stats_epoch_id=stats_tracker.stats_epoch_id,
-                                stats_client=stats_client,
-                                wandb_run=wandb_run,
-                                trainer_cfg=trainer_cfg,
-                            )
-                        else:
-                            logger.warning("No checkpoint available for remote evaluation")
-                    except Exception as e:
-                        logger.error(f"Failed to evaluate policy remotely: {e}", exc_info=True)
-                        logger.error("Falling back to local evaluation")
-                        evaluate_local = True
-                if evaluate_local:
-                    if policy_uri:
-                        evaluation_results = evaluate_policy(
-                            checkpoint_uri=policy_uri,
-                            simulations=sims,
-                            device=device,
-                            vectorization=system_cfg.vectorization,
-                            replay_dir=trainer_cfg.evaluation.replay_dir if trainer_cfg.evaluation else None,
-                            stats_epoch_id=stats_tracker.stats_epoch_id,
-                            stats_client=stats_client,
-                        )
-                        logger.info("Simulation complete")
-                        eval_scores = evaluation_results.scores
-                        if wandb_run is not None and evaluation_results.replay_urls:
-                            upload_replay_html(
-                                replay_urls=evaluation_results.replay_urls,
-                                agent_step=agent_step,
-                                epoch=epoch,
-                                wandb_run=wandb_run,
-                                step_metric_key="metric/epoch",
-                                epoch_metric_key="metric/epoch",
-                            )
-                    else:
-                        logger.warning("No checkpoint available for local evaluation")
-                        evaluation_results = EvalResults(scores=EvalRewardSummary(), replay_urls={})
-                        eval_scores = evaluation_results.scores
-
-                stats_tracker.update_epoch_tracking(epoch + 1)
-
-            # Compute gradient stats
-            if should_run(epoch, trainer_cfg.grad_mean_variance_interval):
-                with timer("grad_stats"):
-                    stats_tracker.grad_stats = compute_gradient_stats(policy)
-
-            # Check for abort every 5 epochs
-            if should_run(epoch, 5):
-                if wandb_run and abort_requested(wandb_run):
-                    logger.info("Abort tag detected. Stopping the run.")
-                    trainer_cfg.total_timesteps = int(agent_step)
-                    wandb_run.config.update(
-                        {"trainer.total_timesteps": trainer_cfg.total_timesteps}, allow_val_change=True
-                    )
-                    break
-
-        # All ranks wait until training is complete before closing vecenv
-        if torch.distributed.is_initialized():
-            torch.distributed.barrier()
-    except:
-        _update_training_status_on_failure(stats_client, stats_tracker.stats_run_id, logger)
-        raise
-
-    vecenv.close()
-
-    if not torch_dist_cfg.is_master:
-        return
-
-    logger.info("Training complete!")
-
-    # Update training run status to completed
-    if stats_client and stats_tracker.stats_run_id:
-        try:
-            stats_client.update_training_run_status(stats_tracker.stats_run_id, "completed")
-            logger.info("Training run status updated to 'completed'")
-        except Exception as e:
-            logger.warning(f"Failed to update training run status to completed: {e}", exc_info=True)
-
-    timing_summary = timer.get_all_summaries()
-    for name, summary in timing_summary.items():
-        logger.info(f"  {name}: {timer.format_time(summary['total_elapsed'])}")
-
-    # Final checkpoint save at end of training
-    agent_to_save = policy.module if torch.distributed.is_initialized() else policy
-
-    final_metadata = {
-        "agent_step": agent_step,
-        "total_time": timer.get_elapsed(),
-        "total_train_time": timer.get_all_elapsed().get("_rollout", 0) + timer.get_all_elapsed().get("_train", 0),
-    }
-
-    # Add final evaluation scores if available
-    if eval_scores.category_scores or eval_scores.simulation_scores:
-        final_metadata.update(
-            {
-                "score": eval_scores.avg_simulation_score,
-                "avg_reward": eval_scores.avg_category_score,
-            }
-        )
-
-    final_metadata["is_final"] = True
-
-    checkpoint_manager.save_agent(agent_to_save, epoch, final_metadata)
-    try:
-        curriculum_state = curriculum.get_state()
-    except Exception as e:
-        logger.error(f"Failed to serialize curriculum state for final checkpoint: {e}")
-        curriculum_state = None
-    checkpoint_manager.save_trainer_state(optimizer, epoch, agent_step, curriculum_state=curriculum_state)
-
-    cleanup_monitoring(memory_monitor, system_monitor)
-
-    # Return stats info for exception handling at higher levels
-    if stats_client and stats_tracker and stats_tracker.stats_run_id:
-        return {"stats_run_id": stats_tracker.stats_run_id, "stats_client": stats_client, "logger": logger}
-    return None
-=======
             self._context.advance_epoch(epochs_trained)
 
         # Synchronize before proceeding
@@ -651,5 +263,4 @@
             if isinstance(component, ContextCheckpointer):
                 component.restore(self._context)
                 break
-            # Wandb setup will be handled by callbacks if configured
->>>>>>> c86016fb
+            # Wandb setup will be handled by callbacks if configured