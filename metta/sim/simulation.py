--- conflicted
+++ resolved
@@ -145,8 +145,7 @@
             )
 
         if self._npc_pr is not None:
-<<<<<<< HEAD
-            npc_policy = self._npc_pr.policy()
+            npc_policy = self._npc_pr.policy
             if hasattr(npc_policy, "initialize_to_environment"):
                 features = metta_grid_env.get_observation_features()
                 # NPC policies are used during evaluation
@@ -154,10 +153,6 @@
             elif hasattr(npc_policy, "activate_actions"):
                 npc_policy.activate_actions(action_names, max_args, self._device)
             else:
-=======
-            npc_policy = self._npc_pr.policy
-            if not hasattr(npc_policy, "activate_actions"):
->>>>>>> 93e1165f
                 raise AttributeError(
                     f"NPC policy is missing required method 'activate_actions' or 'initialize_to_environment'. "
                     f"Expected a MettaAgent-like object but got {type(npc_policy).__name__}"
