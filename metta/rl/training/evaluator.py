--- conflicted
+++ resolved
@@ -194,12 +194,8 @@
 
         # Build simulation configurations
         sims = self._build_simulations(curriculum)
-<<<<<<< HEAD
         sim_run_configs = [sim.to_simulation_run_config() for sim in sims]
-        policy_spec = self._build_policy_spec(policy_uri)
-=======
         policy_spec = policy_spec_from_uri(policy_uri, device=str(self._device))
->>>>>>> 0b0d15bb
         policy_version_id: uuid.UUID | None = None
         if self._stats_client:
             policy_version_id = self._create_policy_version(
