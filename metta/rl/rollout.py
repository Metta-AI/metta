--- conflicted
+++ resolved
@@ -1,21 +1,12 @@
 """Rollout phase functions for Metta training."""
 
 import logging
-from typing import Any
+from typing import Any, Dict, Optional, Tuple
 
 import numpy as np
 import torch
 from torch import Tensor
 
-<<<<<<< HEAD
-if TYPE_CHECKING:
-    pass
-
-=======
-from metta.agent.metta_agent import PolicyAgent
-from metta.agent.policy_state import PolicyState
-from metta.agent.util.debug import assert_shape
->>>>>>> cfdbd910
 from metta.common.profiling.stopwatch import Stopwatch
 from metta.rl.experience import Experience
 
@@ -63,7 +54,6 @@
     npc_policy: torch.nn.Module,
     observations: Tensor,
     device: torch.device,
-<<<<<<< HEAD
 ) -> Tuple[Tensor, Tensor, Tensor]:
     """Run NPC policy inference with properly initialized LSTM states.
 
@@ -78,10 +68,6 @@
     Returns:
         Tuple of (actions, log_probs, values) - no LSTM state needed
     """
-=======
-) -> tuple[Tensor, Tensor, Tensor, dict[str, Tensor] | None]:
-    """Run policy inference to get actions and values."""
->>>>>>> cfdbd910
     with torch.no_grad():
         from metta.agent.policy_state import PolicyState
 
@@ -168,7 +154,6 @@
     return all_actions, all_log_probs, all_values, lstm_state
 
 
-<<<<<<< HEAD
 def run_policy_inference(
     policy: torch.nn.Module,
     observations: Tensor,
@@ -180,12 +165,6 @@
     with torch.no_grad():
         # Create policy state with LSTM state from experience
         from metta.agent.policy_state import PolicyState
-=======
-def get_lstm_config(policy: PolicyAgent) -> tuple[int, int]:
-    """Extract LSTM configuration from policy."""
-    hidden_size = getattr(policy, "hidden_size", 256)
-    num_lstm_layers = 2  # Default value
->>>>>>> cfdbd910
 
         lstm_h, lstm_c = experience.get_lstm_state(training_env_id_start)
 
