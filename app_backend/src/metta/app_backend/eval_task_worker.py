--- conflicted
+++ resolved
@@ -94,11 +94,6 @@
             f"sim={sim_suite}",
             f"eval_task_id={str(task.id)}",
             f"stats_server_uri={self._backend_url}",
-<<<<<<< HEAD
-            "device=cpu",
-            "vectorization=serial",
-=======
->>>>>>> 0b315ed7
         ]
 
         for key, value in env_overrides.items():
