import typing

import metta.cogworks.curriculum as cc
import mettagrid.builder.envs as eb
<<<<<<< HEAD
import metta.agent.policies.agalite
import metta.agent.policies.fast
import metta.agent.policies.fast_dynamics
import metta.agent.policies.fast_lstm_reset
import metta.agent.policies.gtrxl
import metta.agent.policies.memory_free
import metta.agent.policies.puffer
import metta.agent.policies.transformer
import metta.agent.policies.trxl
import metta.agent.policies.trxl_nvidia
import metta.agent.policies.vit
import metta.agent.policies.vit_reset
import metta.agent.policies.vit_sliding_trans
import metta.cogworks.curriculum.curriculum
import metta.cogworks.curriculum.learning_progress_algorithm
import metta.rl.loss.loss_config
import metta.rl.trainer_config
import metta.rl.training
import metta.sim.simulation_config
import metta.sweep.core
import metta.tools.eval
import metta.tools.sweep
import metta.tools.train
import mettagrid
=======
from metta.agent.policies.agalite import AGaLiTeConfig
from metta.agent.policies.fast import FastConfig
from metta.agent.policies.fast_dynamics import FastDynamicsConfig
from metta.agent.policies.fast_lstm_reset import FastLSTMResetConfig
from metta.agent.policies.gtrxl import gtrxl_policy_config
from metta.agent.policies.memory_free import MemoryFreeConfig
from metta.agent.policies.puffer import PufferPolicyConfig
from metta.agent.policies.transformer import TransformerPolicyConfig
from metta.agent.policies.trxl import trxl_policy_config
from metta.agent.policies.trxl_nvidia import trxl_nvidia_policy_config
from metta.agent.policies.vit import ViTDefaultConfig
from metta.agent.policies.vit_reset import ViTResetConfig
from metta.agent.policies.vit_sliding_trans import ViTSlidingTransConfig
from metta.cogworks.curriculum.curriculum import (
    CurriculumAlgorithmConfig,
    CurriculumConfig,
)
from metta.cogworks.curriculum.learning_progress_algorithm import LearningProgressConfig
from metta.rl.trainer_config import TorchProfilerConfig
from metta.rl.training import EvaluatorConfig, TrainingEnvironmentConfig
from metta.sim.simulation_config import SimulationConfig
from metta.sweep.core import (
    SweepParameters as SP,
)
from metta.sweep.core import (
    grid_search,
)
from metta.tools.eval import EvaluateTool
from metta.tools.sweep import SweepTool
from metta.tools.train import TrainTool
from mettagrid import MettaGridConfig
>>>>>>> a20e668a

# Architecture configurations for benchmark testing
ARCHITECTURES = {
    "vit": metta.agent.policies.vit.ViTDefaultConfig(),
    "vit_sliding": metta.agent.policies.vit_sliding_trans.ViTSlidingTransConfig(),
    "vit_reset": metta.agent.policies.vit_reset.ViTResetConfig(),
    "transformer": metta.agent.policies.transformer.TransformerPolicyConfig(),
    "fast": metta.agent.policies.fast.FastConfig(),
    "fast_lstm_reset": metta.agent.policies.fast_lstm_reset.FastLSTMResetConfig(),
    "fast_dynamics": metta.agent.policies.fast_dynamics.FastDynamicsConfig(),
    "memory_free": metta.agent.policies.memory_free.MemoryFreeConfig(),
    "agalite": metta.agent.policies.agalite.AGaLiTeConfig(),
    "gtrxl": metta.agent.policies.gtrxl.gtrxl_policy_config(),
    "trxl": metta.agent.policies.trxl.trxl_policy_config(),
    "trxl_nvidia": metta.agent.policies.trxl_nvidia.trxl_nvidia_policy_config(),
    "puffer": metta.agent.policies.puffer.PufferPolicyConfig(),
}


def mettagrid(num_agents: int = 24) -> mettagrid.MettaGridConfig:
    arena_env = eb.make_arena(num_agents=num_agents)

    arena_env.game.agent.rewards.inventory = {
        "heart": 1,
        "ore_red": 0.1,
        "battery_red": 0.8,
        "laser": 0.5,
        "armor": 0.5,
        "blueprint": 0.5,
    }
    arena_env.game.agent.rewards.inventory_max = {
        "heart": 100,
        "ore_red": 1,
        "battery_red": 1,
        "laser": 1,
        "armor": 1,
        "blueprint": 1,
    }

    return arena_env


def make_curriculum(
    arena_env: typing.Optional[mettagrid.MettaGridConfig] = None,
    enable_detailed_slice_logging: bool = False,
    algorithm_config: typing.Optional[
        metta.cogworks.curriculum.curriculum.CurriculumAlgorithmConfig
    ] = None,
) -> metta.cogworks.curriculum.curriculum.CurriculumConfig:
    arena_env = arena_env or mettagrid()

    arena_tasks = cc.bucketed(arena_env)

    for item in ["ore_red", "battery_red", "laser", "armor"]:
        arena_tasks.add_bucket(
            f"game.agent.rewards.inventory.{item}", [0, 0.1, 0.5, 0.9, 1.0]
        )
        arena_tasks.add_bucket(f"game.agent.rewards.inventory_max.{item}", [1, 2])

    # enable or disable attacks. we use cost instead of 'enabled'
    # to maintain action space consistency.
    arena_tasks.add_bucket("game.actions.attack.consumed_resources.laser", [1, 100])

    if algorithm_config is None:
        algorithm_config = metta.cogworks.curriculum.learning_progress_algorithm.LearningProgressConfig(
            use_bidirectional=True,  # Enable bidirectional learning progress by default
            ema_timescale=0.001,
            exploration_bonus=0.1,
            max_memory_tasks=1000,
            max_slice_axes=5,  # More slices for arena complexity
            enable_detailed_slice_logging=enable_detailed_slice_logging,
        )

    return arena_tasks.to_curriculum(algorithm_config=algorithm_config)


def simulations(
    env: typing.Optional[mettagrid.MettaGridConfig] = None,
) -> list[metta.sim.simulation_config.SimulationConfig]:
    basic_env = env or mettagrid()
    basic_env.game.actions.attack.consumed_resources["laser"] = 100

    combat_env = basic_env.model_copy()
    combat_env.game.actions.attack.consumed_resources["laser"] = 1

    return [
        metta.sim.simulation_config.SimulationConfig(
            suite="arena", name="basic", env=basic_env
        ),
        metta.sim.simulation_config.SimulationConfig(
            suite="arena", name="combat", env=combat_env
        ),
    ]


def train(
    curriculum: typing.Optional[
        metta.cogworks.curriculum.curriculum.CurriculumConfig
    ] = None,
    enable_detailed_slice_logging: bool = False,
    arch_type: str = "fast",
) -> metta.tools.train.TrainTool:
    curriculum = curriculum or make_curriculum(
        enable_detailed_slice_logging=enable_detailed_slice_logging
    )

    eval_simulations = simulations()
<<<<<<< HEAD
    trainer_cfg = metta.rl.trainer_config.TrainerConfig(
        losses=metta.rl.loss.loss_config.LossConfig(),
    )

    policy_architecture = ARCHITECTURES[arch_type]

    return metta.tools.train.TrainTool(
        trainer=trainer_cfg,
        training_env=metta.rl.training.TrainingEnvironmentConfig(curriculum=curriculum),
        evaluator=metta.rl.training.EvaluatorConfig(simulations=eval_simulations),
=======
    policy_architecture = ARCHITECTURES[arch_type]

    return TrainTool(
        training_env=TrainingEnvironmentConfig(curriculum=curriculum),
        evaluator=EvaluatorConfig(simulations=eval_simulations),
>>>>>>> a20e668a
        policy_architecture=policy_architecture,
        torch_profiler=metta.rl.trainer_config.TorchProfilerConfig(),
    )


def evaluate(
    policy_uris: typing.Optional[typing.Sequence[str]] = None,
) -> metta.tools.eval.EvaluateTool:
    """Evaluate policies on arena simulations."""
    return metta.tools.eval.EvaluateTool(
        simulations=simulations(), policy_uris=policy_uris or []
    )


def evaluate_in_sweep(policy_uri: str) -> metta.tools.eval.EvaluateTool:
    """Evaluation tool for sweep runs.

    Uses 10 episodes per simulation with a 4-minute time limit to get
    reliable results quickly during hyperparameter sweeps.
    NB: Please note that this function takes a **single** policy_uri. This is the expected signature in our sweeps.
    Additional arguments are supported through eval_overrides.
    """

    # Create sweep-optimized versions of the standard evaluations
    # Use a dedicated suite name to control the metric namespace in WandB
    basic_env = mettagrid()
    basic_env.game.actions.attack.consumed_resources["laser"] = 100

    combat_env = basic_env.model_copy()
    combat_env.game.actions.attack.consumed_resources["laser"] = 1

    simulations = [
        metta.sim.simulation_config.SimulationConfig(
            suite="sweep",
            name="basic",
            env=basic_env,
            num_episodes=10,  # 10 episodes for statistical reliability
            max_time_s=240,  # 4 minutes max per simulation
        ),
        metta.sim.simulation_config.SimulationConfig(
            suite="sweep",
            name="combat",
            env=combat_env,
            num_episodes=10,
            max_time_s=240,
        ),
    ]

    return metta.tools.eval.EvaluateTool(
        simulations=simulations,
        policy_uris=[policy_uri],
    )


def sweep_architecture(sweep_name: str) -> metta.tools.sweep.SweepTool:
    # NB: arch_type matches the corresponding input to "train", the train_entrypoint.
    architecture_parameter = metta.sweep.core.SweepParameters.categorical(
        "arch_type", list(ARCHITECTURES.keys())
    )
    return metta.sweep.core.grid_search(
        name=sweep_name,
        recipe="experiments.recipes.simple_architecture_search.basic",
        train_entrypoint="train",
        eval_entrypoint="evaluate_in_sweep",
        objective="evaluator/eval_sweep/score",
        parameters=[architecture_parameter],
        max_trials=200,
        num_parallel_trials=8,
    )<|MERGE_RESOLUTION|>--- conflicted
+++ resolved
@@ -2,7 +2,6 @@
 
 import metta.cogworks.curriculum as cc
 import mettagrid.builder.envs as eb
-<<<<<<< HEAD
 import metta.agent.policies.agalite
 import metta.agent.policies.fast
 import metta.agent.policies.fast_dynamics
@@ -18,7 +17,6 @@
 import metta.agent.policies.vit_sliding_trans
 import metta.cogworks.curriculum.curriculum
 import metta.cogworks.curriculum.learning_progress_algorithm
-import metta.rl.loss.loss_config
 import metta.rl.trainer_config
 import metta.rl.training
 import metta.sim.simulation_config
@@ -27,39 +25,6 @@
 import metta.tools.sweep
 import metta.tools.train
 import mettagrid
-=======
-from metta.agent.policies.agalite import AGaLiTeConfig
-from metta.agent.policies.fast import FastConfig
-from metta.agent.policies.fast_dynamics import FastDynamicsConfig
-from metta.agent.policies.fast_lstm_reset import FastLSTMResetConfig
-from metta.agent.policies.gtrxl import gtrxl_policy_config
-from metta.agent.policies.memory_free import MemoryFreeConfig
-from metta.agent.policies.puffer import PufferPolicyConfig
-from metta.agent.policies.transformer import TransformerPolicyConfig
-from metta.agent.policies.trxl import trxl_policy_config
-from metta.agent.policies.trxl_nvidia import trxl_nvidia_policy_config
-from metta.agent.policies.vit import ViTDefaultConfig
-from metta.agent.policies.vit_reset import ViTResetConfig
-from metta.agent.policies.vit_sliding_trans import ViTSlidingTransConfig
-from metta.cogworks.curriculum.curriculum import (
-    CurriculumAlgorithmConfig,
-    CurriculumConfig,
-)
-from metta.cogworks.curriculum.learning_progress_algorithm import LearningProgressConfig
-from metta.rl.trainer_config import TorchProfilerConfig
-from metta.rl.training import EvaluatorConfig, TrainingEnvironmentConfig
-from metta.sim.simulation_config import SimulationConfig
-from metta.sweep.core import (
-    SweepParameters as SP,
-)
-from metta.sweep.core import (
-    grid_search,
-)
-from metta.tools.eval import EvaluateTool
-from metta.tools.sweep import SweepTool
-from metta.tools.train import TrainTool
-from mettagrid import MettaGridConfig
->>>>>>> a20e668a
 
 # Architecture configurations for benchmark testing
 ARCHITECTURES = {
@@ -105,9 +70,7 @@
 def make_curriculum(
     arena_env: typing.Optional[mettagrid.MettaGridConfig] = None,
     enable_detailed_slice_logging: bool = False,
-    algorithm_config: typing.Optional[
-        metta.cogworks.curriculum.curriculum.CurriculumAlgorithmConfig
-    ] = None,
+    algorithm_config: typing.Optional[metta.cogworks.curriculum.curriculum.CurriculumAlgorithmConfig] = None,
 ) -> metta.cogworks.curriculum.curriculum.CurriculumConfig:
     arena_env = arena_env or mettagrid()
 
@@ -136,9 +99,7 @@
     return arena_tasks.to_curriculum(algorithm_config=algorithm_config)
 
 
-def simulations(
-    env: typing.Optional[mettagrid.MettaGridConfig] = None,
-) -> list[metta.sim.simulation_config.SimulationConfig]:
+def simulations(env: typing.Optional[mettagrid.MettaGridConfig] = None) -> list[metta.sim.simulation_config.SimulationConfig]:
     basic_env = env or mettagrid()
     basic_env.game.actions.attack.consumed_resources["laser"] = 100
 
@@ -146,19 +107,13 @@
     combat_env.game.actions.attack.consumed_resources["laser"] = 1
 
     return [
-        metta.sim.simulation_config.SimulationConfig(
-            suite="arena", name="basic", env=basic_env
-        ),
-        metta.sim.simulation_config.SimulationConfig(
-            suite="arena", name="combat", env=combat_env
-        ),
+        metta.sim.simulation_config.SimulationConfig(suite="arena", name="basic", env=basic_env),
+        metta.sim.simulation_config.SimulationConfig(suite="arena", name="combat", env=combat_env),
     ]
 
 
 def train(
-    curriculum: typing.Optional[
-        metta.cogworks.curriculum.curriculum.CurriculumConfig
-    ] = None,
+    curriculum: typing.Optional[metta.cogworks.curriculum.curriculum.CurriculumConfig] = None,
     enable_detailed_slice_logging: bool = False,
     arch_type: str = "fast",
 ) -> metta.tools.train.TrainTool:
@@ -167,36 +122,19 @@
     )
 
     eval_simulations = simulations()
-<<<<<<< HEAD
-    trainer_cfg = metta.rl.trainer_config.TrainerConfig(
-        losses=metta.rl.loss.loss_config.LossConfig(),
-    )
-
     policy_architecture = ARCHITECTURES[arch_type]
 
     return metta.tools.train.TrainTool(
-        trainer=trainer_cfg,
         training_env=metta.rl.training.TrainingEnvironmentConfig(curriculum=curriculum),
         evaluator=metta.rl.training.EvaluatorConfig(simulations=eval_simulations),
-=======
-    policy_architecture = ARCHITECTURES[arch_type]
-
-    return TrainTool(
-        training_env=TrainingEnvironmentConfig(curriculum=curriculum),
-        evaluator=EvaluatorConfig(simulations=eval_simulations),
->>>>>>> a20e668a
         policy_architecture=policy_architecture,
         torch_profiler=metta.rl.trainer_config.TorchProfilerConfig(),
     )
 
 
-def evaluate(
-    policy_uris: typing.Optional[typing.Sequence[str]] = None,
-) -> metta.tools.eval.EvaluateTool:
+def evaluate(policy_uris: typing.Optional[typing.Sequence[str]] = None) -> metta.tools.eval.EvaluateTool:
     """Evaluate policies on arena simulations."""
-    return metta.tools.eval.EvaluateTool(
-        simulations=simulations(), policy_uris=policy_uris or []
-    )
+    return metta.tools.eval.EvaluateTool(simulations=simulations(), policy_uris=policy_uris or [])
 
 
 def evaluate_in_sweep(policy_uri: str) -> metta.tools.eval.EvaluateTool:
@@ -241,9 +179,7 @@
 
 def sweep_architecture(sweep_name: str) -> metta.tools.sweep.SweepTool:
     # NB: arch_type matches the corresponding input to "train", the train_entrypoint.
-    architecture_parameter = metta.sweep.core.SweepParameters.categorical(
-        "arch_type", list(ARCHITECTURES.keys())
-    )
+    architecture_parameter = metta.sweep.core.SweepParameters.categorical("arch_type", list(ARCHITECTURES.keys()))
     return metta.sweep.core.grid_search(
         name=sweep_name,
         recipe="experiments.recipes.simple_architecture_search.basic",
