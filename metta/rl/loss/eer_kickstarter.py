from typing import TYPE_CHECKING, Any, Optional

import torch
from pydantic import Field
from tensordict import TensorDict
from torch import Tensor
from torchrl.data import Composite, UnboundedContinuous

from metta.agent.policy import Policy
from metta.rl.loss.loss import Loss, LossConfig
from metta.rl.loss.teacher_policy import load_teacher_policy
from metta.rl.training import ComponentContext

if TYPE_CHECKING:
    from metta.rl.trainer_config import TrainerConfig


class EERKickstarterConfig(LossConfig):
    teacher_uri: str = Field(default="")
    action_loss_coef: float = Field(default=0.6, ge=0, le=1.0)
    value_loss_coef: float = Field(default=1.0, ge=0, le=1.0)
    r_lambda: float = Field(default=0.01, ge=0)  # scale the teacher log likelihoods that are added to rewards

    def create(
        self,
        policy: Policy,
        trainer_cfg: "TrainerConfig",
        vec_env: Any,
        device: torch.device,
        instance_name: str,
    ) -> "EERKickstarter":
        """Create EERKickstarter loss instance."""
        return EERKickstarter(policy, trainer_cfg, vec_env, device, instance_name, self)


class EERKickstarter(Loss):
    """Expected Entropy Regularization Kickstarter. See "Distilling Policy Distillation."

    Implements:
    1. Reward shaping: r' = r + lambda * log(pi_teacher(a|s))
       This corresponds to minimizing Expected Entropy Regularized objective.
    2. Auxiliary Distillation Loss: KL(pi_student || pi_teacher) minimization term.
    """

    __slots__ = ("teacher_policy", "last_teacher_log_probs", "has_last_probs")

    def __init__(
        self,
        policy: Policy,
        trainer_cfg: "TrainerConfig",
        vec_env: Any,
        device: torch.device,
        instance_name: str,
        cfg: "EERKickstarterConfig",
    ):
        super().__init__(policy, trainer_cfg, vec_env, device, instance_name, cfg)
        self.teacher_policy = load_teacher_policy(self.env, policy_uri=self.cfg.teacher_uri, device=self.device)

        # Cache for teacher log probs from previous step, needed for reward shaping R_{t-1} + log(pi(A_{t-1}))
        # We need this because run_rollout receives R_t (reward for action at t-1), but computes pi(S_t).
        # So we must use the cached pi(S_{t-1}) to shape R_t.
        num_agents = self.env.total_parallel_agents
        num_actions = self.env.single_action_space.n
        self.last_teacher_log_probs = torch.zeros((num_agents, num_actions), device=self.device)
        self.has_last_probs = torch.zeros(num_agents, dtype=torch.bool, device=self.device)

    def get_experience_spec(self) -> Composite:
        act_space = self.env.single_action_space
        num_actions = act_space.n

        scalar_f32 = UnboundedContinuous(shape=torch.Size([]), dtype=torch.float32)
        logits_f32 = UnboundedContinuous(shape=torch.Size([num_actions]), dtype=torch.float32)

        return Composite(
            teacher_full_log_probs=logits_f32,
            teacher_values=scalar_f32,
        )

    def run_rollout(self, td: TensorDict, context: ComponentContext) -> None:
        with torch.no_grad():
            env_slice = self._training_env_id(context)
            teacher_td = td.clone()
            self.teacher_policy.forward(teacher_td)

            # Store teacher outputs for auxiliary loss and value loss
            td["teacher_full_log_probs"] = teacher_td["full_log_probs"]
            td["teacher_values"] = teacher_td["values"]

            self.policy.forward(td)

            # --- Reward Shaping ---
            # td["rewards"] contains R_{t-1}. We want to add r_lambda * log(pi_teacher(A_{t-1}|S_{t-1})).
            # We use cached teacher probs from the previous step.
            indices = torch.arange(env_slice.start, env_slice.stop, device=self.device)

            valid_mask = self.has_last_probs[indices]
            if valid_mask.any():
                last_probs = self.last_teacher_log_probs[indices]

                # Get actions taken at t-1: (batch,)
                last_actions = td["last_actions"]
                if last_actions.dim() > 1:
                    last_actions = last_actions.squeeze(-1)
                last_actions = last_actions.long()

                # Gather log prob of taken action: (batch,)
                intrinsic_reward = last_probs.gather(1, last_actions.unsqueeze(1)).squeeze(1)

                # Add to rewards in place (modifies the buffer view)
                td["rewards"] += self.cfg.r_lambda * intrinsic_reward * valid_mask.float()

            # Update cache for next step
            self.last_teacher_log_probs[indices] = teacher_td["full_log_probs"]
            self.has_last_probs[indices] = True

        # Store experience
        self.replay.store(data_td=td, env_id=env_slice)

    def policy_output_keys(self, policy_td: Optional[TensorDict] = None) -> set[str]:
        return {"full_log_probs", "values"}

    def run_train(
        self,
        shared_loss_data: TensorDict,
        context: ComponentContext,
        mb_idx: int,
    ) -> tuple[Tensor, TensorDict, bool]:
        minibatch = shared_loss_data["sampled_mb"]
        student_td = shared_loss_data["policy_td"]

<<<<<<< HEAD
        teacher_full_log_probs = minibatch["teacher_full_log_probs"]
        student_action = minibatch["actions"]

        teach_act_log_probs = teacher_full_log_probs.gather(dim=2, index=student_action.unsqueeze(2)).squeeze(2)
        dones = minibatch["dones"] > 0.5
        truncateds = minibatch["truncateds"] > 0.5
        terminations = dones | truncateds
        teach_act_log_probs[terminations] = 0.0

        teach_act_log_probs_shift = torch.zeros_like(teach_act_log_probs)
        teach_act_log_probs_shift[:-1] = teach_act_log_probs[1:]

        rewards = minibatch["rewards"]
        rewards = rewards + self.cfg.r_lambda * teach_act_log_probs_shift
        minibatch["rewards"] = rewards

        centered_rewards = rewards - minibatch["reward_baseline"]
        advantages = compute_advantage(
            minibatch["values"],
            centered_rewards,
            minibatch["dones"],
            torch.ones_like(minibatch["values"]),
            torch.zeros_like(minibatch["values"], device=self.device),
            self.trainer_cfg.advantage.gamma,
            self.trainer_cfg.advantage.gae_lambda,
            self.device,
        )

        minibatch["advantages"] = advantages

        # action loss (cross entropy)
=======
>>>>>>> 34f6ccf0
        student_full_log_probs = student_td["full_log_probs"]
        teacher_full_log_probs = minibatch["teacher_full_log_probs"]
        ks_action_loss = -(student_full_log_probs.exp() * teacher_full_log_probs).sum(dim=-1).mean()

        # Value loss
        teacher_value = minibatch["teacher_values"].to(dtype=torch.float32).detach()
        student_value = student_td["values"].to(dtype=torch.float32)
        ks_value_loss_vec = (teacher_value.detach() - student_value) ** 2
        ks_value_loss = ks_value_loss_vec.mean()

        shared_loss_data["ks_val_loss_vec"] = ks_value_loss_vec

        loss = ks_action_loss * self.cfg.action_loss_coef + ks_value_loss * self.cfg.value_loss_coef

        # track losses for plotting
        self.loss_tracker["ks_act_loss"].append(float(ks_action_loss.item()))
        self.loss_tracker["ks_val_loss"].append(float(ks_value_loss.item()))
        self.loss_tracker["ks_act_loss_coef"].append(float(self.cfg.action_loss_coef))
        self.loss_tracker["ks_val_loss_coef"].append(float(self.cfg.value_loss_coef))

        return loss, shared_loss_data, False<|MERGE_RESOLUTION|>--- conflicted
+++ resolved
@@ -7,6 +7,7 @@
 from torchrl.data import Composite, UnboundedContinuous
 
 from metta.agent.policy import Policy
+from metta.rl.advantage import compute_advantage
 from metta.rl.loss.loss import Loss, LossConfig
 from metta.rl.loss.teacher_policy import load_teacher_policy
 from metta.rl.training import ComponentContext
@@ -19,7 +20,7 @@
     teacher_uri: str = Field(default="")
     action_loss_coef: float = Field(default=0.6, ge=0, le=1.0)
     value_loss_coef: float = Field(default=1.0, ge=0, le=1.0)
-    r_lambda: float = Field(default=0.01, ge=0)  # scale the teacher log likelihoods that are added to rewards
+    r_lambda: float = Field(default=0.1, ge=0)  # scale the teacher log likelihoods that are added to rewards
 
     def create(
         self,
@@ -128,24 +129,7 @@
         minibatch = shared_loss_data["sampled_mb"]
         student_td = shared_loss_data["policy_td"]
 
-<<<<<<< HEAD
-        teacher_full_log_probs = minibatch["teacher_full_log_probs"]
-        student_action = minibatch["actions"]
-
-        teach_act_log_probs = teacher_full_log_probs.gather(dim=2, index=student_action.unsqueeze(2)).squeeze(2)
-        dones = minibatch["dones"] > 0.5
-        truncateds = minibatch["truncateds"] > 0.5
-        terminations = dones | truncateds
-        teach_act_log_probs[terminations] = 0.0
-
-        teach_act_log_probs_shift = torch.zeros_like(teach_act_log_probs)
-        teach_act_log_probs_shift[:-1] = teach_act_log_probs[1:]
-
-        rewards = minibatch["rewards"]
-        rewards = rewards + self.cfg.r_lambda * teach_act_log_probs_shift
-        minibatch["rewards"] = rewards
-
-        centered_rewards = rewards - minibatch["reward_baseline"]
+        centered_rewards = minibatch["rewards"] - minibatch["reward_baseline"]
         advantages = compute_advantage(
             minibatch["values"],
             centered_rewards,
@@ -159,9 +143,6 @@
 
         minibatch["advantages"] = advantages
 
-        # action loss (cross entropy)
-=======
->>>>>>> 34f6ccf0
         student_full_log_probs = student_td["full_log_probs"]
         teacher_full_log_probs = minibatch["teacher_full_log_probs"]
         ks_action_loss = -(student_full_log_probs.exp() * teacher_full_log_probs).sum(dim=-1).mean()
