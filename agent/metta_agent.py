--- conflicted
+++ resolved
@@ -1,10 +1,5 @@
-<<<<<<< HEAD
+import os
 from typing import List, Tuple, Union
-=======
-import os
-import os
-from typing import List, Tuple
->>>>>>> eab51830
 
 import gymnasium as gym
 import hydra
@@ -12,26 +7,20 @@
 import torch
 import torch.distributed as dist
 from omegaconf import OmegaConf
-<<<<<<< HEAD
 from pdb import set_trace as T
 from torch.distributions.utils import logits_to_probs
 
 from sample_factory.utils.typing import ActionSpace, ObsSpace
-=======
-from pufferlib.cleanrl import sample_logits
->>>>>>> eab51830
 from pufferlib.environment import PufferEnv
 from sample_factory.utils.typing import ActionSpace, ObsSpace
 from tensordict import TensorDict
 from torch import nn
 from torch.nn.parallel import DistributedDataParallel
-
-<<<<<<< HEAD
-=======
+# import pufferlib # delete this
+
 import logging
 logger = logging.getLogger("metta_agent")
 
->>>>>>> eab51830
 def make_policy(env: PufferEnv, cfg: OmegaConf):
     obs_space = gym.spaces.Dict({
         "grid_obs": env.single_observation_space,
@@ -175,17 +164,10 @@
             state = (state[:split_size], state[split_size:])
 
         e3b, intrinsic_reward = self._e3b_update(td["_core_"].detach(), e3b)
-<<<<<<< HEAD
 
         action, logprob, entropy, normalized_logits = self.sample_logits(logits, action)
         return action, logprob, entropy, value, state, e3b, intrinsic_reward, normalized_logits
     
-=======
-        action, logprob, entropy = sample_logits(logits, action, False)
-
-        return action, logprob, entropy, value, state, e3b, intrinsic_reward
-
->>>>>>> eab51830
     def forward(self, x, state=None, action=None, e3b=None):
         return self.get_action_and_value(x, state, action, e3b)
 
