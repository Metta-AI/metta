--- conflicted
+++ resolved
@@ -6,14 +6,13 @@
 import pydantic
 
 import mettagrid.base_config
+import mettagrid.config.id_map
+import mettagrid.config.obs_config
+import mettagrid.config.vibes
 import mettagrid.map_builder.ascii
 import mettagrid.map_builder.map_builder
 import mettagrid.map_builder.random
 import mettagrid.simulator
-
-from . import id_map as id_map_module
-from . import obs_config as obs_config_module
-from . import vibes as vibes_module
 
 # ===== Python Configuration Models =====
 
@@ -116,9 +115,9 @@
     number_of_vibes: int = pydantic.Field(default=0, ge=0, le=255)
 
     def _actions(self) -> list[mettagrid.simulator.Action]:
-        return [self.ChangeVibe(vibe) for vibe in vibes_module.VIBES[: self.number_of_vibes]]
-
-    def ChangeVibe(self, vibe: vibes_module.Vibe) -> mettagrid.simulator.Action:
+        return [self.ChangeVibe(vibe) for vibe in mettagrid.config.vibes.VIBES[: self.number_of_vibes]]
+
+    def ChangeVibe(self, vibe: mettagrid.config.vibes.Vibe) -> mettagrid.simulator.Action:
         return mettagrid.simulator.Action(name=f"change_vibe_{vibe.name}")
 
 
@@ -134,9 +133,7 @@
     def _actions(self) -> list[mettagrid.simulator.Action]:
         return [self.Attack(location) for location in self.target_locations]
 
-    def Attack(
-        self, location: typing.Literal["1", "2", "3", "4", "5", "6", "7", "8", "9"]
-    ) -> mettagrid.simulator.Action:
+    def Attack(self, location: typing.Literal["1", "2", "3", "4", "5", "6", "7", "8", "9"]) -> mettagrid.simulator.Action:
         return mettagrid.simulator.Action(name=f"attack_{location}")
 
 
@@ -166,9 +163,7 @@
     move: MoveActionConfig = pydantic.Field(default_factory=lambda: MoveActionConfig())
     attack: AttackActionConfig = pydantic.Field(default_factory=lambda: AttackActionConfig(enabled=False))
     change_vibe: ChangeVibeActionConfig = pydantic.Field(default_factory=lambda: ChangeVibeActionConfig())
-    resource_mod: ResourceModActionConfig = pydantic.Field(
-        default_factory=lambda: ResourceModActionConfig(enabled=False)
-    )
+    resource_mod: ResourceModActionConfig = pydantic.Field(default_factory=lambda: ResourceModActionConfig(enabled=False))
 
     def actions(self) -> list[mettagrid.simulator.Action]:
         return sum(
@@ -364,7 +359,7 @@
     max_steps: int = pydantic.Field(ge=0, default=1000)
     # default is that we terminate / use "done" vs truncation
     episode_truncates: bool = pydantic.Field(default=False)
-    obs: obs_config_module.ObsConfig = pydantic.Field(default_factory=obs_config_module.ObsConfig)
+    obs: mettagrid.config.obs_config.ObsConfig = pydantic.Field(default_factory=mettagrid.config.obs_config.ObsConfig)
     agent: AgentConfig = pydantic.Field(default_factory=AgentConfig)
     agents: list[AgentConfig] = pydantic.Field(default_factory=list)
     actions: ActionsConfig = pydantic.Field(default_factory=lambda: ActionsConfig())
@@ -386,9 +381,7 @@
     clipper: typing.Optional[ClipperConfig] = pydantic.Field(default=None, description="Global clipper configuration")
 
     # Map builder configuration - accepts any MapBuilder config
-    map_builder: mettagrid.map_builder.map_builder.AnyMapBuilderConfig = pydantic.Field(
-        default_factory=lambda: mettagrid.map_builder.random.RandomMapBuilder.Config(agents=24)
-    )
+    map_builder: mettagrid.map_builder.map_builder.AnyMapBuilderConfig = pydantic.Field(default_factory=lambda: mettagrid.map_builder.random.RandomMapBuilder.Config(agents=24))
 
     # Feature Flags
     track_movement_metrics: bool = pydantic.Field(
@@ -413,12 +406,12 @@
         """Populate vibe_names from change_vibe action config if not already set."""
         if not self.vibe_names:
             num_vibes = self.actions.change_vibe.number_of_vibes
-            self.vibe_names = [vibe.name for vibe in vibes_module.VIBES[:num_vibes]]
+            self.vibe_names = [vibe.name for vibe in mettagrid.config.vibes.VIBES[:num_vibes]]
 
     def _ensure_type_ids_assigned(self) -> None:
         """Ensure type IDs are assigned if they haven't been yet."""
         if not self._resolved_type_ids:
-            id_map_module.IdMap.assign_type_ids(self)
+            mettagrid.config.id_map.IdMap.assign_type_ids(self)
             self._resolved_type_ids = True
 
     def __getattribute__(self, name: str):
@@ -427,46 +420,30 @@
             self._ensure_type_ids_assigned()
         return super().__getattribute__(name)
 
-    def id_map(self) -> id_map_module.IdMap:
+    def id_map(self) -> "IdMap":
         """Get the observation feature ID map for this configuration."""
         # Create a minimal MettaGridConfig wrapper
         wrapper = MettaGridConfig(game=self)
-        return id_map_module.IdMap(wrapper)
-
-
-<<<<<<< HEAD
-class TeacherConfig(mettagrid.base_config.Config):
-    """Teacher configuration."""
+        return mettagrid.config.id_map.IdMap(wrapper)
+
+
+class EnvSupervisorConfig(mettagrid.base_config.Config):
+    """Environment supervisor configuration."""
 
     enabled: bool = pydantic.Field(default=False)
-    use_actions: bool = pydantic.Field(default=False)
     policy: str = pydantic.Field(default="baseline")
-=======
-class EnvSupervisorConfig(Config):
-    """Environment supervisor configuration."""
-
-    enabled: bool = Field(default=False)
-    policy: str = Field(default="baseline")
->>>>>>> a20e668a
 
 
 class MettaGridConfig(mettagrid.base_config.Config):
     """Environment configuration."""
 
-<<<<<<< HEAD
     label: str = pydantic.Field(default="mettagrid")
     game: GameConfig = pydantic.Field(default_factory=GameConfig)
     desync_episodes: bool = pydantic.Field(default=True)
-    teacher: TeacherConfig = pydantic.Field(default_factory=TeacherConfig)
-=======
-    label: str = Field(default="mettagrid")
-    game: GameConfig = Field(default_factory=GameConfig)
-    desync_episodes: bool = Field(default=True)
->>>>>>> a20e668a
-
-    def id_map(self) -> id_map_module.IdMap:
+
+    def id_map(self) -> "IdMap":
         """Get the observation feature ID map for this configuration."""
-        return id_map_module.IdMap(self)
+        return mettagrid.config.id_map.IdMap(self)
 
     def with_ascii_map(self, map_data: list[list[str]]) -> "MettaGridConfig":
         self.game.map_builder = mettagrid.map_builder.ascii.AsciiMapBuilder.Config(
@@ -480,9 +457,7 @@
         num_agents: int, width: int = 10, height: int = 10, border_width: int = 1, with_walls: bool = False
     ) -> "MettaGridConfig":
         """Create an empty room environment configuration."""
-        map_builder = mettagrid.map_builder.random.RandomMapBuilder.Config(
-            agents=num_agents, width=width, height=height, border_width=border_width
-        )
+        map_builder = mettagrid.map_builder.random.RandomMapBuilder.Config(agents=num_agents, width=width, height=height, border_width=border_width)
         actions = ActionsConfig(
             move=MoveActionConfig(),
         )
