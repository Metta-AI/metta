from typing import TYPE_CHECKING

import torch
from pydantic import Field

from metta.agent.policy import Policy
from metta.rl.loss import contrastive_config
from metta.rl.loss.action_supervised import ActionSupervisedConfig
from metta.rl.loss.grpo import GRPOConfig
from metta.rl.loss.kickstarter import KickstarterConfig
from metta.rl.loss.loss import Loss, LossConfig
from metta.rl.loss.ppo import PPOConfig
from metta.rl.loss.ppo_actor import PPOActorConfig
from metta.rl.loss.ppo_critic import PPOCriticConfig
from metta.rl.training import TrainingEnvironment
from mettagrid.base_config import Config

if TYPE_CHECKING:
    from metta.rl.trainer_config import TrainerConfig


class LossesConfig(Config):
    # PPO in a single file enabled by default below
    ppo: PPOConfig = Field(default_factory=lambda: PPOConfig(enabled=True))

    # PPO divorced into two terms offered below for more flexibility
    ppo_actor: PPOActorConfig = Field(default_factory=lambda: PPOActorConfig(enabled=False))
    ppo_critic: PPOCriticConfig = Field(default_factory=lambda: PPOCriticConfig(enabled=False))

    # other aux losses below
    contrastive: contrastive_config.ContrastiveConfig = Field(
        default_factory=lambda: contrastive_config.ContrastiveConfig(enabled=False)
    )
    action_supervisor: ActionSupervisedConfig = Field(default_factory=lambda: ActionSupervisedConfig(enabled=False))
    grpo: GRPOConfig = Field(default_factory=lambda: GRPOConfig(enabled=False))
    kickstarter: KickstarterConfig = Field(default_factory=lambda: KickstarterConfig(enabled=False))

    def _configs(self) -> dict[str, LossConfig]:
        loss_configs: dict[str, LossConfig] = {}
        if self.ppo.enabled:
            loss_configs["ppo"] = self.ppo
        if self.contrastive.enabled:
            loss_configs["contrastive"] = self.contrastive
        if self.action_supervisor.enabled:
            loss_configs["action_supervisor"] = self.action_supervisor
        if self.grpo.enabled:
            loss_configs["grpo"] = self.grpo
<<<<<<< HEAD
        if self.ppo_critic.enabled:
            loss_configs["ppo_critic"] = self.ppo_critic
        if self.ppo_actor.enabled:
            loss_configs["ppo_actor"] = self.ppo_actor
=======
        if self.kickstarter.enabled:
            loss_configs["kickstarter"] = self.kickstarter
>>>>>>> 00b06600
        return loss_configs

    def init_losses(
        self,
        policy: Policy,
        trainer_cfg: "TrainerConfig",
        env: TrainingEnvironment,
        device: torch.device,
    ) -> dict[str, Loss]:
        return {
            loss_name: loss_config.create(policy, trainer_cfg, env, device, loss_name, loss_config)
            for loss_name, loss_config in self._configs().items()
        }<|MERGE_RESOLUTION|>--- conflicted
+++ resolved
@@ -45,15 +45,12 @@
             loss_configs["action_supervisor"] = self.action_supervisor
         if self.grpo.enabled:
             loss_configs["grpo"] = self.grpo
-<<<<<<< HEAD
         if self.ppo_critic.enabled:
             loss_configs["ppo_critic"] = self.ppo_critic
         if self.ppo_actor.enabled:
             loss_configs["ppo_actor"] = self.ppo_actor
-=======
         if self.kickstarter.enabled:
             loss_configs["kickstarter"] = self.kickstarter
->>>>>>> 00b06600
         return loss_configs
 
     def init_losses(
