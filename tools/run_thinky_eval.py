#!/usr/bin/env python
"""
Run a single thinky-controlled rollout for benchmarking.

Usage:
  uv run python tools/run_thinky_eval.py --timesteps 100000
"""

import argparse
import time
import numpy as np

from cogames.cogs_vs_clips.mission import NumCogsVariant
from cogames.cogs_vs_clips.missions import MISSIONS
from cogames.policy.nim_agents.agents import ThinkyAgentsMultiPolicy
<<<<<<< HEAD
from mettagrid.policy.policy_env_interface import PolicyEnvInterface
from mettagrid.simulator import Simulator
from mettagrid.simulator.rollout import Rollout


def make_machina_open_world_cfg(num_cogs: int = 4):
  mission = None
  for m in MISSIONS:
    if m.full_name() == "machina_1.open_world":
      mission = m
      break
  if mission is None:
    raise RuntimeError("machina_1.open_world mission not found")
  mission = mission.with_variants([NumCogsVariant(num_cogs=num_cogs)])
  return mission.make_env()


def run_thinky(timesteps: int, seed: int = 0):
  cfg = make_machina_open_world_cfg()
  pei = PolicyEnvInterface.from_mg_cfg(cfg)
  multi_policy = ThinkyAgentsMultiPolicy(pei)
  agent_policies = [multi_policy.agent_policy(i) for i in range(pei.num_agents)]

  simulator = Simulator()
  sim = simulator.new_simulation(cfg, seed)
  agents = sim.agents()

  t0 = time.time()
  steps = 0
  restarts = 0
  while steps < timesteps:
    if sim.is_done():
      sim.close()
      restarts += 1
      sim = simulator.new_simulation(cfg, seed + restarts)
      agents = sim.agents()
      continue

    for i, policy in enumerate(agent_policies):
      action = policy.step(agents[i].observation)
      agents[i].set_action(action)

    sim.step()
    steps += 1

  elapsed = time.time() - t0
  print(f"thinky rollout: {timesteps} steps in {elapsed:.3f}s ({timesteps/elapsed:.1f} steps/s)")
=======
from mettagrid.envs.mettagrid_puffer_env import MettaGridPufferEnv
from mettagrid.policy.policy_env_interface import PolicyEnvInterface
from mettagrid.simulator.simulator import Simulator


class _PolicyEnv(MettaGridPufferEnv):
    """Minimal wrapper that exposes policy_environment_config for Nim agents."""

    def __init__(self, mission):
        cfg = mission.make_env()
        self._policy_env_info = PolicyEnvInterface.from_mg_cfg(cfg)
        self._policy_env_json = self._policy_env_info.to_json()
        super().__init__(Simulator(), cfg)

    def policy_environment_config(self) -> str:
        return self._policy_env_json

    @property
    def policy_env_info(self) -> PolicyEnvInterface:
        return self._policy_env_info


def make_machina_open_world_env(num_cogs: int = 4):
    mission = None
    for m in MISSIONS:
        if m.full_name() == "machina_1.open_world":
            mission = m
            break
    if mission is None:
        raise RuntimeError("machina_1.open_world mission not found")
    mission = mission.with_variants([NumCogsVariant(num_cogs=num_cogs)])
    return _PolicyEnv(mission)


def run_thinky(timesteps: int):
    env = make_machina_open_world_env()
    policy = ThinkyAgentsMultiPolicy(env.policy_env_info)

    obs, _ = env.reset()
    actions = np.zeros(env.num_agents, dtype=np.int32)
    t0 = time.time()
    steps = 0
    while steps < timesteps:
        actions.fill(0)
        policy.step_batch(obs, actions)
        obs, _, done, truncated, _ = env.step(actions)
        steps += 1
        if done.any() or truncated.any():
            obs, _ = env.reset()
    elapsed = time.time() - t0
    print(f"thinky rollout: {timesteps} steps in {elapsed:.3f}s ({timesteps / elapsed:.1f} steps/s)")
>>>>>>> 0ab73dc0


def main():
    parser = argparse.ArgumentParser()
    parser.add_argument("--timesteps", type=int, default=100_000)
    args = parser.parse_args()
    run_thinky(args.timesteps)


if __name__ == "__main__":
    main()<|MERGE_RESOLUTION|>--- conflicted
+++ resolved
@@ -3,78 +3,30 @@
 Run a single thinky-controlled rollout for benchmarking.
 
 Usage:
-  uv run python tools/run_thinky_eval.py --timesteps 100000
+  uv run python tools/run_thinky_eval.py --timesteps 100000 --seed 0
 """
 
 import argparse
 import time
+
 import numpy as np
 
-from cogames.cogs_vs_clips.mission import NumCogsVariant
+from cogames.cogs_vs_clips.mission import Mission, NumCogsVariant
 from cogames.cogs_vs_clips.missions import MISSIONS
 from cogames.policy.nim_agents.agents import ThinkyAgentsMultiPolicy
-<<<<<<< HEAD
+from mettagrid.envs.mettagrid_puffer_env import MettaGridPufferEnv
 from mettagrid.policy.policy_env_interface import PolicyEnvInterface
 from mettagrid.simulator import Simulator
-from mettagrid.simulator.rollout import Rollout
-
-
-def make_machina_open_world_cfg(num_cogs: int = 4):
-  mission = None
-  for m in MISSIONS:
-    if m.full_name() == "machina_1.open_world":
-      mission = m
-      break
-  if mission is None:
-    raise RuntimeError("machina_1.open_world mission not found")
-  mission = mission.with_variants([NumCogsVariant(num_cogs=num_cogs)])
-  return mission.make_env()
-
-
-def run_thinky(timesteps: int, seed: int = 0):
-  cfg = make_machina_open_world_cfg()
-  pei = PolicyEnvInterface.from_mg_cfg(cfg)
-  multi_policy = ThinkyAgentsMultiPolicy(pei)
-  agent_policies = [multi_policy.agent_policy(i) for i in range(pei.num_agents)]
-
-  simulator = Simulator()
-  sim = simulator.new_simulation(cfg, seed)
-  agents = sim.agents()
-
-  t0 = time.time()
-  steps = 0
-  restarts = 0
-  while steps < timesteps:
-    if sim.is_done():
-      sim.close()
-      restarts += 1
-      sim = simulator.new_simulation(cfg, seed + restarts)
-      agents = sim.agents()
-      continue
-
-    for i, policy in enumerate(agent_policies):
-      action = policy.step(agents[i].observation)
-      agents[i].set_action(action)
-
-    sim.step()
-    steps += 1
-
-  elapsed = time.time() - t0
-  print(f"thinky rollout: {timesteps} steps in {elapsed:.3f}s ({timesteps/elapsed:.1f} steps/s)")
-=======
-from mettagrid.envs.mettagrid_puffer_env import MettaGridPufferEnv
-from mettagrid.policy.policy_env_interface import PolicyEnvInterface
-from mettagrid.simulator.simulator import Simulator
 
 
 class _PolicyEnv(MettaGridPufferEnv):
     """Minimal wrapper that exposes policy_environment_config for Nim agents."""
 
-    def __init__(self, mission):
+    def __init__(self, mission: Mission, seed: int):
         cfg = mission.make_env()
         self._policy_env_info = PolicyEnvInterface.from_mg_cfg(cfg)
         self._policy_env_json = self._policy_env_info.to_json()
-        super().__init__(Simulator(), cfg)
+        super().__init__(Simulator(), cfg, seed=seed)
 
     def policy_environment_config(self) -> str:
         return self._policy_env_json
@@ -84,7 +36,7 @@
         return self._policy_env_info
 
 
-def make_machina_open_world_env(num_cogs: int = 4):
+def make_machina_open_world_env(num_cogs: int = 4, seed: int = 0) -> _PolicyEnv:
     mission = None
     for m in MISSIONS:
         if m.full_name() == "machina_1.open_world":
@@ -93,15 +45,17 @@
     if mission is None:
         raise RuntimeError("machina_1.open_world mission not found")
     mission = mission.with_variants([NumCogsVariant(num_cogs=num_cogs)])
-    return _PolicyEnv(mission)
+    return _PolicyEnv(mission, seed)
 
 
-def run_thinky(timesteps: int):
-    env = make_machina_open_world_env()
+def run_thinky(timesteps: int, seed: int = 0) -> None:
+    env = make_machina_open_world_env(seed=seed)
     policy = ThinkyAgentsMultiPolicy(env.policy_env_info)
 
-    obs, _ = env.reset()
     actions = np.zeros(env.num_agents, dtype=np.int32)
+    next_seed = seed
+    obs, _ = env.reset(seed=next_seed)
+    next_seed += 1
     t0 = time.time()
     steps = 0
     while steps < timesteps:
@@ -110,17 +64,18 @@
         obs, _, done, truncated, _ = env.step(actions)
         steps += 1
         if done.any() or truncated.any():
-            obs, _ = env.reset()
+            obs, _ = env.reset(seed=next_seed)
+            next_seed += 1
     elapsed = time.time() - t0
     print(f"thinky rollout: {timesteps} steps in {elapsed:.3f}s ({timesteps / elapsed:.1f} steps/s)")
->>>>>>> 0ab73dc0
 
 
-def main():
+def main() -> None:
     parser = argparse.ArgumentParser()
     parser.add_argument("--timesteps", type=int, default=100_000)
+    parser.add_argument("--seed", type=int, default=0)
     args = parser.parse_args()
-    run_thinky(args.timesteps)
+    run_thinky(args.timesteps, seed=args.seed)
 
 
 if __name__ == "__main__":
