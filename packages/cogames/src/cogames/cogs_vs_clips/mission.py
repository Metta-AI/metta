--- conflicted
+++ resolved
@@ -122,12 +122,7 @@
     # Control vibe swapping in variants
     enable_vibe_change: bool = Field(default=True)
     vibe_count: int | None = Field(default=None)
-<<<<<<< HEAD
     compass_enabled: bool = Field(default=False)
-    _env_modifiers: list[Callable[[MettaGridConfig], None]] = PrivateAttr(default_factory=list)
-    _env_modifier_hooked: bool = PrivateAttr(default=False)
-=======
->>>>>>> 8a89c3a7
 
     # Variants are applied to the mission immediately, and to its env when make_env is called
     variants: list[MissionVariant] = Field(default_factory=list)
