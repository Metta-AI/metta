--- conflicted
+++ resolved
@@ -27,13 +27,7 @@
     policy_architecture: PolicyArchitecture | None = None,
     teacher: TeacherConfig | None = None,
 ) -> TrainTool:
-<<<<<<< HEAD
-    """Train on machina_1.open_world with sweep-tuned defaults and single-map eval."""
-    if variants is None:
-        variants = ["heart_chorus"]
-=======
     """Train on machina_1.open_world with leaderboard-aligned defaults and single-map eval."""
->>>>>>> 9b5df079
     if eval_variants is None:
         eval_variants = variants
 
