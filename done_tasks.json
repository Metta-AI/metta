--- conflicted
+++ resolved
@@ -89,19 +89,19 @@
     "notes": "Introduced configurable Gaussian noise controls on the Metta LSTM component with training/eval toggles and regression coverage."
   },
   {
-<<<<<<< HEAD
     "gid": "1211590894831394",
     "name": "Add sliding window flash attention to cortex",
     "branch": "feature/sliding-window-flash-attention",
     "commit": "eceb7fc07c6938aaeb2f0a6063e4e2270c1706bd",
-    "completed_at": "2025-10-17"
-=======
+    "completed_at": "2025-10-17",
+    "notes": "Sliding flash attention done."
+  },
+  {
     "gid": "1211366082087987",
     "name": "Add Dynamics Model: Next action prediction",
     "branch": "tasha/dynamics-model",
     "commit": "branch:tasha/dynamics-model",
     "completed_at": "2025-10-17",
     "notes": "Marked complete alongside Tasha's dynamics model branch; consolidated with other dynamics work."
->>>>>>> 9af82df5
   }
 ]