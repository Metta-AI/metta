--- conflicted
+++ resolved
@@ -52,7 +52,6 @@
         logger.info(f"[DEBUG] LSTM: {self.lstm.num_layers} layers, hidden_size={self.lstm.hidden_size}")
         logger.info(f"[DEBUG] clip_range={clip_range}, analyze_weights_interval={analyze_weights_interval}")
 
-<<<<<<< HEAD
         # Store configuration parameters
         self.clip_range = clip_range
         self.analyze_weights_interval = analyze_weights_interval
@@ -61,12 +60,6 @@
         if kwargs:
             logger.info(f"[DEBUG] Additional config parameters: {kwargs}")
     
-=======
-        # Initialize parity features to match ComponentPolicy
-        self.clip_range = clip_range  # Match YAML's clip_range: 0
-        self.analyze_weights_interval = 300  # Match YAML config
-
->>>>>>> 16dd7510
     # Memory management methods are inherited from LSTMWrapper base class
     
     def clip_weights(self):
