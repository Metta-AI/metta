from typing import Any, Literal, Optional

from pydantic import Field

from metta.common.util.typed_config import BaseModelWithForbidExtra

# ===== Python Configuration Models =====


class PyInventoryRewards(BaseModelWithForbidExtra):
    """Inventory-based reward configuration."""

    ore_red: Optional[float] = Field(default=None)
    ore_blue: Optional[float] = Field(default=None)
    ore_green: Optional[float] = Field(default=None)
    ore_red_max: Optional[int] = Field(default=None)
    ore_blue_max: Optional[int] = Field(default=None)
    ore_green_max: Optional[int] = Field(default=None)
    battery_red: Optional[float] = Field(default=None)
    battery_blue: Optional[float] = Field(default=None)
    battery_green: Optional[float] = Field(default=None)
    battery_red_max: Optional[int] = Field(default=None)
    battery_blue_max: Optional[int] = Field(default=None)
    battery_green_max: Optional[int] = Field(default=None)
    heart: Optional[float] = Field(default=None)
    heart_max: Optional[int] = Field(default=None)
    armor: Optional[float] = Field(default=None)
    armor_max: Optional[int] = Field(default=None)
    laser: Optional[float] = Field(default=None)
    laser_max: Optional[int] = Field(default=None)
    blueprint: Optional[float] = Field(default=None)
    blueprint_max: Optional[int] = Field(default=None)


class PyStatsRewards(BaseModelWithForbidExtra):
    """Agent stats-based reward configuration.

    Maps stat names to reward values. Stats are tracked by the StatsTracker
    and can include things like 'action.attack.agent', 'inventory.armor.gained', etc.
    Each entry can have:
    - stat_name: reward_per_unit
    - stat_name_max: maximum cumulative reward for this stat
    """

    class Config:
        extra = "allow"  # Allow any stat names to be added dynamically


class PyAgentRewards(BaseModelWithForbidExtra):
    """Agent reward configuration with separate inventory and stats rewards."""

    inventory: Optional[PyInventoryRewards] = Field(default_factory=PyInventoryRewards)
    stats: Optional[PyStatsRewards] = Field(default_factory=PyStatsRewards)

    # For backward compatibility, handle old format
    def __init__(self, **data):
        # If we have direct inventory reward keys, move them to inventory
        inventory_keys = [
            "ore_red",
            "ore_blue",
            "ore_green",
            "battery_red",
            "battery_blue",
            "battery_green",
            "heart",
            "armor",
            "laser",
            "blueprint",
        ]
        inventory_max_keys = [f"{k}_max" for k in inventory_keys]

        # Check if this is the old format (has direct reward keys)
        if any(k in data for k in inventory_keys + inventory_max_keys):
            # Old format - move to inventory
            if "inventory" not in data:
                data["inventory"] = {}

            for key in list(data.keys()):
                if key in inventory_keys or key in inventory_max_keys:
                    data["inventory"][key] = data.pop(key)

        super().__init__(**data)


class PyAgentConfig(BaseModelWithForbidExtra):
    """Python agent configuration."""

    default_resource_limit: Optional[int] = Field(default=0, ge=0)
    resource_limits: Optional[dict[str, int]] = Field(default_factory=dict)
    freeze_duration: Optional[int] = Field(default=0, ge=-1)
    rewards: Optional[PyAgentRewards] = Field(default_factory=PyAgentRewards)
    action_failure_penalty: Optional[float] = Field(default=0, ge=0)


class PyGroupConfig(BaseModelWithForbidExtra):
    """Python group configuration."""

    id: int
    sprite: Optional[int] = Field(default=None)
    # group_reward_pct values outside of [0.0,1.0] are probably mistakes, and are probably
    # unstable. If you want to use values outside this range, please update this comment!
    group_reward_pct: float = Field(default=0, ge=0, le=1)
    props: PyAgentConfig = Field(default_factory=PyAgentConfig)


class PyActionConfig(BaseModelWithForbidExtra):
    """Python action configuration."""

    enabled: bool
    # required_resources defaults to consumed_resources. Otherwise, should be a superset of consumed_resources.
    required_resources: Optional[dict[str, int]] = Field(default=None)
    consumed_resources: Optional[dict[str, int]] = Field(default_factory=dict)


class PyAttackActionConfig(PyActionConfig):
    """Python attack action configuration."""

    defense_resources: Optional[dict[str, int]] = Field(default_factory=dict)


class PyChangeGlyphActionConfig(PyActionConfig):
    """Change glyph action configuration."""

    number_of_glyphs: int = Field(default=0, ge=0, le=255)


class PyActionsConfig(BaseModelWithForbidExtra):
    """
    Actions configuration.

    Omitted actions are disabled by default.
    """

    noop: Optional[PyActionConfig] = None
    move: Optional[PyActionConfig] = None
    rotate: Optional[PyActionConfig] = None
    put_items: Optional[PyActionConfig] = None
    get_items: Optional[PyActionConfig] = None
    attack: Optional[PyAttackActionConfig] = None
    swap: Optional[PyActionConfig] = None
    change_color: Optional[PyActionConfig] = None
    change_glyph: Optional[PyChangeGlyphActionConfig] = None


class PyGlobalObsConfig(BaseModelWithForbidExtra):
    """Global observation configuration."""

    episode_completion_pct: bool = Field(default=True)

    # Controls both last_action and last_action_arg
    last_action: bool = Field(default=True)
    last_reward: bool = Field(default=True)

    # Controls whether resource rewards are included in observations
    resource_rewards: bool = Field(default=False)


class PyWallConfig(BaseModelWithForbidExtra):
    """Python wall/block configuration."""

    type_id: int
    swappable: bool = Field(default=False)


class PyConverterConfig(BaseModelWithForbidExtra):
    """Python converter configuration."""

    input_resources: dict[str, int] = Field(default_factory=dict)
    output_resources: dict[str, int] = Field(default_factory=dict)
    type_id: int = Field(default=0, ge=0, le=255)
    max_output: int = Field(ge=-1)
    max_conversions: int = Field(default=-1)
    conversion_ticks: int = Field(ge=0)
    cooldown: int = Field(ge=0)
    initial_resource_count: int = Field(ge=0)
    color: int = Field(default=0, ge=0, le=255)


class PyTerminationConfig(BaseModelWithForbidExtra):
    """Python termination configuration."""

    max_reward: Optional[int] = Field(default=None)
    end_of_episode_boost: Optional[float] = Field(default=None)
<<<<<<< HEAD
=======
    condition: Optional[float | str] = Field(default=None)
>>>>>>> 40656bc4


class PyGameConfig(BaseModelWithForbidExtra):
    """Python game configuration."""

    inventory_item_names: list[str]
    num_agents: int = Field(ge=1)
    # max_steps = zero means "no limit"
    max_steps: int = Field(ge=0)
    # default is that we terminate / use "done" vs truncation
    episode_truncates: bool = Field(default=False)
    obs_width: Literal[3, 5, 7, 9, 11, 13, 15]
    obs_height: Literal[3, 5, 7, 9, 11, 13, 15]
    num_observation_tokens: int = Field(ge=1)
    agent: PyAgentConfig
    # Every agent must be in a group, so we need at least one group
    groups: dict[str, PyGroupConfig] = Field(min_length=1)
    actions: PyActionsConfig
    global_obs: PyGlobalObsConfig = Field(default_factory=PyGlobalObsConfig)
    recipe_details_obs: bool = Field(default=False)
    objects: dict[str, PyConverterConfig | PyWallConfig]
    termination: PyTerminationConfig = Field(default_factory=PyTerminationConfig)
    # these are not used in the C++ code, but we allow them to be set for other uses.
    # E.g., templates can use params as a place where values are expected to be written,
    # and other parts of the template can read from there.
    params: Optional[Any] = None
    map_builder: Optional[Any] = None

    # Movement metrics configuration
    track_movement_metrics: bool = Field(
        default=False, description="Enable movement metrics tracking (sequential rotations)"
    )


class PyPolicyGameConfig(PyGameConfig):
    obs_width: Literal[11]
    obs_height: Literal[11]<|MERGE_RESOLUTION|>--- conflicted
+++ resolved
@@ -181,10 +181,7 @@
 
     max_reward: Optional[int] = Field(default=None)
     end_of_episode_boost: Optional[float] = Field(default=None)
-<<<<<<< HEAD
-=======
     condition: Optional[float | str] = Field(default=None)
->>>>>>> 40656bc4
 
 
 class PyGameConfig(BaseModelWithForbidExtra):
