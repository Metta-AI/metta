--- conflicted
+++ resolved
@@ -76,7 +76,6 @@
         self.metadata = metadata or {}
         self.local_path = local_path
 
-<<<<<<< HEAD
     def forward(
         self, x: torch.Tensor, state: PolicyState, action: Optional[torch.Tensor] = None
     ) -> tuple[torch.Tensor, torch.Tensor, torch.Tensor, torch.Tensor, torch.Tensor]:
@@ -84,55 +83,6 @@
         if self.model is None:
             raise RuntimeError("Model not loaded. Call load() first.")
         return self.model(x, state, action)
-=======
-        logging.info(f"agent_attributes: {self.agent_attributes}")
-
-        self.components = nn.ModuleDict()
-        component_cfgs = convert_to_dict(cfg.components)
-
-        for component_key in component_cfgs:
-            # Convert key to string to ensure compatibility
-            component_name = str(component_key)
-            component_cfgs[component_key]["name"] = component_name
-            logger.info(f"calling hydra instantiate from MettaAgent __init__ for {component_name}")
-            component = hydra.utils.instantiate(component_cfgs[component_key], **self.agent_attributes)
-            self.components[component_name] = component
-
-        component = self.components["_value_"]
-        self._setup_components(component)
-        component = self.components["_action_"]
-        self._setup_components(component)
-
-        for name, component in self.components.items():
-            if not getattr(component, "ready", False):
-                raise RuntimeError(
-                    f"Component {name} in MettaAgent was never setup. It might not be accessible by other components."
-                )
-
-        self.components = self.components.to(device)
-
-        self._total_params = sum(p.numel() for p in self.parameters())
-        logger.info(f"Total number of parameters in MettaAgent: {self._total_params:,}. Setup complete.")
-
-    def _setup_components(self, component):
-        """_sources is a list of dicts albeit many layers simply have one element.
-        It must always have a "name" and that name should be the same as the relevant key in self.components.
-        source_components is a dict of components that are sources for the current component. The keys
-        are the names of the source components."""
-        # recursively setup all source components
-        if component._sources is not None:
-            for source in component._sources:
-                logger.info(f"setting up {component._name} with source {source['name']}")
-                self._setup_components(self.components[source["name"]])
-
-        # setup the current component and pass in the source components
-        source_components = None
-        if component._sources is not None:
-            source_components = {}
-            for source in component._sources:
-                source_components[source["name"]] = self.components[source["name"]]
-        component.setup(source_components)
->>>>>>> d00d6bae
 
     def activate_actions(self, action_names: list[str], action_max_params: list[int], device):
         """Activate actions on the underlying model."""
@@ -458,6 +408,39 @@
             return self.model.components
         return {}
 
+    @property
+    def action_index_tensor(self):
+        """Get the action index tensor from the underlying model."""
+        if self.model and hasattr(self.model, "action_index_tensor"):
+            return self.model.action_index_tensor
+        raise AttributeError(f"{self.model_type} model does not have action_index_tensor attribute")
+
+    @property
+    def cum_action_max_params(self):
+        """Get the cumulative action max params from the underlying model."""
+        if self.model and hasattr(self.model, "cum_action_max_params"):
+            return self.model.cum_action_max_params
+        raise AttributeError(f"{self.model_type} model does not have cum_action_max_params attribute")
+
+    @property
+    def active_actions(self):
+        """Get the active actions from the underlying model."""
+        if self.model and hasattr(self.model, "active_actions"):
+            return self.model.active_actions
+        raise AttributeError(f"{self.model_type} model does not have active_actions attribute")
+
+    def _convert_action_to_logit_index(self, flattened_action: torch.Tensor) -> torch.Tensor:
+        """Delegate action conversion to the underlying model."""
+        if self.model and hasattr(self.model, "_convert_action_to_logit_index"):
+            return self.model._convert_action_to_logit_index(flattened_action)
+        raise AttributeError(f"{self.model_type} model does not have _convert_action_to_logit_index method")
+
+    def _convert_logit_index_to_action(self, action_logit_index: torch.Tensor) -> torch.Tensor:
+        """Delegate logit index conversion to the underlying model."""
+        if self.model and hasattr(self.model, "_convert_logit_index_to_action"):
+            return self.model._convert_logit_index_to_action(action_logit_index)
+        raise AttributeError(f"{self.model_type} model does not have _convert_logit_index_to_action method")
+
 
 class DistributedMettaAgent(DistributedDataParallel):
     """Distributed wrapper for MettaAgent that properly delegates method calls."""
