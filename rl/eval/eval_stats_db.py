import os
import json
import duckdb
import wandb
import pandas as pd
from typing import Optional, Dict, Any, List
import logging

from rl.eval.queries import all_fields, total_metric


logger = logging.getLogger("eval_stats_db.py")

class EvalStatsDB:
    def __init__(self, data: pd.DataFrame):
        self._db = duckdb.connect(database=':memory:')
        self._table_name = "eval_data"
        self._db.register(self._table_name, data)
        self.available_metrics = self._query(all_fields())
        logger.info(f"Loaded {len(self.available_metrics)} metrics from {self._table_name}")

    @staticmethod
    def _prepare_data(data) -> List[dict]:
        """
        Each record is augmented with:
          - 'episode_index': the index of the episode.
          - 'agent_index': the index of the record within the episode.

          data: list (per episode) of lists of dicts (per agent)
          eg [
                [{'action.use ': 1.0, 'r2.gained': 100}, {'action.use ': 3.0, 'r2.gained': 200}]
             ...
                [{'action.use ': 1.0, 'r2.gained': 100}, {'action.use ': 3.0, 'r2.gained': 200}]
             ]

          flattened: list of dicts, where each dict is a record from a single episode.
          eg [
            {'episode_index': 0, 'agent_index': 0, 'action.use ': 1.0, 'r2.gained': 100}
            ...
            {'episode_index': n, 'agent_index': n, 'action.use ': 1.0, 'r2.gained': 100}
          ]
        """
        flattened = []
        for episode_index, episode in enumerate(data):
            for agent_index, record in enumerate(episode):
                record["episode_index"] = episode_index
                record["agent_index"] = agent_index
                flattened.append(record)
        return flattened

    def _query(self, sql_query: str) -> pd.DataFrame:
        try:
            result = self._db.execute(sql_query).fetchdf()
            return result
        except Exception as e:
            raise RuntimeError(f"SQL query failed: {sql_query}\nError: {e}")

    def _metric(self, metric_field: str, filters: Optional[Dict[str, Any]] = None, group_by_episode: bool = False) -> pd.DataFrame:
        long_df = self._query(total_metric(metric_field, filters))
<<<<<<< HEAD

        # Average over unique policy names per eva

        # Average over unique policy names per eval
        long_df = long_df.groupby(['episode_index', 'eval_name'])['total_metric'].mean().reset_index()

        long_df = long_df.groupby(['episode_index', 'policy_name'])['total_metric'].mean().reset_index()

        df_per_episode = long_df.pivot(index='episode_index', columns=['policy_name', 'eval_name'], values='total_metric').fillna(0)
=======
        # Average over unique policy_name while maintaining eval_name and episode_index
        df_per_episode = long_df.pivot(index='episode_index', columns=['eval_name', 'policy_name'], values='total_metric').fillna(0)
>>>>>>> 0878b66e
        metric_df = df_per_episode.copy()
        if not group_by_episode:
            stats_df = df_per_episode.agg(['mean', 'std'])
            metric_df = stats_df.T.reset_index()
            metric_df.columns = ['eval_name', 'policy_name', 'mean', 'std']
        return df_per_episode, metric_df

    @staticmethod
    def from_uri(uri: str, wandb_run = None):
        if uri.startswith("wandb://"):
            artifact_name = uri.split("/")[-1]
            return EvalStatsDbWandb(artifact_name, wandb_run)
        else:
            if uri.startswith("file://"):
                json_path = uri.split("file://")[1]
            else:
                json_path = uri
            json_path = json_path if json_path.endswith('.json') else json_path + '.json'
            return EvalStatsDbFile(json_path)


class EvalStatsDbFile(EvalStatsDB):
    """
    Database for loading eval stats from a file.
    """
    def __init__(self, json_path: str):
        with open(json_path, "r") as f:
            data = json.load(f)
        data = self._prepare_data(data)

        super().__init__(pd.DataFrame(data))

class EvalStatsDbWandb(EvalStatsDB):
    """
    Database for loading eval stats from wandb.
    """
    def __init__(self, artifact_name: str, wandb_run):
        self.api = wandb.Api()
        self.artifact_identifier = os.path.join(wandb_run.entity, wandb_run.project, artifact_name)

        cache_dir = os.path.join(wandb.env.get_cache_dir(), "artifacts", self.artifact_identifier)
        artifact_versions = self.api.artifacts(type_name=artifact_name,name=self.artifact_identifier)
        artifact_dirs = [os.path.join(cache_dir, f"v{v}") for v in range(len(artifact_versions))]
        for dir, artifact in zip(artifact_dirs, artifact_versions):
            if not os.path.exists(dir):
                artifact.download(root=dir)
        logger.info(f"Loaded {len(artifact_dirs)} artifacts")
        all_records = []
        for artifact_dir in artifact_dirs:
            json_files = [f for f in os.listdir(artifact_dir) if f.endswith('.json')]
            if len(json_files) != 1:
                raise FileNotFoundError(f"Expected exactly one JSON file in {artifact_dir}, found {len(json_files)}")
            json_path = os.path.join(artifact_dir, json_files[0])
            with open(json_path, "r") as f:
                data = json.load(f)
            data = self._prepare_data(data)
            all_records.extend(data)

        df = pd.DataFrame(all_records)
        super().__init__(df)<|MERGE_RESOLUTION|>--- conflicted
+++ resolved
@@ -57,20 +57,8 @@
 
     def _metric(self, metric_field: str, filters: Optional[Dict[str, Any]] = None, group_by_episode: bool = False) -> pd.DataFrame:
         long_df = self._query(total_metric(metric_field, filters))
-<<<<<<< HEAD
-
-        # Average over unique policy names per eva
-
-        # Average over unique policy names per eval
-        long_df = long_df.groupby(['episode_index', 'eval_name'])['total_metric'].mean().reset_index()
-
-        long_df = long_df.groupby(['episode_index', 'policy_name'])['total_metric'].mean().reset_index()
-
-        df_per_episode = long_df.pivot(index='episode_index', columns=['policy_name', 'eval_name'], values='total_metric').fillna(0)
-=======
         # Average over unique policy_name while maintaining eval_name and episode_index
         df_per_episode = long_df.pivot(index='episode_index', columns=['eval_name', 'policy_name'], values='total_metric').fillna(0)
->>>>>>> 0878b66e
         metric_df = df_per_episode.copy()
         if not group_by_episode:
             stats_df = df_per_episode.agg(['mean', 'std'])
