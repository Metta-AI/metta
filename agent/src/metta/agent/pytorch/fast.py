--- conflicted
+++ resolved
@@ -13,20 +13,7 @@
 # Import the improved LSTMWrapper from base.py
 from metta.agent.pytorch.base import LSTMWrapper
 
-<<<<<<< HEAD
-        # Note: We don't create LSTMCell for multi-layer LSTMs
-        # as it would only work for single layer
-
-        # Store action conversion tensors (will be set by MettaAgent)
-        self.action_index_tensor = None
-        self.cum_action_max_params = None
-
-        # LSTM memory management to match ComponentPolicy
-        self.lstm_h = {}  # Hidden states per environment
-        self.lstm_c = {}  # Cell states per environment
-=======
 logger = logging.getLogger(__name__)
->>>>>>> c5b01d5c
 
 
 class Fast(LSTMWrapper):
@@ -53,24 +40,8 @@
         # Initialize parity features to match ComponentPolicy
         self.clip_range = clip_range  # Match YAML's clip_range: 0
         self.analyze_weights_interval = 300  # Match YAML config
-<<<<<<< HEAD
-
-    def has_memory(self):
-        """Indicate that this policy has memory (LSTM states)."""
-        return True
-
-    def get_memory(self):
-        """Get current LSTM memory states."""
-        return self.lstm_h, self.lstm_c
-
-    def reset_memory(self):
-        """Reset LSTM memory states."""
-        self.lstm_h.clear()
-        self.lstm_c.clear()
-=======
     
     # Memory management methods are inherited from LSTMWrapper base class
->>>>>>> c5b01d5c
 
     @torch._dynamo.disable  # Exclude LSTM forward from Dynamo to avoid graph breaks
     def forward(self, td: TensorDict, state=None, action=None):
@@ -94,54 +65,17 @@
         # These are set by the training loop if needed
         # We just use B and TT directly for our LSTM management
 
-<<<<<<< HEAD
-        # Get environment ID for state tracking
-        training_env_id_start = td.get("training_env_id_start", None)
-        if training_env_id_start is None:
-            training_env_id_start = 0
-        else:
-            training_env_id_start = training_env_id_start[0].item()
-
-        # Prepare LSTM state with proper memory management
-        if training_env_id_start in self.lstm_h and training_env_id_start in self.lstm_c:
-            lstm_h = self.lstm_h[training_env_id_start]
-            lstm_c = self.lstm_c[training_env_id_start]
-
-            # Reset hidden state if episode is done or truncated
-            dones = td.get("dones", None)
-            truncateds = td.get("truncateds", None)
-            if dones is not None and truncateds is not None:
-                reset_mask = (dones.bool() | truncateds.bool()).view(1, -1, 1)
-                lstm_h = lstm_h.masked_fill(reset_mask, 0)
-                lstm_c = lstm_c.masked_fill(reset_mask, 0)
-
-            lstm_state = (lstm_h, lstm_c)
-        else:
-            # Initialize new hidden states
-            lstm_h = torch.zeros(self.num_layers, B, self.hidden_size, device=observations.device)
-            lstm_c = torch.zeros(self.num_layers, B, self.hidden_size, device=observations.device)
-            lstm_state = (lstm_h, lstm_c)
-=======
         # Use base class method for LSTM state management
         lstm_h, lstm_c, env_id = self._manage_lstm_state(td, B, TT, observations.device)
         lstm_state = (lstm_h, lstm_c)
->>>>>>> c5b01d5c
 
         # Forward LSTM
         hidden = hidden.view(B, TT, -1).transpose(0, 1)  # (TT, B, in_size)
         lstm_output, (new_lstm_h, new_lstm_c) = self.lstm(hidden, lstm_state)
-<<<<<<< HEAD
-
-        # CRITICAL: Detach hidden states to prevent gradient accumulation
-        self.lstm_h[training_env_id_start] = new_lstm_h.detach()
-        self.lstm_c[training_env_id_start] = new_lstm_c.detach()
-
-=======
         
         # Use base class method to store state with automatic detachment
         self._store_lstm_state(new_lstm_h, new_lstm_c, env_id)
         
->>>>>>> c5b01d5c
         flat_hidden = lstm_output.transpose(0, 1).reshape(B * TT, -1)
 
         # Decode
