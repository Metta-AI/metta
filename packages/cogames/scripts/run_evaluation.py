#!/usr/bin/env -S uv run
"""
Evaluation Script for Policies

Supports:
- Built-in shorthands: baseline, ladybug (`--agent all` runs both)
- Any policy via full class path
- Local or S3 checkpoints when CheckpointManager is available

Usage snippets:
  uv run python packages/cogames/scripts/run_evaluation.py --agent all
  uv run python packages/cogames/scripts/run_evaluation.py \
      --agent baseline --experiments oxygen_bottleneck --cogs 1
  uv run python packages/cogames/scripts/run_evaluation.py \
      --agent cogames.policy.nim_agents.agents.ThinkyAgentsMultiPolicy --cogs 1
  uv run python packages/cogames/scripts/run_evaluation.py \
      --agent cogames.policy.lstm.LSTMPolicy --checkpoint s3://bucket/path/model.mpt --cogs 1
  uv run python packages/cogames/scripts/run_evaluation.py \
      --agent s3://bucket/path/model.mpt --cogs 1
"""

import argparse
import importlib
import json
import logging
import os
from collections import defaultdict
from concurrent.futures import ThreadPoolExecutor, as_completed
from dataclasses import asdict, dataclass
from pathlib import Path
from typing import Dict, List, Optional

import matplotlib

matplotlib.use("Agg")
import matplotlib.pyplot as plt
import numpy as np
import torch

from cogames.cogs_vs_clips.evals.diagnostic_evals import DIAGNOSTIC_EVALS
from cogames.cogs_vs_clips.mission import Mission, MissionVariant, NumCogsVariant
from cogames.cogs_vs_clips.missions import MISSIONS as ALL_MISSIONS
from cogames.cogs_vs_clips.variants import VARIANTS
from mettagrid.policy.loader import initialize_or_load_policy
from mettagrid.policy.policy import PolicySpec
from mettagrid.policy.policy_env_interface import PolicyEnvInterface
from mettagrid.simulator.rollout import Rollout

try:
    from metta.rl.checkpoint_manager import CheckpointManager

    CHECKPOINT_MANAGER_AVAILABLE = True
except ImportError:
    CHECKPOINT_MANAGER_AVAILABLE = False
    CheckpointManager = None

logging.basicConfig(level=logging.INFO, format="%(levelname)s: %(message)s")
logger = logging.getLogger(__name__)


def _ensure_vibe_supports_gear(env_cfg) -> None:
    assembler = env_cfg.game.objects.get("assembler")
    uses_gear = False
    if assembler is not None and hasattr(assembler, "protocols"):
        for proto in assembler.protocols:
            if any(v == "gear" for v in getattr(proto, "vibes", [])):
                uses_gear = True
                break
    if uses_gear:
        change_vibe = env_cfg.game.actions.change_vibe
        if getattr(change_vibe, "number_of_vibes", 0) < 8:
            change_vibe.number_of_vibes = 8


@dataclass
class EvalResult:
    agent: str
    experiment: str
    num_cogs: int
    difficulty: str
    clip_period: int
    total_reward: float
    avg_reward_per_agent: float
    hearts_assembled: int
    heart_gained: float  # Total heart.gained stat across all agents
    avg_heart_gained_per_agent: float  # Average heart.gained per agent
    steps_taken: int
    max_steps: int
    success: bool
    run_index: int
    seed_used: int


@dataclass
class AgentConfig:
    key: str
    label: str
    policy_path: str
    data_path: Optional[str] = None


def is_s3_uri(path: str) -> bool:
    return path.startswith("s3://") if path else False


def load_policy(
    policy_env_info: PolicyEnvInterface,
    policy_path: str,
    checkpoint_path: Optional[str] = None,
    device: Optional[torch.device] = None,
):
    device = device or torch.device("cpu")

    if checkpoint_path and is_s3_uri(checkpoint_path):
        if not CHECKPOINT_MANAGER_AVAILABLE or CheckpointManager is None:
            raise ImportError("CheckpointManager not available. Install metta package to use S3 checkpoints.")
        logger.info(f"Loading policy from S3 URI: {checkpoint_path}")
        policy_spec = CheckpointManager.policy_spec_from_uri(checkpoint_path, device=device)
        return initialize_or_load_policy(policy_env_info, policy_spec)

    if is_s3_uri(policy_path):
        if not CHECKPOINT_MANAGER_AVAILABLE or CheckpointManager is None:
            raise ImportError("CheckpointManager not available. Install metta package to use S3 checkpoints.")
        logger.info(f"Loading policy from S3 URI: {policy_path}")
        policy_spec = CheckpointManager.policy_spec_from_uri(policy_path, device=device)
        return initialize_or_load_policy(policy_env_info, policy_spec)

    # Otherwise, use the standard initialization path
    policy_spec = PolicySpec(class_path=policy_path, data_path=checkpoint_path)
    return initialize_or_load_policy(policy_env_info, policy_spec)


AGENT_CONFIGS: Dict[str, AgentConfig] = {
    "baseline": AgentConfig(
        key="baseline",
        label="Baseline",
        policy_path="cogames.policy.scripted_agent.baseline_agent.BaselinePolicy",
    ),
    "ladybug": AgentConfig(
        key="ladybug",
        label="Ladybug",
        policy_path="cogames.policy.scripted_agent.unclipping_agent.UnclippingPolicy",
    ),
}

EXPERIMENT_MAP: Dict[str, Mission] = {}
VARIANT_LOOKUP: Dict[str, MissionVariant] = {v.name: v for v in VARIANTS}


def load_eval_missions(module_path: str) -> List[Mission]:
    module = importlib.import_module(module_path)
    missions = getattr(module, "EVAL_MISSIONS", None)
    if missions is None:
        raise AttributeError(f"Module '{module_path}' does not define EVAL_MISSIONS")
    return missions


def _run_case(
    exp_name: str,
    variant_name: Optional[str],
    num_cogs: int,
    base_mission: Mission,
    variant: Optional[MissionVariant],
    clip_period: int,
    max_steps: int,
    seed: int,
    runs_per_case: int,
    agent_config: AgentConfig,
) -> List[EvalResult]:
    mission_variants: List[MissionVariant] = [NumCogsVariant(num_cogs=num_cogs)]
    if variant:
        mission_variants.insert(0, variant)
    try:
        mission = base_mission.with_variants(mission_variants)
        env_config = mission.make_env()
        _ensure_vibe_supports_gear(env_config)
        if variant is None or getattr(variant, "max_steps_override", None) is None:
            env_config.game.max_steps = max_steps

        # For evaluation, only heart rewards should count (not resource rewards)
        # Initialize stats rewards dict if needed
        if not env_config.game.agent.rewards.stats:
            env_config.game.agent.rewards.stats = {}
        # Set all resource rewards to 0
        resource_stats = ["carbon.gained", "oxygen.gained", "germanium.gained", "silicon.gained"]
        for resource_stat in resource_stats:
            env_config.game.agent.rewards.stats[resource_stat] = 0.0
        # Also set stats_max to 0 to ensure no resource rewards
        if not env_config.game.agent.rewards.stats_max:
            env_config.game.agent.rewards.stats_max = {}
        for resource_stat in resource_stats:
            env_config.game.agent.rewards.stats_max[resource_stat] = 0.0

        actual_max_steps = env_config.game.max_steps
        policy_env_info = PolicyEnvInterface.from_mg_cfg(env_config)
        policy = load_policy(policy_env_info, agent_config.policy_path, agent_config.data_path)
        agent_policies = [policy.agent_policy(i) for i in range(num_cogs)]

        out: List[EvalResult] = []
        for run_idx in range(runs_per_case):
            run_seed = seed + run_idx
            rollout = Rollout(
                env_config,
                agent_policies,
                render_mode="none",
                seed=run_seed,
                pass_sim_to_policies=True,
            )
            rollout.run_until_done()

            total_reward = float(sum(rollout._sim.episode_rewards))
            avg_reward_per_agent = total_reward / max(1, num_cogs)
            final_step = rollout._sim.current_step

            # Extract heart.gained stat from episode stats
            heart_gained = 0.0
            episode_stats = rollout._sim.episode_stats
            if "agent" in episode_stats:
                agent_stats_list = episode_stats["agent"]
                for agent_stats in agent_stats_list:
                    # heart.gained is tracked per agent
                    heart_gained += float(agent_stats.get("heart.gained", 0.0))
            avg_heart_gained_per_agent = heart_gained / max(1, num_cogs)

            out.append(
                EvalResult(
                    agent=agent_config.label,
                    experiment=exp_name,
                    num_cogs=num_cogs,
                    difficulty=variant_name or "base",
                    clip_period=clip_period,
                    total_reward=total_reward,
                    avg_reward_per_agent=avg_reward_per_agent,
                    hearts_assembled=int(total_reward),
                    heart_gained=heart_gained,
                    avg_heart_gained_per_agent=avg_heart_gained_per_agent,
                    steps_taken=final_step + 1,
                    max_steps=actual_max_steps,
                    success=total_reward > 0,
                    seed_used=run_seed,
                    run_index=run_idx + 1,
                )
            )
        return out
    except Exception:
        # Use a fresh index to avoid referencing run_idx when the failure occurs before the loop above runs.
        return [
            EvalResult(
                agent=agent_config.label,
                experiment=exp_name,
                num_cogs=num_cogs,
                difficulty=variant_name or "base",
                clip_period=clip_period,
                total_reward=0.0,
                avg_reward_per_agent=0.0,
                hearts_assembled=0,
                heart_gained=0.0,
                avg_heart_gained_per_agent=0.0,
                steps_taken=0,
                max_steps=max_steps,
                success=False,
                seed_used=seed + i,
                run_index=i + 1,
            )
            for i in range(runs_per_case)
        ]


def run_evaluation(
    agent_config: AgentConfig,
    experiments: List[str],
    variants: List[str],
    cogs_list: List[int],
    max_steps: int = 1000,
    seed: int = 42,
    repeats: int = 3,
    jobs: int = 0,
    experiment_map: Optional[Dict[str, Mission]] = None,
) -> List[EvalResult]:
    results: List[EvalResult] = []
    experiment_lookup = experiment_map if experiment_map is not None else EXPERIMENT_MAP
    runs_per_case = max(1, int(repeats))
    variant_list = variants or [None]

    logger.info(f"\n{'=' * 80}")
    logger.info(f"Evaluating: {agent_config.label}")
    logger.info(f"Experiments: {len(experiments)}")
    logger.info(f"Variants: {len(variant_list)} (none = base mission)")
    logger.info(f"Agent counts: {cogs_list}")
    logger.info(f"{'=' * 80}\n")

    cases: List[tuple[str, Optional[str], int, Mission, Optional[MissionVariant], int]] = []
    for exp_name in experiments:
        base_mission = experiment_lookup.get(exp_name)
        if base_mission is None:
            logger.error(f"Unknown experiment: {exp_name}")
            continue
        for variant_name in variant_list:
            variant = VARIANT_LOOKUP.get(variant_name) if variant_name else None
            if variant_name and variant is None:
                logger.error(f"Unknown variant: {variant_name}")
                continue
            clip_period = getattr(variant, "extractor_clip_period", 0) if variant else 0
            for num_cogs in cogs_list:
                cases.append((exp_name, variant_name, num_cogs, base_mission, variant, clip_period))

    total_cases = len(cases)
    total_tests = total_cases * runs_per_case
    completed = 0
    max_workers = jobs if jobs > 0 else max(1, os.cpu_count() or 1)

    with ThreadPoolExecutor(max_workers=max_workers) as executor:
        future_map = {
            executor.submit(
                _run_case,
                exp_name,
                variant_name,
                num_cogs,
                base_mission,
                variant,
                clip_period,
                max_steps,
                seed,
                runs_per_case,
                agent_config,
            ): (exp_name, variant_name, num_cogs)
            for exp_name, variant_name, num_cogs, base_mission, variant, clip_period in cases
        }

        for idx, future in enumerate(as_completed(future_map), start=1):
            exp_name, variant_name, num_cogs = future_map[future]
            case_results = future.result()
            results.extend(case_results)
            completed += len(case_results)
            logger.info(
                f"[{idx}/{total_cases}] {exp_name} | {variant_name or 'base'} | {num_cogs} agent(s) "
                f"(progress {completed}/{total_tests})"
            )

    return results


def print_summary(results: List[EvalResult]):
    if not results:
        logger.info("\nNo results to summarize.")
        return

    logger.info(f"\n{'=' * 80}")
    logger.info("SUMMARY")
    logger.info(f"{'=' * 80}\n")

    total = len(results)
    successes = sum(1 for r in results if r.success)
    logger.info(f"Total tests: {total}")
    logger.info(f"Successes: {successes}/{total} ({100 * successes / total:.1f}%)")

    logger.info("\n## By Agent")
    agents = sorted(set(r.agent for r in results))
    for agent in agents:
        agent_results = [r for r in results if r.agent == agent]
        agent_successes = sum(1 for r in agent_results if r.success)
        avg_total_reward = sum(r.total_reward for r in agent_results) / len(agent_results)
        avg_reward_per_agent = sum(r.avg_reward_per_agent for r in agent_results) / len(agent_results)
        logger.info(
            f"  {agent}: {agent_successes}/{len(agent_results)} "
            f"({100 * agent_successes / len(agent_results):.1f}%) "
            f"avg_total={avg_total_reward:.2f} avg_per_agent={avg_reward_per_agent:.2f}"
        )

    logger.info("\n## By Agent Count")
    cogs = sorted(set(r.num_cogs for r in results))
    for num_cogs in cogs:
        cogs_results = [r for r in results if r.num_cogs == num_cogs]
        cogs_successes = sum(1 for r in cogs_results if r.success)
        avg_total_reward = sum(r.total_reward for r in cogs_results) / len(cogs_results)
        avg_reward_per_agent = sum(r.avg_reward_per_agent for r in cogs_results) / len(cogs_results)
        logger.info(
            f"  {num_cogs} agent(s): {cogs_successes}/{len(cogs_results)} "
            f"({100 * cogs_successes / len(cogs_results):.1f}%) "
            f"avg_total={avg_total_reward:.2f} avg_per_agent={avg_reward_per_agent:.2f}"
        )

    logger.info("\n## By Variant")
    variants_present = sorted(set(r.difficulty for r in results))
    for variant_key in variants_present:
        var_results = [r for r in results if r.difficulty == variant_key]
        var_successes = sum(1 for r in var_results if r.success)
        avg_total_reward = sum(r.total_reward for r in var_results) / len(var_results)
        avg_reward_per_agent = sum(r.avg_reward_per_agent for r in var_results) / len(var_results)
        logger.info(
            f"  {variant_key:20s}: {var_successes}/{len(var_results)} "
            f"({100 * var_successes / len(var_results):.1f}%) "
            f"avg_total={avg_total_reward:.2f} avg_per_agent={avg_reward_per_agent:.2f}"
        )


def _mean(values: List[float]) -> float:
    return float(np.mean(values)) if values else 0.0
<<<<<<< HEAD


def _bar_plot(
    filename: str,
    title: str,
    xlabel: str,
    ylabel: str,
    x_labels: List[str],
    series_labels: List[str],
    value_fn,
    output_path: Path,
    width: float = 0.35,
    rotation: int = 45,
    figsize: tuple[int, int] = (12, 7),
    annotate: bool = True,
):
    fig, ax = plt.subplots(figsize=figsize)
    x = np.arange(len(x_labels))
    # Always materialize at least one color so single-series plots have an explicit color
    colors = plt.get_cmap("Set2")(range(max(1, len(series_labels))))

    if len(series_labels) == 1:
        vals = [value_fn(series_labels[0], lbl) for lbl in x_labels]
        bars = list(ax.bar(x, vals, color=colors[0], alpha=0.8, edgecolor="black"))
    else:
        bars = []
        for i, series in enumerate(series_labels):
            vals = [value_fn(series, lbl) for lbl in x_labels]
            offset = width * (i - len(series_labels) / 2 + 0.5)
            bars.extend(
                ax.bar(x + offset, vals, width, label=str(series), color=colors[i], alpha=0.8, edgecolor="black")
            )
        ax.legend(fontsize=11)

    ax.set_ylabel(ylabel, fontsize=12, fontweight="bold")
    ax.set_xlabel(xlabel, fontsize=12, fontweight="bold")
    ax.set_title(title, fontsize=14, fontweight="bold")
    ax.set_xticks(x)
    ax.set_xticklabels(x_labels, rotation=rotation, ha="right")
    ax.grid(axis="y", alpha=0.3)

    if annotate:
        for bar in bars:
            height = bar.get_height()
            if height > 0:
                ax.text(
                    bar.get_x() + bar.get_width() / 2.0,
                    height,
                    f"{height:.2f}",
                    ha="center",
                    va="bottom",
                    fontsize=9,
                    fontweight="bold",
                )

    plt.tight_layout()
    plt.savefig(output_path / filename, dpi=150, bbox_inches="tight")
    plt.close()


def _heatmap(
    filename: str,
    title: str,
    x_labels: List[str],
    y_labels: List[str],
    value_fn,
    output_path: Path,
    figsize: tuple[float, float],
    xlabel: str,
    ylabel: str,
):
    matrix = np.array([[value_fn(x, y) for x in x_labels] for y in y_labels])
    fig, ax = plt.subplots(figsize=figsize)
    im = ax.imshow(matrix, cmap="YlOrRd", aspect="auto")

    ax.set_xticks(np.arange(len(x_labels)))
    ax.set_yticks(np.arange(len(y_labels)))
    ax.set_xticklabels(x_labels)
    ax.set_yticklabels(y_labels)
    plt.setp(ax.get_xticklabels(), rotation=0, ha="center")

    cbar = plt.colorbar(im, ax=ax)
    cbar.set_label("Value", rotation=270, labelpad=20, fontweight="bold")

    for i, _y in enumerate(y_labels):
        for j, _x in enumerate(x_labels):
            ax.text(j, i, f"{matrix[i, j]:.1f}", ha="center", va="center", color="black", fontsize=9, fontweight="bold")

    ax.set_title(title, fontsize=14, fontweight="bold", pad=20)
    ax.set_xlabel(xlabel, fontsize=12, fontweight="bold")
    ax.set_ylabel(ylabel, fontsize=12, fontweight="bold")

    plt.tight_layout()
    plt.savefig(output_path / filename, dpi=150, bbox_inches="tight")
    plt.close()


def _plot_heart_gained_by_agent(aggregated: Dict, agents: List[str], lookup, output_path: Path) -> None:
    """Plot average heart.gained per agent by agent type."""
    _bar_plot(
        filename="heart_gained_by_agent.png",
        title="Average Heart Gained Per Agent by Type",
        xlabel="Agent Type",
        ylabel="Average Heart Gained Per Agent",
        x_labels=agents,
        series_labels=["value"],
        value_fn=lambda _s, a: lookup(a, None, None, None, "avg_heart_gained_per_agent"),
        output_path=output_path,
        rotation=0,
        figsize=(10, 6),
    )


def _plot_heart_gained_by_agent_total(aggregated: Dict, agents: List[str], lookup, output_path: Path) -> None:
    """Plot total heart.gained by agent type."""
    _bar_plot(
        filename="total_heart_gained_by_agent.png",
        title="Total Heart Gained by Agent Type",
        xlabel="Agent Type",
        ylabel="Total Heart Gained",
        x_labels=agents,
        series_labels=["value"],
        value_fn=lambda _s, a: lookup(a, None, None, None, "avg_heart_gained"),
        output_path=output_path,
        rotation=0,
        figsize=(10, 6),
    )


def _plot_heart_gained_by_num_cogs(
    aggregated: Dict, num_cogs_list: List[int], agents: List[str], lookup, output_path: Path
) -> None:
    """Plot average heart.gained per agent by team size."""
    _bar_plot(
        filename="heart_gained_by_num_cogs.png",
        title="Average Heart Gained Per Agent by Team Size",
        xlabel="Number of Agents",
        ylabel="Average Heart Gained Per Agent",
        x_labels=[str(c) for c in num_cogs_list],
        series_labels=agents,
        value_fn=lambda agent, c: lookup(agent, None, None, int(c), "avg_heart_gained_per_agent"),
        output_path=output_path,
        rotation=0,
    )


def _plot_heart_gained_by_num_cogs_total(
    aggregated: Dict, num_cogs_list: List[int], agents: List[str], lookup, output_path: Path
) -> None:
    """Plot total heart.gained by team size."""
    _bar_plot(
        filename="total_heart_gained_by_num_cogs.png",
        title="Total Heart Gained by Team Size",
        xlabel="Number of Agents",
        ylabel="Total Heart Gained",
        x_labels=[str(c) for c in num_cogs_list],
        series_labels=agents,
        value_fn=lambda agent, c: lookup(agent, None, None, int(c), "avg_heart_gained"),
        output_path=output_path,
        rotation=0,
    )


def _plot_heart_gained_by_environment(
    aggregated: Dict, experiments: List[str], agents: List[str], lookup, output_path: Path
) -> None:
    """Plot average heart.gained per agent by environment."""
    _bar_plot(
        filename="heart_gained_by_environment.png",
        title="Average Heart Gained Per Agent by Eval Environment",
        xlabel="Eval Environment",
        ylabel="Average Heart Gained Per Agent",
        x_labels=experiments,
        series_labels=agents,
        value_fn=lambda agent, exp: lookup(agent, exp, None, None, "avg_heart_gained_per_agent"),
        output_path=output_path,
    )


def _plot_heart_gained_by_environment_total(
    aggregated: Dict, experiments: List[str], agents: List[str], lookup, output_path: Path
) -> None:
    """Plot total heart.gained by environment."""
    _bar_plot(
        filename="total_heart_gained_by_environment.png",
        title="Total Heart Gained by Eval Environment",
        xlabel="Eval Environment",
        ylabel="Total Heart Gained",
        x_labels=experiments,
        series_labels=agents,
        value_fn=lambda agent, exp: lookup(agent, exp, None, None, "avg_heart_gained"),
        output_path=output_path,
    )


def _plot_heart_gained_by_difficulty(
    aggregated: Dict, variants: List[str], agents: List[str], lookup, output_path: Path
) -> None:
    """Plot average heart.gained per agent by difficulty variant."""
    _bar_plot(
        filename="heart_gained_by_difficulty.png",
        title="Average Heart Gained Per Agent by Difficulty Variant",
        xlabel="Difficulty Variant",
        ylabel="Average Heart Gained Per Agent",
        x_labels=variants,
        series_labels=agents,
        value_fn=lambda agent, diff: lookup(agent, None, diff, None, "avg_heart_gained_per_agent"),
        output_path=output_path,
    )


def _plot_heart_gained_by_difficulty_total(
    aggregated: Dict, variants: List[str], agents: List[str], lookup, output_path: Path
) -> None:
    """Plot total heart.gained by difficulty variant."""
    _bar_plot(
        filename="total_heart_gained_by_difficulty.png",
        title="Total Heart Gained by Difficulty Variant",
        xlabel="Difficulty Variant",
        ylabel="Total Heart Gained",
        x_labels=variants,
        series_labels=agents,
        value_fn=lambda agent, diff: lookup(agent, None, diff, None, "avg_heart_gained"),
        output_path=output_path,
    )


def create_plots(results: List[EvalResult], output_dir: str = "eval_plots") -> None:
    if not results:
        return

    output_path = Path(output_dir)
    output_path.mkdir(exist_ok=True)
    logger.info(f"\nGenerating plots in {output_path}/...")

    data: defaultdict[tuple[str, str, str, int], defaultdict[str, List[float]]] = defaultdict(lambda: defaultdict(list))
    for r in results:
        key = (r.agent, r.experiment, r.difficulty, r.num_cogs)
        data[key]["total_rewards"].append(r.total_reward)
        data[key]["avg_rewards"].append(r.avg_reward_per_agent)
        data[key]["heart_gained"].append(r.heart_gained)
        data[key]["avg_heart_gained"].append(r.avg_heart_gained_per_agent)
        data[key]["successes"].append(r.success)

    aggregated: Dict[tuple[str, str, str, int], Dict[str, float | str | int]] = {}
    for key, vals in data.items():
        agent, experiment, difficulty, num_cogs = key
        aggregated[key] = {
            "agent": agent,
            "experiment": experiment,
            "difficulty": difficulty,
            "num_cogs": num_cogs,
            "avg_total_reward": _mean(vals["total_rewards"]),
            "avg_reward_per_agent": _mean(vals["avg_rewards"]),
            "avg_heart_gained": _mean(vals["heart_gained"]),
            "avg_heart_gained_per_agent": _mean(vals["avg_heart_gained"]),
            "success_rate": _mean(vals["successes"]),
        }

    agents = sorted(set(r.agent for r in results))
    experiments = sorted(set(r.experiment for r in results))
    variants = sorted(set(r.difficulty for r in results))
    num_cogs_list = sorted(set(r.num_cogs for r in results))

    def lookup(agent: str | None, exp: str | None, diff: str | None, num_cogs: int | None, field: str) -> float:
        vals: List[float] = [
            float(v[field])
            for v in aggregated.values()
            if (agent is None or v["agent"] == agent)
            and (exp is None or v["experiment"] == exp)
            and (diff is None or v["difficulty"] == diff)
            and (num_cogs is None or v["num_cogs"] == num_cogs)
        ]
        return float(np.mean(vals)) if vals else 0.0

    # Bar plots configured declaratively to keep styling consistent and code short.
    bar_specs = [
        {
            "filename": "reward_by_agent.png",
            "title": "Average Reward Per Agent by Type",
            "xlabel": "Agent Type",
            "ylabel": "Average Reward Per Agent",
            "x_labels": agents,
            "series": ["value"],
            "fn": lambda _s, a: lookup(a, None, None, None, "avg_reward_per_agent"),
            "rotation": 0,
            "figsize": (10, 6),
        },
        {
            "filename": "total_reward_by_agent.png",
            "title": "Total Reward by Agent Type",
            "xlabel": "Agent Type",
            "ylabel": "Total Reward",
            "x_labels": agents,
            "series": ["value"],
            "fn": lambda _s, a: lookup(a, None, None, None, "avg_total_reward"),
            "rotation": 0,
            "figsize": (10, 6),
        },
        {
            "filename": "reward_by_num_cogs.png",
            "title": "Average Reward Per Agent by Team Size",
            "xlabel": "Number of Agents",
            "ylabel": "Average Reward Per Agent",
            "x_labels": [str(c) for c in num_cogs_list],
            "series": agents,
            "fn": lambda agent, c: lookup(agent, None, None, int(c), "avg_reward_per_agent"),
            "rotation": 0,
        },
        {
            "filename": "total_reward_by_num_cogs.png",
            "title": "Total Reward by Team Size",
            "xlabel": "Number of Agents",
            "ylabel": "Total Reward",
            "x_labels": [str(c) for c in num_cogs_list],
            "series": agents,
            "fn": lambda agent, c: lookup(agent, None, None, int(c), "avg_total_reward"),
            "rotation": 0,
        },
        {
            "filename": "reward_by_environment.png",
            "title": "Average Reward by Eval Environment",
            "xlabel": "Eval Environment",
            "ylabel": "Average Reward Per Agent",
            "x_labels": experiments,
            "series": agents,
            "fn": lambda agent, exp: lookup(agent, exp, None, None, "avg_reward_per_agent"),
        },
        {
            "filename": "total_reward_by_environment.png",
            "title": "Total Reward by Eval Environment",
            "xlabel": "Eval Environment",
            "ylabel": "Total Reward",
            "x_labels": experiments,
            "series": agents,
            "fn": lambda agent, exp: lookup(agent, exp, None, None, "avg_total_reward"),
        },
        {
            "filename": "reward_by_difficulty.png",
            "title": "Average Reward by Difficulty Variant",
            "xlabel": "Difficulty Variant",
            "ylabel": "Average Reward Per Agent",
            "x_labels": variants,
            "series": agents,
            "fn": lambda agent, diff: lookup(agent, None, diff, None, "avg_reward_per_agent"),
        },
        {
            "filename": "total_reward_by_difficulty.png",
            "title": "Total Reward by Difficulty Variant",
            "xlabel": "Difficulty Variant",
            "ylabel": "Total Reward",
            "x_labels": variants,
            "series": agents,
            "fn": lambda agent, diff: lookup(agent, None, diff, None, "avg_total_reward"),
        },
        {
            "filename": "reward_by_environment_by_cogs.png",
            "title": "Average Reward by Eval Environment (Grouped by Agent Count)",
            "xlabel": "Eval Environment",
            "ylabel": "Average Reward Per Agent",
            "x_labels": experiments,
            "series": [str(c) for c in num_cogs_list],
            "fn": lambda cogs, exp: lookup(None, exp, None, int(cogs), "avg_reward_per_agent"),
        },
    ]

    for spec in bar_specs:
        _bar_plot(
            filename=spec["filename"],
            title=spec["title"],
            xlabel=spec["xlabel"],
            ylabel=spec["ylabel"],
            x_labels=spec["x_labels"],
            series_labels=spec["series"],
            value_fn=spec["fn"],
            output_path=output_path,
            rotation=spec.get("rotation", 45),
            figsize=spec.get("figsize", (12, 7)),
        )

=======


def _bar_plot(
    filename: str,
    title: str,
    xlabel: str,
    ylabel: str,
    x_labels: List[str],
    series_labels: List[str],
    value_fn,
    output_path: Path,
    width: float = 0.35,
    rotation: int = 45,
    figsize: tuple[int, int] = (12, 7),
    annotate: bool = True,
):
    fig, ax = plt.subplots(figsize=figsize)
    x = np.arange(len(x_labels))
    # Always materialize at least one color so single-series plots have an explicit color
    colors = plt.get_cmap("Set2")(range(max(1, len(series_labels))))

    if len(series_labels) == 1:
        vals = [value_fn(series_labels[0], lbl) for lbl in x_labels]
        bars = list(ax.bar(x, vals, color=colors[0], alpha=0.8, edgecolor="black"))
    else:
        bars = []
        for i, series in enumerate(series_labels):
            vals = [value_fn(series, lbl) for lbl in x_labels]
            offset = width * (i - len(series_labels) / 2 + 0.5)
            bars.extend(
                ax.bar(x + offset, vals, width, label=str(series), color=colors[i], alpha=0.8, edgecolor="black")
            )
        ax.legend(fontsize=11)

    ax.set_ylabel(ylabel, fontsize=12, fontweight="bold")
    ax.set_xlabel(xlabel, fontsize=12, fontweight="bold")
    ax.set_title(title, fontsize=14, fontweight="bold")
    ax.set_xticks(x)
    ax.set_xticklabels(x_labels, rotation=rotation, ha="right")
    ax.grid(axis="y", alpha=0.3)

    if annotate:
        for bar in bars:
            height = bar.get_height()
            if height > 0:
                ax.text(
                    bar.get_x() + bar.get_width() / 2.0,
                    height,
                    f"{height:.2f}",
                    ha="center",
                    va="bottom",
                    fontsize=9,
                    fontweight="bold",
                )

    plt.tight_layout()
    plt.savefig(output_path / filename, dpi=150, bbox_inches="tight")
    plt.close()


def _heatmap(
    filename: str,
    title: str,
    x_labels: List[str],
    y_labels: List[str],
    value_fn,
    output_path: Path,
    figsize: tuple[float, float],
    xlabel: str,
    ylabel: str,
):
    matrix = np.array([[value_fn(x, y) for x in x_labels] for y in y_labels])
    fig, ax = plt.subplots(figsize=figsize)
    im = ax.imshow(matrix, cmap="YlOrRd", aspect="auto")

    ax.set_xticks(np.arange(len(x_labels)))
    ax.set_yticks(np.arange(len(y_labels)))
    ax.set_xticklabels(x_labels)
    ax.set_yticklabels(y_labels)
    plt.setp(ax.get_xticklabels(), rotation=0, ha="center")

    cbar = plt.colorbar(im, ax=ax)
    cbar.set_label("Value", rotation=270, labelpad=20, fontweight="bold")

    for i, _y in enumerate(y_labels):
        for j, _x in enumerate(x_labels):
            ax.text(j, i, f"{matrix[i, j]:.1f}", ha="center", va="center", color="black", fontsize=9, fontweight="bold")

    ax.set_title(title, fontsize=14, fontweight="bold", pad=20)
    ax.set_xlabel(xlabel, fontsize=12, fontweight="bold")
    ax.set_ylabel(ylabel, fontsize=12, fontweight="bold")

    plt.tight_layout()
    plt.savefig(output_path / filename, dpi=150, bbox_inches="tight")
    plt.close()


def create_plots(results: List[EvalResult], output_dir: str = "eval_plots") -> None:
    if not results:
        return

    output_path = Path(output_dir)
    output_path.mkdir(exist_ok=True)
    logger.info(f"\nGenerating plots in {output_path}/...")

    data: defaultdict[tuple[str, str, str, int], defaultdict[str, List[float]]] = defaultdict(lambda: defaultdict(list))
    for r in results:
        key = (r.agent, r.experiment, r.difficulty, r.num_cogs)
        data[key]["total_rewards"].append(r.total_reward)
        data[key]["avg_rewards"].append(r.avg_reward_per_agent)
        data[key]["successes"].append(r.success)

    aggregated: Dict[tuple[str, str, str, int], Dict[str, float | str | int]] = {}
    for key, vals in data.items():
        agent, experiment, difficulty, num_cogs = key
        aggregated[key] = {
            "agent": agent,
            "experiment": experiment,
            "difficulty": difficulty,
            "num_cogs": num_cogs,
            "avg_total_reward": _mean(vals["total_rewards"]),
            "avg_reward_per_agent": _mean(vals["avg_rewards"]),
            "success_rate": _mean(vals["successes"]),
        }

    agents = sorted(set(r.agent for r in results))
    experiments = sorted(set(r.experiment for r in results))
    variants = sorted(set(r.difficulty for r in results))
    num_cogs_list = sorted(set(r.num_cogs for r in results))

    def lookup(agent: str | None, exp: str | None, diff: str | None, num_cogs: int | None, field: str) -> float:
        vals = [
            v[field]
            for v in aggregated.values()
            if (agent is None or v["agent"] == agent)
            and (exp is None or v["experiment"] == exp)
            and (diff is None or v["difficulty"] == diff)
            and (num_cogs is None or v["num_cogs"] == num_cogs)
        ]
        return float(np.mean(vals)) if vals else 0.0

    # Bar plots configured declaratively to keep styling consistent and code short.
    bar_specs = [
        {
            "filename": "reward_by_agent.png",
            "title": "Average Reward Per Agent by Type",
            "xlabel": "Agent Type",
            "ylabel": "Average Reward Per Agent",
            "x_labels": agents,
            "series": ["value"],
            "fn": lambda _s, a: lookup(a, None, None, None, "avg_reward_per_agent"),
            "rotation": 0,
            "figsize": (10, 6),
        },
        {
            "filename": "total_reward_by_agent.png",
            "title": "Total Reward by Agent Type",
            "xlabel": "Agent Type",
            "ylabel": "Total Reward",
            "x_labels": agents,
            "series": ["value"],
            "fn": lambda _s, a: lookup(a, None, None, None, "avg_total_reward"),
            "rotation": 0,
            "figsize": (10, 6),
        },
        {
            "filename": "reward_by_num_cogs.png",
            "title": "Average Reward Per Agent by Team Size",
            "xlabel": "Number of Agents",
            "ylabel": "Average Reward Per Agent",
            "x_labels": [str(c) for c in num_cogs_list],
            "series": agents,
            "fn": lambda agent, c: lookup(agent, None, None, int(c), "avg_reward_per_agent"),
            "rotation": 0,
        },
        {
            "filename": "total_reward_by_num_cogs.png",
            "title": "Total Reward by Team Size",
            "xlabel": "Number of Agents",
            "ylabel": "Total Reward",
            "x_labels": [str(c) for c in num_cogs_list],
            "series": agents,
            "fn": lambda agent, c: lookup(agent, None, None, int(c), "avg_total_reward"),
            "rotation": 0,
        },
        {
            "filename": "reward_by_environment.png",
            "title": "Average Reward by Eval Environment",
            "xlabel": "Eval Environment",
            "ylabel": "Average Reward Per Agent",
            "x_labels": experiments,
            "series": agents,
            "fn": lambda agent, exp: lookup(agent, exp, None, None, "avg_reward_per_agent"),
        },
        {
            "filename": "total_reward_by_environment.png",
            "title": "Total Reward by Eval Environment",
            "xlabel": "Eval Environment",
            "ylabel": "Total Reward",
            "x_labels": experiments,
            "series": agents,
            "fn": lambda agent, exp: lookup(agent, exp, None, None, "avg_total_reward"),
        },
        {
            "filename": "reward_by_difficulty.png",
            "title": "Average Reward by Difficulty Variant",
            "xlabel": "Difficulty Variant",
            "ylabel": "Average Reward Per Agent",
            "x_labels": variants,
            "series": agents,
            "fn": lambda agent, diff: lookup(agent, None, diff, None, "avg_reward_per_agent"),
        },
        {
            "filename": "total_reward_by_difficulty.png",
            "title": "Total Reward by Difficulty Variant",
            "xlabel": "Difficulty Variant",
            "ylabel": "Total Reward",
            "x_labels": variants,
            "series": agents,
            "fn": lambda agent, diff: lookup(agent, None, diff, None, "avg_total_reward"),
        },
        {
            "filename": "reward_by_environment_by_cogs.png",
            "title": "Average Reward by Eval Environment (Grouped by Agent Count)",
            "xlabel": "Eval Environment",
            "ylabel": "Average Reward Per Agent",
            "x_labels": experiments,
            "series": [str(c) for c in num_cogs_list],
            "fn": lambda cogs, exp: lookup(None, exp, None, int(cogs), "avg_reward_per_agent"),
        },
    ]

    for spec in bar_specs:
        _bar_plot(
            filename=spec["filename"],
            title=spec["title"],
            xlabel=spec["xlabel"],
            ylabel=spec["ylabel"],
            x_labels=spec["x_labels"],
            series_labels=spec["series"],
            value_fn=spec["fn"],
            output_path=output_path,
            rotation=spec.get("rotation", 45),
            figsize=spec.get("figsize", (12, 7)),
        )

>>>>>>> 49409f39
    heatmap_specs = [
        {
            "filename": "heatmap_env_agent.png",
            "title": "Average Reward: Environment × Agent",
            "x_labels": agents,
            "y_labels": experiments,
            "fn": lambda agent, exp: lookup(agent, exp, None, None, "avg_reward_per_agent"),
            "figsize": (10, len(experiments) * 0.5 + 2),
            "xlabel": "Agent",
            "ylabel": "Environment",
        },
        {
            "filename": "heatmap_env_agent_total.png",
            "title": "Total Reward: Environment × Agent",
            "x_labels": agents,
            "y_labels": experiments,
            "fn": lambda agent, exp: lookup(agent, exp, None, None, "avg_total_reward"),
            "figsize": (10, len(experiments) * 0.5 + 2),
            "xlabel": "Agent",
            "ylabel": "Environment",
        },
        {
            "filename": "heatmap_diff_agent.png",
            "title": "Average Reward: Difficulty × Agent",
            "x_labels": agents,
            "y_labels": variants,
            "fn": lambda agent, diff: lookup(agent, None, diff, None, "avg_reward_per_agent"),
            "figsize": (10, len(variants) * 0.4 + 2),
            "xlabel": "Agent",
            "ylabel": "Difficulty",
        },
        {
            "filename": "heatmap_diff_agent_total.png",
            "title": "Total Reward: Difficulty × Agent",
            "x_labels": agents,
            "y_labels": variants,
            "fn": lambda agent, diff: lookup(agent, None, diff, None, "avg_total_reward"),
            "figsize": (10, len(variants) * 0.4 + 2),
            "xlabel": "Agent",
            "ylabel": "Difficulty",
        },
<<<<<<< HEAD
        {
            "filename": "heatmap_env_diff.png",
            "title": "Average Reward: Environment × Difficulty",
            "x_labels": experiments,
            "y_labels": variants,
            "fn": lambda exp, diff: lookup(None, exp, diff, None, "avg_reward_per_agent"),
            "figsize": (max(12, len(experiments) * 0.6), len(variants) * 0.4 + 2),
            "xlabel": "Environment",
            "ylabel": "Difficulty",
        },
        {
            "filename": "heatmap_env_diff_total.png",
            "title": "Total Reward: Environment × Difficulty",
            "x_labels": experiments,
            "y_labels": variants,
            "fn": lambda exp, diff: lookup(None, exp, diff, None, "avg_total_reward"),
            "figsize": (max(12, len(experiments) * 0.6), len(variants) * 0.4 + 2),
            "xlabel": "Environment",
            "ylabel": "Difficulty",
        },
=======
>>>>>>> 49409f39
    ]

    for spec in heatmap_specs:
        _heatmap(
            filename=spec["filename"],
            title=spec["title"],
            x_labels=spec["x_labels"],
            y_labels=spec["y_labels"],
            value_fn=spec["fn"],
            output_path=output_path,
            figsize=spec["figsize"],
            xlabel=spec["xlabel"],
            ylabel=spec["ylabel"],
        )
<<<<<<< HEAD

    # Heart.gained plots (mirroring reward plots)
    _plot_heart_gained_by_agent(aggregated, agents, lookup, output_path)
    _plot_heart_gained_by_agent_total(aggregated, agents, lookup, output_path)
    _plot_heart_gained_by_num_cogs(aggregated, num_cogs_list, agents, lookup, output_path)
    _plot_heart_gained_by_num_cogs_total(aggregated, num_cogs_list, agents, lookup, output_path)
    _plot_heart_gained_by_environment(aggregated, experiments, agents, lookup, output_path)
    _plot_heart_gained_by_environment_total(aggregated, experiments, agents, lookup, output_path)
    _plot_heart_gained_by_difficulty(aggregated, variants, agents, lookup, output_path)
    _plot_heart_gained_by_difficulty_total(aggregated, variants, agents, lookup, output_path)
=======
>>>>>>> 49409f39

    logger.info(f"✓ Plots saved to {output_path}/")


def main():
    parser = argparse.ArgumentParser(description="Evaluate scripted or custom agents.")
    parser.add_argument("--agent", nargs="*", default=None, help="Agent key, class path, or S3 URI")
    parser.add_argument("--checkpoint", type=str, default=None, help="Checkpoint path (or S3 URI)")
    parser.add_argument("--experiments", nargs="*", default=None, help="Experiments to run")
    parser.add_argument("--variants", nargs="*", default=None, help="Variants to apply")
    parser.add_argument("--cogs", nargs="*", type=int, default=None, help="Agent counts to test")
    parser.add_argument("--steps", type=int, default=1000, help="Max steps per episode")
    parser.add_argument("--seed", type=int, default=42, help="Random seed")
    parser.add_argument("--output", type=str, default=None, help="Output JSON file for results")
    parser.add_argument("--plot-dir", type=str, default="eval_plots", help="Directory to save plots")
    parser.add_argument("--no-plots", action="store_true", help="Skip generating plots")
    parser.add_argument(
        "--mission-set",
        choices=["eval_missions", "integrated_evals", "spanning_evals", "diagnostic_evals", "all"],
        default="all",
    )
    parser.add_argument("--repeats", type=int, default=3, help="Runs per case")
    parser.add_argument("--jobs", type=int, default=0, help="Max parallel cases (0 = CPU count)")

    args = parser.parse_args()

    if args.mission_set == "all":
        missions_list = []
        missions_list.extend(load_eval_missions("cogames.cogs_vs_clips.evals.eval_missions"))
        missions_list.extend(load_eval_missions("cogames.cogs_vs_clips.evals.integrated_evals"))
        missions_list.extend(load_eval_missions("cogames.cogs_vs_clips.evals.spanning_evals"))
        missions_list.extend([mission_cls() for mission_cls in DIAGNOSTIC_EVALS])  # type: ignore[call-arg]
        eval_mission_names = {m.name for m in missions_list}
        for mission in ALL_MISSIONS:
            if mission.name not in eval_mission_names:
                missions_list.append(mission)
    elif args.mission_set == "diagnostic_evals":
        missions_list = [mission_cls() for mission_cls in DIAGNOSTIC_EVALS]  # type: ignore[call-arg]
    elif args.mission_set == "eval_missions":
        missions_list = load_eval_missions("cogames.cogs_vs_clips.evals.eval_missions")
    elif args.mission_set == "integrated_evals":
        missions_list = load_eval_missions("cogames.cogs_vs_clips.evals.integrated_evals")
    elif args.mission_set == "spanning_evals":
        missions_list = load_eval_missions("cogames.cogs_vs_clips.evals.spanning_evals")
    else:
        raise ValueError(f"Unknown mission set: {args.mission_set}")

    experiment_map = {mission.name: mission for mission in missions_list}
    for mission in ALL_MISSIONS:
        experiment_map.setdefault(mission.name, mission)
    global EXPERIMENT_MAP
    EXPERIMENT_MAP = experiment_map

    agent_keys = args.agent if args.agent else ["ladybug"]
    configs: List[AgentConfig] = []
    for agent_key in agent_keys:
        if agent_key == "all":
            configs.extend(list(AGENT_CONFIGS.values()))
        elif agent_key in AGENT_CONFIGS:
            configs.append(AGENT_CONFIGS[agent_key])
        elif is_s3_uri(agent_key):
            label = Path(agent_key).stem if "/" in agent_key else agent_key
            configs.append(AgentConfig(key="custom", label=f"s3_{label}", policy_path=agent_key, data_path=None))
        else:
            label = agent_key.rsplit(".", 1)[-1] if "." in agent_key else agent_key
            configs.append(AgentConfig(key="custom", label=label, policy_path=agent_key, data_path=args.checkpoint))

    experiments = args.experiments if args.experiments else list(experiment_map.keys())

    all_results: List[EvalResult] = []
    for config in configs:
        variants = args.variants if args.variants else []
        cogs_list = args.cogs if args.cogs else [1, 2, 4]
        all_results.extend(
            run_evaluation(
                agent_config=config,
                experiments=experiments,
                variants=variants,
                cogs_list=cogs_list,
                experiment_map=experiment_map,
                max_steps=args.steps,
                seed=args.seed,
                repeats=args.repeats,
                jobs=args.jobs,
            )
        )

    print_summary(all_results)

    if args.output:
        with open(args.output, "w") as f:
            json.dump([asdict(r) for r in all_results], f, indent=2)
        logger.info(f"\nResults saved to: {args.output}")

    if not args.no_plots and all_results:
        create_plots(all_results, output_dir=args.plot_dir)


if __name__ == "__main__":
    main()<|MERGE_RESOLUTION|>--- conflicted
+++ resolved
@@ -125,7 +125,6 @@
         policy_spec = CheckpointManager.policy_spec_from_uri(policy_path, device=device)
         return initialize_or_load_policy(policy_env_info, policy_spec)
 
-    # Otherwise, use the standard initialization path
     policy_spec = PolicySpec(class_path=policy_path, data_path=checkpoint_path)
     return initialize_or_load_policy(policy_env_info, policy_spec)
 
@@ -178,14 +177,11 @@
             env_config.game.max_steps = max_steps
 
         # For evaluation, only heart rewards should count (not resource rewards)
-        # Initialize stats rewards dict if needed
         if not env_config.game.agent.rewards.stats:
             env_config.game.agent.rewards.stats = {}
-        # Set all resource rewards to 0
         resource_stats = ["carbon.gained", "oxygen.gained", "germanium.gained", "silicon.gained"]
         for resource_stat in resource_stats:
             env_config.game.agent.rewards.stats[resource_stat] = 0.0
-        # Also set stats_max to 0 to ensure no resource rewards
         if not env_config.game.agent.rewards.stats_max:
             env_config.game.agent.rewards.stats_max = {}
         for resource_stat in resource_stats:
@@ -212,13 +208,11 @@
             avg_reward_per_agent = total_reward / max(1, num_cogs)
             final_step = rollout._sim.current_step
 
-            # Extract heart.gained stat from episode stats
             heart_gained = 0.0
             episode_stats = rollout._sim.episode_stats
             if "agent" in episode_stats:
                 agent_stats_list = episode_stats["agent"]
                 for agent_stats in agent_stats_list:
-                    # heart.gained is tracked per agent
                     heart_gained += float(agent_stats.get("heart.gained", 0.0))
             avg_heart_gained_per_agent = heart_gained / max(1, num_cogs)
 
@@ -243,7 +237,6 @@
             )
         return out
     except Exception:
-        # Use a fresh index to avoid referencing run_idx when the failure occurs before the loop above runs.
         return [
             EvalResult(
                 agent=agent_config.label,
@@ -354,49 +347,30 @@
     logger.info(f"Total tests: {total}")
     logger.info(f"Successes: {successes}/{total} ({100 * successes / total:.1f}%)")
 
-    logger.info("\n## By Agent")
-    agents = sorted(set(r.agent for r in results))
-    for agent in agents:
-        agent_results = [r for r in results if r.agent == agent]
-        agent_successes = sum(1 for r in agent_results if r.success)
-        avg_total_reward = sum(r.total_reward for r in agent_results) / len(agent_results)
-        avg_reward_per_agent = sum(r.avg_reward_per_agent for r in agent_results) / len(agent_results)
-        logger.info(
-            f"  {agent}: {agent_successes}/{len(agent_results)} "
-            f"({100 * agent_successes / len(agent_results):.1f}%) "
-            f"avg_total={avg_total_reward:.2f} avg_per_agent={avg_reward_per_agent:.2f}"
-        )
-
-    logger.info("\n## By Agent Count")
-    cogs = sorted(set(r.num_cogs for r in results))
-    for num_cogs in cogs:
-        cogs_results = [r for r in results if r.num_cogs == num_cogs]
-        cogs_successes = sum(1 for r in cogs_results if r.success)
-        avg_total_reward = sum(r.total_reward for r in cogs_results) / len(cogs_results)
-        avg_reward_per_agent = sum(r.avg_reward_per_agent for r in cogs_results) / len(cogs_results)
-        logger.info(
-            f"  {num_cogs} agent(s): {cogs_successes}/{len(cogs_results)} "
-            f"({100 * cogs_successes / len(cogs_results):.1f}%) "
-            f"avg_total={avg_total_reward:.2f} avg_per_agent={avg_reward_per_agent:.2f}"
-        )
-
-    logger.info("\n## By Variant")
-    variants_present = sorted(set(r.difficulty for r in results))
-    for variant_key in variants_present:
-        var_results = [r for r in results if r.difficulty == variant_key]
-        var_successes = sum(1 for r in var_results if r.success)
-        avg_total_reward = sum(r.total_reward for r in var_results) / len(var_results)
-        avg_reward_per_agent = sum(r.avg_reward_per_agent for r in var_results) / len(var_results)
-        logger.info(
-            f"  {variant_key:20s}: {var_successes}/{len(var_results)} "
-            f"({100 * var_successes / len(var_results):.1f}%) "
-            f"avg_total={avg_total_reward:.2f} avg_per_agent={avg_reward_per_agent:.2f}"
-        )
+    def _summarize(group_key, label):
+        grouped = defaultdict(list)
+        for r in results:
+            grouped[getattr(r, group_key)].append(r)
+
+        logger.info(f"\n## By {label}")
+        for key in sorted(grouped):
+            group = grouped[key]
+            group_successes = sum(1 for r in group if r.success)
+            avg_total_reward = sum(r.total_reward for r in group) / len(group)
+            avg_reward_per_agent = sum(r.avg_reward_per_agent for r in group) / len(group)
+            logger.info(
+                f"  {key}: {group_successes}/{len(group)} "
+                f"({100 * group_successes / len(group):.1f}%) "
+                f"avg_total={avg_total_reward:.2f} avg_per_agent={avg_reward_per_agent:.2f}"
+            )
+
+    _summarize("agent", "Agent")
+    _summarize("num_cogs", "Agent Count")
+    _summarize("difficulty", "Variant")
 
 
 def _mean(values: List[float]) -> float:
     return float(np.mean(values)) if values else 0.0
-<<<<<<< HEAD
 
 
 def _bar_plot(
@@ -415,7 +389,6 @@
 ):
     fig, ax = plt.subplots(figsize=figsize)
     x = np.arange(len(x_labels))
-    # Always materialize at least one color so single-series plots have an explicit color
     colors = plt.get_cmap("Set2")(range(max(1, len(series_labels))))
 
     if len(series_labels) == 1:
@@ -494,136 +467,6 @@
     plt.close()
 
 
-def _plot_heart_gained_by_agent(aggregated: Dict, agents: List[str], lookup, output_path: Path) -> None:
-    """Plot average heart.gained per agent by agent type."""
-    _bar_plot(
-        filename="heart_gained_by_agent.png",
-        title="Average Heart Gained Per Agent by Type",
-        xlabel="Agent Type",
-        ylabel="Average Heart Gained Per Agent",
-        x_labels=agents,
-        series_labels=["value"],
-        value_fn=lambda _s, a: lookup(a, None, None, None, "avg_heart_gained_per_agent"),
-        output_path=output_path,
-        rotation=0,
-        figsize=(10, 6),
-    )
-
-
-def _plot_heart_gained_by_agent_total(aggregated: Dict, agents: List[str], lookup, output_path: Path) -> None:
-    """Plot total heart.gained by agent type."""
-    _bar_plot(
-        filename="total_heart_gained_by_agent.png",
-        title="Total Heart Gained by Agent Type",
-        xlabel="Agent Type",
-        ylabel="Total Heart Gained",
-        x_labels=agents,
-        series_labels=["value"],
-        value_fn=lambda _s, a: lookup(a, None, None, None, "avg_heart_gained"),
-        output_path=output_path,
-        rotation=0,
-        figsize=(10, 6),
-    )
-
-
-def _plot_heart_gained_by_num_cogs(
-    aggregated: Dict, num_cogs_list: List[int], agents: List[str], lookup, output_path: Path
-) -> None:
-    """Plot average heart.gained per agent by team size."""
-    _bar_plot(
-        filename="heart_gained_by_num_cogs.png",
-        title="Average Heart Gained Per Agent by Team Size",
-        xlabel="Number of Agents",
-        ylabel="Average Heart Gained Per Agent",
-        x_labels=[str(c) for c in num_cogs_list],
-        series_labels=agents,
-        value_fn=lambda agent, c: lookup(agent, None, None, int(c), "avg_heart_gained_per_agent"),
-        output_path=output_path,
-        rotation=0,
-    )
-
-
-def _plot_heart_gained_by_num_cogs_total(
-    aggregated: Dict, num_cogs_list: List[int], agents: List[str], lookup, output_path: Path
-) -> None:
-    """Plot total heart.gained by team size."""
-    _bar_plot(
-        filename="total_heart_gained_by_num_cogs.png",
-        title="Total Heart Gained by Team Size",
-        xlabel="Number of Agents",
-        ylabel="Total Heart Gained",
-        x_labels=[str(c) for c in num_cogs_list],
-        series_labels=agents,
-        value_fn=lambda agent, c: lookup(agent, None, None, int(c), "avg_heart_gained"),
-        output_path=output_path,
-        rotation=0,
-    )
-
-
-def _plot_heart_gained_by_environment(
-    aggregated: Dict, experiments: List[str], agents: List[str], lookup, output_path: Path
-) -> None:
-    """Plot average heart.gained per agent by environment."""
-    _bar_plot(
-        filename="heart_gained_by_environment.png",
-        title="Average Heart Gained Per Agent by Eval Environment",
-        xlabel="Eval Environment",
-        ylabel="Average Heart Gained Per Agent",
-        x_labels=experiments,
-        series_labels=agents,
-        value_fn=lambda agent, exp: lookup(agent, exp, None, None, "avg_heart_gained_per_agent"),
-        output_path=output_path,
-    )
-
-
-def _plot_heart_gained_by_environment_total(
-    aggregated: Dict, experiments: List[str], agents: List[str], lookup, output_path: Path
-) -> None:
-    """Plot total heart.gained by environment."""
-    _bar_plot(
-        filename="total_heart_gained_by_environment.png",
-        title="Total Heart Gained by Eval Environment",
-        xlabel="Eval Environment",
-        ylabel="Total Heart Gained",
-        x_labels=experiments,
-        series_labels=agents,
-        value_fn=lambda agent, exp: lookup(agent, exp, None, None, "avg_heart_gained"),
-        output_path=output_path,
-    )
-
-
-def _plot_heart_gained_by_difficulty(
-    aggregated: Dict, variants: List[str], agents: List[str], lookup, output_path: Path
-) -> None:
-    """Plot average heart.gained per agent by difficulty variant."""
-    _bar_plot(
-        filename="heart_gained_by_difficulty.png",
-        title="Average Heart Gained Per Agent by Difficulty Variant",
-        xlabel="Difficulty Variant",
-        ylabel="Average Heart Gained Per Agent",
-        x_labels=variants,
-        series_labels=agents,
-        value_fn=lambda agent, diff: lookup(agent, None, diff, None, "avg_heart_gained_per_agent"),
-        output_path=output_path,
-    )
-
-
-def _plot_heart_gained_by_difficulty_total(
-    aggregated: Dict, variants: List[str], agents: List[str], lookup, output_path: Path
-) -> None:
-    """Plot total heart.gained by difficulty variant."""
-    _bar_plot(
-        filename="total_heart_gained_by_difficulty.png",
-        title="Total Heart Gained by Difficulty Variant",
-        xlabel="Difficulty Variant",
-        ylabel="Total Heart Gained",
-        x_labels=variants,
-        series_labels=agents,
-        value_fn=lambda agent, diff: lookup(agent, None, diff, None, "avg_heart_gained"),
-        output_path=output_path,
-    )
-
-
 def create_plots(results: List[EvalResult], output_dir: str = "eval_plots") -> None:
     if not results:
         return
@@ -672,7 +515,6 @@
         ]
         return float(np.mean(vals)) if vals else 0.0
 
-    # Bar plots configured declaratively to keep styling consistent and code short.
     bar_specs = [
         {
             "filename": "reward_by_agent.png",
@@ -760,6 +602,85 @@
             "x_labels": experiments,
             "series": [str(c) for c in num_cogs_list],
             "fn": lambda cogs, exp: lookup(None, exp, None, int(cogs), "avg_reward_per_agent"),
+        },
+        # Heart.gained plots mirroring reward plots
+        {
+            "filename": "heart_gained_by_agent.png",
+            "title": "Average Heart Gained Per Agent by Type",
+            "xlabel": "Agent Type",
+            "ylabel": "Average Heart Gained Per Agent",
+            "x_labels": agents,
+            "series": ["value"],
+            "fn": lambda _s, a: lookup(a, None, None, None, "avg_heart_gained_per_agent"),
+            "rotation": 0,
+            "figsize": (10, 6),
+        },
+        {
+            "filename": "total_heart_gained_by_agent.png",
+            "title": "Total Heart Gained by Agent Type",
+            "xlabel": "Agent Type",
+            "ylabel": "Total Heart Gained",
+            "x_labels": agents,
+            "series": ["value"],
+            "fn": lambda _s, a: lookup(a, None, None, None, "avg_heart_gained"),
+            "rotation": 0,
+            "figsize": (10, 6),
+        },
+        {
+            "filename": "heart_gained_by_num_cogs.png",
+            "title": "Average Heart Gained Per Agent by Team Size",
+            "xlabel": "Number of Agents",
+            "ylabel": "Average Heart Gained Per Agent",
+            "x_labels": [str(c) for c in num_cogs_list],
+            "series": agents,
+            "fn": lambda agent, c: lookup(agent, None, None, int(c), "avg_heart_gained_per_agent"),
+            "rotation": 0,
+        },
+        {
+            "filename": "total_heart_gained_by_num_cogs.png",
+            "title": "Total Heart Gained by Team Size",
+            "xlabel": "Number of Agents",
+            "ylabel": "Total Heart Gained",
+            "x_labels": [str(c) for c in num_cogs_list],
+            "series": agents,
+            "fn": lambda agent, c: lookup(agent, None, None, int(c), "avg_heart_gained"),
+            "rotation": 0,
+        },
+        {
+            "filename": "heart_gained_by_environment.png",
+            "title": "Average Heart Gained Per Agent by Eval Environment",
+            "xlabel": "Eval Environment",
+            "ylabel": "Average Heart Gained Per Agent",
+            "x_labels": experiments,
+            "series": agents,
+            "fn": lambda agent, exp: lookup(agent, exp, None, None, "avg_heart_gained_per_agent"),
+        },
+        {
+            "filename": "total_heart_gained_by_environment.png",
+            "title": "Total Heart Gained by Eval Environment",
+            "xlabel": "Eval Environment",
+            "ylabel": "Total Heart Gained",
+            "x_labels": experiments,
+            "series": agents,
+            "fn": lambda agent, exp: lookup(agent, exp, None, None, "avg_heart_gained"),
+        },
+        {
+            "filename": "heart_gained_by_difficulty.png",
+            "title": "Average Heart Gained Per Agent by Difficulty Variant",
+            "xlabel": "Difficulty Variant",
+            "ylabel": "Average Heart Gained Per Agent",
+            "x_labels": variants,
+            "series": agents,
+            "fn": lambda agent, diff: lookup(agent, None, diff, None, "avg_heart_gained_per_agent"),
+        },
+        {
+            "filename": "total_heart_gained_by_difficulty.png",
+            "title": "Total Heart Gained by Difficulty Variant",
+            "xlabel": "Difficulty Variant",
+            "ylabel": "Total Heart Gained",
+            "x_labels": variants,
+            "series": agents,
+            "fn": lambda agent, diff: lookup(agent, None, diff, None, "avg_heart_gained"),
         },
     ]
 
@@ -777,254 +698,6 @@
             figsize=spec.get("figsize", (12, 7)),
         )
 
-=======
-
-
-def _bar_plot(
-    filename: str,
-    title: str,
-    xlabel: str,
-    ylabel: str,
-    x_labels: List[str],
-    series_labels: List[str],
-    value_fn,
-    output_path: Path,
-    width: float = 0.35,
-    rotation: int = 45,
-    figsize: tuple[int, int] = (12, 7),
-    annotate: bool = True,
-):
-    fig, ax = plt.subplots(figsize=figsize)
-    x = np.arange(len(x_labels))
-    # Always materialize at least one color so single-series plots have an explicit color
-    colors = plt.get_cmap("Set2")(range(max(1, len(series_labels))))
-
-    if len(series_labels) == 1:
-        vals = [value_fn(series_labels[0], lbl) for lbl in x_labels]
-        bars = list(ax.bar(x, vals, color=colors[0], alpha=0.8, edgecolor="black"))
-    else:
-        bars = []
-        for i, series in enumerate(series_labels):
-            vals = [value_fn(series, lbl) for lbl in x_labels]
-            offset = width * (i - len(series_labels) / 2 + 0.5)
-            bars.extend(
-                ax.bar(x + offset, vals, width, label=str(series), color=colors[i], alpha=0.8, edgecolor="black")
-            )
-        ax.legend(fontsize=11)
-
-    ax.set_ylabel(ylabel, fontsize=12, fontweight="bold")
-    ax.set_xlabel(xlabel, fontsize=12, fontweight="bold")
-    ax.set_title(title, fontsize=14, fontweight="bold")
-    ax.set_xticks(x)
-    ax.set_xticklabels(x_labels, rotation=rotation, ha="right")
-    ax.grid(axis="y", alpha=0.3)
-
-    if annotate:
-        for bar in bars:
-            height = bar.get_height()
-            if height > 0:
-                ax.text(
-                    bar.get_x() + bar.get_width() / 2.0,
-                    height,
-                    f"{height:.2f}",
-                    ha="center",
-                    va="bottom",
-                    fontsize=9,
-                    fontweight="bold",
-                )
-
-    plt.tight_layout()
-    plt.savefig(output_path / filename, dpi=150, bbox_inches="tight")
-    plt.close()
-
-
-def _heatmap(
-    filename: str,
-    title: str,
-    x_labels: List[str],
-    y_labels: List[str],
-    value_fn,
-    output_path: Path,
-    figsize: tuple[float, float],
-    xlabel: str,
-    ylabel: str,
-):
-    matrix = np.array([[value_fn(x, y) for x in x_labels] for y in y_labels])
-    fig, ax = plt.subplots(figsize=figsize)
-    im = ax.imshow(matrix, cmap="YlOrRd", aspect="auto")
-
-    ax.set_xticks(np.arange(len(x_labels)))
-    ax.set_yticks(np.arange(len(y_labels)))
-    ax.set_xticklabels(x_labels)
-    ax.set_yticklabels(y_labels)
-    plt.setp(ax.get_xticklabels(), rotation=0, ha="center")
-
-    cbar = plt.colorbar(im, ax=ax)
-    cbar.set_label("Value", rotation=270, labelpad=20, fontweight="bold")
-
-    for i, _y in enumerate(y_labels):
-        for j, _x in enumerate(x_labels):
-            ax.text(j, i, f"{matrix[i, j]:.1f}", ha="center", va="center", color="black", fontsize=9, fontweight="bold")
-
-    ax.set_title(title, fontsize=14, fontweight="bold", pad=20)
-    ax.set_xlabel(xlabel, fontsize=12, fontweight="bold")
-    ax.set_ylabel(ylabel, fontsize=12, fontweight="bold")
-
-    plt.tight_layout()
-    plt.savefig(output_path / filename, dpi=150, bbox_inches="tight")
-    plt.close()
-
-
-def create_plots(results: List[EvalResult], output_dir: str = "eval_plots") -> None:
-    if not results:
-        return
-
-    output_path = Path(output_dir)
-    output_path.mkdir(exist_ok=True)
-    logger.info(f"\nGenerating plots in {output_path}/...")
-
-    data: defaultdict[tuple[str, str, str, int], defaultdict[str, List[float]]] = defaultdict(lambda: defaultdict(list))
-    for r in results:
-        key = (r.agent, r.experiment, r.difficulty, r.num_cogs)
-        data[key]["total_rewards"].append(r.total_reward)
-        data[key]["avg_rewards"].append(r.avg_reward_per_agent)
-        data[key]["successes"].append(r.success)
-
-    aggregated: Dict[tuple[str, str, str, int], Dict[str, float | str | int]] = {}
-    for key, vals in data.items():
-        agent, experiment, difficulty, num_cogs = key
-        aggregated[key] = {
-            "agent": agent,
-            "experiment": experiment,
-            "difficulty": difficulty,
-            "num_cogs": num_cogs,
-            "avg_total_reward": _mean(vals["total_rewards"]),
-            "avg_reward_per_agent": _mean(vals["avg_rewards"]),
-            "success_rate": _mean(vals["successes"]),
-        }
-
-    agents = sorted(set(r.agent for r in results))
-    experiments = sorted(set(r.experiment for r in results))
-    variants = sorted(set(r.difficulty for r in results))
-    num_cogs_list = sorted(set(r.num_cogs for r in results))
-
-    def lookup(agent: str | None, exp: str | None, diff: str | None, num_cogs: int | None, field: str) -> float:
-        vals = [
-            v[field]
-            for v in aggregated.values()
-            if (agent is None or v["agent"] == agent)
-            and (exp is None or v["experiment"] == exp)
-            and (diff is None or v["difficulty"] == diff)
-            and (num_cogs is None or v["num_cogs"] == num_cogs)
-        ]
-        return float(np.mean(vals)) if vals else 0.0
-
-    # Bar plots configured declaratively to keep styling consistent and code short.
-    bar_specs = [
-        {
-            "filename": "reward_by_agent.png",
-            "title": "Average Reward Per Agent by Type",
-            "xlabel": "Agent Type",
-            "ylabel": "Average Reward Per Agent",
-            "x_labels": agents,
-            "series": ["value"],
-            "fn": lambda _s, a: lookup(a, None, None, None, "avg_reward_per_agent"),
-            "rotation": 0,
-            "figsize": (10, 6),
-        },
-        {
-            "filename": "total_reward_by_agent.png",
-            "title": "Total Reward by Agent Type",
-            "xlabel": "Agent Type",
-            "ylabel": "Total Reward",
-            "x_labels": agents,
-            "series": ["value"],
-            "fn": lambda _s, a: lookup(a, None, None, None, "avg_total_reward"),
-            "rotation": 0,
-            "figsize": (10, 6),
-        },
-        {
-            "filename": "reward_by_num_cogs.png",
-            "title": "Average Reward Per Agent by Team Size",
-            "xlabel": "Number of Agents",
-            "ylabel": "Average Reward Per Agent",
-            "x_labels": [str(c) for c in num_cogs_list],
-            "series": agents,
-            "fn": lambda agent, c: lookup(agent, None, None, int(c), "avg_reward_per_agent"),
-            "rotation": 0,
-        },
-        {
-            "filename": "total_reward_by_num_cogs.png",
-            "title": "Total Reward by Team Size",
-            "xlabel": "Number of Agents",
-            "ylabel": "Total Reward",
-            "x_labels": [str(c) for c in num_cogs_list],
-            "series": agents,
-            "fn": lambda agent, c: lookup(agent, None, None, int(c), "avg_total_reward"),
-            "rotation": 0,
-        },
-        {
-            "filename": "reward_by_environment.png",
-            "title": "Average Reward by Eval Environment",
-            "xlabel": "Eval Environment",
-            "ylabel": "Average Reward Per Agent",
-            "x_labels": experiments,
-            "series": agents,
-            "fn": lambda agent, exp: lookup(agent, exp, None, None, "avg_reward_per_agent"),
-        },
-        {
-            "filename": "total_reward_by_environment.png",
-            "title": "Total Reward by Eval Environment",
-            "xlabel": "Eval Environment",
-            "ylabel": "Total Reward",
-            "x_labels": experiments,
-            "series": agents,
-            "fn": lambda agent, exp: lookup(agent, exp, None, None, "avg_total_reward"),
-        },
-        {
-            "filename": "reward_by_difficulty.png",
-            "title": "Average Reward by Difficulty Variant",
-            "xlabel": "Difficulty Variant",
-            "ylabel": "Average Reward Per Agent",
-            "x_labels": variants,
-            "series": agents,
-            "fn": lambda agent, diff: lookup(agent, None, diff, None, "avg_reward_per_agent"),
-        },
-        {
-            "filename": "total_reward_by_difficulty.png",
-            "title": "Total Reward by Difficulty Variant",
-            "xlabel": "Difficulty Variant",
-            "ylabel": "Total Reward",
-            "x_labels": variants,
-            "series": agents,
-            "fn": lambda agent, diff: lookup(agent, None, diff, None, "avg_total_reward"),
-        },
-        {
-            "filename": "reward_by_environment_by_cogs.png",
-            "title": "Average Reward by Eval Environment (Grouped by Agent Count)",
-            "xlabel": "Eval Environment",
-            "ylabel": "Average Reward Per Agent",
-            "x_labels": experiments,
-            "series": [str(c) for c in num_cogs_list],
-            "fn": lambda cogs, exp: lookup(None, exp, None, int(cogs), "avg_reward_per_agent"),
-        },
-    ]
-
-    for spec in bar_specs:
-        _bar_plot(
-            filename=spec["filename"],
-            title=spec["title"],
-            xlabel=spec["xlabel"],
-            ylabel=spec["ylabel"],
-            x_labels=spec["x_labels"],
-            series_labels=spec["series"],
-            value_fn=spec["fn"],
-            output_path=output_path,
-            rotation=spec.get("rotation", 45),
-            figsize=spec.get("figsize", (12, 7)),
-        )
-
->>>>>>> 49409f39
     heatmap_specs = [
         {
             "filename": "heatmap_env_agent.png",
@@ -1066,7 +739,6 @@
             "xlabel": "Agent",
             "ylabel": "Difficulty",
         },
-<<<<<<< HEAD
         {
             "filename": "heatmap_env_diff.png",
             "title": "Average Reward: Environment × Difficulty",
@@ -1087,8 +759,6 @@
             "xlabel": "Environment",
             "ylabel": "Difficulty",
         },
-=======
->>>>>>> 49409f39
     ]
 
     for spec in heatmap_specs:
@@ -1103,19 +773,6 @@
             xlabel=spec["xlabel"],
             ylabel=spec["ylabel"],
         )
-<<<<<<< HEAD
-
-    # Heart.gained plots (mirroring reward plots)
-    _plot_heart_gained_by_agent(aggregated, agents, lookup, output_path)
-    _plot_heart_gained_by_agent_total(aggregated, agents, lookup, output_path)
-    _plot_heart_gained_by_num_cogs(aggregated, num_cogs_list, agents, lookup, output_path)
-    _plot_heart_gained_by_num_cogs_total(aggregated, num_cogs_list, agents, lookup, output_path)
-    _plot_heart_gained_by_environment(aggregated, experiments, agents, lookup, output_path)
-    _plot_heart_gained_by_environment_total(aggregated, experiments, agents, lookup, output_path)
-    _plot_heart_gained_by_difficulty(aggregated, variants, agents, lookup, output_path)
-    _plot_heart_gained_by_difficulty_total(aggregated, variants, agents, lookup, output_path)
-=======
->>>>>>> 49409f39
 
     logger.info(f"✓ Plots saved to {output_path}/")
 
