--- conflicted
+++ resolved
@@ -49,12 +49,9 @@
         self._sim = self._simulator.new_simulation(config, seed)
         self._agents = self._sim.agents()
 
-<<<<<<< HEAD
         self._doxascope_logger = doxascope_logger
 
         sim = self._sim if self._pass_sim_to_policies else None
-=======
->>>>>>> b141d17c
         # Reset policies and create agent policies if needed
         for policy in self._policies:
             policy.reset()
