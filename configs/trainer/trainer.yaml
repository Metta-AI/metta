--- conflicted
+++ resolved
@@ -1,13 +1,7 @@
-<<<<<<< HEAD
 # Trainer configuration
 # Used by tools/train.py for training configuration
 
 num_workers: ???
-=======
-_target_: metta.rl.trainer.MettaTrainer
-num_workers: ???  # determined by create_trainer_config if not specified
->>>>>>> 44bae0bb
-
 curriculum: ???
 env_overrides: {}
 
