import tempfile
from pathlib import Path
from unittest.mock import patch

import pytest
import torch
from tensordict import TensorDict

from metta.agent.mocks import MockAgent
from metta.rl.checkpoint_manager import CheckpointManager
from metta.rl.system_config import SystemConfig


@pytest.fixture
def test_system_cfg():
    with tempfile.TemporaryDirectory() as tmpdir:
        yield SystemConfig(data_dir=Path(tmpdir), local_only=True)


@pytest.fixture
def checkpoint_manager(test_system_cfg):
    return CheckpointManager(run="test_run", system_cfg=test_system_cfg)


@pytest.fixture
def mock_agent():
    return MockAgent()


class TestBasicSaveLoad:
    def test_load_from_uri_with_latest(self, checkpoint_manager, mock_agent):
        """Test loading policy with :latest selector."""
        # Save multiple checkpoints
        checkpoint_manager.save_agent(mock_agent, epoch=1)
        checkpoint_manager.save_agent(mock_agent, epoch=7)
        checkpoint_manager.save_agent(mock_agent, epoch=3)

        # Load using :latest selector
        latest_uri = f"file://{checkpoint_manager.checkpoint_dir}/:latest"
        loaded_agent = CheckpointManager.load_from_uri(latest_uri)

        assert loaded_agent is not None
        # Verify it loaded the correct checkpoint by checking metadata
        metadata = CheckpointManager.get_policy_metadata(latest_uri)
        assert metadata["run_name"] == "test_run"
        assert metadata["epoch"] == 7  # Should be the highest epoch

    def test_save_and_load_agent(self, checkpoint_manager, mock_agent):
        metadata = {"agent_step": 5280, "total_time": 120.0, "score": 0.75}

        checkpoint_manager.save_agent(mock_agent, epoch=5)

        checkpoint_dir = checkpoint_manager.checkpoint_dir
        expected_filename = "test_run:v5.pt"
        agent_file = checkpoint_dir / expected_filename

        assert agent_file.exists()

        metadata = CheckpointManager.get_policy_metadata(agent_file.as_uri())
        assert "run_name" in metadata and metadata["run_name"] == "test_run"
        assert "epoch" in metadata and metadata["epoch"] == 5

<<<<<<< HEAD
        loaded_agent = CheckpointManager.load_from_uri(agent_file.as_uri())
=======
        loaded_agent = checkpoint_manager.load_from_uri(agent_file.as_uri())
>>>>>>> 2e97c4e3
        assert loaded_agent is not None

        test_input = TensorDict({"env_obs": torch.randn(1, 10)}, batch_size=(1,))
        output = loaded_agent(test_input)
        assert "actions" in output
        assert output["actions"].shape[0] == 1

    def test_remote_prefix_upload(self, test_system_cfg, mock_agent):
        test_system_cfg.local_only = False
        test_system_cfg.remote_prefix = "s3://bucket/checkpoints"
        manager = CheckpointManager(run="test_run", system_cfg=test_system_cfg)

        expected_filename = "test_run:v3.pt"
        expected_remote = f"s3://bucket/checkpoints/{expected_filename}"

        with patch("metta.rl.checkpoint_manager.write_file") as mock_write:
            remote_uri = manager.save_agent(mock_agent, epoch=3)

        assert remote_uri == expected_remote
        mock_write.assert_called_once()
        remote_arg, local_arg = mock_write.call_args[0]
        assert remote_arg == expected_remote
        assert Path(local_arg).name == expected_filename

    def test_multiple_epoch_saves_and_selection(self, checkpoint_manager, mock_agent):
        epochs_data = [
            (1, {"agent_step": 1000, "total_time": 30, "score": 0.5}),
            (5, {"agent_step": 5000, "total_time": 150, "score": 0.8}),
            (10, {"agent_step": 10000, "total_time": 300, "score": 0.9}),
        ]

        for epoch, _metadata in epochs_data:
            checkpoint_manager.save_agent(mock_agent, epoch=epoch)

<<<<<<< HEAD
        # Test checkpoint selection and loading of latest (should be epoch 10)
        latest_checkpoints = checkpoint_manager.select_checkpoints("latest", count=1)
        assert len(latest_checkpoints) == 1
        assert latest_checkpoints[0].endswith("test_run:v10.pt")
        loaded_agent = CheckpointManager.load_from_uri(latest_checkpoints[0])
=======
        # Test loading latest (should be epoch 10)

        latest_checkpoint = checkpoint_manager.get_latest_checkpoint()
        assert latest_checkpoint is not None
        assert latest_checkpoint.endswith(":v10.pt")
        loaded_agent = checkpoint_manager.load_from_uri(latest_checkpoint)
>>>>>>> 2e97c4e3
        assert loaded_agent is not None

    def test_trainer_state_save_load(self, checkpoint_manager, mock_agent):
        # Save agent checkpoint
        checkpoint_manager.save_agent(mock_agent, epoch=5)

        # Create and save trainer state
        mock_optimizer = torch.optim.Adam([torch.tensor(1.0)])
        stopwatch_state = {"elapsed_time": 123.45}
        checkpoint_manager.save_trainer_state(mock_optimizer, epoch=5, agent_step=1000, stopwatch_state=stopwatch_state)

        # Load trainer state
        loaded_trainer_state = checkpoint_manager.load_trainer_state()
        assert loaded_trainer_state is not None
        assert loaded_trainer_state["epoch"] == 5
        assert loaded_trainer_state["agent_step"] == 1000
        assert loaded_trainer_state["stopwatch_state"]["elapsed_time"] == 123.45
        assert loaded_trainer_state.get("loss_states", {}) == {}
        assert "optimizer_state" in loaded_trainer_state

    def test_checkpoint_existence(self, checkpoint_manager, mock_agent):
        # Should raise FileNotFoundError when no checkpoints exist
<<<<<<< HEAD
        latest_uri = f"file://{checkpoint_manager.checkpoint_dir}/test_run:latest.pt"
        with pytest.raises(FileNotFoundError):
            CheckpointManager.load_from_uri(latest_uri)

        checkpoint_manager.save_agent(mock_agent, epoch=1, metadata={"agent_step": 100, "total_time": 30})
        saved_uri = checkpoint_manager.select_checkpoints()[0]
        loaded = CheckpointManager.load_from_uri(saved_uri)
        assert loaded is not None


class TestCleanup:
    def test_cleanup_old_checkpoints(self, checkpoint_manager, mock_agent):
        # Save 10 checkpoints
        for epoch in range(1, 11):
            checkpoint_manager.save_agent(
                mock_agent, epoch=epoch, metadata={"agent_step": epoch * 1000, "total_time": epoch * 30}
            )

        checkpoint_dir = checkpoint_manager.checkpoint_dir
        checkpoint_files = [p for p in checkpoint_dir.glob("*.pt") if ":v" in p.stem]
        assert len(checkpoint_files) == 10
=======
        latest = checkpoint_manager.get_latest_checkpoint()
        assert latest is None
>>>>>>> 2e97c4e3

        checkpoint_manager.save_agent(mock_agent, epoch=1)
        latest = checkpoint_manager.get_latest_checkpoint()
        assert latest is not None


class TestErrorHandling:
    def test_load_from_empty_directory(self, checkpoint_manager):
<<<<<<< HEAD
        # Should raise FileNotFoundError when no checkpoints exist
        with pytest.raises(FileNotFoundError):
            CheckpointManager.load_from_uri(f"file://{checkpoint_manager.checkpoint_dir}/test_run:latest.pt")

=======
>>>>>>> 2e97c4e3
        # Trainer state should return None when not found
        result = checkpoint_manager.load_trainer_state()
        assert result is None

        # Should return empty list for selection
        checkpoints = checkpoint_manager.get_latest_checkpoint()
        assert checkpoints is None

    def test_invalid_run_name(self, test_system_cfg):
        invalid_names = ["", "name with spaces", "name/with/slash", "name*with*asterisk"]

        for invalid_name in invalid_names:
            with pytest.raises(ValueError):
                CheckpointManager(run=invalid_name, system_cfg=test_system_cfg)<|MERGE_RESOLUTION|>--- conflicted
+++ resolved
@@ -20,6 +20,16 @@
 @pytest.fixture
 def checkpoint_manager(test_system_cfg):
     return CheckpointManager(run="test_run", system_cfg=test_system_cfg)
+
+
+@pytest.fixture
+def cached_checkpoint_manager(test_system_cfg):
+    return CheckpointManager(run="test_run", system_cfg=test_system_cfg, cache_size=3)
+
+
+@pytest.fixture
+def no_cache_checkpoint_manager(test_system_cfg):
+    return CheckpointManager(run="test_run", system_cfg=test_system_cfg, cache_size=0)
 
 
 @pytest.fixture
@@ -60,11 +70,7 @@
         assert "run_name" in metadata and metadata["run_name"] == "test_run"
         assert "epoch" in metadata and metadata["epoch"] == 5
 
-<<<<<<< HEAD
-        loaded_agent = CheckpointManager.load_from_uri(agent_file.as_uri())
-=======
         loaded_agent = checkpoint_manager.load_from_uri(agent_file.as_uri())
->>>>>>> 2e97c4e3
         assert loaded_agent is not None
 
         test_input = TensorDict({"env_obs": torch.randn(1, 10)}, batch_size=(1,))
@@ -99,20 +105,12 @@
         for epoch, _metadata in epochs_data:
             checkpoint_manager.save_agent(mock_agent, epoch=epoch)
 
-<<<<<<< HEAD
-        # Test checkpoint selection and loading of latest (should be epoch 10)
-        latest_checkpoints = checkpoint_manager.select_checkpoints("latest", count=1)
-        assert len(latest_checkpoints) == 1
-        assert latest_checkpoints[0].endswith("test_run:v10.pt")
-        loaded_agent = CheckpointManager.load_from_uri(latest_checkpoints[0])
-=======
         # Test loading latest (should be epoch 10)
 
         latest_checkpoint = checkpoint_manager.get_latest_checkpoint()
         assert latest_checkpoint is not None
         assert latest_checkpoint.endswith(":v10.pt")
         loaded_agent = checkpoint_manager.load_from_uri(latest_checkpoint)
->>>>>>> 2e97c4e3
         assert loaded_agent is not None
 
     def test_trainer_state_save_load(self, checkpoint_manager, mock_agent):
@@ -135,32 +133,8 @@
 
     def test_checkpoint_existence(self, checkpoint_manager, mock_agent):
         # Should raise FileNotFoundError when no checkpoints exist
-<<<<<<< HEAD
-        latest_uri = f"file://{checkpoint_manager.checkpoint_dir}/test_run:latest.pt"
-        with pytest.raises(FileNotFoundError):
-            CheckpointManager.load_from_uri(latest_uri)
-
-        checkpoint_manager.save_agent(mock_agent, epoch=1, metadata={"agent_step": 100, "total_time": 30})
-        saved_uri = checkpoint_manager.select_checkpoints()[0]
-        loaded = CheckpointManager.load_from_uri(saved_uri)
-        assert loaded is not None
-
-
-class TestCleanup:
-    def test_cleanup_old_checkpoints(self, checkpoint_manager, mock_agent):
-        # Save 10 checkpoints
-        for epoch in range(1, 11):
-            checkpoint_manager.save_agent(
-                mock_agent, epoch=epoch, metadata={"agent_step": epoch * 1000, "total_time": epoch * 30}
-            )
-
-        checkpoint_dir = checkpoint_manager.checkpoint_dir
-        checkpoint_files = [p for p in checkpoint_dir.glob("*.pt") if ":v" in p.stem]
-        assert len(checkpoint_files) == 10
-=======
         latest = checkpoint_manager.get_latest_checkpoint()
         assert latest is None
->>>>>>> 2e97c4e3
 
         checkpoint_manager.save_agent(mock_agent, epoch=1)
         latest = checkpoint_manager.get_latest_checkpoint()
@@ -169,13 +143,6 @@
 
 class TestErrorHandling:
     def test_load_from_empty_directory(self, checkpoint_manager):
-<<<<<<< HEAD
-        # Should raise FileNotFoundError when no checkpoints exist
-        with pytest.raises(FileNotFoundError):
-            CheckpointManager.load_from_uri(f"file://{checkpoint_manager.checkpoint_dir}/test_run:latest.pt")
-
-=======
->>>>>>> 2e97c4e3
         # Trainer state should return None when not found
         result = checkpoint_manager.load_trainer_state()
         assert result is None
