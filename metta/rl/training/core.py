import logging
from typing import Any

import torch
from pydantic import ConfigDict
from tensordict import NonTensorData, TensorDict

from metta.agent.policy import Policy
from metta.rl.advantage import compute_advantage
from metta.rl.loss.loss import Loss
from metta.rl.training import ComponentContext, Experience, TrainingEnvironment
from metta.rl.utils import add_dummy_loss_for_unused_params, forward_policy_for_training
from mettagrid.base_config import Config

logger = logging.getLogger(__name__)


class RolloutResult(Config):
    """Results from a rollout phase."""

    model_config = ConfigDict(arbitrary_types_allowed=True)

    raw_infos: list[dict[str, Any]]
    agent_steps: int
    training_env_id: slice


class CoreTrainingLoop:
    """Handles the core training loop with rollout and training phases."""

    def __init__(
        self,
        policy: Policy,
        experience: Experience,
        losses: dict[str, Loss],
        optimizer: torch.optim.Optimizer,
        device: torch.device,
        context: ComponentContext,
    ):
        """Initialize core training loop.

        Args:
            policy: The policy to train
            experience: Experience buffer for storing rollouts
            losses: Dictionary of loss instances to use
            optimizer: Optimizer for policy updates
            device: Device to run on
        """
        self.policy = policy
        self.experience = experience
        self.losses = losses
        self.optimizer = optimizer
        self.device = device
        self.accumulate_minibatches = experience.accumulate_minibatches
        self.context = context
        self.last_action = None

        # Cache environment indices to avoid reallocating per rollout batch
        self._env_index_cache = experience._range_tensor.to(device=device, dtype=torch.long)
        self._metadata_cache: dict[tuple[str, tuple[int, ...], int, str], torch.Tensor] = {}

        # Get policy spec for experience buffer
        self.policy_spec = policy.get_agent_experience_spec()

    def rollout_phase(
        self,
        env: TrainingEnvironment,
        context: ComponentContext,
    ) -> RolloutResult:
        """Perform rollout phase to collect experience.

        Args:
            env: Vectorized environment to collect from
            context: Shared trainer context providing rollout state

        Returns:
            RolloutResult with collected info
        """
        raw_infos: list[dict[str, Any]] = []
        self.experience.reset_for_rollout()

        # Notify losses of rollout start
        for loss in self.losses.values():
            loss.on_rollout_start(context)

        # Get buffer for storing experience
        buffer_step = self.experience.buffer[self.experience.row_slot_ids, self.experience.t_in_row - 1]
        buffer_step = buffer_step.select(*self.policy_spec.keys())

        total_steps = 0
        last_env_id: slice | None = None

        while not self.experience.ready_for_training:
            # Get observation from environment
            with context.stopwatch("_rollout.env_wait"):
                o, r, d, t, ta, info, training_env_id, _, num_steps = env.get_observations()
            last_env_id = training_env_id
            # Prepare data for policy
            with context.stopwatch("_rollout.td_prep"):
                td = buffer_step[training_env_id].clone()
                target_device = td.device
                td["env_obs"] = o.to(device=target_device, non_blocking=True)

                td["rewards"] = r.to(device=target_device, non_blocking=True)

                # CRITICAL FIX for MPS: Convert dtype BEFORE moving to device, and use blocking transfer
                # MPS has two bugs:
                # 1. bool->float32 conversion during .to(device=mps, dtype=float32) produces NaN
                # 2. non_blocking=True causes race conditions with uninitialized data
                # Solution: Convert dtype on CPU first, then use blocking transfer to MPS
                if target_device.type == "mps":
                    td["dones"] = d.to(dtype=torch.float32).to(device=target_device, non_blocking=False)
                    td["truncateds"] = t.to(dtype=torch.float32).to(device=target_device, non_blocking=False)
                else:
                    # On CUDA/CPU, combined conversion is safe and faster
                    td["dones"] = d.to(device=target_device, dtype=torch.float32, non_blocking=True)
                    td["truncateds"] = t.to(device=target_device, dtype=torch.float32, non_blocking=True)
                td["teacher_actions"] = ta.to(device=target_device, dtype=torch.long, non_blocking=True)
                td["training_env_ids"] = self._gather_env_indices(training_env_id, td.device).unsqueeze(1)
                # Row-aligned state: provide row slot id and position within row
                row_ids = self.experience.row_slot_ids[training_env_id].to(device=target_device, dtype=torch.long)
                t_in_row = self.experience.t_in_row[training_env_id].to(device=target_device, dtype=torch.long)
                td["row_id"] = row_ids
                td["t_in_row"] = t_in_row
                self.add_last_action_to_td(td, env)

                self._ensure_rollout_metadata(td)

            # Allow losses to mutate td (policy inference, bookkeeping, etc.)
            with context.stopwatch("_rollout.inference"):
                context.training_env_id = training_env_id
                for loss in self.losses.values():
                    loss.rollout(td, context)

            assert "actions" in td, "No loss performed inference - at least one loss must generate actions"
            raw_actions = td["actions"].detach()
            if raw_actions.dim() != 1:
                raise ValueError(
                    "Policies must emit a single discrete action id per agent; "
                    f"received tensor of shape {tuple(raw_actions.shape)}"
                )

            actions_column = raw_actions.view(-1, 1)

            if self.last_action is None:
                raise RuntimeError("last_action buffer was not initialized before rollout actions were generated")

            if self.last_action.device != actions_column.device:
                self.last_action = self.last_action.to(device=actions_column.device)

            if self.last_action.dtype != actions_column.dtype:
                actions_column = actions_column.to(dtype=self.last_action.dtype)

            target_buffer = self.last_action[training_env_id]
            if target_buffer.shape != actions_column.shape:
                msg = "last_action buffer shape mismatch: target=%s actions=%s raw=%s" % (
                    target_buffer.shape,
                    actions_column.shape,
                    tuple(td["actions"].shape),
                )
                logger.error(msg, exc_info=True)
                raise RuntimeError(msg)

            target_buffer.copy_(actions_column)

            # Ship actions to the environment
            with context.stopwatch("_rollout.send"):
                env.send_actions(td["actions"].cpu().numpy())

            infos_list: list[dict[str, Any]] = list(info) if info else []
            if infos_list:
                raw_infos.extend(infos_list)

            total_steps += num_steps

        if last_env_id is None:
            raise RuntimeError("Rollout completed without receiving any environment data")

        context.training_env_id = last_env_id
        return RolloutResult(raw_infos=raw_infos, agent_steps=total_steps, training_env_id=last_env_id)

    def _gather_env_indices(self, training_env_id: slice, device: torch.device) -> torch.Tensor:
        env_indices = self._env_index_cache[training_env_id]
        if env_indices.device != device:
            env_indices = env_indices.to(device=device)
        return env_indices

    def _ensure_rollout_metadata(self, td: TensorDict) -> None:
        """Populate metadata fields needed downstream while reusing cached tensors."""

        batch_elems = td.batch_size.numel()
        device = td.device
        if "batch" not in td.keys():
            td.set("batch", self._get_constant_tensor("batch", (batch_elems,), batch_elems, device))
        if "bptt" not in td.keys():
            td.set("bptt", self._get_constant_tensor("bptt", (batch_elems,), 1, device))

    def _get_constant_tensor(
        self,
        name: str,
        shape: tuple[int, ...],
        value: int,
        device: torch.device,
    ) -> torch.Tensor:
        if not shape:
            shape = (1,)
        key = (name, shape, int(value), str(device))
        cached = self._metadata_cache.get(key)
        if cached is None or cached.device != device:
            if value == 1:
                tensor = torch.ones(shape, dtype=torch.long, device=device)
            else:
                tensor = torch.full(shape, value, dtype=torch.long, device=device)
            self._metadata_cache[key] = tensor
            return tensor
        return cached

    def training_phase(
        self,
        context: ComponentContext,
        update_epochs: int,
        max_grad_norm: float = 0.5,
    ) -> tuple[dict[str, float], int]:
        """Perform training phase on collected experience.

        Args:
            context: Shared trainer context providing training state
            update_epochs: Number of epochs to train for
            max_grad_norm: Maximum gradient norm for clipping

        Returns:
            Dictionary of loss statistics
        """
        training_env_id = context.training_env_id
        assert training_env_id is not None, "Training environment ID is required"

        self.experience.reset_importance_sampling_ratios()

        for loss in self.losses.values():
            loss.zero_loss_tracker()

        epochs_trained = 0

        for _ in range(update_epochs):
            if "values" in self.experience.buffer.keys():
                advantages = compute_advantage(
                    self.experience.buffer["values"],
                    self.experience.buffer["rewards"],
                    self.experience.buffer["dones"],
                    torch.ones_like(self.experience.buffer["values"]),
                    torch.zeros_like(self.experience.buffer["values"], device=self.device),
                    self.context.config.advantage.gamma,
                    self.context.config.advantage.gae_lambda,
                    self.device,
                    self.context.config.advantage.vtrace_rho_clip,
                    self.context.config.advantage.vtrace_c_clip,
                )
            else:
                # Value-free setups still need a tensor shaped like the buffer for sampling.
                advantages = torch.zeros(self.experience.buffer.batch_size, device=self.device, dtype=torch.float32)
            self.experience.buffer["advantages_full"] = advantages

            stop_update_epoch = False
            for mb_idx in range(self.experience.num_minibatches):
                if mb_idx % self.accumulate_minibatches == 0:
                    self.optimizer.zero_grad()

                total_loss = torch.tensor(0.0, dtype=torch.float32, device=self.device)
                stop_update_epoch_mb = False

                shared_loss_mb_data = self.experience.sample(
                    mb_idx=mb_idx,
                    epoch=context.epoch,
                    total_timesteps=context.config.total_timesteps,
                    batch_size=context.config.batch_size,
                    advantages=advantages,
                )
                if mb_idx == 0:
                    shared_loss_mb_data["advantages_full"] = NonTensorData(advantages)

                policy_td = shared_loss_mb_data["sampled_mb"]
                policy_td = forward_policy_for_training(self.policy, policy_td, self.policy_spec)
                shared_loss_mb_data["policy_td"] = policy_td

                used_keys: set[str] = set()
<<<<<<< HEAD
                for loss_obj in self.losses.values():
                    if loss_obj._loss_gate_allows("train", context):
                        used_keys.update(loss_obj.policy_output_keys(policy_td))

=======
>>>>>>> 229c55d0
                for _loss_name, loss_obj in self.losses.items():
                    if loss_obj._loss_gate_allows("train", context):
                        used_keys.update(loss_obj.policy_output_keys(policy_td))
                    loss_val, shared_loss_mb_data, loss_requests_stop = loss_obj.train(
                        shared_loss_mb_data, context, mb_idx
                    )
                    total_loss = total_loss + loss_val
                    stop_update_epoch_mb = stop_update_epoch_mb or loss_requests_stop

                if stop_update_epoch_mb:
                    stop_update_epoch = True
                    break

                # Ensure all policy outputs participate in the graph even if some heads
                # aren't used by the active losses (e.g., BC-only runs). This avoids
                # DDP unused-parameter errors without relying on find_unused_parameters.
<<<<<<< HEAD
                total_loss = add_dummy_loss_for_unused_params(total_loss, td=policy_td, used_keys=list(used_keys))
=======
                total_loss = add_dummy_loss_for_unused_params(total_loss, td=policy_td, used_keys=used_keys)
>>>>>>> 229c55d0

                total_loss.backward()

                # Optimizer step with gradient accumulation
                if (mb_idx + 1) % self.accumulate_minibatches == 0:
                    # Get max_grad_norm from first loss that has it
                    actual_max_grad_norm = max_grad_norm
                    for loss_obj in self.losses.values():
                        if hasattr(loss_obj.cfg, "max_grad_norm"):
                            actual_max_grad_norm = loss_obj.cfg.max_grad_norm
                            break

                    torch.nn.utils.clip_grad_norm_(self.policy.parameters(), actual_max_grad_norm)
                    self.optimizer.step()

                    if self.device.type == "cuda":
                        torch.cuda.synchronize()

                # Notify losses of minibatch end
                for loss_obj in self.losses.values():
                    loss_obj.on_mb_end(context, mb_idx)

            epochs_trained += 1
            if stop_update_epoch:
                break

        # Notify losses of training phase end
        for loss_obj in self.losses.values():
            loss_obj.on_train_phase_end(context)

        # Collect statistics from all losses
        losses_stats = {}
        for _loss_name, loss_obj in self.losses.items():
            losses_stats.update(loss_obj.stats())

        return losses_stats, epochs_trained

    def on_epoch_start(self, context: ComponentContext | None = None) -> None:
        """Called at the start of each epoch.

        Args:
            context: Shared trainer context providing epoch state
        """
        for loss in self.losses.values():
            loss.on_epoch_start(context)

    def add_last_action_to_td(self, td: TensorDict, env: TrainingEnvironment) -> None:
        env_ids = td["training_env_ids"]
        if env_ids.dim() == 2:
            env_ids = env_ids.squeeze(-1)

        if env_ids.numel() == 0:
            td["last_actions"] = torch.zeros((0, 1), dtype=torch.int32, device=td.device)
            return

        max_env_id = int(env_ids.max().item())
        target_length = max_env_id + 1

        if self.last_action is None:
            self.last_action = torch.zeros(target_length, 1, dtype=torch.int32, device=td.device)
        else:
            if self.last_action.size(0) < target_length:
                pad_shape = (target_length - self.last_action.size(0), self.last_action.size(1))
                pad_tensor = torch.zeros(pad_shape, dtype=self.last_action.dtype, device=self.last_action.device)
                self.last_action = torch.cat((self.last_action, pad_tensor), dim=0)
            if self.last_action.device != td.device:
                self.last_action = self.last_action.to(device=td.device)

        td["last_actions"] = self.last_action[env_ids].detach()<|MERGE_RESOLUTION|>--- conflicted
+++ resolved
@@ -283,13 +283,6 @@
                 shared_loss_mb_data["policy_td"] = policy_td
 
                 used_keys: set[str] = set()
-<<<<<<< HEAD
-                for loss_obj in self.losses.values():
-                    if loss_obj._loss_gate_allows("train", context):
-                        used_keys.update(loss_obj.policy_output_keys(policy_td))
-
-=======
->>>>>>> 229c55d0
                 for _loss_name, loss_obj in self.losses.items():
                     if loss_obj._loss_gate_allows("train", context):
                         used_keys.update(loss_obj.policy_output_keys(policy_td))
@@ -306,11 +299,7 @@
                 # Ensure all policy outputs participate in the graph even if some heads
                 # aren't used by the active losses (e.g., BC-only runs). This avoids
                 # DDP unused-parameter errors without relying on find_unused_parameters.
-<<<<<<< HEAD
-                total_loss = add_dummy_loss_for_unused_params(total_loss, td=policy_td, used_keys=list(used_keys))
-=======
                 total_loss = add_dummy_loss_for_unused_params(total_loss, td=policy_td, used_keys=used_keys)
->>>>>>> 229c55d0
 
                 total_loss.backward()
 
