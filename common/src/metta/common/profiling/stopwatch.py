--- conflicted
+++ resolved
@@ -150,7 +150,6 @@
         if log_level is None:
             self.logger.disabled = True
         else:
-<<<<<<< HEAD
             root_logger = logging.getLogger()
             has_stream_handler = any(isinstance(h, logging.StreamHandler) for h in root_logger.handlers)
             if not has_stream_handler:
@@ -161,8 +160,6 @@
                     "No handlers found on logger - added StreamHandler. This should only happen during testing."
                 )
 
-=======
->>>>>>> 7538abb8
             self.logger.setLevel(log_level)
 
         self.max_laps = max_laps
