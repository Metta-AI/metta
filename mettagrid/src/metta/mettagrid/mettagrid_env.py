from __future__ import annotations

import datetime
import logging
import random
import uuid
from typing import Any, Dict, Optional, cast

import numpy as np
from gymnasium import Env as GymEnv
from gymnasium import spaces
from hydra.utils import instantiate
from omegaconf import OmegaConf
from pufferlib import PufferEnv
from pydantic import validate_call
from typing_extensions import override

from metta.common.stopwatch import Stopwatch, with_instance_timer
from metta.mettagrid.curriculum.core import Curriculum
from metta.mettagrid.level_builder import Level
from metta.mettagrid.mettagrid_c import MettaGrid
from metta.mettagrid.mettagrid_c_config import cpp_config_dict
from metta.mettagrid.replay_writer import ReplayWriter
from metta.mettagrid.stats_writer import StatsWriter
from metta.mettagrid.util.dict_utils import unroll_nested_dict
from metta.mettagrid.util.diversity import calculate_diversity_bonus

# These data types must match PufferLib -- see pufferlib/vector.py
#
# Important:
#
# In PufferLib's class Multiprocessing, the data type for actions will be set to int32
# whenever the action space is Discrete or Multidiscrete. If we do not match the data type
# here in our child class, then we will experience extra data conversions in the background.
# Additionally the actions that are sent to the C environment will be int32 (because PufferEnv
# controls the type of self.actions) -- creating an opportunity for type confusion.

dtype_observations = np.dtype(np.uint8)
dtype_terminals = np.dtype(bool)
dtype_truncations = np.dtype(bool)
dtype_rewards = np.dtype(np.float32)
dtype_actions = np.dtype(np.int32)  # must be int32!
dtype_masks = np.dtype(bool)
dtype_success = np.dtype(bool)

logger = logging.getLogger("MettaGridEnv")


def required(func):
    """Marks methods that PufferEnv requires but does not implement for override."""
    return func


class MettaGridEnv(PufferEnv, GymEnv):
    # Type hints for attributes defined in the C++ extension to help Pylance
    observations: np.ndarray
    terminals: np.ndarray
    truncations: np.ndarray
    rewards: np.ndarray
    actions: np.ndarray

    @validate_call(config={"arbitrary_types_allowed": True})
    def __init__(
        self,
        curriculum: Curriculum,
        render_mode: Optional[str],
        level: Optional[Level] = None,
        buf=None,
        stats_writer: Optional[StatsWriter] = None,
        replay_writer: Optional[ReplayWriter] = None,
        **kwargs,
    ):
        self.timer = Stopwatch(logger)
        self.timer.start()
        self.timer.start("thread_idle")
        self._steps = 0

        self._render_mode = render_mode
        self._curriculum = curriculum
        self._task = self._curriculum.get_task()
        self._level = level
        self._last_level_per_task = {}
        self._renderer = None
        self._map_labels: list[str] = []
        self._stats_writer = stats_writer
        self._replay_writer = replay_writer
        self._episode_id: str | None = None
        self._reset_at = datetime.datetime.now()
        self._current_seed = 0

        self.labels: list[str] = self._task.env_cfg().get("labels", [])
        self._should_reset = False
        self._num_episodes = 0

        self._initialize_c_env()
        super().__init__(buf)

        if self._render_mode is not None:
            if self._render_mode == "human":
                from metta.mettagrid.renderer.nethack import NethackRenderer

                self._renderer = NethackRenderer(self.object_type_names)
            elif self._render_mode == "miniscope":
                from metta.mettagrid.renderer.miniscope import MiniscopeRenderer

                self._renderer = MiniscopeRenderer(self.object_type_names)

    def _make_episode_id(self):
        return str(uuid.uuid4())

    @with_instance_timer("_initialize_c_env")
    def _initialize_c_env(self) -> None:
        """Initialize the C++ environment."""
        task = self._task
        level = self._level
        last_level = self._last_level_per_task.get(task.id(), None)
        if level is None and last_level is not None and random.random() < task.env_cfg().get("replay_level_prob", 0):
            # Replay the last level we had for this task, rather than building a new one.
            # This will be less adaptive to changes in the task config, but will save a lot
            # of CPU, and so is helpful if we're CPU bound.
            level = last_level

        if level is None:
            map_builder_config = task.env_cfg().game.map_builder
            with self.timer("_initialize_c_env.build_map"):
                map_builder = instantiate(map_builder_config, _recursive_=True, _convert_="all")
                level = map_builder.build()

        self._last_level_per_task[task.id()] = level

        # Validate the level
        level_agents = np.count_nonzero(np.char.startswith(level.grid, "agent"))
        assert task.env_cfg().game.num_agents == level_agents, (
            f"Number of agents {task.env_cfg().game.num_agents} does not match number of agents in map {level_agents}"
        )

        game_config_dict = OmegaConf.to_container(task.env_cfg().game)
        # map_builder probably shouldn't be in the game config. For now we deal with this by removing it, so we can
        # have GameConfig validate strictly. I'm less sure about diversity_bonus, but it's not used in the C++ code.
        if "map_builder" in game_config_dict:
            del game_config_dict["map_builder"]
        if "diversity_bonus" in game_config_dict:
            del game_config_dict["diversity_bonus"]

        # During training, we run a lot of envs in parallel, and it's better if they are not
        # all synced together. The desync_episodes flag is used to desync the episodes.
        # Ideally vecenv would have a way to desync the episodes, but it doesn't.
        if self._num_episodes == 0 and task.env_cfg().desync_episodes:
            max_steps = game_config_dict["max_steps"]
            game_config_dict["max_steps"] = int(np.random.randint(1, max_steps + 1))
            logger.info(f"Desync episode with max_steps {game_config_dict['max_steps']}")

        self._map_labels = level.labels

        # Convert string array to list of strings for C++ compatibility
        # TODO: push the not-numpy-array higher up the stack, and consider pushing not-a-sparse-list lower.
        with self.timer("_initialize_c_env.make_c_env"):
            self._c_env = MettaGrid(cpp_config_dict(game_config_dict), level.grid.tolist())

        self._grid_env = self._c_env

    @override  # pufferlib.PufferEnv.reset
    @with_instance_timer("reset")
    def reset(self, seed: int | None = None) -> tuple[np.ndarray, dict]:
        self.timer.stop("thread_idle")

        self._task = self._curriculum.get_task()

        self._initialize_c_env()
        self._num_episodes += 1

        assert self.observations.dtype == dtype_observations
        assert self.terminals.dtype == dtype_terminals
        assert self.truncations.dtype == dtype_truncations
        assert self.rewards.dtype == dtype_rewards

        self._c_env.set_buffers(self.observations, self.terminals, self.truncations, self.rewards)

        self._episode_id = self._make_episode_id()
        self._current_seed = seed or 0
        self._reset_at = datetime.datetime.now()
        if self._replay_writer:
            self._replay_writer.start_episode(self._episode_id, self)

        obs, infos = self._c_env.reset()
        self._should_reset = False

        self.timer.start("thread_idle")
        return obs, infos

    @override  # pufferlib.PufferEnv.step
    @with_instance_timer("step")
    def step(self, actions: np.ndarray) -> tuple[np.ndarray, np.ndarray, np.ndarray, np.ndarray, dict]:
        """
        Execute one timestep of the environment dynamics with the given actions.

        IMPORTANT: In training mode, the `actions` parameter and `self.actions` may be the same
        object, but in simulation mode they are independent. Always use the passed-in `actions`
        parameter to ensure correct behavior in all contexts.

        Args:
            actions: A numpy array of shape (num_agents, 2) with dtype np.int32

        Returns:
            Tuple of (observations, rewards, terminals, truncations, infos)

        """
        self.timer.stop("thread_idle")

        # Note: We explicitly allow invalid actions to be used. The environment will
        # penalize the agent for attempting invalid actions as a side effect of ActionHandler::handle_action()

        with self.timer("_c_env.step"):
            self._c_env.step(actions)
            self._steps += 1

        if self._replay_writer and self._episode_id:
            with self.timer("_replay_writer.log_step"):
                self._replay_writer.log_step(self._episode_id, actions, self.rewards)

        infos = {}
        if self.terminals.all() or self.truncations.all():
            if self._task.env_cfg().game.diversity_bonus.enabled:
                self.rewards *= calculate_diversity_bonus(
                    self._c_env.get_episode_rewards(),
                    self._c_env.get_agent_groups(),
                    self._task.env_cfg().game.diversity_bonus.similarity_coef,
                    self._task.env_cfg().game.diversity_bonus.diversity_coef,
                )

            self.process_episode_stats(infos)
            self._should_reset = True
            self._task.complete(self._c_env.get_episode_rewards().mean())

            # Add curriculum task probabilities to infos for distributed logging
            infos["curriculum_task_probs"] = self._curriculum.get_task_probs()

        self.timer.start("thread_idle")
        return self.observations, self.rewards, self.terminals, self.truncations, infos

    @override
    def close(self):
        pass

    def process_episode_stats(self, infos: Dict[str, Any]):
        self.timer.start("process_episode_stats")

        episode_rewards = self._c_env.get_episode_rewards()
        episode_rewards_sum = episode_rewards.sum()
        episode_rewards_mean = episode_rewards_sum / self._c_env.num_agents

        init_time = self.timer.get_elapsed("_initialize_c_env")
        infos.update(
            {
                f"task_reward/{self._task.short_name()}/rewards.mean": episode_rewards_mean,
                f"task_timing/{self._task.short_name()}/init_time": init_time,
            }
        )

        for label in self._map_labels + self.labels:
            infos[f"map_reward/{label}"] = episode_rewards_mean

        infos.update(self._curriculum.get_completion_rates())

        with self.timer("_c_env.get_episode_stats"):
            stats = self._c_env.get_episode_stats()

        infos["game"] = stats["game"]
        infos["agent"] = {}
        for agent_stats in stats["agent"]:
            for n, v in agent_stats.items():
                infos["agent"][n] = infos["agent"].get(n, 0) + v
        for n, v in infos["agent"].items():
            infos["agent"][n] = v / self._c_env.num_agents

        attributes: dict[str, Any] = {
            "seed": self._current_seed,
            "map_w": self.map_width,
            "map_h": self.map_height,
            "initial_grid_hash": self.initial_grid_hash,
            "steps": self._steps,
            "max_steps": self.max_steps,
        }

        infos["attributes"] = {}
        infos["attributes"].update(attributes)

        replay_url = None

        if self._replay_writer:
            with self.timer("_replay_writer"):
                assert self._episode_id is not None, "Episode ID must be set before writing a replay"
                replay_url = self._replay_writer.write_replay(self._episode_id)
                infos["replay_url"] = replay_url

        if self._stats_writer:
            with self.timer("_stats_writer"):
                assert self._episode_id is not None, "Episode ID must be set before writing stats"

<<<<<<< HEAD
=======
                # not using this for now as it is breaking things
                attributes: dict[str, str] = {}
                #     "seed": str(self._current_seed),
                #     "map_w": str(self.map_width),
                #     "map_h": str(self.map_height),
                #     "initial_grid_hash": self.initial_grid_hash,
                # }

>>>>>>> 4e41e452
                container = OmegaConf.to_container(self._task.env_cfg(), resolve=False)
                for k, v in unroll_nested_dict(cast(dict[str, Any], container)):
                    attributes[f"config.{str(k).replace('/', '.')}"] = str(v)

                agent_metrics = {}
                for agent_idx, agent_stats in enumerate(stats["agent"]):
                    agent_metrics[agent_idx] = {}
                    agent_metrics[agent_idx]["reward"] = float(episode_rewards[agent_idx])
                    for k, v in agent_stats.items():
                        agent_metrics[agent_idx][k] = float(v)

                grid_objects: Dict[int, Any] = self._c_env.grid_objects()
                # iterate over grid_object values
                agent_groups: Dict[int, int] = {
                    v["agent_id"]: v["agent:group"] for v in grid_objects.values() if v["type"] == 0
                }

                self._stats_writer.record_episode(
                    self._episode_id,
                    attributes,
                    agent_metrics,
                    agent_groups,
                    self.max_steps,
                    replay_url,
                    self._reset_at,
                )

        self.timer.stop("process_episode_stats")

        elapsed_times = self.timer.get_all_elapsed()
        thread_idle_time = elapsed_times.pop("thread_idle", 0)

        wall_time = self.timer.get_elapsed()
        adjusted_wall_time = wall_time - thread_idle_time

        lap_times = self.timer.lap_all(exclude_global=False)
        lap_thread_idle_time = lap_times.pop("thread_idle", 0)
        wall_time_for_lap = lap_times.pop("global", 0)
        adjusted_lap_time = wall_time_for_lap - lap_thread_idle_time

        infos["timing_per_epoch"] = {
            **{
                f"active_frac/{op}": lap_elapsed / adjusted_lap_time if adjusted_lap_time > 0 else 0
                for op, lap_elapsed in lap_times.items()
            },
            "frac/thread_idle": lap_thread_idle_time / wall_time_for_lap,
        }
        infos["timing_cumulative"] = {
            **{
                f"active_frac/{op}": elapsed / adjusted_wall_time if adjusted_wall_time > 0 else 0
                for op, elapsed in elapsed_times.items()
            },
            "frac/thread_idle": thread_idle_time / wall_time,
        }

        self._episode_id = None

    @property
    def max_steps(self) -> int:
        return self._c_env.max_steps

    @property
    @required
    def single_observation_space(self) -> spaces.Box:
        """
        Return the observation space for a single agent.
        Returns:
            Box: A Box space with shape depending on whether observation tokens are used.
                If using tokens: (num_agents, num_observation_tokens, 3)
                Otherwise: (obs_height, obs_width, num_grid_features)
        """
        return self._c_env.observation_space

    @property
    @required
    def single_action_space(self) -> spaces.MultiDiscrete:
        """
        Return the action space for a single agent.
        Returns:
            MultiDiscrete: A MultiDiscrete space with shape (num_actions, max_action_arg + 1)
        """
        return self._c_env.action_space

    # obs_width and obs_height correspond to the view window size, and should indicate the grid from which
    # tokens are being computed.
    @property
    def obs_width(self):
        return self._c_env.obs_width

    @property
    def obs_height(self):
        return self._c_env.obs_height

    @property
    def action_names(self) -> list[str]:
        return self._c_env.action_names()

    @property
    @required
    def num_agents(self) -> int:
        return self._c_env.num_agents

    def render(self) -> str | None:
        if self._renderer is None:
            return None

        return self._renderer.render(self._c_env.current_step, self._c_env.grid_objects())

    @property
    @override
    def done(self):
        return self._should_reset

    @property
    def feature_normalizations(self) -> dict[int, float]:
        return self._c_env.feature_normalizations()

    @property
    def global_features(self):
        return []

    @property
    @override
    def render_mode(self):
        return self._render_mode

    @property
    def map_width(self) -> int:
        return self._c_env.map_width

    @property
    def map_height(self) -> int:
        return self._c_env.map_height

    @property
    def grid_objects(self) -> dict[int, dict[str, Any]]:
        """
        Get information about all grid objects that are present in our map.

        It is important to keep in mind the difference between grid_objects, which are things
        like "walls" or "agents", and grid_features which is the encoded representation of all possible
        observations of grid_objects that is provided to the policy.

        Returns:
            A dictionary mapping object IDs to their properties.
        """
        return self._c_env.grid_objects()

    @property
    def max_action_args(self) -> list[int]:
        """
        Get the maximum argument variant for each action type.
        Returns:
            List of integers representing max parameters for each action type
        """
        action_args_array = self._c_env.max_action_args()
        return [int(x) for x in action_args_array]

    @property
    def action_success(self) -> list[bool]:
        action_success_array = self._c_env.action_success()
        return [bool(x) for x in action_success_array]

    @property
    def object_type_names(self) -> list[str]:
        return self._c_env.object_type_names()

    @property
    def inventory_item_names(self) -> list[str]:
        return self._c_env.inventory_item_names()

    @property
    def initial_grid_hash(self) -> int:
        """Returns the hash of the initial grid configuration."""
        return self._c_env.initial_grid_hash<|MERGE_RESOLUTION|>--- conflicted
+++ resolved
@@ -273,7 +273,7 @@
         for n, v in infos["agent"].items():
             infos["agent"][n] = v / self._c_env.num_agents
 
-        attributes: dict[str, Any] = {
+        attributes: dict[str, int] = {
             "seed": self._current_seed,
             "map_w": self.map_width,
             "map_h": self.map_height,
@@ -281,9 +281,7 @@
             "steps": self._steps,
             "max_steps": self.max_steps,
         }
-
-        infos["attributes"] = {}
-        infos["attributes"].update(attributes)
+        infos["attributes"] = attributes
 
         replay_url = None
 
@@ -297,17 +295,10 @@
             with self.timer("_stats_writer"):
                 assert self._episode_id is not None, "Episode ID must be set before writing stats"
 
-<<<<<<< HEAD
-=======
-                # not using this for now as it is breaking things
-                attributes: dict[str, str] = {}
-                #     "seed": str(self._current_seed),
-                #     "map_w": str(self.map_width),
-                #     "map_h": str(self.map_height),
-                #     "initial_grid_hash": self.initial_grid_hash,
-                # }
-
->>>>>>> 4e41e452
+                env_cfg = OmegaConf.to_container(self._task.env_cfg(), resolve=False)
+                for k, v in unroll_nested_dict(cast(dict[str, Any], env_cfg)):
+                    attributes[f"config.{str(k).replace('/', '.')}"] = str(v)
+
                 container = OmegaConf.to_container(self._task.env_cfg(), resolve=False)
                 for k, v in unroll_nested_dict(cast(dict[str, Any], container)):
                     attributes[f"config.{str(k).replace('/', '.')}"] = str(v)
