--- conflicted
+++ resolved
@@ -8,11 +8,8 @@
 from rich.console import Console
 
 import mettagrid.mettascope as mettascope
-<<<<<<< HEAD
+from cogames.cogs_vs_clips.glyphs import GLYPHS
 from cogames.env import make_hierarchical_env
-=======
-from cogames.cogs_vs_clips.glyphs import GLYPHS
->>>>>>> c00b2780
 from cogames.utils import initialize_or_load_policy
 from mettagrid import MettaGridConfig
 from mettagrid.util.grid_object_formatter import format_grid_object
@@ -42,16 +39,24 @@
 
     if render == "text" and getattr(env, "_renderer", None):
         move_action_id = env.action_names.index("move") if "move" in env.action_names else 0
+        noop_action_id = env.action_names.index("noop") if "noop" in env.action_names else 0
 
         def get_actions_fn(
             obs: np.ndarray,
             selected_agent: Optional[int],
-<<<<<<< HEAD
             manual_action: Optional[int | tuple[int, int]],
+            manual_agents: set[int],
         ) -> np.ndarray:
             actions = np.zeros((env.num_agents, action_dim), dtype=np.int32)
             for agent in range(env.num_agents):
                 actions[agent] = agent_policies[agent].step(obs[agent])
+
+            for agent in manual_agents:
+                if agent != selected_agent and 0 <= agent < env.num_agents:
+                    override = actions[agent]
+                    override[1:] = 0
+                    override[0] = noop_action_id
+                    actions[agent] = override
 
             if selected_agent is not None and manual_action is not None:
                 override = actions[selected_agent]
@@ -69,50 +74,13 @@
 
             return actions
 
-        env.reset(seed=seed)
-        result = env._renderer.interactive_loop(env, get_actions_fn, max_steps=max_steps)
-=======
-            manual_action: Optional[int | tuple],
-            manual_agents: set[int],
-        ) -> np.ndarray:
-            """Get actions for all agents, with optional manual override.
-
-            Args:
-                obs: Observations for all agents
-                selected_agent: Currently selected agent (for manual control)
-                manual_action: Manual action to apply to selected agent
-                manual_agents: Set of agent IDs in manual mode (no policy actions)
-
-            Returns:
-                Actions array for all agents
-            """
-            actions = np.zeros((env.num_agents, 2), dtype=np.int32)
-            noop_action_id = env.action_names.index("noop") if "noop" in env.action_names else 0
-
-            for agent_id in range(env.num_agents):
-                if agent_id == selected_agent and manual_action is not None:
-                    # Apply manual action to selected agent
-                    if isinstance(manual_action, tuple):
-                        actions[agent_id] = list(manual_action)
-                    else:
-                        # Get move action ID from environment
-                        move_action_id = env.action_names.index("move") if "move" in env.action_names else 0
-                        actions[agent_id] = [move_action_id, manual_action]
-                elif agent_id in manual_agents:
-                    # Agent is in manual mode but no action this step - use noop
-                    actions[agent_id] = [noop_action_id, 0]
-                else:
-                    # Use policy for this agent
-                    actions[agent_id] = agent_policies[agent_id].step(obs[agent_id])
-            return actions
-
-        # Get glyphs from environment config if available
         glyphs = None
-        if env_cfg.game.actions.change_glyph.enabled:
+        change_glyph_cfg = getattr(env_cfg.game.actions, "change_glyph", None)
+        if change_glyph_cfg and getattr(change_glyph_cfg, "enabled", False):
             glyphs = GLYPHS
 
+        env.reset(seed=seed)
         result = env._renderer.interactive_loop(env, get_actions_fn, max_steps=max_steps, glyphs=glyphs)
->>>>>>> c00b2780
         console.print("\n[bold green]Episode Complete![/bold green]")
         console.print(f"Steps: {result['steps']}")
         console.print(f"Total Rewards: {result['total_rewards']}")
