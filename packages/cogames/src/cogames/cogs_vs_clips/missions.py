--- conflicted
+++ resolved
@@ -121,14 +121,11 @@
     BrightSideVariant,
     RoughTerrainVariant,
     SolarFlareVariant,
-<<<<<<< HEAD
+    LonelyHeartVariant,
     SimpleRecipesVariant,
     PackRatVariant,
     BasicVibesVariant,
     HeartChorusVariant,
-=======
-    LonelyHeartVariant,
->>>>>>> 7eaa1d2e
 ]
 
 
