--- conflicted
+++ resolved
@@ -71,11 +71,7 @@
 print(f"Agent 1 glyph: {agent_1.get('glyph')}")
 
 # Agent 0 changes glyph to 5, Agent 1 does nothing
-<<<<<<< HEAD
 actions = np.array([change_glyph_idx, noop_idx], dtype=np.int32)
-=======
-actions = np.array([[change_glyph_idx, 5], [noop_idx, 0]], dtype=dtype_actions)
->>>>>>> 7d8f9b95
 print(f"\nSending actions: {actions}")
 
 obs, rewards, terminals, truncations, info = env.step(actions)
