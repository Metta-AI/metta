--- conflicted
+++ resolved
@@ -6,19 +6,11 @@
 
 
 class ActionEmbedding(nn_layer_library.Embedding):
-    """Creates and manages embeddings for available actions in the environment.
-
-<<<<<<< HEAD
-    The initialize_to_environment method should be called whenever the available actions in the
+    """The initialize_to_environment method should be called whenever the available actions in the
     environment change, providing the new set of action names and the target device.
 
     Note that the __init__ of any layer class and the MettaAgent are only called when the agent
-    is instantiated and never again. I.e., not when it is reloaded from a saved policy.
-=======
-    Maintains mapping between action names and embedding indices, dynamically
-    activating subsets based on availability.
->>>>>>> 72542e9a
-    """
+    is instantiated and never again. I.e., not when it is reloaded from a saved policy."""
 
     def __init__(self, initialization="max_0_01", **cfg):
         super().__init__(**cfg)
@@ -30,25 +22,10 @@
         self.initialization = initialization
         self.register_buffer("active_indices", torch.tensor([], dtype=torch.long))
 
-<<<<<<< HEAD
     def initialize_to_environment(self, action_names, device):
-        """
-        Initialize the action embeddings based on available actions from the environment.
-
-        This method maintains a dictionary mapping action names to embedding indices.
-        When new action names are encountered, they are assigned new indices.
-        The method then creates a tensor of active indices on the specified device
-        and updates the number of active actions.
-
-        Args:
-            action_names (list): List of action names (strings) available in the current environment
-            device (torch.device): Device where the active_indices tensor should be stored
-        """
-=======
-    def activate_actions(self, action_names, device):
         """Updates active action embeddings based on available actions.
         Assigns new indices for unseen actions and updates the active_indices tensor."""
->>>>>>> 72542e9a
+
         for action_name in action_names:
             if action_name not in self._reserved_action_embeds:
                 embedding_index = len(self._reserved_action_embeds) + 1  # generate index for this string
