"""Statistics processing functions for Metta training."""

import logging
import uuid
from collections import defaultdict
from dataclasses import dataclass, field
from typing import Any

import numpy as np
import torch
import wandb

from metta.agent.agent_config import AgentConfig
from metta.agent.metta_agent import PolicyAgent
from metta.agent.policy_store import PolicyRecord
from metta.common.profiling.memory_monitor import MemoryMonitor
from metta.common.profiling.stopwatch import Stopwatch
from metta.common.util.system_monitor import SystemMonitor
from metta.common.wandb.wandb_context import WandbRun
from metta.eval.eval_request_config import EvalResults, EvalRewardSummary
from metta.mettagrid.util.dict_utils import unroll_nested_dict
from metta.rl.evaluate import upload_replay_html
from metta.rl.experience import Experience
from metta.rl.trainer_config import TrainerConfig
from metta.rl.utils import should_run
from metta.rl.wandb import (
    POLICY_EVALUATOR_EPOCH_METRIC,
    POLICY_EVALUATOR_METRIC_PREFIX,
    POLICY_EVALUATOR_STEP_METRIC,
    setup_policy_evaluator_metrics,
)

logger = logging.getLogger(__name__)


@dataclass
class StatsTracker:
    """Manages training statistics and database tracking."""

    # Rollout stats collected during episodes
    rollout_stats: dict[str, Any] = field(default_factory=dict)

    # Gradient statistics (computed periodically)
    grad_stats: dict[str, float] = field(default_factory=dict)

    # Database tracking for stats service
    stats_epoch_start: int = 0
    stats_epoch_id: uuid.UUID | None = None
    stats_run_id: uuid.UUID | None = None

    def clear_rollout_stats(self) -> None:
        """Clear rollout stats after processing."""
        self.rollout_stats.clear()

    def clear_grad_stats(self) -> None:
        """Clear gradient stats after processing."""
        self.grad_stats.clear()

    def update_epoch_tracking(self, new_epoch_start: int) -> None:
        """Update epoch tracking after creating a new stats epoch."""
        self.stats_epoch_start = new_epoch_start


def accumulate_rollout_stats(
    raw_infos: list,
    stats: dict[str, Any],
) -> None:
    """Accumulate rollout statistics from info dictionaries."""
    infos = defaultdict(list)

    # Batch process info dictionaries
    for i in raw_infos:
        for k, v in unroll_nested_dict(i):
            # Detach any tensors before accumulating to prevent memory leaks
            if torch.is_tensor(v):
                v = v.detach().cpu().item() if v.numel() == 1 else v.detach().cpu().numpy()
            elif isinstance(v, np.ndarray) and v.size == 1:
                v = v.item()
            infos[k].append(v)

    # Batch process stats
    for k, v in infos.items():
        if isinstance(v, np.ndarray):
            v = v.tolist()

        if isinstance(v, list):
            stats.setdefault(k, []).extend(v)
        else:
            if k not in stats:
                stats[k] = v
            else:
                try:
                    stats[k] += v
                except TypeError:
                    stats[k] = [stats[k], v]  # fallback: bundle as list


def filter_movement_metrics(stats: dict[str, Any]) -> dict[str, Any]:
    """Filter movement metrics to only keep core values, removing derived stats."""
    filtered = {}

    # Core movement metrics we want to keep (without any suffix)
    # These will have the env_ prefix when passed to this function
    core_metrics = {
        "env_agent/movement.direction.up",
        "env_agent/movement.direction.down",
        "env_agent/movement.direction.left",
        "env_agent/movement.direction.right",
        "env_agent/movement.sequential_rotations",
        "env_agent/movement.rotation.to_up",
        "env_agent/movement.rotation.to_down",
        "env_agent/movement.rotation.to_left",
        "env_agent/movement.rotation.to_right",
    }

    for key, value in stats.items():
        # Check if this is a core metric (exact match)
        if key in core_metrics:
            filtered[key] = value
        # Skip any movement metric with derived stats suffixes
        elif key.startswith("env_agent/movement"):
            continue
        # Keep all non-movement metrics
        else:
            filtered[key] = value

    return filtered


def process_training_stats(
    raw_stats: dict[str, Any],
    losses_stats: dict[str, Any],
    experience: Experience,
    trainer_config: TrainerConfig,
) -> dict[str, Any]:
<<<<<<< HEAD
    """Process training statistics into a clean format.

    Args:
        raw_stats: Raw statistics dictionary (possibly with lists of values)
        losses: Losses object with stats() method
        experience: Experience object with stats() method
        trainer_config: Training configuration

    Returns:
        Dictionary with processed statistics including:
        - mean_stats: Raw stats converted to means
        - losses_stats: Loss statistics
        - experience_stats: Experience buffer statistics
        - environment_stats: Environment-specific stats
        - overview: High-level metrics like average reward
    """
=======
    """Process training statistics into a clean format."""
>>>>>>> 72df85f4
    # Convert lists to means
    mean_stats = {}
    for k, v in raw_stats.items():
        try:
            mean_stats[k] = np.mean(v)
        except (TypeError, ValueError):
            mean_stats[k] = v

    # Get loss and experience statistics
    experience_stats = experience.stats() if hasattr(experience, "stats") else {}

    # Calculate environment statistics
    environment_stats = {
        f"env_{k.split('/')[0]}/{'/'.join(k.split('/')[1:])}": v for k, v in mean_stats.items() if "/" in k
    }

    # Filter movement metrics to only keep core values
    environment_stats = filter_movement_metrics(environment_stats)

    # Calculate overview statistics
    overview = {}

    # Calculate average reward from environment stats
    task_reward_values = [v for k, v in environment_stats.items() if k.startswith("env_task_reward")]
    if task_reward_values:
        mean_reward = sum(task_reward_values) / len(task_reward_values)
        overview["reward"] = mean_reward

    return {
        "mean_stats": mean_stats,
        "losses_stats": losses_stats,
        "experience_stats": experience_stats,
        "environment_stats": environment_stats,
        "overview": overview,
    }


def compute_timing_stats(
    timer: Stopwatch,
    agent_step: int,
) -> dict[str, Any]:
    """Compute timing statistics from a Stopwatch timer."""
    elapsed_times = timer.get_all_elapsed()
    wall_time = timer.get_elapsed()
    train_time = elapsed_times.get("_rollout", 0) + elapsed_times.get("_train", 0)

    lap_times = timer.lap_all(agent_step, exclude_global=False)
    wall_time_for_lap = lap_times.pop("global", 0)

    epoch_steps = timer.get_lap_steps()
    if epoch_steps is None:
        epoch_steps = 0

    epoch_steps_per_second = epoch_steps / wall_time_for_lap if wall_time_for_lap > 0 else 0
    steps_per_second = timer.get_rate(agent_step) if wall_time > 0 else 0

    timing_stats = {
        **{
            f"timing_per_epoch/frac/{op}": lap_elapsed / wall_time_for_lap if wall_time_for_lap > 0 else 0
            for op, lap_elapsed in lap_times.items()
        },
        **{
            f"timing_per_epoch/msec/{op}": lap_elapsed * 1000 if wall_time_for_lap > 0 else 0
            for op, lap_elapsed in lap_times.items()
        },
        "timing_per_epoch/sps": epoch_steps_per_second,
        **{
            f"timing_cumulative/frac/{op}": elapsed / wall_time if wall_time > 0 else 0
            for op, elapsed in elapsed_times.items()
        },
        "timing_cumulative/sps": steps_per_second,
    }

    return {
        "lap_times": lap_times,
        "elapsed_times": elapsed_times,
        "wall_time": wall_time,
        "train_time": train_time,
        "wall_time_for_lap": wall_time_for_lap,
        "epoch_steps": epoch_steps,
        "epoch_steps_per_second": epoch_steps_per_second,
        "steps_per_second": steps_per_second,
        "timing_stats": timing_stats,
    }


def build_wandb_stats(
    processed_stats: dict[str, Any],
    timing_info: dict[str, Any],
    weight_stats: dict[str, Any],
    grad_stats: dict[str, Any],
    system_stats: dict[str, Any],
    memory_stats: dict[str, Any],
    parameters: dict[str, Any],
    hyperparameters: dict[str, Any],
    evals: EvalRewardSummary,
    agent_step: int,
    epoch: int,
) -> dict[str, Any]:
    """Build complete statistics dictionary for wandb logging."""
    # Build overview with sps and rewards
    overview = {
        "sps": timing_info["epoch_steps_per_second"],
        **processed_stats["overview"],
    }

    # Add evaluation scores to overview
    for category, score in evals.category_scores.items():
        overview[f"{category}_score"] = score

    # Also add reward_vs_total_time if we have reward
    if "reward" in overview:
        overview["reward_vs_total_time"] = overview["reward"]

    # X-axis values for wandb
    metric_stats = {
        "metric/agent_step": agent_step,
        "metric/epoch": epoch,
        "metric/total_time": timing_info["wall_time"],
        "metric/train_time": timing_info["train_time"],
    }

    # Combine all stats
    return {
        **{f"overview/{k}": v for k, v in overview.items()},
        **{f"losses/{k}": v for k, v in processed_stats["losses_stats"].items()},
        **{f"experience/{k}": v for k, v in processed_stats["experience_stats"].items()},
        **{f"parameters/{k}": v for k, v in parameters.items()},
        **{f"hyperparameters/{k}": v for k, v in hyperparameters.items()},
        **{f"eval_{k}": v for k, v in evals.to_wandb_metrics_format().items()},
        **system_stats,  # Already has monitor/ prefix from SystemMonitor.stats()
        **{f"trainer_memory/{k}": v for k, v in memory_stats.items()},
        **processed_stats["environment_stats"],
        **weight_stats,
        **timing_info["timing_stats"],
        **metric_stats,
        **grad_stats,
    }


def process_stats(
    stats: dict[str, Any],
    losses_stats: dict[str, Any],
    evals: EvalRewardSummary,
    grad_stats: dict[str, float],
    experience: Experience,
    policy: PolicyAgent,
    timer: Stopwatch,
    trainer_cfg: TrainerConfig,
    agent_cfg: AgentConfig,
    agent_step: int,
    epoch: int,
    wandb_run: WandbRun | None,
    memory_monitor: MemoryMonitor,
    system_monitor: SystemMonitor,
    latest_saved_policy_record: PolicyRecord,
    optimizer: torch.optim.Optimizer,
) -> None:
    """Process and log training statistics."""
    if not wandb_run:
        return

    # Process training stats
    processed_stats = process_training_stats(
        raw_stats=stats,
        losses_stats=losses_stats,
        experience=experience,
        trainer_config=trainer_cfg,
    )

    # Compute timing stats
    timing_info = compute_timing_stats(
        timer=timer,
        agent_step=agent_step,
    )

    # Compute weight stats if configured
    weight_stats = {}
    if hasattr(agent_cfg, "analyze_weights_interval"):
        if should_run(epoch, agent_cfg.analyze_weights_interval):
            for metrics in policy.compute_weight_metrics():
                name = metrics.get("name", "unknown")
                for key, value in metrics.items():
                    if key != "name":
                        weight_stats[f"weights/{key}/{name}"] = value

    # Build parameters
    parameters = {
        "learning_rate": optimizer.param_groups[0]["lr"] if optimizer else trainer_cfg.optimizer.learning_rate,
        "epoch_steps": timing_info["epoch_steps"],
        "num_minibatches": experience.num_minibatches,
        "latest_saved_policy_epoch": latest_saved_policy_record.metadata.epoch if latest_saved_policy_record else 0,
    }

    # Get system stats - note: can impact performance
    system_stats = system_monitor.stats()
    memory_stats = memory_monitor.stats()

    # Current hyperparameter values (after potential scheduler updates)
    # TODO: please don't hardcode PPO-specific hyperparameters.
    hyperparameters = {
        "learning_rate": parameters["learning_rate"],
        "ppo_clip_coef": trainer_cfg.losses.loss_configs["ppo"].clip_coef,
        "ppo_vf_clip_coef": trainer_cfg.losses.loss_configs["ppo"].vf_clip_coef,
        "ppo_ent_coef": trainer_cfg.losses.loss_configs["ppo"].ent_coef,
        "ppo_l2_reg_loss_coef": trainer_cfg.losses.loss_configs["ppo"].l2_reg_loss_coef,
        "ppo_l2_init_loss_coef": trainer_cfg.losses.loss_configs["ppo"].l2_init_loss_coef,
    }

    # Build complete stats
    all_stats = build_wandb_stats(
        processed_stats=processed_stats,
        timing_info=timing_info,
        weight_stats=weight_stats,
        grad_stats=grad_stats,
        system_stats=system_stats,
        memory_stats=memory_stats,
        hyperparameters=hyperparameters,
        parameters=parameters,
        evals=evals,
        agent_step=agent_step,
        epoch=epoch,
    )

    # Log to wandb
    wandb_run.log(all_stats, step=agent_step)


def process_policy_evaluator_stats(
    pr: PolicyRecord,
    eval_results: EvalResults,
) -> None:
    metrics_to_log: dict[str, float] = {
        f"{POLICY_EVALUATOR_METRIC_PREFIX}/eval_{k}": v
        for k, v in eval_results.scores.to_wandb_metrics_format().items()
    }
    metrics_to_log.update(
        {
            f"overview/{POLICY_EVALUATOR_METRIC_PREFIX}/{category}_score": score
            for category, score in eval_results.scores.category_scores.items()
        }
    )
    if not metrics_to_log:
        logger.warning("No metrics to log for policy evaluator")
        return

    # Policy records might not have epoch/agent_step metadata, but we still want to log
    epoch = pr.metadata.epoch or 0
    agent_step = pr.metadata.agent_step or 0
    if not epoch and not agent_step:
        logger.warning("No epoch or agent_step found in policy record - using defaults")

    try:
        wandb_entity, wandb_project, wandb_run_id, _ = pr.extract_wandb_run_info()
    except ValueError as e:
        logger.warning(f"Failed to get wandb info from policy record {pr.uri}: {e}")
        return

    if not all((wandb_run_id, wandb_project, wandb_entity)):
        logger.warning("No wandb info found in policy record")
        return

    run = wandb.init(
        id=wandb_run_id,
        project=wandb_project,
        entity=wandb_entity,
        resume="must",
    )
    try:
        try:
            setup_policy_evaluator_metrics(run)
        except Exception:
            logger.warning("Failed to set default axes for policy evaluator metrics. Continuing")
            pass

        run.log({**metrics_to_log, POLICY_EVALUATOR_STEP_METRIC: agent_step, POLICY_EVALUATOR_EPOCH_METRIC: epoch})
        logger.info(f"Logged {len(metrics_to_log)} metrics to wandb for policy {pr.uri}")
        if eval_results.replay_urls:
            try:
                upload_replay_html(
                    replay_urls=eval_results.replay_urls,
                    agent_step=agent_step,
                    epoch=epoch,
                    wandb_run=run,
                    metric_prefix=POLICY_EVALUATOR_METRIC_PREFIX,
                    step_metric_key=POLICY_EVALUATOR_STEP_METRIC,
                    epoch_metric_key=POLICY_EVALUATOR_EPOCH_METRIC,
                )
            except Exception as e:
                logger.error(f"Failed to upload replays for {pr.uri}: {e}", exc_info=True)
    finally:
        run.finish()<|MERGE_RESOLUTION|>--- conflicted
+++ resolved
@@ -133,12 +133,11 @@
     experience: Experience,
     trainer_config: TrainerConfig,
 ) -> dict[str, Any]:
-<<<<<<< HEAD
     """Process training statistics into a clean format.
 
     Args:
         raw_stats: Raw statistics dictionary (possibly with lists of values)
-        losses: Losses object with stats() method
+        losses_stats: Loss statistics dictionary
         experience: Experience object with stats() method
         trainer_config: Training configuration
 
@@ -150,9 +149,6 @@
         - environment_stats: Environment-specific stats
         - overview: High-level metrics like average reward
     """
-=======
-    """Process training statistics into a clean format."""
->>>>>>> 72df85f4
     # Convert lists to means
     mean_stats = {}
     for k, v in raw_stats.items():
