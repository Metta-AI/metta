--- conflicted
+++ resolved
@@ -314,8 +314,6 @@
         return self._c_env.grid_features()
 
     @property
-<<<<<<< HEAD
-=======
     def feature_normalizations(self):
         return self._c_env.feature_normalizations()
 
@@ -328,7 +326,6 @@
         return self._render_mode
 
     @property
->>>>>>> 4c0ff2b6
     def map_width(self) -> int:
         return self._c_env.map_width
 
