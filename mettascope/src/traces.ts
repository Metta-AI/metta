import { Vec2f } from './vector_math.js'
import * as Common from './common.js'
import { ui, state, ctx, setFollowSelection } from './common.js'
import { getAttr } from './replay.js'
import { PanelInfo } from './panels.js'
import { updateStep, updateSelection } from './main.js'
import { parseHtmlColor } from './htmlutils.js'

/** Draws the trace panel. */
export function drawTrace(panel: PanelInfo) {
  if (state.replay === null || ctx === null || ctx.ready === false) {
    return
  }

  // Handle mouse events for the trace panel.
  if (ui.mouseTargets.includes('#trace-panel')) {
    if (ui.mouseDoubleClick) {
      // Toggle followSelection on double-click.
<<<<<<< HEAD
      console.info('Trace double click - following selection')
=======
      console.info("Trace double click - following selection")
>>>>>>> babccf3a
      setFollowSelection(true)
      panel.zoomLevel = Common.DEFAULT_TRACE_ZOOM_LEVEL
      ui.mapPanel.zoomLevel = Common.DEFAULT_ZOOM_LEVEL
    } else if (ui.mouseClick) {
      // A trace click is likely a drag/pan.
<<<<<<< HEAD
      console.info('Trace click - clearing trace follow selection')
      setFollowSelection(false)
    } else if (ui.mouseUp && ui.mouseDownPos.sub(ui.mousePos).length() < 10) {
      // Check if we are clicking on an action/step.
      console.info('Trace up without dragging - selecting trace object')
=======
      console.info("Trace click - clearing trace follow selection")
      setFollowSelection(false)
    } else if (ui.mouseUp &&
      ui.mouseDownPos.sub(ui.mousePos).length() < 10
    ) {
      // Check if we are clicking on an action/step.
      console.info("Trace up without dragging - selecting trace object")
>>>>>>> babccf3a
      const localMousePos = panel.transformOuter(ui.mousePos)
      if (localMousePos != null) {
        const mapX = localMousePos.x()
        const selectedStep = Math.floor(mapX / Common.TRACE_WIDTH)
        const agentId = Math.floor(localMousePos.y() / Common.TRACE_HEIGHT)
<<<<<<< HEAD
        if (
          mapX > 0 &&
          mapX < state.replay.max_steps * Common.TRACE_WIDTH &&
          localMousePos.y() > 0 &&
          localMousePos.y() < state.replay.num_agents * Common.TRACE_HEIGHT &&
          selectedStep >= 0 &&
          selectedStep < state.replay.max_steps &&
          agentId >= 0 &&
          agentId < state.replay.num_agents
        ) {
          updateSelection(state.replay.agents[agentId])
          console.info('Selected an agent on a trace:', state.selectedGridObject)
=======
        if (mapX > 0 && mapX < state.replay.max_steps * Common.TRACE_WIDTH &&
          localMousePos.y() > 0 && localMousePos.y() < state.replay.num_agents * Common.TRACE_HEIGHT &&
          selectedStep >= 0 && selectedStep < state.replay.max_steps &&
          agentId >= 0 && agentId < state.replay.num_agents
        ) {
          updateSelection(state.replay.agents[agentId])
          console.info("Selected an agent on a trace:", state.selectedGridObject)
>>>>>>> babccf3a
          ui.mapPanel.focusPos(
            getAttr(state.selectedGridObject, 'c') * Common.TILE_SIZE,
            getAttr(state.selectedGridObject, 'r') * Common.TILE_SIZE,
            Common.DEFAULT_ZOOM_LEVEL
          )
          // Update the step to the clicked step.
          updateStep(selectedStep)
        }
      }
    }
  }

  // If we're following a selection, center the trace panel on it.
  if (state.followSelection && state.selectedGridObject !== null) {
    const x = state.step * Common.TRACE_WIDTH + Common.TRACE_WIDTH / 2
<<<<<<< HEAD
    const y = getAttr(state.selectedGridObject, 'agent_id') * Common.TRACE_HEIGHT + Common.TRACE_HEIGHT / 2
=======
    const y = getAttr(state.selectedGridObject, "agent_id") * Common.TRACE_HEIGHT + Common.TRACE_HEIGHT / 2
>>>>>>> babccf3a
    panel.panPos = new Vec2f(-x, -y)
  }

  ctx.save()
  ctx.setScissorRect(panel.x, panel.y, panel.width, panel.height)

<<<<<<< HEAD
  const fullSize = new Vec2f(state.replay.max_steps * Common.TRACE_WIDTH, state.replay.num_agents * Common.TRACE_HEIGHT)
=======
  const fullSize = new Vec2f(
    state.replay.max_steps * Common.TRACE_WIDTH,
    state.replay.num_agents * Common.TRACE_HEIGHT
  )
>>>>>>> babccf3a

  // Draw the background.
  ctx.drawSolidRect(
    panel.x,
    panel.y,
    panel.width,
    panel.height,
    //[0.08, 0.08, 0.08, 1.0] // Dark background
<<<<<<< HEAD
    parseHtmlColor('#141B23')
=======
    parseHtmlColor("#141B23")
>>>>>>> babccf3a
  )

  ctx.translate(panel.x + panel.width / 2, panel.y + panel.height / 2)
  ctx.scale(panel.zoomLevel, panel.zoomLevel)
  ctx.translate(panel.panPos.x(), panel.panPos.y())

  // Draw a rectangle around the selected agent.
  if (state.selectedGridObject !== null && state.selectedGridObject.agent_id !== undefined) {
    const agentId = state.selectedGridObject.agent_id

    // Draw the selection rectangle.
<<<<<<< HEAD
    ctx.drawSolidRect(0, agentId * Common.TRACE_HEIGHT, fullSize.x(), Common.TRACE_HEIGHT, [0.3, 0.3, 0.3, 1])
=======
    ctx.drawSolidRect(
      0, agentId * Common.TRACE_HEIGHT, fullSize.x(), Common.TRACE_HEIGHT,
      [.3, .3, .3, 1]
    )
>>>>>>> babccf3a
  }

  // Draw a line for the current step that goes through all the traces.
  ctx.drawSolidRect(
    state.step * Common.TRACE_WIDTH,
    0,
    Common.TRACE_WIDTH,
    fullSize.y(),
    [0.5, 0.5, 0.5, 0.5] // White with 50% opacity.
  )

  // Draw the agent traces.
  for (let i = 0; i < state.replay.num_agents; i++) {
    const agent = state.replay.agents[i]
    for (let j = 0; j < state.replay.max_steps; j++) {
<<<<<<< HEAD
      const action = getAttr(agent, 'action', j)
      const action_success = getAttr(agent, 'action_success', j)
=======
      const action = getAttr(agent, "action", j)
      const action_success = getAttr(agent, "action_success", j)
>>>>>>> babccf3a

      if (getAttr(agent, 'agent:frozen', j) > 0) {
        // Draw the frozen state.
        ctx.drawSprite(
          'trace/frozen.png',
          j * Common.TRACE_WIDTH + Common.TRACE_WIDTH / 2,
<<<<<<< HEAD
          i * Common.TRACE_HEIGHT + Common.TRACE_HEIGHT / 2
        )
      } else if (action_success && action != null && action[0] >= 0 && action[0] < state.replay.action_images.length) {
=======
          i * Common.TRACE_HEIGHT + Common.TRACE_HEIGHT / 2,
        )
      } else if (action_success &&
        action != null &&
        action[0] >= 0 &&
        action[0] < state.replay.action_images.length
      ) {
>>>>>>> babccf3a
        // Draw the action.
        ctx.drawSprite(
          state.replay.action_images[action[0]],
          j * Common.TRACE_WIDTH + Common.TRACE_WIDTH / 2,
<<<<<<< HEAD
          i * Common.TRACE_HEIGHT + Common.TRACE_HEIGHT / 2
        )
      } else if (action != null && action[0] >= 0 && action[0] < state.replay.action_images.length) {
=======
          i * Common.TRACE_HEIGHT + Common.TRACE_HEIGHT / 2,
        )
      } else if (
        action != null &&
        action[0] >= 0 &&
        action[0] < state.replay.action_images.length
      ) {
>>>>>>> babccf3a
        // Draw the invalid action.
        ctx.drawSprite(
          'trace/invalid.png',
          j * Common.TRACE_WIDTH + Common.TRACE_WIDTH / 2,
<<<<<<< HEAD
          i * Common.TRACE_HEIGHT + Common.TRACE_HEIGHT / 2
        )
      }

      const reward = getAttr(agent, 'reward', j)
=======
          i * Common.TRACE_HEIGHT + Common.TRACE_HEIGHT / 2,
        )
      }

      const reward = getAttr(agent, "reward", j)
>>>>>>> babccf3a
      // If there is a reward, draw a coin.
      if (reward > 0) {
        ctx.drawSprite(
          'resources/reward.png',
          j * Common.TRACE_WIDTH + Common.TRACE_WIDTH / 2,
          i * Common.TRACE_HEIGHT + Common.TRACE_HEIGHT - 32,
          [1.0, 1.0, 1.0, 1.0],
          1 / 4
        )
      }

      // Draw resource gain/loss.
      if (state.showResources && j > 0) {
        // Figure out how many resources to draw.
        var number = 0
        for (const [key, [image, color]] of state.replay.resource_inventory) {
          number += Math.abs(getAttr(agent, key, j + 1) - getAttr(agent, key, j))
        }
        // Draw the resources.
        var y = 32
        // Compress the resources if there are too many so that they fit.
        var step = Math.min(32, (Common.TRACE_HEIGHT - 64) / number)
        for (const [key, [image, color]] of state.replay.resource_inventory) {
          const prevResources = getAttr(agent, key, j - 1)
          const nextResources = getAttr(agent, key, j)
          const absGain = Math.abs(nextResources - prevResources)
          for (let k = 0; k < absGain; k++) {
            ctx.drawSprite(
              image,
              j * Common.TRACE_WIDTH + Common.TRACE_WIDTH / 2,
              i * Common.TRACE_HEIGHT + y,
              color,
              1 / 4
            )
            y += step
          }
        }
      }
    }
  }

  ctx.restore()
}<|MERGE_RESOLUTION|>--- conflicted
+++ resolved
@@ -13,26 +13,15 @@
   }
 
   // Handle mouse events for the trace panel.
-  if (ui.mouseTargets.includes('#trace-panel')) {
+  if (ui.mouseTargets.includes("#trace-panel")) {
     if (ui.mouseDoubleClick) {
       // Toggle followSelection on double-click.
-<<<<<<< HEAD
-      console.info('Trace double click - following selection')
-=======
       console.info("Trace double click - following selection")
->>>>>>> babccf3a
       setFollowSelection(true)
       panel.zoomLevel = Common.DEFAULT_TRACE_ZOOM_LEVEL
       ui.mapPanel.zoomLevel = Common.DEFAULT_ZOOM_LEVEL
     } else if (ui.mouseClick) {
       // A trace click is likely a drag/pan.
-<<<<<<< HEAD
-      console.info('Trace click - clearing trace follow selection')
-      setFollowSelection(false)
-    } else if (ui.mouseUp && ui.mouseDownPos.sub(ui.mousePos).length() < 10) {
-      // Check if we are clicking on an action/step.
-      console.info('Trace up without dragging - selecting trace object')
-=======
       console.info("Trace click - clearing trace follow selection")
       setFollowSelection(false)
     } else if (ui.mouseUp &&
@@ -40,26 +29,11 @@
     ) {
       // Check if we are clicking on an action/step.
       console.info("Trace up without dragging - selecting trace object")
->>>>>>> babccf3a
       const localMousePos = panel.transformOuter(ui.mousePos)
       if (localMousePos != null) {
         const mapX = localMousePos.x()
         const selectedStep = Math.floor(mapX / Common.TRACE_WIDTH)
         const agentId = Math.floor(localMousePos.y() / Common.TRACE_HEIGHT)
-<<<<<<< HEAD
-        if (
-          mapX > 0 &&
-          mapX < state.replay.max_steps * Common.TRACE_WIDTH &&
-          localMousePos.y() > 0 &&
-          localMousePos.y() < state.replay.num_agents * Common.TRACE_HEIGHT &&
-          selectedStep >= 0 &&
-          selectedStep < state.replay.max_steps &&
-          agentId >= 0 &&
-          agentId < state.replay.num_agents
-        ) {
-          updateSelection(state.replay.agents[agentId])
-          console.info('Selected an agent on a trace:', state.selectedGridObject)
-=======
         if (mapX > 0 && mapX < state.replay.max_steps * Common.TRACE_WIDTH &&
           localMousePos.y() > 0 && localMousePos.y() < state.replay.num_agents * Common.TRACE_HEIGHT &&
           selectedStep >= 0 && selectedStep < state.replay.max_steps &&
@@ -67,10 +41,9 @@
         ) {
           updateSelection(state.replay.agents[agentId])
           console.info("Selected an agent on a trace:", state.selectedGridObject)
->>>>>>> babccf3a
           ui.mapPanel.focusPos(
-            getAttr(state.selectedGridObject, 'c') * Common.TILE_SIZE,
-            getAttr(state.selectedGridObject, 'r') * Common.TILE_SIZE,
+            getAttr(state.selectedGridObject, "c") * Common.TILE_SIZE,
+            getAttr(state.selectedGridObject, "r") * Common.TILE_SIZE,
             Common.DEFAULT_ZOOM_LEVEL
           )
           // Update the step to the clicked step.
@@ -83,38 +56,23 @@
   // If we're following a selection, center the trace panel on it.
   if (state.followSelection && state.selectedGridObject !== null) {
     const x = state.step * Common.TRACE_WIDTH + Common.TRACE_WIDTH / 2
-<<<<<<< HEAD
-    const y = getAttr(state.selectedGridObject, 'agent_id') * Common.TRACE_HEIGHT + Common.TRACE_HEIGHT / 2
-=======
     const y = getAttr(state.selectedGridObject, "agent_id") * Common.TRACE_HEIGHT + Common.TRACE_HEIGHT / 2
->>>>>>> babccf3a
     panel.panPos = new Vec2f(-x, -y)
   }
 
   ctx.save()
   ctx.setScissorRect(panel.x, panel.y, panel.width, panel.height)
 
-<<<<<<< HEAD
-  const fullSize = new Vec2f(state.replay.max_steps * Common.TRACE_WIDTH, state.replay.num_agents * Common.TRACE_HEIGHT)
-=======
   const fullSize = new Vec2f(
     state.replay.max_steps * Common.TRACE_WIDTH,
     state.replay.num_agents * Common.TRACE_HEIGHT
   )
->>>>>>> babccf3a
 
   // Draw the background.
   ctx.drawSolidRect(
-    panel.x,
-    panel.y,
-    panel.width,
-    panel.height,
+    panel.x, panel.y, panel.width, panel.height,
     //[0.08, 0.08, 0.08, 1.0] // Dark background
-<<<<<<< HEAD
-    parseHtmlColor('#141B23')
-=======
     parseHtmlColor("#141B23")
->>>>>>> babccf3a
   )
 
   ctx.translate(panel.x + panel.width / 2, panel.y + panel.height / 2)
@@ -126,22 +84,16 @@
     const agentId = state.selectedGridObject.agent_id
 
     // Draw the selection rectangle.
-<<<<<<< HEAD
-    ctx.drawSolidRect(0, agentId * Common.TRACE_HEIGHT, fullSize.x(), Common.TRACE_HEIGHT, [0.3, 0.3, 0.3, 1])
-=======
     ctx.drawSolidRect(
       0, agentId * Common.TRACE_HEIGHT, fullSize.x(), Common.TRACE_HEIGHT,
       [.3, .3, .3, 1]
     )
->>>>>>> babccf3a
   }
 
   // Draw a line for the current step that goes through all the traces.
   ctx.drawSolidRect(
-    state.step * Common.TRACE_WIDTH,
-    0,
-    Common.TRACE_WIDTH,
-    fullSize.y(),
+    state.step * Common.TRACE_WIDTH, 0,
+    Common.TRACE_WIDTH, fullSize.y(),
     [0.5, 0.5, 0.5, 0.5] // White with 50% opacity.
   )
 
@@ -149,24 +101,14 @@
   for (let i = 0; i < state.replay.num_agents; i++) {
     const agent = state.replay.agents[i]
     for (let j = 0; j < state.replay.max_steps; j++) {
-<<<<<<< HEAD
-      const action = getAttr(agent, 'action', j)
-      const action_success = getAttr(agent, 'action_success', j)
-=======
       const action = getAttr(agent, "action", j)
       const action_success = getAttr(agent, "action_success", j)
->>>>>>> babccf3a
 
-      if (getAttr(agent, 'agent:frozen', j) > 0) {
+      if (getAttr(agent, "agent:frozen", j) > 0) {
         // Draw the frozen state.
         ctx.drawSprite(
-          'trace/frozen.png',
+          "trace/frozen.png",
           j * Common.TRACE_WIDTH + Common.TRACE_WIDTH / 2,
-<<<<<<< HEAD
-          i * Common.TRACE_HEIGHT + Common.TRACE_HEIGHT / 2
-        )
-      } else if (action_success && action != null && action[0] >= 0 && action[0] < state.replay.action_images.length) {
-=======
           i * Common.TRACE_HEIGHT + Common.TRACE_HEIGHT / 2,
         )
       } else if (action_success &&
@@ -174,16 +116,10 @@
         action[0] >= 0 &&
         action[0] < state.replay.action_images.length
       ) {
->>>>>>> babccf3a
         // Draw the action.
         ctx.drawSprite(
           state.replay.action_images[action[0]],
           j * Common.TRACE_WIDTH + Common.TRACE_WIDTH / 2,
-<<<<<<< HEAD
-          i * Common.TRACE_HEIGHT + Common.TRACE_HEIGHT / 2
-        )
-      } else if (action != null && action[0] >= 0 && action[0] < state.replay.action_images.length) {
-=======
           i * Common.TRACE_HEIGHT + Common.TRACE_HEIGHT / 2,
         )
       } else if (
@@ -191,28 +127,19 @@
         action[0] >= 0 &&
         action[0] < state.replay.action_images.length
       ) {
->>>>>>> babccf3a
         // Draw the invalid action.
         ctx.drawSprite(
-          'trace/invalid.png',
+          "trace/invalid.png",
           j * Common.TRACE_WIDTH + Common.TRACE_WIDTH / 2,
-<<<<<<< HEAD
-          i * Common.TRACE_HEIGHT + Common.TRACE_HEIGHT / 2
-        )
-      }
-
-      const reward = getAttr(agent, 'reward', j)
-=======
           i * Common.TRACE_HEIGHT + Common.TRACE_HEIGHT / 2,
         )
       }
 
       const reward = getAttr(agent, "reward", j)
->>>>>>> babccf3a
       // If there is a reward, draw a coin.
       if (reward > 0) {
         ctx.drawSprite(
-          'resources/reward.png',
+          "resources/reward.png",
           j * Common.TRACE_WIDTH + Common.TRACE_WIDTH / 2,
           i * Common.TRACE_HEIGHT + Common.TRACE_HEIGHT - 32,
           [1.0, 1.0, 1.0, 1.0],
