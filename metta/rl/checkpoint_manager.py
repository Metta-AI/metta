--- conflicted
+++ resolved
@@ -9,12 +9,11 @@
 
 
 def key_and_version(uri: str) -> tuple[str, int]:
-<<<<<<< HEAD
-    """Extract key (run name) and version (epoch) from a policy URI. Since all checkpoints are .pt files with metadata in filenames, we can simplify this to handle just the common cases."""
-=======
-    """Extract key (run name) and version (epoch) from a policy URI. Since all checkpoints
-    are .pt files with metadata in filenames, we can simplify this to handle just the common cases."""
->>>>>>> 941f8d99
+    """Extract key (run name) and version (epoch) from a policy URI.
+
+    Since all checkpoints are .pt files with metadata in filenames,
+    we can simplify this to handle just the common cases.
+    """
     if uri.startswith("file://"):
         path = Path(uri[7:])
         if path.suffix == ".pt":
@@ -32,7 +31,11 @@
 
 
 def parse_checkpoint_filename(filename: str) -> tuple[str, int, int, int, float]:
-    """Parse checkpoint metadata from filename. Format: {run_name}.e{epoch}.s{agent_step}.t{total_time}.sc{score}.pt where e=epoch, s=agent_step, t=total_time, sc=score (evaluation score, 0 if not evaluated)."""
+    """Parse checkpoint metadata from filename.
+
+    Format: {run_name}.e{epoch}.s{agent_step}.t{total_time}.sc{score}.pt
+    where e=epoch, s=agent_step, t=total_time, sc=score (evaluation score, 0 if not evaluated).
+    """
     parts = filename.split(".")
     if len(parts) != 6 or parts[-1] != "pt":
         raise ValueError(f"Invalid checkpoint filename format: {filename}")
@@ -101,14 +104,11 @@
         return torch.load(trainer_file, weights_only=False)
 
     def save_agent(self, agent, epoch: int, metadata: Dict[str, Any]):
-<<<<<<< HEAD
-        """Save agent with metadata embedded in filename. Format: {run_name}.e{epoch}.s{agent_step}.t{total_time}.sc{score}.pt where score defaults to 0 if not provided (e.g., before evaluation)."""
-=======
         """Save agent with metadata embedded in filename.
 
         Format: {run_name}.e{epoch}.s{agent_step}.t{total_time}.sc{score}.pt
-        where score defaults to 0 if not provided (e.g., before evaluation)."""
->>>>>>> 941f8d99
+        where score defaults to 0 if not provided (e.g., before evaluation).
+        """
         self.checkpoint_dir.mkdir(parents=True, exist_ok=True)
 
         agent_step = metadata.get("agent_step", 0)
@@ -171,7 +171,10 @@
         return checkpoint_files if strategy == "all" else checkpoint_files[:count]
 
     def find_best_checkpoint(self, metric: str = "epoch") -> Optional[Path]:
-        """Find single checkpoint with highest value for the given metric. This is a convenience method equivalent to select_checkpoints(count=1)[0]."""
+        """Find single checkpoint with highest value for the given metric.
+
+        This is a convenience method equivalent to select_checkpoints(count=1)[0].
+        """
         checkpoints = self.select_checkpoints(count=1, metric=metric)
         return checkpoints[0] if checkpoints else None
 
