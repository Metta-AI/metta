#!/usr/bin/env -S uv run

"""CLI for CoGames - collection of environments for multi-agent cooperative and competitive games."""

import importlib.metadata
import logging
import sys
from pathlib import Path
from typing import Literal, Optional

from packaging.version import Version

from cogames import evaluate as evaluate_module
from cogames import game, utils
from cogames import play as play_module
from cogames import train as train_module
from cogames.cogs_vs_clips.scenarios import make_game
from cogames.policy.utils import parse_policy_spec, resolve_policy_class_path, resolve_policy_data_path

# Always add current directory to Python path
sys.path.insert(0, ".")

import typer
from rich.console import Console
from rich.table import Table

from cogames.cogs_vs_clips.scenarios import make_map_game, supports_dynamic_spawn

logger = logging.getLogger("cogames.main")

app = typer.Typer(
    help="CoGames - Multi-agent cooperative and competitive games",
    context_settings={"help_option_names": ["-h", "--help"]},
)
console = Console()


@app.callback(invoke_without_command=True)
def default(ctx: typer.Context) -> None:
    """Show help when no command is provided."""
    if ctx.invoked_subcommand is None:
        # No command provided, show help
        print(ctx.get_help())


@app.command("games", help="List all available games or describe a specific game")
def games_cmd(
    game_name: Optional[str] = typer.Argument(None, help="Name of the game to describe"),
    save: Optional[Path] = typer.Option(None, "--save", "-s", help="Save game configuration to file (YAML or JSON)"),  # noqa: B008
) -> None:
    if game_name is None:
        # List all games
        game.list_games(console)
    else:
        # Get the game configuration
        try:
            game_config = game.get_game(game_name)
        except ValueError as e:
            console.print(f"[red]Error: {e}[/red]")
            raise typer.Exit(1) from e

        # Save configuration if requested
        if save:
            try:
                game.save_game_config(game_config, save)
                console.print(f"[green]Game configuration saved to: {save}[/green]")
            except ValueError as e:
                console.print(f"[red]Error saving configuration: {e}[/red]")
                raise typer.Exit(1) from e
        else:
            # Otherwise describe the game
            try:
                game.describe_game(game_name, console)
            except ValueError as e:
                console.print(f"[red]Error: {e}[/red]")
                raise typer.Exit(1) from e


@app.command(name="play", no_args_is_help=True, help="Play a game")
def play_cmd(
    game_name: str = typer.Argument(
        None,
        help="Name of the game to play",
        callback=lambda ctx, value: game.require_game_argument(ctx, value, console),
    ),
    policy_class_path: str = typer.Option(
        "cogames.policy.random.RandomPolicy",
        "--policy",
        help="Path to policy class",
        callback=resolve_policy_class_path,
    ),
    policy_data_path: Optional[str] = typer.Option(
        None,
        "--policy-data",
        help="Path to policy weights file or directory",
        callback=resolve_policy_data_path,
    ),
    interactive: bool = typer.Option(True, "--interactive", "-i", help="Run in interactive mode"),
    steps: int = typer.Option(1000, "--steps", "-s", help="Number of steps to run", min=1),
    render: Literal["gui", "text"] = typer.Option("gui", "--render", "-r", help="Render mode: 'gui' or 'text'"),
    num_cogs: Optional[int] = typer.Option(
        None, "--num-cogs", help="Override number of agents (uses dynamic spawning)"
    ),
) -> None:
<<<<<<< HEAD
    from cogames import utils

    # If no game specified, list games
    if game_name is None:
        console.print("[yellow]No game specified. Available games:[/yellow]")
        table = game.list_games(console)
        console.print(table)
        console.print("\n[dim]Usage: cogames play <game>[/dim]")
        return

    # Resolve game name
    resolved_game, error = utils.resolve_game(game_name)
    if error:
        console.print(f"[red]Error: {error}[/red]")
        raise typer.Exit(1)
    assert resolved_game is not None

    # Get the game configuration
    env_cfg = game.get_game(resolved_game)

    # If num_cogs is specified, try to create a dynamic version
    if num_cogs is not None:
        if supports_dynamic_spawn(resolved_game):
            env_cfg = make_map_game(resolved_game, num_agents=num_cogs, dynamic_spawn=True)
            console.print(f"[green]Using dynamic spawning with {num_cogs} agents[/green]")
        else:
            console.print(
                f"[yellow]Warning: --num-cogs not supported for game '{resolved_game}', "
                f"using default configuration[/yellow]"
            )

    # Resolve policy shorthand
    policy_class_path = resolve_policy_class_path(policy_class_path)
=======
    resolved_game, env_cfg = utils.get_game_config(console, game_name)
>>>>>>> a85e6f42

    console.print(f"[cyan]Playing {resolved_game}[/cyan]")
    console.print(f"Max Steps: {steps}, Interactive: {interactive}, Render: {render}")

    play_module.play(
        console,
        env_cfg=env_cfg,
        policy_class_path=policy_class_path,
        policy_data_path=policy_data_path,
        max_steps=steps,
        seed=42,
        render=render,
        verbose=interactive,  # Use interactive flag for verbose output
    )


@app.command("make-game", help="Create a new game configuration")
def make_scenario(
    base_game: Optional[str] = typer.Argument(None, help="Base game to use as template"),
    num_agents: int = typer.Option(2, "--agents", "-a", help="Number of agents", min=1),
    width: int = typer.Option(10, "--width", "-w", help="Map width", min=1),
    height: int = typer.Option(10, "--height", "-h", help="Map height", min=1),
    output: Optional[Path] = typer.Option(None, "--output", "-o", help="Output file path (YAML or JSON)"),  # noqa: B008
) -> None:
    try:
        # If base_game specified, use it as template
        if base_game:
            resolved_game, error = utils.resolve_game(base_game)
            if error:
                console.print(f"[red]Error: {error}[/red]")
                console.print("Creating from scratch instead...")
            else:
                console.print(f"[cyan]Using {resolved_game} as template[/cyan]")
        else:
            console.print("[cyan]Creating new game from scratch[/cyan]")

        # Use cogs_vs_clips make_game for now

        # Create game with specified parameters
        new_config = make_game(
            num_cogs=num_agents,
            num_assemblers=1,
            num_chests=1,
        )

        # Update map dimensions
        new_config.game.map_builder.width = width  # type: ignore[attr-defined]
        new_config.game.map_builder.height = height  # type: ignore[attr-defined]
        new_config.game.num_agents = num_agents

        if output:
            game.save_game_config(new_config, output)
            console.print(f"[green]Game configuration saved to: {output}[/green]")
        else:
            console.print("\n[yellow]To save this configuration, use the --output option.[/yellow]")

    except Exception as e:
        console.print(f"[red]Error: {e}[/red]")
        raise typer.Exit(1) from e


@app.command(name="train", help="Train a policy on a game")
def train_cmd(
    game_name: str = typer.Argument(
        None,
        help="Name of the game to train on",
        callback=lambda ctx, value: game.require_game_argument(ctx, value, console),
    ),
    policy_class_path: str = typer.Option(
        "cogames.policy.simple.SimplePolicy",
        "--policy",
        help="Path to policy class",
        callback=resolve_policy_class_path,
    ),
    initial_weights_path: Optional[str] = typer.Option(
        None,
        "--initial-weights",
        help="Path to initial policy weights .pt file",
    ),
    checkpoints_path: str = typer.Option(
        "./train_dir",
        "--checkpoints",
        help="Path to save training data",
    ),
    steps: int = typer.Option(10000, "--steps", "-s", help="Number of training steps", min=1),
    device: str = typer.Option(
        "auto",
        "--device",
        help="Device to train on (e.g. 'auto', 'cpu', 'cuda')",
    ),
    seed: int = typer.Option(42, "--seed", help="Seed for training", min=0),
    batch_size: int = typer.Option(4096, "--batch-size", help="Batch size for training", min=1),
    minibatch_size: int = typer.Option(4096, "--minibatch-size", help="Minibatch size for training", min=1),
    num_workers: Optional[int] = typer.Option(
        None,
        "--num-workers",
        help="Number of worker processes (defaults to number of CPU cores)",
        min=1,
    ),
) -> None:
    resolved_game, env_cfg = utils.get_game_config(console, game_name)

    torch_device = utils.resolve_training_device(console, device)

    try:
        train_module.train(
            env_cfg=env_cfg,
            policy_class_path=policy_class_path,
            initial_weights_path=initial_weights_path,
            device=torch_device,
            num_steps=steps,
            checkpoints_path=Path(checkpoints_path),
            seed=seed,
            batch_size=batch_size,
            minibatch_size=minibatch_size,
            game_name=resolved_game,
            vector_num_workers=num_workers,
        )

    except ValueError as e:
        console.print(f"[red]Error: {e}[/red]")
        raise typer.Exit(1) from e

    console.print(f"[green]Training complete. Checkpoints saved to: {checkpoints_path}[/green]")


@app.command(
    name="evaluate",
    no_args_is_help=True,
    help="Evaluate one or more policies on a game",
)
@app.command("eval", hidden=True)
def evaluate_cmd(
    game_name: str = typer.Argument(
        None,
        help="Name of the game to evaluate",
        callback=lambda ctx, value: game.require_game_argument(ctx, value, console),
    ),
    policies: list[str] = typer.Argument(  # noqa: B008
        None,
        help=(
            "List of policies in the form '{policy_class_path}[:policy_data_path][:proportion]'. "
            "Provide multiple options for mixed populations."
        ),
    ),
    episodes: int = typer.Option(10, "--episodes", "-e", help="Number of evaluation episodes", min=1),
    action_timeout_ms: int = typer.Option(
        250,
        "--action-timeout-ms",
        help="Max milliseconds afforded to generate each action before noop is used by default",
        min=1,
    ),
) -> None:
    if not policies:
        console.print("[red]Error: No policies provided[/red]")
        raise typer.Exit(1)
    policy_specs = [parse_policy_spec(spec) for spec in policies]  # noqa: F821

    resolved_game, env_cfg = utils.get_game_config(console, game_name)

    console.print(f"[cyan]Evaluating {len(policy_specs)} policies on {resolved_game} over {episodes} episodes[/cyan]")

    evaluate_module.evaluate(
        console,
        resolved_game=resolved_game,
        env_cfg=env_cfg,
        policy_specs=policy_specs,
        action_timeout_ms=action_timeout_ms,
        episodes=episodes,
    )


@app.command(name="version", help="Show version information")
def version_cmd() -> None:
    def public_version(dist_name: str) -> str:
        return str(Version(importlib.metadata.version(dist_name)).public)

    table = Table(show_header=False, box=None, show_lines=False, pad_edge=False)
    table.add_column("", justify="right", style="bold cyan")
    table.add_column("", justify="right")

    for dist_name in ["mettagrid", "pufferlib-core", "cogames"]:
        table.add_row(dist_name, public_version(dist_name))

    console.print(table)


if __name__ == "__main__":
    app()<|MERGE_RESOLUTION|>--- conflicted
+++ resolved
@@ -102,43 +102,7 @@
         None, "--num-cogs", help="Override number of agents (uses dynamic spawning)"
     ),
 ) -> None:
-<<<<<<< HEAD
-    from cogames import utils
-
-    # If no game specified, list games
-    if game_name is None:
-        console.print("[yellow]No game specified. Available games:[/yellow]")
-        table = game.list_games(console)
-        console.print(table)
-        console.print("\n[dim]Usage: cogames play <game>[/dim]")
-        return
-
-    # Resolve game name
-    resolved_game, error = utils.resolve_game(game_name)
-    if error:
-        console.print(f"[red]Error: {error}[/red]")
-        raise typer.Exit(1)
-    assert resolved_game is not None
-
-    # Get the game configuration
-    env_cfg = game.get_game(resolved_game)
-
-    # If num_cogs is specified, try to create a dynamic version
-    if num_cogs is not None:
-        if supports_dynamic_spawn(resolved_game):
-            env_cfg = make_map_game(resolved_game, num_agents=num_cogs, dynamic_spawn=True)
-            console.print(f"[green]Using dynamic spawning with {num_cogs} agents[/green]")
-        else:
-            console.print(
-                f"[yellow]Warning: --num-cogs not supported for game '{resolved_game}', "
-                f"using default configuration[/yellow]"
-            )
-
-    # Resolve policy shorthand
-    policy_class_path = resolve_policy_class_path(policy_class_path)
-=======
     resolved_game, env_cfg = utils.get_game_config(console, game_name)
->>>>>>> a85e6f42
 
     console.print(f"[cyan]Playing {resolved_game}[/cyan]")
     console.print(f"Max Steps: {steps}, Interactive: {interactive}, Render: {render}")
