--- conflicted
+++ resolved
@@ -156,12 +156,9 @@
         logger.info("Received websocket connection!")
         await send_message(type="message", message="Connecting!")
 
-<<<<<<< HEAD
-=======
         # Create a simulation that we are going to play.
         from metta.sim.simulation import Simulation
 
->>>>>>> 2832da37
         sim = Simulation.create(
             sim_config=cfg.sim,
             device=cfg.system.device,
