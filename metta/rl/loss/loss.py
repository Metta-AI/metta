import copy
from collections import OrderedDict, defaultdict
from dataclasses import dataclass, field
from typing import TYPE_CHECKING, Any, Mapping

import torch
from pydantic import Field
from tensordict import NonTensorData, TensorDict
from torch import Tensor
from torchrl.data import Composite

from metta.agent.policy import Policy
from metta.rl.training import ComponentContext, Experience, TrainingEnvironment
from mettagrid.base_config import Config

if TYPE_CHECKING:
    from metta.rl.trainer_config import TrainerConfig


class LossConfig(Config):
    enabled: bool = Field(default=True)

    def create(
        self,
        policy: Policy,
        trainer_cfg: "TrainerConfig",
        env: TrainingEnvironment,
        device: torch.device,
        instance_name: str,
    ) -> "Loss":
        raise NotImplementedError("Subclasses must implement create method")


@dataclass(slots=True)
class Loss:
    """Base class coordinating rollout and training behaviour for concrete losses."""

    policy: Policy
    trainer_cfg: "TrainerConfig"
    env: TrainingEnvironment
    device: torch.device
    instance_name: str
    cfg: LossConfig

    policy_experience_spec: Composite | None = None
    replay: Experience | None = None
    loss_tracker: dict[str, list[float]] | None = None
    _zero_tensor: Tensor | None = None
    _context: ComponentContext | None = None

    _state_attrs: set[str] = field(default_factory=set, init=False, repr=False)

    def __post_init__(self) -> None:
        self.policy_experience_spec = self.policy.get_agent_experience_spec()
        self.loss_tracker = defaultdict(list)
        self._zero_tensor = torch.tensor(0.0, device=self.device, dtype=torch.float32)
        self.register_state_attr("loss_tracker")

    def attach_context(self, context: ComponentContext) -> None:
        """Register the shared trainer context for this loss instance."""
        self._context = context

    def _require_context(self, context: ComponentContext | None = None) -> ComponentContext:
        if context is not None:
            self._context = context
            return context
        if self._context is None:
            raise RuntimeError("Loss has not been attached to a ComponentContext")
        return self._context

    def get_experience_spec(self) -> Composite:
        """Optional extension of the experience replay buffer spec required by this loss."""
        return Composite()

    # --------- Control flow hooks; override in subclasses when custom behaviour is needed ---------

    def on_new_training_run(self, context: ComponentContext | None = None) -> None:
        """Called at the very beginning of a training epoch."""
        self._require_context(context)

    def on_rollout_start(self, context: ComponentContext | None = None) -> None:
        """Called before starting a rollout phase."""
        self._ensure_context(context)
        self.policy.reset_memory()

    def rollout(self, td: TensorDict, context: ComponentContext | None = None) -> None:
        """Rollout step executed while experience buffer requests more data."""
        ctx = self._ensure_context(context)
        if not self._loss_gate_allows("rollout", ctx):
            return
        if ctx.training_env_id is None:
            raise RuntimeError("ComponentContext.training_env_id must be set before calling Loss.rollout")
        self.run_rollout(td, ctx)

    def run_rollout(self, td: TensorDict, context: ComponentContext) -> None:
        """Override in subclasses to implement rollout logic."""
        return

    def train(
        self,
        shared_loss_data: TensorDict,
        context: ComponentContext | None,
        mb_idx: int,
    ) -> tuple[Tensor, TensorDict, bool]:
        """Training step executed while scheduler allows it."""
        ctx = self._ensure_context(context)
        if not self._loss_gate_allows("train", ctx):
            return self._zero(), shared_loss_data, False
        filtered = self._filter_minibatch(shared_loss_data)
        return self.run_train(filtered, ctx, mb_idx)

    def run_train(
        self,
        shared_loss_data: TensorDict,
        context: ComponentContext,
        mb_idx: int,
    ) -> tuple[Tensor, TensorDict, bool]:
        """Override in subclasses to implement training logic."""
        return self._zero(), shared_loss_data, False

    def on_mb_end(self, context: ComponentContext | None, mb_idx: int) -> None:
        """Hook executed at the end of each minibatch."""
        self._ensure_context(context)

    def on_train_phase_end(self, context: ComponentContext | None = None) -> None:
        """Hook executed after the training phase completes."""
        self._ensure_context(context)

    def save_loss_states(self, context: ComponentContext | None = None) -> None:
        """Save loss states at the end of training (optional)."""
        self._ensure_context(context)

    # Scheduling helpers
    def _loss_gate_allows(self, phase: str, context: ComponentContext) -> bool:
        gates = getattr(context, "loss_run_gates", None)
        if not gates:
            return True
        entry = gates.get(self.instance_name) or gates.get(self.__class__.__name__.lower())
        if not entry:
            return True
        return bool(entry.get(phase, True))

    # End scheduling helpers

    # Utility helpers

    def stats(self) -> dict[str, float]:
        """Aggregate tracked statistics into mean values."""
        return {k: (sum(v) / len(v) if v else 0.0) for k, v in self.loss_tracker.items()}

    def zero_loss_tracker(self) -> None:
        """Zero all values in the loss tracker."""
        self.loss_tracker.clear()

    # Internal utilities -------------------------------------------------

    def _ensure_context(self, context: ComponentContext | None) -> ComponentContext:
        if context is not None:
            self._context = context
            return context
        if self._context is None:
            raise RuntimeError("Loss has not been attached to a ComponentContext")
        return self._context

    def _zero(self) -> Tensor:
        assert self._zero_tensor is not None
        return self._zero_tensor

    def attach_replay_buffer(self, experience: Experience) -> None:
        """Attach the replay buffer to the loss."""
        self.replay = experience
<<<<<<< HEAD
        # Align the policy experience spec with the actual replay layout so slot metadata
        # (slot_id/loss_profile_id/is_trainable_agent) survives the policy TD prep step.
        if hasattr(experience, "buffer"):
            self.policy_experience_spec = experience.buffer.spec  # type: ignore[attr-defined]
=======
        # Align with replay layout so slot metadata survives policy TD prep
        self.policy_experience_spec = experience.buffer.spec  # type: ignore[attr-defined]
>>>>>>> e2c254c0

    def _filter_minibatch(self, shared_loss_data: TensorDict) -> TensorDict:
        """Filter minibatch rows by slot profile/trainable flags."""

        mb = shared_loss_data["sampled_mb"]

<<<<<<< HEAD
        mask = None
        profiles = getattr(self, "loss_profiles", None)
        if profiles is not None and "loss_profile_id" in mb.keys():
            pid = mb.get("loss_profile_id")
            if isinstance(pid, torch.Tensor):
                mask = torch.isin(pid, torch.as_tensor(list(profiles), device=pid.device))

        if getattr(self, "trainable_only", False) and "is_trainable_agent" in mb.keys():
            train_mask = mb.get("is_trainable_agent")
            if isinstance(train_mask, torch.Tensor):
                mask = train_mask if mask is None else mask & train_mask
=======
        profiles = getattr(self, "loss_profiles", None)
        mask = None
        if profiles is not None:
            pid = mb["loss_profile_id"]
            mask = torch.isin(pid, torch.as_tensor(list(profiles), device=pid.device))

        if getattr(self, "trainable_only", False):
            train_mask = mb["is_trainable_agent"]
            mask = train_mask if mask is None else mask & train_mask
>>>>>>> e2c254c0

        if mask is None:
            return shared_loss_data

<<<<<<< HEAD
        if mask.dim() == 1 and len(mb.batch_size) > 1:
            mask = mask[:, None]
        row_mask = mask.expand(mb.batch_size).reshape(mb.batch_size[0], -1).any(dim=1)
=======
        row_mask = mask if mask.dim() == 1 else mask.any(dim=-1)
>>>>>>> e2c254c0

        filtered = shared_loss_data.clone()
        filtered["sampled_mb"] = mb[row_mask]

        for key, value in list(filtered.items()):
            if key == "sampled_mb":
                continue
            filtered[key] = self._apply_row_mask(value, row_mask)

        return filtered

    def _apply_row_mask(self, value: Any, row_mask: torch.Tensor) -> Any:
        rows = row_mask.numel()

        if isinstance(value, NonTensorData):
            data = value.data
            if hasattr(data, "shape") and getattr(data, "shape", None):
                if data.shape[0] != rows:
                    raise ValueError(f"Row-aligned NonTensorData expected leading dim {rows}, got {data.shape[0]}")
                mask = row_mask.to(device=getattr(data, "device", row_mask.device))
                return NonTensorData(data[mask])
            bool_mask = row_mask.cpu().tolist()
            if len(data) != rows:
                raise ValueError(f"Row-aligned sequence expected length {rows}, got {len(data)}")
            return NonTensorData([entry for entry, keep in zip(data, bool_mask, strict=False) if keep])

        if isinstance(value, torch.Tensor):
            if value.shape[:1] != (rows,):
                raise ValueError(f"Row-aligned tensor expected leading dim {rows}, got {value.shape[0]}")
            return value[row_mask]

        if hasattr(value, "batch_size"):
            bs = value.batch_size
            if len(bs) < 1 or bs[0] != rows:
                raise ValueError(f"Row-aligned object expected batch[0]=={rows}, got {bs}")
            return value[row_mask]

        raise TypeError(f"Unsupported row-aligned value type: {type(value).__name__}")

    # End utility helpers

    # ------------------------------------------------------------------
    # State dict helpers (mirrors torch.nn.Module semantics)
    # ------------------------------------------------------------------
    def register_state_attr(self, *names: str) -> None:
        """Register attributes that should be persisted in the loss state."""

        for name in names:
            if not hasattr(self, name):
                raise AttributeError(f"Loss has no attribute '{name}' to register for state tracking")
            self._state_attrs.add(name)

    def state_dict(self) -> OrderedDict[str, Any]:
        """Return a CPU-friendly snapshot of registered attributes."""

        state = OrderedDict()
        for name in sorted(self._state_attrs):
            value = getattr(self, name)
            state[name] = self._clone_state_value(value)
        return state

    def load_state_dict(self, state_dict: Mapping[str, Any], *, strict: bool = True) -> tuple[list[str], list[str]]:
        """Restore registered attributes from a state dictionary."""

        missing_keys: list[str] = [name for name in self._state_attrs if name not in state_dict]
        unexpected_keys: list[str] = [name for name in state_dict.keys() if name not in self._state_attrs]

        for name in self._state_attrs - set(missing_keys):
            self._restore_state_value(name, state_dict[name])

        if strict and (missing_keys or unexpected_keys):
            missing_msg = f"Missing keys: {missing_keys}" if missing_keys else ""
            unexpected_msg = f"Unexpected keys: {unexpected_keys}" if unexpected_keys else ""
            separator = "; " if missing_msg and unexpected_msg else ""
            raise RuntimeError(f"Error loading loss state dict: {missing_msg}{separator}{unexpected_msg}")

        return missing_keys, unexpected_keys

    # ------------------------------------------------------------------
    # Internal helpers for state cloning/restoration
    # ------------------------------------------------------------------
    def _clone_state_value(self, value: Any) -> Any:
        if isinstance(value, Tensor):
            return value.detach().clone().cpu()
        if isinstance(value, Mapping):
            return {k: self._clone_state_value(v) for k, v in value.items()}
        if isinstance(value, defaultdict):
            return {k: copy.deepcopy(v) for k, v in value.items()}
        if hasattr(value, "clone") and callable(value.clone):
            return value.clone()
        return copy.deepcopy(value)

    def _restore_state_value(self, name: str, stored_value: Any) -> None:
        current = getattr(self, name, None)

        if isinstance(current, Tensor):
            tensor = stored_value if isinstance(stored_value, Tensor) else torch.as_tensor(stored_value)
            setattr(self, name, tensor.to(device=current.device, dtype=current.dtype))
            return

        if isinstance(current, defaultdict):
            rebuilt = defaultdict(current.default_factory)
            for key, value in (stored_value or {}).items():
                rebuilt[key] = copy.deepcopy(value)
            setattr(self, name, rebuilt)
            return

        if isinstance(current, dict):
            setattr(self, name, {k: copy.deepcopy(v) for k, v in (stored_value or {}).items()})
            return

        if isinstance(stored_value, Tensor):
            setattr(self, name, stored_value.to(device=self.device))
            return

        setattr(self, name, copy.deepcopy(stored_value))<|MERGE_RESOLUTION|>--- conflicted
+++ resolved
@@ -169,34 +169,14 @@
     def attach_replay_buffer(self, experience: Experience) -> None:
         """Attach the replay buffer to the loss."""
         self.replay = experience
-<<<<<<< HEAD
-        # Align the policy experience spec with the actual replay layout so slot metadata
-        # (slot_id/loss_profile_id/is_trainable_agent) survives the policy TD prep step.
-        if hasattr(experience, "buffer"):
-            self.policy_experience_spec = experience.buffer.spec  # type: ignore[attr-defined]
-=======
         # Align with replay layout so slot metadata survives policy TD prep
         self.policy_experience_spec = experience.buffer.spec  # type: ignore[attr-defined]
->>>>>>> e2c254c0
 
     def _filter_minibatch(self, shared_loss_data: TensorDict) -> TensorDict:
         """Filter minibatch rows by slot profile/trainable flags."""
 
         mb = shared_loss_data["sampled_mb"]
 
-<<<<<<< HEAD
-        mask = None
-        profiles = getattr(self, "loss_profiles", None)
-        if profiles is not None and "loss_profile_id" in mb.keys():
-            pid = mb.get("loss_profile_id")
-            if isinstance(pid, torch.Tensor):
-                mask = torch.isin(pid, torch.as_tensor(list(profiles), device=pid.device))
-
-        if getattr(self, "trainable_only", False) and "is_trainable_agent" in mb.keys():
-            train_mask = mb.get("is_trainable_agent")
-            if isinstance(train_mask, torch.Tensor):
-                mask = train_mask if mask is None else mask & train_mask
-=======
         profiles = getattr(self, "loss_profiles", None)
         mask = None
         if profiles is not None:
@@ -206,18 +186,11 @@
         if getattr(self, "trainable_only", False):
             train_mask = mb["is_trainable_agent"]
             mask = train_mask if mask is None else mask & train_mask
->>>>>>> e2c254c0
 
         if mask is None:
             return shared_loss_data
 
-<<<<<<< HEAD
-        if mask.dim() == 1 and len(mb.batch_size) > 1:
-            mask = mask[:, None]
-        row_mask = mask.expand(mb.batch_size).reshape(mb.batch_size[0], -1).any(dim=1)
-=======
         row_mask = mask if mask.dim() == 1 else mask.any(dim=-1)
->>>>>>> e2c254c0
 
         filtered = shared_loss_data.clone()
         filtered["sampled_mb"] = mb[row_mask]
