from typing import override

from cogames.cogs_vs_clips.evals.difficulty_variants import DIFFICULTY_VARIANTS
from cogames.cogs_vs_clips.mission import MissionVariant
from cogames.cogs_vs_clips.procedural import (
    BaseHubVariant,
    MachinaArenaVariant,
)
from mettagrid.config.mettagrid_config import AssemblerConfig, ChestConfig, ProtocolConfig


class MinedOutVariant(MissionVariant):
    name: str = "mined_out"
    description: str = "Some resources are depleted. You must be efficient to survive."

    @override
    def modify_mission(self, mission):
        mission.carbon_extractor.efficiency -= 50
        mission.oxygen_extractor.efficiency -= 50
        mission.germanium_extractor.efficiency -= 50
        mission.silicon_extractor.efficiency -= 50


class DarkSideVariant(MissionVariant):
    name: str = "dark_side"
    description: str = "You're on the dark side of the asteroid. You recharge slower."

    @override
    def modify_mission(self, mission):
        mission.energy_regen_amount = 0


class LonelyHeartVariant(MissionVariant):
    name: str = "lonely_heart"
    description: str = "Making hearts for one agent is easy."

    @override
    def modify_mission(self, mission):
        mission.assembler.heart_cost = 1

    @override
    def modify_env(self, mission, env):
        simplified_inputs = {"carbon": 1, "oxygen": 1, "germanium": 1, "silicon": 1, "energy": 1}

        assembler = env.game.objects["assembler"]
        if not isinstance(assembler, AssemblerConfig):
            raise TypeError("Expected 'assembler' to be AssemblerConfig")

        for idx, proto in enumerate(assembler.protocols):
            if proto.output_resources.get("heart", 0) == 0:
                continue
            updated = proto.model_copy(deep=True)
            updated.input_resources = dict(simplified_inputs)
            assembler.protocols[idx] = updated

        germanium = env.game.objects["germanium_extractor"]
        if not isinstance(germanium, AssemblerConfig):
            raise TypeError("Expected 'germanium_extractor' to be AssemblerConfig")
        germanium.max_uses = 0
        updated_protocols: list[ProtocolConfig] = []
        for proto in germanium.protocols:
            new_proto = proto.model_copy(deep=True)
            output = dict(new_proto.output_resources)
            output["germanium"] = max(output.get("germanium", 0), 1)
            new_proto.output_resources = output
            new_proto.cooldown = max(new_proto.cooldown, 1)
            updated_protocols.append(new_proto)
        if updated_protocols:
            germanium.protocols = updated_protocols


class SuperChargedVariant(MissionVariant):
    name: str = "super_charged"
    description: str = "The sun is shining on you. You recharge faster."

    @override
    def modify_mission(self, mission):
        mission.energy_regen_amount += 2


class RoughTerrainVariant(MissionVariant):
    name: str = "rough_terrain"
    description: str = "The terrain is rough. Moving is more energy intensive."

    @override
    def modify_mission(self, mission):
        mission.move_energy_cost += 2


class SolarFlareVariant(MissionVariant):
    name: str = "solar_flare"
    description: str = "Chargers have been damaged by the solar flare."

    @override
    def modify_mission(self, mission):
        mission.charger.efficiency -= 50


class PackRatVariant(MissionVariant):
    name: str = "pack_rat"
    description: str = "Raise heart, cargo, energy, and gear caps to 255."

    @override
    def modify_mission(self, mission):
        mission.heart_capacity = max(mission.heart_capacity, 255)
        mission.energy_capacity = max(mission.energy_capacity, 255)
        mission.cargo_capacity = max(mission.cargo_capacity, 255)
        mission.gear_capacity = max(mission.gear_capacity, 255)


class EnergizedVariant(MissionVariant):
    name: str = "energized"
    description: str = "Max energy and full regen so agents never run dry."

    @override
    def modify_mission(self, mission):
        mission.energy_capacity = max(mission.energy_capacity, 255)
        mission.energy_regen_amount = mission.energy_capacity


class NeutralFacedVariant(MissionVariant):
    name: str = "neutral_faced"
    description: str = "Disable vibe swapping; keep neutral face."

    @override
    def modify_env(self, mission, env):
        change_vibe = env.game.actions.change_vibe
        change_vibe.enabled = False
        change_vibe.number_of_vibes = 1

        neutral_vibe_name = "default"
        env.game.vibe_names = [neutral_vibe_name]
        for name, obj in env.game.objects.items():
            if isinstance(obj, AssemblerConfig) and obj.protocols:
                primary_protocol = obj.protocols[0].model_copy(deep=True)
                primary_protocol.vibes = [neutral_vibe_name]
                obj.protocols = [primary_protocol]
            elif isinstance(obj, ChestConfig) and name == "chest":
                obj.vibe_transfers = {neutral_vibe_name: {"heart": 255}}


class HeartChorusVariant(MissionVariant):
    name: str = "heart_chorus"
    description: str = "Heart-centric reward shaping with gentle resource bonuses."

    @override
    def modify_env(self, mission, env):
        env.game.agent.rewards.stats = {
            "heart.gained": 1.0,
            "chest.heart.deposited": 1.0,
            "chest.heart.withdrawn": -1.0,
            "inventory.diversity.ge.2": 0.17,
            "inventory.diversity.ge.3": 0.18,
            "inventory.diversity.ge.4": 0.60,
            "inventory.diversity.ge.5": 0.97,
        }


class Small50Variant(MissionVariant):
    name: str = "small_50"
    description: str = "Set map size to 50x50 for quick runs."

    def modify_env(self, mission, env) -> None:
        env.game.map_builder = env.game.map_builder.model_copy(update={"width": 50, "height": 50})


class CogToolsOnlyVariant(MissionVariant):
    name: str = "cog_tools_only"
    description: str = "Gear tools (decoder/modulator/scrambler/resonator) require only the 'gear/cog' vibe."

    @override
    def modify_env(self, mission, env) -> None:
        assembler_cfg = env.game.objects["assembler"]
        if not isinstance(assembler_cfg, AssemblerConfig):
            raise TypeError("Expected 'assembler' to be AssemblerConfig")
        gear_outputs = {"decoder", "modulator", "scrambler", "resonator"}
        for protocol in assembler_cfg.protocols:
            if any(k in protocol.output_resources for k in gear_outputs):
                protocol.vibes = ["gear"]


class SeedOneHeartInputsVariant(MissionVariant):
    name: str = "seed_one_heart_inputs"
    description: str = "Agents start with exactly one HEART recipe worth of inputs."

    @override
    def modify_env(self, mission, env) -> None:
        heart_cost = mission.assembler.heart_cost
        inputs = {
            "carbon": heart_cost * 2,
            "oxygen": heart_cost * 2,
            "germanium": max(heart_cost // 2, 1),
            "silicon": heart_cost * 5,
            "energy": heart_cost * 2,
        }
        agent_cfg = env.game.agent
        agent_cfg.initial_inventory = dict(agent_cfg.initial_inventory)
        for k, v in inputs.items():
            agent_cfg.initial_inventory[k] = v


class ChestsTwoHeartsVariant(MissionVariant):
    name: str = "chests_two_hearts"
    description: str = "Base resource chests start with two HEARTs worth of resources."

    @override
    def modify_env(self, mission, env) -> None:
        heart_cost = mission.assembler.heart_cost
        two_hearts = {
            "carbon": heart_cost * 2 * 2,
            "oxygen": heart_cost * 2 * 2,
            "germanium": max(heart_cost // 2, 1) * 2,
            "silicon": heart_cost * 5 * 2,
        }
        chest_cfg = env.game.objects["chest"]
        if not isinstance(chest_cfg, ChestConfig):
            raise TypeError("Expected 'chest' to be ChestConfig")
        chest_cfg.initial_inventory = two_hearts


class FiveHeartsTuningVariant(MissionVariant):
    name: str = "five_hearts_tuning"
    description: str = "Tune extractors so the base can produce five HEARTs (germanium fixed)."

    @override
    def modify_mission(self, mission):
        heart_cost = mission.assembler.heart_cost
        one_heart = {
            "carbon": heart_cost * 2,
            "oxygen": heart_cost * 2,
            "germanium": max(heart_cost // 2, 1),
            "silicon": heart_cost * 5,
        }
        five = 5

        # Carbon per-use depends on efficiency
        carbon_per_use = max(1, 4 * mission.carbon_extractor.efficiency // 100)
        carbon_needed = one_heart["carbon"] * five
        mission.carbon_extractor.max_uses = (carbon_needed + carbon_per_use - 1) // carbon_per_use

        # Oxygen is 20 per use
        oxygen_per_use = 20
        oxygen_needed = one_heart["oxygen"] * five
        mission.oxygen_extractor.max_uses = (oxygen_needed + oxygen_per_use - 1) // oxygen_per_use

        # Silicon is ~25 per use (scaled by efficiency); silicon extractor divides by 10 internally
        silicon_per_use = max(1, int(25 * mission.silicon_extractor.efficiency // 100))
        silicon_needed = one_heart["silicon"] * five
        silicon_uses = (silicon_needed + silicon_per_use - 1) // silicon_per_use
        mission.silicon_extractor.max_uses = max(1, silicon_uses * 10)

        # Germanium: fixed one use producing all required
        mission.germanium_extractor.efficiency = int(one_heart["germanium"] * five)


class ClipBaseExceptCarbonVariant(MissionVariant):
    name: str = "clip_base_except_carbon"
    description: str = "Start base extractors clipped except carbon."

    @override
    def modify_mission(self, mission):
        mission.carbon_extractor.start_clipped = False
        mission.oxygen_extractor.start_clipped = True
        mission.germanium_extractor.start_clipped = True
        mission.silicon_extractor.start_clipped = True


class ClipRateOnVariant(MissionVariant):
    name: str = "clip_rate_on"
    description: str = "Enable global clipping with a small non-zero clip rate."

    @override
    def modify_mission(self, mission):
        mission.clip_rate = 0.92


# Biome variants (weather) for procedural maps
class DesertVariant(MachinaArenaVariant):
    name: str = "desert"
    description: str = "The desert sands make navigation challenging."

    @override
    def modify_node(self, node):
        node.biome_weights = {"desert": 1.0, "caves": 0.0, "forest": 0.0, "city": 0.0}
        node.base_biome = "desert"


class ForestVariant(MachinaArenaVariant):
    name: str = "forest"
    description: str = "Dense forests obscure your view."

    @override
    def modify_node(self, node):
        node.biome_weights = {"forest": 1.0, "caves": 0.0, "desert": 0.0, "city": 0.0}
        node.base_biome = "forest"


class CityVariant(MachinaArenaVariant):
    name: str = "city"
    description: str = "Ancient city ruins provide structured pathways."

    def modify_node(self, node):
        node.biome_weights = {"city": 1.0, "caves": 0.0, "desert": 0.0, "forest": 0.0}
        node.base_biome = "city"
        # Fill almost the entire map with the city layer
        node.density_scale = 1.0
        node.biome_count = 1
        node.max_biome_zone_fraction = 0.95
        # Tighten the city grid itself


class CavesVariant(MachinaArenaVariant):
    name: str = "caves"
    description: str = "Winding cave systems create a natural maze."

    @override
    def modify_node(self, node):
        node.biome_weights = {"caves": 1.0, "desert": 0.0, "forest": 0.0, "city": 0.0}
        node.base_biome = "caves"


<<<<<<< HEAD
class StoreBaseVariant(BaseHubVariant):
    name: str = "store_base"
    description: str = "Sanctum corners hold storage chests; cross remains clear."

    @override
    def modify_node(self, node):
        node.corner_bundle = "chests"
        node.cross_bundle = "none"
        node.cross_distance = 7


class BothBaseVariant(BaseHubVariant):
    name: str = "both_base"
    description: str = "Sanctum corners store chests and cross arms host extractors."

    @override
    def modify_node(self, node):
        node.corner_bundle = "chests"
        node.cross_bundle = "extractors"
        node.cross_distance = 7
=======
class ExtractorBaseVariant(BaseHubVariant):
    name: str = "extractor_base"
    description: str = "Sanctum corners host extractors; cross remains clear."

    @override
    def modify_node(self, node):
        node.corner_bundle = "extractors"
        node.cross_bundle = "none"
>>>>>>> 829138af


class CyclicalUnclipVariant(MissionVariant):
    name: str = "cyclical_unclip"
    description: str = "Required resources for unclipping recipes are cyclical. \
                        So Germanium extractors require silicon-based unclipping recipes."

    @override
    def modify_env(self, mission, env):
        if env.game.clipper is not None:
            env.game.clipper.unclipping_protocols = [
                ProtocolConfig(input_resources={"scrambler": 1}, cooldown=1),
                ProtocolConfig(input_resources={"resonator": 1}, cooldown=1),
                ProtocolConfig(input_resources={"modulator": 1}, cooldown=1),
                ProtocolConfig(input_resources={"decoder": 1}, cooldown=1),
            ]


# TODO - validate that all variant names are unique
VARIANTS: list[MissionVariant] = [
    MinedOutVariant(),
    DarkSideVariant(),
    SuperChargedVariant(),
    RoughTerrainVariant(),
    SolarFlareVariant(),
    HeartChorusVariant(),
    DesertVariant(),
    ForestVariant(),
    CityVariant(),
    CavesVariant(),
<<<<<<< HEAD
    StoreBaseVariant(),
    BothBaseVariant(),
=======
    ExtractorBaseVariant(),
>>>>>>> 829138af
    LonelyHeartVariant(),
    PackRatVariant(),
    EnergizedVariant(),
    NeutralFacedVariant(),
    Small50Variant(),
    CogToolsOnlyVariant(),
    SeedOneHeartInputsVariant(),
    ChestsTwoHeartsVariant(),
    FiveHeartsTuningVariant(),
    ClipBaseExceptCarbonVariant(),
    CyclicalUnclipVariant(),
    ClipRateOnVariant(),
    *DIFFICULTY_VARIANTS,
]<|MERGE_RESOLUTION|>--- conflicted
+++ resolved
@@ -1,3 +1,4 @@
+import logging
 from typing import override
 
 from cogames.cogs_vs_clips.evals.difficulty_variants import DIFFICULTY_VARIANTS
@@ -7,6 +8,8 @@
     MachinaArenaVariant,
 )
 from mettagrid.config.mettagrid_config import AssemblerConfig, ChestConfig, ProtocolConfig
+
+logger = logging.getLogger(__name__)
 
 
 class MinedOutVariant(MissionVariant):
@@ -319,7 +322,6 @@
         node.base_biome = "caves"
 
 
-<<<<<<< HEAD
 class StoreBaseVariant(BaseHubVariant):
     name: str = "store_base"
     description: str = "Sanctum corners hold storage chests; cross remains clear."
@@ -331,6 +333,24 @@
         node.cross_distance = 7
 
 
+class ExtractorBaseVariant(BaseHubVariant):
+    name: str = "extractor_base"
+    description: str = "Sanctum corners host extractors; cross remains clear."
+
+    @override
+    def modify_env(self, mission, env) -> None:
+        try:
+            super().modify_env(mission, env)
+        except TypeError as exc:
+            logger.debug("ExtractorBaseVariant skipped: %s", exc)
+
+    @override
+    def modify_node(self, node):
+        node.corner_bundle = "extractors"
+        node.cross_bundle = "none"
+        node.cross_distance = 7
+
+
 class BothBaseVariant(BaseHubVariant):
     name: str = "both_base"
     description: str = "Sanctum corners store chests and cross arms host extractors."
@@ -340,16 +360,6 @@
         node.corner_bundle = "chests"
         node.cross_bundle = "extractors"
         node.cross_distance = 7
-=======
-class ExtractorBaseVariant(BaseHubVariant):
-    name: str = "extractor_base"
-    description: str = "Sanctum corners host extractors; cross remains clear."
-
-    @override
-    def modify_node(self, node):
-        node.corner_bundle = "extractors"
-        node.cross_bundle = "none"
->>>>>>> 829138af
 
 
 class CyclicalUnclipVariant(MissionVariant):
@@ -380,12 +390,9 @@
     ForestVariant(),
     CityVariant(),
     CavesVariant(),
-<<<<<<< HEAD
     StoreBaseVariant(),
+    ExtractorBaseVariant(),
     BothBaseVariant(),
-=======
-    ExtractorBaseVariant(),
->>>>>>> 829138af
     LonelyHeartVariant(),
     PackRatVariant(),
     EnergizedVariant(),
