--- conflicted
+++ resolved
@@ -90,18 +90,12 @@
   std::unique_ptr<ObservationEncoder> _obs_encoder;
   std::unique_ptr<StatsTracker> _stats;
 
-<<<<<<< HEAD
-=======
   bool _use_observation_tokens;
-  unsigned short _obs_width;
-  unsigned short _obs_height;
 
->>>>>>> 9a77862b
   // TODO: currently these are owned and destroyed by the grid, but we should
   // probably move ownership here.
   std::vector<Agent*> _agents;
 
-<<<<<<< HEAD
   // Mode flags
   bool _gym_mode;
   bool _set_buffers_called;
@@ -126,15 +120,6 @@
 
   // Internal buffers
   std::vector<float> _episode_rewards;
-=======
-  // We'd prefer to store these as more raw c-style arrays, but we need to both
-  // operate on the memory directly and return them to python.
-  py::array_t<uint8_t> _observations;
-  py::array_t<bool> _terminals;
-  py::array_t<bool> _truncations;
-  py::array_t<float> _rewards;
-  py::array_t<float> _episode_rewards;
->>>>>>> 9a77862b
 
   std::vector<std::string> _grid_features;
 
