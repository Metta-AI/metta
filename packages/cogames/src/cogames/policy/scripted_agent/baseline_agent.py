"""
Simple Baseline Scripted Agent - Minimal implementation for ablation studies.

This agent only implements the core functionality needed to:
1. Explore the map to find extractors, assembler, and chest
2. Gather resources from nearest extractors
3. Deposit resources at the assembler
4. Assemble hearts and deliver to chest

No advanced features: no coordination, no caching, no probes, no visit scoring.
Just simple, clean, correct behavior.
"""

from __future__ import annotations

import random
from collections import deque
from dataclasses import dataclass, field
from enum import Enum
from typing import TYPE_CHECKING, Callable, Optional, Tuple

from cogames.policy import StatefulPolicyImpl
from mettagrid.config.mettagrid_config import CardinalDirections
from mettagrid.config.vibes import VIBE_BY_NAME
from mettagrid.policy.policy import MultiAgentPolicy, StatefulAgentPolicy
from mettagrid.policy.policy_env_interface import PolicyEnvInterface
from mettagrid.simulator import Action
from mettagrid.simulator.interface import AgentObservation

if TYPE_CHECKING:
    from mettagrid.simulator import Simulation

# Debug flag - set to True to enable detailed logging
DEBUG = False

# Sentinel for agent-centric features
AGENT_SENTINEL = 0x55


class CellType(Enum):
    """Occupancy map cell states."""

    FREE = 1  # Passable (can walk through)
    OBSTACLE = 2  # Impassable (walls, stations, extractors)


class Phase(Enum):
    """Goal-driven phases for the baseline agent."""

    GATHER = "gather"  # Collect resources (explore if needed)
    ASSEMBLE = "assemble"  # Make hearts at assembler
    DELIVER = "deliver"  # Deposit hearts to chest
    RECHARGE = "recharge"  # Recharge energy at charger
    CRAFT_UNCLIP = "craft_unclip"  # Craft unclip items at assembler
    UNCLIP = "unclip"  # Unclip extractors


@dataclass
class ExtractorInfo:
    """Tracks a discovered extractor with full state."""

    position: tuple[int, int]
    resource_type: str  # "carbon", "oxygen", "germanium", "silicon"
    last_seen_step: int
    times_used: int = 0

    # Extractor state from observations
    converting: bool = False  # Is it currently converting?
    cooldown_remaining: int = 0  # Steps until ready
    clipped: bool = False  # Is it depleted?
    remaining_uses: int = 999  # How many uses left


@dataclass
class ObjectState:
    """State of a single object at a position."""

    name: str

    # Extractor/station features
    converting: int = 0
    cooldown_remaining: int = 0
    clipped: int = 0
    remaining_uses: int = 999

    # Agent features (when object is another agent)
    agent_id: int = -1  # Which agent (-1 if not an agent) - NOT in observations, kept for API
    agent_group: int = -1  # Team/group
    agent_frozen: int = 0  # Is frozen?
    agent_orientation: int = 0  # Direction facing (0=N, 1=E, 2=S, 3=W)
    agent_visitation_counts: int = 0  # How many times visited (for tracking)


@dataclass
class ParsedObservation:
    """Parsed observation data in a clean format."""

    # Agent state
    row: int
    col: int
    energy: int

    # Inventory
    carbon: int
    oxygen: int
    germanium: int
    silicon: int
    hearts: int
    decoder: int
    modulator: int
    resonator: int
    scrambler: int

    # Nearby objects with full state (position -> ObjectState)
    nearby_objects: dict[tuple[int, int], ObjectState]


@dataclass
class SharedAgentState:
    """Shared state for all agents."""

<<<<<<< HEAD
=======
    # Path caching for efficient navigation
    cached_path: Optional[list[tuple[int, int]]] = None
    cached_path_target: Optional[tuple[int, int]] = None
    cached_path_reach_adjacent: bool = False
>>>>>>> 553a3c88
    # Cached grid_objects for position lookups - shared across all agents per step
    cached_grid_objects: Optional[dict] = None
    cached_grid_objects_step: int = -1

    # Shared knowledge across all agents
    extractors: dict[str, list[ExtractorInfo]] = field(
        default_factory=lambda: {"carbon": [], "oxygen": [], "germanium": [], "silicon": []}
    )

    # Shared station positions (discovered by any agent)
    stations: dict[str, tuple[int, int] | None] = field(
        default_factory=lambda: {"assembler": None, "chest": None, "charger": None}
    )


@dataclass
class SimpleAgentState:
    """State for a single agent."""

    agent_id: int
    simulation: Simulation
    shared_state: SharedAgentState

    phase: Phase = Phase.GATHER  # Start gathering immediately
    step_count: int = 0

    # Current position
    row: int = -1
    col: int = -1
    energy: int = 100

    # Inventory
    carbon: int = 0
    oxygen: int = 0
    germanium: int = 0
    silicon: int = 0
    hearts: int = 0
    decoder: int = 0
    modulator: int = 0
    resonator: int = 0
    scrambler: int = 0

    # Current target
    target_position: Optional[tuple[int, int]] = None
    target_resource: Optional[str] = None

    # Map knowledge
    map_height: int = 0
    map_width: int = 0
    occupancy: list[list[int]] = field(default_factory=list)  # 1=free, 2=obstacle (initialized in reset)

    # Note: Station positions are now in shared self._stations, not per-agent

    # Track last action for position updates
    last_action: Action = field(default_factory=lambda: Action(name="noop"))

    # Current glyph (vibe) for interacting with assembler
    current_glyph: str = "default"

    # Extractor activation state
    waiting_at_extractor: Optional[tuple[int, int]] = None
    wait_steps: int = 0
    pending_use_resource: Optional[str] = None
    pending_use_amount: int = 0

    # Random walk state (for exploration within GATHER phase)
    explore_direction: int = -1

    # Frontier exploration state (tracking visited cells)
    visited_map: Optional[list[list[int]]] = None
    exploration_target: Optional[tuple[int, int]] = None  # Commit to exploration target
    exploration_target_step: int = 0  # When we set the target

    # Track unreachable extractors (position -> consecutive failed pathfind attempts)
    unreachable_extractors: dict[tuple[int, int], int] = field(default_factory=dict)

    # Agent positions (cleared and refreshed every step)
    agent_occupancy: set[tuple[int, int]] = field(default_factory=set)

    # Stuck detection
    last_position: Optional[tuple[int, int]] = None
    stuck_counter: int = 0

    # Agent position update frequency (to avoid constant re-planning)
    agent_positions_last_updated: int = 0

<<<<<<< HEAD
    # Path caching for efficient navigation (per-agent)
    cached_path: Optional[list[tuple[int, int]]] = None
    cached_path_target: Optional[tuple[int, int]] = None
    cached_path_reach_adjacent: bool = False

=======
>>>>>>> 553a3c88

class BaselineAgentPolicyImpl(StatefulPolicyImpl[SimpleAgentState]):
    def __init__(self, policy_env_info: PolicyEnvInterface, shared_state: SharedAgentState, agent_id: int):
        self._shared_state = shared_state
        self._agent_id = agent_id

        # Observation grid half-ranges from config
        self._obs_hr = policy_env_info.obs_height // 2  # Egocentric observation half-radius (rows)
        self._obs_wr = policy_env_info.obs_width // 2  # Egocentric observation half-radius (cols)

        # Action lookup
        self._actions = policy_env_info.actions
        self._move_deltas = {
            "north": (-1, 0),
            "south": (1, 0),
            "east": (0, 1),
            "west": (0, -1),
        }

        # Feature ID lookup for parsing observations
        self._fid: dict[str, int] = {f.name: f.id for f in policy_env_info.obs_features}

        # Fast lookup tables for observation feature decoding
        self._spatial_feature_key_by_id: dict[int, str] = {}
        for feature_name in ("type_id", "converting", "cooldown_remaining", "clipped", "remaining_uses"):
            fid = self._fid.get(feature_name)
            if fid is not None:
                self._spatial_feature_key_by_id[fid] = feature_name

        agent_feature_pairs = {
            "agent:group": "agent_group",
            "agent:frozen": "agent_frozen",
            "agent:orientation": "agent_orientation",
            "agent:visitation_counts": "agent_visitation_counts",
        }
        self._agent_feature_key_by_id: dict[int, str] = {}
        for feature_name, key in agent_feature_pairs.items():
            fid = self._fid.get(feature_name)
            if fid is not None:
                self._agent_feature_key_by_id[fid] = key

        # Resource requirements for one heart
        self._heart_recipe = {"carbon": 20, "oxygen": 20, "germanium": 5, "silicon": 50}

    def initial_agent_state(self, simulation: Optional["Simulation"]) -> SimpleAgentState:
        """Get initial state for an agent."""
        assert simulation is not None
        return SimpleAgentState(
            agent_id=self._agent_id,
            shared_state=self._shared_state,
            simulation=simulation,
            map_height=simulation.map_height,
            map_width=simulation.map_width,
            occupancy=[[CellType.FREE.value] * simulation.map_width for _ in range(simulation.map_height)],
        )

    def parse_observation(
        self, state: SimpleAgentState, obs: AgentObservation, debug: bool = False
    ) -> ParsedObservation:
        """Parse token-based observation into structured format.

        New format: AgentObservation with tokens (ObservationToken list)
        - Inventory is obtained via agent.inventory (not parsed here)
        - Only spatial features are parsed from observations

        Converts egocentric spatial coordinates to world coordinates using agent position.
        Agent position (agent_row, agent_col) comes from simulation.grid_objects().
        """
        # Initialize spatial data only - inventory comes from agent.inventory
        nearby_objects: dict[tuple[int, int], ObjectState] = {}

        # First pass: collect all spatial features by position
        position_features: dict[tuple[int, int], dict[str, int]] = {}

        # Parse tokens - only spatial features
        for tok in obs.tokens:
            obs_r, obs_c = tok.location
            feature_id = tok.feature.id
            value = tok.value

            # Skip center location - that's inventory/global obs, obtained via agent.inventory
            if obs_r == self._obs_hr and obs_c == self._obs_wr:
                continue

            # Spatial features (relative to agent)
            if state.row >= 0 and state.col >= 0:
                # Convert observation-relative coords to world coords
                r, c = obs_r - self._obs_hr + state.row, obs_c - self._obs_wr + state.col
                if 0 <= r < state.map_height and 0 <= c < state.map_width:
                    pos = (r, c)
                    if pos not in position_features:
                        position_features[pos] = {}

                    # Collect all features for this position
                    feature_key = self._spatial_feature_key_by_id.get(feature_id)
                    if feature_key is not None:
                        # For type_id, only take the FIRST non-zero value (don't overwrite)
                        if feature_key == "type_id":
                            if "type_id" not in position_features[pos] and value != 0:
                                position_features[pos][feature_key] = value
                        else:
                            position_features[pos][feature_key] = value
                        continue

                    agent_feature_key = self._agent_feature_key_by_id.get(feature_id)
                    if agent_feature_key is not None:
                        position_features[pos][agent_feature_key] = value

        # Second pass: create ObjectState for each position
        for pos, features in position_features.items():
            type_id = features.get("type_id", 0)

            obj_name = state.simulation.object_type_names[type_id]
            nearby_objects[pos] = ObjectState(name=obj_name)

        return ParsedObservation(
            row=state.row,  # Position from tracking
            col=state.col,
            energy=0,  # Inventory obtained via agent.inventory
            carbon=0,
            oxygen=0,
            germanium=0,
            silicon=0,
            hearts=0,
            decoder=0,
            modulator=0,
            resonator=0,
            scrambler=0,
            nearby_objects=nearby_objects,  # Spatial data from observations
        )

<<<<<<< HEAD
    def reset(self, simulation: Optional["Simulation"]) -> None:
        """Reset the policy state."""
        # Only reset shared state once (when agent 0 is reset)
=======
    def reset(self, num_agents: int) -> None:
        """Reset all agent states."""
        # We shouldn't have this, but for now, clear it
>>>>>>> 553a3c88
        if self._agent_id == 0:
            self._shared_state.cached_grid_objects = None
            self._shared_state.cached_grid_objects_step = -1
            self._shared_state.extractors = {
                "carbon": [],
                "oxygen": [],
                "germanium": [],
                "silicon": [],
            }
            self._shared_state.stations = {
                "assembler": None,
                "chest": None,
                "charger": None,
            }

    def step_with_state(self, obs: AgentObservation, state: SimpleAgentState) -> Tuple[Action, SimpleAgentState]:
        """Compute action for one agent (returns action index)."""
        state.step_count += 1

        state.agent_occupancy.clear()
        self._update_state_from_obs(state, obs)
        self._update_phase(state)
        action = self._execute_phase(state)

        # Save action for next step's position update
        state.last_action = action

        return action, state

    def _update_agent_position(self, s: SimpleAgentState) -> None:
        """Get agent position from simulation grid_objects().

        Optimization: Cache grid_objects() result and share across all agents in same step.
        With ~370 objects in a typical map, this reduces lookups from 1,480/step (4 agents)
        to just 370/step - a 4x speedup for position updates.
        """
        try:
            # Use cached grid_objects if it's from the current step
            if s.shared_state.cached_grid_objects_step != s.step_count:
                s.shared_state.cached_grid_objects = s.simulation.grid_objects()
                s.shared_state.cached_grid_objects_step = s.step_count

            # Find this agent in the cached grid objects
            for _id, obj in s.shared_state.cached_grid_objects.items():
                if obj.get("agent_id") == s.agent_id:
                    new_row, new_col = obj.get("r", -1), obj.get("c", -1)
                    s.row, s.col = new_row, new_col
                    break
        except Exception:
            pass  # Silently fail if we can't get position

    def _update_state_from_obs(self, s: SimpleAgentState, obs: AgentObservation) -> None:
        """Update agent state from observation."""

        # STEP 1: Get agent position directly from environment
        self._update_agent_position(s)

        # STEP 2: Get inventory from observation tokens AT THE CENTER (agent's own position)
        # NOTE: Observations contain inventory for ALL visible agents. We must only read
        # from the center of the egocentric view where the observing agent is located.
        inv = {}
        center_r, center_c = self._obs_hr, self._obs_wr  # Center of egocentric observation

        for tok in obs.tokens:
            # Only read inventory from the center cell (where this agent is)
            if tok.location == (center_r, center_c):
                feature_spec = tok.feature
                feature_name = feature_spec.name
                if feature_name.startswith("inv:"):
                    resource_name = feature_name[4:]  # Remove "inv:" prefix
                    inv[resource_name] = tok.value

        s.energy = inv.get("energy", 0)
        s.carbon = inv.get("carbon", 0)
        s.oxygen = inv.get("oxygen", 0)
        s.germanium = inv.get("germanium", 0)
        s.silicon = inv.get("silicon", 0)
        s.hearts = inv.get("heart", 0)
        s.decoder = inv.get("decoder", 0)
        s.modulator = inv.get("modulator", 0)
        s.resonator = inv.get("resonator", 0)
        s.scrambler = inv.get("scrambler", 0)

        # STEP 3: Parse spatial observation with known position
        debug = s.step_count <= 2
        parsed = self.parse_observation(s, obs, debug=debug)

        # Check if we received the resource from an extractor activation
        if s.pending_use_resource is not None:
            current_amount = getattr(s, s.pending_use_resource, 0)
            # Extractor gave us the resource!
            if current_amount > s.pending_use_amount:
                s.pending_use_resource = None
                s.pending_use_amount = 0
                s.waiting_at_extractor = None
                s.wait_steps = 0
            # Still waiting for extractor to finish converting - this is normal
            else:
                pass  # Keep waiting

        # STEP 4: Discover objects (updates occupancy map)
        self._discover_objects(s, parsed)

    def _discover_objects(self, s: SimpleAgentState, parsed: ParsedObservation) -> None:
        """Discover extractors and stations from parsed observation."""
        if s.row < 0:
            return

        # First pass: for everything we can see, reset to FREE (will be remarked below)
        # This clears old agent positions
        for pos in parsed.nearby_objects.keys():
            r, c = pos
            s.occupancy[r][c] = CellType.FREE.value

        # Second pass: mark obstacles
        for pos, obj_state in parsed.nearby_objects.items():
            r, c = pos
            obj_name = obj_state.name.lower()

            # Walls are obstacles
            if self._is_wall(obj_name):
                s.occupancy[r][c] = CellType.OBSTACLE.value
                continue

            # Other agents: track their positions but don't mark as obstacles
            if obj_name == "agent" and obj_state.agent_id != s.agent_id:
                s.agent_occupancy.add((r, c))
                continue

            # Discover stations (mark as obstacles - can't walk through them)
            if self._is_station(obj_name, "assembler"):
                s.occupancy[r][c] = CellType.OBSTACLE.value
                self._discover_station(s, pos, "assembler")
            elif self._is_station(obj_name, "chest"):
                s.occupancy[r][c] = CellType.OBSTACLE.value
                self._discover_station(s, pos, "chest")
            elif self._is_station(obj_name, "charger"):
                s.occupancy[r][c] = CellType.OBSTACLE.value
                self._discover_station(s, pos, "charger")
            elif "extractor" in obj_name:
                # Extractors are obstacles (can't walk through them)
                s.occupancy[r][c] = CellType.OBSTACLE.value
                resource_type = obj_name.replace("_extractor", "")
                if resource_type:
                    self._discover_extractor(s, pos, resource_type, obj_state)

    def _is_wall(self, obj_name: str) -> bool:
        return "wall" in obj_name or "#" in obj_name or obj_name in {"wall", "obstacle"}

    def _is_floor(self, obj_name: str) -> bool:
        # environment returns empty string for empty cells
        return obj_name in {"floor", ""}

    def _is_station(self, obj_name: str, station: str) -> bool:
        return station in obj_name

    def _discover_station(self, s: SimpleAgentState, pos: tuple[int, int], station_key: str) -> None:
        if s.shared_state.stations.get(station_key) is None:
            s.shared_state.stations[station_key] = pos

    def _discover_extractor(
        self,
        s: SimpleAgentState,
        pos: tuple[int, int],
        resource_type: str,
        obj_state: ObjectState,
    ) -> None:
        extractor = None
        for existing in s.shared_state.extractors[resource_type]:
            if existing.position == pos:
                extractor = existing
                break

        if extractor is None:
            extractor = ExtractorInfo(
                position=pos,
                resource_type=resource_type,
                last_seen_step=s.step_count,
            )
            s.shared_state.extractors[resource_type].append(extractor)

        extractor.last_seen_step = s.step_count
        extractor.converting = obj_state.converting > 0
        extractor.cooldown_remaining = obj_state.cooldown_remaining
        extractor.clipped = obj_state.clipped > 0
        extractor.remaining_uses = obj_state.remaining_uses

    def _update_phase(self, s: SimpleAgentState) -> None:
        """
        Update agent phase based on current goals (no arbitrary thresholds).

        Priority order:
        1. RECHARGE if energy low
        2. DELIVER if have hearts
        3. ASSEMBLE if have all 4 resources
        4. GATHER (default) - collect resources, explore if needed
        """
        old_phase = s.phase

        # Priority 1: Recharge if energy low
        # Enter RECHARGE if energy drops below 30
        if s.energy < 30:
            if s.phase != Phase.RECHARGE:
                s.phase = Phase.RECHARGE
                # Clear extractor waiting state when leaving GATHER
                s.pending_use_resource = None
                s.pending_use_amount = 0
                s.waiting_at_extractor = None
            return

        # Stay in RECHARGE until energy is fully restored (>= 90)
        if s.phase == Phase.RECHARGE:
            if s.energy >= 90:
                s.phase = Phase.GATHER
                s.target_position = None
            # Still recharging, stay in this phase
            return

        # Priority 2: Deliver hearts if we have any
        if s.hearts > 0:
            if s.phase != Phase.DELIVER:
                s.phase = Phase.DELIVER
                # Clear extractor waiting state when leaving GATHER
                s.pending_use_resource = None
                s.pending_use_amount = 0
                s.waiting_at_extractor = None
            return

        # Priority 3: Assemble if we have all resources
        can_assemble = (
            s.carbon >= self._heart_recipe["carbon"]
            and s.oxygen >= self._heart_recipe["oxygen"]
            and s.germanium >= self._heart_recipe["germanium"]
            and s.silicon >= self._heart_recipe["silicon"]
        )

        if can_assemble:
            if s.phase != Phase.ASSEMBLE:
                s.phase = Phase.ASSEMBLE
                # Clear extractor waiting state when leaving GATHER
                s.pending_use_resource = None
                s.pending_use_amount = 0
                s.waiting_at_extractor = None
            return

        # Priority 5: Default to GATHER
        # GATHER will explore internally when it can't find needed extractors
        if s.phase != Phase.GATHER:
            s.phase = Phase.GATHER
            s.target_position = None
            s.pending_use_resource = None
            s.pending_use_amount = 0
            s.waiting_at_extractor = None

        # Invalidate cached path if phase changed (likely targeting something different now)
        if old_phase != s.phase:
            s.shared_state.cached_path = None
            s.shared_state.cached_path_target = None

    def _calculate_deficits(self, s: SimpleAgentState) -> dict[str, int]:
        """Calculate how many more of each resource we need for a heart."""
        return {
            "carbon": max(0, self._heart_recipe["carbon"] - s.carbon),
            "oxygen": max(0, self._heart_recipe["oxygen"] - s.oxygen),
            "germanium": max(0, self._heart_recipe["germanium"] - s.germanium),
            "silicon": max(0, self._heart_recipe["silicon"] - s.silicon),
        }

    def _execute_phase(self, s: SimpleAgentState) -> Action:
        """Execute action for current phase."""
        if s.phase == Phase.GATHER:
            return self._do_gather(s)
        elif s.phase == Phase.ASSEMBLE:
            return self._do_assemble(s)
        elif s.phase == Phase.DELIVER:
            return self._do_deliver(s)
        elif s.phase == Phase.RECHARGE:
            return self._do_recharge(s)
        elif s.phase == Phase.UNCLIP:
            return self._do_unclip(s)
        return self._actions.noop.Noop()

    def _explore_frontier(self, s: SimpleAgentState) -> Action:
        """
        Frontier-based exploration: move toward areas we haven't visited recently.
        Uses a 'visited' tracking system to encourage exploring new areas.
        More efficient than random walk for systematic map coverage.

        Includes occasional random moves to break out of repetitive patterns.
        """
        if s.row < 0:
            return self._actions.noop.Noop()

        # Initialize visited map if not exists
        if s.visited_map is None:
            s.visited_map = [[0 for _ in range(s.map_width)] for _ in range(s.map_height)]

        # Mark current cell as visited
        s.visited_map[s.row][s.col] = s.step_count

        # 10% chance to take a random move to break patterns
        if random.random() < 0.1:
            # Pick a random valid direction
            valid_moves = []
            for action, (dr, dc) in [
                (self._actions.move.Move("north"), (-1, 0)),
                (self._actions.move.Move("south"), (1, 0)),
                (self._actions.move.Move("east"), (0, 1)),
                (self._actions.move.Move("west"), (0, -1)),
            ]:
                nr, nc = s.row + dr, s.col + dc
                if self._is_within_bounds(s, nr, nc) and s.occupancy[nr][nc] == CellType.FREE.value:
                    valid_moves.append(action)

            if valid_moves:
                # Clear exploration target when taking random move
                s.exploration_target = None
                return random.choice(valid_moves)

        # Check if we should keep current exploration target
        if s.exploration_target is not None:
            tr, tc = s.exploration_target
            # Keep target if: we set it recently (within 10 steps) AND haven't reached it yet
            if s.step_count - s.exploration_target_step < 10 and (s.row, s.col) != s.exploration_target:
                # Check if target is still valid (FREE and in bounds)
                if self._is_within_bounds(s, tr, tc) and s.occupancy[tr][tc] == CellType.FREE.value:
                    return self._move_towards(s, s.exploration_target)
            # Target reached or expired, clear it
            s.exploration_target = None

        # Calculate which quadrants are least explored
        # This helps bias exploration toward neglected areas of the map
        map_center_r, map_center_c = s.map_height // 2, s.map_width // 2

        # Determine which quadrant we're in and which is opposite
        in_top = s.row < map_center_r
        in_left = s.col < map_center_c

        # Bonus for exploring opposite quadrant (helps break out of local exploration)
        def get_quadrant_bonus(r, c):
            target_top = r < map_center_r
            target_left = c < map_center_c
            # Give bonus if target is in opposite quadrant
            if in_top != target_top or in_left != target_left:
                return 50  # Moderate bonus to encourage crossing to other side
            return 0

        # Find nearest least-recently-visited cell
        best_target = None
        best_score = -float("inf")

        # Sample cells in expanding radius - search much further to find unexplored regions
        max_radius = max(s.map_height, s.map_width) // 2 + 5
        for radius in range(5, max_radius, 2):  # Step by 2 for efficiency
            for dr in range(-radius, radius + 1):
                for dc in range(-radius, radius + 1):
                    if abs(dr) != radius and abs(dc) != radius:
                        continue  # Only check perimeter of current radius

                    r, c = s.row + dr, s.col + dc
                    if not self._is_within_bounds(s, r, c):
                        continue

                    if s.occupancy[r][c] != CellType.FREE.value:
                        continue

                    # Score based on how long ago we visited (higher = less recently visited)
                    last_visited = s.visited_map[r][c]
                    visit_score = s.step_count - last_visited
                    distance = abs(dr) + abs(dc)

                    # Increased visit weight (20x) and reduced distance penalty (0.5x)
                    # This helps agents travel to far-away unexplored regions
                    quadrant_bonus = get_quadrant_bonus(r, c)
                    score = visit_score * 20 - (distance * 0.5) + quadrant_bonus

                    if score > best_score:
                        best_score = score
                        best_target = (r, c)

            # Only break early if we found an excellent target (very high threshold)
            # This ensures we search wide enough to find truly unexplored areas
            if best_target and best_score > 800:
                break

        if best_target:
            # Commit to this target for multiple steps
            s.exploration_target = best_target
            s.exploration_target_step = s.step_count
            return self._move_towards(s, best_target)

        # No good target found, pick a random direction
        return self._actions.move.Move(random.choice(CardinalDirections))

    def _explore_directed(self, s: SimpleAgentState, target_area: tuple[int, int], radius: int = 5) -> Action:
        """
        Directed exploration: move toward a specific area to explore it.
        Useful for searching specific regions of the map.
        """
        # Move toward target area
        action = self._move_towards(s, target_area)
        if action != self._actions.noop.Noop():
            return action

        # If we've reached the area, use frontier exploration
        return self._explore_frontier(s)

    def _explore_until(
        self, s: SimpleAgentState, condition: Callable[[], bool], reason: str = "Exploring"
    ) -> Action | None:
        """
        Explore until a condition is met.

        Args:
            condition: Function that returns True when exploration should stop
            reason: Description for logging

        Returns:
            Exploration action if condition not met, None if condition met
        """
        if condition():
            # Condition met, stop exploring
            return None

        return self._explore(s)

    def _explore(self, s: SimpleAgentState) -> Action:
        """Execute exploration using frontier-based strategy."""
        return self._explore_frontier(s)

    def _find_any_needed_extractor(self, s: SimpleAgentState) -> tuple[ExtractorInfo, str] | None:
        """
        Find ANY extractor that produces ANY resource we need.
        Prioritizes resources by deficit size (biggest deficit first).
        Returns (extractor, resource_type) tuple, or None if nothing found.
        """
        deficits = self._calculate_deficits(s)
        # Sort resources by deficit size (largest first)
        sorted_resources = sorted(deficits.items(), key=lambda x: x[1], reverse=True)

        # Check resources in order of deficit size
        for resource_type, deficit in sorted_resources:
            if deficit > 0:
                extractor = self._find_nearest_extractor(s, resource_type)
                if extractor is not None:
                    return (extractor, resource_type)

        return None

    def _do_gather(self, s: SimpleAgentState) -> Action:
        """
        Gather resources from nearest extractors.
        Opportunistically uses ANY extractor for ANY needed resource.
        """
        # If we're waiting for an activated extractor to finish converting, just wait
        if s.pending_use_resource is not None:
            # Safety check: if we've been waiting too long, clear and retry
            s.wait_steps += 1
            if s.wait_steps > 50:  # If stuck waiting for 50 steps
                s.pending_use_resource = None
                s.pending_use_amount = 0
                s.waiting_at_extractor = None
                s.wait_steps = 0
                return self._actions.noop.Noop()

            return self._actions.noop.Noop()

        deficits = self._calculate_deficits(s)

        # If no deficits, we're done
        if all(d <= 0 for d in deficits.values()):
            s.waiting_at_extractor = None
            s.wait_steps = 0
            return self._actions.noop.Noop()

        # Explore until we find ANY extractor for ANY needed resource
        explore_action = self._explore_until(
            s,
            condition=lambda: self._find_any_needed_extractor(s) is not None,
            reason=f"Need extractors for: {', '.join(k for k, v in deficits.items() if v > 0)}",
        )
        if explore_action is not None:
            return explore_action

        # Found an extractor, get it
        result = self._find_any_needed_extractor(s)
        if result is None:
            # This shouldn't happen since condition just passed, but handle it
            return self._explore(s)

        extractor, resource_type = result

        # Clear exploration target - we're now targeting an extractor
        s.exploration_target = None

        s.target_resource = resource_type

        er, ec = extractor.position
        dr = abs(s.row - er)
        dc = abs(s.col - ec)
        is_adjacent = (dr == 1 and dc == 0) or (dr == 0 and dc == 1)

        # If not adjacent, move towards the extractor
        if not is_adjacent:
            s.waiting_at_extractor = None
            s.wait_steps = 0
            action = self._move_towards(s, extractor.position, reach_adjacent=True)
            if action == self._actions.noop.Noop():
                return self._explore(s)
            return action

        # We're adjacent to the extractor!
        # Verify position from simulation
        # If in cooldown or converting, wait for it
        if extractor.cooldown_remaining > 0 or extractor.converting:
            s.waiting_at_extractor = extractor.position
            s.wait_steps += 1
            return self._actions.noop.Noop()

        # If out of uses or clipped, it's not usable - move on to next extractor
        if extractor.remaining_uses == 0 or extractor.clipped:
            s.waiting_at_extractor = None
            s.wait_steps = 0
            # Will find another extractor on next iteration
            return self._actions.noop.Noop()
        # Extractor is usable! Track inventory before use, then move into it to activate
        old_amount = getattr(s, resource_type, 0)

        # Calculate the move direction
        tr, tc = extractor.position
        dr = tr - s.row
        dc = tc - s.col

        action = self._move_into_cell(s, extractor.position)

        # Now set the waiting state AFTER we've logged everything
        s.pending_use_resource = resource_type
        s.pending_use_amount = old_amount
        s.waiting_at_extractor = extractor.position

        return action

    def _do_assemble(self, s: SimpleAgentState) -> Action:
        """Assemble hearts at assembler."""
        # Explore until we find assembler
        explore_action = self._explore_until(
            s, condition=lambda: s.shared_state.stations["assembler"] is not None, reason="Need assembler"
        )
        if explore_action is not None:
            return explore_action

        # First, ensure we have the correct glyph (heart) for assembling
        if s.current_glyph != "heart":
            vibe_action = self._actions.change_vibe.ChangeVibe(VIBE_BY_NAME["heart"])
            s.current_glyph = "heart"
            return vibe_action

        # Assembler is known, move adjacent to it then use it
        assembler = s.shared_state.stations["assembler"]
        ar, ac = assembler
        dr = abs(s.row - ar)
        dc = abs(s.col - ac)
        is_adjacent = (dr == 1 and dc == 0) or (dr == 0 and dc == 1)

        if is_adjacent:
            # Adjacent - move into it to use it (assembler will consume resources and give heart)
            return self._move_into_cell(s, assembler)

        # Not adjacent yet, move towards it
        return self._move_towards(s, assembler, reach_adjacent=True)

    def _do_deliver(self, s: SimpleAgentState) -> Action:
        """Deliver hearts to chest."""
        # Explore until we find chest
        explore_action = self._explore_until(
            s, condition=lambda: s.shared_state.stations["chest"] is not None, reason="Need chest"
        )
        if explore_action is not None:
            return explore_action

        # First, ensure we have the correct glyph (default/neutral) for chest deposit
        # The boss's refactoring changed chests to use vibe_transfers:
        # - "default" vibe: DEPOSIT resources (positive values)
        # - specific resource vibes (e.g., "heart"): WITHDRAW resources (negative values)
        if s.current_glyph != "default":
            vibe_action = self._actions.change_vibe.ChangeVibe(VIBE_BY_NAME["default"])
            s.current_glyph = "default"
            return vibe_action

        # Chest is known, move adjacent to it then use it
        chest = s.shared_state.stations["chest"]
        cr, cc = chest
        dr = abs(s.row - cr)
        dc = abs(s.col - cc)
        is_adjacent = (dr == 1 and dc == 0) or (dr == 0 and dc == 1)

        if is_adjacent:
            # Adjacent - move into it to deliver
            return self._move_into_cell(s, chest)

        # Not adjacent yet, move towards it
        return self._move_towards(s, chest, reach_adjacent=True)

    def _do_recharge(self, s: SimpleAgentState) -> Action:
        """Recharge at charger."""
        # Explore until we find charger
        explore_action = self._explore_until(
            s, condition=lambda: s.shared_state.stations["charger"] is not None, reason="Need charger"
        )
        if explore_action is not None:
            return explore_action

        # Charger is known, move adjacent to it
        charger = s.shared_state.stations["charger"]
        chr, chc = charger
        dr = abs(s.row - chr)
        dc = abs(s.col - chc)
        is_adjacent = (dr == 1 and dc == 0) or (dr == 0 and dc == 1)

        if is_adjacent:
            # Adjacent to charger - NOOP to recharge
            return self._actions.noop.Noop()

        # Not adjacent yet, move towards it
        return self._move_towards(s, charger, reach_adjacent=True)

    def _do_unclip(self, s: SimpleAgentState) -> Action:
        """Unclip extractors (TODO: implement)."""
        # TODO: Find nearest clipped extractor, go to it, activate it to unclip
        # For now, just return to GATHER phase
        s.phase = Phase.GATHER
        return self._actions.noop.Noop()

    def _find_nearest_extractor(self, s: SimpleAgentState, resource_type: str) -> Optional[ExtractorInfo]:
        """Find the nearest AVAILABLE extractor of the given type."""
        extractors = s.shared_state.extractors.get(resource_type, [])
        if not extractors:
            return None

        # Filter out clipped (depleted) extractors
        available = [e for e in extractors if not e.clipped]
        if not available:
            return None

        def distance(pos: tuple[int, int]) -> int:
            return abs(pos[0] - s.row) + abs(pos[1] - s.col)

        return min(available, key=lambda e: distance(e.position))

    def _move_towards(
        self,
        s: SimpleAgentState,
        target: tuple[int, int],
        *,
        reach_adjacent: bool = False,
        allow_goal_block: bool = False,
    ) -> Action:
        """Pathfind toward a target using BFS with obstacle awareness.

        Uses path caching to avoid recomputing BFS every step - only recomputes when:
        - Target changed
        - Path parameters changed (reach_adjacent)
        - Next step is blocked
        - Path completed or invalid
        """

        start = (s.row, s.col)
        if start == target and not reach_adjacent:
            return self._actions.noop.Noop()

        goal_cells = self._compute_goal_cells(s, target, reach_adjacent)
        if not goal_cells:
            return self._actions.noop.Noop()

        # Check if we can reuse cached path
        path = None
        if (
            s.shared_state.cached_path
            and len(s.shared_state.cached_path) > 0
            and s.shared_state.cached_path_target == target
            and s.shared_state.cached_path_reach_adjacent == reach_adjacent
        ):
            # Validate cached path - check if next step is still walkable
            next_pos = s.shared_state.cached_path[0]
            if self._is_traversable(s, next_pos[0], next_pos[1]) or (allow_goal_block and next_pos in goal_cells):
                # Cached path is valid! Use it
                path = s.shared_state.cached_path
            # If next step blocked, fall through to recompute

        # Need to recompute path
        if path is None:
            path = self._shortest_path(s, start, goal_cells, allow_goal_block)
            # Cache the new path
            s.shared_state.cached_path = path.copy() if path else None
            s.shared_state.cached_path_target = target
            s.shared_state.cached_path_reach_adjacent = reach_adjacent
        if not path:
            for dr in range(-2, 3):
                row_str = "    "
                for dc in range(-2, 3):
                    r, c = start[0] + dr, start[1] + dc
                    if self._is_within_bounds(s, r, c):
                        cell = s.occupancy[r][c]
                        if cell == CellType.FREE.value:
                            row_str += "."
                        elif cell == CellType.OBSTACLE.value:
                            row_str += "#"
                        else:
                            row_str += "?"
                    else:
                        row_str += "X"
            for dr in range(-2, 3):
                row_str = "    "
                for dc in range(-2, 3):
                    r, c = target[0] + dr, target[1] + dc
                    if self._is_within_bounds(s, r, c):
                        cell = s.occupancy[r][c]
                        if cell == CellType.FREE.value:
                            row_str += "."
                        elif cell == CellType.OBSTACLE.value:
                            row_str += "#"
                        else:
                            row_str += "?"
                    else:
                        row_str += "X"
            return self._actions.noop.Noop()

        # Get next step from path
        next_pos = path[0]

        # Advance cached path (remove the step we're about to take)
        if s.shared_state.cached_path and len(s.shared_state.cached_path) > 0:
            s.shared_state.cached_path = s.shared_state.cached_path[1:]  # Remove first element
            # Clear cache if we've reached the end
            if len(s.shared_state.cached_path) == 0:
                s.shared_state.cached_path = None
                s.shared_state.cached_path_target = None

        # Convert next position to action
        dr = next_pos[0] - s.row
        dc = next_pos[1] - s.col

        if dr == -1 and dc == 0:
            return self._actions.move.Move("north")
        if dr == 1 and dc == 0:
            return self._actions.move.Move("south")
        if dr == 0 and dc == 1:
            return self._actions.move.Move("east")
        if dr == 0 and dc == -1:
            return self._actions.move.Move("west")

        return self._actions.noop.Noop()

    def _compute_goal_cells(
        self, s: SimpleAgentState, target: tuple[int, int], reach_adjacent: bool
    ) -> list[tuple[int, int]]:
        if not reach_adjacent:
            return [target]

        goals: list[tuple[int, int]] = []
        for dr, dc in [(-1, 0), (1, 0), (0, -1), (0, 1)]:
            nr, nc = target[0] + dr, target[1] + dc
            if self._is_traversable(s, nr, nc):
                goals.append((nr, nc))

        # If no adjacent traversable tiles are known yet, allow exploring toward unknown ones
        if not goals:
            for dr, dc in [(-1, 0), (1, 0), (0, -1), (0, 1)]:
                nr, nc = target[0] + dr, target[1] + dc
                if self._is_within_bounds(s, nr, nc) and s.occupancy[nr][nc] != CellType.OBSTACLE.value:
                    goals.append((nr, nc))
        return goals

    def _shortest_path(
        self,
        s: SimpleAgentState,
        start: tuple[int, int],
        goals: list[tuple[int, int]],
        allow_goal_block: bool,
    ) -> list[tuple[int, int]]:
        goal_set = set(goals)
        queue: deque[tuple[int, int]] = deque([start])
        came_from: dict[tuple[int, int], tuple[int, int] | None] = {start: None}

        def walkable(r: int, c: int) -> bool:
            if (r, c) in goal_set and allow_goal_block:
                return True
            return self._is_traversable(s, r, c)

        while queue:
            current = queue.popleft()
            if current in goal_set:
                return self._reconstruct_path(came_from, current)

            for nr, nc in self._neighbors(s, current):
                if (nr, nc) not in came_from and walkable(nr, nc):
                    came_from[(nr, nc)] = current
                    queue.append((nr, nc))

        return []

    def _reconstruct_path(
        self,
        came_from: dict[tuple[int, int], tuple[int, int] | None],
        current: tuple[int, int],
    ) -> list[tuple[int, int]]:
        path: list[tuple[int, int]] = []
        while came_from[current] is not None:
            path.append(current)
            current = came_from[current]
        path.reverse()
        return path

    def _neighbors(self, s: SimpleAgentState, pos: tuple[int, int]) -> list[tuple[int, int]]:
        r, c = pos
        candidates = [(r - 1, c), (r + 1, c), (r, c - 1), (r, c + 1)]
        return [(nr, nc) for nr, nc in candidates if self._is_within_bounds(s, nr, nc)]

    def _is_within_bounds(self, s: SimpleAgentState, r: int, c: int) -> bool:
        return 0 <= r < s.map_height and 0 <= c < s.map_width

    def _is_passable(self, s: SimpleAgentState, r: int, c: int) -> bool:
        """Check if a cell is passable."""
        if not self._is_within_bounds(s, r, c):
            return False
        return self._is_traversable(s, r, c)

    def _is_traversable(self, s: SimpleAgentState, r: int, c: int) -> bool:
        """Check if a cell is traversable (explicitly known to be free and no agent there)."""
        if not self._is_within_bounds(s, r, c):
            return False
        # Don't walk through other agents
        if (r, c) in s.agent_occupancy:
            return False
        cell = s.occupancy[r][c]
        # Only traverse cells we KNOW are free, not unknown cells
        return cell == CellType.FREE.value

<<<<<<< HEAD
=======
    def _trace_log(self, s: SimpleAgentState) -> None:
        """Detailed trace logging."""
        extractors_known = {r: len(s.shared_state.extractors[r]) for r in ["carbon", "oxygen", "germanium", "silicon"]}
        print(f"[TRACE Step {s.step_count}] Agent {s.agent_id} @ ({s.row},{s.col})")
        print(f"  Phase: {s.phase.name}, Energy: {s.energy}")
        print(f"  Inventory: C={s.carbon} O={s.oxygen} G={s.germanium} S={s.silicon} Hearts={s.hearts}")
        print(f"  Extractors known: {extractors_known}")
        # Debug: show first few extractors if any
        if s.step_count == 100:
            for rtype in self._heart_recipe:
                if len(s.shared_state.extractors[rtype]) > 0:
                    first_3 = s.shared_state.extractors[rtype][:3]
                    print(f"    {rtype}: {[(e.position, e.last_seen_step) for e in first_3]}")
        stations = f"assembler={s.shared_state.stations['assembler'] is not None}"
        stations += f" chest={s.shared_state.stations['chest'] is not None}"
        stations += f" charger={s.shared_state.stations['charger'] is not None}"
        print(f"  Stations: {stations}")
        print(f"  Target: {s.target_position}, Target resource: {s.target_resource}")

>>>>>>> 553a3c88
    def _move_into_cell(self, s: SimpleAgentState, target: tuple[int, int]) -> Action:
        """Return the action that attempts to step into the target cell."""
        tr, tc = target
        if s.row == tr and s.col == tc:
            return self._actions.noop.Noop()
        dr = tr - s.row
        dc = tc - s.col
        if dr == -1:
            return self._actions.move.Move("north")
        if dr == 1:
            return self._actions.move.Move("south")
        if dc == 1:
            return self._actions.move.Move("east")
        if dc == -1:
            return self._actions.move.Move("west")
        # Fallback to pathfinder if offsets unexpected
        return self._move_towards(s, target, allow_goal_block=True)


# ============================================================================
# Policy Wrapper Classes
# ============================================================================


class BaselinePolicy(MultiAgentPolicy):
    def __init__(self, policy_env_info: PolicyEnvInterface):
        super().__init__(policy_env_info)
        self._shared_state = SharedAgentState()
<<<<<<< HEAD
        self._agent_policies: dict[int, StatefulAgentPolicy[SimpleAgentState]] = {}

    def agent_policy(self, agent_id: int) -> StatefulAgentPolicy[SimpleAgentState]:
        if agent_id not in self._agent_policies:
            self._agent_policies[agent_id] = StatefulAgentPolicy(
                BaselineAgentPolicyImpl(self._policy_env_info, self._shared_state, agent_id), self._policy_env_info
            )
        return self._agent_policies[agent_id]
=======

    def agent_policy(self, agent_id: int) -> StatefulAgentPolicy[SimpleAgentState]:
        return StatefulAgentPolicy(
            BaselineAgentPolicyImpl(self._policy_env_info, self._shared_state, agent_id), self._policy_env_info
        )
>>>>>>> 553a3c88
<|MERGE_RESOLUTION|>--- conflicted
+++ resolved
@@ -119,13 +119,6 @@
 class SharedAgentState:
     """Shared state for all agents."""
 
-<<<<<<< HEAD
-=======
-    # Path caching for efficient navigation
-    cached_path: Optional[list[tuple[int, int]]] = None
-    cached_path_target: Optional[tuple[int, int]] = None
-    cached_path_reach_adjacent: bool = False
->>>>>>> 553a3c88
     # Cached grid_objects for position lookups - shared across all agents per step
     cached_grid_objects: Optional[dict] = None
     cached_grid_objects_step: int = -1
@@ -212,14 +205,11 @@
     # Agent position update frequency (to avoid constant re-planning)
     agent_positions_last_updated: int = 0
 
-<<<<<<< HEAD
     # Path caching for efficient navigation (per-agent)
     cached_path: Optional[list[tuple[int, int]]] = None
     cached_path_target: Optional[tuple[int, int]] = None
     cached_path_reach_adjacent: bool = False
 
-=======
->>>>>>> 553a3c88
 
 class BaselineAgentPolicyImpl(StatefulPolicyImpl[SimpleAgentState]):
     def __init__(self, policy_env_info: PolicyEnvInterface, shared_state: SharedAgentState, agent_id: int):
@@ -351,15 +341,9 @@
             nearby_objects=nearby_objects,  # Spatial data from observations
         )
 
-<<<<<<< HEAD
     def reset(self, simulation: Optional["Simulation"]) -> None:
         """Reset the policy state."""
         # Only reset shared state once (when agent 0 is reset)
-=======
-    def reset(self, num_agents: int) -> None:
-        """Reset all agent states."""
-        # We shouldn't have this, but for now, clear it
->>>>>>> 553a3c88
         if self._agent_id == 0:
             self._shared_state.cached_grid_objects = None
             self._shared_state.cached_grid_objects_step = -1
@@ -1198,28 +1182,6 @@
         # Only traverse cells we KNOW are free, not unknown cells
         return cell == CellType.FREE.value
 
-<<<<<<< HEAD
-=======
-    def _trace_log(self, s: SimpleAgentState) -> None:
-        """Detailed trace logging."""
-        extractors_known = {r: len(s.shared_state.extractors[r]) for r in ["carbon", "oxygen", "germanium", "silicon"]}
-        print(f"[TRACE Step {s.step_count}] Agent {s.agent_id} @ ({s.row},{s.col})")
-        print(f"  Phase: {s.phase.name}, Energy: {s.energy}")
-        print(f"  Inventory: C={s.carbon} O={s.oxygen} G={s.germanium} S={s.silicon} Hearts={s.hearts}")
-        print(f"  Extractors known: {extractors_known}")
-        # Debug: show first few extractors if any
-        if s.step_count == 100:
-            for rtype in self._heart_recipe:
-                if len(s.shared_state.extractors[rtype]) > 0:
-                    first_3 = s.shared_state.extractors[rtype][:3]
-                    print(f"    {rtype}: {[(e.position, e.last_seen_step) for e in first_3]}")
-        stations = f"assembler={s.shared_state.stations['assembler'] is not None}"
-        stations += f" chest={s.shared_state.stations['chest'] is not None}"
-        stations += f" charger={s.shared_state.stations['charger'] is not None}"
-        print(f"  Stations: {stations}")
-        print(f"  Target: {s.target_position}, Target resource: {s.target_resource}")
-
->>>>>>> 553a3c88
     def _move_into_cell(self, s: SimpleAgentState, target: tuple[int, int]) -> Action:
         """Return the action that attempts to step into the target cell."""
         tr, tc = target
@@ -1248,7 +1210,6 @@
     def __init__(self, policy_env_info: PolicyEnvInterface):
         super().__init__(policy_env_info)
         self._shared_state = SharedAgentState()
-<<<<<<< HEAD
         self._agent_policies: dict[int, StatefulAgentPolicy[SimpleAgentState]] = {}
 
     def agent_policy(self, agent_id: int) -> StatefulAgentPolicy[SimpleAgentState]:
@@ -1256,11 +1217,4 @@
             self._agent_policies[agent_id] = StatefulAgentPolicy(
                 BaselineAgentPolicyImpl(self._policy_env_info, self._shared_state, agent_id), self._policy_env_info
             )
-        return self._agent_policies[agent_id]
-=======
-
-    def agent_policy(self, agent_id: int) -> StatefulAgentPolicy[SimpleAgentState]:
-        return StatefulAgentPolicy(
-            BaselineAgentPolicyImpl(self._policy_env_info, self._shared_state, agent_id), self._policy_env_info
-        )
->>>>>>> 553a3c88
+        return self._agent_policies[agent_id]