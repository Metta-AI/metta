[
  {
    "gid": "1211069421664747",
    "name": "Align with researcher tools on notebooks/plotly dashboards",
    "branch": "task/align-notebook-plotly",
    "commit": "77fc5ac1ae727924da5672d375199e7e40bd25dc",
    "completed_at": "2025-10-16"
  },
  {
    "gid": "1211665269726540",
    "name": "Add unit test that same seed gives us the same model weights + starting config",
    "branch": "task/seed-deterministic-init",
    "commit": "0f491659205e451324d9ce49e92692797f999a66",
    "notes": "Added regression test ensuring identical seeds reproduce identical Fast policy parameters and environment metadata."
  },
  {
    "gid": "1211496531542715",
    "name": "Rename EnvironmentMetaData to GameRules",
    "branch": "refactor/rename-game-rules",
    "commit": "792770ce543753ee1c833bbd0521bd863a309223",
    "notes": "Renamed the training GameRules dataclass and updated all policy and tooling references to use the new name and property."
  },
  {
    "gid": "1209208922660846",
    "name": "Add dormant neurons graph to Wandb / evals",
    "branch": "feature/dormant-neuron-metrics",
    "commit": "84e37a22d02245f11da321dfbd4a50d250e02709",
    "notes": "Log dormant neuron fractions per layer and overall to wandb via StatsReporter and added regression coverage for the analysis utility."
  },
  {
    "gid": "1211377548529684",
    "name": "Add Dynamics Model: Next value prediction",
    "branch": "task/add-next-value-prediction",
    "commit": "a9f1c193998c84846091bdd7cbc2ba2f44982361",
    "completed_at": "2025-10-16",
    "notes": "Extended FastDynamics to predict next-step values and trained the head within the dynamics loss."
  },
  {
    "gid": "1211366023633219",
    "name": "Add EMA of Future Latent State Prediction Loss",
    "branch": "feature/future-latent-ema-loss",
    "commit": "2ece4bc9fdf3d71c88a034ec69de167492693ca8",
    "completed_at": "2025-10-16"
  },
  {
    "gid": "1210892820911816",
    "name": "Check VAST for 4090/5090 Dev boxes",
    "branch": "feature/vast-dev-box-check",
    "commit": "e573611eaea579a2a2828aa21e17f6a74e1ebf4f",
    "completed_at": "2025-10-16"
  },
  {
    "gid": "1210851220510512",
    "name": "Cogweb Agent Bucket for agents",
    "branch": "task/cogweb-agent-bucket",
    "commit": "1a00140d421dc8c6996d3d1eab053f7176b2dc14",
    "completed_at": "2025-10-17",
    "notes": "Expose Cogweb agent bucket configuration via backend API and client helper."
  },
  {
    "gid": "1209208922660663",
    "name": "Task Graph Test",
    "branch": "task/task-graph-test",
    "commit": "5a1d1d61e999df5ce57991cf2aa73f0c464eab30",
    "completed_at": "2025-10-17",
    "notes": "Added reusable task graph utility with deterministic topological ordering and new unit coverage."
  },
  {
    "gid": "1211366082780014",
    "name": "Add Stable Latent State Loss",
    "branch": "feature/stable-latent-loss",
    "commit": "19fd4698815186603b175e64a5f86d1700f5eceb",
    "completed_at": "2025-10-17"
  },
  {
<<<<<<< HEAD
    "gid": "1211471933325968",
    "name": "Add CMPO",
    "branch": "feature/add-cmpo",
    "commit": "30fe618d6f1064c7408814c946bc30f56863726d",
    "completed_at": "2025-10-17"
=======
    "gid": "1209778674231666",
    "name": "Add noise to RNN",
    "branch": "task/add-noise-rnn",
    "commit": "4d2358cb6c86a7c431330e124096e85c5c23aa99",
    "completed_at": "2025-10-17",
    "notes": "Introduced configurable Gaussian noise for LSTM recurrent outputs with training and evaluation controls plus regression tests."
>>>>>>> a4932540
  }
]<|MERGE_RESOLUTION|>--- conflicted
+++ resolved
@@ -73,19 +73,18 @@
     "completed_at": "2025-10-17"
   },
   {
-<<<<<<< HEAD
-    "gid": "1211471933325968",
-    "name": "Add CMPO",
-    "branch": "feature/add-cmpo",
-    "commit": "30fe618d6f1064c7408814c946bc30f56863726d",
-    "completed_at": "2025-10-17"
-=======
     "gid": "1209778674231666",
     "name": "Add noise to RNN",
     "branch": "task/add-noise-rnn",
     "commit": "4d2358cb6c86a7c431330e124096e85c5c23aa99",
     "completed_at": "2025-10-17",
     "notes": "Introduced configurable Gaussian noise for LSTM recurrent outputs with training and evaluation controls plus regression tests."
->>>>>>> a4932540
+  },
+  {
+    "gid": "1211471933325968",
+    "name": "Add CMPO",
+    "branch": "feature/add-cmpo",
+    "commit": "30fe618d6f1064c7408814c946bc30f56863726d",
+    "completed_at": "2025-10-17"
   }
 ]