--- conflicted
+++ resolved
@@ -425,46 +425,27 @@
             "C": [0.3, 0.5, 0.6],
         }
 
-<<<<<<< HEAD
-        for timer_name, expected_times in expected_checkpoints.items():
-            timer = stopwatch._get_timer(timer_name)
-            checkpoints = sorted(timer.checkpoints.items(), key=lambda x: x[1]["elapsed_time"])
-
-            assert len(checkpoints) == len(expected_times), (
-                f"Timer {timer_name}: expected {len(expected_times)} checkpoints, got {len(checkpoints)}"
-=======
         for name, expected_times in expected_checkpoints.items():
             timer = stopwatch._get_timer(name)
             checkpoints = sorted(timer.checkpoints.items(), key=lambda x: x[1]["elapsed_time"])
 
             assert len(checkpoints) == len(expected_times), (
                 f"Timer {name}: expected {len(expected_times)} checkpoints, got {len(checkpoints)}"
->>>>>>> 5a557cac
             )
 
             for i, (_, checkpoint_data) in enumerate(checkpoints):
                 actual_time = checkpoint_data["elapsed_time"]
                 expected_time = expected_times[i]
                 assert abs(actual_time - expected_time) < tol, (
-<<<<<<< HEAD
-                    f"Timer {timer_name} checkpoint {i}: expected {expected_time}, got {actual_time}\n"
-=======
                     f"Timer {name} checkpoint {i}: expected {expected_time}, got {actual_time}\n"
->>>>>>> 5a557cac
                     f"All checkpoints: {checkpoints}"
                 )
 
             if checkpoints:
                 first_checkpoint_time = checkpoints[0][1]["elapsed_time"]
-<<<<<<< HEAD
-                first_lap_time = lap_times[timer_name]
-                assert abs(first_checkpoint_time - first_lap_time) < tol, (
-                    f"Timer {timer_name}: checkpoint time {first_checkpoint_time} != lap time {first_lap_time}"
-=======
                 first_lap_time = lap_times[name]
                 assert abs(first_checkpoint_time - first_lap_time) < tol, (
                     f"Timer {name}: checkpoint time {first_checkpoint_time} != lap time {first_lap_time}"
->>>>>>> 5a557cac
                 )
 
     def test_get_lap_steps_first_lap(self, stopwatch):
@@ -477,11 +458,7 @@
         time.sleep(0.1)
 
         # Record first checkpoint at 100 steps
-<<<<<<< HEAD
-        stopwatch.checkpoint(100, timer_name="test_timer")
-=======
         stopwatch.checkpoint(100, name="test_timer")
->>>>>>> 5a557cac
 
         # Try to get the first lap steps
         first_lap_steps = stopwatch.get_lap_steps(1, "test_timer")
@@ -496,11 +473,7 @@
 
         # Add second checkpoint
         time.sleep(0.1)
-<<<<<<< HEAD
-        stopwatch.checkpoint(250, timer_name="test_timer")
-=======
         stopwatch.checkpoint(250, name="test_timer")
->>>>>>> 5a557cac
 
         # Now test both laps
         first_lap_steps = stopwatch.get_lap_steps(1, "test_timer")
