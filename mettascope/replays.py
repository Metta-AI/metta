# Deals with full and partial replays.

import json
import time

import hydra
import torch

from metta.agent.metta_agent import MettaAgent
from metta.agent.policy_store import PolicyStore
from metta.common.util.logging import setup_mettagrid_logger
from metta.common.util.runtime_configuration import setup_mettagrid_environment
from metta.common.util.wandb.wandb_context import WandbContext
from metta.sim.simulation import Simulation
from metta.sim.simulation_config import SingleEnvSimulationConfig


class FakeAgent(MettaAgent):
    """
    A fake agent that does nothing, used to run play without requiring a policy to be trained
    """

    def __init__(self):
        pass

    def activate_actions(self, *args):
        pass

    def __call__(self, obs, state):
        num_agents = obs.shape[0]
        return (torch.zeros((num_agents, 2)), None, None, None, None)

    def initialize_to_environment(
<<<<<<< HEAD
        self, features: dict[str, dict], action_names: list[str], action_max_params: list[int], device
=======
        self,
        features: dict[str, dict],
        action_names: list[str],
        action_max_params: list[int],
        device,
        is_training: bool = True,
>>>>>>> 8a1a42d8
    ):
        """
        Dummy implementation to satisfy the simulation interface.
        FakeAgent doesn't need to actually initialize anything.
<<<<<<< HEAD
=======
        Note: is_training parameter is deprecated and ignored.
>>>>>>> 8a1a42d8
        """
        pass


class FakePolicyRecord:
    """
    A fake policy record used to return a fake agent.
    """

    def __init__(self):
        self.policy = FakeAgent()
        self.policy_id = "fake"

    def policy_as_metta_agent(self):
        return self.policy


def create_simulation(cfg):
    setup_mettagrid_environment(cfg)

    logger = setup_mettagrid_logger("replay")
    logger.info(f"Replaying {cfg.run}")

    with WandbContext(cfg.wandb, cfg) as wandb_run:
        policy_store = PolicyStore(cfg, wandb_run)
        if cfg.replay_job.policy_uri is not None:
            policy_record = policy_store.policy_record(cfg.replay_job.policy_uri)
        else:
            # Set the policy_uri to None to run play without a policy.
            policy_record = FakePolicyRecord()
        sim_config = SingleEnvSimulationConfig(cfg.replay_job.sim)

        sim_name = sim_config.env.split("/")[-1]
        replay_dir = f"{cfg.replay_job.replay_dir}/{cfg.run}"

        sim = Simulation(
            sim_name,
            sim_config,
            policy_record,
            policy_store,
            device=cfg.device,
            vectorization=cfg.vectorization,
            stats_dir=cfg.replay_job.stats_dir,
            replay_dir=replay_dir,
        )
    return sim


def generate_replay(sim) -> dict:
    assert len(sim._vecenv.envs) == 1, "Replay generation requires a single environment"
    start = time.time()
    sim.simulate()
    end = time.time()
    print("Simulate time", end - start)
    assert len(sim._replay_writer.episodes) == 1, "Expected exactly one replay episode"
    for _, episode_replay in sim._replay_writer.episodes.items():
        return episode_replay.get_replay_data()
    return {}


if __name__ == "__main__":

    @hydra.main(version_base=None, config_path="../configs", config_name="replay_job")
    def main(cfg):
        start = time.time()
        sim = create_simulation(cfg)
        end = time.time()
        print("Create simulation time", end - start)
        start = time.time()
        replay = generate_replay(sim)
        end = time.time()
        print("replay: ", len(json.dumps(replay)), "bytes")
        print("Generate replay time", end - start)

    main()<|MERGE_RESOLUTION|>--- conflicted
+++ resolved
@@ -31,24 +31,17 @@
         return (torch.zeros((num_agents, 2)), None, None, None, None)
 
     def initialize_to_environment(
-<<<<<<< HEAD
-        self, features: dict[str, dict], action_names: list[str], action_max_params: list[int], device
-=======
         self,
         features: dict[str, dict],
         action_names: list[str],
         action_max_params: list[int],
         device,
         is_training: bool = True,
->>>>>>> 8a1a42d8
     ):
         """
         Dummy implementation to satisfy the simulation interface.
         FakeAgent doesn't need to actually initialize anything.
-<<<<<<< HEAD
-=======
         Note: is_training parameter is deprecated and ignored.
->>>>>>> 8a1a42d8
         """
         pass
 
