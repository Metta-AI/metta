<<<<<<< HEAD
from pydantic import Field
from pydantic_settings import BaseSettings, SettingsConfigDict

from metta.common.util.collections import remove_none_values
=======
import os
from dataclasses import dataclass
from datetime import datetime
from typing import Any, Literal

from pydantic import Field
from pydantic_settings import BaseSettings, SettingsConfigDict

from metta.common.util.collections import remove_falsey, remove_none_values
from metta.common.util.constants import METTA_AWS_ACCOUNT_ID
>>>>>>> 96d3745e
from metta.common.wandb.wandb_context import WandbConfig
from metta.setup.components.aws import AWSSetup
from metta.setup.components.observatory_key import ObservatoryKeySetup
from metta.setup.components.wandb import WandbSetup


class SupportedWandbEnvOverrides(BaseSettings):
    model_config = SettingsConfigDict(
        extra="ignore",
    )

    WANDB_ENABLED: bool | None = Field(default=None, description="Enable Weights & Biases")
    WANDB_PROJECT: str | None = Field(default=None, description="Weights & Biases project")
    WANDB_ENTITY: str | None = Field(default=None, description="Weights & Biases entity")

    def to_config_settings(self) -> dict[str, str | bool]:
        return remove_none_values(
            {
                "enabled": self.WANDB_ENABLED,
                "project": self.WANDB_PROJECT,
                "entity": self.WANDB_ENTITY,
            }
        )


supported_tool_overrides = SupportedWandbEnvOverrides()


def _merge_wandb_settings(*settings_dicts: dict[str, Any]) -> dict[str, Any]:
    merged: dict[str, Any] = {}
    for settings in settings_dicts:
        for key, value in settings.items():
            if value is None:
                continue
            merged[key] = value
    return merged


def auto_wandb_config(run: str | None = None) -> WandbConfig:
    wandb_setup_module = WandbSetup()
    merged_settings = _merge_wandb_settings(
        WandbConfig.Off().model_dump(),
        wandb_setup_module.to_config_settings(),  # type: ignore[arg-type]
        supported_tool_overrides.to_config_settings(),
    )

    cfg = WandbConfig(**merged_settings)

    if run:
        cfg.run_id = run
        cfg.group = run
        cfg.data_dir = f"./train_dir/{run}"

    return cfg


class SupportedObservatoryEnvOverrides(BaseSettings):
    model_config = SettingsConfigDict(
        extra="ignore",
    )

    STATS_SERVER_ENABLED: bool | None = Field(default=None, description="If true, use the stats server")
    STATS_SERVER_URI: str | None = Field(default=None, description="Stats server URI")

    def to_config_settings(self) -> dict[str, str | None]:
        # If explicitly disabled, do not use stats server
        if self.STATS_SERVER_ENABLED is False:
            return {"stats_server_uri": None}
        # If explicitly provided, use stats server at given URI
        if self.STATS_SERVER_URI is not None:
            return {"stats_server_uri": self.STATS_SERVER_URI}
        return {}


supported_observatory_env_overrides = SupportedObservatoryEnvOverrides()


def auto_stats_server_uri() -> str | None:
    return {
        **ObservatoryKeySetup().to_config_settings(),  # type: ignore
        **supported_observatory_env_overrides.to_config_settings(),
    }.get("stats_server_uri")


class SupportedAwsEnvOverrides(BaseSettings):
    model_config = SettingsConfigDict(
        extra="ignore",
    )

    REPLAY_DIR: str | None = Field(default=None, description="Replay directory")
    POLICY_REMOTE_PREFIX: str | None = Field(default=None, description="Override policy remote prefix (s3://...)")

    def to_config_settings(self) -> dict[str, str]:
        return remove_none_values(
            {
                "replay_dir": self.REPLAY_DIR,
                "policy_remote_prefix": self.POLICY_REMOTE_PREFIX,
            }
        )


supported_aws_env_overrides = SupportedAwsEnvOverrides()


def auto_replay_dir() -> str:
    aws_setup_module = AWSSetup()
    return {
        **aws_setup_module.to_config_settings(),  # type: ignore
        **supported_aws_env_overrides.to_config_settings(),
<<<<<<< HEAD
    }.get("replay_dir")
=======
    }.get("replay_dir")


def _join_prefix(prefix: str, run: str | None) -> str:
    if run is None:
        return prefix.rstrip("/")
    cleaned_prefix = prefix.rstrip("/")
    return f"{cleaned_prefix}/{run}"


@dataclass(frozen=True)
class PolicyStorageDecision:
    base_prefix: str | None
    remote_prefix: str | None
    reason: Literal[
        "env_override",
        "softmax_connected",
        "aws_not_enabled",
        "no_base_prefix",
        "not_connected",
    ]

    @property
    def using_remote(self) -> bool:
        return self.base_prefix is not None and self.reason in {"env_override", "softmax_connected"}


def auto_policy_storage_decision(run: str | None = None) -> PolicyStorageDecision:
    overrides = supported_aws_env_overrides.to_config_settings()
    override_prefix = overrides.get("policy_remote_prefix")
    if isinstance(override_prefix, str) and override_prefix:
        cleaned = override_prefix.rstrip("/")
        remote = _join_prefix(cleaned, run) if run else None
        return PolicyStorageDecision(base_prefix=cleaned, remote_prefix=remote, reason="env_override")

    aws_setup_module = AWSSetup()
    if not aws_setup_module.is_enabled():
        return PolicyStorageDecision(base_prefix=None, remote_prefix=None, reason="aws_not_enabled")

    aws_settings = aws_setup_module.to_config_settings()  # type: ignore[arg-type]
    base_prefix = aws_settings.get("policy_remote_prefix")
    if not isinstance(base_prefix, str) or not base_prefix:
        return PolicyStorageDecision(base_prefix=None, remote_prefix=None, reason="no_base_prefix")
    cleaned_base = base_prefix.rstrip("/")

    connected_account = aws_setup_module.check_connected_as()
    if connected_account != METTA_AWS_ACCOUNT_ID:
        return PolicyStorageDecision(base_prefix=cleaned_base, remote_prefix=None, reason="not_connected")

    remote = _join_prefix(cleaned_base, run) if run else None
    return PolicyStorageDecision(base_prefix=cleaned_base, remote_prefix=remote, reason="softmax_connected")


def auto_run_name(prefix: str | None = None) -> str:
    return ".".join(
        remove_falsey(
            [
                prefix,
                os.getenv("USER", "unknown"),
                datetime.now().strftime("%Y%m%d.%H%M%S"),
            ]
        )
    )
>>>>>>> 96d3745e
<|MERGE_RESOLUTION|>--- conflicted
+++ resolved
@@ -1,20 +1,11 @@
-<<<<<<< HEAD
-from pydantic import Field
-from pydantic_settings import BaseSettings, SettingsConfigDict
-
-from metta.common.util.collections import remove_none_values
-=======
-import os
 from dataclasses import dataclass
-from datetime import datetime
 from typing import Any, Literal
 
 from pydantic import Field
 from pydantic_settings import BaseSettings, SettingsConfigDict
 
-from metta.common.util.collections import remove_falsey, remove_none_values
+from metta.common.util.collections import remove_none_values
 from metta.common.util.constants import METTA_AWS_ACCOUNT_ID
->>>>>>> 96d3745e
 from metta.common.wandb.wandb_context import WandbConfig
 from metta.setup.components.aws import AWSSetup
 from metta.setup.components.observatory_key import ObservatoryKeySetup
@@ -124,9 +115,6 @@
     return {
         **aws_setup_module.to_config_settings(),  # type: ignore
         **supported_aws_env_overrides.to_config_settings(),
-<<<<<<< HEAD
-    }.get("replay_dir")
-=======
     }.get("replay_dir")
 
 
@@ -177,17 +165,4 @@
         return PolicyStorageDecision(base_prefix=cleaned_base, remote_prefix=None, reason="not_connected")
 
     remote = _join_prefix(cleaned_base, run) if run else None
-    return PolicyStorageDecision(base_prefix=cleaned_base, remote_prefix=remote, reason="softmax_connected")
-
-
-def auto_run_name(prefix: str | None = None) -> str:
-    return ".".join(
-        remove_falsey(
-            [
-                prefix,
-                os.getenv("USER", "unknown"),
-                datetime.now().strftime("%Y%m%d.%H%M%S"),
-            ]
-        )
-    )
->>>>>>> 96d3745e
+    return PolicyStorageDecision(base_prefix=cleaned_base, remote_prefix=remote, reason="softmax_connected")