import logging
from typing import Dict, List

from metta.mettagrid.curriculum.core import Curriculum

logger = logging.getLogger(__name__)


class MultiTaskCurriculum(Curriculum):
    """Base class for curricula with multiple tasks."""

    def __init__(self, curricula: Dict[str, Curriculum], completion_moving_avg_window: int = 500):
        self._curricula = curricula
        num_agents = None
        for task_id, curriculum in self._curricula.items():
            cfg_num_agents = curriculum.get_task().env_cfg().game.num_agents
            if num_agents is None:
                num_agents = cfg_num_agents
            else:
                assert cfg_num_agents == num_agents, (
                    f"Task {task_id} has num_agents {cfg_num_agents}, expected {num_agents}"
                )
        self._completion_moving_avg_window = completion_moving_avg_window
        self._completed_tasks = []

    def complete_task(self, id: str, score: float):
        if len(self._completed_tasks) > self._completion_moving_avg_window:
            self._completed_tasks.pop(0)
        self._completed_tasks.append(id)
        super().complete_task(id, score)

    def completed_tasks(self) -> List[str]:
        return self._completed_tasks

    def get_completion_rates(self):
<<<<<<< HEAD
        completion_rates = {}
        completed_tasks = self.completed_tasks()
        if len(completed_tasks) > 0:
            for task_id in self._curricula:
                task_completion_rate = completed_tasks.count(task_id) / len(completed_tasks)
                completion_rates[f"task_completions/{task_id}"] = task_completion_rate
        return completion_rates
=======
        completion_rates = {f"task_completions/{task_id}": 0.0 for task_id in self._curricula}
        completed_tasks = self.completed_tasks()
        num_completed_tasks = len(completed_tasks)
        if num_completed_tasks != 0:
            for task in completed_tasks:
                completion_rates[f"task_completions/{task}"] += 1
            completion_rates = {k: v / num_completed_tasks for k, v in completion_rates.items()}
        return completion_rates

    def get_task_probs(self) -> dict[str, float]:
        """Return the current task probabilities for logging purposes."""
        total = sum(self._task_weights.values())
        if total == 0:
            # Avoid division by zero, assign uniform probability
            n = len(self._task_weights)
            return {k: 1.0 / n for k in self._task_weights}
        return {k: v / total for k, v in self._task_weights.items()}
>>>>>>> 45313276
<|MERGE_RESOLUTION|>--- conflicted
+++ resolved
@@ -33,15 +33,6 @@
         return self._completed_tasks
 
     def get_completion_rates(self):
-<<<<<<< HEAD
-        completion_rates = {}
-        completed_tasks = self.completed_tasks()
-        if len(completed_tasks) > 0:
-            for task_id in self._curricula:
-                task_completion_rate = completed_tasks.count(task_id) / len(completed_tasks)
-                completion_rates[f"task_completions/{task_id}"] = task_completion_rate
-        return completion_rates
-=======
         completion_rates = {f"task_completions/{task_id}": 0.0 for task_id in self._curricula}
         completed_tasks = self.completed_tasks()
         num_completed_tasks = len(completed_tasks)
@@ -58,5 +49,4 @@
             # Avoid division by zero, assign uniform probability
             n = len(self._task_weights)
             return {k: 1.0 / n for k in self._task_weights}
-        return {k: v / total for k, v in self._task_weights.items()}
->>>>>>> 45313276
+        return {k: v / total for k, v in self._task_weights.items()}