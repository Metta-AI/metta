# CLAUDE.md

This file provides guidance to Claude Code (claude.ai/code) when working with code in this repository.

## Claude Code Guidance - How to Work on Tasks

### Plan & Review Process

**IMPORTANT: Always start in plan mode before implementing any changes.**

1. **Enter plan mode first** - Use the ExitPlanMode tool only after presenting a complete plan
2. **Create a task plan** - Write your plan to `.claude/tasks/TASK_NAME.md` with:
   - Clear problem statement
   - MVP approach (always think minimal viable solution first)
   - Step-by-step implementation plan
   - Success criteria
3. **Use appropriate tools** - If the task requires external knowledge or complex searches, use the Task tool with appropriate agents
4. **Request review** - After writing the plan, explicitly ask: "Please review this plan before I proceed with implementation"
5. **Wait for approval** - Only exit plan mode and begin implementation after receiving approval

#### Plan Template (.claude/tasks/TASK_NAME.md)

```markdown
# Task: [TASK_NAME]

## Problem Statement
[Clear description of what needs to be done]

## MVP Approach
[Minimal solution that solves the core problem]

## Implementation Plan
1. [Step 1]
2. [Step 2]
3. ...

## Success Criteria
- [ ] [Criterion 1]
- [ ] [Criterion 2]
- [ ] ...

## Implementation Updates
[This section will be updated during implementation]
```

### During Implementation

**Maintain the plan as living documentation throughout implementation:**

1. **Update as you work** - When you discover new information or need to adjust the approach, update the plan file
2. **Document completed steps** - After completing each major step, append a brief description:
   ```markdown
   ### Step 1 Complete: [Date/Time]
   - Changed: [what was changed]
   - Files affected: [list files]
   - Key decisions: [any important choices made]
   ```
3. **Track deviations** - If you need to deviate from the plan, document why and update the approach
4. **Keep it concise** - Focus on what changed and why, not how (the code shows how)

### After Implementation

1. **Final update** - Update the task file with:
   - Summary of what was accomplished
   - Any known limitations or future work
   - Lessons learned (if applicable)
2. **Verify success criteria** - Check off completed criteria in the plan
3. **Clean up** - Ensure all code is properly tested and documented

---

## Prompt Engineering Principles

### Core Principles

- **Extract & Reframe** - Identify user's true intent and convert to clear, targeted prompts
- **Optimize for LLM** - Structure inputs to enhance reasoning, formatting, and creativity
- **Handle Edge Cases** - Anticipate ambiguities and clarify them proactively
- **Domain Expertise** - Use appropriate terminology, constraints, and examples
- **Modular Design** - Create reusable, adaptable prompt templates

### Design Protocol

1. **Define Objective** - Clear, unambiguous outcomes
2. **Understand Domain** - Tailor language to specific context
3. **Choose Format** - Match output format to use case (JSON, markdown, code, etc.)
4. **Set Constraints** - Specify limits (length, tone, structure)
5. **Provide Examples** - Use few-shot learning when helpful
6. **Test & Refine** - Predict responses and iterate

### Guiding Question

"Would this prompt produce the best result for a non-expert user?"

The goal: Design interactions, not just instructions.

---

## Project Overview

### What is Metta AI?

Metta AI is a reinforcement learning project focusing on the emergence of cooperation and alignment in multi-agent AI systems. It creates a model organism for complex multi-agent gridworld environments to study the impact of social dynamics (like kinship and mate selection) on learning and cooperative behaviors.

### Repository Structure

- `metta/`: Core Python implementation for agents, maps, RL algorithms, simulation
- `mettagrid/`: C++/Python grid environment implementation with Pybind11 bindings
- `mettascope/`: Interactive visualization and replay tools (TypeScript/web-based)
- `observatory/`: React-based dashboard for viewing training runs and evaluations
- `gridworks/`: Next.js web interface
- `app_backend/`: FastAPI backend server for stats and data services

### Architecture Overview

#### Agent System
- Each agent has a policy with action spaces and observation spaces
- Policies are stored in `PolicyStore` and managed by `MettaAgent`
- Agent architecture is designed to be adaptable to new game rules and environments
- Neural components can be mixed and matched via configuration
- Key classes:
  - `metta.agent.metta_agent.MettaAgent` - Main agent implementation
  - `metta.agent.policy_store.PolicyStore` - Manages policy checkpoints
  - `metta.agent.distributed_metta_agent.DistributedMettaAgent` - Multi-GPU agent

#### Environment System
- Gridworld environments with agents, resources, and interaction rules
- Procedural world generation with customizable configurations
- Various environment types with different dynamics and challenges
- Support for different kinship schemes and mate selection mechanisms
- Key components:
  - `mettagrid/` - C++ core implementation for performance
  - `metta.map.mapgen` - Procedural map generation
  - `metta.map.scene` - Scene configuration and loading

#### Training Infrastructure
- Distributed reinforcement learning with multi-GPU support
- Integration with Weights & Biases for experiment tracking
- Scalable architecture for training large-scale multi-agent systems
- Support for curriculum learning and knowledge distillation
- Key components:
  - `metta.rl.trainer.Trainer` - Main training loop
  - `metta.rl.vecenv` - Vectorized environment wrapper
  - `metta.rl.kickstarter` - Policy initialization strategies

#### Evaluation System
- Comprehensive suite of intelligence evaluations
- Navigation tasks, maze solving, in-context learning
- Cooperation and competition metrics
- Support for tracking and comparing multiple policies
- Key components:
  - `metta.sim.simulation.Simulation` - Core simulation engine
  - `metta.sim.simulation_suite` - Evaluation task suites
  - `metta.eval.eval_stats_db` - SQLite-based stats storage

---

## Development Guide

### Environment Setup

```bash
# Initial setup - installs uv, configures metta, and installs components
./install.sh

# After installation, you can use metta commands directly:
metta status                         # Check component status
metta configure --profile=softmax    # Reconfigure for different profile
metta install aws wandb              # Install specific components

# Run `metta -h` to see all available commands
```

### Key Entry Points

#### Training and Evaluation Pipeline

1. **Training**: `tools/train.py` - Main training script using Hydra configuration
   ```bash
   uv run ./tools/train.py run=my_experiment +hardware=macbook
   ```

2. **Simulation/Evaluation**: `tools/sim.py` - Run evaluation suites on trained policies
   ```bash
   uv run ./tools/sim.py run=eval policy_uri=file://./checkpoints/policy.pt
   ```

3. **Analysis**: `tools/analyze.py` - Analyze evaluation results and generate reports
   ```bash
   uv run ./tools/analyze.py run=analysis analysis.eval_db_uri=./train_dir/eval/stats.db
   ```

4. **Interactive Play**: `tools/play.py` - Manual testing and exploration
   ```bash
   uv run ./tools/play.py run=play +hardware=macbook
   ```

<<<<<<< HEAD
### Code Quality
=======
5. **Sweep Management**: `tools/sweep_setup.py`, `tools/sweep_prepare_run.py` - Hyperparameter sweep tools

#### Visualization Tools

- **MettaScope**: Run `cd mettascope && npm run dev` for interactive replay viewer
- **Observatory**: Run `cd observatory && npm run dev` for training dashboard
- **GridWorks**: Run `cd gridworks && npm run dev` for web interface

### Common Commands

See @.cursor/commands.md for quick test commands and examples.

#### Code Quality
>>>>>>> e87bcb16

```bash
# Run all tests with coverage
metta test --cov=mettagrid --cov-report=term-missing

# Run specific test modules
uv run pytest tests/rl/test_trainer_config.py -v
uv run pytest tests/sim/ -v

# Run linting and formatting on python files with Ruff
metta lint # optional --fix and --staged arguments

# Auto-fix Ruff errors with Claude (requires ANTHROPIC_API_KEY)
uv run ./devops/tools/auto_ruff_fix.py path/to/file

# Format shell scripts
./devops/tools/format_sh.sh
```

#### Building

Not needed, just run scripts, they'll work automatically through uv-powered shebangs.

```bash
# Clean debug cmake build artifacts. `metta install` also does this
metta clean
```

<<<<<<< HEAD
### Running Tests

```bash
# Run all tests
uv run pytest

# Run tests with coverage
uv run pytest --cov=metta --cov-report=term-missing

# Run specific test file
uv run pytest tests/test_specific.py

# Run tests in parallel
uv run pytest -n auto

# Run only fast tests (skip slow tests)
uv run pytest -m "not slow"
```

### Quick Test Commands (30-60 seconds total)

```bash
# Set a unique test ID for this testing session
export TEST_ID=$(date +%Y%m%d_%H%M%S)
echo "Test ID: $TEST_ID"

# Basic training (will run indefinitely, terminate with Ctrl+C after ~30 seconds)
uv run ./tools/train.py run=test_$TEST_ID +hardware=macbook trainer.num_workers=2

# Using cursor config (limited to 100k steps)
uv run ./tools/train.py +user=cursor run=cursor_$TEST_ID trainer.num_workers=2

# Run simulations on trained model
uv run ./tools/sim.py run=eval_$TEST_ID policy_uri=file://./train_dir/test_$TEST_ID/checkpoints device=cpu

# Analyze results
uv run ./tools/analyze.py run=analysis_$TEST_ID analysis.policy_uri=file://./train_dir/test_$TEST_ID/checkpoints analysis.eval_db_uri=./train_dir/eval_$TEST_ID/stats.db
```

## Code Architecture
=======
### Configuration System
>>>>>>> e87bcb16

The project uses OmegaConf for configuration, with config files organized in `configs/`:

- `agent/`: Agent architecture configurations (tiny, small, medium, reference_design)
- `trainer/`: Training configurations
- `sim/`: Simulation configurations (navigation, memory, arena, etc.)
- `hardware/`: Hardware-specific settings (macbook, github)
- `user/`: User-specific configurations
- `wandb/`: Weights & Biases settings

#### Configuration Override Examples

```bash
# Override specific parameters
uv run ./tools/train.py trainer.num_workers=4 trainer.total_timesteps=100000

# Use different agent architecture
uv run ./tools/train.py agent=latent_attn_tiny

# Disable wandb
uv run ./tools/train.py wandb=off
```

#### Hydra Configuration Patterns

- Use `+` prefix to add new config groups: `+hardware=macbook`
- Use `~` prefix to override without schema validation: `~trainer.num_workers=2`
- Use `++` prefix to force override: `++trainer.device=cpu`
- Config composition order matters - later overrides take precedence

### Development Workflows

#### Adding a New Evaluation Task

1. Create new config in `configs/sim/`
2. Implement evaluation logic in `metta/sim/`
3. Add tests in `tests/sim/`
4. Register with simulation suite if needed

<<<<<<< HEAD
### Using Hydra Configuration

Most tools in `tools/` use Hydra for configuration:

- **Override parameters**: `param=value` sets configuration values
- **Compose configs**: `+group=option` loads from `configs/group/option.yaml`
- **User configs**: `+user=<name>` loads from `configs/user/<name>.yaml`

Example:
```bash
./tools/train.py run=my_experiment +hardware=macbook wandb=off trainer.num_workers=4
```

## Testing Philosophy
=======
#### Modifying Agent Architecture

1. Update or create config in `configs/agent/`
2. Modify neural network components in `metta/agent/`
3. Ensure compatibility with existing training pipeline
4. Test with small-scale training run
>>>>>>> e87bcb16

#### Debugging Training Issues

1. Enable debug logging: `HYDRA_FULL_ERROR=1`
2. Use smaller batch sizes for debugging
3. Check wandb logs for metrics anomalies
4. Use `tools/play.py` for interactive debugging

#### Performance Profiling

1. Use `torch.profiler` integration in trainer
2. Monitor GPU utilization with `nvidia-smi`
3. Check environment step timing in vecenv
4. Profile C++ code with cmake debug builds

---

## Code Standards

### Code Style Guidelines

- Use modern Python typing syntax (PEP 585: `list[str]` instead of `List[str]`)
- Use Union type syntax for Python 3.10+ (`type | None` instead of `Optional[type]`)
- Follow selective type annotation guidelines:
  - **Always annotate**: All function parameters
  - **Selectively annotate returns for**:
    - Public API functions/methods (not prefixed with \_)
    - Functions with complex logic or multiple branches
    - Functions where the return type isn't obvious from the name
    - Functions that might return None in some cases
  - **Skip return annotations for**:
    - Private methods internal to a class
    - Functions enclosed within other functions
    - Simple getters/setters with obvious returns
    - Very short functions (1-3 lines) with obvious returns
  - **Variable annotations**: Only when type inference fails or for empty collections
- Prefer dataclasses over TypedDict for complex data structures
- Use descriptive variable names that clearly indicate purpose
- Remove unnecessary comments that just restate what the code does
- Prefer properties over methods for computed attributes using `@property` decorator
- Implement proper error handling with clear, actionable error messages

### Project-Specific Patterns

#### Environment Properties
- Convert methods to properties where appropriate for better API consistency
- Use `@property` decorator for computed attributes
- Ensure all environment properties follow consistent naming patterns
- Example: `action_names()` → `action_names` (property)

#### Policy and Agent Management
- Validate policy types with runtime checking using `policy_as_metta_agent()`
- Use Union types for policies: `Union[MettaAgent, DistributedMettaAgent]`
- Ensure proper type safety for policy handling throughout the system
- Policy URIs follow format: `file://path/to/checkpoint` or `wandb://project/run/artifact`

#### Device Management
- Add explicit `torch.device` type hints in trainer and simulation modules
- Be consistent about device placement and movement of tensors
- Use `device=cpu` on macOS (no CUDA support)

### Testing Philosophy

See @.cursor/docs.md for testing examples and quick test commands.

- Tests should be independent and idempotent
- Tests should be focused on testing one thing
- Tests should cover edge cases and boundary conditions
- Tests are organized in the `tests/` directory, mirroring the project structure
- Test organization:
  - `tests/rl/` - Reinforcement learning components
  - `tests/sim/` - Simulation and evaluation
  - `tests/map/` - Map generation and scene loading
  - `tests/sweep/` - Hyperparameter sweep infrastructure
  - `tests/mettagrid/` - Environment-specific tests

### Code Review Criteria

When reviewing code, focus on:

- **Type Safety**: Check for missing type annotations, especially return types
- **API Consistency**: Ensure similar functionality follows the same patterns
- **Performance**: Identify potential bottlenecks or inefficient patterns
- **Maintainability**: Look for code that will be difficult to modify or extend
- **Documentation**: Ensure complex logic is properly documented
- **Testing**: Verify that new functionality has appropriate test coverage

---

## PR & Collaboration Guidelines

### PR Creation (triggered by @claude open-pr)

#### Intelligent Branch Targeting

The workflow automatically determines the appropriate base branch:

- **From PR Comments**: New branches are created from the current PR's branch
- **From Issue Comments**: New branches are created from the main branch
- **Example**: If you comment `@claude open-pr` in PR #657 (branch: `robb/0525-agent-type-changes`), Claude will create a new branch based on `robb/0525-agent-type-changes`, not main

#### Branch Naming Convention

- Use descriptive branch names with prefixes:
  - `feature/add-type-safety` - New functionality
  - `fix/missing-annotations` - Bug fixes
  - `refactor/method-to-property` - Code improvements
  - `docs/update-readme` - Documentation updates
- Include issue number when applicable: `fix/657-type-safety-improvements`

#### Commit Message Format

- Follow conventional commit format: `feat:`, `fix:`, `refactor:`, `docs:`, `test:`
- Be specific about what was changed: `fix: add missing return type annotations to PolicyStore methods`
- Reference issues when applicable: `fix: resolve type safety issues (#657)`

#### PR Structure Requirements

- **Title**: Clear, concise description of the change
- **Description**: Must include:
  - **What**: Summary of changes made
  - **Why**: Rationale for the change
  - **Testing**: How the changes were verified
  - **Breaking Changes**: Any API changes that affect existing code
- **Linking**: Reference related issues with "Closes #123", "Fixes #123", or "Addresses #123"

#### Implementation Strategy

1. **Analyze**: Understand the request and examine current codebase patterns
2. **Plan**: Create focused, incremental changes rather than large rewrites
3. **Implement**: Make changes following established project patterns
4. **Test**: Ensure all existing tests pass and add new tests if needed
5. **Document**: Update docstrings and comments where necessary
6. **Review**: Self-review the changes for consistency with project standards

#### Quality Checklist

Before creating a PR, ensure:

- [ ] All new public methods have return type annotations
- [ ] Code follows the established naming conventions
- [ ] No unnecessary comments that restate obvious code
- [ ] Properties are used instead of simple getter methods
- [ ] Proper error handling is implemented
- [ ] Tests pass locally
- [ ] Code is formatted according to project standards

## Interactive Tools

### Exploration and Debugging

```bash
# Interactive simulation for manual testing and exploration
uv run ./tools/play.py run=my_experiment +hardware=macbook wandb=off

# Interactive play with specific policy
uv run ./tools/play.py run=play_$TEST_ID policy_uri=file://./train_dir/test_$TEST_ID/checkpoints +hardware=macbook
```

## Navigation Evaluation Database

### Adding Policies to Evaluation Database

```bash
# Add a policy to the navigation evals database
uv run ./tools/sim.py eval=navigation run=RUN_NAME eval.policy_uri=POLICY_URI +eval_db_uri=wandb://artifacts/navigation_db

# Analyze results with heatmap
uv run ./tools/analyze.py run=analyze +eval_db_uri=wandb://artifacts/navigation_db analyzer.policy_uri=POLICY_URI
```

## Smoke Test Mode

When `+smoke_test=true` is added:

- Training: Verifies wandb metrics structure
- Simulation: Runs limited sims and verifies stats DB structure
- Both use deterministic seeds and settings for reproducibility

## Working with Cursorrules

Important patterns from `.cursorrules`:

- Make changes file by file and give a chance to spot mistakes
- Don't suggest whitespace changes or summarize changes made
- Don't remove unrelated code or functionalities
- Provide all edits in a single chunk for the same file
- Use bash with PATH including /opt/homebrew/bin
- Activate virtual environment before python commands: `source .venv/bin/activate`

## Dependencies and Environment

- Python 3.11.7 is required (enforced in pyproject.toml)
- Project uses `uv` for dependency management
- Main dependencies include PyTorch, Gymnasium, PufferLib, Hydra, WandB
- Development dependencies include pytest, ruff, pyright
- Custom dependencies from workspace: metta-app-backend, metta-mettagrid, metta-common, metta-agent<|MERGE_RESOLUTION|>--- conflicted
+++ resolved
@@ -195,9 +195,6 @@
    uv run ./tools/play.py run=play +hardware=macbook
    ```
 
-<<<<<<< HEAD
-### Code Quality
-=======
 5. **Sweep Management**: `tools/sweep_setup.py`, `tools/sweep_prepare_run.py` - Hyperparameter sweep tools
 
 #### Visualization Tools
@@ -210,8 +207,7 @@
 
 See @.cursor/commands.md for quick test commands and examples.
 
-#### Code Quality
->>>>>>> e87bcb16
+### Code Quality
 
 ```bash
 # Run all tests with coverage
@@ -240,7 +236,6 @@
 metta clean
 ```
 
-<<<<<<< HEAD
 ### Running Tests
 
 ```bash
@@ -280,10 +275,7 @@
 uv run ./tools/analyze.py run=analysis_$TEST_ID analysis.policy_uri=file://./train_dir/test_$TEST_ID/checkpoints analysis.eval_db_uri=./train_dir/eval_$TEST_ID/stats.db
 ```
 
-## Code Architecture
-=======
 ### Configuration System
->>>>>>> e87bcb16
 
 The project uses OmegaConf for configuration, with config files organized in `configs/`:
 
@@ -294,6 +286,19 @@
 - `user/`: User-specific configurations
 - `wandb/`: Weights & Biases settings
 
+#### Using Hydra Configuration
+
+Most tools in `tools/` use Hydra for configuration:
+
+- **Override parameters**: `param=value` sets configuration values
+- **Compose configs**: `+group=option` loads from `configs/group/option.yaml`
+- **User configs**: `+user=<name>` loads from `configs/user/<name>.yaml`
+
+Example:
+```bash
+./tools/train.py run=my_experiment +hardware=macbook wandb=off trainer.num_workers=4
+```
+
 #### Configuration Override Examples
 
 ```bash
@@ -323,29 +328,12 @@
 3. Add tests in `tests/sim/`
 4. Register with simulation suite if needed
 
-<<<<<<< HEAD
-### Using Hydra Configuration
-
-Most tools in `tools/` use Hydra for configuration:
-
-- **Override parameters**: `param=value` sets configuration values
-- **Compose configs**: `+group=option` loads from `configs/group/option.yaml`
-- **User configs**: `+user=<name>` loads from `configs/user/<name>.yaml`
-
-Example:
-```bash
-./tools/train.py run=my_experiment +hardware=macbook wandb=off trainer.num_workers=4
-```
-
-## Testing Philosophy
-=======
 #### Modifying Agent Architecture
 
 1. Update or create config in `configs/agent/`
 2. Modify neural network components in `metta/agent/`
 3. Ensure compatibility with existing training pipeline
 4. Test with small-scale training run
->>>>>>> e87bcb16
 
 #### Debugging Training Issues
 
@@ -490,8 +478,9 @@
 - [ ] No unnecessary comments that restate obvious code
 - [ ] Properties are used instead of simple getter methods
 - [ ] Proper error handling is implemented
-- [ ] Tests pass locally
 - [ ] Code is formatted according to project standards
+
+---
 
 ## Interactive Tools
 
