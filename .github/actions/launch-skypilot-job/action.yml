--- conflicted
+++ resolved
@@ -17,13 +17,6 @@
     default: ""
   num_nodes:
     description: "Number of Nodes to request. If empty, uses SkyPilot task default."
-<<<<<<< HEAD
-    required: false
-    default: ""
-  git_ref_override: # Allow overriding the git ref for specific cases, normally determined automatically
-    description: "Specific git ref (commit/branch/tag) to use. If empty, uses current HEAD."
-=======
->>>>>>> 6d54901c
     required: false
     default: ""
   wandb_api_key:
@@ -38,16 +31,11 @@
   observatory_token:
     description: "Observatory API token"
     required: true
-<<<<<<< HEAD
-  github_token:
-    description: "GitHub token (repo:status scope) for posting back job status"
-=======
   commit_sha:
     description: "Git commit SHA for status reporting"
     required: true
   github_pat:
     description: "GitHub PAT for status reporting"
->>>>>>> 6d54901c
     required: false
     default: ""
 
@@ -98,13 +86,8 @@
           LAUNCH_ARGS+=( "--nodes=${{ inputs.num_nodes }}" )
         fi
 
-<<<<<<< HEAD
-        if [ -n "${{ inputs.github_token }}" ]; then
-          LAUNCH_ARGS+=( "--github_token=${{ inputs.github_token }}" )
-=======
         if [ -n "${{ inputs.github_pat }}" ]; then
           LAUNCH_ARGS+=( "--github-pat=${{ inputs.github_pat }}" )
->>>>>>> 6d54901c
         fi
 
         LAUNCH_ARGS+=(
