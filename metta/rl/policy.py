import logging
from types import SimpleNamespace

import torch
from hydra.utils import instantiate
from omegaconf import DictConfig
from pufferlib.pytorch import sample_logits
from torch import nn

from metta.agent.policy_state import PolicyState

logger = logging.getLogger("policy")


def load_pytorch_policy(path: str, device: str = "cpu", pytorch_cfg: DictConfig = None):
    """Load a PyTorch policy from checkpoint and wrap it in PytorchAgent.

    Args:
        path: Path to the checkpoint file
        device: Device to load the policy on
        pytorch_cfg: Configuration for the PyTorch policy (formerly 'puffer')

    Returns:
        PytorchAgent wrapping the loaded policy
    """
    weights = torch.load(path, map_location=device, weights_only=True)

    try:
        num_actions, hidden_size = weights["policy.actor.0.weight"].shape
        num_action_args, _ = weights["policy.actor.1.weight"].shape
        _, obs_channels, _, _ = weights["policy.network.0.weight"].shape
    except Exception as e:
        logger.warning(f"Failed automatic parse from weights: {e}")
        # TODO -- fix all magic numbers
        num_actions, num_action_args = 9, 10
        _, obs_channels = 128, 34

    # Create environment namespace
    env = SimpleNamespace(
        single_action_space=SimpleNamespace(nvec=[num_actions, num_action_args]),
        single_observation_space=SimpleNamespace(
            shape=tuple(torch.tensor([obs_channels, 11, 11], dtype=torch.long).tolist())
        ),
    )

    policy = instantiate(pytorch_cfg, env=env, policy=None)
    policy.load_state_dict(weights)
    policy = PytorchAgent(policy).to(device)
    return policy


class PytorchAgent(nn.Module):
    """Adapter to make torch.nn.Module-based policies compatible with MettaAgent interface.

    This adapter wraps policies loaded from checkpoints and translates their
    outputs to match the expected MettaAgent interface, handling naming
    differences like critic→value, hidden→logits, etc.
    """

    def __init__(self, policy: nn.Module):
        super().__init__()
        self.policy = policy
        self.hidden_size = getattr(policy, "hidden_size", 256)
        self.lstm = getattr(policy, "lstm", None)  # Point to the actual LSTM module if it exists
        self.components = nn.ModuleDict()  # Empty for compatibility

    def forward(self, obs: torch.Tensor, state: PolicyState, action=None):
        """Uses variable names from LSTMWrapper. Translating for Metta:
        critic -> value
        logprob -> logprob_act
        hidden -> logits then, after sample_logits(), log_sftmx_logits
        """
        hidden, critic = self.policy(obs, state)  # using variable names from LSTMWrapper
        action, logprob, logits_entropy = sample_logits(hidden, action)
        return action, logprob, logits_entropy, critic, hidden

    def activate_actions(self, action_names: list[str], action_max_params: list[int], device):
        """Forward to wrapped policy if it has this method."""
        if hasattr(self.policy, "activate_actions"):
            self.policy.activate_actions(action_names, action_max_params, device)
        self.device = device

    def initialize_to_environment(
<<<<<<< HEAD
        self, features: dict[str, dict], action_names: list[str], action_max_params: list[int], device
    ):
        """Initialize to environment - forward to wrapped policy if it has this method."""
        if hasattr(self.policy, "initialize_to_environment"):
            self.policy.initialize_to_environment(features, action_names, action_max_params, device)
        # If the method doesn't exist, that's OK - some simple policies don't need initialization
=======
        self,
        features: dict[str, dict],
        action_names: list[str],
        action_max_params: list[int],
        device,
        is_training: bool = True,
    ):
        """Initialize to environment - forward to wrapped policy if it has this method."""
        # is_training parameter is deprecated and ignored - mode is auto-detected
        if hasattr(self.policy, "initialize_to_environment"):
            self.policy.initialize_to_environment(features, action_names, action_max_params, device)
        elif hasattr(self.policy, "activate_actions"):
            # Fallback to old interface if available
            self.policy.activate_actions(action_names, action_max_params, device)
>>>>>>> 8a1a42d8
        self.device = device

    def l2_reg_loss(self) -> torch.Tensor:
        """L2 regularization loss."""
        if hasattr(self.policy, "l2_reg_loss"):
            return self.policy.l2_reg_loss()
        return torch.tensor(0.0, device=getattr(self, "device", "cpu"), dtype=torch.float32)

    def l2_init_loss(self) -> torch.Tensor:
        """L2 initialization loss."""
        if hasattr(self.policy, "l2_init_loss"):
            return self.policy.l2_init_loss()
        return torch.tensor(0.0, device=getattr(self, "device", "cpu"), dtype=torch.float32)

    def update_l2_init_weight_copy(self):
        """Update L2 initialization weight copy."""
        if hasattr(self.policy, "update_l2_init_weight_copy"):
            self.policy.update_l2_init_weight_copy()

    def clip_weights(self):
        """Clip weights."""
        if hasattr(self.policy, "clip_weights"):
            self.policy.clip_weights()

    def compute_weight_metrics(self, delta: float = 0.01) -> list[dict]:
        """Compute weight metrics for analysis."""
        if hasattr(self.policy, "compute_weight_metrics"):
            return self.policy.compute_weight_metrics(delta)
        return []<|MERGE_RESOLUTION|>--- conflicted
+++ resolved
@@ -81,14 +81,6 @@
         self.device = device
 
     def initialize_to_environment(
-<<<<<<< HEAD
-        self, features: dict[str, dict], action_names: list[str], action_max_params: list[int], device
-    ):
-        """Initialize to environment - forward to wrapped policy if it has this method."""
-        if hasattr(self.policy, "initialize_to_environment"):
-            self.policy.initialize_to_environment(features, action_names, action_max_params, device)
-        # If the method doesn't exist, that's OK - some simple policies don't need initialization
-=======
         self,
         features: dict[str, dict],
         action_names: list[str],
@@ -103,7 +95,6 @@
         elif hasattr(self.policy, "activate_actions"):
             # Fallback to old interface if available
             self.policy.activate_actions(action_names, action_max_params, device)
->>>>>>> 8a1a42d8
         self.device = device
 
     def l2_reg_loss(self) -> torch.Tensor:
