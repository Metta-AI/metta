import random
from dataclasses import dataclass, field
from typing import Any, Dict, List, Optional, Sequence

from metta.cogworks.curriculum.curriculum import (
    CurriculumConfig,
    CurriculumAlgorithmConfig,
)
from metta.cogworks.curriculum.learning_progress_algorithm import LearningProgressConfig
from metta.cogworks.curriculum.task_generator import TaskGenerator, TaskGeneratorConfig
from metta.mettagrid.builder import empty_converters
from metta.mettagrid.builder.envs import make_icl_resource_chain
from metta.mettagrid.mettagrid_config import MettaGridConfig
from metta.rl.loss.loss_config import LossConfig
from metta.rl.trainer_config import EvaluationConfig, TrainerConfig
from metta.sim.simulation_config import SimulationConfig
from metta.tools.play import PlayTool
from metta.tools.replay import ReplayTool
from metta.tools.sim import SimTool
from metta.tools.train import TrainTool
from pydantic import Field

CONVERTER_TYPES = {
    "mine_red": empty_converters.mine_red,
    "mine_blue": empty_converters.mine_blue,
    "mine_green": empty_converters.mine_green,
    "generator_red": empty_converters.generator_red,
    "generator_blue": empty_converters.generator_blue,
    "generator_green": empty_converters.generator_green,
    "altar": empty_converters.altar,
    "lab": empty_converters.lab,
    "lasery": empty_converters.lasery,
    "factory": empty_converters.factory,
    "temple": empty_converters.temple,
}

RESOURCE_TYPES = [
    "ore_red",
    "ore_blue",
    "ore_green",
    "battery_red",
    "battery_blue",
    "battery_green",
    "laser",
    "blueprint",
    "armor",
]


@dataclass
class _BuildCfg:
    used_objects: List[str] = field(default_factory=list)
    all_input_resources: List[str] = field(default_factory=list)
    converters: List[str] = field(default_factory=list)
    game_objects: Dict[str, Any] = field(default_factory=dict)
    map_builder_objects: Dict[str, int] = field(default_factory=dict)


class ConverterChainTaskGenerator(TaskGenerator):
    class Config(TaskGeneratorConfig["ConverterChainTaskGenerator"]):
        """Configuration for ConverterChainTaskGenerator."""

        chain_lengths: list[int] = Field(
            default_factory=list, description="Chain lengths to sample from"
        )
        num_sinks: list[int] = Field(
            default_factory=list, description="Number of sinks to sample from"
        )
        room_sizes: list[str] = Field(
            default=["small"], description="Room size to sample from"
        )
<<<<<<< HEAD
        obstacle_types: list[str] = Field(
            default=[], description="Obstacle types to sample from"
        )
        densities: list[str] = Field(default=[], description="Density to sample from")
        # obstacle_complexity
        max_steps: int = Field(default=256, description="Episode length")
=======
        max_steps: int = Field(default=512, description="Episode length")
>>>>>>> 4dafba24

    def __init__(self, config: "ConverterChainTaskGenerator.Config"):
        super().__init__(config)
        self.config = config
        self.resource_types = RESOURCE_TYPES.copy()
        self.converter_types = CONVERTER_TYPES.copy()

    def _choose_converter_name(
        self, pool: Dict[str, Any], used: set[str], rng: random.Random
    ) -> str:
        choices = [name for name in pool.keys() if name not in used]
        if not choices:
            raise ValueError("No available converter names left to choose from.")
        return str(rng.choice(choices))

    def _add_converter(
        self,
        input_resource: str,
        output_resource: str,
        cfg: _BuildCfg,
        rng: random.Random,
    ):
        converter_name = self._choose_converter_name(
            self.converter_types, set(cfg.used_objects), rng
        )
        cfg.used_objects.append(converter_name)
        cfg.converters.append(converter_name)

        converter = self.converter_types[converter_name].copy()
        converter.output_resources = {output_resource: 1}

        if input_resource == "nothing":
            converter.input_resources = {}
        else:
            converter.input_resources = {input_resource: 1}

            cfg.all_input_resources.append(input_resource)

        cfg.game_objects[converter_name] = converter
        cfg.map_builder_objects[converter_name] = 1

    def _add_sink(self, cfg: _BuildCfg, rng: random.Random):
        sink_name = self._choose_converter_name(
            self.converter_types, set(cfg.used_objects), rng
        )
        cfg.used_objects.append(sink_name)
        sink = self.converter_types[sink_name].copy()

        for input_resource in cfg.all_input_resources:
            sink.input_resources[input_resource] = 1

        cfg.game_objects[sink_name] = sink
        cfg.map_builder_objects[sink_name] = 1

    def _make_env_cfg(
<<<<<<< HEAD
        self,
        resources,
        num_sinks,
        width,
        height,
        obstacle_type,
        density,
        avg_hop,
        rng,
        max_steps=256,
=======
        self, resources, num_sinks, width, height, avg_hop, rng, max_steps=512
>>>>>>> 4dafba24
    ) -> MettaGridConfig:
        cfg = _BuildCfg()
        resource_chain = ["nothing"] + list(resources) + ["heart"]

        chain_length = len(resource_chain)

        for i in range(chain_length - 1):
            input_resource, output_resource = resource_chain[i], resource_chain[i + 1]
            self._add_converter(input_resource, output_resource, cfg, rng=rng)

        for _ in range(num_sinks):
            self._add_sink(cfg, rng=rng)

        # longer episodes for longer chains
        # if len(cfg.used_objects) > 4:
        #     max_steps = self.config.max_steps * 2

        cooldown = avg_hop * (chain_length - 1)

        for obj in cfg.converters:
            cfg.game_objects[obj].cooldown = int(cooldown)

        return make_icl_resource_chain(
            num_agents=24,
            max_steps=max_steps,
            game_objects=cfg.game_objects,
            map_builder_objects=cfg.map_builder_objects,
            width=width,
            height=height,
            obstacle_type=obstacle_type,
            density=density,
        )

    def _generate_task(self, task_id: int, rng: random.Random) -> MettaGridConfig:
        num_resources = rng.choice(self.config.chain_lengths)
        num_sinks = rng.choice(self.config.num_sinks)
        resources = rng.sample(self.resource_types, num_resources)
        room_size = rng.choice(self.config.room_sizes)
        obstacle_type = (
            rng.choice(self.config.obstacle_types)
            if len(self.config.obstacle_types) > 0
            else None
        )
        density = (
            rng.choice(self.config.densities)
            if len(self.config.densities) > 0
            else None
        )

        # by default, use a small room
        size_range = (
            (8, 12)
            if room_size == "medium"
            else (12, 15)
            if room_size == "large"
            else (5, 7)
        )

        width, height = (
            rng.randint(size_range[0], size_range[1]),
            rng.randint(size_range[0], size_range[1]),
        )

        max_steps = self.config.max_steps

        avg_hop = (width + height) / 2

        # optimal reward estimates for the task, to be used in evaluation
        best_case_optimal_reward, worst_case_optimal_reward = (
            self._estimate_max_rewards(num_resources, num_sinks, max_steps, avg_hop)
        )

        icl_env = self._make_env_cfg(
            resources,
            num_sinks,
            width=width,
            height=height,
            obstacle_type=obstacle_type,
            density=density,
            avg_hop=avg_hop,
            max_steps=max_steps,
            rng=rng,
        )

        icl_env.game.reward_estimates = {
            "best_case_optimal_reward": best_case_optimal_reward,
            "worst_case_optimal_reward": worst_case_optimal_reward,
        }

        icl_env.label = f"{num_resources}resources_{num_sinks}sinks_{room_size}"

        return icl_env

    def _estimate_max_rewards(
        self,
        num_resources: int,
        num_sinks: int,
        max_steps: int,
        avg_hop: float,
    ) -> tuple[float, float]:
        """
        Returns (best_case_optimal_reward, worst_case_optimal_reward).

        Updates vs prior:
          * Each converter interaction = 2 actions (put + get).
          * Both scenarios include average hop distance between perimeter objects.
          * Per-heart cycle time is the bottleneck of either converter cooldown or the
            movement+interaction cost to traverse the whole chain again.

        Definitions:
          - num_resources: number of *intermediate* resources between "nothing" and "heart".
          - n_converters = chain_length + 1 (edges: nothing->r1, ..., r_k->heart).
          - cooldown = avg_hop * n_converters (as set in _make_env_cfg).
        """
        # Number of converters in the chain (nothing->r1, ..., r_k->heart)
        n_converters = num_resources + 1
        total_objects = n_converters + num_sinks

        # Mirror _make_env_cfg’s episode-length extension
        effective_max_steps = max_steps * 2 if total_objects > 4 else max_steps

        # Converter cooldown applied uniformly
        cooldown = avg_hop * n_converters

        # Cost per attempt at any object = move there + (put + get)
        step_per_attempt = avg_hop + 2

        # Cost to traverse the *correct* chain once (movement + interactions at each stage)
        correct_chain_traverse_cost = n_converters * step_per_attempt

        # One full production cycle after the first heart is limited by either cooldown
        # or the time to traverse the chain again (including moving between stages).
        per_heart_cycle = max(cooldown, correct_chain_traverse_cost)

        def hearts_after(first_heart_steps: float) -> float:
            if first_heart_steps > effective_max_steps:
                return 0
            remaining = effective_max_steps - first_heart_steps
            return 1 + (remaining // per_heart_cycle)

        # ---------- Most efficient ----------
        # Immediately discover the correct chain; still pay average hop + (put+get) at each stage.
        best_first_heart_steps = correct_chain_traverse_cost
        most_efficient = hearts_after(best_first_heart_steps)

        # ---------- Least efficient ----------
        #   1. Find the first converter: (converters + sinks) attempts
        #   2. Find all sinks: ~(converters + 2 * sinks) attempts
        #      (every time you find a sink, you need to go get an item again)
        #   3. Find the right pattern: ~converters * (converters - 1) attempts
        find_first_converter_cost = (n_converters + num_sinks) * step_per_attempt
        find_all_sinks_cost = (n_converters + 2 * num_sinks) * step_per_attempt
        find_right_pattern_cost = n_converters * (n_converters - 1) * step_per_attempt

        worst_first_heart_steps = (
            find_first_converter_cost + find_all_sinks_cost + find_right_pattern_cost
        )
        least_efficient = hearts_after(worst_first_heart_steps)

        return int(most_efficient), int(least_efficient)


def make_mettagrid() -> MettaGridConfig:
    task_generator_cfg = ConverterChainTaskGenerator.Config(
        chain_lengths=[3],
        num_sinks=[1],
        room_sizes=["large"],
        obstacle_types=["cross"],
        densities=["high"],
    )
    task_generator = ConverterChainTaskGenerator(task_generator_cfg)
    return task_generator.get_task(0)


def make_curriculum(
    enable_detailed_slice_logging: bool = False,
    algorithm_config: Optional[CurriculumAlgorithmConfig] = None,
    chain_lengths=[2, 3, 4, 5],
    num_sinks=[0, 1, 2],
    room_sizes=["small"],
    obstacle_types=[],
    densities=[],
) -> CurriculumConfig:
    task_generator_cfg = ConverterChainTaskGenerator.Config(
        chain_lengths=chain_lengths,
        num_sinks=num_sinks,
        room_sizes=room_sizes,
        obstacle_types=obstacle_types,
        densities=densities,
    )
    if algorithm_config is None:
        algorithm_config = LearningProgressConfig(
            use_bidirectional=True,  # Enable bidirectional learning progress by default
            ema_timescale=0.001,
            exploration_bonus=0.1,
            max_memory_tasks=1000,
            max_slice_axes=3,
            progress_smoothing=0.1,
            enable_detailed_slice_logging=enable_detailed_slice_logging,
        )

    return CurriculumConfig(
        task_generator=task_generator_cfg,
        algorithm_config=algorithm_config,
    )


def small_curriculum(progress_smoothing=0.05):
    return make_curriculum(
        chain_lengths=[2, 3, 4, 5],
        num_sinks=[0, 1, 2],
        room_sizes=["small"],
    )


def small_medium_curriculum():
    return make_curriculum(
        chain_lengths=[2, 3, 4, 5],
        num_sinks=[0, 1, 2],
        room_sizes=["small", "medium"],
    )


def all_room_sizes_curriculum():
    return make_curriculum(
        chain_lengths=[2, 3, 4, 5],
        num_sinks=[0, 1, 2],
        room_sizes=["small", "medium", "large"],
    )


def longer_chains():
    return make_curriculum(
        chain_lengths=[2, 3, 4, 5, 6, 7, 8, 9, 10],
        num_sinks=[0, 1, 2],
        room_sizes=["small", "medium", "large"],
    )


def longer_chains_more_sinks():
    return make_curriculum(
        chain_lengths=[2, 3, 4, 5, 6, 7, 8, 9, 10],
        num_sinks=[0, 1, 2, 3, 4],
        room_sizes=["small", "medium", "large"],
    )


def terrain():
    return make_curriculum(
        chain_lengths=[2, 3, 4, 5],
        num_sinks=[0, 1],
        room_sizes=["small", "medium", "large"],
        obstacle_types=["square", "cross", "L"],
        densities=["", "balanced", "sparse", "high"],
    )


def train(
    curriculum: Optional[CurriculumConfig] = None,
) -> TrainTool:
    # Local import to avoid circular import at module load time
    from experiments.evals.icl_resource_chain import (
        make_icl_resource_chain_eval_suite,
    )

    trainer_cfg = TrainerConfig(
        losses=LossConfig(),
        curriculum=curriculum or terrain(),
        evaluation=EvaluationConfig(simulations=make_icl_resource_chain_eval_suite()),
    )
    # for in context learning, we need episode length to be equal to bptt_horizon
    # which requires a large batch size
    trainer_cfg.batch_size = 2064384
    trainer_cfg.bptt_horizon = 256

    return TrainTool(trainer=trainer_cfg)


def play(env: Optional[MettaGridConfig] = None) -> PlayTool:
    eval_env = env or make_mettagrid()
    return PlayTool(
        sim=SimulationConfig(
            env=eval_env,
            name="in_context_resource_chain",
        ),
    )


def replay(env: Optional[MettaGridConfig] = None) -> ReplayTool:
    eval_env = env or make_mettagrid()
    # Default to the research policy if none specified
    default_policy_uri = (
        "s3://your-bucket/checkpoints/georgedeane.operant_conditioning.in_context_learning.all.0.1.08-19/"
        "georgedeane.operant_conditioning.in_context_learning.all.0.1.08-19:v50.pt"
    )
    return ReplayTool(
        sim=SimulationConfig(
            env=eval_env,
            name="in_context_resource_chain",
        ),
        policy_uri=default_policy_uri,
    )


def evaluate(
    policy_uri: str, simulations: Optional[Sequence[SimulationConfig]] = None
) -> SimTool:
    # Local import to   avoid circular import at module load time
    from experiments.evals.icl_resource_chain import (
        make_icl_resource_chain_eval_suite,
    )

    simulations = simulations or make_icl_resource_chain_eval_suite()
    return SimTool(
        simulations=simulations,
        policy_uris=[policy_uri],
        stats_server_uri="https://api.observatory.softmax-research.net",
    )<|MERGE_RESOLUTION|>--- conflicted
+++ resolved
@@ -4,7 +4,6 @@
 
 from metta.cogworks.curriculum.curriculum import (
     CurriculumConfig,
-    CurriculumAlgorithmConfig,
 )
 from metta.cogworks.curriculum.learning_progress_algorithm import LearningProgressConfig
 from metta.cogworks.curriculum.task_generator import TaskGenerator, TaskGeneratorConfig
@@ -19,6 +18,8 @@
 from metta.tools.sim import SimTool
 from metta.tools.train import TrainTool
 from pydantic import Field
+import numpy as np
+import subprocess
 
 CONVERTER_TYPES = {
     "mine_red": empty_converters.mine_red,
@@ -46,6 +47,16 @@
     "armor",
 ]
 
+class LPParams:
+    def __init__(self, ema_timescale: float = 0.001, exploration_bonus: float = 0.1, max_memory_tasks: int = 1000, max_slice_axes: int = 3, progress_smoothing: float = 0.1, enable_detailed_slice_logging: bool = False, num_active_tasks: int = 1000, rand_task_rate: float = 0.25):
+        self.ema_timescale = ema_timescale
+        self.exploration_bonus = exploration_bonus
+        self.max_memory_tasks = max_memory_tasks
+        self.max_slice_axes = max_slice_axes
+        self.progress_smoothing = progress_smoothing
+        self.enable_detailed_slice_logging = enable_detailed_slice_logging
+        self.num_active_tasks = num_active_tasks
+        self.rand_task_rate = rand_task_rate
 
 @dataclass
 class _BuildCfg:
@@ -69,16 +80,12 @@
         room_sizes: list[str] = Field(
             default=["small"], description="Room size to sample from"
         )
-<<<<<<< HEAD
         obstacle_types: list[str] = Field(
             default=[], description="Obstacle types to sample from"
         )
         densities: list[str] = Field(default=[], description="Density to sample from")
         # obstacle_complexity
-        max_steps: int = Field(default=256, description="Episode length")
-=======
         max_steps: int = Field(default=512, description="Episode length")
->>>>>>> 4dafba24
 
     def __init__(self, config: "ConverterChainTaskGenerator.Config"):
         super().__init__(config)
@@ -134,7 +141,6 @@
         cfg.map_builder_objects[sink_name] = 1
 
     def _make_env_cfg(
-<<<<<<< HEAD
         self,
         resources,
         num_sinks,
@@ -144,10 +150,7 @@
         density,
         avg_hop,
         rng,
-        max_steps=256,
-=======
-        self, resources, num_sinks, width, height, avg_hop, rng, max_steps=512
->>>>>>> 4dafba24
+        max_steps=512,
     ) -> MettaGridConfig:
         cfg = _BuildCfg()
         resource_chain = ["nothing"] + list(resources) + ["heart"]
@@ -160,10 +163,6 @@
 
         for _ in range(num_sinks):
             self._add_sink(cfg, rng=rng)
-
-        # longer episodes for longer chains
-        # if len(cfg.used_objects) > 4:
-        #     max_steps = self.config.max_steps * 2
 
         cooldown = avg_hop * (chain_length - 1)
 
@@ -199,11 +198,11 @@
 
         # by default, use a small room
         size_range = (
-            (8, 12)
+            (7, 10)
             if room_size == "medium"
-            else (12, 15)
+            else (10, 15)
             if room_size == "large"
-            else (5, 7)
+            else (4, 7)
         )
 
         width, height = (
@@ -323,13 +322,12 @@
 
 
 def make_curriculum(
-    enable_detailed_slice_logging: bool = False,
-    algorithm_config: Optional[CurriculumAlgorithmConfig] = None,
     chain_lengths=[2, 3, 4, 5],
     num_sinks=[0, 1, 2],
     room_sizes=["small"],
     obstacle_types=[],
     densities=[],
+    lp_params: LPParams = LPParams(),
 ) -> CurriculumConfig:
     task_generator_cfg = ConverterChainTaskGenerator.Config(
         chain_lengths=chain_lengths,
@@ -338,16 +336,7 @@
         obstacle_types=obstacle_types,
         densities=densities,
     )
-    if algorithm_config is None:
-        algorithm_config = LearningProgressConfig(
-            use_bidirectional=True,  # Enable bidirectional learning progress by default
-            ema_timescale=0.001,
-            exploration_bonus=0.1,
-            max_memory_tasks=1000,
-            max_slice_axes=3,
-            progress_smoothing=0.1,
-            enable_detailed_slice_logging=enable_detailed_slice_logging,
-        )
+    algorithm_config = LearningProgressConfig(**lp_params.__dict__)
 
     return CurriculumConfig(
         task_generator=task_generator_cfg,
@@ -355,73 +344,33 @@
     )
 
 
-def small_curriculum(progress_smoothing=0.05):
-    return make_curriculum(
-        chain_lengths=[2, 3, 4, 5],
-        num_sinks=[0, 1, 2],
-        room_sizes=["small"],
-    )
-
-
-def small_medium_curriculum():
-    return make_curriculum(
-        chain_lengths=[2, 3, 4, 5],
-        num_sinks=[0, 1, 2],
-        room_sizes=["small", "medium"],
-    )
-
-
-def all_room_sizes_curriculum():
-    return make_curriculum(
-        chain_lengths=[2, 3, 4, 5],
-        num_sinks=[0, 1, 2],
-        room_sizes=["small", "medium", "large"],
-    )
-
-
-def longer_chains():
-    return make_curriculum(
-        chain_lengths=[2, 3, 4, 5, 6, 7, 8, 9, 10],
-        num_sinks=[0, 1, 2],
-        room_sizes=["small", "medium", "large"],
-    )
-
-
-def longer_chains_more_sinks():
-    return make_curriculum(
-        chain_lengths=[2, 3, 4, 5, 6, 7, 8, 9, 10],
-        num_sinks=[0, 1, 2, 3, 4],
-        room_sizes=["small", "medium", "large"],
-    )
-
-
-def terrain():
-    return make_curriculum(
-        chain_lengths=[2, 3, 4, 5],
-        num_sinks=[0, 1],
-        room_sizes=["small", "medium", "large"],
-        obstacle_types=["square", "cross", "L"],
-        densities=["", "balanced", "sparse", "high"],
-    )
-
-
 def train(
-    curriculum: Optional[CurriculumConfig] = None,
-) -> TrainTool:
+    curriculum_style: str = "small", lp_params: LPParams = LPParams()) -> TrainTool:
     # Local import to avoid circular import at module load time
     from experiments.evals.icl_resource_chain import (
         make_icl_resource_chain_eval_suite,
     )
 
+    curriculum_args = {
+        "small": {"chain_lengths": [2, 3, 4, 5], "num_sinks": [0, 1, 2], "room_sizes": ["small"], "lp_params": lp_params},
+        "small_medium": {"chain_lengths": [2, 3, 4, 5], "num_sinks": [0, 1], "room_sizes": ["small", "medium"], "lp_params": lp_params},
+        "all_room_sizes": {"chain_lengths": [2, 3, 4, 5], "num_sinks": [0, 1, 2], "room_sizes": ["small", "medium", "large"], "lp_params": lp_params},
+        "longer_chains": {"chain_lengths": [2, 3, 4, 5, 6, 7, 8], "num_sinks": [0, 1, 2], "room_sizes": ["small", "medium", "large"], "lp_params": lp_params},
+        "longer_chains_more_sinks": {"chain_lengths": [2, 3, 4, 5, 6, 7, 8], "num_sinks": [0, 1, 2, 3, 4], "room_sizes": ["small", "medium", "large"], "lp_params": lp_params},
+        "terrain": {"chain_lengths": [2, 3, 4, 5], "num_sinks": [0, 1], "obstacle_types": ["square", "cross", "L"], "densities": ["", "balanced", "sparse", "high"], "lp_params": lp_params},
+    }
+
+    curriculum = make_curriculum(**curriculum_args[curriculum_style])
+
     trainer_cfg = TrainerConfig(
         losses=LossConfig(),
-        curriculum=curriculum or terrain(),
+        curriculum=curriculum,
         evaluation=EvaluationConfig(simulations=make_icl_resource_chain_eval_suite()),
     )
     # for in context learning, we need episode length to be equal to bptt_horizon
     # which requires a large batch size
-    trainer_cfg.batch_size = 2064384
-    trainer_cfg.bptt_horizon = 256
+    trainer_cfg.batch_size = 4128768
+    trainer_cfg.bptt_horizon = 512
 
     return TrainTool(trainer=trainer_cfg)
 
@@ -465,4 +414,18 @@
         simulations=simulations,
         policy_uris=[policy_uri],
         stats_server_uri="https://api.observatory.softmax-research.net",
-    )+    )
+
+def experiment():
+    curriculum_styles = ["small", "small_medium", "all_room_sizes", "longer_chains", "longer_chains_more_sinks", "terrain"]
+    progress_smoothings = list(np.linspace(0.05, 0.15, 5))
+    ema_timescales = list(np.linspace(0.001, 0.01, 5))
+    exploration_bonuses = list(np.linspace(0.03, 0.15, 5))
+    num_active_tasks = list(np.linspace(500, 5000, 5))
+    rand_task_rate   = list(np.linspace(0.05, 0.4, 5))
+
+    for curriculum_style in curriculum_styles:
+        for progress_smoothing in progress_smoothings:
+            for ema_timescale in ema_timescales:
+                for exploration_bonus in exploration_bonuses:
+                    subprocess.run(["./devops/skypilot/launch.py", "experiments.recipes.icl_resource_chain.train", f"run=icl_resource_chain_{curriculum_style}_{progress_smoothing}_{ema_timescale}_{exploration_bonus}.09-18", "style", curriculum_style, "lp_params", f"progress_smoothing={progress_smoothing}", f"ema_timescale={ema_timescale}", f"exploration_bonus={exploration_bonus}", f"num_active_tasks={num_active_tasks}", f"rand_task_rate={rand_task_rate}"])