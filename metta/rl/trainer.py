import importlib
from typing import Any, Callable, Optional

import torch
from torchrl.data import Composite, UnboundedDiscrete

from metta.agent.policy import Policy
from metta.common.util.log_config import getRankAwareLogger
from metta.rl.slot_config import LossProfileConfig, PolicySlotConfig
from metta.rl.slot_controller import SlotControllerPolicy
from metta.rl.slot_registry import SlotRegistry
from metta.rl.system_config import SystemConfig
from metta.rl.trainer_config import TrainerConfig
from metta.rl.training import (
    ComponentContext,
    ContextCheckpointer,
    CoreTrainingLoop,
    DistributedHelper,
    Experience,
    TrainerCallback,
    TrainerComponent,
    TrainerState,
    TrainingEnvironment,
)
from metta.rl.training.optimizer import create_optimizer, is_schedulefree_optimizer
from mettagrid.profiling.stopwatch import Stopwatch

try:
    importlib.import_module("pufferlib._C")
except ImportError:
    raise ImportError("Failed to import C/CUDA kernel. Try: pip install --no-build-isolation") from None

logger = getRankAwareLogger(__name__)


class Trainer:
    """Main trainer facade that coordinates all training components."""

    def __init__(
        self,
        cfg: TrainerConfig,
        env: TrainingEnvironment,
        policy: Policy,
        device: torch.device,
        distributed_helper: Optional[DistributedHelper] = None,
        run_name: Optional[str] = None,
    ):
        """Initialize trainer with all components.

        Args:
            cfg: Trainer configuration
            env: TrainingEnvironment instance for experience generation
            policy: The policy/agent to train
            distributed_helper: Optional helper managing torch.distributed lifecycle
        """
        self._env = env
        self._policy = policy
        self._cfg = cfg
        self._device = device
        if self._cfg.detect_anomaly:
            torch.autograd.set_detect_anomaly(True)
            logger.warning("Torch autograd anomaly detection enabled; backward will be slower.")
        if distributed_helper is None:
            distributed_helper = DistributedHelper(SystemConfig(device=self._device.type))
        self._distributed_helper = distributed_helper
        self._run_name = run_name
        self._components: list[TrainerComponent] = []
        self.timer = Stopwatch(log_level=logger.getEffectiveLevel())
        self.timer.start()
        self._slot_registry = SlotRegistry()

        self._policy.to(self._device)
        self._policy.initialize_to_environment(self._env.policy_env_info, self._device)
        self._policy.train()

        slot_state = self._build_slot_state(self._policy)
        if len(slot_state["slots"]) > 1 or not slot_state["slots"][0].use_trainer_policy:
            self._policy = SlotControllerPolicy(
                slot_lookup=slot_state["slot_lookup"],
                slots=slot_state["slots"],
                slot_policies=slot_state["slot_policies"],
                policy_env_info=self._env.policy_env_info,
                agent_slot_map=slot_state["slot_ids"],
            )

        self._policy = self._distributed_helper.wrap_policy(self._policy, self._device)
        self._policy.to(self._device)
        losses = self._cfg.losses.init_losses(self._policy, self._cfg, self._env, self._device)
        self._policy.train()

        batch_info = self._env.batch_info

        parallel_agents = getattr(self._env, "total_parallel_agents", None)
        if parallel_agents is None:
            parallel_agents = batch_info.num_envs * self._env.policy_env_info.num_agents

        policy_experience_spec = self._extend_policy_experience_spec(
            self._policy.get_agent_experience_spec(),
            has_multiple_slots=len(slot_state["slots"]) > 1,
        )

        self._experience = Experience.from_losses(
            total_agents=parallel_agents,
            batch_size=self._cfg.batch_size,
            bptt_horizon=self._cfg.bptt_horizon,
            minibatch_size=self._cfg.minibatch_size,
            max_minibatch_size=self._cfg.minibatch_size,
            policy_experience_spec=policy_experience_spec,
            losses=losses,
            device=self._device,
            sampling_config=self._cfg.sampling,
        )

        self.optimizer = create_optimizer(self._cfg.optimizer, self._policy)
        self._is_schedulefree = is_schedulefree_optimizer(self.optimizer)

        self._state = TrainerState()
        reward_centering = self._cfg.advantage.reward_centering
        self._state.avg_reward = torch.full(
            (parallel_agents,),
            float(reward_centering.initial_reward_mean),
            device=self._device,
            dtype=torch.float32,
        )

        # Extract curriculum from environment if available
        curriculum = getattr(self._env, "_curriculum", None)

        self._train_epoch_callable: Callable[[], None] = self._run_epoch

        self._context = ComponentContext(
            state=self._state,
            policy=self._policy,
            env=self._env,
            experience=self._experience,
            optimizer=self.optimizer,
            config=self._cfg,
            stopwatch=self.timer,
            distributed=self._distributed_helper,
            get_train_epoch_fn=lambda: self._train_epoch_callable,
            set_train_epoch_fn=self._set_train_epoch_callable,
            run_name=self._run_name,
            curriculum=curriculum,
        )
<<<<<<< HEAD
        self._context.get_train_epoch_fn = lambda: self._train_epoch_callable
        self._context.set_train_epoch_fn = self._set_train_epoch_callable
        self._context.slot_id_per_agent = slot_state["slot_ids"]
        self._context.loss_profile_id_per_agent = slot_state["loss_profile_ids"]
        self._context.trainable_agent_mask = slot_state["trainable_mask"]
        self._context.slot_id_lookup = slot_state["slot_lookup"]
        self._context.loss_profile_lookup = slot_state["loss_profile_lookup"]
        self._context.policy_slots = slot_state["slots"]
        self._assign_loss_profiles(losses, slot_state["loss_profile_lookup"])

        self._train_epoch_callable: Callable[[], None] = self._run_epoch
=======
>>>>>>> 6f7eb915

        self.core_loop = CoreTrainingLoop(
            policy=self._policy,
            experience=self._experience,
            losses=losses,
            optimizer=self.optimizer,
            device=self._device,
            context=self._context,
        )

        self._losses = losses
        self._context.losses = losses

        for loss in losses.values():
            loss.attach_context(self._context)

        self._prev_agent_step_for_step_callbacks: int = 0

    def _assign_loss_profiles(self, losses: dict[str, Any], loss_profile_lookup: dict[str, int]) -> None:
        """Attach resolved loss profile ids to losses based on config."""

        if not loss_profile_lookup:
            return

        # Build reverse map: profile -> loss names declared in loss_profiles config
        configured_profile_losses: dict[str, set[str]] = {}
        for profile_name, profile_cfg in self._cfg.loss_profiles.items():
            configured_profile_losses[profile_name] = set(getattr(profile_cfg, "losses", []))

        for loss_name, loss_obj in losses.items():
            profiles: set[int] = set()

            cfg_attr = getattr(self._cfg.losses, loss_name, None)
            if cfg_attr is None and loss_name == "action_supervisor":
                cfg_attr = getattr(self._cfg.losses, "supervisor", None)

            explicit = getattr(cfg_attr, "profiles", None)
            if explicit:
                profiles |= {loss_profile_lookup[name] for name in explicit if name in loss_profile_lookup}

            for profile_name, losses_for_profile in configured_profile_losses.items():
                if loss_name in losses_for_profile and profile_name in loss_profile_lookup:
                    profiles.add(loss_profile_lookup[profile_name])

            if profiles:
                loss_obj.loss_profiles = profiles

    def _set_trainable_flag(self, policy: Policy, trainable: bool) -> None:
        """Set requires_grad according to slot.trainable."""

        for param in policy.parameters():
            param.requires_grad = trainable

    @property
    def context(self) -> ComponentContext:
        """Return the shared trainer context."""

        return self._context

    def train(self) -> None:
        """Run the main training loop."""

        try:
            while self._state.agent_step < self._cfg.total_timesteps:
                self._train_epoch_callable()

        except Exception:
            self._invoke_callback(TrainerCallback.FAILURE)
            raise

        self._distributed_helper.synchronize()
        self._invoke_callback(TrainerCallback.TRAINING_COMPLETE)

    def _set_train_epoch_callable(self, fn: Callable[[], None]) -> None:
        self._train_epoch_callable = fn

    def _run_epoch(self) -> None:
        """Run a single training epoch."""
        self._context.reset_for_epoch()

        # Start new epoch
        self.core_loop.on_epoch_start(self._context)

        # Rollout phase
        with self.timer("_rollout"):
            # Ensure ScheduleFree optimizer is in eval mode during rollout
            if self._is_schedulefree:
                self.optimizer.eval()

            rollout_result = self.core_loop.rollout_phase(self._env, self._context)
            self._context.training_env_id = rollout_result.training_env_id
            world_size = self._distributed_helper.get_world_size()
            previous_agent_step = self._context.agent_step
            if rollout_result.agent_steps:
                self._context.record_rollout(rollout_result.agent_steps, world_size)
            if rollout_result.raw_infos:
                self._prev_agent_step_for_step_callbacks = previous_agent_step
                self._invoke_callback(TrainerCallback.STEP, rollout_result.raw_infos)
            self._invoke_callback(TrainerCallback.ROLLOUT_END)

        # Training phase
        with self.timer("_train"):
            # ScheduleFree optimizer is in train mode for training phase
            if self._is_schedulefree:
                self.optimizer.train()

            losses_stats, epochs_trained = self.core_loop.training_phase(
                context=self._context,
                update_epochs=self._cfg.update_epochs,
                max_grad_norm=0.5,
            )
            self._context.advance_epoch(epochs_trained)
        # Synchronize before proceeding
        self._distributed_helper.synchronize()

        # Store losses stats for callbacks
        self._context.latest_losses_stats = losses_stats

        # Invoke callbacks for epoch end on every rank. Components that should
        # only run on the master process must set `_master_only` so they aren't
        # registered on other ranks.
        self._invoke_callback(TrainerCallback.EPOCH_END)

        # Progress logging handled by ProgressLogger component

    @staticmethod
    def load_or_create(
        checkpoint_path: str,
        cfg: TrainerConfig,
        training_env: TrainingEnvironment,
        policy: Policy,
        device: torch.device,
        distributed_helper: Optional[DistributedHelper] = None,
        run_name: Optional[str] = None,
    ) -> "Trainer":
        """Create a trainer from a configuration.

        Args:
            distributed_helper: Optional helper to reuse existing process group
        """
        return Trainer(
            cfg,
            training_env,
            policy,
            device,
            distributed_helper=distributed_helper,
            run_name=run_name,
        )

    def register(self, component: TrainerComponent) -> None:
        """Register a training component.

        Args:
            component: Training component to register
        """
        if component._master_only and not self._distributed_helper.is_master():
            return

        self._components.append(component)
        component.register(self._context)

    def _build_slot_state(self, trainer_policy: Policy) -> dict[str, Any]:
        slots_cfg = list(self._cfg.policy_slots or [])
        has_trainer_slot = any(b.use_trainer_policy for b in slots_cfg)
        if not slots_cfg or not has_trainer_slot:
            slots_cfg.insert(0, PolicySlotConfig(id="main", use_trainer_policy=True, trainable=True))

        trainer_slot_count = sum(1 for b in slots_cfg if b.use_trainer_policy)
        if trainer_slot_count > 1:
            raise ValueError("Only one slot may set use_trainer_policy=True")

        slot_lookup: dict[str, int] = {}
        slot_policies: dict[int, Policy] = {}
        for slot in slots_cfg:
            if slot.id in slot_lookup:
                raise ValueError(f"Duplicate policy slot id '{slot.id}'")
            slot_lookup[slot.id] = len(slot_lookup)
            if slot.use_trainer_policy:
                self._set_trainable_flag(trainer_policy, slot.trainable)
                slot_policies[slot_lookup[slot.id]] = trainer_policy
            else:
                loaded_policy = self._slot_registry.get(slot, self._env.policy_env_info, self._device)
                self._set_trainable_flag(loaded_policy, slot.trainable)
                slot_policies[slot_lookup[slot.id]] = loaded_policy

        # Loss profiles (config-only in Phase 0)
        loss_profiles = dict(self._cfg.loss_profiles)
        if not loss_profiles:
            loss_profiles = {"default": LossProfileConfig(losses=[])}
        loss_profile_lookup = {name: idx for idx, name in enumerate(loss_profiles.keys())}

        default_slot_profile = next(iter(loss_profiles))

        num_agents = self._env.policy_env_info.num_agents
        agent_slot_map = self._cfg.agent_slot_map
        if agent_slot_map is None:
            agent_slot_map = [slots_cfg[0].id for _ in range(num_agents)]
        if len(agent_slot_map) != num_agents:
            raise ValueError(f"agent_slot_map must have length num_agents ({num_agents}); got {len(agent_slot_map)}")

        slot_ids = []
        loss_profile_ids = []
        trainable_mask = []
        for idx, slot_id_str in enumerate(agent_slot_map):
            if slot_id_str not in slot_lookup:
                raise ValueError(f"agent_slot_map[{idx}] references unknown slot id '{slot_id_str}'")
            b_idx = slot_lookup[slot_id_str]
            slot = slots_cfg[b_idx]
            slot_ids.append(b_idx)

            profile_name = slot.loss_profile or default_slot_profile
            if profile_name not in loss_profile_lookup:
                # Auto-register profile if referenced but not defined
                loss_profile_lookup[profile_name] = len(loss_profile_lookup)
            loss_profile_ids.append(loss_profile_lookup[profile_name])
            trainable_mask.append(bool(slot.trainable))

        slot_tensor = torch.tensor(slot_ids, dtype=torch.long)
        loss_profile_tensor = torch.tensor(loss_profile_ids, dtype=torch.long)
        trainable_tensor = torch.tensor(trainable_mask, dtype=torch.bool)

        return {
            "slots": slots_cfg,
            "slot_lookup": slot_lookup,
            "loss_profile_lookup": loss_profile_lookup,
            "slot_ids": slot_tensor,
            "loss_profile_ids": loss_profile_tensor,
            "trainable_mask": trainable_tensor,
            "slot_policies": slot_policies,
        }

    def _extend_policy_experience_spec(self, base_spec: Composite, has_multiple_slots: bool) -> Composite:
        """Append slot/loss-profile metadata to the policy experience spec when needed."""

        if not has_multiple_slots:
            return base_spec

        extras = {
            "slot_id": UnboundedDiscrete(shape=torch.Size([]), dtype=torch.int64),
            "loss_profile_id": UnboundedDiscrete(shape=torch.Size([]), dtype=torch.int64),
            "is_trainable_agent": UnboundedDiscrete(shape=torch.Size([]), dtype=torch.bool),
        }
        merged = dict(base_spec.items())
        merged.update(extras)
        return Composite(merged)

    def _invoke_callback(self, callback_type: TrainerCallback, infos: Optional[list[dict[str, Any]]] = None) -> None:
        """Invoke all registered callbacks of the specified type."""
        current_step = self._context.agent_step
        previous_step = getattr(self, "_prev_agent_step_for_step_callbacks", current_step)
        current_epoch = self._context.epoch

        for component in self._components:
            if callback_type == TrainerCallback.STEP:
                if component.should_handle_step(current_step=current_step, previous_step=previous_step) and infos:
                    component.on_step(infos)
            elif callback_type == TrainerCallback.EPOCH_END and component.should_handle_epoch(current_epoch):
                component.on_epoch_end(current_epoch)
            elif callback_type == TrainerCallback.ROLLOUT_END:
                component.on_rollout_end()
            elif callback_type == TrainerCallback.TRAINING_COMPLETE:
                component.on_training_complete()
            elif callback_type == TrainerCallback.FAILURE:
                component.on_failure()

    def restore(self) -> None:
        """Restore trainer state from checkpoints.

        This should be called after setup() to restore any saved state.
        """
        for component in self._components:
            if isinstance(component, ContextCheckpointer):
                component.restore(self._context)
                break
            # Wandb setup will be handled by callbacks if configured<|MERGE_RESOLUTION|>--- conflicted
+++ resolved
@@ -96,7 +96,7 @@
 
         policy_experience_spec = self._extend_policy_experience_spec(
             self._policy.get_agent_experience_spec(),
-            has_multiple_slots=len(slot_state["slots"]) > 1,
+            include_slot_metadata=True,
         )
 
         self._experience = Experience.from_losses(
@@ -142,9 +142,6 @@
             run_name=self._run_name,
             curriculum=curriculum,
         )
-<<<<<<< HEAD
-        self._context.get_train_epoch_fn = lambda: self._train_epoch_callable
-        self._context.set_train_epoch_fn = self._set_train_epoch_callable
         self._context.slot_id_per_agent = slot_state["slot_ids"]
         self._context.loss_profile_id_per_agent = slot_state["loss_profile_ids"]
         self._context.trainable_agent_mask = slot_state["trainable_mask"]
@@ -152,10 +149,6 @@
         self._context.loss_profile_lookup = slot_state["loss_profile_lookup"]
         self._context.policy_slots = slot_state["slots"]
         self._assign_loss_profiles(losses, slot_state["loss_profile_lookup"])
-
-        self._train_epoch_callable: Callable[[], None] = self._run_epoch
-=======
->>>>>>> 6f7eb915
 
         self.core_loop = CoreTrainingLoop(
             policy=self._policy,
@@ -387,10 +380,10 @@
             "slot_policies": slot_policies,
         }
 
-    def _extend_policy_experience_spec(self, base_spec: Composite, has_multiple_slots: bool) -> Composite:
-        """Append slot/loss-profile metadata to the policy experience spec when needed."""
-
-        if not has_multiple_slots:
+    def _extend_policy_experience_spec(self, base_spec: Composite, include_slot_metadata: bool) -> Composite:
+        """Append slot/loss-profile metadata to the policy experience spec when requested."""
+
+        if not include_slot_metadata:
             return base_spec
 
         extras = {
