--- conflicted
+++ resolved
@@ -41,7 +41,6 @@
         self.cfg = cfg
         self.trainer_cfg = cfg.trainer
         self.device = cfg.device
-<<<<<<< HEAD
         logger.info(f"Trainer device set to: {self.device}")
 
         # Configure NCCL for distributed training
@@ -50,13 +49,6 @@
             self._master = (torch.distributed.get_rank() == 0)
 
         logger.info("Initializing trainer components")
-=======
-
-        # Configure NCCL for distributed training
-        if self.trainer_cfg.dist.num_gpus > 1:
-            self._setup_distributed_training()
-
->>>>>>> e9cc024b
         self.profile = Profile()
         self.losses = self._make_losses()
         self.stats = defaultdict(list)
@@ -104,10 +96,7 @@
             self.policy = torch.compile(self.policy, mode=self.trainer_cfg.compile_mode)
 
         if self.trainer_cfg.dist.num_gpus > 1:
-<<<<<<< HEAD
             logger.info("Wrapping policy with DistributedDataParallel")
-=======
->>>>>>> e9cc024b
             orig_policy = self.policy
             self.policy = DistributedDataParallel(self.policy, device_ids=[self.device])
             self.policy.lstm = orig_policy.lstm
@@ -117,10 +106,7 @@
             self.policy.l2_reg_loss = orig_policy.l2_reg_loss
             self.policy.l2_init_loss = orig_policy.l2_init_loss
 
-<<<<<<< HEAD
         logger.info("Creating experience buffer")
-=======
->>>>>>> e9cc024b
         self._make_experience_buffer()
 
         logger.info("Setting up optimizer")
@@ -139,27 +125,7 @@
             for k in ["0verview", "env", "losses", "performance", "train"]:
                 wandb_run.define_metric(f"{k}/*", step_metric="train/agent_step")
 
-<<<<<<< HEAD
         logger.info(f"PufferTrainer initialization complete on device: {self.device}")
-=======
-        print("Done creating trainer on:", self.device)
-
-    def _setup_distributed_training(self):
-        """Setup distributed training."""
-        # Import worker_init to configure warnings in distributed processes
-        import rl.pufferlib.worker_init
-
-        # Configure NCCL settings
-        nccl_cfg = self.trainer_cfg.dist.nccl
-        os.environ["NCCL_TIMEOUT"] = str(nccl_cfg.timeout)
-
-        # Log key settings
-        logger.info("NCCL Configuration:")
-        logger.info(f"  Timeout: {nccl_cfg.timeout}s")
-        logger.info(f"  Debug Level: {nccl_cfg.debug}")
-        logger.info(f"  Blocking Wait: {'enabled' if nccl_cfg.blocking_wait else 'disabled'}")
-        logger.info(f"  Async Error Handling: {'enabled' if nccl_cfg.async_error_handling else 'disabled'}")
->>>>>>> e9cc024b
 
     def train(self):
         self.train_start = time.time()
@@ -537,13 +503,24 @@
 
         return self._dist_sum(value) / dist.get_world_size()
 
+    def _dist_sum(self, value):
+        if not dist.is_initialized():
+            return value
+
+        tensor = torch.tensor(value, device=self.device)
+        dist.all_reduce(tensor, op=dist.ReduceOp.SUM)
+        return tensor.item()
+
+    def _dist_mean(self, value):
+        if not dist.is_initialized():
+            return value
+
+        return self._dist_sum(value) / dist.get_world_size()
+
     def _process_stats(self):
-<<<<<<< HEAD
         if not (self.wandb_run and self.cfg.wandb.track and self._master):
             return
 
-=======
->>>>>>> e9cc024b
         # Process raw stats first
         for k in list(self.stats.keys()):
             v = self.stats[k]
@@ -572,46 +549,22 @@
             losses = {k: v for k, v in vars(self.losses).items() if not k.startswith('_')}
             performance = self.profile
 
-<<<<<<< HEAD
-        overview = {'SPS': sps}
-        for k, v in self.trainer_cfg.stats.overview.items():
-            if k in environment:
-                overview[v] = environment[k]
+        # Only log from rank 0 when using distributed training
+        should_log = self.wandb_run and self.cfg.wandb.track
+        if self.trainer_cfg.dist.num_gpus > 1:
+            should_log = should_log and torch.distributed.get_rank() == 0
+
+        if should_log:
+            overview = {'SPS': sps}
+            for k, v in self.trainer_cfg.stats.overview.items():
+                if k in environment:
+                    overview[v] = environment[k]
 
         policy_fitness_metrics = {
             f'pfs/{r["eval"]}:{r["metric"]}': r["fitness"]
             for r in self.policy_fitness
         }
         self.policy_fitness = []
-
-        self.wandb_run.log({
-            **{f'0verview/{k}': v for k, v in overview.items()},
-            **{f'env/{k}': v for k, v in environment.items()},
-            **{f'losses/{k}': v for k, v in losses.items()},
-            **{f'performance/{k}': v for k, v in performance.items()},
-            **policy_fitness_metrics,
-            'train/agent_step': agent_steps,
-            'train/epoch': epoch,
-            'train/learning_rate': learning_rate,
-            'train/average_reward': self.average_reward if self.trainer_cfg.average_reward else None,
-        })
-=======
-        # Only log from rank 0 when using distributed training
-        should_log = self.wandb_run and self.cfg.wandb.track
-        if self.trainer_cfg.dist.num_gpus > 1:
-            should_log = should_log and torch.distributed.get_rank() == 0
-
-        if should_log:
-            overview = {'SPS': sps}
-            for k, v in self.trainer_cfg.stats.overview.items():
-                if k in environment:
-                    overview[v] = environment[k]
-
-            policy_fitness_metrics = {
-                f'pfs/{r["eval"]}:{r["metric"]}': r["fitness"]
-                for r in self.policy_fitness
-            }
-            self.policy_fitness = []
 
             self.wandb_run.log({
                 **{f'0verview/{k}': v for k, v in overview.items()},
@@ -624,7 +577,6 @@
                 'train/learning_rate': learning_rate,
                 'train/average_reward': self.average_reward if self.trainer_cfg.average_reward else None,
             })
->>>>>>> e9cc024b
 
         if len(self.stats) > 0:
             self.recent_stats = deepcopy(self.stats)
