--- conflicted
+++ resolved
@@ -7,15 +7,10 @@
 from tensordict import TensorDict
 from torch import nn
 from torch.nn.parallel import DistributedDataParallel
-from torchrl.data import Composite, UnboundedContinuous, UnboundedDiscrete
-
-<<<<<<< HEAD
-from metta.agent.component_policy import ComponentPolicy
-from metta.agent.pytorch.agent_mapper import agent_classes
+from torchrl.data import Composite, UnboundedDiscrete
+
+from metta.agent.agent_config import AgentConfig, create_agent
 from metta.rl.experience import Experience
-=======
-from metta.agent.agent_config import AgentConfig, create_agent
->>>>>>> bd5f8a87
 from metta.rl.system_config import SystemConfig
 
 logger = logging.getLogger("metta_agent")
@@ -126,14 +121,8 @@
 
         return self.policy(td, state, action)
 
-<<<<<<< HEAD
-    def get_cfg(self) -> DictConfig:
+    def get_cfg(self) -> AgentConfig:
         return self.cfg
-=======
-    def reset_memory(self) -> None:
-        """Reset memory - delegates to policy."""
-        self.policy.reset_memory()
->>>>>>> bd5f8a87
 
     def on_new_training_run(self):
         if hasattr(self.policy, "on_new_training_run"):
@@ -162,7 +151,6 @@
     #     return getattr(self.policy, "get_memory", lambda: {})()
 
     def get_agent_experience_spec(self) -> Composite:
-<<<<<<< HEAD
         if hasattr(self.policy, "get_agent_experience_spec"):
             return self.policy.get_agent_experience_spec()
         else:
@@ -174,13 +162,6 @@
     def attach_replay_buffer(self, experience: Experience):
         """Losses expect to find a replay buffer in the policy."""
         self.replay = experience
-=======
-        return Composite(
-            env_obs=UnboundedDiscrete(shape=torch.Size([200, 3]), dtype=torch.uint8),
-            action=UnboundedDiscrete(shape=torch.Size([2]), dtype=torch.int64),
-            action_dist=UnboundedContinuous(shape=torch.Size([2, 3]), dtype=torch.float32),
-        )
->>>>>>> bd5f8a87
 
     def initialize_to_environment(
         self,
@@ -319,21 +300,6 @@
             return self.policy.lstm
         return None
 
-<<<<<<< HEAD
-=======
-    def l2_init_loss(self) -> torch.Tensor:
-        """Calculate L2 initialization loss - delegates to policy."""
-        return self.policy.l2_init_loss()
-
-    def clip_weights(self):
-        """Clip weights to prevent large updates - delegates to policy."""
-        self.policy.clip_weights()
-
-    def update_l2_init_weight_copy(self):
-        """Update L2 initialization weight copies - delegates to policy."""
-        self.policy.update_l2_init_weight_copy()
-
->>>>>>> bd5f8a87
     def compute_weight_metrics(self, delta: float = 0.01) -> list[dict]:
         """Compute weight metrics - delegates to policy."""
         return self.policy.compute_weight_metrics(delta)
