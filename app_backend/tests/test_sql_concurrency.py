--- conflicted
+++ resolved
@@ -9,13 +9,8 @@
 
 from tests.base_async_test import BaseAsyncTest
 
-
-<<<<<<< HEAD
 @pytest.mark.slow
-class TestSQLConcurrency:
-=======
 class TestSQLConcurrency(BaseAsyncTest):
->>>>>>> 6c203ad9
     """Tests for SQL route concurrency to validate async behavior."""
 
     @pytest.fixture(scope="function")
