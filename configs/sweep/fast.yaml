trainer:
<<<<<<< HEAD
  optimizer:
    learning_rate: ${ss:log, 1e-5, 1e-1}
=======
>>>>>>> 47f7d92c
  gamma: ${ss:logit, 0.0, 1.0}
  gae_lambda: ${ss:logit, 0.0, 1.0}
  vf_coef: ${ss:logit, 0.0, 1.0}
  ent_coef: ${ss:log, 1e-5, 1e-1}
  batch_size: ${ss:pow2, 128, 1024, 128}
  minibatch_size: ${ss:pow2, 128, 128, 128}
  bptt_horizon: ${ss:pow2, 4, 8, 4}
  total_timesteps: ${ss:log, 1e3, 1e4, 1e4}

  env_overrides:
    game:
      objects:
        altar:
          hp: 10
          cooldown: ${ss:int, 1, 20, 10}<|MERGE_RESOLUTION|>--- conflicted
+++ resolved
@@ -1,9 +1,6 @@
 trainer:
-<<<<<<< HEAD
   optimizer:
     learning_rate: ${ss:log, 1e-5, 1e-1}
-=======
->>>>>>> 47f7d92c
   gamma: ${ss:logit, 0.0, 1.0}
   gae_lambda: ${ss:logit, 0.0, 1.0}
   vf_coef: ${ss:logit, 0.0, 1.0}
