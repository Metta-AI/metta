--- conflicted
+++ resolved
@@ -1,31 +1,12 @@
-<<<<<<< HEAD
-import {
-  find,
-  finds,
-  removeChildren,
-  findAttr,
-  onEvent,
-  showMenu,
-  hideMenu,
-  showDropdown,
-  hideDropdown,
-  localStorageSetObject,
-  localStorageGetObject,
-} from './htmlutils.js'
-import { state, setFollowSelection, html } from './common.js'
-import { getAttr } from './replay.js'
-import { updateSelection } from './main.js'
-=======
 import { find, finds, removeChildren, findAttr, onEvent, showMenu, hideMenu, showDropdown, hideDropdown, localStorageSetObject, localStorageGetObject } from "./htmlutils.js"
 import { state, setFollowSelection, html } from "./common.js"
 import { getAttr } from "./replay.js"
 import { updateSelection } from "./main.js"
->>>>>>> babccf3a
 
 enum SortDirection {
   None = 0,
   Descending = 1,
-  Ascending = -1,
+  Ascending = -1
 }
 
 /** A column definition for the agent table. */
@@ -46,76 +27,34 @@
   }
 
   generateName() {
-<<<<<<< HEAD
-    let name = capitalize(this.field.replace('inv:', '').replace('agent:', '').replace('.', ' ').replace('_', ' '))
-    if (this.isFinal) {
-      name = 'Final: ' + name
-=======
     let name = capitalize(this.field.replace("inv:", "")
       .replace("agent:", "")
       .replace(".", " ")
       .replace("_", " "))
     if (this.isFinal) {
       name = "Final: " + name
->>>>>>> babccf3a
     }
     return name
   }
 
   generateIcon() {
-<<<<<<< HEAD
-    if (this.field.startsWith('inv:') || this.field.startsWith('agent:inv:')) {
-      return 'data/resources/' + this.field.replace('inv:', '').replace('agent:', '') + '.png'
-    } else {
-      return 'data/ui/table/' + this.field.replace('agent:', '') + '.png'
-=======
     if (this.field.startsWith("inv:") || this.field.startsWith("agent:inv:")) {
       return "data/resources/" + this.field.replace("inv:", "").replace("agent:", "") + ".png"
     } else {
       return "data/ui/table/" + this.field.replace("agent:", "") + ".png"
->>>>>>> babccf3a
     }
   }
 
   // Unlike name, a tool tip has exact field.
   generateTooltip() {
-<<<<<<< HEAD
-    let tooltip = this.field + ' field'
-    if (this.isFinal) {
-      tooltip = 'Final: ' + tooltip
-=======
     let tooltip = this.field + " field"
     if (this.isFinal) {
       tooltip = "Final: " + tooltip
->>>>>>> babccf3a
     }
     return tooltip
   }
 }
 
-<<<<<<< HEAD
-const agentTable = find('#agent-panel .table')
-const table = find('#agent-panel .table')
-const columnTemplate = finds('#agent-panel .table .column')[0]
-const headerCellTemplate = finds('#agent-panel .table .header-cell')[0]
-const dataCellTemplate = finds('#agent-panel .table .data-cell')[0]
-const newColumnTemplate = finds('#agent-panel .table .new-column')[0]
-const newColumnHeaderCell = finds('#agent-panel .table .new-column .header-cell')[0]
-const newColumnDataCell = finds('#agent-panel .table .new-column .data-cell')[0]
-const columnMenu = find('#column-menu')
-const newColumnDropdown = find('#new-column-dropdown')
-const columnOptions = find('#new-column-dropdown .column-options')
-const columnOptionTemplate = find('#new-column-dropdown .column-option')
-const typeahead = find('#new-column-input') as HTMLInputElement
-
-var columns = [
-  new ColumnDefinition('agent_id', false),
-  new ColumnDefinition('total_reward', false),
-  new ColumnDefinition('total_reward', true),
-]
-var mainSort: ColumnDefinition = columns[1]
-var typeaheadValue = ''
-=======
 const agentTable = find("#agent-panel .table")
 const table = find("#agent-panel .table")
 const columnTemplate = finds("#agent-panel .table .column")[0]
@@ -137,21 +76,13 @@
 ]
 var mainSort: ColumnDefinition = columns[1]
 var typeaheadValue = ""
->>>>>>> babccf3a
 
 /**
  * Capitalize the first letter of every word in a string.
  * Example: "hello world" -> "Hello World"
  */
 function capitalize(str: string) {
-<<<<<<< HEAD
-  return str
-    .split(' ')
-    .map((word) => word.charAt(0).toUpperCase() + word.slice(1))
-    .join(' ')
-=======
   return str.split(" ").map(word => word.charAt(0).toUpperCase() + word.slice(1)).join(" ")
->>>>>>> babccf3a
 }
 
 /** Swaps the element 1 position to the right. */
@@ -178,24 +109,12 @@
 
 /** Save the agent table to local storage. */
 function saveAgentTable() {
-<<<<<<< HEAD
-  localStorageSetObject('agentPanelColumns', columns)
-=======
   localStorageSetObject("agentPanelColumns", columns)
->>>>>>> babccf3a
 }
 
 /** Initialize the agent table. */
 export function initAgentTable() {
   // Load the columns from local storage.
-<<<<<<< HEAD
-  let plainColumns = localStorageGetObject('agentPanelColumns', columns)
-  columns = plainColumns.map((column) => new ColumnDefinition(column.field, column.isFinal, column.sortDirection))
-
-  // Hide the column menu and new column dropdown.
-  columnMenu.classList.add('hidden')
-  newColumnDropdown.classList.add('hidden')
-=======
   let plainColumns = localStorageGetObject("agentPanelColumns", columns)
   columns = plainColumns.map(column => new ColumnDefinition(
     column.field, column.isFinal, column.sortDirection
@@ -204,7 +123,6 @@
   // Hide the column menu and new column dropdown.
   columnMenu.classList.add("hidden")
   newColumnDropdown.classList.add("hidden")
->>>>>>> babccf3a
 
   // Clear the templates for addition of elements.
   removeChildren(table)
@@ -213,32 +131,18 @@
 }
 
 /** Given an element, get the field and isFinal information thats up the DOM tree. */
-<<<<<<< HEAD
-function getFieldInfo(target: HTMLElement): { columnField: string; columnIsFinal: boolean } {
-  let columnField = findAttr(target, 'data-column-field')
-  let columnIsFinal = findAttr(target, 'data-column-is-final') == 'true'
-=======
 function getFieldInfo(target: HTMLElement): { columnField: string, columnIsFinal: boolean } {
   let columnField = findAttr(target, "data-column-field")
   let columnIsFinal = findAttr(target, "data-column-is-final") == "true"
->>>>>>> babccf3a
   return { columnField, columnIsFinal }
 }
 
 /** Clicking on the column menu button should show the column menu. */
-<<<<<<< HEAD
-onEvent('click', '#agent-panel .header-cell .dropdown', (target: HTMLElement, e: Event) => {
-  let { columnField, columnIsFinal } = getFieldInfo(target)
-  let columnMenu = find('#column-menu')
-  columnMenu.setAttribute('data-column-field', columnField)
-  columnMenu.setAttribute('data-column-is-final', columnIsFinal.toString())
-=======
 onEvent("click", "#agent-panel .header-cell .dropdown", (target: HTMLElement, e: Event) => {
   let { columnField, columnIsFinal } = getFieldInfo(target)
   let columnMenu = find("#column-menu")
   columnMenu.setAttribute("data-column-field", columnField)
   columnMenu.setAttribute("data-column-is-final", columnIsFinal.toString())
->>>>>>> babccf3a
   showMenu(target, columnMenu)
 })
 
@@ -258,35 +162,21 @@
 }
 
 /** Clicking on the sort up button should sort the column in ascending order. */
-<<<<<<< HEAD
-onEvent('click', '#column-menu .sort-up', (target: HTMLElement, e: Event) => {
-=======
 onEvent("click", "#column-menu .sort-up", (target: HTMLElement, e: Event) => {
->>>>>>> babccf3a
   let { columnField, columnIsFinal } = getFieldInfo(target)
   toggleSortDirection(columnField, columnIsFinal)
 })
 
 /** Clicking on the sort down button should sort the column in descending order. */
-<<<<<<< HEAD
-onEvent('click', '#column-menu .sort-down', (target: HTMLElement, e: Event) => {
-=======
 onEvent("click", "#column-menu .sort-down", (target: HTMLElement, e: Event) => {
->>>>>>> babccf3a
   let { columnField, columnIsFinal } = getFieldInfo(target)
   toggleSortDirection(columnField, columnIsFinal)
 })
 
 /** Clicking on the move left button should move the column to the left. */
-<<<<<<< HEAD
-onEvent('click', '#column-menu .move-left', (target: HTMLElement, e: Event) => {
-  let { columnField, columnIsFinal } = getFieldInfo(target)
-  let column = columns.find((column) => column.field == columnField && column.isFinal == columnIsFinal)
-=======
 onEvent("click", "#column-menu .move-left", (target: HTMLElement, e: Event) => {
   let { columnField, columnIsFinal } = getFieldInfo(target)
   let column = columns.find(column => column.field == columnField && column.isFinal == columnIsFinal)
->>>>>>> babccf3a
   if (column != null) {
     swapLeft(columns, column)
     updateAgentTable()
@@ -296,15 +186,9 @@
 })
 
 /** Clicking on the move right button should move the column to the right. */
-<<<<<<< HEAD
-onEvent('click', '#column-menu .move-right', (target: HTMLElement, e: Event) => {
-  let { columnField, columnIsFinal } = getFieldInfo(target)
-  let column = columns.find((column) => column.field == columnField && column.isFinal == columnIsFinal)
-=======
 onEvent("click", "#column-menu .move-right", (target: HTMLElement, e: Event) => {
   let { columnField, columnIsFinal } = getFieldInfo(target)
   let column = columns.find(column => column.field == columnField && column.isFinal == columnIsFinal)
->>>>>>> babccf3a
   if (column != null) {
     swapRight(columns, column)
     updateAgentTable()
@@ -314,43 +198,26 @@
 })
 
 /** Clicking on the hide column button should remove the column from the columns array. */
-<<<<<<< HEAD
-onEvent('click', '#column-menu .hide-column', (target: HTMLElement, e: Event) => {
-  let { columnField, columnIsFinal } = getFieldInfo(target)
-  columns = columns.filter((column) => !(column.field == columnField && column.isFinal == columnIsFinal))
-=======
 onEvent("click", "#column-menu .hide-column", (target: HTMLElement, e: Event) => {
   let { columnField, columnIsFinal } = getFieldInfo(target)
   columns = columns.filter(column => !(column.field == columnField && column.isFinal == columnIsFinal))
->>>>>>> babccf3a
   updateAgentTable()
   saveAgentTable()
   hideMenu()
 })
 
 /** Clicking on the table directly should set is as main sort column or cycle the sort direction. */
-<<<<<<< HEAD
-onEvent('click', '#agent-panel .header-cell', (target: HTMLElement, e: Event) => {
-  let { columnField, columnIsFinal } = getFieldInfo(target)
-  if (columnField != '') {
-=======
 onEvent("click", "#agent-panel .header-cell", (target: HTMLElement, e: Event) => {
   let { columnField, columnIsFinal } = getFieldInfo(target)
   if (columnField != "") {
->>>>>>> babccf3a
     for (let column of columns) {
       if (column.field == columnField && column.isFinal == columnIsFinal) {
         if (mainSort == column) {
           if (column.sortDirection == SortDirection.None) {
             column.sortDirection = SortDirection.Descending
           } else {
-<<<<<<< HEAD
-            column.sortDirection =
-              column.sortDirection == SortDirection.Descending ? SortDirection.Ascending : SortDirection.Descending
-=======
             column.sortDirection = column.sortDirection == SortDirection.Descending ?
               SortDirection.Ascending : SortDirection.Descending
->>>>>>> babccf3a
           }
         } else {
           column.sortDirection = SortDirection.Descending
@@ -366,21 +233,12 @@
 })
 
 /** Clicking on a data cell should select the agent. */
-<<<<<<< HEAD
-onEvent('click', '#agent-panel .data-cell', (target: HTMLElement, e: Event) => {
-  let agentId = findAttr(target, 'data-agent-id')
-  if (agentId != '') {
-    for (let i = 0; i < state.replay.grid_objects.length; i++) {
-      let gridObject = state.replay.grid_objects[i]
-      if (gridObject.hasOwnProperty('agent_id') && getAttr(gridObject, 'agent_id') == agentId) {
-=======
 onEvent("click", "#agent-panel .data-cell", (target: HTMLElement, e: Event) => {
   let agentId = findAttr(target, "data-agent-id")
   if (agentId != "") {
     for (let i = 0; i < state.replay.grid_objects.length; i++) {
       let gridObject = state.replay.grid_objects[i]
       if (gridObject.hasOwnProperty("agent_id") && getAttr(gridObject, "agent_id") == agentId) {
->>>>>>> babccf3a
         updateSelection(gridObject, true)
         break
       }
@@ -392,30 +250,21 @@
  * Clicking on the new column input should show the new column dropdown and
  * allow you to type-ahead to select or search for the column.
  */
-<<<<<<< HEAD
-onEvent('click', '#new-column-input', (target: HTMLElement, e: Event) => {
-  let newColumnDropdown = find('#new-column-dropdown')
-=======
 onEvent("click", "#new-column-input", (target: HTMLElement, e: Event) => {
   let newColumnDropdown = find("#new-column-dropdown")
->>>>>>> babccf3a
   updateAvailableColumns()
   showDropdown(target, newColumnDropdown)
 })
 
 /** When the user types in the typeahead, filter the available columns. */
-onEvent('input', '#new-column-input', (target: HTMLElement, e: Event) => {
+onEvent("input", "#new-column-input", (target: HTMLElement, e: Event) => {
   updateAvailableColumns()
 })
 
 /** Toggles the column in the columns array based on the field and isFinal. */
 function toggleColumn(columnField: string, columnIsFinal: boolean) {
   let found = -1
-<<<<<<< HEAD
-  if (columnField != '') {
-=======
   if (columnField != "") {
->>>>>>> babccf3a
     for (let i = 0; i < columns.length; i++) {
       if (columns[i].field == columnField && columns[i].isFinal == columnIsFinal) {
         found = i
@@ -438,26 +287,16 @@
  * Clicking on the step check should add or remove the "current step" column
  * from the columns array.
  */
-<<<<<<< HEAD
-onEvent('click', '#new-column-dropdown .step-check', (target: HTMLElement, e: Event) => {
-  toggleColumn(findAttr(target, 'data-column-field'), false)
-=======
 onEvent("click", "#new-column-dropdown .step-check", (target: HTMLElement, e: Event) => {
   toggleColumn(findAttr(target, "data-column-field"), false)
->>>>>>> babccf3a
 })
 
 /**
  * Clicking on the final check should add or remove the "final step" column
  * from the columns array.
  */
-<<<<<<< HEAD
-onEvent('click', '#new-column-dropdown .final-check', (target: HTMLElement, e: Event) => {
-  toggleColumn(findAttr(target, 'data-column-field'), true)
-=======
 onEvent("click", "#new-column-dropdown .final-check", (target: HTMLElement, e: Event) => {
   toggleColumn(findAttr(target, "data-column-field"), true)
->>>>>>> babccf3a
 })
 
 /** Update the available columns. */
@@ -469,15 +308,9 @@
   //   * The main sort column.
 
   var availableColumns: ColumnDefinition[] = []
-<<<<<<< HEAD
-  var typeahead = find('#new-column-input') as HTMLInputElement
-  typeaheadValue = typeahead.value
-  var noMatchFound = find('#new-column-dropdown .no-match-found')
-=======
   var typeahead = find("#new-column-input") as HTMLInputElement
   typeaheadValue = typeahead.value
   var noMatchFound = find("#new-column-dropdown .no-match-found")
->>>>>>> babccf3a
 
   // All agent keys:
   let agentKeys = new Set<string>()
@@ -488,9 +321,9 @@
   }
   // All inventory keys:
   for (let key of agentKeys) {
-    if (key != 'agent' && key != 'c' && key != 'r' && key != 'reward') {
+    if (key != "agent" && key != "c" && key != "r" && key != "reward") {
       // If there is a typeahead value, only show columns that match the typeahead value.
-      if (typeaheadValue != '' && !key.toLowerCase().includes(typeaheadValue.toLowerCase())) {
+      if (typeaheadValue != "" && !(key.toLowerCase().includes(typeaheadValue.toLowerCase()))) {
         continue
       }
       availableColumns.push(new ColumnDefinition(key, false))
@@ -498,32 +331,19 @@
   }
 
   if (availableColumns.length == 0) {
-<<<<<<< HEAD
-    noMatchFound.classList.remove('hidden')
-  } else {
-    noMatchFound.classList.add('hidden')
-=======
     noMatchFound.classList.remove("hidden")
   } else {
     noMatchFound.classList.add("hidden")
->>>>>>> babccf3a
   }
 
   removeChildren(columnOptions)
 
   for (let column of availableColumns) {
     let option = columnOptionTemplate.cloneNode(true) as HTMLElement
-<<<<<<< HEAD
-    option.querySelector('.name')!.textContent = column.generateName()
-    option.querySelector('.icon')!.setAttribute('src', column.generateIcon())
-    option.setAttribute('title', column.generateTooltip())
-    option.setAttribute('data-column-field', column.field)
-=======
     option.querySelector(".name")!.textContent = column.generateName()
     option.querySelector(".icon")!.setAttribute("src", column.generateIcon())
     option.setAttribute("title", column.generateTooltip())
     option.setAttribute("data-column-field", column.field)
->>>>>>> babccf3a
     var stepColumnExists = false
     var finalColumnExists = false
     for (let c of columns) {
@@ -533,17 +353,8 @@
         finalColumnExists = true
       }
     }
-<<<<<<< HEAD
-    option
-      .querySelector('.step-check')!
-      .setAttribute('src', stepColumnExists ? 'data/ui/check-on.png' : 'data/ui/check-off.png')
-    option
-      .querySelector('.final-check')!
-      .setAttribute('src', finalColumnExists ? 'data/ui/check-on.png' : 'data/ui/check-off.png')
-=======
     option.querySelector(".step-check")!.setAttribute("src", stepColumnExists ? "data/ui/check-on.png" : "data/ui/check-off.png")
     option.querySelector(".final-check")!.setAttribute("src", finalColumnExists ? "data/ui/check-on.png" : "data/ui/check-off.png")
->>>>>>> babccf3a
     columnOptions.appendChild(option)
   }
 }
@@ -581,25 +392,6 @@
 
   // Create the columns.
   for (let columnDef of columns) {
-<<<<<<< HEAD
-    let column = columnTemplate.cloneNode(true) as HTMLElement
-    column.setAttribute('data-column-field', columnDef.field)
-    column.setAttribute('data-column-is-final', columnDef.isFinal.toString())
-    let headerCell = headerCellTemplate.cloneNode(true) as HTMLElement
-    let name = headerCell.querySelectorAll('.name')[0]
-    name.textContent = columnDef.generateName()
-    let icon = headerCell.querySelectorAll('.icon')[0]
-    icon.setAttribute('src', columnDef.generateIcon())
-    let sortIcon = headerCell.querySelector('.sort-icon') as HTMLElement
-    if (columnDef.sortDirection == SortDirection.Descending) {
-      sortIcon.setAttribute('src', 'data/ui/sort-down.png')
-    } else if (columnDef.sortDirection == SortDirection.Ascending) {
-      sortIcon.setAttribute('src', 'data/ui/sort-up.png')
-    } else {
-      sortIcon.classList.add('hidden')
-    }
-    headerCell.setAttribute('title', columnDef.generateTooltip())
-=======
 
     let column = columnTemplate.cloneNode(true) as HTMLElement
     column.setAttribute("data-column-field", columnDef.field)
@@ -618,7 +410,6 @@
       sortIcon.classList.add("hidden")
     }
     headerCell.setAttribute("title", columnDef.generateTooltip())
->>>>>>> babccf3a
     column.appendChild(headerCell)
 
     // Create the data cells.
@@ -634,26 +425,15 @@
           value = getAttr(agent, columnDef.field)
         }
         let valueStr = value.toString()
-<<<<<<< HEAD
-        if (valueStr.includes('.')) {
-=======
         if (valueStr.includes(".")) {
->>>>>>> babccf3a
           valueStr = value.toFixed(3)
         }
 
         dataCell.children[0].textContent = valueStr
-<<<<<<< HEAD
-        let agentId = getAttr(agent, 'agent_id')
-        dataCell.setAttribute('data-agent-id', agentId.toString())
-        if (state.selectedGridObject != null && agentId == getAttr(state.selectedGridObject, 'agent_id')) {
-          dataCell.classList.add('selected')
-=======
         let agentId = getAttr(agent, "agent_id")
         dataCell.setAttribute("data-agent-id", agentId.toString())
         if (state.selectedGridObject != null && agentId == getAttr(state.selectedGridObject, "agent_id")) {
           dataCell.classList.add("selected")
->>>>>>> babccf3a
         }
         column.appendChild(dataCell)
       }
@@ -667,17 +447,10 @@
   for (let i = 0; i < agents.length; i++) {
     let dataCell = newColumnDataCell.cloneNode(true) as HTMLElement
     let agent = agents[i]
-<<<<<<< HEAD
-    let agentId = getAttr(agent, 'agent_id')
-    dataCell.setAttribute('data-agent-id', agentId.toString())
-    if (state.selectedGridObject != null && agentId == getAttr(state.selectedGridObject, 'agent_id')) {
-      dataCell.classList.add('selected')
-=======
     let agentId = getAttr(agent, "agent_id")
     dataCell.setAttribute("data-agent-id", agentId.toString())
     if (state.selectedGridObject != null && agentId == getAttr(state.selectedGridObject, "agent_id")) {
       dataCell.classList.add("selected")
->>>>>>> babccf3a
     }
     newColumn.appendChild(dataCell)
   }
