# Generate a replay file that can be used in MettaScope to visualize a single run.

import logging
import os
import subprocess
from functools import partial
from pathlib import Path

from pydantic import Field

from metta.common.tool import Tool
from metta.common.wandb.context import WandbConfig
from metta.rl.checkpoint_manager import CheckpointManager
from metta.sim.runner import run_simulations
from metta.sim.simulation_config import SimulationConfig
from metta.tools.utils.auto_config import auto_replay_dir, auto_wandb_config
<<<<<<< HEAD
=======
from mettagrid.policy.loader import initialize_or_load_policy
>>>>>>> 23de92ff
from mettagrid.policy.policy import PolicySpec

logger = logging.getLogger(__name__)


class ReplayTool(Tool):
    """Tool for generating and viewing replay files in MettaScope.
    Creates a simulation specifically to generate replay files and automatically
    opens them in the Nim MettaScope application for visualization. This tool focuses
    on replay viewing, unlike EvaluateTool which focuses on policy evaluation."""

    wandb: WandbConfig = auto_wandb_config()
    sim: SimulationConfig
    policy_uri: str | None = None
    replay_dir: str = Field(default_factory=auto_replay_dir)
    open_browser_on_start: bool = True
    launch_viewer: bool = True

<<<<<<< HEAD
    def invoke(self, args: dict[str, str]) -> int | None:
        normalized_uri = CheckpointManager.normalize_uri(self.policy_uri) if self.policy_uri else None
        policy_spec = (
            CheckpointManager.policy_spec_from_uri(normalized_uri, device="cpu")
            if normalized_uri
            else PolicySpec(class_path="metta.agent.mocks.mock_agent.MockAgent", data_path=None)
        )
        policy_specs = [policy_spec]
=======
    @staticmethod
    def _build_policy_spec(normalized_uri: str | None) -> PolicySpec:
        if normalized_uri is None:
            return PolicySpec(class_path="metta.agent.mocks.mock_agent.MockAgent", data_path=None)
        return CheckpointManager.policy_spec_from_uri(normalized_uri, device="cpu")

    def invoke(self, args: dict[str, str]) -> int | None:
        normalized_uri = CheckpointManager.normalize_uri(self.policy_uri) if self.policy_uri else None
        policy_spec = self._build_policy_spec(normalized_uri)
        policy_initializers = [partial(initialize_or_load_policy, policy_spec=policy_spec)]
>>>>>>> 23de92ff

        simulation_run = self.sim.to_simulation_run_config()

        simulation_results = run_simulations(
            policy_specs=policy_specs,
            simulations=[simulation_run],
            replay_dir=self.replay_dir,
            seed=self.system.seed,
            enable_replays=True,
        )

        result = simulation_results[0]
        replay_urls = result.replay_urls
        if not replay_urls:
            logger.error("No replay URLs found in simulation results", exc_info=True)
            return 1

        replay_url = next(iter(replay_urls.values()))

        if self.launch_viewer:
            launch_mettascope(replay_url)
        else:
            # For CI/non-visualization, just confirm replays were generated
            logger.info("Replay generation completed (viewer launch skipped)")

        return 0


def get_clean_path(replay_url: str) -> str:
    path = replay_url
    if replay_url.startswith("file://"):
        path = replay_url.removeprefix("file://")

    if path.startswith("./"):
        return path.removeprefix("./")
    else:
        # If the path url is fully qualified, we want to remove the cwd prefix
        current_dir = os.getcwd()
        return path.removeprefix(current_dir)


def launch_mettascope(replay_url: str) -> None:
    """Launch the Nim MettaScope application with the given replay file."""
    if replay_url.startswith("http"):
        logger.error("HTTP replay URLs are not supported with the Nim MettaScope. Use file:// URLs instead.")
        return

    # Get the clean file path
    replay_path = get_clean_path(replay_url)

    # Find the mettascope source directory
    project_root = Path(__file__).resolve().parent.parent.parent
    mettascope_src = project_root / "packages" / "mettagrid" / "nim" / "mettascope" / "src" / "mettascope.nim"

    if not mettascope_src.exists():
        logger.error(f"MettaScope source not found at {mettascope_src}")
        return

    # Launch mettascope with the replay file
    try:
        logger.info(f"Launching MettaScope with replay: {replay_path}")
        cmd = ["nim", "r", "-d:fidgetUseFigma", str(mettascope_src), "--replay=./" + replay_path]
        subprocess.run(cmd, cwd=project_root, check=True)
    except subprocess.CalledProcessError as e:
        logger.error(f"Failed to launch MettaScope: {e}")
    except FileNotFoundError:
        logger.error("Nim compiler not found. Please ensure Nim is installed and in PATH.")<|MERGE_RESOLUTION|>--- conflicted
+++ resolved
@@ -3,7 +3,6 @@
 import logging
 import os
 import subprocess
-from functools import partial
 from pathlib import Path
 
 from pydantic import Field
@@ -14,10 +13,6 @@
 from metta.sim.runner import run_simulations
 from metta.sim.simulation_config import SimulationConfig
 from metta.tools.utils.auto_config import auto_replay_dir, auto_wandb_config
-<<<<<<< HEAD
-=======
-from mettagrid.policy.loader import initialize_or_load_policy
->>>>>>> 23de92ff
 from mettagrid.policy.policy import PolicySpec
 
 logger = logging.getLogger(__name__)
@@ -36,27 +31,15 @@
     open_browser_on_start: bool = True
     launch_viewer: bool = True
 
-<<<<<<< HEAD
-    def invoke(self, args: dict[str, str]) -> int | None:
-        normalized_uri = CheckpointManager.normalize_uri(self.policy_uri) if self.policy_uri else None
-        policy_spec = (
-            CheckpointManager.policy_spec_from_uri(normalized_uri, device="cpu")
-            if normalized_uri
-            else PolicySpec(class_path="metta.agent.mocks.mock_agent.MockAgent", data_path=None)
-        )
-        policy_specs = [policy_spec]
-=======
     @staticmethod
     def _build_policy_spec(normalized_uri: str | None) -> PolicySpec:
         if normalized_uri is None:
             return PolicySpec(class_path="metta.agent.mocks.mock_agent.MockAgent", data_path=None)
         return CheckpointManager.policy_spec_from_uri(normalized_uri, device="cpu")
-
     def invoke(self, args: dict[str, str]) -> int | None:
         normalized_uri = CheckpointManager.normalize_uri(self.policy_uri) if self.policy_uri else None
         policy_spec = self._build_policy_spec(normalized_uri)
-        policy_initializers = [partial(initialize_or_load_policy, policy_spec=policy_spec)]
->>>>>>> 23de92ff
+        policy_specs = [policy_spec]
 
         simulation_run = self.sim.to_simulation_run_config()
 
