from typing import Literal, Sequence

from mettagrid.mapgen.scene import Scene, SceneConfig

DEFAULT_EXTRACTORS: tuple[str, str, str, str] = (
    "carbon_extractor",
    "oxygen_extractor",
    "germanium_extractor",
    "silicon_extractor",
)


class BaseHubConfig(SceneConfig):
    assembler_object: str = "assembler"
    corner_generator: str | None = None
    spawn_symbol: str = "agent.agent"
    # If set, place at least this many spawn pads (best-effort) in the hub
    spawn_count: int | None = None
    hub_width: int = 21
    hub_height: int = 21
    include_inner_wall: bool = True
    # Order: top-left, top-right, bottom-left, bottom-right.
    # Notes:
    # - If corner_objects is provided (len==4), BaseHub will use that set directly.
    # - corner_bundle/cross_bundle can be "none" | "extractors" | "custom".
    # - When both objects and bundle are provided, objects win (per BaseHub logic).
    corner_objects: list[str] | None = None
    corner_bundle: Literal["extractors", "none", "custom"] = "extractors"
    cross_objects: list[str] | None = None
    cross_bundle: Literal["none", "extractors", "custom"] = "none"
    cross_distance: int = 4
    layout: Literal["default", "tight"] = "default"
    charger_object: str = "charger"
    heart_chest_object: str = "chest"


class BaseHub(Scene[BaseHubConfig]):
    """
    Build a symmetric 11x11 base:
    - Center cell: assembler with charger two cells above
    - Four corner generators with one empty cell of clearance on all sides
    - Symmetric L-shaped empty corridors at each corner to form 4 exits
    - Spawn pads around center with empty clearance
    """

    def render(self) -> None:
        full_grid = self.grid
        full_h, full_w = self.height, self.width
        cfg = self.config

        # Compute centered hub region
        hub_w = max(7, min(cfg.hub_width, full_w))
        hub_h = max(7, min(cfg.hub_height, full_h))
        x0 = (full_w - hub_w) // 2
        y0 = (full_h - hub_h) // 2
        x1 = x0 + hub_w
        y1 = y0 + hub_h

        grid = full_grid[y0:y1, x0:x1]
        h, w = hub_h, hub_w
        cx, cy = w // 2, h // 2

        # Clear hub region
        grid[:] = "empty"

        # Optional inner wall around hub region
        if cfg.include_inner_wall and h >= 3 and w >= 3:
            grid[0, :] = "wall"
            grid[-1, :] = "wall"
            grid[:, 0] = "wall"
            grid[:, -1] = "wall"

            gate_half = 1
            # top/bottom gates
            grid[0, cx - gate_half : cx + gate_half + 1] = "empty"
            grid[1, cx - gate_half : cx + gate_half + 1] = "empty"
            grid[h - 1, cx - gate_half : cx + gate_half + 1] = "empty"
            grid[h - 2, cx - gate_half : cx + gate_half + 1] = "empty"
            # left/right gates
            grid[cy - gate_half : cy + gate_half + 1, 0] = "empty"
            grid[cy - gate_half : cy + gate_half + 1, 1] = "empty"
            grid[cy - gate_half : cy + gate_half + 1, w - 1] = "empty"
            grid[cy - gate_half : cy + gate_half + 1, w - 2] = "empty"

        original_grid = self.grid
        original_height = self.height
        original_width = self.width

        try:
            self.grid = grid
            self.height = h
            self.width = w

            if cfg.layout == "tight":
                self._render_tight_layout(cx, cy)
            else:
                self._render_default_layout(cx, cy)
        finally:
            self.grid = original_grid
            self.height = original_height
            self.width = original_width

    def _place_spawn_pads(self, positions: Sequence[tuple[int, int]]) -> None:
        grid = self.grid
        h, w = self.height, self.width

        for x, y in positions:
            if 1 <= x < w - 1 and 1 <= y < h - 1 and grid[y, x] == "empty":
                grid[y, x] = self.config.spawn_symbol

    def _resolve_corner_names(self) -> list[str]:
        cfg = self.config
        names: list[str] = []
        if cfg.corner_objects and len(cfg.corner_objects) == 4:
            names = list(cfg.corner_objects)
        elif cfg.corner_generator:
            names = [cfg.corner_generator] * 4
        elif cfg.corner_bundle == "extractors":
            names = list(DEFAULT_EXTRACTORS)
        else:
            names = []
        return [n for n in names]

    def _resolve_cross_names(self) -> list[str]:
        cfg = self.config
        names: list[str] = []
        if cfg.cross_objects and len(cfg.cross_objects) == 4:
            names = list(cfg.cross_objects)
        elif cfg.cross_bundle == "extractors":
            names = list(DEFAULT_EXTRACTORS)
        else:
            names = []

        return [n for n in names]

    def _cross_positions(self, cx: int, cy: int, distance: int) -> list[tuple[int, int]]:
        dist = max(1, distance)
        return [
            (cx, cy - dist),
            (cx + dist, cy),
            (cx, cy + dist),
            (cx - dist, cy),
        ]

    def _place_named_objects(self, positions: Sequence[tuple[int, int]], names: Sequence[str]) -> None:
        grid = self.grid
        h, w = self.height, self.width
        pos_list = list(positions)
        name_list = list(names)
        # Enforce exact length when names are explicitly provided; allow empty to mean "place nothing"
        if name_list and len(name_list) != len(pos_list):
            raise ValueError(f"Expected {len(pos_list)} names, got {len(name_list)}")
        for (x, y), name in zip(pos_list, name_list, strict=True):
            if not name:
                continue
            if 0 <= x < w and 0 <= y < h:
                grid[y, x] = name

    def _render_default_layout(self, cx: int, cy: int) -> None:
        grid = self.grid
        h, w = self.height, self.width
        cfg = self.config

        corridor_width = 3
        half = corridor_width // 2

        # Carve plus-shaped corridors that meet each gate with 3-tile width
        x0 = max(1, cx - half)
        x1 = min(w - 1, cx + half + 1)
        y0 = max(1, cy - half)
        y1 = min(h - 1, cy + half + 1)

        grid[1 : h - 1, x0:x1] = "empty"
        grid[y0:y1, 1 : w - 1] = "empty"

        # Place central altar, charger, and chest after carving so they persist
        if 1 <= cx < w - 1 and 1 <= cy < h - 1:
            grid[cy, cx] = cfg.assembler_object

            charger_y = cy - 3
            if 1 <= charger_y < h - 1:
                grid[charger_y, cx] = cfg.charger_object

            chest_y = cy + 3
            if 1 <= chest_y < h - 1:
                grid[chest_y, cx] = cfg.heart_chest_object

        # Spawn pads: ensure at least spawn_count if provided, otherwise place 4
        desired = max(0, int(cfg.spawn_count)) if cfg.spawn_count is not None else 4
        base_positions = [(cx, cy - 2), (cx + 2, cy), (cx, cy + 2), (cx - 2, cy)]
        valid_positions: list[tuple[int, int]] = []
        for sx, sy in base_positions:
            if len(valid_positions) >= desired:
                break
            if 0 <= sx < w and 0 <= sy < h and grid[sy, sx] == "empty":
                valid_positions.append((sx, sy))

        # If more spawns are needed, expand rings until we have enough empty tiles
        radius = 3
        max_radius = max(h, w)
        while len(valid_positions) < desired and radius < max_radius:
            candidates = [
                (cx + radius, cy),
                (cx - radius, cy),
                (cx, cy + radius),
                (cx, cy - radius),
                (cx + radius, cy + radius),
                (cx + radius, cy - radius),
                (cx - radius, cy + radius),
                (cx - radius, cy - radius),
            ]
            for sx, sy in candidates:
                if len(valid_positions) >= desired:
                    break
                if 0 <= sx < w and 0 <= sy < h and grid[sy, sx] == "empty":
                    valid_positions.append((sx, sy))
            radius += 1

        self._place_spawn_pads(valid_positions[:desired])

        # Place corner objects symmetrically
        corner_positions = [
            (2, 2),
            (w - 3, 2),
            (2, h - 3),
            (w - 3, h - 3),
        ]

<<<<<<< HEAD
        for (x, y), name in zip(corner_positions, self._resolve_corner_names(), strict=False):
            if not name:
                continue
            if 1 <= x < w - 1 and 1 <= y < h - 1:
                grid[y, x] = name
=======
        corner_names = self._resolve_corner_names()
        # Only place if corners are inside inner wall; enforce name count when provided
        if corner_names:
            if len(corner_names) != len(corner_positions):
                raise ValueError(f"Expected {len(corner_positions)} corner names, got {len(corner_names)}")
            for (x, y), name in zip(corner_positions, corner_names, strict=True):
                if not name:
                    continue
                if 1 <= x < w - 1 and 1 <= y < h - 1:
                    grid[y, x] = name
>>>>>>> ea57a152

        cross_names = self._resolve_cross_names()
        if cross_names:
            cross_positions = self._cross_positions(cx, cy, cfg.cross_distance)
            self._place_named_objects(cross_positions, cross_names)

    def _render_tight_layout(self, cx: int, cy: int) -> None:
        grid = self.grid
        h, w = self.height, self.width
        cfg = self.config

        # Carve L exits first to keep ingress paths consistent with default layout
        self._carve_L(1, 1, orientation="right-down")
        self._carve_L(w - 4, 1, orientation="left-down")
        self._carve_L(1, h - 4, orientation="right-up")
        self._carve_L(w - 4, h - 4, orientation="left-up")

        core_radius = 3
        x0 = max(0, cx - core_radius)
        x1 = min(w, cx + core_radius + 1)
        y0 = max(0, cy - core_radius)
        y1 = min(h, cy + core_radius + 1)
        grid[y0:y1, x0:x1] = "empty"

        building_positions: list[tuple[int, int]] = []

        def place_building(x: int, y: int, name: str) -> None:
            if not (1 <= x < w - 1 and 1 <= y < h - 1):
                return
            if grid[y, x] != "empty":
                return
            grid[y, x] = name
            building_positions.append((x, y))

        if 1 <= cx < w - 1 and 1 <= cy < h - 1:
            place_building(cx, cy, cfg.assembler_object)

        charger_y = cy - 2
        if 1 <= cx < w - 1 and 1 <= charger_y < h - 1:
            place_building(cx, charger_y, cfg.charger_object)

        chest_y = cy + 2
        if 1 <= cx < w - 1 and 1 <= chest_y < h - 1:
            place_building(cx, chest_y, cfg.heart_chest_object)

        corner_positions = [
            (cx - 2, cy - 2),
            (cx + 2, cy - 2),
            (cx - 2, cy + 2),
            (cx + 2, cy + 2),
        ]

<<<<<<< HEAD
        for (x, y), name in zip(corner_positions, self._resolve_corner_names(), strict=False):
            if not name:
                continue
            place_building(x, y, name)
=======
        corner_names = self._resolve_corner_names()
        if corner_names:
            if len(corner_names) != len(corner_positions):
                raise ValueError(f"Expected {len(corner_positions)} corner names, got {len(corner_names)}")
            for (x, y), name in zip(corner_positions, corner_names, strict=True):
                if not name:
                    continue
                place_building(x, y, name)
>>>>>>> ea57a152

        cross_names = self._resolve_cross_names()
        if cross_names:
            cross_positions = self._cross_positions(cx, cy, cfg.cross_distance)
            self._place_named_objects(cross_positions, cross_names)

        self._ensure_clearance(building_positions)

        perimeter_radius = core_radius + 1
        self._build_tight_perimeter(cx, cy, perimeter_radius, gate_half=1)

        # Spawn pads: ensure at least spawn_count if provided, otherwise place 4 near the perimeter
        desired = max(0, int(cfg.spawn_count)) if cfg.spawn_count is not None else 4
        spawn_distance = perimeter_radius + 1
        positions: list[tuple[int, int]] = [
            (cx, cy - spawn_distance),
            (cx + spawn_distance, cy),
            (cx, cy + spawn_distance),
            (cx - spawn_distance, cy),
        ]
        # If more spawns needed, distribute more around the perimeter ring
        step = max(1, (2 * perimeter_radius + 1) // 4)
        if len(positions) < desired:
            for dx in range(-perimeter_radius, perimeter_radius + 1, step):
                if len(positions) >= desired:
                    break
                positions.append((cx + dx, cy - spawn_distance))
                if len(positions) >= desired:
                    break
                positions.append((cx + dx, cy + spawn_distance))
            for dy in range(-perimeter_radius, perimeter_radius + 1, step):
                if len(positions) >= desired:
                    break
                positions.append((cx - spawn_distance, cy + dy))
                if len(positions) >= desired:
                    break
                positions.append((cx + spawn_distance, cy + dy))

        valid_positions = [
            (sx, sy) for sx, sy in positions[:desired] if 0 <= sx < w and 0 <= sy < h and grid[sy, sx] == "empty"
        ]
        self._place_spawn_pads(valid_positions)

    def _ensure_clearance(self, positions: Sequence[tuple[int, int]]) -> None:
        grid = self.grid
        h, w = self.height, self.width

        for x, y in positions:
            for nx in range(x - 1, x + 2):
                if not (0 <= nx < w):
                    continue
                for ny in range(y - 1, y + 2):
                    if not (0 <= ny < h):
                        continue
                    if (nx, ny) == (x, y):
                        continue
                    grid[ny, nx] = "empty"

    def _build_tight_perimeter(self, cx: int, cy: int, radius: int, gate_half: int) -> None:
        if radius <= 0:
            return

        grid = self.grid
        h, w = self.height, self.width

        for x in range(cx - radius, cx + radius + 1):
            for y in range(cy - radius, cy + radius + 1):
                if not (0 <= x < w and 0 <= y < h):
                    continue

                on_perimeter = (abs(x - cx) == radius and abs(y - cy) <= radius) or (
                    abs(y - cy) == radius and abs(x - cx) <= radius
                )
                if not on_perimeter:
                    continue

                on_gate = (abs(x - cx) <= gate_half and abs(y - cy) == radius) or (
                    abs(y - cy) <= gate_half and abs(x - cx) == radius
                )

                if on_gate:
                    continue

                grid[y, x] = "wall"

    def _carve_L(self, x: int, y: int, orientation: Literal["right-down", "left-down", "right-up", "left-up"]):
        grid = self.grid
        h, w = self.height, self.width

        width = 3  # corridor thickness
        leg = max(3, min(h, w) // 3)  # leg length based on base size

        def carve_rect(x0: int, y0: int, cw: int, ch: int):
            x1 = max(0, x0)
            y1 = max(0, y0)
            x2 = min(w, x0 + cw)
            y2 = min(h, y0 + ch)
            if x2 > x1 and y2 > y1:
                grid[y1:y2, x1:x2] = "empty"

        if orientation == "right-down":
            # horizontal then vertical
            carve_rect(x, y, leg, width)
            carve_rect(x + leg - width, y, width, leg)
            # open top border
            carve_rect(x, 0, width, 1)
        elif orientation == "left-down":
            carve_rect(x - leg + width, y, leg, width)
            carve_rect(x - leg + width, y, width, leg)
            # open top border
            carve_rect(x - width + 1, 0, width, 1)
        elif orientation == "right-up":
            carve_rect(x, y, leg, width)
            carve_rect(x + leg - width, y - leg + width, width, leg)
            # open left border
            carve_rect(0, y - width + 1, width, width)
        elif orientation == "left-up":
            carve_rect(x - leg + width, y, leg, width)
            carve_rect(x - leg + width, y - leg + width, width, leg)
            # open bottom border
            carve_rect(x - width + 1, h - 1, width, 1)<|MERGE_RESOLUTION|>--- conflicted
+++ resolved
@@ -226,13 +226,6 @@
             (w - 3, h - 3),
         ]
 
-<<<<<<< HEAD
-        for (x, y), name in zip(corner_positions, self._resolve_corner_names(), strict=False):
-            if not name:
-                continue
-            if 1 <= x < w - 1 and 1 <= y < h - 1:
-                grid[y, x] = name
-=======
         corner_names = self._resolve_corner_names()
         # Only place if corners are inside inner wall; enforce name count when provided
         if corner_names:
@@ -243,7 +236,6 @@
                     continue
                 if 1 <= x < w - 1 and 1 <= y < h - 1:
                     grid[y, x] = name
->>>>>>> ea57a152
 
         cross_names = self._resolve_cross_names()
         if cross_names:
@@ -296,12 +288,6 @@
             (cx + 2, cy + 2),
         ]
 
-<<<<<<< HEAD
-        for (x, y), name in zip(corner_positions, self._resolve_corner_names(), strict=False):
-            if not name:
-                continue
-            place_building(x, y, name)
-=======
         corner_names = self._resolve_corner_names()
         if corner_names:
             if len(corner_names) != len(corner_positions):
@@ -310,7 +296,6 @@
                 if not name:
                     continue
                 place_building(x, y, name)
->>>>>>> ea57a152
 
         cross_names = self._resolve_cross_names()
         if cross_names:
