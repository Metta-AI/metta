--- conflicted
+++ resolved
@@ -1,18 +1,20 @@
-import datetime
+from __future__ import annotations
+
 import logging
 import math
 import multiprocessing
+import platform
+import datetime
 import pathlib
-import platform
 import typing
 
 import psutil
-<<<<<<< HEAD
 import rich.console
 
 import cogames.cli.policy
 import cogames.policy.signal_handler
 import mettagrid
+import mettagrid.config.mettagrid_config
 import mettagrid.envs.early_reset_handler
 import mettagrid.envs.stats_tracker
 import mettagrid.policy.policy
@@ -20,33 +22,10 @@
 import mettagrid.policy.utils
 import mettagrid.simulator
 import mettagrid.util.stats_writer
+import pufferlib
+import pufferlib.pufferlib
 
 if typing.TYPE_CHECKING:
-=======
-from rich.console import Console
-
-from cogames.cli.policy import POLICY_ARG_DELIMITER
-from cogames.policy.signal_handler import DeferSigintContextManager
-from mettagrid import MettaGridConfig, PufferMettaGridEnv
-from mettagrid.config.mettagrid_config import EnvSupervisorConfig
-from mettagrid.envs.early_reset_handler import EarlyResetHandler
-from mettagrid.envs.stats_tracker import StatsTracker
-from mettagrid.policy.policy import TrainablePolicy
-from mettagrid.policy.policy_env_interface import PolicyEnvInterface
-from mettagrid.policy.utils import (
-    find_policy_checkpoints,
-    get_policy_class_shorthand,
-    initialize_or_load_policy,
-    resolve_policy_data_path,
-)
-from mettagrid.simulator import Simulator
-from mettagrid.util.stats_writer import NoopStatsWriter
-from pufferlib import pufferl
-from pufferlib import vector as pvector
-from pufferlib.pufferlib import set_buffers
-
-if TYPE_CHECKING:
->>>>>>> a20e668a
     import torch
 
 logger = logging.getLogger("cogames.pufferlib")
@@ -212,22 +191,12 @@
         seed: typing.Optional[int] = None,
     ):
         target_cfg = cfg.model_copy(deep=True) if cfg is not None else _clone_cfg()
-<<<<<<< HEAD
         simulator = mettagrid.simulator.Simulator()
-        simulator.add_event_handler(
-            mettagrid.envs.stats_tracker.StatsTracker(mettagrid.util.stats_writer.NoopStatsWriter())
-        )
+        simulator.add_event_handler(mettagrid.envs.stats_tracker.StatsTracker(mettagrid.util.stats_writer.NoopStatsWriter()))
         simulator.add_event_handler(mettagrid.envs.early_reset_handler.EarlyResetHandler())
-        env = mettagrid.PufferMettaGridEnv(simulator, target_cfg, buf, seed if seed is not None else 0)
+        env_supervisor_cfg = mettagrid.config.mettagrid_config.EnvSupervisorConfig(enabled=False)
+        env = mettagrid.PufferMettaGridEnv(simulator, target_cfg, env_supervisor_cfg, buf, seed if seed is not None else 0)
         pufferlib.pufferlib.set_buffers(env, buf)
-=======
-        simulator = Simulator()
-        simulator.add_event_handler(StatsTracker(NoopStatsWriter()))
-        simulator.add_event_handler(EarlyResetHandler())
-        env_supervisor_cfg = EnvSupervisorConfig(enabled=False)
-        env = PufferMettaGridEnv(simulator, target_cfg, env_supervisor_cfg, buf, seed if seed is not None else 0)
-        set_buffers(env, buf)
->>>>>>> a20e668a
         return env
 
     vecenv = pufferlib.vector.make(
