{
    // Use IntelliSense to learn about possible attributes.
    // Hover to view descriptions of existing attributes.
    // For more information, visit: https://go.microsoft.com/fwlink/?linkid=830387
    "version": "0.2.0",
    "configurations": [
        {
            "name": "Train Metta",
            "type": "debugpy",
            "request": "launch",
            "module": "tools.train",
            "args": [
                "run=mac.train.0",
                // "env=mettagrid/a20_b4_40x40",
                "env.game.max_steps=100",
                // "env.kinship.team_size=5",
                // "env.kinship.team_reward=0.8",
                // "env.game.actions.attack.enabled=false",
                "wandb.enabled=True",
                "wandb.track=False",
            ],
        },
        {
            "name": "Run Sweep",
            "type": "debugpy",
            "request": "launch",
            "module": "tools.sweep",
            "args": [
                "run=mac.sweep.3",
                "sweep=fast",
                "sweep.metric=action.use",
                "train.init_policy_uri=wandb://sweep_model/mac.sweep.3@train.top_3.eval_objective",
                // "env=mettagrid/a20_b4_40x40",
                "env.game.max_steps=100",
                // "env.kinship.team_size=5",
                // "env.kinship.team_reward=0.8",
                "wandb.enabled=True",
                "wandb.track=False",
            ],
        },
        {
            "name": "Play Metta",
            "type": "debugpy",
            "request": "launch",
            "module": "tools.play",
            "preLaunchTask": "build_cython_extensions",
            "args": [
                "run=mac.play.3",
                // "env=mettagrid/a20_b4_40x40",
                // "env=mettagrid/a20_b4_40x40",
                "wandb.enabled=True",
                "eval.policy_uri=wandb://sweep_model/p2.sweep.g.2@top_1.eval_objective",
                // "eval.baseline_uris=[wandb://p2.swap.2:latest]",
                // "eval.policy_uri=train_dir/pufferlib/mac.simple_encoder.4",
                // "env.game.actions.attack.enabled=false",
                "env.game.max_steps=10000",
                "env.kinship.team_size=5",
                "env.kinship.team_reward=0.8",
            ],
        },
        {
            "name": "Evaluate",
            "type": "debugpy",
            "request": "launch",
            "module": "tools.eval",
            "args": [
                "run=mac.eval.3",
                "wandb.enabled=True",
                // "env=mettagrid/behaviors/resources/competition/10x10_2a",
<<<<<<< HEAD
                "eval.policy_uri=wandb://sweep_model/p2.sweep.g.1@top_1.eval_objective",
=======
                "eval.policy_uri=wandb://sweep_model/p2.sweep.g.2@top_1.eval_objective",
                "eval.baseline_uris=[wandb://sweep_model/p2.sweep.g.1@top_1.eval_objective]",
>>>>>>> 369e06f5
                "eval.max_baselines=0",
                "eval.num_envs=10",
                "eval.num_episodes=30",

                // "eval.policy_uri=train_dir/pufferlib/mac.1",
                // "eval.baseline_uris=[wandb://p2.tuned.4_model:v200]",
            ],
            // "args": [
            //     // "run=mac.eval.3",
            //     "wandb.enabled=True",
            //     // "env=mettagrid/behaviors/resources/competition/10x10_2a",
            //     // "eval.policy_uri=wandb://metta-research/metta/p2.sweep.no_attack.g1.r.5:latest",
            //     "eval.policy_uri=wandb://sweep_model/p2.sweep.g.1@top_1.eval_objective",
            //     // "eval.baseline_uris=[wandb://p2.sweep.no_attack.6.r.14:v5]",
            //     "eval.max_baselines=0",
            //     "eval.num_envs=10",
            //     "eval.num_episodes=30",

            //     // "eval.policy_uri=train_dir/pufferlib/mac.1",
            //     // "eval.baseline_uris=[wandb://p2.tuned.4_model:v200]",

            // ],
        },
        {
            "name": "Dump Griddly Config",
            "type": "debugpy",
            "request": "launch",
            "module": "env.griddly.dump_griddly_config",
            "args": [
                "env=mettagrid/a5_25x25"
                // "env=mettagrid/a5_25x25"
            ],
        },
        {
            "name": "Run Tests",
            "type": "debugpy",
            "request": "launch",
            "module": "tests.test_griddly_training",
            "args": [
                "-k",
                "test_8x8",
            ],
        },
        {
            "name": "Run Evals",
            "type": "debugpy",
            "request": "launch",
            "module": "evals.evals",
            "args": [
                "--experiment=mac.pres10",
                "--device=cpu",
                "--train_dir=./train_dir/",
                "--eval_env_frameskip=1",
                "--max_num_episodes=1",
                "--env_max_steps=100",
            ],
        },
        {
            "name": "Run WebServer",
            "type": "debugpy",
            "request": "launch",
            "module": "webui.server",
            "args": [
            ],
        },
    ]
}<|MERGE_RESOLUTION|>--- conflicted
+++ resolved
@@ -67,12 +67,8 @@
                 "run=mac.eval.3",
                 "wandb.enabled=True",
                 // "env=mettagrid/behaviors/resources/competition/10x10_2a",
-<<<<<<< HEAD
-                "eval.policy_uri=wandb://sweep_model/p2.sweep.g.1@top_1.eval_objective",
-=======
                 "eval.policy_uri=wandb://sweep_model/p2.sweep.g.2@top_1.eval_objective",
                 "eval.baseline_uris=[wandb://sweep_model/p2.sweep.g.1@top_1.eval_objective]",
->>>>>>> 369e06f5
                 "eval.max_baselines=0",
                 "eval.num_envs=10",
                 "eval.num_episodes=30",
