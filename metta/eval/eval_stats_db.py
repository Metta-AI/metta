"""EvalStatsDb adds views on top of SimulationStatsDb for policy performance queries.

Normalisation rule: For every query we count the potential agent-episode samples,
aggregate recorded metric values (missing = 0), then divide by potential count.
This yields a true mean even when zeros are omitted from logging."""

from __future__ import annotations

import math
from contextlib import contextmanager
from pathlib import Path
from typing import Dict, Optional

import pandas as pd

from metta.mettagrid.util.file import local_copy
<<<<<<< HEAD
from metta.rl.checkpoint_manager import epoch_from_uri, name_from_uri
=======
from metta.rl.checkpoint_manager import name_from_uri, parse_checkpoint_filename
>>>>>>> 575e0003
from metta.sim.simulation_stats_db import SimulationStatsDB

# --------------------------------------------------------------------------- #
#   Views                                                                     #
# --------------------------------------------------------------------------- #
EVAL_DB_VIEWS: Dict[str, str] = {
    # All agent‑episode samples for every policy/simulation (regardless of metrics)
    "policy_simulation_agent_samples": """
    CREATE VIEW IF NOT EXISTS policy_simulation_agent_samples AS
      SELECT
          ap.policy_key,
          ap.policy_version,
          s.name   AS sim_name,
          s.env    AS sim_env,
          ap.episode_id,
          ap.agent_id
        FROM agent_policies ap
        JOIN episodes   e ON e.id = ap.episode_id
        JOIN simulations s ON s.id = e.simulation_id
    """,
    # Recorded per‑agent metrics (a subset of the above when metric ≠ 0)
    "policy_simulation_agent_metrics": """
    CREATE VIEW IF NOT EXISTS policy_simulation_agent_metrics AS
      SELECT
          ap.policy_key,
          ap.policy_version,
          s.name   AS sim_name,
          s.env    AS sim_env,
          am.metric,
          am.value
        FROM agent_metrics am
        JOIN agent_policies ap
              ON ap.episode_id = am.episode_id
             AND ap.agent_id   = am.agent_id
        JOIN episodes   e ON e.id = am.episode_id
        JOIN simulations s ON s.id = e.simulation_id
    """,
}


class EvalStatsDB(SimulationStatsDB):
    def __init__(self, path: Path) -> None:
        super().__init__(path)

    @classmethod
    @contextmanager
    def from_uri(cls, path: str):
        """Download (if remote), open, and yield an EvalStatsDB."""
        with local_copy(path) as local_path:
            db = cls(local_path)
            yield db

    # Extend parent schema with the extra views
    def tables(self) -> Dict[str, str]:
        return {**super().tables(), **EVAL_DB_VIEWS}

    def _count_agent_samples(
        self,
        policy_key: str,
        policy_version: int,
        filter_condition: str | None = None,
    ) -> int:
        """Internal helper: number of agent‑episode pairs (possible samples)."""
        # Only count episodes that actually have metrics recorded
        # This prevents counting "ghost" episodes that were requested but never completed
        q = f"""
        SELECT COUNT(*) AS cnt
          FROM policy_simulation_agent_samples ps
         WHERE ps.policy_key     = '{policy_key}'
           AND ps.policy_version = {policy_version}
           -- Only count samples that have at least one metric recorded
           AND EXISTS (
               SELECT 1 FROM agent_metrics am
               WHERE am.episode_id = ps.episode_id
                 AND am.agent_id = ps.agent_id
           )
        """
        if filter_condition:
            q += f" AND {filter_condition}"
        res = self.query(q)
        return int(res["cnt"].iloc[0]) if not res.empty else 0

    # Public alias (referenced by downstream code/tests)
    def potential_samples_for_metric(
        self,
        policy_key: str,
        policy_version: int,
        filter_condition: str | None = None,
    ) -> int:
        return self._count_agent_samples(policy_key, policy_version, filter_condition)

    def count_metric_agents(
        self,
        policy_key: str,
        policy_version: int,
        metric: str,
        filter_condition: str | None = None,
    ) -> int:
        """How many samples actually recorded *metric* > 0."""
        q = f"""
        SELECT COUNT(*) AS cnt
          FROM policy_simulation_agent_metrics
         WHERE policy_key     = '{policy_key}'
           AND policy_version = {policy_version}
           AND metric         = '{metric}'
        """
        if filter_condition:
            q += f" AND {filter_condition}"
        res = self.query(q)
        return int(res["cnt"].iloc[0]) if not res.empty else 0

    def _normalized_value(
        self,
        policy_key: str,
        policy_version: int,
        metric: str,
        agg: str,  # "SUM", "AVG", or "STD"
        filter_condition: str | None = None,
    ) -> Optional[float]:
        """Return SUM/AVG/STD after zero‑filling missing samples."""
        potential = self.potential_samples_for_metric(policy_key, policy_version, filter_condition)
        if potential == 0:
            return None

        # Aggregate only over recorded rows
        q = f"""
        SELECT
            SUM(value)       AS s1,
            SUM(value*value) AS s2,
            COUNT(*)         AS k,
            AVG(value)       AS r_avg
          FROM policy_simulation_agent_metrics
         WHERE policy_key     = '{policy_key}'
           AND policy_version = {policy_version}
           AND metric         = '{metric}'
        """
        if filter_condition:
            q += f" AND {filter_condition}"
        r = self.query(q)
        if r.empty:
            return 0.0 if agg in {"SUM", "AVG"} else 0.0

        # DuckDB returns NULL→NaN when no rows match; coalesce to 0
        s1_val, s2_val, _ = r.iloc[0][["s1", "s2", "k"]]
        s1 = 0.0 if pd.isna(s1_val) else float(s1_val)
        s2 = 0.0 if pd.isna(s2_val) else float(s2_val)

        if agg == "SUM":
            return s1 / potential
        if agg == "AVG":
            return s1 / potential
        if agg == "STD":
            mean = s1 / potential
            var = (s2 / potential) - mean**2
            return math.sqrt(max(var, 0.0))
        raise ValueError(f"Unknown aggregation {agg}")

    def get_average_metric(self, metric: str, policy_uri: str, filter_condition: str | None = None) -> Optional[float]:
        """URI-native version to get average metric."""
        pk, pv = self.key_and_version_from_uri(policy_uri)
        return self._normalized_value(pk, pv, metric, "AVG", filter_condition)

    def get_average_metric_by_filter(
        self,
        metric: str,
        checkpoint_path: str,
        epoch: int,
        filter_condition: str | None = None,
    ) -> Optional[float]:
        pk, pv = self.key_and_version(checkpoint_path, epoch)
        return self._normalized_value(pk, pv, metric, "AVG", filter_condition)

    def get_std_metric(self, metric: str, policy_uri: str, filter_condition: str | None = None) -> Optional[float]:
        """URI-native version to get standard deviation metric."""
        pk, pv = self.key_and_version_from_uri(policy_uri)
        return self._normalized_value(pk, pv, metric, "STD", filter_condition)

    def get_sum_metric_by_filter(
        self,
        metric: str,
        checkpoint_path: str,
        epoch: int,
        filter_condition: str | None = None,
    ) -> Optional[float]:
        pk, pv = self.key_and_version(checkpoint_path, epoch)
        return self._normalized_value(pk, pv, metric, "SUM", filter_condition)

    def get_std_metric_by_filter(
        self,
        metric: str,
        checkpoint_path: str,
        epoch: int,
        filter_condition: str | None = None,
    ) -> Optional[float]:
        pk, pv = self.key_and_version(checkpoint_path, epoch)
        return self._normalized_value(pk, pv, metric, "STD", filter_condition)

    def sample_count_uri(
        self,
        policy_uri: Optional[str] = None,
        sim_name: Optional[str] = None,
        sim_env: Optional[str] = None,
    ) -> int:
        """URI-native version to get sample count."""
        q = "SELECT COUNT(*) AS cnt FROM policy_simulation_agent_samples WHERE 1=1"
        if policy_uri:
            pk, pv = self.key_and_version_from_uri(policy_uri)
            q += f" AND policy_key = '{pk}' AND policy_version = {pv}"
        if sim_name:
            q += f" AND sim_name  = '{sim_name}'"
        if sim_env:
            q += f" AND sim_env   = '{sim_env}'"
        return int(self.query(q)["cnt"].iloc[0])

    def sample_count(
        self,
        checkpoint_path: Optional[str] = None,
        epoch: Optional[int] = None,
        sim_name: Optional[str] = None,
        sim_env: Optional[str] = None,
    ) -> int:
        """Return potential‑sample count for arbitrary filters."""
        q = "SELECT COUNT(*) AS cnt FROM policy_simulation_agent_samples WHERE 1=1"
        if checkpoint_path and epoch is not None:
            pk, pv = self.key_and_version(checkpoint_path, epoch)
            q += f" AND policy_key = '{pk}' AND policy_version = {pv}"
        if sim_name:
            q += f" AND sim_name  = '{sim_name}'"
        if sim_env:
            q += f" AND sim_env   = '{sim_env}'"
        return int(self.query(q)["cnt"].iloc[0])

    def simulation_scores(self, checkpoint_path: str, epoch: int, metric: str) -> Dict[tuple[str, str], float]:
        """Return { (name,env) : normalized mean(metric) }."""
        pk, pv = self.key_and_version(checkpoint_path, epoch)
        sim_rows = self.query(f"""
            SELECT DISTINCT sim_name, sim_env
              FROM policy_simulation_agent_samples
             WHERE policy_key     = '{pk}'
               AND policy_version =  {pv}
        """)
        scores: Dict[tuple[str, str], float] = {}
        for _, row in sim_rows.iterrows():
            cond = f"sim_name  = '{row.sim_name}'  AND sim_env   = '{row.sim_env}'"
            val = self._normalized_value(pk, pv, metric, "AVG", cond)
            if val is not None:
                scores[(row.sim_name, row.sim_env)] = val
        return scores

    def key_and_version_from_uri(self, policy_uri: str) -> tuple[str, int]:
        """Extract key and version from a policy URI."""
<<<<<<< HEAD
        return name_from_uri(policy_uri), epoch_from_uri(policy_uri)

    def key_and_version(self, checkpoint_path: str, epoch: int) -> tuple[str, int]:
        """Legacy method for backwards compatibility."""
        return checkpoint_path, epoch
=======
        policy_key = name_from_uri(policy_uri)
        
        # Try to extract version/epoch from filename if it's a file:// URI
        version = 0
        if policy_uri.startswith("file://"):
            path = Path(policy_uri[7:])
            if path.suffix == ".pt":
                try:
                    _, epoch, _, _ = parse_checkpoint_filename(path.name)
                    version = epoch
                except (ValueError, ImportError):
                    pass
        
        return policy_key, version
>>>>>>> 575e0003
<|MERGE_RESOLUTION|>--- conflicted
+++ resolved
@@ -14,11 +14,7 @@
 import pandas as pd
 
 from metta.mettagrid.util.file import local_copy
-<<<<<<< HEAD
-from metta.rl.checkpoint_manager import epoch_from_uri, name_from_uri
-=======
 from metta.rl.checkpoint_manager import name_from_uri, parse_checkpoint_filename
->>>>>>> 575e0003
 from metta.sim.simulation_stats_db import SimulationStatsDB
 
 # --------------------------------------------------------------------------- #
@@ -270,13 +266,6 @@
 
     def key_and_version_from_uri(self, policy_uri: str) -> tuple[str, int]:
         """Extract key and version from a policy URI."""
-<<<<<<< HEAD
-        return name_from_uri(policy_uri), epoch_from_uri(policy_uri)
-
-    def key_and_version(self, checkpoint_path: str, epoch: int) -> tuple[str, int]:
-        """Legacy method for backwards compatibility."""
-        return checkpoint_path, epoch
-=======
         policy_key = name_from_uri(policy_uri)
         
         # Try to extract version/epoch from filename if it's a file:// URI
@@ -290,5 +279,4 @@
                 except (ValueError, ImportError):
                     pass
         
-        return policy_key, version
->>>>>>> 575e0003
+        return policy_key, version