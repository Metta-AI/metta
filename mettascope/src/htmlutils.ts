/** Parses a hex color string into a float array. */
export function parseHtmlColor(color: string): [number, number, number, number] {
  return [
    parseInt(color.slice(1, 3), 16) / 255,
    parseInt(color.slice(3, 5), 16) / 255,
    parseInt(color.slice(5, 7), 16) / 255,
<<<<<<< HEAD
    1.0,
=======
    1.0
>>>>>>> babccf3a
  ]
}

/** Finds an element by CSS selector in a parent element. */
export function findIn(parent: HTMLElement, selector: string): HTMLElement {
  const elements = parent.querySelectorAll(selector)
  if (elements.length === 0) {
    throw new Error(`Element with selector "${selector}" not found`)
  } else if (elements.length > 1) {
    throw new Error(`Multiple elements with selector "${selector}" found`)
  }
  return elements[0] as HTMLElement
}

/** Finds an element by CSS selector. */
export function find(selector: string): HTMLElement {
  return findIn(window.document.body, selector)
}

/** Finds multiple elements by CSS selector. */
export function finds(selector: string): HTMLElement[] {
  return Array.from(document.querySelectorAll(selector))
}

/** Removes all children of an element. */
export function removeChildren(element: HTMLElement) {
  while (element.firstChild) {
    element.removeChild(element.firstChild)
  }
}

/** Walks up the DOM tree and finds the given attribute. */
export function findAttr(element: HTMLElement, attribute: string): string {
  var e = element
  while (e != null && e != document.body) {
    if (e.hasAttribute(attribute)) {
      return e.getAttribute(attribute) as string
    }
    e = e.parentElement as HTMLElement
  }
<<<<<<< HEAD
  return ''
=======
  return ""
>>>>>>> babccf3a
}

/**
 * I don't like how the DOM handles events. I think they should be done
 * via CSS selectors rather than handlers that one attaches and detaches all the time.
 * Here, we have an onEvent function that attaches to a CSS selector and
 * is called when that event happens.
 */

type Handler = {
  selector: string
  event: string
  callback: (target: HTMLElement, event: Event) => void
}

var globalHandlers: Map<string, Handler[]> = new Map()

export function onEvent(event: string, selector: string, callback: (target: HTMLElement, event: Event) => void) {
  let handler: Handler = {
    selector: selector,
    event: event,
<<<<<<< HEAD
    callback: callback,
  }
  if (!globalHandlers.has(event)) {
    // This is the first time we've seen this event.
    window.addEventListener(
      event,
      (e: Event) => {
        if (event == 'click') {
          hideMenu()
        }
        let handlers = globalHandlers.get(event)
        if (handlers) {
          var target = e.target as HTMLElement
          while (target != null) {
            for (let handler of handlers) {
              if (target.matches(handler.selector)) {
                handler.callback(target, e)
                return
              }
=======
    callback: callback
  }
  if (!globalHandlers.has(event)) {
    // This is the first time we've seen this event.
    window.addEventListener(event, (e: Event) => {
      if (event == "click") {
        hideMenu()
      }
      let handlers = globalHandlers.get(event)
      if (handlers) {
        var target = e.target as HTMLElement
        while (target != null) {
          for (let handler of handlers) {
            if (target.matches(handler.selector)) {
              handler.callback(target, e)
              return
>>>>>>> babccf3a
            }
            target = target.parentElement as HTMLElement
          }
<<<<<<< HEAD
        }
      },
      { passive: false }
    )
=======
          target = target.parentElement as HTMLElement
        }
      }
    }, { passive: false })
>>>>>>> babccf3a
    globalHandlers.set(event, [])
  }
  globalHandlers.get(event)?.push(handler)
}

/**
 * Menus are hidden on any click outside the menu, and are clicked through.
 * Dropdowns are hidden on any click outside the dropdown, and are not clicked
 * through, as they have a scrim.
 */

var openMenuTarget: HTMLElement | null = null
var openMenu: HTMLElement | null = null

/** Shows a menu and sets the "scrim" target to the menu. */
export function showMenu(target: HTMLElement, menu: HTMLElement) {
  // Hide any other open menu.
  hideMenu()

  // Get location of the target.
  openMenuTarget = target
  openMenu = menu
<<<<<<< HEAD
  openMenuTarget.classList.add('selected')
  let rect = openMenuTarget.getBoundingClientRect()
  openMenu.style.left = rect.left + 'px'
  openMenu.style.top = rect.bottom + 2 + 'px'
  openMenu.classList.remove('hidden')
=======
  openMenuTarget.classList.add("selected")
  let rect = openMenuTarget.getBoundingClientRect()
  openMenu.style.left = rect.left + "px"
  openMenu.style.top = (rect.bottom + 2) + "px"
  openMenu.classList.remove("hidden")
>>>>>>> babccf3a
  // Bring the menu to the front (move it to the end of the sibling list).
  openMenu.parentElement?.appendChild(openMenu)
}

/** Hides the menu and the "scrim". */
export function hideMenu() {
  if (openMenuTarget != null) {
<<<<<<< HEAD
    openMenuTarget.classList.remove('selected')
    openMenuTarget = null
  }
  if (openMenu != null) {
    openMenu.classList.add('hidden')
=======
    openMenuTarget.classList.remove("selected")
    openMenuTarget = null
  }
  if (openMenu != null) {
    openMenu.classList.add("hidden")
>>>>>>> babccf3a
    openMenu = null
  }
}

var openDropdownTarget: HTMLElement | null = null
var openDropdown: HTMLElement | null = null
var scrim = find('#scrim') as HTMLDivElement
var scrimTarget: HTMLElement | null = null
<<<<<<< HEAD
scrim.classList.add('hidden')

onEvent('click', '#scrim', (target: HTMLElement, event: Event) => {
=======
scrim.classList.add("hidden")

onEvent("click", "#scrim", (target: HTMLElement, event: Event) => {
>>>>>>> babccf3a
  hideMenu()
  hideDropdown()
})

/** Shows a dropdown and sets the "scrim" target to the dropdown. */
export function showDropdown(target: HTMLElement, dropdown: HTMLElement) {
  hideDropdown()
  openDropdown = dropdown
  openDropdownTarget = target
  let rect = openDropdownTarget.getBoundingClientRect()
<<<<<<< HEAD
  openDropdown.style.left = rect.left + 'px'
  openDropdown.style.top = rect.bottom + 2 + 'px'
  openDropdown.classList.remove('hidden')
  scrim.classList.remove('hidden')
=======
  openDropdown.style.left = rect.left + "px"
  openDropdown.style.top = (rect.bottom + 2) + "px"
  openDropdown.classList.remove("hidden")
  scrim.classList.remove("hidden")
>>>>>>> babccf3a
}

/** Hides the dropdown and the "scrim". */
export function hideDropdown() {
  if (openDropdownTarget != null) {
<<<<<<< HEAD
    openDropdownTarget.classList.remove('selected')
    openDropdownTarget = null
  }
  if (openDropdown != null) {
    openDropdown.classList.add('hidden')
    openDropdown = null
  }
  scrim.classList.add('hidden')
=======
    openDropdownTarget.classList.remove("selected")
    openDropdownTarget = null
  }
  if (openDropdown != null) {
    openDropdown.classList.add("hidden")
    openDropdown = null
  }
  scrim.classList.add("hidden")
>>>>>>> babccf3a
}

/** Gets a number from local storage with a default value. */
export function localStorageGetNumber(key: string, defaultValue: number): number {
  let value = localStorage.getItem(key)
  if (value == null) {
    return defaultValue
  }
  return parseFloat(value)
}

/** Sets a number in local storage. */
export function localStorageSetNumber(key: string, value: number) {
  localStorage.setItem(key, value.toString())
}

/** Gets a whole data structure from local storage. */
export function localStorageGetObject<T>(key: string, defaultValue: T): T {
  let value = localStorage.getItem(key)
  if (value == null) {
    return defaultValue
  }
  return JSON.parse(value)
}

/** Sets a whole data structure in local storage. */
export function localStorageSetObject<T>(key: string, value: T) {
  localStorage.setItem(key, JSON.stringify(value))
}<|MERGE_RESOLUTION|>--- conflicted
+++ resolved
@@ -4,11 +4,7 @@
     parseInt(color.slice(1, 3), 16) / 255,
     parseInt(color.slice(3, 5), 16) / 255,
     parseInt(color.slice(5, 7), 16) / 255,
-<<<<<<< HEAD
-    1.0,
-=======
     1.0
->>>>>>> babccf3a
   ]
 }
 
@@ -49,12 +45,9 @@
     }
     e = e.parentElement as HTMLElement
   }
-<<<<<<< HEAD
-  return ''
-=======
   return ""
->>>>>>> babccf3a
-}
+}
+
 
 /**
  * I don't like how the DOM handles events. I think they should be done
@@ -75,27 +68,6 @@
   let handler: Handler = {
     selector: selector,
     event: event,
-<<<<<<< HEAD
-    callback: callback,
-  }
-  if (!globalHandlers.has(event)) {
-    // This is the first time we've seen this event.
-    window.addEventListener(
-      event,
-      (e: Event) => {
-        if (event == 'click') {
-          hideMenu()
-        }
-        let handlers = globalHandlers.get(event)
-        if (handlers) {
-          var target = e.target as HTMLElement
-          while (target != null) {
-            for (let handler of handlers) {
-              if (target.matches(handler.selector)) {
-                handler.callback(target, e)
-                return
-              }
-=======
     callback: callback
   }
   if (!globalHandlers.has(event)) {
@@ -112,25 +84,17 @@
             if (target.matches(handler.selector)) {
               handler.callback(target, e)
               return
->>>>>>> babccf3a
             }
-            target = target.parentElement as HTMLElement
           }
-<<<<<<< HEAD
-        }
-      },
-      { passive: false }
-    )
-=======
           target = target.parentElement as HTMLElement
         }
       }
     }, { passive: false })
->>>>>>> babccf3a
     globalHandlers.set(event, [])
   }
   globalHandlers.get(event)?.push(handler)
 }
+
 
 /**
  * Menus are hidden on any click outside the menu, and are clicked through.
@@ -143,25 +107,18 @@
 
 /** Shows a menu and sets the "scrim" target to the menu. */
 export function showMenu(target: HTMLElement, menu: HTMLElement) {
+
   // Hide any other open menu.
   hideMenu()
 
   // Get location of the target.
   openMenuTarget = target
   openMenu = menu
-<<<<<<< HEAD
-  openMenuTarget.classList.add('selected')
-  let rect = openMenuTarget.getBoundingClientRect()
-  openMenu.style.left = rect.left + 'px'
-  openMenu.style.top = rect.bottom + 2 + 'px'
-  openMenu.classList.remove('hidden')
-=======
   openMenuTarget.classList.add("selected")
   let rect = openMenuTarget.getBoundingClientRect()
   openMenu.style.left = rect.left + "px"
   openMenu.style.top = (rect.bottom + 2) + "px"
   openMenu.classList.remove("hidden")
->>>>>>> babccf3a
   // Bring the menu to the front (move it to the end of the sibling list).
   openMenu.parentElement?.appendChild(openMenu)
 }
@@ -169,19 +126,11 @@
 /** Hides the menu and the "scrim". */
 export function hideMenu() {
   if (openMenuTarget != null) {
-<<<<<<< HEAD
-    openMenuTarget.classList.remove('selected')
-    openMenuTarget = null
-  }
-  if (openMenu != null) {
-    openMenu.classList.add('hidden')
-=======
     openMenuTarget.classList.remove("selected")
     openMenuTarget = null
   }
   if (openMenu != null) {
     openMenu.classList.add("hidden")
->>>>>>> babccf3a
     openMenu = null
   }
 }
@@ -190,15 +139,9 @@
 var openDropdown: HTMLElement | null = null
 var scrim = find('#scrim') as HTMLDivElement
 var scrimTarget: HTMLElement | null = null
-<<<<<<< HEAD
-scrim.classList.add('hidden')
-
-onEvent('click', '#scrim', (target: HTMLElement, event: Event) => {
-=======
 scrim.classList.add("hidden")
 
 onEvent("click", "#scrim", (target: HTMLElement, event: Event) => {
->>>>>>> babccf3a
   hideMenu()
   hideDropdown()
 })
@@ -209,32 +152,15 @@
   openDropdown = dropdown
   openDropdownTarget = target
   let rect = openDropdownTarget.getBoundingClientRect()
-<<<<<<< HEAD
-  openDropdown.style.left = rect.left + 'px'
-  openDropdown.style.top = rect.bottom + 2 + 'px'
-  openDropdown.classList.remove('hidden')
-  scrim.classList.remove('hidden')
-=======
   openDropdown.style.left = rect.left + "px"
   openDropdown.style.top = (rect.bottom + 2) + "px"
   openDropdown.classList.remove("hidden")
   scrim.classList.remove("hidden")
->>>>>>> babccf3a
 }
 
 /** Hides the dropdown and the "scrim". */
 export function hideDropdown() {
   if (openDropdownTarget != null) {
-<<<<<<< HEAD
-    openDropdownTarget.classList.remove('selected')
-    openDropdownTarget = null
-  }
-  if (openDropdown != null) {
-    openDropdown.classList.add('hidden')
-    openDropdown = null
-  }
-  scrim.classList.add('hidden')
-=======
     openDropdownTarget.classList.remove("selected")
     openDropdownTarget = null
   }
@@ -243,8 +169,8 @@
     openDropdown = null
   }
   scrim.classList.add("hidden")
->>>>>>> babccf3a
-}
+}
+
 
 /** Gets a number from local storage with a default value. */
 export function localStorageGetNumber(key: string, defaultValue: number): number {
