--- conflicted
+++ resolved
@@ -74,7 +74,6 @@
         action, logprob, logits_entropy = sample_logits(hidden, action)
         return action, logprob, logits_entropy, critic, hidden
 
-<<<<<<< HEAD
     def initialize_to_environment(
         self, features: dict[str, dict], action_names: list[str], action_max_params: list[int], device
     ):
@@ -89,10 +88,6 @@
     def activate_actions(self, action_names: list[str], action_max_params: list[int], device):
         """Legacy method for backward compatibility. Use initialize_to_environment instead."""
         logger.warning("activate_actions is deprecated. Use initialize_to_environment instead.")
-=======
-    def activate_actions(self, action_names: list[str], action_max_params: list[int], device):
-        """Forward to wrapped policy if it has this method."""
->>>>>>> 877536f1
         if hasattr(self.policy, "activate_actions"):
             self.policy.activate_actions(action_names, action_max_params, device)
         self.device = device
@@ -101,21 +96,13 @@
         """L2 regularization loss."""
         if hasattr(self.policy, "l2_reg_loss"):
             return self.policy.l2_reg_loss()
-<<<<<<< HEAD
-        return torch.tensor(0.0, device=getattr(self, "device", "cpu"))
-=======
         return torch.tensor(0.0, device=getattr(self, "device", "cpu"), dtype=torch.float32)
->>>>>>> 877536f1
 
     def l2_init_loss(self) -> torch.Tensor:
         """L2 initialization loss."""
         if hasattr(self.policy, "l2_init_loss"):
             return self.policy.l2_init_loss()
-<<<<<<< HEAD
-        return torch.tensor(0.0, device=getattr(self, "device", "cpu"))
-=======
         return torch.tensor(0.0, device=getattr(self, "device", "cpu"), dtype=torch.float32)
->>>>>>> 877536f1
 
     def update_l2_init_weight_copy(self):
         """Update L2 initialization weight copy."""
