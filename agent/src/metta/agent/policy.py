--- conflicted
+++ resolved
@@ -115,11 +115,7 @@
         self._policy(td)
         return self._actions_by_id[int(td["actions"][0].item())]
 
-<<<<<<< HEAD
-    def reset(self, simulation=None) -> None:
-=======
     def reset(self, simulation: Optional[Simulation] = None) -> None:
->>>>>>> dfd0319f
         """Reset policy state if needed."""
         self._policy.reset_memory()
 
