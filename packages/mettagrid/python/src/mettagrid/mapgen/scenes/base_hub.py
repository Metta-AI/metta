--- conflicted
+++ resolved
@@ -25,15 +25,9 @@
     # - corner_bundle/cross_bundle can be "none" | "extractors" | "custom".
     # - When both objects and bundle are provided, objects win (per BaseHub logic).
     corner_objects: list[str] | None = None
-<<<<<<< HEAD
-    corner_bundle: typing.Literal["chests", "extractors", "none", "custom"] = "chests"
+    corner_bundle: typing.Literal["extractors", "none", "custom"] = "extractors"
     cross_objects: list[str] | None = None
-    cross_bundle: typing.Literal["none", "chests", "extractors", "custom"] = "none"
-=======
-    corner_bundle: Literal["extractors", "none", "custom"] = "extractors"
-    cross_objects: list[str] | None = None
-    cross_bundle: Literal["none", "extractors", "custom"] = "none"
->>>>>>> a20e668a
+    cross_bundle: typing.Literal["none", "extractors", "custom"] = "none"
     cross_distance: int = 4
     layout: typing.Literal["default", "tight"] = "default"
     charger_object: str = "charger"
