
import
  std/[strformat, strutils, tables, sets, options, algorithm],
  jsony

type
  ConfigFeature* = object
    id*: int
    name*: string
    normalization*: float

  PolicyConfig* = object
    numAgents*: int
    obsWidth*: int
    obsHeight*: int
    actions*: seq[string]
    tags*: seq[string]
    obsFeatures*: seq[ConfigFeature]

  Config* = object
    config*: PolicyConfig
    actions*: Actions
    features*: Features
    tags*: Tags
    vibes*: Vibes

  FeatureValue* = object
    featureId*: int
    value*: int

  Location* = object
    x*: int
    y*: int

  MapBounds* = object
    minX*: int
    maxX*: int
    minY*: int
    maxY*: int

  Actions*  = object
    noop*: int
    moveNorth*: int
    moveSouth*: int
    moveWest*: int
    moveEast*: int
    vibeDefault*: int
    vibeCharger*: int
    vibeCarbon*: int
    vibeOxygen*: int
    vibeGermanium*: int
    vibeSilicon*: int
    vibeHeart*: int
    vibeGear*: int
    vibeAssembler*: int
    vibeChest*: int
    vibeWall*: int

  Tags* = object
    agent*: int
    assembler*: int
    carbonExtractor*: int
    charger*: int
    chest*: int
    germaniumExtractor*: int
    oxygenExtractor*: int
    siliconExtractor*: int
    wall*: int

  Vibes* = object
    # TODO: Pass with vibes from config.
    default*: int = 0
    charger*: int = 1
    carbon*: int = 2
    oxygen*: int = 3
    germanium*: int = 4
    silicon*: int = 5
    heart*: int = 6
    gear*: int = 7
    assembler*: int = 8
    chest*: int = 9
    wall*: int = 10
    paperclip*: int = 11

  Features* = object
    group*: int
    frozen*: int
    orientation*: int
    reservedForFutureUse*: int
    converting*: int
    swappable*: int
    episodeCompletionPct*: int
    lastAction*: int
    lastActionArg*: int
    lastReward*: int
    vibe*: int
    visitationCounts*: int
    tag*: int
    cooldownRemaining*: int
    clipped*: int
    remainingUses*: int
    invEnergy*: int
    invCarbon*: int
    invOxygen*: int
    invGermanium*: int
    invSilicon*: int
    invHeart*: int
    invDecoder*: int
    invModulator*: int
    invResonator*: int
    invScrambler*: int
    protocolInputs*: Table[string, int]
    protocolOutputs*: Table[string, int]

proc `+`*(location1: Location, location2: Location): Location =
  ## Add two locations.
  result.x = location1.x + location2.x
  result.y = location1.y + location2.y

proc `-`*(location1: Location, location2: Location): Location =
  ## Subtract two locations.
  result.x = location1.x - location2.x
  result.y = location1.y - location2.y

proc manhattan*(a, b: Location): int =
  ## Get the Manhattan distance between two locations.
  abs(a.x - b.x) + abs(a.y - b.y)

proc generateSpiral*(count: int): seq[Location] =
  ## Generate a square spiral starting at (0,0) and spiraling outwards.
  result = @[]
  var
    x = 0
    y = 0
    dx = 1
    dy = 0
    stepSize = 1
    stepsTaken = 0
    directionChanges = 0
  for i in 0 ..< count:
    result.add(Location(x: x, y: y))
    x += dx
    y += dy
    inc stepsTaken
    if stepsTaken == stepSize:
      stepsTaken = 0
      inc(directionChanges)
      # Rotate direction: (dx, dy) -> (-dy, dx)
      let tmp = dx
      dx = -dy
      dy = tmp
      if directionChanges mod 2 == 0:
        inc stepSize
  return result

const spiral* = generateSpiral(1000)

proc ctrlCHandler*() {.noconv.} =
  ## Handle ctrl-c signal to exit cleanly.
  echo "\nNim DLL caught ctrl-c, exiting..."
  quit(0)

proc initCHook*() =
  setControlCHook(ctrlCHandler)
  echo "FastAgents initialized"

proc parseConfig*(environmentConfig: string): Config {.raises: [].} =
  try:
    var config = environmentConfig.fromJson(PolicyConfig)
    result = Config(config: config)

    result.features.protocolInputs = initTable[string, int]()
    result.features.protocolOutputs = initTable[string, int]()

    for feature in config.obsFeatures:
      case feature.name:
      of "agent:group":
        result.features.group = feature.id
      of "agent:frozen":
        result.features.frozen = feature.id
      of "agent:orientation":
        result.features.orientation = feature.id
      of "agent:reserved_for_future_use":
        result.features.reservedForFutureUse = feature.id
      of "converting":
        result.features.converting = feature.id
      of "swappable":
        result.features.swappable = feature.id
      of "episode_completion_pct":
        result.features.episodeCompletionPct = feature.id
      of "last_action":
        result.features.lastAction = feature.id
      of "last_action_arg":
        result.features.lastActionArg = feature.id
      of "last_reward":
        result.features.lastReward = feature.id
      of "vibe":
        result.features.vibe = feature.id
      of "agent:visitation_counts":
        result.features.visitationCounts = feature.id
      of "agent:compass":
        result.features.compass = feature.id
      of "tag":
        result.features.tag = feature.id
      of "cooldown_remaining":
        result.features.cooldownRemaining = feature.id
      of "clipped":
        result.features.clipped = feature.id
      of "remaining_uses":
        result.features.remainingUses = feature.id
      of "inv:energy":
        result.features.invEnergy = feature.id
      of "inv:carbon":
        result.features.invCarbon = feature.id
      of "inv:oxygen":
        result.features.invOxygen = feature.id
      of "inv:germanium":
        result.features.invGermanium = feature.id
      of "inv:silicon":
        result.features.invSilicon = feature.id
      of "inv:heart":
        result.features.invHeart = feature.id
      of "inv:decoder":
        result.features.invDecoder = feature.id
      of "inv:modulator":
        result.features.invModulator = feature.id
      of "inv:resonator":
        result.features.invResonator = feature.id
      of "inv:scrambler":
        result.features.invScrambler = feature.id
      else:
        if feature.name.startsWith("protocol_input:"):
          let sep = feature.name.find(':')
          if sep >= 0 and sep + 1 < feature.name.len:
            let resource = feature.name[sep + 1 .. ^1]
            result.features.protocolInputs[resource] = feature.id
        elif feature.name.startsWith("protocol_output:"):
          let sep = feature.name.find(':')
          if sep >= 0 and sep + 1 < feature.name.len:
            let resource = feature.name[sep + 1 .. ^1]
            result.features.protocolOutputs[resource] = feature.id
<<<<<<< HEAD
        elif feature.name == "agent:compass":
          discard
=======
>>>>>>> 639869d2
        else:
          echo "Unknown feature: ", feature.name

    for id, name in config.actions:
      case name:
      of "noop":
        result.actions.noop = id
      of "move_north":
        result.actions.moveNorth = id
      of "move_south":
        result.actions.moveSouth = id
      of "move_west":
        result.actions.moveWest = id
      of "move_east":
        result.actions.moveEast = id
      of "change_vibe_default":
        result.actions.vibeDefault = id
      of "change_vibe_charger":
        result.actions.vibeCharger = id
      of "change_vibe_carbon":
        result.actions.vibeCarbon = id
      of "change_vibe_oxygen":
        result.actions.vibeOxygen = id
      of "change_vibe_germanium":
        result.actions.vibeGermanium = id
      of "change_vibe_silicon":
        result.actions.vibeSilicon = id
      of "change_vibe_heart":
        result.actions.vibeHeart = id
      of "change_vibe_gear":
        result.actions.vibeGear = id
      of "change_vibe_assembler":
        result.actions.vibeAssembler = id
      of "change_vibe_chest":
        result.actions.vibeChest = id
      of "change_vibe_wall":
        result.actions.vibeWall = id
      else:
        discard

    for id, name in config.tags:
      case name:
      of "agent":
        result.tags.agent = id
      of "assembler":
        result.tags.assembler = id
      of "carbon_extractor":
        result.tags.carbonExtractor = id
      of "charger":
        result.tags.charger = id
      of "chest":
        result.tags.chest = id
      of "germanium_extractor":
        result.tags.germaniumExtractor = id
      of "oxygen_extractor":
        result.tags.oxygenExtractor = id
      of "silicon_extractor":
        result.tags.siliconExtractor = id
      of "wall":
        result.tags.wall = id
      else:
        discard

  except JsonError, ValueError:
    echo "Error parsing environment config: ", getCurrentExceptionMsg()

proc computeMapBounds*(map: Table[Location, seq[FeatureValue]]): MapBounds =
  ## Compute the bounds of the map.
  result.minX = -5
  result.maxX = 5
  result.minY = -5
  result.maxY = 5
  for location, featureValues in map:
    if location.x < result.minX:
      result.minX = location.x
    if location.x > result.maxX:
      result.maxX = location.x
    if location.y < result.minY:
      result.minY = location.y
    if location.y > result.maxY:
      result.maxY = location.y

proc drawMap*(cfg: Config, map: Table[Location, seq[FeatureValue]], seen: HashSet[Location]) =
  ## Draw the map to the console.
  let bounds = computeMapBounds(map)
  var line = "+"
  for x in bounds.minX .. bounds.maxX:
    line.add "--"
  line.add "+"
  echo line
  for y in bounds.minY .. bounds.maxY:
    line = "|"
    for x in bounds.minX .. bounds.maxX:
      var cell = "  "
      let location = Location(x: x, y: y)
      if location notin seen:
        cell = "~~"
      if location in map:
        for featureValue in map[location]:
          if featureValue.featureId == cfg.features.orientation:
            if featureValue.value == 0:
              cell = "@N"
            elif featureValue.value == 1:
              cell = "@E"
            elif featureValue.value == 2:
              cell = "@S"
            elif featureValue.value == 3:
              cell = "@W"
          if featureValue.featureId == cfg.features.group:
            if featureValue.value == 0:
              cell = "@" & ($featureValue.value)[0]
          if featureValue.featureId == cfg.features.tag:
            if featureValue.value == cfg.tags.agent:
              cell = "@@"
            elif featureValue.value == cfg.tags.assembler:
              cell = "As"
            elif featureValue.value == cfg.tags.carbonExtractor:
              cell = "Ca"
            elif featureValue.value == cfg.tags.charger:
              cell = "En"
            elif featureValue.value == cfg.tags.chest:
              cell = "Ch"
            elif featureValue.value == cfg.tags.germaniumExtractor:
              cell = "Ge"
            elif featureValue.value == cfg.tags.oxygenExtractor:
              cell = "O2"
            elif featureValue.value == cfg.tags.siliconExtractor:
              cell = "Si"
            elif featureValue.value == cfg.tags.wall:
              cell = "##"
            else:
              cell = &"{featureValue.value:2d}"
      line.add cell
    line.add "|"
    echo line
  line = "+"
  for x in bounds.minX .. bounds.maxX:
    line.add "--"
  line.add "+"
  echo line

proc getTag*(cfg: Config, map: Table[Location, seq[FeatureValue]], location: Location): int =
  ## Get the type id of the location in the map.
  if location in map:
    for featureValue in map[location]:
      if featureValue.featureId == cfg.features.tag:
        return featureValue.value
  return -1

proc tagName*(cfg: Config, tagId: int): string =
  ## Convert a tag id to its configured name.
  if tagId >= 0 and tagId < cfg.config.tags.len:
    return cfg.config.tags[tagId]
  return ""

proc getFeature*(cfg: Config, visible: Table[Location, seq[FeatureValue]], featureId: int): int =
  ## Get the feature of the visible map.
  if Location(x: 0, y: 0) in visible:
    for featureValue in visible[Location(x: 0, y: 0)]:
      if featureValue.featureId == featureId:
        return featureValue.value
  return -1

proc getLastAction*(cfg: Config, visible: Table[Location, seq[FeatureValue]]): int =
  ## Get the last action of the visible map.
  cfg.getFeature(visible, cfg.features.lastAction)

proc getInventory*(cfg: Config, visible: Table[Location, seq[FeatureValue]], inventoryId: int): int =
  ## Get the inventory of the visible map.
  result = cfg.getFeature(visible, inventoryId)
  # Missing inventory is 0.
  if result == -1:
    result = 0

proc getOtherInventory*(
  cfg: Config,
  map: Table[Location, seq[FeatureValue]],
  location: Location,
  inventoryId: int
): int =
  ## Get the other inventory of the visible map.
  if location in map:
    for featureValue in map[location]:
      if featureValue.featureId == inventoryId:
        return featureValue.value
  return 0

proc getVibe*(cfg: Config, visible: Table[Location, seq[FeatureValue]]): int =
  ## Get the vibe of the visible map.
  result = cfg.getFeature(visible, cfg.features.vibe)
  if result == -1:
    result = cfg.vibes.default

proc getNearby*(
  cfg: Config,
  currentLocation: Location,
  map: Table[Location, seq[FeatureValue]],
  tagId: int
): Option[Location] =
  ## Get if there is a nearby location with the given tag.
  var
    found = false
    closestLocation = Location(x: 0, y: 0)
    closestDistance = 9999
  for location, featureValues in map:
    for featureValue in featureValues:
      if featureValue.featureId == cfg.features.tag and featureValue.value == tagId:
        let distance = manhattan(location, currentLocation)
        if distance < closestDistance:
          closestDistance = distance
          closestLocation = location
          found = true
  if found:
    return some(closestLocation)
  return none(Location)

proc getNearbyUnseen*(
  cfg: Config,
  currentLocation: Location,
  map: Table[Location, seq[FeatureValue]],
  seen: HashSet[Location]
): Option[Location] =
  ## Get if there is a nearby location that is unseen.
  var
    found = false
    closestLocation = Location(x: 0, y: 0)
    closestDistance = 9999
  for spiralLocation in spiral:
    let location = spiralLocation + currentLocation
    if location notin seen:
      let distance = manhattan(location, currentLocation)
      if distance < closestDistance:
        closestDistance = distance
        closestLocation = location
        found = true
  if found:
    return some(closestLocation)
  else:
    return none(Location)

proc simpleGoTo*(cfg: Config, currentLocation: Location, targetLocation: Location): int =
  ## Navigate to the given location.
  echo "currentLocation: ", currentLocation.x, ", ", currentLocation.y
  echo "targetLocation: ", targetLocation.x, ", ", targetLocation.y
  if currentLocation.x < targetLocation.x:
    echo "moving east"
    return cfg.actions.moveEast
  elif currentLocation.x > targetLocation.x:
    echo "moving west"
    return cfg.actions.moveWest
  elif currentLocation.y < targetLocation.y:
    echo "moving south"
    return cfg.actions.moveSouth
  elif currentLocation.y > targetLocation.y:
    echo "moving north"
    return cfg.actions.moveNorth
  else:
    echo "no action"
    return cfg.actions.noop

proc isWalkable*(cfg: Config, map: Table[Location, seq[FeatureValue]], loc: Location): bool =
  # Default: tiles not present are walkable; present tiles are walkable unless you decide otherwise.
  if loc in map:
    for featureValue in map[loc]:
      if featureValue.featureId == cfg.features.tag:
        # Its something that blocks movement.
        return false
      if featureValue.featureId == cfg.features.orientation:
        # Its the agent's orientation, so an agent can't move through it.
        return false
      if featureValue.featureId == cfg.features.group:
        # If the group there, then its an agent.
        return false
  return true

proc neighbors(loc: Location): array[4, Location] =
  [
    Location(x: loc.x + 1, y: loc.y), # East
    Location(x: loc.x - 1, y: loc.y), # West
    Location(x: loc.x, y: loc.y - 1), # North (assuming y-1 is north)
    Location(x: loc.x, y: loc.y + 1)  # South
  ]

proc reconstructPath(cameFrom: Table[Location, Location], current: Location): seq[Location] =
  var cur = current
  result = @[cur]
  var cf = cameFrom
  while cf.hasKey(cur):
    cur = cf[cur]
    result.add(cur)
  result.reverse()

proc stepToAction(cfg: Config, fromLoc, toLoc: Location): int =
  # Translate the first step along the path into an action id.
  if toLoc.x == fromLoc.x + 1 and toLoc.y == fromLoc.y:
    return cfg.actions.moveEast
  elif toLoc.x == fromLoc.x - 1 and toLoc.y == fromLoc.y:
    return cfg.actions.moveWest
  elif toLoc.y == fromLoc.y - 1 and toLoc.x == fromLoc.x:
    return cfg.actions.moveNorth
  elif toLoc.y == fromLoc.y + 1 and toLoc.x == fromLoc.x:
    return cfg.actions.moveSouth
  else:
    # Not an adjacent cardinal move; noop as a safeguard.
    return cfg.actions.noop

proc aStar*(
  cfg: Config,
  currentLocation: Location,
  targetLocation: Location,
  map: Table[Location, seq[FeatureValue]]
): Option[int] =
  ## Navigate to the given location using A*. Returns the next action to take.
  if currentLocation == targetLocation:
    return none(int)

  # Open set: nodes to evaluate
  var openSet = initHashSet[Location]()
  openSet.incl(currentLocation)

  # For path reconstruction
  var cameFrom = initTable[Location, Location]()

  # gScore: cost from start
  var gScore = initTable[Location, int]()
  gScore[currentLocation] = 0

  # fScore: g + heuristic
  var fScore = initTable[Location, int]()
  fScore[currentLocation] = manhattan(currentLocation, targetLocation)

  # Utility to get fScore with default "infinite"
  proc getF(loc: Location): int =
    if fScore.hasKey(loc): fScore[loc] else: high(int)

  while openSet.len > 0:

    if openSet.len > 100:
      # Too far... bail out.
      return none(int)

    # Pick node in openSet with lowest fScore
    var currentIter = false
    var current: Location
    var bestF = high(int)
    for n in openSet:
      let f = getF(n)
      if not currentIter or f < bestF:
        bestF = f
        current = n
        currentIter = true

    # (Optional sanity guard)
    if not currentIter:
      # openSet was somehow empty; break out safely
      return none(int)
    if current == targetLocation:
      let path = reconstructPath(cameFrom, current)
      # path[0] is currentLocation; path[1] is our next step (if exists)
      if path.len >= 2:
        return some(stepToAction(cfg, path[0], path[1]))
      else:
        return none(int)

    openSet.excl(current)

    # Explore neighbors
    for nb in neighbors(current).items:
      # Allow stepping onto the goal even if it's "blocked" (e.g., extractor tile).
      if nb != targetLocation and not cfg.isWalkable(map, nb):
        continue

      let tentativeG = (if gScore.hasKey(current): gScore[current] else: high(int)) + 1
      # If nb has no gScore or this path is better, record it
      let nbG = (if gScore.hasKey(nb): gScore[nb] else: high(int))
      if tentativeG < nbG:
        cameFrom[nb] = current
        gScore[nb] = tentativeG
        fScore[nb] = tentativeG + manhattan(nb, targetLocation)
        if nb notin openSet:
          openSet.incl(nb)

  # No path found — fall back to greedy single-step
  return none(int)<|MERGE_RESOLUTION|>--- conflicted
+++ resolved
@@ -239,11 +239,8 @@
           if sep >= 0 and sep + 1 < feature.name.len:
             let resource = feature.name[sep + 1 .. ^1]
             result.features.protocolOutputs[resource] = feature.id
-<<<<<<< HEAD
         elif feature.name == "agent:compass":
           discard
-=======
->>>>>>> 639869d2
         else:
           echo "Unknown feature: ", feature.name
 
