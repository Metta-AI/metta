import random

import pytest
from omegaconf import OmegaConf

<<<<<<< HEAD
from metta.mettagrid.curriculum.bucketed import BucketedCurriculum
=======
from metta.mettagrid.curriculum.bucketed import BucketedCurriculum, _expand_buckets
>>>>>>> 45313276
from metta.mettagrid.curriculum.core import SingleTaskCurriculum
from metta.mettagrid.curriculum.low_reward import LowRewardCurriculum
from metta.mettagrid.curriculum.multi_task import MultiTaskCurriculum
from metta.mettagrid.curriculum.progressive import ProgressiveCurriculum
from metta.mettagrid.curriculum.random import RandomCurriculum
from metta.mettagrid.curriculum.sampling import SampledTaskCurriculum, SamplingCurriculum


@pytest.fixture
def env_cfg():
    return OmegaConf.create({"sampling": 0, "game": {"num_agents": 1, "map": {"width": 10, "height": 10}}})


def fake_curriculum_from_config_path(path, env_overrides=None):
    return SingleTaskCurriculum(
        path,
        task_cfg=OmegaConf.merge(
            OmegaConf.create({"game": {"num_agents": 5, "map": {"width": 10, "height": 10}}}), env_overrides
        ),
    )


def test_single_task_curriculum(env_cfg):
    curr = SingleTaskCurriculum("task", env_cfg)
    task = curr.get_task()
    assert task.id() == "task"
    assert task.env_cfg() == env_cfg
    assert not task.is_complete()
    task.complete(0.5)
    assert task.is_complete()
    with pytest.raises(AssertionError):
        task.complete(0.1)


def test_random_curriculum_selects_task(monkeypatch, env_cfg):
    monkeypatch.setattr(random, "choices", lambda population, weights: ["b"])
    monkeypatch.setattr(
        "metta.mettagrid.curriculum.random.curriculum_from_config_path", fake_curriculum_from_config_path
    )

    curr = RandomCurriculum({"a": 1.0, "b": 1.0}, OmegaConf.create({}))
    task = curr.get_task()
    assert task.id() == "b"
    assert task.name() == "b:b"


def test_low_reward_curriculum_updates(monkeypatch, env_cfg):
    monkeypatch.setattr(
        "metta.mettagrid.curriculum.random.curriculum_from_config_path", fake_curriculum_from_config_path
    )
    curr = LowRewardCurriculum({"a": 1.0, "b": 1.0}, OmegaConf.create({}))

    curr.complete_task("a", 0.1)
    weight_after_a = curr._task_weights["a"]
    assert weight_after_a > curr._task_weights["b"]

    prev_b = curr._task_weights["b"]
    curr.complete_task("b", 1.0)
    assert curr._task_weights["b"] > prev_b


def test_sampling_curriculum(monkeypatch, env_cfg):
    monkeypatch.setattr(
        "metta.mettagrid.curriculum.sampling.config_from_path", lambda path, env_overrides=None: env_cfg
    )

    curr = SamplingCurriculum("dummy")
    t1 = curr.get_task()
    t2 = curr.get_task()

    assert t1.id() == "sample(0)"
    assert t1.env_cfg().game.map.width == 10
    assert t1.id() == t2.id()
    assert t1 is not t2


def test_progressive_curriculum(monkeypatch, env_cfg):
    monkeypatch.setattr(
        "metta.mettagrid.curriculum.sampling.config_from_path", lambda path, env_overrides=None: env_cfg
    )

    curr = ProgressiveCurriculum("dummy")
    t1 = curr.get_task()
    assert t1.env_cfg().game.map.width == 10

    curr.complete_task(t1.id(), 0.6)
    t2 = curr.get_task()
    assert t2.env_cfg().game.map.width == 20


def test_bucketed_curriculum(monkeypatch, env_cfg):
    monkeypatch.setattr(
        "metta.mettagrid.curriculum.bucketed.config_from_path", lambda path, env_overrides=None: env_cfg
    )
    buckets = {
        "game.map.width": {"values": [5, 10]},
        "game.map.height": {"values": [5, 10]},
    }
    curr = BucketedCurriculum("dummy", buckets=buckets)

    # There should be 4 tasks (2x2 grid)
    assert len(curr._id_to_curriculum) == 4
    # Sample a task
    task = curr.get_task()
    assert hasattr(task, "id")
<<<<<<< HEAD
    assert any(str(w) in task.id() for w in [5, 10])
=======
    assert any(str(w) in task.id() for w in [5, 10])


def test_expand_buckets_values_and_range():
    buckets = {
        "param1": {"values": [1, 2, 3]},
        "param2": {"range": (0, 10), "bins": 2},
    }
    expanded = _expand_buckets(buckets)
    # param1 should be a direct list
    assert expanded["param1"] == [1, 2, 3]
    # param2 should be a list of 2 bins, each a dict with 'range' and 'want_int'
    assert len(expanded["param2"]) == 2
    assert expanded["param2"][0]["range"] == (0, 5)
    assert expanded["param2"][1]["range"] == (5, 10)
    assert all(isinstance(b, dict) and "range" in b for b in expanded["param2"])


def test_sampled_task_curriculum():
    # Setup: one value bucket, one range bucket (int), one range bucket (float)
    task_id = "test_task"
    task_cfg_template = OmegaConf.create({"param1": None, "param2": None, "param3": None})
    bucket_parameters = ["param1", "param2", "param3"]
    bucket_values = [42, {"range": (0, 10), "want_int": True}, {"range": (0.0, 1.0)}]
    curr = SampledTaskCurriculum(task_id, task_cfg_template, bucket_parameters, bucket_values)
    task = curr.get_task()
    assert task.id() == task_id
    cfg = task.env_cfg()
    assert set(cfg.keys()) == {"param1", "param2", "param3"}
    assert cfg["param1"] == 42
    assert 0 <= cfg["param2"] < 10 and isinstance(cfg["param2"], int)
    assert 0.0 <= cfg["param3"] < 1.0 and isinstance(cfg["param3"], float)


def test_multi_task_curriculum_completion_rates(env_cfg):
    # Dummy curriculum that returns a task with env_cfg
    class DummyCurriculum:
        def get_task(self):
            class DummyTask:
                def env_cfg(self):
                    return env_cfg

            return DummyTask()

        def complete_task(self, id, score):
            pass

    curricula = {"a": DummyCurriculum(), "b": DummyCurriculum(), "c": DummyCurriculum()}
    curr = MultiTaskCurriculum(curricula)
    # Simulate completions: a, a, b
    curr.complete_task("a", 1.0)
    curr.complete_task("a", 1.0)
    curr.complete_task("b", 1.0)
    rates = curr.get_completion_rates()
    # There are 3 completions, so a:2/3, b:1/3, c:0/3
    assert abs(rates["task_completions/a"] - 2 / 3) < 1e-6
    assert abs(rates["task_completions/b"] - 1 / 3) < 1e-6
    assert abs(rates["task_completions/c"] - 0.0) < 1e-6
>>>>>>> 45313276
<|MERGE_RESOLUTION|>--- conflicted
+++ resolved
@@ -3,11 +3,7 @@
 import pytest
 from omegaconf import OmegaConf
 
-<<<<<<< HEAD
-from metta.mettagrid.curriculum.bucketed import BucketedCurriculum
-=======
 from metta.mettagrid.curriculum.bucketed import BucketedCurriculum, _expand_buckets
->>>>>>> 45313276
 from metta.mettagrid.curriculum.core import SingleTaskCurriculum
 from metta.mettagrid.curriculum.low_reward import LowRewardCurriculum
 from metta.mettagrid.curriculum.multi_task import MultiTaskCurriculum
@@ -113,9 +109,6 @@
     # Sample a task
     task = curr.get_task()
     assert hasattr(task, "id")
-<<<<<<< HEAD
-    assert any(str(w) in task.id() for w in [5, 10])
-=======
     assert any(str(w) in task.id() for w in [5, 10])
 
 
@@ -173,5 +166,4 @@
     # There are 3 completions, so a:2/3, b:1/3, c:0/3
     assert abs(rates["task_completions/a"] - 2 / 3) < 1e-6
     assert abs(rates["task_completions/b"] - 1 / 3) < 1e-6
-    assert abs(rates["task_completions/c"] - 0.0) < 1e-6
->>>>>>> 45313276
+    assert abs(rates["task_completions/c"] - 0.0) < 1e-6