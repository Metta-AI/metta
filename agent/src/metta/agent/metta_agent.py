--- conflicted
+++ resolved
@@ -28,11 +28,7 @@
     module: "MettaAgent"
 
     def __init__(self, agent: "MettaAgent", device: torch.device):
-<<<<<<< HEAD
-        if not torch.distributed.is_initialized() or torch.distributed.get_rank() == 0:
-=======
         if IS_MASTER:
->>>>>>> 960a7ffa
             logger.info("Converting BatchNorm layers to SyncBatchNorm for distributed training...")
 
         # Check if the agent might have circular references that would cause recursion
@@ -179,11 +175,7 @@
         # Store original feature mapping on first initialization
         if not hasattr(self, "original_feature_mapping"):
             self.original_feature_mapping = {name: props["id"] for name, props in features.items()}
-<<<<<<< HEAD
-            if not torch.distributed.is_initialized() or torch.distributed.get_rank() == 0:
-=======
             if IS_MASTER:
->>>>>>> 960a7ffa
                 logger.info(f"Stored original feature mapping with {len(self.original_feature_mapping)} features")
         else:
             # Create remapping for subsequent initializations
@@ -292,11 +284,7 @@
             dtype=torch.int32,
         )
 
-<<<<<<< HEAD
-        if not torch.distributed.is_initialized() or torch.distributed.get_rank() == 0:
-=======
         if IS_MASTER:
->>>>>>> 960a7ffa
             logger.info(f"Actions initialized: {self.active_actions}")
 
         # Pass tensors to policy if needed
