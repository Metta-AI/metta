--- conflicted
+++ resolved
@@ -24,7 +24,6 @@
     # remainder of the sum below is left for the PPO loss to use
     student_led_proportion: float = Field(default=0.0, ge=0, le=1.0)
     teacher_led_proportion: float = Field(default=0.0, ge=0, le=1.0)
-    profiles: list[str] | None = Field(default=None)
 
     def create(
         self,
@@ -62,13 +61,7 @@
         instance_name: str,
         cfg: "SlicedScriptedClonerConfig",
     ):
-<<<<<<< HEAD
-        super().__init__(policy, trainer_cfg, vec_env, device, instance_name, loss_config)
-        self.student_forward = self.cfg.student_forward
-        self.loss_profiles = None  # inherit default filtering (all)
-=======
         super().__init__(policy, trainer_cfg, vec_env, device, instance_name, cfg)
->>>>>>> 09edb67c
 
         base_policy_env_info = getattr(self.env, "policy_env_info", None)
         if base_policy_env_info is None:
@@ -223,7 +216,7 @@
 
         if minibatch.batch_size.numel() == 0:
             return self._zero_tensor, shared_loss_data, False
-        # slice - minus teacher led minus student led
+
         train_stud_mask = minibatch["stud_mask"][:, 0]
         train_teacher_mask = minibatch["teacher_mask"][:, 0]
         train_ppo_mask = minibatch["ppo_mask"][:, 0]
