--- conflicted
+++ resolved
@@ -149,20 +149,6 @@
 
         try:
             runs = json.loads(result.stdout)
-<<<<<<< HEAD
-            new_runs_count = len([r for r in runs if str(r["databaseId"]) not in run_logs_cache])
-            if new_runs_count > 0:
-                print(f"  Checking {new_runs_count} new runs (already cached: {len(run_logs_cache)})")
-
-            # Check each run's logs for our run_ids
-            for j, run in enumerate(runs):
-                run_db_id = str(run["databaseId"])
-
-                # Skip if we already checked this run
-                if run_db_id in run_logs_cache:
-                    continue
-
-=======
             new_runs = [r for r in runs if str(r["databaseId"]) not in run_logs_cache]
             new_runs_count = len(new_runs)
 
@@ -173,7 +159,6 @@
             for j, run in enumerate(new_runs):
                 run_db_id = str(run["databaseId"])
 
->>>>>>> 0d535f9c
                 # Show progress for larger searches
                 if new_runs_count >= 50 and (j + 1) % 25 == 0:
                     print(f"    Checked {j + 1}/{new_runs_count} new runs...")
@@ -745,17 +730,10 @@
                 print(f"Average test time (single job):        {format_duration(single_mean)}")
                 print(f"Speedup factor:                        {speedup:.2f}x")
 
-<<<<<<< HEAD
-            if speedup > 1:
-                print(f"✅ Single job is {speedup:.2f}x faster than matrix worst-case")
-            else:
-                print(f"✅ Matrix worst-case is {1 / speedup:.2f}x slower than single job")
-=======
                 if speedup > 1:
                     print(f"✅ Single job is {speedup:.2f}x faster than matrix worst-case")
                 else:
                     print(f"✅ Matrix worst-case is {1 / speedup:.2f}x slower than single job")
->>>>>>> 0d535f9c
 
     # Detailed breakdown per branch
     print("\n📋 DETAILED STEP TIMINGS PER BRANCH:")
