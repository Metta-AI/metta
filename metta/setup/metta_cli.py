#!/usr/bin/env -S uv run
import shutil
import subprocess
import sys
from pathlib import Path
from typing import Annotated, Optional

import typer
from rich.console import Console
from rich.progress import Progress, SpinnerColumn, TextColumn
from rich.table import Table

import gitta
from metta.common.util.fs import get_repo_root
from metta.setup.local_commands import app as local_app
from metta.setup.profiles import PROFILE_DEFINITIONS, UserType
from metta.setup.saved_settings import get_saved_settings
from metta.setup.symlink_setup import app as symlink_app
from metta.setup.tools.book import app as book_app
from metta.setup.utils import error, header, import_all_modules_from_subpackage, info, prompt_choice, success

console = Console()
app = typer.Typer(
    help="Metta Setup Tool - Configure and install development environment",
    rich_markup_mode="rich",
    no_args_is_help=True,
    context_settings={"help_option_names": ["-h", "--help"]},
)

PYTHON_TEST_FOLDERS = [
    "tests",
    "mettascope/tests",
    "agent/tests",
    "app_backend/tests",
    "codebot/tests",
    "common/tests",
    "mettagrid/tests",
]


class MettaCLI:
    def __init__(self):
        self.repo_root: Path = get_repo_root()
        self._components_initialized = False

    def _init_all(self):
        """Initialize all components - used by commands that need everything."""
        if self._components_initialized:
            return

        import_all_modules_from_subpackage("metta.setup", "components")
        self._components_initialized = True

    def setup_wizard(self, non_interactive: bool = False):
        from metta.setup.profiles import UserType

        header("Welcome to Metta!\n\n")
        info("Note: You can run 'metta configure <component>' to change component-level settings later.\n")

        saved_settings = get_saved_settings()
        if saved_settings.exists():
            info("Current configuration:")
            info(f"Profile: {saved_settings.user_type.value}")
            info(f"Mode: {'custom' if saved_settings.is_custom_config else 'profile'}")
            info("\nEnabled components:")
            components = saved_settings.get_components()
            for comp, settings in components.items():
                if settings.get("enabled"):
                    success(f"  + {comp}")
            info("\n")

        choices = [(ut, ut.get_description()) for ut in UserType]

        current_user_type = saved_settings.user_type if saved_settings.exists() else None

        result = prompt_choice(
            "Select configuration:",
            choices,
            current=current_user_type,
            non_interactive=non_interactive,
        )

        if result == UserType.CUSTOM:
            self._custom_setup(non_interactive=non_interactive)
        else:
            saved_settings.apply_profile(result)
            success(f"\nConfigured as {result.value} user.")
        info("\nRun 'metta install' to set up your environment.")

    def _custom_setup(self, non_interactive: bool = False):
        from metta.setup.registry import get_all_modules

        user_type = prompt_choice(
            "Select base profile for custom configuration:",
            [(ut, ut.get_description()) for ut in UserType if ut != UserType.CUSTOM],
            default=UserType.EXTERNAL,
            non_interactive=non_interactive,
        )

        saved_settings = get_saved_settings()
        saved_settings.setup_custom_profile(user_type)

        info("\nCustomize components:")
        all_modules = get_all_modules()

        for module in all_modules:
            current_enabled = saved_settings.is_component_enabled(module.name)

            enabled = prompt_choice(
                f"Enable {module.name} ({module.description})?",
                [(True, "Yes"), (False, "No")],
                default=current_enabled,
                current=current_enabled,
                non_interactive=non_interactive,
            )

            profile_default = (
                PROFILE_DEFINITIONS.get(user_type, {}).get("components", {}).get(module.name, {}).get("enabled", False)
            )
            if enabled != profile_default:
                saved_settings.set(f"components.{module.name}.enabled", enabled)

        success("\nCustom configuration saved.")
        info("\nRun 'metta install' to set up your environment.")

<<<<<<< HEAD
    def cmd_configure(self, args, unknown_args=None) -> None:
        if args.component:
            self.configure_component(args.component)
        elif args.profile:
            selected_user_type = UserType(args.profile)
            if selected_user_type in PROFILE_DEFINITIONS:
                saved_settings = get_saved_settings()
                saved_settings.apply_profile(selected_user_type)
                success(f"Configured as {selected_user_type.value} user.")
                info("\nRun 'metta install' to set up your environment.")
            else:
                error(f"Unknown profile: {args.profile}")
                sys.exit(1)
        else:
            self.setup_wizard(non_interactive=getattr(args, "non_interactive", False))

    def configure_component(self, component_name: str) -> None:
        from metta.setup.registry import get_all_modules
        from metta.setup.utils import error, info

        modules = get_all_modules()
        module_map = {m.name: m for m in modules}

        if not (module := module_map.get(component_name)):
            error(f"Unknown component: {component_name}")
            info(f"Available components: {', '.join(sorted(module_map.keys()))}")
            sys.exit(1)

        options = module.get_configuration_options()
        if not options:
            info(f"Component '{component_name}' has no configuration options.")
            return
        module.configure()

    def cmd_run(self, args, unknown_args=None) -> None:
        from metta.setup.registry import get_all_modules
        from metta.setup.utils import error, info

        modules = get_all_modules()
        module_map = {m.name: m for m in modules}

        if not (module := module_map.get(args.component)):
            error(f"Unknown component: {args.component}")
            info(f"Available components: {', '.join(sorted(module_map.keys()))}")
            sys.exit(1)

        # Run the component's command
        module.run(args.args)

    def cmd_install(self, args, unknown_args=None) -> None:
        import concurrent.futures
        import threading
        from collections import defaultdict, deque

        from metta.setup.registry import get_all_modules, get_enabled_setup_modules
        from metta.setup.utils import error, info, success, warning

        if not get_saved_settings().exists():
            warning("No configuration found. Running setup wizard first...")
            self.setup_wizard()

        # Clean build artifacts unless --no-clean is specified
        if not args.no_clean:
            self.cmd_clean(args)

        # If specific components are requested, get all modules so we can install
        # even disabled ones (useful with --force)
        if args.components:
            modules = get_all_modules()
        else:
            modules = get_enabled_setup_modules()

        if args.components:
            only_names = args.components
            original_only = set(only_names)

            essential_modules = {"system", "core"}
            added_essentials = essential_modules - original_only

            for essential in essential_modules:
                if essential not in only_names:
                    only_names.append(essential)

            if added_essentials:
                info(f"Note: Adding essential dependencies: {', '.join(sorted(added_essentials))}\n")

            modules = [m for m in modules if m.name in only_names]

        if not modules:
            info("No modules to install.")
            return

        # Build dependency graph and ensure all dependencies are included
        module_map = {m.name: m for m in modules}
        all_modules_dict = {m.name: m for m in get_all_modules()}

        # Add missing dependencies to install set
        missing_deps = set()

        def collect_dependencies(module_names, visited=None):
            if visited is None:
                visited = set()
            
            for name in module_names:
                if name in visited:
                    continue
                visited.add(name)
                    
                if name in module_map:
                    module = module_map[name]
                else:
                    continue
                for dep_name in module.dependencies():
                    if dep_name not in module_map and dep_name in all_modules_dict:
                        missing_deps.add(dep_name)
                        collect_dependencies([dep_name], visited)

        collect_dependencies(list(module_map.keys()))

        # Add missing dependencies to modules list
        if missing_deps:
            info(f"Adding missing dependencies: {', '.join(sorted(missing_deps))}")
            for dep_name in missing_deps:
                if dep_name in all_modules_dict:
                    modules.append(all_modules_dict[dep_name])
                    module_map[dep_name] = all_modules_dict[dep_name]

        # Build final dependency graph
        dependencies = {}
        for module in modules:
            deps = module.dependencies()
            # All dependencies should now be in our install set
            dependencies[module.name] = deps

        # Perform topological sort with parallelization opportunities
        def topological_sort_parallel(modules_dict, deps):
            """Sort modules respecting dependencies, grouping independent modules together."""
            in_degree = defaultdict(int)
            for module in modules_dict:
                for _dep in deps.get(module, []):
                    in_degree[module] += 1

            # Start with modules that have no dependencies
            ready_queue = deque([m for m in modules_dict if in_degree[m] == 0])
            sorted_batches = []

            while ready_queue:
                # All modules in ready_queue can be installed in parallel
                current_batch = list(ready_queue)
                sorted_batches.append(current_batch)
                ready_queue.clear()

                # Remove current batch from graph and update in_degree
                for module in current_batch:
                    for other_module, other_deps in deps.items():
                        if module in other_deps:
                            in_degree[other_module] -= 1
                            if in_degree[other_module] == 0:
                                ready_queue.append(other_module)

            return sorted_batches

        install_batches = topological_sort_parallel(module_map, dependencies)

        if not install_batches:
            info("No modules to install.")
            return

        total_modules = sum(len(batch) for batch in install_batches)
        info("\nDependency analysis:")
        for module_name, deps in dependencies.items():
            if deps:
                info(f"  {module_name} depends on: {', '.join(deps)}")

        info(f"\nInstalling {total_modules} components in {len(install_batches)} parallel batches:")
        for i, batch in enumerate(install_batches):
            info(f"  Batch {i + 1}: {', '.join(batch)}")
        info("")

        # Thread-safe progress tracking
        install_lock = threading.Lock()
        installed_count = 0

        def install_module(module):
            nonlocal installed_count

            # Quick logging without holding lock during expensive operations
            with install_lock:
                info(f"[{module.name}] {module.description}")

            # Do expensive check_installed() in parallel (outside lock)
            if module.install_once and not args.force:
                try:
                    if module.check_installed():
                        with install_lock:
                            info("  -> Already installed, skipping (use --force to reinstall)")
                            installed_count += 1
                        return True
                except Exception:
                    # If check fails, proceed with installation
                    pass

            try:
                # Do the actual installation in parallel (most expensive part)
                module.install(non_interactive=getattr(args, "non_interactive", False))
                with install_lock:
                    info(f"  -> {module.name} installation complete")
                    installed_count += 1
                return True
            except Exception as e:
                with install_lock:
                    error(f"  -> {module.name} failed: {e}")
                return False

        # Install in batches, parallelizing within each batch
        failed_modules = []
        for batch_idx, batch in enumerate(install_batches):
            if len(batch) == 1:
                # Single module - install directly to avoid threading overhead
                info(f"Batch {batch_idx + 1}/{len(install_batches)}: Installing {batch[0]} (single module)")
                module = module_map[batch[0]]
                if not install_module(module):
                    failed_modules.append(module.name)
            else:
                # Multiple modules - install in parallel
                info(f"Batch {batch_idx + 1}/{len(install_batches)}: Installing {len(batch)} components in parallel...")

                with concurrent.futures.ThreadPoolExecutor(max_workers=min(len(batch), 4)) as executor:
                    batch_modules = [module_map[name] for name in batch]
                    future_to_module = {executor.submit(install_module, module): module for module in batch_modules}

                    for future in concurrent.futures.as_completed(future_to_module):
                        module = future_to_module[future]
                        try:
                            success_result = future.result()
                            if not success_result:
                                failed_modules.append(module.name)
                        except Exception as e:
                            failed_modules.append(module.name)
                            with install_lock:
                                error(f"  -> {module.name} failed with exception: {e}")

            print()  # Add spacing between batches

        if failed_modules:
            error(f"Installation completed with {len(failed_modules)} failures: {', '.join(failed_modules)}")
        else:
            success("Installation complete!")

    def cmd_clean(self, args, unknown_args=None, verbose: bool = False) -> None:
        from metta.setup.utils import info, warning

        build_dir = self.repo_root / "build"
        if build_dir.exists():
            info("  Removing root build directory...")
            shutil.rmtree(build_dir)
        # Clean mettagrid build directories
        mettagrid_dir = self.repo_root / "mettagrid"
        for build_name in ["build-debug", "build-release"]:
            build_path = mettagrid_dir / build_name
            if build_path.exists():
                info(f"  Removing mettagrid/{build_name}...")
                shutil.rmtree(build_path)

        # Run cleanup script to remove empty directories and __pycache__
        cleanup_script = self.repo_root / "devops" / "tools" / "cleanup_repo.py"
        if cleanup_script.exists():
            cmd = [str(cleanup_script)]
            if verbose:
                cmd.append("--verbose")
            try:
                subprocess.run(cmd, cwd=str(self.repo_root), check=True)
            except subprocess.CalledProcessError as e:
                warning(f"  Cleanup script failed: {e}")

    def cmd_go(self, args, unknown_args=None) -> None:
        """Navigate to a Softmax Home shortcut URL."""
        import webbrowser

        from metta.setup.utils import error, info

        if not unknown_args:
            error("Please specify a shortcut (e.g., 'metta go g' for GitHub)")
            info("\nCommon shortcuts:")
            info("  g    - GitHub")
            info("  w    - Weights & Biases")
            info("  o    - Observatory")
            info("  d    - Datadog")
            return

        shortcut = unknown_args[0]
        url = f"https://home.softmax-research.net/{shortcut}"

        info(f"Opening {url}...")
        webbrowser.open(url)

=======
>>>>>>> 3b210e94
    def _truncate(self, text: str, max_len: int) -> str:
        """Truncate text to max length with ellipsis."""
        if len(text) <= max_len:
            return text
        return text[: max_len - 3] + "..."


# Create a single CLI instance
cli = MettaCLI()


# Configure command
@app.command(name="configure", help="Configure Metta settings")
def cmd_configure(
    component: Annotated[Optional[str], typer.Argument(help="Specific component to configure")] = None,
    profile: Annotated[
        Optional[str],
        typer.Option(
            "--profile",
            help="Set user profile",
        ),
    ] = None,
    non_interactive: Annotated[bool, typer.Option("--non-interactive", help="Non-interactive mode")] = False,
):
    """Configure Metta settings."""
    cli._init_all()
    if component:
        configure_component(component)
    elif profile:
        selected_user_type = UserType(profile)
        if selected_user_type in PROFILE_DEFINITIONS:
            saved_settings = get_saved_settings()
            saved_settings.apply_profile(selected_user_type)
            success(f"Configured as {selected_user_type.value} user.")
            info("\nRun 'metta install' to set up your environment.")
        else:
            error(f"Unknown profile: {profile}")
            raise typer.Exit(1)
    else:
        cli.setup_wizard(non_interactive=non_interactive)


def configure_component(component_name: str):
    from metta.setup.registry import get_all_modules
    from metta.setup.utils import error, info

    modules = get_all_modules()
    module_map = {m.name: m for m in modules}

    if not (module := module_map.get(component_name)):
        error(f"Unknown component: {component_name}")
        info(f"Available components: {', '.join(sorted(module_map.keys()))}")
        raise typer.Exit(1)

    options = module.get_configuration_options()
    if not options:
        info(f"Component '{component_name}' has no configuration options.")
        return
    module.configure()


# Install command
@app.command(name="install", help="Install or update components")
def cmd_install(
    components: Annotated[Optional[list[str]], typer.Argument(help="Components to install")] = None,
    force: Annotated[bool, typer.Option("--force", help="Force reinstall")] = False,
    no_clean: Annotated[bool, typer.Option("--no-clean", help="Skip cleaning before install")] = False,
    non_interactive: Annotated[bool, typer.Option("--non-interactive", help="Non-interactive mode")] = False,
):
    """Install or update components."""
    from metta.setup.registry import get_all_modules, get_enabled_setup_modules
    from metta.setup.utils import error, info, success, warning

    cli._init_all()

    if not get_saved_settings().exists():
        warning("No configuration found. Running setup wizard first...")
        cli.setup_wizard()

    if not no_clean:
        cmd_clean()

    if components:
        modules = get_all_modules()
    else:
        modules = get_enabled_setup_modules()

    if components:
        only_names = list(components)
        original_only = set(only_names)

        essential_modules = {"system", "core"}
        added_essentials = essential_modules - original_only

        for essential in essential_modules:
            if essential not in only_names:
                only_names.append(essential)

        if added_essentials:
            info(f"Note: Adding essential dependencies: {', '.join(sorted(added_essentials))}\n")

        modules = [m for m in modules if m.name in only_names]
        modules.sort(key=lambda m: (m.name not in essential_modules, m.name))

    if not modules:
        info("No modules to install.")
        return

    info(f"\nInstalling {len(modules)} components...\n")

    for module in modules:
        info(f"[{module.name}] {module.description}")

        if module.install_once and module.check_installed() and not force:
            info("  -> Already installed, skipping (use --force to reinstall)\n")
            continue

        try:
            module.install(non_interactive=non_interactive)
            print()
        except Exception as e:
            error(f"  Error: {e}\n")

    success("Installation complete!")


# Status command
@app.command(name="status", help="Show status of all components")
def cmd_status(
    components: Annotated[
        Optional[str], typer.Option("--components", help="Comma-separated list of components")
    ] = None,
    non_interactive: Annotated[bool, typer.Option("-n", "--non-interactive", help="Non-interactive mode")] = False,
):
    """Show status of all components."""
    import concurrent.futures

    from metta.setup.registry import get_all_modules
    from metta.setup.utils import info, warning

    cli._init_all()

    all_modules = get_all_modules()

    if components:
        requested_components = [c.strip() for c in components.split(",")]
        module_map = {m.name: m for m in all_modules}
        modules = []
        for comp in requested_components:
            if comp in module_map:
                modules.append(module_map[comp])
            else:
                warning(f"Unknown component: {comp}")
                info(f"Available components: {', '.join(sorted(module_map.keys()))}")
        if not modules:
            return
    else:
        modules = all_modules

    if not modules:
        warning("No modules found.")
        return

    applicable_modules = [m for m in modules if m.is_enabled()]
    if not applicable_modules:
        warning("No applicable modules found.")
        return

    module_status = {}

    with Progress(
        SpinnerColumn(),
        TextColumn("[progress.description]{task.description}"),
        console=console,
        transient=True,
    ) as progress:
        progress.add_task("Checking component status...", total=None)

        with concurrent.futures.ThreadPoolExecutor(max_workers=10) as executor:
            future_to_module = {executor.submit(lambda m: (m.name, m.get_status()), m): m for m in modules}
            for future in concurrent.futures.as_completed(future_to_module):
                name, status = future.result()
                if status:
                    module_status[name] = status

    table = Table(title="Component Status", show_header=True, header_style="bold magenta")
    table.add_column("Component", style="cyan", no_wrap=True)
    table.add_column("Installed", justify="center")
    table.add_column("Connected As")
    table.add_column("Expected")
    table.add_column("Status", justify="center")

    for module in modules:
        if module.name not in module_status:
            continue

        status_data = module_status[module.name]
        installed = status_data["installed"]
        connected_as = status_data["connected_as"]
        expected = status_data["expected"]

        installed_str = "Yes" if installed else "No"
        connected_str = cli._truncate(connected_as or "-", 25)
        expected_str = cli._truncate(expected or "-", 20)

        if not installed:
            status = "[red]NOT INSTALLED[/red]"
        elif connected_as is None:
            if expected is None:
                status = "[green]OK[/green]"
            else:
                status = "[red]NOT CONNECTED[/red]"
        elif expected is None:
            status = "[green]OK[/green]"
        elif expected in connected_as:
            status = "[green]OK[/green]"
        else:
            status = "[yellow]WRONG ACCOUNT[/yellow]"

        table.add_row(module.name, installed_str, connected_str, expected_str, status)

    console.print(table)

    all_installed = all(module_status[name]["installed"] for name in module_status)
    all_connected = all(
        (module_status[name]["connected_as"] is not None or module_status[name]["expected"] is None)
        for name in module_status
        if module_status[name]["installed"]
    )

    if all_installed:
        if all_connected:
            console.print("[green]All components are properly configured![/green]")
        else:
            console.print("[yellow]Some components need authentication. Run 'metta install' to set them up.[/yellow]")
    else:
        console.print("[yellow]Some components are not installed. Run 'metta install' to set them up.[/yellow]")

    not_connected = [
        name
        for name, data in module_status.items()
        if data["installed"] and data["expected"] and data["connected_as"] is None
    ]

    if not_connected:
        console.print(f"\n[yellow]Components not connected: {', '.join(not_connected)}[/yellow]")
        console.print("This could be due to expired credentials, network issues, or broken installations.")

        if non_interactive:
            console.print(f"\nTo fix: metta install {' '.join(not_connected)} --force")
        elif sys.stdin.isatty():
            if typer.confirm("\nReinstall these components to fix connection issues?"):
                console.print(f"\nRunning: metta install {' '.join(not_connected)} --force")
                subprocess.run([sys.executable, __file__, "install"] + not_connected + ["--force"], cwd=cli.repo_root)

    not_installed = [name for name, data in module_status.items() if not data["installed"]]

    if not_installed:
        console.print(f"\n[yellow]Components not installed: {', '.join(not_installed)}[/yellow]")

        if non_interactive:
            console.print(f"\nTo fix: metta install {' '.join(not_installed)}")
        elif sys.stdin.isatty():
            if typer.confirm("\nInstall these components?"):
                console.print(f"\nRunning: metta install {' '.join(not_installed)}")
                subprocess.run([sys.executable, __file__, "install"] + not_installed, cwd=cli.repo_root)


# Run command
@app.command(name="run", help="Run component-specific commands")
def cmd_run(
    component: Annotated[str, typer.Argument(help="Component to run command for")],
    args: Annotated[Optional[list[str]], typer.Argument(help="Arguments to pass to the component")] = None,
):
    """Run component-specific commands."""
    from metta.setup.registry import get_all_modules
    from metta.setup.utils import error, info

    cli._init_all()

    modules = get_all_modules()
    module_map = {m.name: m for m in modules}

    if not (module := module_map.get(component)):
        error(f"Unknown component: {component}")
        info(f"Available components: {', '.join(sorted(module_map.keys()))}")
        raise typer.Exit(1)

    module.run(args or [])


# Clean command
@app.command(name="clean", help="Clean build artifacts and temporary files")
def cmd_clean(verbose: Annotated[bool, typer.Option("--verbose", help="Verbose output")] = False):
    """Clean build artifacts and temporary files."""
    from metta.setup.utils import info, warning

    build_dir = cli.repo_root / "build"
    if build_dir.exists():
        info("  Removing root build directory...")
        shutil.rmtree(build_dir)

    mettagrid_dir = cli.repo_root / "mettagrid"
    for build_name in ["build-debug", "build-release"]:
        build_path = mettagrid_dir / build_name
        if build_path.exists():
            info(f"  Removing mettagrid/{build_name}...")
            shutil.rmtree(build_path)

    cleanup_script = cli.repo_root / "devops" / "tools" / "cleanup_repo.py"
    if cleanup_script.exists():
        cmd = [str(cleanup_script)]
        if verbose:
            cmd.append("--verbose")
        try:
            subprocess.run(cmd, cwd=str(cli.repo_root), check=True)
        except subprocess.CalledProcessError as e:
            warning(f"  Cleanup script failed: {e}")


# Lint command
@app.command(name="lint", help="Run linting and formatting")
def cmd_lint(
    fix: Annotated[bool, typer.Option("--fix", help="Apply fixes automatically")] = False,
    staged: Annotated[bool, typer.Option("--staged", help="Only lint staged files")] = False,
):
    """Run linting and formatting."""
    files = []
    if staged:
        result = subprocess.run(
            ["git", "diff", "--cached", "--name-only", "--diff-filter=ACM"],
            cwd=cli.repo_root,
            capture_output=True,
            text=True,
            check=True,
        )
        files = [f for f in result.stdout.strip().split("\n") if f.endswith(".py") and f]
        if not files:
            return

    check_cmd = ["uv", "run", "--active", "ruff", "check"]
    format_cmd = ["uv", "run", "--active", "ruff", "format"]
    cmds = [format_cmd, check_cmd]

    if fix:
        check_cmd.append("--fix")
    else:
        format_cmd.append("--check")

    if files:
        for cmd in cmds:
            cmd.extend(files)

    for cmd in cmds:
        try:
            console.print(f"Running: {' '.join(cmd)}")
            subprocess.run(cmd, cwd=cli.repo_root, check=True)
        except subprocess.CalledProcessError as e:
            raise typer.Exit(e.returncode) from e


# CI command
@app.command(name="ci", help="Run all Python unit tests and all Mettagrid C++ tests")
def cmd_ci():
    """Run all Python unit tests and all Mettagrid C++ tests."""
    from metta.setup.utils import error, info, success

    cli._init_all()

    info("Running Python tests...")
    python_test_cmd = [
        "uv",
        "run",
        "pytest",
        *PYTHON_TEST_FOLDERS,
        "--benchmark-disable",
        "-n",
        "auto",
    ]

    try:
        subprocess.run(python_test_cmd, cwd=cli.repo_root, check=True)
        success("Python tests passed!")
    except subprocess.CalledProcessError as e:
        error("Python tests failed!")
        raise typer.Exit(e.returncode) from e

    info("\nBuilding and running C++ tests...")
    mettagrid_dir = cli.repo_root / "mettagrid"

    try:
        subprocess.run(["cmake", "--preset", "benchmark"], cwd=mettagrid_dir, check=True)
        subprocess.run(["cmake", "--build", "build-release"], cwd=mettagrid_dir, check=True)
        build_dir = mettagrid_dir / "build-release"
        subprocess.run(["ctest", "-L", "benchmark", "--output-on-failure"], cwd=build_dir, check=True)
        success("C++ tests passed!")
    except subprocess.CalledProcessError as e:
        error("C++ tests failed!")
        raise typer.Exit(e.returncode) from e

    success("\nAll CI tests passed!")


# Test command
@app.command(name="test", help="Run all Python unit tests", context_settings={"allow_extra_args": True})
def cmd_test(ctx: typer.Context):
    """Run all Python unit tests."""
    cmd = [
        "uv",
        "run",
        "pytest",
        *PYTHON_TEST_FOLDERS,
        "--benchmark-disable",
        "-n",
        "auto",
    ]
    if ctx.args:
        cmd.extend(ctx.args)
    try:
        subprocess.run(cmd, cwd=cli.repo_root, check=True)
    except subprocess.CalledProcessError as e:
        raise typer.Exit(e.returncode) from e


# Pytest command
@app.command(
    name="pytest",
    help="Run pytest with passed arguments",
    context_settings={"allow_extra_args": True, "allow_interspersed_args": False},
)
def cmd_pytest(ctx: typer.Context):
    """Run pytest with custom arguments."""
    cmd = [
        "uv",
        "run",
        "pytest",
        "--benchmark-disable",
        "-n",
        "auto",
    ]
    if ctx.args:
        cmd.extend(ctx.args)
    try:
        subprocess.run(cmd, cwd=cli.repo_root, check=True)
    except subprocess.CalledProcessError as e:
        raise typer.Exit(e.returncode) from e


# Tool command
@app.command(name="tool", help="Run a tool from the tools/ directory", context_settings={"allow_extra_args": True})
def cmd_tool(
    tool_name: Annotated[str, typer.Argument(help="Name of the tool to run")],
    ctx: typer.Context,
):
    """Run a tool from the tools/ directory."""
    tool_path = cli.repo_root / "tools" / f"{tool_name}.py"
    if not tool_path.exists():
        console.print(f"[red]Error: Tool '{tool_name}' not found at {tool_path}[/red]")
        raise typer.Exit(1)

    cmd = [str(tool_path)] + (ctx.args or [])
    try:
        subprocess.run(cmd, cwd=cli.repo_root, check=True)
    except subprocess.CalledProcessError as e:
        raise typer.Exit(e.returncode) from e


# Shell command
@app.command(name="shell", help="Start an IPython shell with Metta imports")
def cmd_shell():
    """Start IPython shell."""
    cmd = ["uv", "run", "--active", "metta/setup/shell.py"]
    try:
        subprocess.run(cmd, cwd=cli.repo_root, check=True)
    except subprocess.CalledProcessError as e:
        raise typer.Exit(e.returncode) from e


# Go command
@app.command(name="go", help="Navigate to a Softmax Home shortcut", context_settings={"allow_extra_args": True})
def cmd_go(ctx: typer.Context):
    """Navigate to Softmax Home shortcut."""
    import webbrowser

    from metta.setup.utils import error, info

    if not ctx.args:
        error("Please specify a shortcut (e.g., 'metta go g' for GitHub)")
        info("\nCommon shortcuts:")
        info("  g    - GitHub")
        info("  w    - Weights & Biases")
        info("  o    - Observatory")
        info("  d    - Datadog")
        return

    shortcut = ctx.args[0]
    url = f"https://home.softmax-research.net/{shortcut}"

    info(f"Opening {url}...")
    webbrowser.open(url)


# Report env details command
@app.command(name="report-env-details", help="Report environment details including UV project directory")
def cmd_report_env_details():
    """Report environment details."""
    console.print(f"UV Project Directory: {cli.repo_root}")
    console.print(f"Metta CLI Working Directory: {Path.cwd()}")
    if branch := gitta.get_current_branch():
        console.print(f"Git Branch: {branch}")
    if commit := gitta.get_current_commit():
        console.print(f"Git Commit: {commit}")


# Clip command
@app.command(name="clip", help="Copy subsets of codebase for LLM contexts", context_settings={"allow_extra_args": True})
def cmd_clip(ctx: typer.Context):
    """Run codeclip tool."""
    cmd = ["codeclip"]
    if ctx.args:
        cmd.extend(ctx.args)
    try:
        subprocess.run(cmd, cwd=cli.repo_root, check=False)
    except FileNotFoundError:
        console.print("[red]Error: Command not found: codeclip[/red]")
        console.print("Run: metta install codebot")
        raise typer.Exit(1) from None


app.add_typer(local_app, name="local")
app.add_typer(book_app, name="book")
app.add_typer(symlink_app, name="symlink-setup")


@app.callback()
def main_callback():
    """Handle initialization checks."""
    pass


def main() -> None:
    app()


if __name__ == "__main__":
    main()<|MERGE_RESOLUTION|>--- conflicted
+++ resolved
@@ -123,7 +123,6 @@
         success("\nCustom configuration saved.")
         info("\nRun 'metta install' to set up your environment.")
 
-<<<<<<< HEAD
     def cmd_configure(self, args, unknown_args=None) -> None:
         if args.component:
             self.configure_component(args.component)
@@ -420,8 +419,6 @@
         info(f"Opening {url}...")
         webbrowser.open(url)
 
-=======
->>>>>>> 3b210e94
     def _truncate(self, text: str, max_len: int) -> str:
         """Truncate text to max length with ellipsis."""
         if len(text) <= max_len:
