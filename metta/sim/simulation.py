from __future__ import annotations

import logging
import os
import time
import uuid
from dataclasses import dataclass
from pathlib import Path
from typing import Any, Dict

import numpy as np
import torch

from metta.agent.metta_agent import PolicyAgent
from metta.agent.mocks import MockAgent
from metta.agent.utils import obs_to_td
from metta.app_backend.clients.stats_client import StatsClient
from metta.cogworks.curriculum.curriculum import Curriculum, CurriculumConfig
from metta.common.util.heartbeat import record_heartbeat
from metta.mettagrid import MettaGridEnv, dtype_actions
from metta.mettagrid.replay_writer import ReplayWriter
from metta.mettagrid.stats_writer import StatsWriter
from metta.rl.checkpoint_manager import CheckpointManager
from metta.rl.vecenv import make_vecenv
from metta.sim.simulation_config import SimulationConfig
from metta.sim.simulation_stats_db import SimulationStatsDB
from metta.sim.thumbnail_automation import maybe_generate_and_upload_thumbnail
from metta.sim.utils import get_or_create_policy_ids

SYNTHETIC_EVAL_PREFIX = "eval/"

logger = logging.getLogger(__name__)


class SimulationCompatibilityError(Exception):
    """Raised when there's a compatibility issue that prevents simulation from running."""

    pass


class Simulation:
    """A vectorized batch of MettaGrid environments sharing the same parameters."""

    def __init__(
        self,
        name: str,
        cfg: SimulationConfig,
        policy: PolicyAgent,
        policy_uri: str,
        device: torch.device,
        vectorization: str,
        stats_dir: str = "/tmp/stats",
        replay_dir: str | None = None,
        stats_client: StatsClient | None = None,
        stats_epoch_id: uuid.UUID | None = None,
        eval_task_id: uuid.UUID | None = None,
        episode_tags: list[str] | None = None,
    ):
        self._name = name
        self._config = cfg
        self._id = uuid.uuid4().hex[:12]
        self._eval_task_id = eval_task_id
        self._episode_tags = episode_tags
        self._policy_uri = policy_uri

        replay_dir = f"{replay_dir}/{self._id}" if replay_dir else None

        sim_stats_dir = (Path(stats_dir) / self._id).resolve()
        sim_stats_dir.mkdir(parents=True, exist_ok=True)
        self._stats_dir = sim_stats_dir
        self._stats_writer = StatsWriter(sim_stats_dir)
        self._replay_writer = ReplayWriter(replay_dir)
        self._device = device

        # Calculate number of parallel environments and episodes per environment
        # to achieve the target total number of episodes
        max_envs = os.cpu_count() or 1
        if cfg.num_episodes <= max_envs:
            # If we want fewer episodes than CPUs, create one env per episode
            num_envs = cfg.num_episodes
            episodes_per_env = 1
        else:
            # Otherwise, use all CPUs and distribute episodes
            num_envs = max_envs
            episodes_per_env = (cfg.num_episodes + num_envs - 1) // num_envs  # Ceiling division

        logger.info(
            f"Creating vecenv with {num_envs} environments, {episodes_per_env} "
            f"episodes per env (total target: {cfg.num_episodes})"
        )

        self._vecenv = make_vecenv(
            Curriculum(CurriculumConfig.from_mg(cfg.env)),
            vectorization,
            num_envs=num_envs,
            stats_writer=self._stats_writer,
            replay_writer=self._replay_writer,
        )

        self._num_envs = num_envs
        self._min_episodes = episodes_per_env
        self._max_time_s = cfg.max_time_s
        self._agents_per_env = cfg.env.game.num_agents

<<<<<<< HEAD
        # ---------------- policies ------------------------------------- #
        self._policy_pr = policy_pr
        self._policy_store = policy_store
        self._npc_pr = (
            policy_store.policy_record_or_mock(cfg.npc_policy_uri, run_name=name) if cfg.npc_policy_uri else None
        )
        self._policy_agents_pct = cfg.policy_agents_pct if self._npc_pr is not None else 1.0
=======
        self._policy = policy
        self._policy_uri = policy_uri
        # Load NPC policy if specified
        if cfg.npc_policy_uri:
            self._npc_policy = CheckpointManager.load_from_uri(cfg.npc_policy_uri)
        else:
            self._npc_policy = None
        self._npc_policy_uri = cfg.npc_policy_uri
        self._policy_agents_pct = cfg.policy_agents_pct if self._npc_policy is not None else 1.0
>>>>>>> f71b3435

        self._stats_client: StatsClient | None = stats_client
        self._stats_epoch_id: uuid.UUID | None = stats_epoch_id

        driver_env = self._vecenv.driver_env  # type: ignore
        metta_grid_env: MettaGridEnv = getattr(driver_env, "_env", driver_env)
        assert isinstance(metta_grid_env, MettaGridEnv), f"Expected MettaGridEnv, got {type(metta_grid_env)}"

        # Initialize policy to environment
        self._policy.eval()  # Set to evaluation mode for simulation
        features = metta_grid_env.get_observation_features()
        self._policy.initialize_to_environment(
            features, metta_grid_env.action_names, metta_grid_env.max_action_args, self._device
        )

        if self._npc_policy is not None:
            # Initialize NPC policy to environment
            self._npc_policy.eval()  # Set to evaluation mode for simulation
            features = metta_grid_env.get_observation_features()
            self._npc_policy.initialize_to_environment(
                features, metta_grid_env.action_names, metta_grid_env.max_action_args, self._device
            )

        # agent-index bookkeeping
        idx_matrix = torch.arange(metta_grid_env.num_agents * self._num_envs, device=self._device).reshape(
            self._num_envs, self._agents_per_env
        )

        # Store npc_group_id for use after reset when grid_objects is populated
        self._npc_group_id = cfg.npc_group_id if hasattr(cfg, "npc_group_id") else None

        # Initially use default index-based assignment
        # This will be overridden after reset if npc_group_id is set
        if self._npc_pr is not None and self._npc_group_id is not None:
            # Build a mask of agent indices that belong to the npc_group_id for each env.
            # We need per-env group ids. Use metta_grid_env.grid_objects mapping.
            # grid_objects contains agent objects with fields including 'agent_id' and 'group_id'.
            grid_objects = metta_grid_env.grid_objects
            # Create per-env tensors of policy/npc indices
            policy_indices: list[torch.Tensor] = []
            npc_indices: list[torch.Tensor] = []

            # For vecenv, agent ids are laid out per env consecutively.
            for env_idx in range(self._num_envs):
                base = env_idx * self._agents_per_env
                env_policy: list[int] = []
                env_npc: list[int] = []
                # Iterate all agents for this env and route by group id.
                for local_id in range(self._agents_per_env):
                    global_id = base + local_id
                    obj = grid_objects.get(global_id)
                    # Fallback: if mapping missing, default to policy
                    if not obj or obj.get("type") != 0:
                        env_policy.append(global_id)
                        continue
                    group = int(obj.get("group_id", -1))
                    if group == self._npc_group_id:
                        env_npc.append(global_id)
                    else:
                        env_policy.append(global_id)

                # If no NPCs found for this env, fall back to pct split for that env
                if not env_npc:
                    cutoff = max(1, int(self._agents_per_env * self._policy_agents_pct))
                    env_policy = list(range(base, base + cutoff))
                    env_npc = list(range(base + cutoff, base + self._agents_per_env))

                policy_indices.append(torch.tensor(env_policy, device=self._device, dtype=torch.long))
                npc_indices.append(torch.tensor(env_npc, device=self._device, dtype=torch.long))

            self._policy_idxs = (
                torch.cat(policy_indices) if policy_indices else torch.tensor([], device=self._device, dtype=torch.long)
            )
            self._npc_idxs = (
                torch.cat(npc_indices) if npc_indices else torch.tensor([], device=self._device, dtype=torch.long)
            )

            # Derive counts for logging
            self._policy_agents_per_env = int(self._policy_idxs.numel() // max(1, self._num_envs))
            self._npc_agents_per_env = int(self._npc_idxs.numel() // max(1, self._num_envs))
        else:
            self._policy_agents_per_env = max(1, int(self._agents_per_env * self._policy_agents_pct))
            self._npc_agents_per_env = self._agents_per_env - self._policy_agents_per_env

            self._policy_idxs = idx_matrix[:, : self._policy_agents_per_env].reshape(-1)
            self._npc_idxs = (
                idx_matrix[:, self._policy_agents_per_env :].reshape(-1)
                if self._npc_agents_per_env
                else torch.tensor([], device=self._device, dtype=torch.long)
            )
        self._episode_counters = np.zeros(self._num_envs, dtype=int)

    def _reassign_agents_by_group(self) -> None:
        """Reassign policy/NPC indices based on agent groups after reset."""
        # Get the driver env to access grid_objects
        driver_env = self._vecenv.driver_env  # type: ignore
        metta_grid_env: MettaGridEnv = getattr(driver_env, "_env", driver_env)
        grid_objects = metta_grid_env.grid_objects

        policy_indices: list[int] = []
        npc_indices: list[int] = []

        # grid_objects is a dict where keys are object_ids (not agent_ids)
        # We need to iterate through all objects and find agents
        for obj in grid_objects.values():
            # Check if this is an agent (type 0) and has an agent_id
            if obj.get("type") == 0 and "agent_id" in obj:
                agent_id = obj["agent_id"]
                group = obj.get("group_id", -1)
                if group == self._npc_group_id:
                    npc_indices.append(agent_id)
                else:
                    policy_indices.append(agent_id)

        if npc_indices:
            # Successfully found NPCs by group
            self._policy_idxs = torch.tensor(policy_indices, device=self._device, dtype=torch.long)
            self._npc_idxs = torch.tensor(npc_indices, device=self._device, dtype=torch.long)
            self._policy_agents_per_env = len(policy_indices) // max(1, self._num_envs)
            self._npc_agents_per_env = len(npc_indices) // max(1, self._num_envs)
            logger.info(
                f"Assigned {len(npc_indices)} agents to NPC (group {self._npc_group_id}), "
                f"{len(policy_indices)} to policy"
            )
        else:
            # No agents found with the specified group, keep default assignment
            logger.warning(f"No agents found with group_id={self._npc_group_id}, using default index-based assignment")

    @classmethod
    def create(
        cls,
        sim_config: SimulationConfig,
        device: str,
        vectorization: str,
        stats_dir: str = "./train_dir/stats",
        replay_dir: str = "./train_dir/replays",
        policy_uri: str | None = None,
    ) -> "Simulation":
        """Create a Simulation with sensible defaults."""
        # Create policy record from URI
        if policy_uri:
            policy = CheckpointManager.load_from_uri(policy_uri)
        else:
            policy = MockAgent()

        # Create replay directory path with simulation name
        full_replay_dir = f"{replay_dir}/{sim_config.name}"

        # Create and return simulation
        return cls(
            sim_config.name,
            sim_config,
            policy,
            policy_uri or "mock://",
            device=torch.device(device),
            vectorization=vectorization,
            stats_dir=stats_dir,
            replay_dir=full_replay_dir,
        )

    def start_simulation(self) -> None:
        """Start the simulation."""
        logger.info(
            "Sim '%s': %d env × %d agents (%.0f%% candidate)",
            self._name,
            self._num_envs,
            self._agents_per_env,
            100 * self._policy_agents_per_env / self._agents_per_env,
        )
        logger.info("Stats dir: %s", self._stats_dir)
        self._obs, _ = self._vecenv.reset()
        self._env_done_flags = [False] * self._num_envs

        # Now that reset has happened, reassign agents by group if needed
        if self._npc_pr is not None and self._npc_group_id is not None:
            self._reassign_agents_by_group()

        self._t0 = time.time()

    def _get_actions_for_agents(self, agent_indices: torch.Tensor, policy) -> torch.Tensor:
        """Get actions for a group of agents, preserving agent dimension for single-agent cases."""
        agent_obs = self._obs[agent_indices]
        # Ensure agent dimension is preserved for single-agent environments
        if agent_obs.ndim == 2 and len(agent_indices) == 1:
            agent_obs = agent_obs[None, ...]  # Add back the agent dimension
        td = obs_to_td(agent_obs, self._device)
        policy(td)
        return td["actions"]

    def generate_actions(self) -> np.ndarray:
        """Generate actions for the simulation."""
        if __debug__:
<<<<<<< HEAD
            # Debug assertion: verify no overlap between policy and NPC indices
            num_policy = len(self._policy_idxs)
            num_npc = len(self._npc_idxs)

=======
            num_policy = len(self._policy_idxs)
            num_npc = len(self._npc_idxs)

            if num_policy > 0:
                assert self._policy_idxs[0] == 0, f"Policy indices should start at 0, got {self._policy_idxs[0]}"
                assert self._policy_idxs[-1] == num_policy - 1, (
                    f"Policy indices should be continuous 0 to {num_policy - 1}, last index is {self._policy_idxs[-1]}"
                )
                assert list(self._policy_idxs) == list(range(num_policy)), (
                    "Policy indices should be continuous sequence starting from 0"
                )

            if self._npc_policy is not None and num_npc > 0:
                expected_npc_start = num_policy
                assert self._npc_idxs[0] == expected_npc_start, (
                    f"NPC indices should start at {expected_npc_start}, got {self._npc_idxs[0]}"
                )
                assert self._npc_idxs[-1] == expected_npc_start + num_npc - 1, (
                    f"NPC indices should end at {expected_npc_start + num_npc - 1}, got {self._npc_idxs[-1]}"
                )
                assert list(self._npc_idxs) == list(range(expected_npc_start, expected_npc_start + num_npc)), (
                    f"NPC indices should be continuous sequence from {expected_npc_start}"
                )

>>>>>>> f71b3435
            if num_policy > 0 and num_npc > 0:
                policy_set = set(self._policy_idxs.tolist())
                npc_set = set(self._npc_idxs.tolist())
                assert policy_set.isdisjoint(npc_set), (
                    f"Policy and NPC indices should not overlap. Overlap: {policy_set.intersection(npc_set)}"
                )

        with torch.no_grad():
            policy_actions = self._get_actions_for_agents(self._policy_idxs.cpu(), self._policy)

            npc_actions = None
            if self._npc_policy is not None and len(self._npc_idxs):
                npc_actions = self._get_actions_for_agents(self._npc_idxs, self._npc_policy)

<<<<<<< HEAD
        # ---------------- action stitching ----------------------- #
        if self._npc_agents_per_env:
            # When using group-based assignment, indices may not be contiguous
            # Create full action tensor and fill in the right positions
            total_agents = self._agents_per_env * self._num_envs
            action_dim = policy_actions.shape[-1]
            actions = torch.zeros(total_agents, action_dim, dtype=policy_actions.dtype, device=policy_actions.device)

            # Fill in policy actions
            actions[self._policy_idxs] = policy_actions

            # Fill in NPC actions
            if npc_actions is not None:
                npc_actions = npc_actions.to(dtype=policy_actions.dtype, device=policy_actions.device)
                actions[self._npc_idxs] = npc_actions
        else:
            actions = policy_actions
=======
        actions = policy_actions
        if self._npc_agents_per_env:
            policy_actions = rearrange(
                policy_actions,
                "(envs policy_agents) act -> envs policy_agents act",
                envs=self._num_envs,
                policy_agents=self._policy_agents_per_env,
            )
            npc_actions = rearrange(
                npc_actions,
                "(envs npc_agents) act -> envs npc_agents act",
                envs=self._num_envs,
                npc_agents=self._npc_agents_per_env,
            )
            # Concatenate along agents dimension
            actions = torch.cat([policy_actions, npc_actions], dim=1)
            # Flatten back to (total_agents, action_dim)
            actions = rearrange(actions, "envs agents act -> (envs agents) act")
>>>>>>> f71b3435

        actions_np = actions.cpu().numpy().astype(dtype_actions)
        return actions_np

    def step_simulation(self, actions_np: np.ndarray) -> None:
        obs, rewards, dones, trunc, infos = self._vecenv.step(actions_np)

        done_now = np.logical_or(
            dones.reshape(self._num_envs, self._agents_per_env).all(1),
            trunc.reshape(self._num_envs, self._agents_per_env).all(1),
        )
        for e in range(self._num_envs):
            if done_now[e] and not self._env_done_flags[e]:
                self._env_done_flags[e] = True
                self._episode_counters[e] += 1
            elif not done_now[e] and self._env_done_flags[e]:
                self._env_done_flags[e] = False

    def _maybe_generate_thumbnail(self) -> str | None:
        """Generate thumbnail if this is the first run for this eval_name."""
        try:
            # Skip synthetic evaluation framework simulations
            if self._name.startswith(SYNTHETIC_EVAL_PREFIX):
                logger.debug(f"Skipping thumbnail generation for synthetic simulation: {self._name}")
                return None

            # Get any replay data from this simulation
            if not self._replay_writer.episodes:
                logger.warning(f"No replay data available for thumbnail generation: {self._name}")
                return None

            # Use first available episode replay and get its ID
            episode_id = next(iter(self._replay_writer.episodes.keys()))
            episode_replay = self._replay_writer.episodes[episode_id]
            replay_data = episode_replay.get_replay_data()

            # Attempt to generate and upload thumbnail using episode ID (like replay files)
            success, thumbnail_url = maybe_generate_and_upload_thumbnail(replay_data, episode_id)
            if success:
                logger.info(f"Generated thumbnail for episode_id: {episode_id}")
                return thumbnail_url
            else:
                logger.debug(f"Thumbnail generation failed for episode_id: {episode_id}")
                return None

        except Exception as e:
            logger.error(f"Thumbnail generation failed for {self._name}: {e}")
            return None

    def end_simulation(self) -> SimulationResults:
        self._vecenv.close()
        db = self._from_shards_and_context()

        # Generate thumbnail before writing to database so we can include the URL
        thumbnail_url = self._maybe_generate_thumbnail()
        self._write_remote_stats(db, thumbnail_url=thumbnail_url)

        logger.info(
            "Sim '%s' finished: %d episodes in %.1fs",
            self._name,
            int(self._episode_counters.sum()),
            time.time() - self._t0,
        )
        return SimulationResults(db)

    def simulate(self) -> SimulationResults:
        """Run the simulation; returns the merged `StatsDB`."""
        self.start_simulation()

        self._policy.reset_memory()
        if self._npc_policy is not None:
            self._npc_policy.reset_memory()

        # Track iterations for heartbeat
        iteration_count = 0
        heartbeat_interval = 100  # Record heartbeat every 100 iterations

        while (self._episode_counters < self._min_episodes).any() and (time.time() - self._t0) < self._max_time_s:
            actions_np = self.generate_actions()
            self.step_simulation(actions_np)

            # Record heartbeat periodically
            iteration_count += 1
            if iteration_count % heartbeat_interval == 0:
                record_heartbeat()

        return self.end_simulation()

    def _from_shards_and_context(self) -> SimulationStatsDB:
        """Merge all *.duckdb* shards for this simulation → one `StatsDB`."""
        # Create agent map using URIs for database integration
        agent_map: Dict[int, str] = {}

        # Add policy agents to the map if they have a URI
        if self._policy_uri:
            for idx in self._policy_idxs:
                agent_map[int(idx.item())] = self._policy_uri

        # Add NPC agents to the map if they exist
        if self._npc_policy is not None and self._npc_policy_uri:
            for idx in self._npc_idxs:
                agent_map[int(idx.item())] = self._npc_policy_uri

        # Pass the policy URI directly
        db = SimulationStatsDB.from_shards_and_context(
            sim_id=self._id,
            dir_with_shards=self._stats_dir,
            agent_map=agent_map,
            sim_name=self._name,
            sim_env=self._config.env.label,
            policy_uri=self._policy_uri or "",
        )
        return db

    def _write_remote_stats(self, stats_db: SimulationStatsDB, thumbnail_url: str | None = None) -> None:
        """Write stats to the remote stats database."""
        if self._stats_client is not None:
            # Use policy_uri directly
            policy_details: list[tuple[str, str | None]] = []

            if self._policy_uri:  # Only add if we have a URI
                policy_details.append((self._policy_uri, None))

            # Add NPC policy if it exists
            if self._npc_policy_uri:
                policy_details.append((self._npc_policy_uri, "NPC policy"))

            policy_ids = get_or_create_policy_ids(self._stats_client, policy_details, self._stats_epoch_id)

            agent_map: Dict[int, uuid.UUID] = {}

            if self._policy_uri:
                for idx in self._policy_idxs:
                    agent_map[int(idx.item())] = policy_ids[self._policy_uri]

            if self._npc_policy_uri:
                for idx in self._npc_idxs:
                    agent_map[int(idx.item())] = policy_ids[self._npc_policy_uri]

            # Get all episodes from the database
            episodes_df = stats_db.query("SELECT * FROM episodes")

            for _, episode_row in episodes_df.iterrows():
                episode_id = episode_row["id"]

                # Get agent metrics for this episode
                agent_metrics_df = stats_db.query(f"SELECT * FROM agent_metrics WHERE episode_id = '{episode_id}'")
                # agent_id -> metric_name -> metric_value
                agent_metrics: Dict[int, Dict[str, float]] = {}

                for _, metric_row in agent_metrics_df.iterrows():
                    agent_id = int(metric_row["agent_id"])
                    metric_name = metric_row["metric"]
                    metric_value = float(metric_row["value"])

                    if agent_id not in agent_metrics:
                        agent_metrics[agent_id] = {}
                    agent_metrics[agent_id][metric_name] = metric_value

                # Get episode attributes
                attributes_df = stats_db.query(f"SELECT * FROM episode_attributes WHERE episode_id = '{episode_id}'")
                attributes: Dict[str, Any] = {}

                for _, attr_row in attributes_df.iterrows():
                    attr_name = attr_row["attribute"]
                    attr_value = attr_row["value"]
                    attributes[attr_name] = attr_value

                # Record the episode remotely
                episode_tags = self._episode_tags or None
                try:
                    self._stats_client.record_episode(
                        agent_policies=agent_map,
                        agent_metrics=agent_metrics,
                        primary_policy_id=policy_ids[self._policy_uri],
                        stats_epoch=self._stats_epoch_id,
                        sim_name=self._name,
                        env_label=self._config.env.label,
                        replay_url=episode_row.get("replay_url"),
                        attributes=attributes,
                        eval_task_id=self._eval_task_id,
                        tags=episode_tags,
                        thumbnail_url=thumbnail_url,
                    )
                except Exception as e:
                    logger.error(f"Failed to record episode {episode_id} remotely: {e}")
                    # Continue with other episodes even if one fails

    def get_policy_state(self):
        """Get the policy state for memory manipulation."""
        # Return the policy state if it has one
        if hasattr(self._policy, "state"):
            return self._policy.state
        return None

    @property
    def name(self) -> str:
        return self._name

    def get_envs(self):
        """Returns a list of all envs in the simulation."""
        return self._vecenv.envs

    def get_env(self):
        """Make sure this sim has a single env, and return it."""
        if len(self._vecenv.envs) != 1:
            raise ValueError("Attempting to get single env, but simulation has multiple envs")
        return self._vecenv.envs[0]

    def get_replays(self) -> dict:
        """Get all replays for this simulation."""
        return self._replay_writer.episodes.values()

    def get_replay(self) -> dict:
        """Makes sure this sim has a single replay, and return it."""
        # If no episodes yet, create initial replay data from the environment
        if len(self._replay_writer.episodes) == 0:
            env = self.get_env()
            # Return initial replay structure with action names
            return {
                "version": 2,
                "action_names": env.action_names,
                "item_names": env.resource_names if hasattr(env, "resource_names") else [],
                "type_names": env.object_type_names if hasattr(env, "object_type_names") else [],
                "num_agents": env.num_agents,
                "max_steps": env.max_steps,
                "map_size": [env.height, env.width],
                "file_name": "live_play",
                "steps": [],
            }
        if len(self._replay_writer.episodes) != 1:
            raise ValueError("Attempting to get single replay, but simulation has multiple episodes")
        # Get the single episode directly
        episode_id = next(iter(self._replay_writer.episodes))
        return self._replay_writer.episodes[episode_id].get_replay_data()


@dataclass
class SimulationResults:
    """Results of a simulation.
    For now just a stats db. Replay plays can be retrieved from the stats db."""

    stats_db: SimulationStatsDB
    replay_urls: dict[str, list[str]] | None = None  # Maps simulation names to lists of replay URLs<|MERGE_RESOLUTION|>--- conflicted
+++ resolved
@@ -10,6 +10,7 @@
 
 import numpy as np
 import torch
+from einops import rearrange
 
 from metta.agent.metta_agent import PolicyAgent
 from metta.agent.mocks import MockAgent
@@ -102,15 +103,6 @@
         self._max_time_s = cfg.max_time_s
         self._agents_per_env = cfg.env.game.num_agents
 
-<<<<<<< HEAD
-        # ---------------- policies ------------------------------------- #
-        self._policy_pr = policy_pr
-        self._policy_store = policy_store
-        self._npc_pr = (
-            policy_store.policy_record_or_mock(cfg.npc_policy_uri, run_name=name) if cfg.npc_policy_uri else None
-        )
-        self._policy_agents_pct = cfg.policy_agents_pct if self._npc_pr is not None else 1.0
-=======
         self._policy = policy
         self._policy_uri = policy_uri
         # Load NPC policy if specified
@@ -120,7 +112,6 @@
             self._npc_policy = None
         self._npc_policy_uri = cfg.npc_policy_uri
         self._policy_agents_pct = cfg.policy_agents_pct if self._npc_policy is not None else 1.0
->>>>>>> f71b3435
 
         self._stats_client: StatsClient | None = stats_client
         self._stats_epoch_id: uuid.UUID | None = stats_epoch_id
@@ -148,106 +139,23 @@
         idx_matrix = torch.arange(metta_grid_env.num_agents * self._num_envs, device=self._device).reshape(
             self._num_envs, self._agents_per_env
         )
-
-        # Store npc_group_id for use after reset when grid_objects is populated
-        self._npc_group_id = cfg.npc_group_id if hasattr(cfg, "npc_group_id") else None
-
-        # Initially use default index-based assignment
-        # This will be overridden after reset if npc_group_id is set
-        if self._npc_pr is not None and self._npc_group_id is not None:
-            # Build a mask of agent indices that belong to the npc_group_id for each env.
-            # We need per-env group ids. Use metta_grid_env.grid_objects mapping.
-            # grid_objects contains agent objects with fields including 'agent_id' and 'group_id'.
-            grid_objects = metta_grid_env.grid_objects
-            # Create per-env tensors of policy/npc indices
-            policy_indices: list[torch.Tensor] = []
-            npc_indices: list[torch.Tensor] = []
-
-            # For vecenv, agent ids are laid out per env consecutively.
-            for env_idx in range(self._num_envs):
-                base = env_idx * self._agents_per_env
-                env_policy: list[int] = []
-                env_npc: list[int] = []
-                # Iterate all agents for this env and route by group id.
-                for local_id in range(self._agents_per_env):
-                    global_id = base + local_id
-                    obj = grid_objects.get(global_id)
-                    # Fallback: if mapping missing, default to policy
-                    if not obj or obj.get("type") != 0:
-                        env_policy.append(global_id)
-                        continue
-                    group = int(obj.get("group_id", -1))
-                    if group == self._npc_group_id:
-                        env_npc.append(global_id)
-                    else:
-                        env_policy.append(global_id)
-
-                # If no NPCs found for this env, fall back to pct split for that env
-                if not env_npc:
-                    cutoff = max(1, int(self._agents_per_env * self._policy_agents_pct))
-                    env_policy = list(range(base, base + cutoff))
-                    env_npc = list(range(base + cutoff, base + self._agents_per_env))
-
-                policy_indices.append(torch.tensor(env_policy, device=self._device, dtype=torch.long))
-                npc_indices.append(torch.tensor(env_npc, device=self._device, dtype=torch.long))
-
-            self._policy_idxs = (
-                torch.cat(policy_indices) if policy_indices else torch.tensor([], device=self._device, dtype=torch.long)
-            )
-            self._npc_idxs = (
-                torch.cat(npc_indices) if npc_indices else torch.tensor([], device=self._device, dtype=torch.long)
-            )
-
-            # Derive counts for logging
-            self._policy_agents_per_env = int(self._policy_idxs.numel() // max(1, self._num_envs))
-            self._npc_agents_per_env = int(self._npc_idxs.numel() // max(1, self._num_envs))
-        else:
-            self._policy_agents_per_env = max(1, int(self._agents_per_env * self._policy_agents_pct))
-            self._npc_agents_per_env = self._agents_per_env - self._policy_agents_per_env
-
-            self._policy_idxs = idx_matrix[:, : self._policy_agents_per_env].reshape(-1)
-            self._npc_idxs = (
-                idx_matrix[:, self._policy_agents_per_env :].reshape(-1)
-                if self._npc_agents_per_env
-                else torch.tensor([], device=self._device, dtype=torch.long)
-            )
+        self._policy_agents_per_env = max(1, int(self._agents_per_env * self._policy_agents_pct))
+        self._npc_agents_per_env = self._agents_per_env - self._policy_agents_per_env
+        
+        # Store NPC group ID for later use
+        self._npc_group_id = cfg.npc_group_id
+
+        self._policy_idxs = idx_matrix[:, : self._policy_agents_per_env].reshape(-1)
+        self._npc_idxs = (
+            idx_matrix[:, self._policy_agents_per_env :].reshape(-1)
+            if self._npc_agents_per_env
+            else torch.tensor([], device=self._device, dtype=torch.long)
+        )
+        
+        # If group-based NPC assignment is enabled, we'll update indices after first reset
+        self._update_policy_npc_assignments_on_reset = self._npc_group_id is not None
+        
         self._episode_counters = np.zeros(self._num_envs, dtype=int)
-
-    def _reassign_agents_by_group(self) -> None:
-        """Reassign policy/NPC indices based on agent groups after reset."""
-        # Get the driver env to access grid_objects
-        driver_env = self._vecenv.driver_env  # type: ignore
-        metta_grid_env: MettaGridEnv = getattr(driver_env, "_env", driver_env)
-        grid_objects = metta_grid_env.grid_objects
-
-        policy_indices: list[int] = []
-        npc_indices: list[int] = []
-
-        # grid_objects is a dict where keys are object_ids (not agent_ids)
-        # We need to iterate through all objects and find agents
-        for obj in grid_objects.values():
-            # Check if this is an agent (type 0) and has an agent_id
-            if obj.get("type") == 0 and "agent_id" in obj:
-                agent_id = obj["agent_id"]
-                group = obj.get("group_id", -1)
-                if group == self._npc_group_id:
-                    npc_indices.append(agent_id)
-                else:
-                    policy_indices.append(agent_id)
-
-        if npc_indices:
-            # Successfully found NPCs by group
-            self._policy_idxs = torch.tensor(policy_indices, device=self._device, dtype=torch.long)
-            self._npc_idxs = torch.tensor(npc_indices, device=self._device, dtype=torch.long)
-            self._policy_agents_per_env = len(policy_indices) // max(1, self._num_envs)
-            self._npc_agents_per_env = len(npc_indices) // max(1, self._num_envs)
-            logger.info(
-                f"Assigned {len(npc_indices)} agents to NPC (group {self._npc_group_id}), "
-                f"{len(policy_indices)} to policy"
-            )
-        else:
-            # No agents found with the specified group, keep default assignment
-            logger.warning(f"No agents found with group_id={self._npc_group_id}, using default index-based assignment")
 
     @classmethod
     def create(
@@ -293,13 +201,68 @@
         logger.info("Stats dir: %s", self._stats_dir)
         self._obs, _ = self._vecenv.reset()
         self._env_done_flags = [False] * self._num_envs
-
-        # Now that reset has happened, reassign agents by group if needed
-        if self._npc_pr is not None and self._npc_group_id is not None:
-            self._reassign_agents_by_group()
+        
+        # Update policy/NPC assignments based on group IDs if configured
+        if self._update_policy_npc_assignments_on_reset:
+            self._update_policy_npc_assignments()
 
         self._t0 = time.time()
 
+    def _update_policy_npc_assignments(self):
+        """Update policy and NPC indices based on agent group IDs."""
+        if self._npc_group_id is None:
+            return
+            
+        # Get agent info from observations to find group IDs
+        agent_info = self._obs  # Observations contain agent metadata
+        
+        policy_idxs = []
+        npc_idxs = []
+        
+        # Check each environment's agents for group IDs
+        for env_idx in range(self._num_envs):
+            base = env_idx * self._agents_per_env
+            env_policy = []
+            env_npc = []
+            
+            # Try to get group info from game state
+            for local_idx in range(self._agents_per_env):
+                global_id = base + local_idx
+                
+                # Try to access group info from the environment
+                # This is where group_id would be stored in agent data
+                try:
+                    # Access the driver environment to get agent group info
+                    driver_env = self._vecenv.driver_env  # type: ignore
+                    metta_grid_env = getattr(driver_env, "_env", driver_env)
+                    if hasattr(metta_grid_env, 'game') and hasattr(metta_grid_env.game, 'agent'):
+                        agent = metta_grid_env.game.agent
+                        if hasattr(agent, 'data') and len(agent.data) > global_id:
+                            agent_data = agent.data[global_id]
+                            group = agent_data.get("group_id", -1)
+                            if group == self._npc_group_id:
+                                env_npc.append(global_id)
+                            else:
+                                env_policy.append(global_id)
+                            continue
+                except:
+                    pass
+                
+                # Fallback to percentage split if can't get group info
+                if local_idx < self._policy_agents_per_env:
+                    env_policy.append(global_id)
+                else:
+                    env_npc.append(global_id)
+            
+            policy_idxs.extend(env_policy)
+            npc_idxs.extend(env_npc)
+        
+        # Update the indices
+        self._policy_idxs = torch.tensor(policy_idxs, device=self._device, dtype=torch.long)
+        self._npc_idxs = torch.tensor(npc_idxs, device=self._device, dtype=torch.long)
+        
+        logger.debug(f"Updated assignments - Policy agents: {len(policy_idxs)}, NPC agents: {len(npc_idxs)}")
+    
     def _get_actions_for_agents(self, agent_indices: torch.Tensor, policy) -> torch.Tensor:
         """Get actions for a group of agents, preserving agent dimension for single-agent cases."""
         agent_obs = self._obs[agent_indices]
@@ -313,12 +276,6 @@
     def generate_actions(self) -> np.ndarray:
         """Generate actions for the simulation."""
         if __debug__:
-<<<<<<< HEAD
-            # Debug assertion: verify no overlap between policy and NPC indices
-            num_policy = len(self._policy_idxs)
-            num_npc = len(self._npc_idxs)
-
-=======
             num_policy = len(self._policy_idxs)
             num_npc = len(self._npc_idxs)
 
@@ -343,10 +300,9 @@
                     f"NPC indices should be continuous sequence from {expected_npc_start}"
                 )
 
->>>>>>> f71b3435
             if num_policy > 0 and num_npc > 0:
-                policy_set = set(self._policy_idxs.tolist())
-                npc_set = set(self._npc_idxs.tolist())
+                policy_set = set(self._policy_idxs)
+                npc_set = set(self._npc_idxs)
                 assert policy_set.isdisjoint(npc_set), (
                     f"Policy and NPC indices should not overlap. Overlap: {policy_set.intersection(npc_set)}"
                 )
@@ -358,25 +314,6 @@
             if self._npc_policy is not None and len(self._npc_idxs):
                 npc_actions = self._get_actions_for_agents(self._npc_idxs, self._npc_policy)
 
-<<<<<<< HEAD
-        # ---------------- action stitching ----------------------- #
-        if self._npc_agents_per_env:
-            # When using group-based assignment, indices may not be contiguous
-            # Create full action tensor and fill in the right positions
-            total_agents = self._agents_per_env * self._num_envs
-            action_dim = policy_actions.shape[-1]
-            actions = torch.zeros(total_agents, action_dim, dtype=policy_actions.dtype, device=policy_actions.device)
-
-            # Fill in policy actions
-            actions[self._policy_idxs] = policy_actions
-
-            # Fill in NPC actions
-            if npc_actions is not None:
-                npc_actions = npc_actions.to(dtype=policy_actions.dtype, device=policy_actions.device)
-                actions[self._npc_idxs] = npc_actions
-        else:
-            actions = policy_actions
-=======
         actions = policy_actions
         if self._npc_agents_per_env:
             policy_actions = rearrange(
@@ -395,7 +332,6 @@
             actions = torch.cat([policy_actions, npc_actions], dim=1)
             # Flatten back to (total_agents, action_dim)
             actions = rearrange(actions, "envs agents act -> (envs agents) act")
->>>>>>> f71b3435
 
         actions_np = actions.cpu().numpy().astype(dtype_actions)
         return actions_np
