from typing import TYPE_CHECKING, Any, Optional

import numpy as np
import torch
from pydantic import Field
from tensordict import TensorDict
from torch import Tensor
from torchrl.data import Composite, UnboundedContinuous, UnboundedDiscrete

if TYPE_CHECKING:
    from metta.rl.trainer_config import TrainerConfig
from metta.agent.policy import Policy
from metta.rl.loss.loss import Loss, LossConfig
from metta.rl.training import ComponentContext


class ActionSupervisedConfig(LossConfig):
    action_loss_coef: float = Field(default=1, ge=0)
    teacher_led_proportion: float = Field(default=0.0, ge=0, le=1.0)  # at 0.0, it's purely student-led

    # Controls whether to add the imitation loss to the environment rewards.
    add_action_loss_to_rewards: bool = Field(default=False)
    action_reward_coef: float = Field(default=0.01, ge=0)  # value is awild ass guess

    def create(
        self,
        policy: Policy,
        trainer_cfg: "TrainerConfig",
        vec_env: Any,
        device: torch.device,
        instance_name: str,
    ) -> "ActionSupervised":
        """Create ActionSupervised loss instance."""
        return ActionSupervised(policy, trainer_cfg, vec_env, device, instance_name, self)


class ActionSupervised(Loss):
    def __init__(
        self,
        policy: Policy,
        trainer_cfg: "TrainerConfig",
        vec_env: Any,
        device: torch.device,
        instance_name: str,
        cfg: "ActionSupervisedConfig",
    ):
        super().__init__(policy, trainer_cfg, vec_env, device, instance_name, cfg)

    def get_experience_spec(self) -> Composite:
        scalar_f32 = UnboundedContinuous(shape=torch.Size([]), dtype=torch.float32)
<<<<<<< HEAD
        act_space = self.env.single_action_space
        if np.issubdtype(act_space.dtype, np.integer):
            action_spec = UnboundedDiscrete(shape=torch.Size([]), dtype=torch.int32)
        else:
            action_spec = UnboundedContinuous(shape=torch.Size([]), dtype=torch.float32)
=======
        action_spec = UnboundedDiscrete(shape=torch.Size([]), dtype=torch.int32)
>>>>>>> 229c55d0

        return Composite(
            actions=action_spec,
            teacher_actions=UnboundedDiscrete(shape=torch.Size([]), dtype=torch.long),
            rewards=scalar_f32,
            dones=scalar_f32,
            truncateds=scalar_f32,
        )

    def run_rollout(self, td: TensorDict, context: ComponentContext) -> None:
        with torch.no_grad():
            self.policy.forward(td)

        env_slice = context.training_env_id
        if env_slice is None:
            raise RuntimeError("ComponentContext.training_env_id is missing in rollout.")
        assert self.replay is not None
        self.replay.store(data_td=td, env_id=env_slice)

        if torch.rand(1) < self.cfg.teacher_led_proportion:
            # Save td["action"] into the td that goes to the replay buffer but then overwrite it with teacher actions
            # when sending to the environment. After it gets sent to env it is no longer used.
            # NOTE: teacher-leading means actions reported to wandb are teacher actions, not student actions
            td["actions"] = td["teacher_actions"].to(td["actions"].dtype)

    def policy_output_keys(self, policy_td: Optional[TensorDict] = None) -> set[str]:
        return {"full_log_probs", "act_log_prob"} if self.cfg.add_action_loss_to_rewards else {"full_log_probs"}

    def policy_output_keys(self, policy_td: Optional[TensorDict] = None) -> set[str]:
        keys = {"full_log_probs"}
        if self.cfg.add_action_loss_to_rewards:
            keys.add("act_log_prob")
        return keys

    def run_train(
        self,
        shared_loss_data: TensorDict,
        context: ComponentContext,
        mb_idx: int,
    ) -> tuple[Tensor, TensorDict, bool]:
        minibatch = shared_loss_data["sampled_mb"]
        policy_td = shared_loss_data["policy_td"]

        policy_full_log_probs = policy_td["full_log_probs"].reshape(minibatch.shape[0], minibatch.shape[1], -1)
        teacher_actions = minibatch["teacher_actions"]
        # get the student's logprob for the action that the teacher chose
        student_log_probs = policy_full_log_probs.gather(dim=-1, index=teacher_actions.unsqueeze(-1))
        student_log_probs = student_log_probs.reshape(minibatch.shape[0], minibatch.shape[1])

        loss = -student_log_probs.mean() * self.cfg.action_loss_coef

        self.loss_tracker["supervised_action_loss"].append(float(loss.item()))

        # --------------------------Add action loss to rewards as per Matt's doc----------------------------------
        if self.cfg.add_action_loss_to_rewards:
            minibatch["rewards"] = (
                minibatch["rewards"] + self.cfg.action_reward_coef * policy_td["act_log_prob"].detach()
            )
            # NOTE: we should somehow normalize the policy loss before adding it to rewards, perhaps exponentiate then
            # softplus?

        return loss, shared_loss_data, False<|MERGE_RESOLUTION|>--- conflicted
+++ resolved
@@ -1,6 +1,5 @@
 from typing import TYPE_CHECKING, Any, Optional
 
-import numpy as np
 import torch
 from pydantic import Field
 from tensordict import TensorDict
@@ -48,15 +47,7 @@
 
     def get_experience_spec(self) -> Composite:
         scalar_f32 = UnboundedContinuous(shape=torch.Size([]), dtype=torch.float32)
-<<<<<<< HEAD
-        act_space = self.env.single_action_space
-        if np.issubdtype(act_space.dtype, np.integer):
-            action_spec = UnboundedDiscrete(shape=torch.Size([]), dtype=torch.int32)
-        else:
-            action_spec = UnboundedContinuous(shape=torch.Size([]), dtype=torch.float32)
-=======
         action_spec = UnboundedDiscrete(shape=torch.Size([]), dtype=torch.int32)
->>>>>>> 229c55d0
 
         return Composite(
             actions=action_spec,
