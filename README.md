--- conflicted
+++ resolved
@@ -150,12 +150,8 @@
 ### Run the terminal simulation
 
 ```
-<<<<<<< HEAD
-python -m tools.renderer run=demo_obstacles \
+./tools/renderer.py run=demo_obstacles \
 renderer_job.environment.uri="configs/env/mettagrid/maps/debug/simple_obstacles.map"
-=======
-./tools/renderer.py run=renderer_demo renderer_job.policy_type=simple renderer_job.num_steps=100000
->>>>>>> 6cc8972d
 ```
 
 If you're a member of `metta-research` on wandb, or you add your own wandb config in `configs/wandb`, you should be able to remove the `wandb=off` command. This is assumed for the rest of the readme.
