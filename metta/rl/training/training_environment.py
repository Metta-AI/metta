"""Training environment wrapper for vectorized environments."""

import logging
import os
import platform
from abc import ABC, abstractmethod
from dataclasses import dataclass
from typing import Any, List, Literal, Tuple

import numpy as np
import torch
from pydantic import Field
from torch import Tensor

from metta.cogworks.curriculum import Curriculum, CurriculumConfig, env_curriculum
from metta.rl.vecenv import make_vecenv
from metta.utils.batch import calculate_batch_sizes
from mettagrid.base_config import Config
from mettagrid.builder.envs import make_arena
<<<<<<< HEAD
from mettagrid.core import ObsFeature, SingleDiscreteActionSpaceAdapter
=======
from mettagrid.core import ObsFeature
from mettagrid.mettagrid_c import dtype_actions
>>>>>>> 7d8f9b95

logger = logging.getLogger(__name__)


def guess_vectorization() -> Literal["serial", "multiprocessing"]:
    if platform.system() == "Darwin":
        return "serial"
    return "multiprocessing"


class TrainingEnvironmentConfig(Config):
    """Configuration for training environment."""

    curriculum: CurriculumConfig = env_curriculum(make_arena(num_agents=24))
    """Curriculum configuration for task selection"""

    num_workers: int = Field(default=1, ge=1)
    """Number of parallel workers for environment"""

    async_factor: int = Field(default=2, ge=1)
    """Async factor for environment parallelization"""

    auto_workers: bool = Field(default=True)
    """Whether to auto-tune worker count based on available CPU/GPU resources"""

    forward_pass_minibatch_target_size: int = Field(default=4096, gt=0)
    """Target size for forward pass minibatches"""

    zero_copy: bool = Field(default=True)
    """Whether to use zero-copy optimization to avoid memory copies (default assumes multiprocessing)"""

    vectorization: Literal["serial", "multiprocessing"] = Field(default_factory=guess_vectorization)
    """Vectorization mode: 'serial' or 'parallel'"""

    seed: int = Field(default=0)
    """Random seed for environment"""


@dataclass
class EnvironmentMetaData:
    obs_width: int
    obs_height: int
    obs_features: dict[str, ObsFeature]
    action_names: List[str]
    num_agents: int
    observation_space: Any
    action_space: Any
    feature_normalizations: dict[int, float]
    max_action_args: list[int] | None = None
    action_adapter: SingleDiscreteActionSpaceAdapter | None = None
    original_action_space: Any | None = None


@dataclass
class BatchInfo:
    target_batch_size: int
    batch_size: int
    num_envs: int


class TrainingEnvironment(ABC):
    """Abstract base class for training environment."""

    @abstractmethod
    def close(self) -> None:
        """Close the environment."""

    @abstractmethod
    def get_observations(self) -> Tuple[Tensor, Tensor, Tensor, Tensor, List[dict], slice, Tensor, int]:
        """Get the observations."""

    @abstractmethod
    def send_actions(self, actions: np.ndarray) -> None:
        """Send the actions."""

    @property
    @abstractmethod
    def batch_info(self) -> BatchInfo:
        """Get the batch information."""

    @property
    @abstractmethod
    def single_action_space(self) -> Any:
        """Get the single action space."""

    @property
    @abstractmethod
    def single_observation_space(self) -> Any:
        """Get the single observation space."""

    @property
    @abstractmethod
    def meta_data(self) -> EnvironmentMetaData:
        """Get the environment metadata."""


class VectorizedTrainingEnvironment(TrainingEnvironment):
    """Manages the vectorized training environment and experience generation."""

    def __init__(self, cfg: TrainingEnvironmentConfig):
        """Initialize training environment."""
        super().__init__()
        self._num_agents = 0
        self._batch_size = 0
        self._num_envs = 0
        self._target_batch_size = 0
        self._num_workers = 0
        self._curriculum = None
        self._vecenv = None
        self._action_adapter: SingleDiscreteActionSpaceAdapter | None = None

        self._curriculum = Curriculum(cfg.curriculum)
        env_cfg = self._curriculum.get_task().get_env_cfg()
        self._num_agents = env_cfg.game.num_agents

        num_workers = cfg.num_workers
        async_factor = cfg.async_factor

        if cfg.vectorization == "serial":
            num_workers = 1
            async_factor = 1
        else:
            if cfg.auto_workers:
                num_gpus = torch.cuda.device_count() or 1
                cpu_count = os.cpu_count() or 1
                ideal_workers = (cpu_count // 2) // max(num_gpus, 1)
                num_workers = max(1, ideal_workers)

        # Calculate batch sizes
        self._target_batch_size, self._batch_size, self._num_envs = calculate_batch_sizes(
            forward_pass_minibatch_target_size=cfg.forward_pass_minibatch_target_size,
            num_agents=self._num_agents,
            num_workers=num_workers,
            async_factor=async_factor,
        )

        self._num_workers = num_workers

        self._vecenv = make_vecenv(
            self._curriculum,
            cfg.vectorization,
            num_envs=self._num_envs,
            batch_size=self._batch_size,
            num_workers=num_workers,
            zero_copy=cfg.zero_copy,
            is_training=True,
        )

        # NOTE: Downstream rollout code currently assumes that PufferLib returns
        # contiguous agent id ranges so we can treat them as a slice; that matches
        # the guarantees when zero_copy=True. If we ever support zero_copy=False,
        # we need to revisit the slice logic in CoreTrainingLoop.rollout_phase.

        # Initialize environment with seed
        self._vecenv.async_reset(cfg.seed)

        driver_env = self._vecenv.driver_env
        max_action_args = list(getattr(driver_env, "max_action_args", []))
        original_action_space = getattr(driver_env, "original_action_space", None)
        action_adapter = getattr(driver_env, "action_adapter", None)

        self._meta_data = EnvironmentMetaData(
            obs_width=driver_env.obs_width,
            obs_height=driver_env.obs_height,
            obs_features=driver_env.observation_features,
            action_names=list(driver_env.action_names),
            num_agents=self._num_agents,
            observation_space=driver_env.observation_space,
            action_space=driver_env.single_action_space,
            feature_normalizations=driver_env.feature_normalizations,
            max_action_args=max_action_args or None,
            action_adapter=action_adapter,
            original_action_space=original_action_space,
        )
        self._action_adapter = action_adapter

    def __repr__(self) -> str:
        return (
            f"VectorizedTrainingEnvironment("
            f"num_envs={self._num_envs},"
            f"batch_size={self._batch_size},"
            f"target_batch_size={self._target_batch_size},"
            f"num_agents={self._num_agents},"
            f"num_workers={self._num_workers})"
        )

    def close(self) -> None:
        """Close the environment."""
        self._vecenv.close()

    @property
    def meta_data(self) -> EnvironmentMetaData:
        return self._meta_data

    @property
    def batch_info(self) -> BatchInfo:
        return BatchInfo(
            target_batch_size=self._target_batch_size, batch_size=self._batch_size, num_envs=self._num_envs
        )

    @property
    def total_parallel_agents(self) -> int:
        """Total agent slots tracked across all vectorized environments."""
        vecenv_agents = getattr(self._vecenv, "num_agents", None)
        if isinstance(vecenv_agents, int):
            return vecenv_agents
        return self._num_envs * self._num_agents

    @property
    def single_action_space(self) -> Any:
        # Use the underlying driver environment's action space, which remains single-agent Discrete
        return self._vecenv.driver_env.single_action_space

    @property
    def single_observation_space(self) -> Any:
        return self._vecenv.single_observation_space

    @property
    def vecenv(self) -> Any:
        """Return the underlying PufferLib vectorized environment."""
        return self._vecenv

    @property
    def driver_env(self) -> Any:
        """Expose the driver environment for components that need direct access."""
        return self._vecenv.driver_env

    def get_observations(self) -> Tuple[Tensor, Tensor, Tensor, Tensor, List[dict], slice, Tensor, int]:
        o, r, d, t, info, env_id, mask = self._vecenv.recv()

        training_env_id = slice(env_id[0], env_id[-1] + 1)

        mask = torch.as_tensor(mask)
        num_steps = int(mask.sum().item())

        # Convert to tensors
        o = torch.as_tensor(o)
        r = torch.as_tensor(r)
        d = torch.as_tensor(d)
        t = torch.as_tensor(t)

        return o, r, d, t, info, training_env_id, mask, num_steps

    def send_actions(self, actions: np.ndarray) -> None:
<<<<<<< HEAD
        if self._action_adapter is not None and actions.ndim >= 2 and actions.shape[-1] == 2:
            actions = self._action_adapter.flatten(actions)
        if actions.dtype != np.int32:
            actions = actions.astype(np.int32, copy=False)
=======
        if actions.dtype != dtype_actions:
            actions = actions.astype(dtype_actions, copy=False)
>>>>>>> 7d8f9b95
        self._vecenv.send(actions)<|MERGE_RESOLUTION|>--- conflicted
+++ resolved
@@ -17,12 +17,8 @@
 from metta.utils.batch import calculate_batch_sizes
 from mettagrid.base_config import Config
 from mettagrid.builder.envs import make_arena
-<<<<<<< HEAD
 from mettagrid.core import ObsFeature, SingleDiscreteActionSpaceAdapter
-=======
-from mettagrid.core import ObsFeature
 from mettagrid.mettagrid_c import dtype_actions
->>>>>>> 7d8f9b95
 
 logger = logging.getLogger(__name__)
 
@@ -267,13 +263,8 @@
         return o, r, d, t, info, training_env_id, mask, num_steps
 
     def send_actions(self, actions: np.ndarray) -> None:
-<<<<<<< HEAD
         if self._action_adapter is not None and actions.ndim >= 2 and actions.shape[-1] == 2:
             actions = self._action_adapter.flatten(actions)
-        if actions.dtype != np.int32:
-            actions = actions.astype(np.int32, copy=False)
-=======
         if actions.dtype != dtype_actions:
             actions = actions.astype(dtype_actions, copy=False)
->>>>>>> 7d8f9b95
         self._vecenv.send(actions)