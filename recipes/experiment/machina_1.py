--- conflicted
+++ resolved
@@ -64,12 +64,7 @@
 
     # Explicitly keep full vibe/action definitions so saved checkpoints remain compatible.
     env_cfg = tt.training_env.curriculum.task_generator.env
-<<<<<<< HEAD
-    if max_steps is not None:
-        env_cfg.game.max_steps = max_steps
-=======
     env_cfg.game.max_steps = 1000
->>>>>>> fe699c63
     env_cfg.game.vibe_names = [v.name for v in vibes.VIBES]
     change_vibe = getattr(env_cfg.game.actions, "change_vibe", None)
     if change_vibe is not None:
@@ -86,12 +81,7 @@
         mission="machina_1.open_world",
         variants=eval_variant_names or None,
     )
-<<<<<<< HEAD
-    if max_steps is not None:
-        eval_env.game.max_steps = max_steps
-=======
     eval_env.game.max_steps = 1000
->>>>>>> fe699c63
     tt.evaluator.simulations = [
         SimulationConfig(
             suite="cogs_vs_clips",
