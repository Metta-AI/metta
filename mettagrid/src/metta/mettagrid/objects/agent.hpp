--- conflicted
+++ resolved
@@ -122,17 +122,10 @@
     // item that was added or removed.
     // TODO: consider doing this only once per step, and not every time the inventory changes.
     float new_reward = 0;
-<<<<<<< HEAD
-    for (const auto& [inventory_item, amount] : this->inventory) {
-      float max_val = static_cast<float>(amount);
-      if (this->resource_reward_max.count(inventory_item) > 0 && max_val > this->resource_reward_max[inventory_item]) {
-        max_val = this->resource_reward_max[inventory_item];
-=======
     for (const auto& [item, amount] : this->inventory) {
       uint8_t max_val = amount;
       if (this->resource_reward_max.count(item) > 0 && max_val > this->resource_reward_max[item]) {
         max_val = this->resource_reward_max[item];
->>>>>>> 3f53ca4d
       }
       new_reward += this->resource_rewards[inventory_item] * max_val;
     }
