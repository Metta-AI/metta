--- conflicted
+++ resolved
@@ -342,7 +342,8 @@
 
         logger.info(f"Training on {self.device}")
         while self.agent_step < self.trainer_cfg.total_timesteps:
-<<<<<<< HEAD
+            steps_before = self.agent_step
+
             if self.torch_profiler:
                 with self.torch_profiler:
                     with self.timer("_rollout"):
@@ -350,17 +351,6 @@
 
                     with self.timer("_train"):
                         self._train()
-            else:
-=======
-            steps_before = self.agent_step
-
-            with self.torch_profiler:
->>>>>>> 1593126b
-                with self.timer("_rollout"):
-                    self._rollout()
-
-                with self.timer("_train"):
-                    self._train()
 
             with self.timer("_process_stats"):
                 self._process_stats()
@@ -368,19 +358,8 @@
             rollout_time = self.timer.get_last_elapsed("_rollout")
             train_time = self.timer.get_last_elapsed("_train")
             stats_time = self.timer.get_last_elapsed("_process_stats")
-<<<<<<< HEAD
-
-            # Calculate steps per second for this epoch (incremental)
-            current_step = self.agent_step
-            steps_this_epoch = current_step - self.last_log_step
-            epoch_time = rollout_time + train_time
-            steps_per_sec = steps_this_epoch / epoch_time if epoch_time > 0 else 0
-            self.last_log_step = current_step
-            self.last_log_time = time.time()
-=======
             steps_calculated = self.agent_step - steps_before
             steps_per_sec = steps_calculated / (train_time + rollout_time)
->>>>>>> 1593126b
 
             logger.info(
                 f"Epoch {self.epoch} - "
