--- conflicted
+++ resolved
@@ -68,12 +68,6 @@
       number_of_glyphs: 4
 
   termination:
-<<<<<<< HEAD
-    num_altars: null #if true, terminate when  overall reward reaches the number of altars on the map
     max_reward: null #if set, terminate when overall reward = max_reward
     end_of_episode_boost: 1.0 #if set, boost reward at end of episode
-=======
-    max_reward: null #if set, terminate when overall reward = max_reward
-    end_of_episode_boost: 1.0 #if set, boost reward at end of episode
-    condition: null #if set, terminate when condition is met
->>>>>>> 40656bc4
+    condition: null #if set, terminate when condition is met