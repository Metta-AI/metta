--- conflicted
+++ resolved
@@ -1,117 +1,49 @@
-from __future__ import annotations
-
-import ctypes
 import json
 import os
 import sys
-from typing import Optional
 
 import numpy as np
 
 from mettagrid.policy.policy import AgentPolicy, MultiAgentPolicy
 from mettagrid.policy.policy_env_interface import PolicyEnvInterface
-from mettagrid.simulator import Action, AgentObservation, Simulation
-from mettagrid.simulator.simulator import Buffers
-
-current_dir = os.path.dirname(os.path.abspath(__file__))
-sys.path.append(os.path.join(current_dir, "bindings/generated"))
-
-import heuristic_agents as ha  # noqa: E402
-
-ha.dll.heuristic_agents_heuristic_agent_step.argtypes = [
-    ha.HeuristicAgent,
-    ctypes.c_longlong,
-    ctypes.c_longlong,
-    ctypes.c_longlong,
-    ctypes.c_void_p,
-    ctypes.c_longlong,
-    ctypes.c_void_p,
-]
 
 
 class HeuristicAgentPolicy(AgentPolicy):
     def __init__(self, policy_env_info: PolicyEnvInterface, agent_id: int):
         super().__init__(policy_env_info)
+        # Convert the policy_env_info to a JSON string.
         config = {
             "num_agents": policy_env_info.num_agents,
             "obs_width": policy_env_info.obs_width,
             "obs_height": policy_env_info.obs_height,
             "actions": [action.name for action in policy_env_info.actions.actions()],
-<<<<<<< HEAD
-            "tag_names": {
-                "agent": 99,
-                "assembler": 0,
-                "carbonExtractor": 1,
-                "charger": 2,
-                "chest": 3,
-                "germaniumExtractor": 4,
-                "oxygenExtractor": 5,
-                "siliconExtractor": 6,
-                "wall": 7,
-            },
-            "obs_features": [
-=======
             "tags": policy_env_info.tags,
             "obs_features": [],
         }
         for feature in policy_env_info.obs_features:
             config["obs_features"].append(
->>>>>>> b3592313
                 {
                     "id": feature.id,
                     "name": feature.name,
                     "normalization": feature.normalization,
                 }
-                for feature in policy_env_info.obs_features
-            ],
-        }
+            )
+        current_dir = os.path.dirname(os.path.abspath(__file__))
+        sys.path.append(os.path.join(current_dir, "bindings/generated"))
+        import heuristic_agents as ha
 
         self._agent = ha.HeuristicAgent(agent_id, json.dumps(config))
-        self._agent_id = agent_id
-        self._simulation: Simulation | None = None
-        self._buffers: Buffers | None = None
 
-    def reset(self, simulation: Simulation | None) -> None:
-        if simulation is None:
-            raise RuntimeError("HeuristicAgentPolicy requires simulation access; pass pass_sim_to_policies=True.")
-        self._simulation = simulation
-        self._buffers = simulation.buffers
-
-    def _resolve_arrays(self, simulation: Simulation) -> tuple[np.ndarray, np.ndarray]:
-        buffers = simulation.buffers
-        if buffers is not None:
-            return buffers.observations, buffers.actions
-        c_sim = simulation._c_sim
-        return c_sim.observations(), c_sim.actions()
-
-    def _step_with_arrays(self, simulation: Simulation, raw_obs: np.ndarray, raw_actions: np.ndarray) -> Action:
+    def step(self, raw_obs: np.ndarray, raw_action: np.ndarray):
+        # Pass everything to the Nim agent.
         self._agent.step(
-            raw_obs.shape[0],
-            raw_obs.shape[1],
-            raw_obs.shape[2],
-            raw_obs.ctypes.data,
-            raw_actions.shape[0],
-            raw_actions.ctypes.data,
+            num_agents=raw_obs.shape[0],
+            num_tokens=raw_obs.shape[1],
+            size_token=raw_obs.shape[2],
+            raw_observations=raw_obs.ctypes.data,
+            num_actions=raw_action.shape[0],
+            raw_actions=raw_action.ctypes.data,
         )
-
-        action_idx = int(raw_actions[self._agent_id])
-        action_name = simulation.action_names[action_idx]
-        return Action(name=action_name)
-
-    def step_with_simulation(self, simulation: Simulation | None) -> Action | None:
-        if simulation is None:
-            return None
-        self._simulation = simulation
-        self._buffers = simulation.buffers
-        raw_obs, raw_actions = self._resolve_arrays(simulation)
-        return self._step_with_arrays(simulation, raw_obs, raw_actions)
-
-    def step(self, obs: AgentObservation) -> Action:
-        del obs
-        if self._simulation is None:
-            raise RuntimeError("HeuristicAgentPolicy must be reset with a simulation before stepping.")
-        raw_obs, raw_actions = self._resolve_arrays(self._simulation)
-        return self._step_with_arrays(self._simulation, raw_obs, raw_actions)
 
 
 class HeuristicAgentsPolicy(MultiAgentPolicy):
@@ -119,28 +51,4 @@
         super().__init__(policy_env_info)
 
     def agent_policy(self, agent_id: int) -> HeuristicAgentPolicy:
-        return HeuristicAgentPolicy(self._policy_env_info, agent_id)
-
-    def step_batch(
-        self,
-        simulation: Simulation,
-        out_actions: Optional[np.ndarray] = None,
-        observations: Optional[np.ndarray] = None,
-    ) -> np.ndarray:
-        del observations
-
-        num_agents = simulation.num_agents
-        if out_actions is None:
-            out_actions = np.empty(num_agents, dtype=np.int32)
-
-        agents = simulation.agents()
-        action_ids = simulation.action_ids
-
-        for agent_id in range(num_agents):
-            policy = self.agent_policy(agent_id)
-            action = policy.step_with_simulation(simulation)
-            if action is None:
-                action = policy.step(agents[agent_id].observation)
-            out_actions[agent_id] = action_ids[action.name]
-
-        return out_actions+        return HeuristicAgentPolicy(self._policy_env_info, agent_id)