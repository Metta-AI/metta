#include "mettagrid_c.hpp"

#include <pybind11/numpy.h>
#include <pybind11/stl.h>

#include <algorithm>
#include <cmath>

#include "action_handler.hpp"
#include "actions/attack.hpp"
#include "actions/attack_nearest.hpp"
#include "actions/change_color.hpp"
#include "actions/get_output.hpp"
#include "actions/move.hpp"
#include "actions/noop.hpp"
#include "actions/put_recipe_items.hpp"
#include "actions/rotate.hpp"
#include "actions/swap.hpp"
#include "event.hpp"
#include "grid.hpp"
#include "objects/agent.hpp"
#include "objects/constants.hpp"
#include "objects/converter.hpp"
#include "objects/production_handler.hpp"
#include "objects/wall.hpp"
#include "observation_encoder.hpp"
#include "stats_tracker.hpp"
#include "types.hpp"

namespace py = pybind11;

MettaGrid::MettaGrid(py::dict env_cfg, py::list map) {
  // env_cfg is a dict-form of the OmegaCong config.
  // `map` is a list of lists of strings, which are the map cells.
  auto cfg = env_cfg["game"].cast<py::dict>();
  _cfg = cfg;

  int num_agents = cfg["num_agents"].cast<int>();
  max_steps = cfg["max_steps"].cast<unsigned int>();
  obs_width = cfg["obs_width"].cast<unsigned short>();
  obs_height = cfg["obs_height"].cast<unsigned short>();

  _use_observation_tokens = cfg.contains("use_observation_tokens") && cfg["use_observation_tokens"].cast<bool>();
  _num_observation_tokens =
      cfg.contains("num_observation_tokens") ? cfg["num_observation_tokens"].cast<unsigned int>() : 0;

  current_step = 0;

  std::vector<Layer> layer_for_type_id;
  for (const auto& layer : ObjectLayers) {
    layer_for_type_id.push_back(layer.second);
  }
  int height = map.size();
  int width = map[0].cast<py::list>().size();

  _grid = std::make_unique<Grid>(width, height, layer_for_type_id);
  _obs_encoder = std::make_unique<ObservationEncoder>();
  _feature_normalizations = _obs_encoder->feature_normalizations();

  _event_manager = std::make_unique<EventManager>();
  _stats = std::make_unique<StatsTracker>();
  _stats->set_environment(this);

  _event_manager->init(_grid.get());
  _event_manager->event_handlers.insert(
      {EventType::FinishConverting, std::make_unique<ProductionHandler>(_event_manager.get())});
  _event_manager->event_handlers.insert({EventType::CoolDown, std::make_unique<CoolDownHandler>(_event_manager.get())});

  _action_success.resize(num_agents);

  // TODO: These conversions to ActionConfig are copying. I don't want to pass python objects down further,
  // but maybe it would be better to just do the conversion once?
  if (cfg["actions"]["put_items"]["enabled"].cast<bool>()) {
    _action_handlers.push_back(std::make_unique<PutRecipeItems>(cfg["actions"]["put_items"].cast<ActionConfig>()));
  }
  if (cfg["actions"]["get_items"]["enabled"].cast<bool>()) {
    _action_handlers.push_back(std::make_unique<GetOutput>(cfg["actions"]["get_items"].cast<ActionConfig>()));
  }
  if (cfg["actions"]["noop"]["enabled"].cast<bool>()) {
    _action_handlers.push_back(std::make_unique<Noop>(cfg["actions"]["noop"].cast<ActionConfig>()));
  }
  if (cfg["actions"]["move"]["enabled"].cast<bool>()) {
    _action_handlers.push_back(std::make_unique<Move>(cfg["actions"]["move"].cast<ActionConfig>()));
  }
  if (cfg["actions"]["rotate"]["enabled"].cast<bool>()) {
    _action_handlers.push_back(std::make_unique<Rotate>(cfg["actions"]["rotate"].cast<ActionConfig>()));
  }
  if (cfg["actions"]["attack"]["enabled"].cast<bool>()) {
    _action_handlers.push_back(std::make_unique<Attack>(cfg["actions"]["attack"].cast<ActionConfig>()));
    _action_handlers.push_back(std::make_unique<AttackNearest>(cfg["actions"]["attack"].cast<ActionConfig>()));
  }
  if (cfg["actions"]["swap"]["enabled"].cast<bool>()) {
    _action_handlers.push_back(std::make_unique<Swap>(cfg["actions"]["swap"].cast<ActionConfig>()));
  }
  if (cfg["actions"]["change_color"]["enabled"].cast<bool>()) {
    _action_handlers.push_back(
        std::make_unique<ChangeColorAction>(cfg["actions"]["change_color"].cast<ActionConfig>()));
  }
  init_action_handlers();

  auto groups = cfg["groups"].cast<py::dict>();

  for (const auto& [key, value] : groups) {
    auto group = value.cast<py::dict>();
    unsigned int id = group["id"].cast<unsigned int>();
    _group_sizes[id] = 0;
    _group_reward_pct[id] = group.contains("group_reward_pct") ? group["group_reward_pct"].cast<float>() : 0.0f;
  }

  // Initialize objects from map
  for (int r = 0; r < height; r++) {
    for (int c = 0; c < width; c++) {
      std::string cell = map[r].cast<py::list>()[c].cast<std::string>();
      Converter* converter = nullptr;
      if (cell == "wall") {
        Wall* wall = new Wall(r, c, cfg["objects"]["wall"].cast<ObjectConfig>());
        _grid->add_object(wall);
        _stats->incr("objects.wall");
      } else if (cell == "block") {
        Wall* block = new Wall(r, c, cfg["objects"]["block"].cast<ObjectConfig>());
        _grid->add_object(block);
        _stats->incr("objects.block");
      } else if (cell.starts_with("mine")) {
        std::string m = cell;
        if (m.find('.') == std::string::npos) {
          m = "mine.red";
        }
        converter = new Converter(r, c, cfg["objects"][py::str(m)].cast<ObjectConfig>(), ObjectType::MineT);
      } else if (cell.starts_with("generator")) {
        std::string m = cell;
        if (m.find('.') == std::string::npos) {
          m = "generator.red";
        }
        converter = new Converter(r, c, cfg["objects"][py::str(m)].cast<ObjectConfig>(), ObjectType::GeneratorT);
      } else if (cell == "altar") {
        converter = new Converter(r, c, cfg["objects"]["altar"].cast<ObjectConfig>(), ObjectType::AltarT);
      } else if (cell == "armory") {
        converter = new Converter(r, c, cfg["objects"]["armory"].cast<ObjectConfig>(), ObjectType::ArmoryT);
      } else if (cell == "lasery") {
        converter = new Converter(r, c, cfg["objects"]["lasery"].cast<ObjectConfig>(), ObjectType::LaseryT);
      } else if (cell == "lab") {
        converter = new Converter(r, c, cfg["objects"]["lab"].cast<ObjectConfig>(), ObjectType::LabT);
      } else if (cell == "factory") {
        converter = new Converter(r, c, cfg["objects"]["factory"].cast<ObjectConfig>(), ObjectType::FactoryT);
      } else if (cell == "temple") {
        converter = new Converter(r, c, cfg["objects"]["temple"].cast<ObjectConfig>(), ObjectType::TempleT);
      } else if (cell.starts_with("agent.")) {
        std::string group_name = cell.substr(6);
        auto group_cfg_py = groups[py::str(group_name)]["props"].cast<py::dict>();
        auto agent_cfg_py = cfg["agent"].cast<py::dict>();
        unsigned int group_id = groups[py::str(group_name)]["id"].cast<unsigned int>();
        Agent* agent = MettaGrid::create_agent(r, c, group_name, group_id, group_cfg_py, agent_cfg_py);
        _grid->add_object(agent);
        agent->agent_id = _agents.size();
        agent->stats.set_environment(this);
        add_agent(agent);
        _group_sizes[group_id] += 1;
      }
      if (converter != nullptr) {
        _stats->incr("objects." + cell);
        _grid->add_object(converter);
        converter->set_event_manager(_event_manager.get());
        converter->stats.set_environment(this);
        converter = nullptr;
      }
    }
  }

  // Initialize buffers. The buffers are likely to be re-set by the user anyways,
  // so nothing above should depend on them before this point.
  std::vector<ssize_t> shape;
  if (_use_observation_tokens) {
    shape = {static_cast<ssize_t>(num_agents), static_cast<ssize_t>(_num_observation_tokens), static_cast<ssize_t>(3)};
  } else {
    shape = {static_cast<ssize_t>(num_agents),
             static_cast<ssize_t>(obs_height),
             static_cast<ssize_t>(obs_width),
             static_cast<ssize_t>(_feature_normalizations.size())};
  }
  auto observations = py::array_t<uint8_t, py::array::c_style>(shape);
  auto terminals = py::array_t<bool, py::array::c_style>({static_cast<ssize_t>(num_agents)}, {sizeof(bool)});
  auto truncations = py::array_t<bool, py::array::c_style>({static_cast<ssize_t>(num_agents)}, {sizeof(bool)});
  auto rewards = py::array_t<float, py::array::c_style>({static_cast<ssize_t>(num_agents)}, {sizeof(float)});

  set_buffers(observations, terminals, truncations, rewards);
}

MettaGrid::~MettaGrid() = default;

void MettaGrid::init_action_handlers() {
  _num_action_handlers = _action_handlers.size();
  _max_action_priority = 0;
  _max_action_arg = 0;
  _max_action_args.resize(_action_handlers.size());

  for (size_t i = 0; i < _action_handlers.size(); i++) {
    auto& handler = _action_handlers[i];
    handler->init(_grid.get());
    if (handler->priority > _max_action_priority) {
      _max_action_priority = handler->priority;
    }
    _max_action_args[i] = handler->max_arg();
    if (_max_action_args[i] > _max_action_arg) {
      _max_action_arg = _max_action_args[i];
    }
  }
}

void MettaGrid::add_agent(Agent* agent) {
  agent->init(&_rewards.mutable_unchecked<1>()(_agents.size()));
  _agents.push_back(agent);
}

void MettaGrid::_compute_observation(unsigned int observer_row,
                                     unsigned int observer_col,
                                     unsigned short obs_width,
                                     unsigned short obs_height,
                                     size_t agent_idx,
                                     ActionType action,
                                     ActionArg action_arg) {
  // Calculate observation boundaries
  unsigned int obs_width_radius = obs_width >> 1;
  unsigned int obs_height_radius = obs_height >> 1;

  unsigned int r_start = observer_row >= obs_height_radius ? observer_row - obs_height_radius : 0;
  unsigned int c_start = observer_col >= obs_width_radius ? observer_col - obs_width_radius : 0;

  unsigned int r_end = observer_row + obs_height_radius + 1;
  if (r_end > _grid->height) {
    r_end = _grid->height;
  }
  unsigned int c_end = observer_col + obs_width_radius + 1;
  if (c_end > _grid->width) {
    c_end = _grid->width;
  }

  // Fill in visible objects. Observations should have been cleared in _step, so
  // we don't need to do that here.
  if (_use_observation_tokens) {
    size_t attempted_tokens_written = 0;
    size_t tokens_written = 4;
    auto observation_view = _observations.mutable_unchecked<3>();
    auto rewards_view = _rewards.unchecked<1>();

    // Global tokens
    ObservationToken* tokens = reinterpret_cast<ObservationToken*>(observation_view.mutable_data(agent_idx, 0, 0));
    unsigned int episode_completion_pct = 0;
    if (max_steps > 0) {
      episode_completion_pct = static_cast<unsigned int>(std::round((static_cast<double>(current_step) / max_steps) * 255.0));
    }
    tokens[0] = {0, ObservationFeature::EpisodeCompletionPct, static_cast<uint8_t>(episode_completion_pct)};
    tokens[1] = {0, ObservationFeature::LastAction,
                  static_cast<uint8_t>(action)};
    tokens[2] = {0, ObservationFeature::LastActionArg,
                  static_cast<uint8_t>(action_arg)};
    int reward_int = static_cast<int>(std::round(rewards_view(agent_idx) * 100.0f));
    reward_int = std::clamp(reward_int, 0, 255);
    tokens[3] = {0, ObservationFeature::LastReward, static_cast<uint8_t>(reward_int)};



    // Order the tokens by distance from the agent, so if we need to drop tokens, we drop the farthest ones first.
    for (unsigned int distance = 0; distance <= obs_width_radius + obs_height_radius; distance++) {
      for (unsigned int r = r_start; r < r_end; r++) {
        // In this row, there should be one or two columns that have the correct [L1] distance.
        unsigned int r_dist = std::abs(static_cast<int>(r) - static_cast<int>(observer_row));
        if (r_dist > distance) continue;
        int c_dist = distance - r_dist;
        // This is a bit ugly. We want to run over {c_dist, -c_dist}, but only do it once if c_dist == 0.
        // Here's how we're trying to do that, and to be performant (e.g., not re-allocating a set).
        for (int i = 0; i < 2; i++) {
          if (c_dist == 0 && i == 1) continue;
          int c_offset = i == 0 ? c_dist : -c_dist;
          int c = observer_col + c_offset;
          // c could still be outside of our bounds.
          if (c < c_start || c >= c_end) continue;

          for (unsigned int layer = 0; layer < _grid->num_layers; layer++) {
            GridLocation object_loc(r, c, layer);
            auto obj = _grid->object_at(object_loc);
            if (!obj) continue;

            int obs_r = object_loc.r + obs_height_radius - observer_row;
            int obs_c = object_loc.c + obs_width_radius - observer_col;

            uint8_t* obs_data = observation_view.mutable_data(agent_idx, tokens_written, 0);
            ObservationToken* agent_obs_ptr = reinterpret_cast<ObservationToken*>(obs_data);
            ObservationTokens agent_obs_tokens(agent_obs_ptr, observation_view.shape(1) - tokens_written);

            size_t attempted_obj_tokens_written = _obs_encoder->encode_tokens(obj, agent_obs_tokens);
            size_t obj_tokens_written = std::min(attempted_obj_tokens_written, agent_obs_tokens.size());

            uint8_t location = obs_r << 4 | obs_c;
            for (size_t i = 0; i < obj_tokens_written; i++) {
              agent_obs_tokens[i].location = location;
            }
            attempted_tokens_written += attempted_obj_tokens_written;
            tokens_written += obj_tokens_written;
          }
        }
      }
    }
    _stats->add("tokens_written", static_cast<float>(tokens_written));
    _stats->add("tokens_dropped", static_cast<float>(attempted_tokens_written - tokens_written));
    _stats->add("tokens_free_space", static_cast<float>(observation_view.shape(1) - tokens_written));
  } else {
    auto observation_view = _observations.mutable_unchecked<4>();
    for (unsigned int r = r_start; r < r_end; r++) {
      for (unsigned int c = c_start; c < c_end; c++) {
        for (unsigned int layer = 0; layer < _grid->num_layers; layer++) {
          GridLocation object_loc(r, c, layer);
          auto obj = _grid->object_at(object_loc);
          if (!obj) continue;

          int obs_r = object_loc.r + obs_height_radius - observer_row;
          int obs_c = object_loc.c + obs_width_radius - observer_col;

          auto agent_obs = observation_view.mutable_data(agent_idx, obs_r, obs_c, 0);
          _obs_encoder->encode(obj, agent_obs);
        }
      }
    }
  }
}

void MettaGrid::_compute_observations(py::array_t<ActionType, py::array::c_style> actions) {
  auto actions_view = actions.unchecked<2>();
  if (_use_observation_tokens) {
    auto observation_view = _observations.mutable_unchecked<3>();
    for (size_t idx = 0; idx < _agents.size(); idx++) {
<<<<<<< HEAD
      ObservationToken* tokens = reinterpret_cast<ObservationToken*>(observation_view.mutable_data(idx, 0, 0));
      unsigned int episode_completion_pct =
          max_steps > 0 ? static_cast<unsigned int>(std::round(current_step * 255.0 / max_steps)) : 0;
      tokens[0] = {0, ObservationFeature::EpisodeCompletionPct, static_cast<uint8_t>(episode_completion_pct)};
      tokens[1] = {0, ObservationFeature::LastAction, static_cast<uint8_t>(actions_view(idx, 0))};
      tokens[2] = {0, ObservationFeature::LastActionArg, static_cast<uint8_t>(actions_view(idx, 1))};
      int reward_int = static_cast<int>(std::round(rewards_view(idx) * 100.0f));
      reward_int = std::clamp(reward_int, 0, 255);
      tokens[3] = {0, ObservationFeature::LastReward, static_cast<uint8_t>(reward_int)};

=======
>>>>>>> 2bdf8082
      auto& agent = _agents[idx];
      _compute_observation(agent->location.r, agent->location.c, obs_width, obs_height, idx, actions_view(idx, 0), actions_view(idx, 1));
    }
  } else {
    for (size_t idx = 0; idx < _agents.size(); idx++) {
      auto& agent = _agents[idx];
      _compute_observation(agent->location.r, agent->location.c, obs_width, obs_height, idx, 0, 0);
    }
  }
}

void MettaGrid::_handle_invalid_action(size_t agent_idx, const std::string& stat, ActionType type, ActionArg arg) {
  auto& agent = _agents[agent_idx];
  agent->stats.incr(stat);
  agent->stats.incr(stat + "." + std::to_string(type) + "." + std::to_string(arg));
  _action_success[agent_idx] = false;
  *agent->reward -= agent->action_failure_penalty;
}

void MettaGrid::_step(py::array_t<ActionType, py::array::c_style> actions) {
  auto actions_view = actions.unchecked<2>();

  // Reset rewards and observations
  auto rewards_view = _rewards.mutable_unchecked<1>();

  std::fill(
      static_cast<float*>(_rewards.request().ptr), static_cast<float*>(_rewards.request().ptr) + _rewards.size(), 0);

  auto obs_ptr = static_cast<uint8_t*>(_observations.request().ptr);
  auto obs_size = _observations.size();
  if (_use_observation_tokens) {
    std::fill(obs_ptr, obs_ptr + obs_size, EmptyTokenByte);
  } else {
    std::fill(obs_ptr, obs_ptr + obs_size, 0);
  }

  std::fill(_action_success.begin(), _action_success.end(), false);

  // Increment timestep and process events
  current_step++;
  _event_manager->process_events(current_step);

  // Process actions by priority levels (highest to lowest)
  for (unsigned char offset = 0; offset <= _max_action_priority; offset++) {
    unsigned char current_priority = _max_action_priority - offset;

    for (size_t agent_idx = 0; agent_idx < _agents.size(); agent_idx++) {
      ActionType action = actions_view(agent_idx, 0);
      ActionArg arg = actions_view(agent_idx, 1);

      // Tolerate invalid action types
      if (action < 0 || action >= _num_action_handlers) {
        _handle_invalid_action(agent_idx, "action.invalid_type", action, arg);
        continue;
      }

      auto& handler = _action_handlers[action];
      if (handler->priority != current_priority) {
        continue;
      }

      // Tolerate invalid action arguments
      if (arg > _max_action_args[action]) {
        _handle_invalid_action(agent_idx, "action.invalid_arg", action, arg);
        continue;
      }

      auto& agent = _agents[agent_idx];
      // handle_action expects a GridObjectId, rather than an agent_id, because of where it does its lookup
      // note that handle_action will assign a penalty for attempting invalid actions as a side effect
      _action_success[agent_idx] = handler->handle_action(agent->id, arg);
    }
  }

  // Compute observations for next step
  _compute_observations(actions);

  // Update episode rewards
  auto episode_rewards_view = _episode_rewards.mutable_unchecked<1>();
  for (py::ssize_t i = 0; i < rewards_view.shape(0); i++) {
    episode_rewards_view(i) += rewards_view(i);
  }

  // Check for truncation
  if (max_steps > 0 && current_step >= max_steps) {
    std::fill(static_cast<bool*>(_truncations.request().ptr),
              static_cast<bool*>(_truncations.request().ptr) + _truncations.size(),
              1);
  }
}

py::tuple MettaGrid::reset() {
  if (current_step > 0) {
    throw std::runtime_error("Cannot reset after stepping");
  }

  // Reset all buffers
  // Views are created only for validating types; actual clearing is done via
  // direct memory operations for speed.

  std::fill(static_cast<bool*>(_terminals.request().ptr),
            static_cast<bool*>(_terminals.request().ptr) + _terminals.size(),
            0);
  std::fill(static_cast<bool*>(_truncations.request().ptr),
            static_cast<bool*>(_truncations.request().ptr) + _truncations.size(),
            0);
  std::fill(static_cast<float*>(_episode_rewards.request().ptr),
            static_cast<float*>(_episode_rewards.request().ptr) + _episode_rewards.size(),
            0.0f);
  std::fill(
      static_cast<float*>(_rewards.request().ptr), static_cast<float*>(_rewards.request().ptr) + _rewards.size(), 0.0f);

  // Clear observations
  auto obs_ptr = static_cast<uint8_t*>(_observations.request().ptr);
  auto obs_size = _observations.size();
  if (_use_observation_tokens) {
    std::fill(obs_ptr, obs_ptr + obs_size, EmptyTokenByte);
  } else {
    std::fill(obs_ptr, obs_ptr + obs_size, 0);
  }

  // Compute initial observations
  std::vector<ssize_t> shape = {static_cast<ssize_t>(_agents.size()), static_cast<ssize_t>(2)};
  auto zero_actions = py::array_t<int>(shape);
  _compute_observations(zero_actions);

  return py::make_tuple(_observations, py::dict());
}

void MettaGrid::validate_buffers() {
  // We should validate once buffers and agents are set.
  // data types and contiguity are handled by pybind11. We still need to check
  // shape.
  unsigned int num_agents = _agents.size();
  if (_use_observation_tokens) {
    auto observation_info = _observations.request();
    auto shape = observation_info.shape;
    if (observation_info.ndim != 3) {
      std::stringstream ss;
      ss << "observations has " << observation_info.ndim << " dimensions but expected 3";
      throw std::runtime_error(ss.str());
    }
    if (shape[0] != num_agents || shape[2] != 3) {
      std::stringstream ss;
      ss << "observations has shape [" << shape[0] << ", " << shape[1] << ", " << shape[2] << "] but expected ["
         << num_agents << ", [something], 3]";
      throw std::runtime_error(ss.str());
    }
  } else {
    auto observation_info = _observations.request();
    auto shape = observation_info.shape;
    if (observation_info.ndim != 4 || shape[0] != num_agents || shape[1] != obs_height || shape[2] != obs_width ||
        shape[3] != _feature_normalizations.size()) {
      std::stringstream ss;
      ss << "observations has shape [" << shape[0] << ", " << shape[1] << ", " << shape[2] << ", " << shape[3]
         << "] but expected [" << num_agents << ", " << obs_height << ", " << obs_width << ", "
         << _feature_normalizations.size() << "]";
      throw std::runtime_error(ss.str());
    }
  }
  {
    auto terminals_info = _terminals.request();
    auto shape = terminals_info.shape;
    if (terminals_info.ndim != 1 || shape[0] != num_agents) {
      throw std::runtime_error("terminals has the wrong shape");
    }
  }
  {
    auto truncations_info = _truncations.request();
    auto shape = truncations_info.shape;
    if (truncations_info.ndim != 1 || shape[0] != num_agents) {
      throw std::runtime_error("truncations has the wrong shape");
    }
  }
  {
    auto rewards_info = _rewards.request();
    auto shape = rewards_info.shape;
    if (rewards_info.ndim != 1 || shape[0] != num_agents) {
      throw std::runtime_error("rewards has the wrong shape");
    }
  }
}

void MettaGrid::set_buffers(const py::array_t<uint8_t, py::array::c_style>& observations,
                            const py::array_t<bool, py::array::c_style>& terminals,
                            const py::array_t<bool, py::array::c_style>& truncations,
                            const py::array_t<float, py::array::c_style>& rewards) {
  _observations = observations;
  _terminals = terminals;
  _truncations = truncations;
  _rewards = rewards;
  _episode_rewards = py::array_t<float, py::array::c_style>({static_cast<ssize_t>(_rewards.shape(0))}, {sizeof(float)});
  for (size_t i = 0; i < _agents.size(); i++) {
    _agents[i]->init(&_rewards.mutable_unchecked<1>()(i));
  }

  validate_buffers();
}

py::tuple MettaGrid::step(py::array_t<ActionType, py::array::c_style> actions) {
  _step(actions);

  auto rewards_view = _rewards.mutable_unchecked<1>();
  // Clear group rewards

  // Handle group rewards
  bool share_rewards = false;
  // TODO: We're creating this vector every time we step, even though reward
  // should be sparse, and so we're unlikely to use it. We could decide to only
  // create it if we need it, but that would increase complexity.
  std::vector<double> group_rewards(_group_sizes.size());
  for (size_t agent_idx = 0; agent_idx < _agents.size(); agent_idx++) {
    if (rewards_view(agent_idx) != 0) {
      share_rewards = true;
      auto& agent = _agents[agent_idx];
      unsigned int group_id = agent->group;
      float group_reward = rewards_view(agent_idx) * _group_reward_pct[group_id];
      rewards_view(agent_idx) -= group_reward;
      group_rewards[group_id] += group_reward / _group_sizes[group_id];
    }
  }

  if (share_rewards) {
    for (size_t agent_idx = 0; agent_idx < _agents.size(); agent_idx++) {
      auto& agent = _agents[agent_idx];
      unsigned int group_id = agent->group;
      float group_reward = group_rewards[group_id];
      rewards_view(agent_idx) += group_reward;
    }
  }

  return py::make_tuple(_observations, _rewards, _terminals, _truncations, py::dict());
}

py::dict MettaGrid::grid_objects() {
  py::dict objects;

  for (unsigned int obj_id = 1; obj_id < _grid->objects.size(); obj_id++) {
    auto obj = _grid->object(obj_id);
    if (!obj) continue;

    py::dict obj_dict;
    obj_dict["id"] = obj_id;
    obj_dict["type"] = obj->_type_id;
    obj_dict["r"] = obj->location.r;
    obj_dict["c"] = obj->location.c;
    obj_dict["layer"] = obj->location.layer;

    // Get feature offsets for this object type
    auto type_features = _obs_encoder->type_feature_names()[obj->_type_id];
    std::vector<uint8_t> offsets(type_features.size());
    // We shouldn't have more than 256 features, since we're storing the feature_ids
    // as uint_8ts.
    assert(offsets.size() < 256);
    for (uint8_t i = 0; i < offsets.size(); i++) {
      offsets[i] = i;
    }
    unsigned char obj_data[type_features.size()];

    // Encode object features
    _obs_encoder->encode(obj, obj_data, offsets);

    // Add features to object dict
    for (size_t i = 0; i < type_features.size(); i++) {
      obj_dict[py::str(type_features[i])] = obj_data[i];
    }

    objects[py::int_(obj_id)] = obj_dict;
  }

  // Add agent IDs
  for (size_t agent_idx = 0; agent_idx < _agents.size(); agent_idx++) {
    auto agent_object = objects[py::int_(_agents[agent_idx]->id)];
    agent_object["agent_id"] = agent_idx;
  }

  return objects;
}

py::list MettaGrid::action_names() {
  py::list names;
  for (const auto& handler : _action_handlers) {
    names.append(handler->action_name());
  }
  return names;
}

unsigned int MettaGrid::map_width() {
  return _grid->width;
}

unsigned int MettaGrid::map_height() {
  return _grid->height;
}

// These should correspond to the features we emit in the observations -- either
// the channel or the feature_id.
py::list MettaGrid::feature_normalizations() {
  return py::cast(_feature_normalizations);
}

unsigned int MettaGrid::num_agents() {
  return _agents.size();
}

py::array_t<float> MettaGrid::get_episode_rewards() {
  return _episode_rewards;
}

py::dict MettaGrid::get_episode_stats() {
  // Returns a dictionary with the following structure:
  // {
  //   "game": dict[str, float],  // Global game statistics
  //   "agent": list[dict[str, float]],  // Per-agent statistics
  //   "converter": list[dict[str, float]]  // Per-converter statistics
  // }
  // All stat values are guaranteed to be floats from StatsTracker::to_dict()

  py::dict stats;
  stats["game"] = py::cast(_stats->to_dict());

  py::list agent_stats;
  for (const auto& agent : _agents) {
    agent_stats.append(py::cast(agent->stats.to_dict()));
  }
  stats["agent"] = agent_stats;

  // Collect converter stats
  py::list converter_stats;
  for (unsigned int obj_id = 1; obj_id < _grid->objects.size(); obj_id++) {
    auto obj = _grid->object(obj_id);
    if (!obj) continue;

    // Check if this is a converter
    Converter* converter = dynamic_cast<Converter*>(obj);
    if (converter) {
      // Add metadata to the converter's stats tracker BEFORE converting to dict
      converter->stats.set("type_id", static_cast<int>(converter->_type_id));
      converter->stats.set("location.r", static_cast<int>(converter->location.r));
      converter->stats.set("location.c", static_cast<int>(converter->location.c));

      // Now convert to dict - all values will be floats
      py::dict converter_stat = py::cast(converter->stats.to_dict());
      converter_stats.append(converter_stat);
    }
  }
  stats["converter"] = converter_stats;
  return stats;
}

py::object MettaGrid::action_space() {
  auto gym = py::module_::import("gymnasium");
  auto spaces = gym.attr("spaces");

  size_t number_of_actions = py::len(action_names());
  size_t number_of_action_args = _max_action_arg + 1;
  return spaces.attr("MultiDiscrete")(py::make_tuple(number_of_actions, number_of_action_args),
                                      py::arg("dtype") = dtype_actions());
}

py::object MettaGrid::observation_space() {
  auto gym = py::module_::import("gymnasium");
  auto spaces = gym.attr("spaces");

  auto observation_info = _observations.request();
  auto shape = observation_info.shape;
  auto space_shape = py::tuple(observation_info.ndim - 1);
  for (size_t i = 0; i < observation_info.ndim - 1; i++) {
    space_shape[i] = shape[i + 1];
  }

  ObservationType min_value = std::numeric_limits<ObservationType>::min();  // 0
  ObservationType max_value = std::numeric_limits<ObservationType>::max();  // 255

  // TODO: consider spaces other than "Box". They're more correctly descriptive, but I don't know if
  // that matters to us.
  return spaces.attr("Box")(min_value, max_value, space_shape, py::arg("dtype") = dtype_observations());
}

py::list MettaGrid::action_success() {
  return py::cast(_action_success);
}

py::list MettaGrid::max_action_args() {
  return py::cast(_max_action_args);
}

py::list MettaGrid::object_type_names() {
  return py::cast(ObjectTypeNames);
}

py::list MettaGrid::inventory_item_names() {
  return py::cast(InventoryItemNames);
}

Agent* MettaGrid::create_agent(int r,
                               int c,
                               const std::string& group_name,
                               unsigned int group_id,
                               const py::dict& group_cfg_py,
                               const py::dict& agent_cfg_py) {
  // Rewards default to 0 for inventory unless overridden.
  // But we should be rewarding these all the time, e.g., for hearts.
  std::map<std::string, float> rewards;
  for (const auto& inv_item : InventoryItemNames) {
    // TODO: We shouldn't need to populate this with 0, since that's
    // the default anyways. Confirm that we don't care about the keys
    // and simplify.
    auto it = rewards.find(inv_item);
    if (it == rewards.end()) {
      rewards.insert(std::make_pair(inv_item, 0));
    }
    it = rewards.find(inv_item + "_max");
    if (it == rewards.end()) {
      rewards.insert(std::make_pair(inv_item + "_max", 1000));
    }
  }
  if (agent_cfg_py.contains("rewards")) {
    py::dict rewards_py = agent_cfg_py["rewards"];
    for (const auto& [key, value] : rewards_py) {
      rewards[key.cast<std::string>()] = value.cast<float>();
    }
  }
  if (group_cfg_py.contains("rewards")) {
    py::dict rewards_py = group_cfg_py["rewards"];
    for (const auto& [key, value] : rewards_py) {
      rewards[key.cast<std::string>()] = value.cast<float>();
    }
  }

  ObjectConfig agent_cfg;
  for (const auto& [key, value] : agent_cfg_py) {
    if (key.cast<std::string>() == "rewards") {
      continue;
    }
    agent_cfg[key.cast<std::string>()] = value.cast<int>();
  }
  for (const auto& [key, value] : group_cfg_py) {
    if (key.cast<std::string>() == "rewards") {
      continue;
    }
    agent_cfg[key.cast<std::string>()] = value.cast<int>();
  }

  return new Agent(r, c, group_name, group_id, agent_cfg, rewards);
}

py::array_t<unsigned int> MettaGrid::get_agent_groups() const {
  py::array_t<unsigned int> groups(_agents.size());
  auto groups_view = groups.mutable_unchecked<1>();
  for (size_t i = 0; i < _agents.size(); i++) {
    groups_view(i) = _agents[i]->group;
  }
  return groups;
}

// StatsTracker implementation that needs complete MettaGrid definition
unsigned int StatsTracker::get_current_step() const {
  if (!_env) return 0;
  return static_cast<MettaGrid*>(_env)->current_step;
}

// Pybind11 module definition
PYBIND11_MODULE(mettagrid_c, m) {
  m.doc() = "MettaGrid environment";  // optional module docstring

  py::class_<MettaGrid>(m, "MettaGrid")
      .def(py::init<py::dict, py::list>())
      .def("reset", &MettaGrid::reset)
      .def("step", &MettaGrid::step, py::arg("actions").noconvert())
      .def("set_buffers",
           &MettaGrid::set_buffers,
           py::arg("observations").noconvert(),
           py::arg("terminals").noconvert(),
           py::arg("truncations").noconvert(),
           py::arg("rewards").noconvert())
      .def("grid_objects", &MettaGrid::grid_objects)
      .def("action_names", &MettaGrid::action_names)
      .def_property_readonly("map_width", &MettaGrid::map_width)
      .def_property_readonly("map_height", &MettaGrid::map_height)
      .def("feature_normalizations", &MettaGrid::feature_normalizations)
      .def_property_readonly("num_agents", &MettaGrid::num_agents)
      .def("get_episode_rewards", &MettaGrid::get_episode_rewards)
      .def("get_episode_stats", &MettaGrid::get_episode_stats)
      .def_property_readonly("action_space", &MettaGrid::action_space)
      .def_property_readonly("observation_space", &MettaGrid::observation_space)
      .def("action_success", &MettaGrid::action_success)
      .def("max_action_args", &MettaGrid::max_action_args)
      .def("object_type_names", &MettaGrid::object_type_names)
      .def_readonly("obs_width", &MettaGrid::obs_width)
      .def_readonly("obs_height", &MettaGrid::obs_height)
      .def_readonly("max_steps", &MettaGrid::max_steps)
      .def_readonly("current_step", &MettaGrid::current_step)
      .def("inventory_item_names", &MettaGrid::inventory_item_names)
      .def("get_agent_groups", &MettaGrid::get_agent_groups);
}<|MERGE_RESOLUTION|>--- conflicted
+++ resolved
@@ -246,18 +246,15 @@
     ObservationToken* tokens = reinterpret_cast<ObservationToken*>(observation_view.mutable_data(agent_idx, 0, 0));
     unsigned int episode_completion_pct = 0;
     if (max_steps > 0) {
-      episode_completion_pct = static_cast<unsigned int>(std::round((static_cast<double>(current_step) / max_steps) * 255.0));
+      episode_completion_pct =
+          static_cast<unsigned int>(std::round((static_cast<double>(current_step) / max_steps) * 255.0));
     }
     tokens[0] = {0, ObservationFeature::EpisodeCompletionPct, static_cast<uint8_t>(episode_completion_pct)};
-    tokens[1] = {0, ObservationFeature::LastAction,
-                  static_cast<uint8_t>(action)};
-    tokens[2] = {0, ObservationFeature::LastActionArg,
-                  static_cast<uint8_t>(action_arg)};
+    tokens[1] = {0, ObservationFeature::LastAction, static_cast<uint8_t>(action)};
+    tokens[2] = {0, ObservationFeature::LastActionArg, static_cast<uint8_t>(action_arg)};
     int reward_int = static_cast<int>(std::round(rewards_view(agent_idx) * 100.0f));
     reward_int = std::clamp(reward_int, 0, 255);
     tokens[3] = {0, ObservationFeature::LastReward, static_cast<uint8_t>(reward_int)};
-
-
 
     // Order the tokens by distance from the agent, so if we need to drop tokens, we drop the farthest ones first.
     for (unsigned int distance = 0; distance <= obs_width_radius + obs_height_radius; distance++) {
@@ -328,21 +325,9 @@
   if (_use_observation_tokens) {
     auto observation_view = _observations.mutable_unchecked<3>();
     for (size_t idx = 0; idx < _agents.size(); idx++) {
-<<<<<<< HEAD
-      ObservationToken* tokens = reinterpret_cast<ObservationToken*>(observation_view.mutable_data(idx, 0, 0));
-      unsigned int episode_completion_pct =
-          max_steps > 0 ? static_cast<unsigned int>(std::round(current_step * 255.0 / max_steps)) : 0;
-      tokens[0] = {0, ObservationFeature::EpisodeCompletionPct, static_cast<uint8_t>(episode_completion_pct)};
-      tokens[1] = {0, ObservationFeature::LastAction, static_cast<uint8_t>(actions_view(idx, 0))};
-      tokens[2] = {0, ObservationFeature::LastActionArg, static_cast<uint8_t>(actions_view(idx, 1))};
-      int reward_int = static_cast<int>(std::round(rewards_view(idx) * 100.0f));
-      reward_int = std::clamp(reward_int, 0, 255);
-      tokens[3] = {0, ObservationFeature::LastReward, static_cast<uint8_t>(reward_int)};
-
-=======
->>>>>>> 2bdf8082
       auto& agent = _agents[idx];
-      _compute_observation(agent->location.r, agent->location.c, obs_width, obs_height, idx, actions_view(idx, 0), actions_view(idx, 1));
+      _compute_observation(
+          agent->location.r, agent->location.c, obs_width, obs_height, idx, actions_view(idx, 0), actions_view(idx, 1));
     }
   } else {
     for (size_t idx = 0; idx < _agents.size(); idx++) {
