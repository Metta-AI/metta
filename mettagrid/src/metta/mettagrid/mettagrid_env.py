"""
MettaGridEnv - Training-specific Python environment class.

This class provides Metta's custom training environment, built on PufferLib
for high-performance vectorized training. Includes stats writing, replay writing,
and episode tracking functionality.
"""

from __future__ import annotations

import logging
from typing import Any, Dict, List, Optional, Tuple

import numpy as np
from omegaconf import OmegaConf
from pydantic import validate_call
from typing_extensions import override

from metta.common.profiling.stopwatch import with_instance_timer
from metta.mettagrid.curriculum.core import Curriculum
from metta.mettagrid.level_builder import Level
from metta.mettagrid.mettagrid_c import MettaGrid as MettaGridCpp
from metta.mettagrid.puffer_base import MettaGridPufferBase
from metta.mettagrid.replay_writer import ReplayWriter
from metta.mettagrid.stats_writer import StatsWriter
<<<<<<< HEAD
=======
from metta.mettagrid.util.dict_utils import unroll_nested_dict

# These data types must match PufferLib -- see pufferlib/vector.py
#
# Important:
#
# In PufferLib's class Multiprocessing, the data type for actions will be set to int32
# whenever the action space is Discrete or Multidiscrete. If we do not match the data type
# here in our child class, then we will experience extra data conversions in the background.
# Additionally the actions that are sent to the C environment will be int32 (because PufferEnv
# controls the type of self.actions) -- creating an opportunity for type confusion.

# Vocab:
#   We aim to match the ADA paper for trial and episode.
#   trial: the unit of environmental reset. The MettaGrid C env lasts for one trial.
#   episode: a sequence of trials.
#   epoch: the unit of a training batch. At the time of writing, this is made up of segments of 64 agent steps. This
#     many agents each taking 64 steps steps, or fewer agents taking higher multiples of 64 steps.
#   curriculum: dispenses Tasks. A curriculum's duration is a training run. A curriculum is shared across processes
#     / MettaGridEnvs.
#   Task: dispenses trials. A task's duration is one episode.
#   lifetime: the unit of agent reset. Ideally this would be a single episode -- that's very much the intent. However,
#     we currently reset the agent (i.e., its LSTM state) every epoch. So the agent's lifetime is actually much shorter
#     than a typical episode / trial.
#
#   We originally didn't have a distinction between trials and episodes. I.e., all episodes were a single trial.
#   Because of this, in some places we use the term "episode" where we would now use "trial".

dtype_observations = np.dtype(np.uint8)
dtype_terminals = np.dtype(bool)
dtype_truncations = np.dtype(bool)
dtype_rewards = np.dtype(np.float32)
dtype_actions = np.dtype(np.int32)  # must be int32!
dtype_masks = np.dtype(bool)
dtype_success = np.dtype(bool)
>>>>>>> 6d664c1c

logger = logging.getLogger("MettaGridEnv")


class MettaGridEnv(MettaGridPufferBase):
    """
    Main MettaGrid environment class for training.

<<<<<<< HEAD
    Inherits from MettaGridCore and PufferEnv, adding training-specific features like stats writing,
    replay writing, and episode tracking. This class is tightly coupled to PufferLib for
    vectorization support in the training system.
    """
=======
class MettaGridEnv(PufferEnv, GymEnv):
    # Type hints for attributes defined in the C++ extension to help Pylance
    observations: np.ndarray
    terminals: np.ndarray
    truncations: np.ndarray
    rewards: np.ndarray
    actions: np.ndarray
    _current_step: int = 0  # reset every trial
    _current_trial: int = 0  # reset every episode
    _current_episode: int = 0  # not reset for the duration of this MettaGridEnv
    # a reset is a new episode.
    _should_reset: bool = False
>>>>>>> 6d664c1c

    @validate_call(config={"arbitrary_types_allowed": True})
    def __init__(
        self,
        curriculum: Curriculum,
        render_mode: Optional[str] = None,
        level: Optional[Level] = None,
        buf: Optional[Any] = None,
        stats_writer: Optional[StatsWriter] = None,
        replay_writer: Optional[ReplayWriter] = None,
        is_training: bool = False,
        **kwargs: Any,
    ):
        """
        Initialize MettaGridEnv for training.

        Args:
            curriculum: Curriculum for task management
            render_mode: Rendering mode (None, "human", "miniscope")
            level: Optional pre-built level
            buf: PufferLib buffer object
            stats_writer: Optional stats writer
            replay_writer: Optional replay writer
            is_training: Whether this is for training
            **kwargs: Additional arguments
        """
        # Add training-specific attributes first (needed by MettaGridCore)
        import datetime

        from metta.common.profiling.stopwatch import Stopwatch

        self.timer = Stopwatch(logger)
        self.timer.start()
        self.timer.start("thread_idle")
<<<<<<< HEAD
        self._steps = 0
        self._resets = 0
        self._stats_writer = stats_writer
        self._replay_writer = replay_writer
        self._episode_id: str | None = None
        self._reset_at = datetime.datetime.now()
        self._is_training = is_training

        # Initialize with base PufferLib functionality
        super().__init__(
            curriculum=curriculum,
            render_mode=render_mode,
            level=level,
            buf=buf,
            **kwargs,
=======

        self._render_mode = render_mode
        self._curriculum = curriculum
        self._task = self._curriculum.get_task()
        self._level = level
        self._renderer = None
        self._map_labels: list[str] = []
        self._stats_writer = stats_writer
        self._replay_writer = replay_writer
        self._trial_id: str | None = None
        self._trial_reset_at: datetime.datetime | None = None
        self._current_seed: int = 0  # must be unsigned

        # This isn't great, since the env_cfg can change between trials / episodes.
        self.labels: list[str] = self._task.env_cfg().get("labels", [])

        self._is_training = is_training

        self._initialize_c_env()
        super().__init__(buf)

        if self._render_mode is not None:
            if self._render_mode == "human":
                from metta.mettagrid.renderer.nethack import NethackRenderer

                self._renderer = NethackRenderer(self.object_type_names)
            elif self._render_mode == "miniscope":
                from metta.mettagrid.renderer.miniscope import MiniscopeRenderer

                self._renderer = MiniscopeRenderer(self.object_type_names)
            elif self._render_mode == "raylib":
                # Only initialize raylib renderer if not in CI/Docker environment
                is_ci_environment = bool(
                    os.environ.get("CI") or os.environ.get("GITHUB_ACTIONS") or os.path.exists("/.dockerenv")
                )
                if not is_ci_environment:
                    try:
                        from metta.mettagrid.renderer.raylib import RaylibRenderer

                        self._renderer = RaylibRenderer(self.object_type_names, self.map_width, self.map_height)
                    except ImportError:
                        logger.warning("Raylib renderer requested but raylib not available")
                        self._renderer = None
                else:
                    logger.info("Raylib renderer disabled in CI/Docker environment")
                    self._renderer = None

    def _make_id(self):
        return str(uuid.uuid4())

    @with_instance_timer("_initialize_c_env")
    def _initialize_c_env(self) -> None:
        """Initialize the C++ environment.

        This creates a new c environment with a fixed configuration / map, which will last for one trial. This should
        be called whenever a new trial starts.
        """
        task = self._task
        task_cfg = task.env_cfg()
        level = self._level

        if level is None:
            with self.timer("_initialize_c_env.build_map"):
                level = task_cfg.game.map_builder.build()

        # Validate the level
        level_agents = np.count_nonzero(np.char.startswith(level.grid, "agent"))
        assert task_cfg.game.num_agents == level_agents, (
            f"Number of agents {task_cfg.game.num_agents} does not match number of agents in map {level_agents}"
>>>>>>> 6d664c1c
        )

        # Environment metadata (self._task is set by base class)
        self.labels: List[str] = self._task.env_cfg().get("labels", [])

<<<<<<< HEAD
    def _make_episode_id(self) -> str:
        """Generate unique episode ID."""
        import uuid
=======
        # During training, we run a lot of envs in parallel, and it's better if they are not
        # all synced together. The desync_episodes flag is used to desync the episodes.
        # Ideally vecenv would have a way to desync the episodes, but it doesn't.
        if self._is_training and self._current_trial == 0 and self._current_episode == 0:
            max_steps = game_config_dict["max_steps"]
            game_config_dict["max_steps"] = int(np.random.randint(1, max_steps + 1))

        self._map_labels = level.labels
>>>>>>> 6d664c1c

        return str(uuid.uuid4())

    @override
    @with_instance_timer("reset")
    def reset(self, seed: Optional[int] = None) -> Tuple[np.ndarray, Dict[str, Any]]:
        """
        Reset the environment for training.

        Args:
            seed: Random seed

<<<<<<< HEAD
        Returns:
            Tuple of (observations, info)
        """
        self.timer.stop("thread_idle")

        # Get new task from curriculum
        self._task = self._curriculum.get_task()
        task_cfg = self._task.env_cfg()
        game_config_dict = OmegaConf.to_container(task_cfg.game)
        assert isinstance(game_config_dict, dict), "Game config must be a dictionary"

        # Recreate C++ environment for new task (after first reset)
        if self._resets > 0:
            self._c_env_instance = self._create_c_env(game_config_dict, seed)

        # Reset counters
        self._steps = 0
        self._resets += 1

        # Set up episode tracking
        self._episode_id = self._make_episode_id()
        self._current_seed = seed or 0
        import datetime

        self._reset_at = datetime.datetime.now()

        # Start replay recording if enabled
        if self._replay_writer and self._episode_id:
            self._replay_writer.start_episode(self._episode_id, self)

        # Reset flags
        self._should_reset = False

        # Create initial C++ environment if this is the first reset
        if self._resets == 1:
            self._c_env_instance = self._create_c_env(game_config_dict, seed)

        # Get initial observations from core environment
        if self._c_env_instance is None:
            raise RuntimeError("Core environment not initialized")
        observations, info = self._c_env_instance.reset()

        # Set buffers in C++ environment for direct writes
        if self._c_env_instance and hasattr(self, "observations"):
            self._c_env_instance.set_buffers(self.observations, self.terminals, self.truncations, self.rewards)

        self.timer.start("thread_idle")
        return observations, info
=======
    @override  # pufferlib.PufferEnv.reset
    @with_instance_timer("reset")
    def reset(self, seed: int | None = None) -> tuple[np.ndarray, dict]:
        """Reset the environment.

        This is called by PufferLib, to get a new episode.
        """
        self.timer.stop("thread_idle")

        self._current_trial = 0
        self._current_episode += 1

        self._task = self._curriculum.get_task()
        self._should_reset = False
        self._current_seed = seed or 0

        obs, infos = self.reset_trial()

        self.timer.start("thread_idle")

        return obs, infos

    @with_instance_timer("reset_trial")
    def reset_trial(self) -> tuple[np.ndarray, dict]:
        """Reset the environment for a new trial."""
        self._initialize_c_env()
        self._current_step = 0
        self._current_trial += 1

        assert self.observations.dtype == dtype_observations
        assert self.terminals.dtype == dtype_terminals
        assert self.truncations.dtype == dtype_truncations
        assert self.rewards.dtype == dtype_rewards

        self._c_env.set_buffers(self.observations, self.terminals, self.truncations, self.rewards)

        self._trial_id = self._make_id()
        self._trial_reset_at = datetime.datetime.now()
        if self._replay_writer:
            # The replay writer only knows about single-trial episodes, so we say we're starting an episode.
            # Ideally we'd have a smoother way to string replays together.
            self._replay_writer.start_episode(self._trial_id, self)

        obs, infos = self._c_env.reset()

        return obs, infos
>>>>>>> 6d664c1c

    @override
    @with_instance_timer("step")
    def step(self, actions: np.ndarray) -> Tuple[np.ndarray, np.ndarray, np.ndarray, np.ndarray, Dict[str, Any]]:
        """
        Execute one timestep for training.

        Args:
            actions: Array of actions

        Returns:
            Tuple of (observations, rewards, terminals, truncations, infos)
        """
        self.timer.stop("thread_idle")

        if self._c_env_instance is None:
            raise RuntimeError("Environment not initialized. Call reset() first.")

        # Execute step directly on C++ environment to maintain buffer sharing
        # This is critical for PufferEnv performance - we must use the shared buffers
        with self.timer("_c_env.step"):
<<<<<<< HEAD
            self._c_env_instance.step(actions)
            self._steps += 1

        # Record step for replay (use shared PufferEnv buffers)
        if self._replay_writer and self._episode_id:
=======
            self._c_env.step(actions)
            self._current_step += 1

        if self._replay_writer and self._trial_id:
>>>>>>> 6d664c1c
            with self.timer("_replay_writer.log_step"):
                self._replay_writer.log_step(self._trial_id, actions, self.rewards)

        # Check for episode completion (use shared PufferEnv buffers)
        infos = {}

        if self.terminals.all() or self.truncations.all():
<<<<<<< HEAD
            self._process_episode_completion(infos)
            self._should_reset = True
=======
            self.process_trial_stats(infos)
            self._task.complete_trial(self._c_env.get_episode_rewards().mean())
            if self._task.is_complete():
                self._should_reset = True
                # Add curriculum task probabilities to infos for distributed logging
                infos["curriculum_task_probs"] = self._curriculum.get_task_probs()
            else:
                self.reset_trial()
>>>>>>> 6d664c1c

        self.timer.start("thread_idle")
        return self.observations, self.rewards, self.terminals, self.truncations, infos

    def _create_c_env(self, game_config_dict: Dict[str, Any], seed: Optional[int] = None) -> MettaGridCpp:
        """
        Create a new MettaGridCpp instance with training-specific features.

        Args:
            game_config_dict: Game configuration dictionary
            seed: Random seed for environment

        Returns:
            New MettaGridCpp instance
        """
        # Handle episode desyncing for training
        if self._is_training and self._resets == 0:
            max_steps = game_config_dict["max_steps"]
            # Recreate with random max_steps
            game_config_dict = game_config_dict.copy()  # Don't modify original
            game_config_dict["max_steps"] = int(np.random.randint(1, max_steps + 1))

        return super()._create_c_env(game_config_dict, seed)

    def _process_episode_completion(self, infos: Dict[str, Any]) -> None:
        """Process episode completion - stats, curriculum, etc."""
        if self._c_env_instance is None:
            return

        import time

<<<<<<< HEAD
        self.timer.start("process_episode_stats")
=======
    def process_trial_stats(self, infos: Dict[str, Any]):
        self.timer.start("process_trial_stats")
>>>>>>> 6d664c1c

        # Clear any existing infos
        infos.clear()

<<<<<<< HEAD
        # Get episode rewards and stats
        episode_rewards = self.c_env.get_episode_rewards()
        episode_rewards_sum = episode_rewards.sum()
        episode_rewards_mean = episode_rewards_sum / self.c_env.num_agents
=======
        # The c env calls this "episode" but we call it "trial"
        trial_rewards = self._c_env.get_episode_rewards()
        trial_rewards_sum = trial_rewards.sum()
        trial_rewards_mean = trial_rewards_sum / self._c_env.num_agents
>>>>>>> 6d664c1c

        # Add map and label rewards
        for label in self._map_labels + self.labels:
            infos[f"map_reward/{label}"] = trial_rewards_mean

        # Add curriculum stats
        infos.update(self._curriculum.get_completion_rates())
        curriculum_stats = self._curriculum.get_curriculum_stats()
        for key, value in curriculum_stats.items():
            infos[f"curriculum/{key}"] = value

        # Get episode stats from core environment
        with self.timer("_c_env.get_episode_stats"):
            stats = self.c_env.get_episode_stats()

        # Process agent stats
        infos["game"] = stats["game"]
        infos["agent"] = {}
        for agent_stats in stats["agent"]:
            for n, v in agent_stats.items():
                infos["agent"][n] = infos["agent"].get(n, 0) + v
        for n, v in infos["agent"].items():
            infos["agent"][n] = v / self.c_env.num_agents

        # Add attributes
        attributes: Dict[str, Any] = {
            "seed": self._current_seed,
<<<<<<< HEAD
            "map_w": self.c_env.map_width,
            "map_h": self.c_env.map_height,
            "initial_grid_hash": self.c_env.initial_grid_hash,
            "steps": self._steps,
            "resets": self._resets,
            "max_steps": self.c_env.max_steps,
            "completion_time": time.time(),
=======
            "map_w": self.map_width,
            "map_h": self.map_height,
            "initial_grid_hash": self.initial_grid_hash,
            "steps": self._current_step,
            "trials": self._current_trial,
            "resets": self._current_episode,
            "max_steps": self.max_steps,
            "completion_time": int(time.time()),
>>>>>>> 6d664c1c
        }
        infos["attributes"] = attributes

        # Handle replay writing
        replay_url = None
        with self.timer("_replay_writer"):
<<<<<<< HEAD
            if self._replay_writer and self._episode_id:
                replay_url = self._replay_writer.write_replay(self._episode_id)
=======
            if self._replay_writer:
                assert self._trial_id is not None, "Trial ID must be set before writing a replay"
                replay_url = self._replay_writer.write_replay(self._trial_id)
>>>>>>> 6d664c1c
                infos["replay_url"] = replay_url

        # Handle stats writing
        with self.timer("_stats_writer"):
<<<<<<< HEAD
            if self._stats_writer and self._episode_id:
                self._write_episode_stats(stats, episode_rewards, replay_url)

        # Update curriculum
        self._task.complete(episode_rewards_mean)

        # Add curriculum task probabilities
        infos["curriculum_task_probs"] = self._curriculum.get_task_probs()

        # Add timing information
        self._add_timing_info(infos)

        # Add task-specific info
        task_init_time_msec = self.timer.lap_all().get("_create_c_env", 0) * 1000
        infos.update(
            {
                f"task_reward/{self._task.short_name()}/rewards.mean": episode_rewards_mean,
                f"task_timing/{self._task.short_name()}/init_time_msec": task_init_time_msec,
            }
        )

        # Clear episode ID
        self._episode_id = None
=======
            if self._stats_writer:
                assert self._trial_id is not None, "Trial ID must be set before writing stats"

                env_cfg_flattened: dict[str, str] = {}
                env_cfg = OmegaConf.to_container(self._task.env_cfg(), resolve=False)
                for k, v in unroll_nested_dict(cast(dict[str, Any], env_cfg)):
                    env_cfg_flattened[f"config.{str(k).replace('/', '.')}"] = str(v)

                agent_metrics = {}
                for agent_idx, agent_stats in enumerate(stats["agent"]):
                    agent_metrics[agent_idx] = {}
                    agent_metrics[agent_idx]["reward"] = float(trial_rewards[agent_idx])
                    for k, v in agent_stats.items():
                        agent_metrics[agent_idx][k] = float(v)

                grid_objects: Dict[int, Any] = self._c_env.grid_objects()
                # iterate over grid_object values
                agent_groups: Dict[int, int] = {
                    v["agent_id"]: v["agent:group"] for v in grid_objects.values() if v["type"] == 0
                }

                self._stats_writer.record_episode(
                    self._trial_id,
                    env_cfg_flattened,
                    agent_metrics,
                    agent_groups,
                    self.max_steps,
                    replay_url,
                    self._trial_reset_at,
                )
>>>>>>> 6d664c1c

        self.timer.stop("process_trial_stats")

    def _write_episode_stats(
        self, stats: Dict[str, Any], episode_rewards: np.ndarray, replay_url: Optional[str]
    ) -> None:
        """Write episode statistics to stats writer."""
        if not self._stats_writer or not self._episode_id or not self._c_env_instance:
            return

        from typing import cast

        from metta.mettagrid.util.dict_utils import unroll_nested_dict

        # Flatten environment config
        env_cfg_flattened: Dict[str, str] = {}
        env_cfg = OmegaConf.to_container(self._task.env_cfg(), resolve=False)
        for k, v in unroll_nested_dict(cast(Dict[str, Any], env_cfg)):
            env_cfg_flattened[f"config.{str(k).replace('/', '.')}"] = str(v)

        # Prepare agent metrics
        agent_metrics = {}
        for agent_idx, agent_stats in enumerate(stats["agent"]):
            agent_metrics[agent_idx] = {}
            agent_metrics[agent_idx]["reward"] = float(episode_rewards[agent_idx])
            for k, v in agent_stats.items():
                agent_metrics[agent_idx][k] = float(v)

        # Get agent groups
        grid_objects = self.c_env.grid_objects()
        agent_groups: Dict[int, int] = {
            v["agent_id"]: v["agent:group"] for v in grid_objects.values() if v["type"] == 0
        }

        # Record episode
        self._stats_writer.record_episode(
            self._episode_id,
            env_cfg_flattened,
            agent_metrics,
            agent_groups,
            self.c_env.max_steps,
            replay_url,
            self._reset_at,
        )

    def _add_timing_info(self, infos: Dict[str, Any]) -> None:
        """Add timing information to infos."""
        elapsed_times = self.timer.get_all_elapsed()
        thread_idle_time = elapsed_times.pop("thread_idle", 0)

        wall_time = self.timer.get_elapsed()
        adjusted_wall_time = wall_time - thread_idle_time

        lap_times = self.timer.lap_all(exclude_global=False)
        lap_thread_idle_time = lap_times.pop("thread_idle", 0)

        wall_time_for_lap = sum(lap_times.values()) + lap_thread_idle_time
        adjusted_lap_time = wall_time_for_lap - lap_thread_idle_time

        infos["timing_per_epoch"] = {
            **{
                f"active_frac/{op}": lap_elapsed / adjusted_lap_time if adjusted_lap_time > 0 else 0
                for op, lap_elapsed in lap_times.items()
            },
            **{f"msec/{op}": lap_elapsed * 1000 for op, lap_elapsed in lap_times.items()},
            "frac/thread_idle": lap_thread_idle_time / wall_time_for_lap,
        }

        infos["timing_cumulative"] = {
            **{
                f"active_frac/{op}": elapsed / adjusted_wall_time if adjusted_wall_time > 0 else 0
                for op, elapsed in elapsed_times.items()
            },
            "frac/thread_idle": thread_idle_time / wall_time,
        }

<<<<<<< HEAD
    # PufferLib compatibility properties for training
=======
        task_init_time_msec = lap_times.get("_initialize_c_env", 0) * 1000
        infos.update(
            {
                f"task_reward/{self._task.short_name()}/rewards.mean": trial_rewards_mean,
                f"task_timing/{self._task.short_name()}/init_time_msec": task_init_time_msec,
            }
        )

        self._trial_id = None

    @property
    def max_steps(self) -> int:
        return self._c_env.max_steps

    @property
    @required
    def single_observation_space(self) -> spaces.Box:
        """
        Return the observation space for a single agent.
        Returns:
            Box: A Box space with shape (num_agents, num_observation_tokens, 3)
        """
        return self._c_env.observation_space

    @property
    @required
    def single_action_space(self) -> spaces.MultiDiscrete:
        """
        Return the action space for a single agent.
        Returns:
            MultiDiscrete: A MultiDiscrete space with shape (num_actions, max_action_arg + 1)
        """
        return self._c_env.action_space

    @property
    def obs_width(self):
        return self._c_env.obs_width

    @property
    def obs_height(self):
        return self._c_env.obs_height

    @property
    def action_names(self) -> list[str]:
        return self._c_env.action_names()

    @property
    @required
    def num_agents(self) -> int:
        return self._c_env.num_agents

    def render(self) -> str | None:
        # Use the configured renderer if available
        if self._renderer is not None and hasattr(self._renderer, "render"):
            return self._renderer.render(self._current_step, self.grid_objects)

        return None

    @property
    @override
    def done(self):
        return self._should_reset

    # TODO: we should eliminate this and use feature spec instead
    @property
    def feature_normalizations(self) -> dict[int, float]:
        # Get feature spec from C++ environment
        feature_spec = self._c_env.feature_spec()
        return {spec["id"]: spec["normalization"] for spec in feature_spec.values()}

    def get_observation_features(self) -> dict[str, dict[str, int | float]]:
        """
        Build the features dictionary for initialize_to_environment.

        Returns:
            Dictionary mapping feature names to their properties
        """
        # Get feature spec from C++ environment
        feature_spec = self._c_env.feature_spec()

        features = {}
        for feature_name, feature_info in feature_spec.items():
            feature_dict: dict[str, int | float] = {"id": feature_info["id"]}

            # Add normalization if present
            if "normalization" in feature_info:
                feature_dict["normalization"] = feature_info["normalization"]

            features[feature_name] = feature_dict

        return features

    @property
    def global_features(self):
        return []

    @property
    @override
    def render_mode(self):
        return self._render_mode

    @property
    def map_width(self) -> int:
        return self._c_env.map_width

    @property
    def map_height(self) -> int:
        return self._c_env.map_height

    @property
    def grid_objects(self) -> dict[int, dict[str, Any]]:
        """
        Get information about all grid objects that are present in our map.

        It is important to keep in mind the difference between grid_objects, which are things
        like "walls" or "agents", and grid_features which is the encoded representation of all possible
        observations of grid_objects that is provided to the policy.

        Returns:
            A dictionary mapping object IDs to their properties.
        """
        return self._c_env.grid_objects()

    @property
    def max_action_args(self) -> list[int]:
        """
        Get the maximum argument variant for each action type.
        Returns:
            List of integers representing max parameters for each action type
        """
        action_args_array = self._c_env.max_action_args()
        return [int(x) for x in action_args_array]

    @property
    def action_success(self) -> list[bool]:
        action_success_array = self._c_env.action_success()
        return [bool(x) for x in action_success_array]

>>>>>>> 6d664c1c
    @property
    def single_observation_space(self):
        """Single agent observation space for PufferLib."""
        return self._observation_space

    @property
    def single_action_space(self):
        """Single agent action space for PufferLib."""
        return self._action_space

    @property
    def emulated(self) -> bool:
        """Native envs do not use emulation (PufferLib compatibility)."""
        return False<|MERGE_RESOLUTION|>--- conflicted
+++ resolved
@@ -23,44 +23,6 @@
 from metta.mettagrid.puffer_base import MettaGridPufferBase
 from metta.mettagrid.replay_writer import ReplayWriter
 from metta.mettagrid.stats_writer import StatsWriter
-<<<<<<< HEAD
-=======
-from metta.mettagrid.util.dict_utils import unroll_nested_dict
-
-# These data types must match PufferLib -- see pufferlib/vector.py
-#
-# Important:
-#
-# In PufferLib's class Multiprocessing, the data type for actions will be set to int32
-# whenever the action space is Discrete or Multidiscrete. If we do not match the data type
-# here in our child class, then we will experience extra data conversions in the background.
-# Additionally the actions that are sent to the C environment will be int32 (because PufferEnv
-# controls the type of self.actions) -- creating an opportunity for type confusion.
-
-# Vocab:
-#   We aim to match the ADA paper for trial and episode.
-#   trial: the unit of environmental reset. The MettaGrid C env lasts for one trial.
-#   episode: a sequence of trials.
-#   epoch: the unit of a training batch. At the time of writing, this is made up of segments of 64 agent steps. This
-#     many agents each taking 64 steps steps, or fewer agents taking higher multiples of 64 steps.
-#   curriculum: dispenses Tasks. A curriculum's duration is a training run. A curriculum is shared across processes
-#     / MettaGridEnvs.
-#   Task: dispenses trials. A task's duration is one episode.
-#   lifetime: the unit of agent reset. Ideally this would be a single episode -- that's very much the intent. However,
-#     we currently reset the agent (i.e., its LSTM state) every epoch. So the agent's lifetime is actually much shorter
-#     than a typical episode / trial.
-#
-#   We originally didn't have a distinction between trials and episodes. I.e., all episodes were a single trial.
-#   Because of this, in some places we use the term "episode" where we would now use "trial".
-
-dtype_observations = np.dtype(np.uint8)
-dtype_terminals = np.dtype(bool)
-dtype_truncations = np.dtype(bool)
-dtype_rewards = np.dtype(np.float32)
-dtype_actions = np.dtype(np.int32)  # must be int32!
-dtype_masks = np.dtype(bool)
-dtype_success = np.dtype(bool)
->>>>>>> 6d664c1c
 
 logger = logging.getLogger("MettaGridEnv")
 
@@ -69,25 +31,10 @@
     """
     Main MettaGrid environment class for training.
 
-<<<<<<< HEAD
     Inherits from MettaGridCore and PufferEnv, adding training-specific features like stats writing,
     replay writing, and episode tracking. This class is tightly coupled to PufferLib for
     vectorization support in the training system.
     """
-=======
-class MettaGridEnv(PufferEnv, GymEnv):
-    # Type hints for attributes defined in the C++ extension to help Pylance
-    observations: np.ndarray
-    terminals: np.ndarray
-    truncations: np.ndarray
-    rewards: np.ndarray
-    actions: np.ndarray
-    _current_step: int = 0  # reset every trial
-    _current_trial: int = 0  # reset every episode
-    _current_episode: int = 0  # not reset for the duration of this MettaGridEnv
-    # a reset is a new episode.
-    _should_reset: bool = False
->>>>>>> 6d664c1c
 
     @validate_call(config={"arbitrary_types_allowed": True})
     def __init__(
@@ -122,7 +69,6 @@
         self.timer = Stopwatch(logger)
         self.timer.start()
         self.timer.start("thread_idle")
-<<<<<<< HEAD
         self._steps = 0
         self._resets = 0
         self._stats_writer = stats_writer
@@ -138,96 +84,14 @@
             level=level,
             buf=buf,
             **kwargs,
-=======
-
-        self._render_mode = render_mode
-        self._curriculum = curriculum
-        self._task = self._curriculum.get_task()
-        self._level = level
-        self._renderer = None
-        self._map_labels: list[str] = []
-        self._stats_writer = stats_writer
-        self._replay_writer = replay_writer
-        self._trial_id: str | None = None
-        self._trial_reset_at: datetime.datetime | None = None
-        self._current_seed: int = 0  # must be unsigned
-
-        # This isn't great, since the env_cfg can change between trials / episodes.
-        self.labels: list[str] = self._task.env_cfg().get("labels", [])
-
-        self._is_training = is_training
-
-        self._initialize_c_env()
-        super().__init__(buf)
-
-        if self._render_mode is not None:
-            if self._render_mode == "human":
-                from metta.mettagrid.renderer.nethack import NethackRenderer
-
-                self._renderer = NethackRenderer(self.object_type_names)
-            elif self._render_mode == "miniscope":
-                from metta.mettagrid.renderer.miniscope import MiniscopeRenderer
-
-                self._renderer = MiniscopeRenderer(self.object_type_names)
-            elif self._render_mode == "raylib":
-                # Only initialize raylib renderer if not in CI/Docker environment
-                is_ci_environment = bool(
-                    os.environ.get("CI") or os.environ.get("GITHUB_ACTIONS") or os.path.exists("/.dockerenv")
-                )
-                if not is_ci_environment:
-                    try:
-                        from metta.mettagrid.renderer.raylib import RaylibRenderer
-
-                        self._renderer = RaylibRenderer(self.object_type_names, self.map_width, self.map_height)
-                    except ImportError:
-                        logger.warning("Raylib renderer requested but raylib not available")
-                        self._renderer = None
-                else:
-                    logger.info("Raylib renderer disabled in CI/Docker environment")
-                    self._renderer = None
-
-    def _make_id(self):
-        return str(uuid.uuid4())
-
-    @with_instance_timer("_initialize_c_env")
-    def _initialize_c_env(self) -> None:
-        """Initialize the C++ environment.
-
-        This creates a new c environment with a fixed configuration / map, which will last for one trial. This should
-        be called whenever a new trial starts.
-        """
-        task = self._task
-        task_cfg = task.env_cfg()
-        level = self._level
-
-        if level is None:
-            with self.timer("_initialize_c_env.build_map"):
-                level = task_cfg.game.map_builder.build()
-
-        # Validate the level
-        level_agents = np.count_nonzero(np.char.startswith(level.grid, "agent"))
-        assert task_cfg.game.num_agents == level_agents, (
-            f"Number of agents {task_cfg.game.num_agents} does not match number of agents in map {level_agents}"
->>>>>>> 6d664c1c
         )
 
         # Environment metadata (self._task is set by base class)
         self.labels: List[str] = self._task.env_cfg().get("labels", [])
 
-<<<<<<< HEAD
     def _make_episode_id(self) -> str:
         """Generate unique episode ID."""
         import uuid
-=======
-        # During training, we run a lot of envs in parallel, and it's better if they are not
-        # all synced together. The desync_episodes flag is used to desync the episodes.
-        # Ideally vecenv would have a way to desync the episodes, but it doesn't.
-        if self._is_training and self._current_trial == 0 and self._current_episode == 0:
-            max_steps = game_config_dict["max_steps"]
-            game_config_dict["max_steps"] = int(np.random.randint(1, max_steps + 1))
-
-        self._map_labels = level.labels
->>>>>>> 6d664c1c
 
         return str(uuid.uuid4())
 
@@ -240,7 +104,6 @@
         Args:
             seed: Random seed
 
-<<<<<<< HEAD
         Returns:
             Tuple of (observations, info)
         """
@@ -262,6 +125,7 @@
 
         # Set up episode tracking
         self._episode_id = self._make_episode_id()
+        self._trial_id = self._episode_id  # For compatibility with trial-based logic
         self._current_seed = seed or 0
         import datetime
 
@@ -289,54 +153,6 @@
 
         self.timer.start("thread_idle")
         return observations, info
-=======
-    @override  # pufferlib.PufferEnv.reset
-    @with_instance_timer("reset")
-    def reset(self, seed: int | None = None) -> tuple[np.ndarray, dict]:
-        """Reset the environment.
-
-        This is called by PufferLib, to get a new episode.
-        """
-        self.timer.stop("thread_idle")
-
-        self._current_trial = 0
-        self._current_episode += 1
-
-        self._task = self._curriculum.get_task()
-        self._should_reset = False
-        self._current_seed = seed or 0
-
-        obs, infos = self.reset_trial()
-
-        self.timer.start("thread_idle")
-
-        return obs, infos
-
-    @with_instance_timer("reset_trial")
-    def reset_trial(self) -> tuple[np.ndarray, dict]:
-        """Reset the environment for a new trial."""
-        self._initialize_c_env()
-        self._current_step = 0
-        self._current_trial += 1
-
-        assert self.observations.dtype == dtype_observations
-        assert self.terminals.dtype == dtype_terminals
-        assert self.truncations.dtype == dtype_truncations
-        assert self.rewards.dtype == dtype_rewards
-
-        self._c_env.set_buffers(self.observations, self.terminals, self.truncations, self.rewards)
-
-        self._trial_id = self._make_id()
-        self._trial_reset_at = datetime.datetime.now()
-        if self._replay_writer:
-            # The replay writer only knows about single-trial episodes, so we say we're starting an episode.
-            # Ideally we'd have a smoother way to string replays together.
-            self._replay_writer.start_episode(self._trial_id, self)
-
-        obs, infos = self._c_env.reset()
-
-        return obs, infos
->>>>>>> 6d664c1c
 
     @override
     @with_instance_timer("step")
@@ -358,18 +174,11 @@
         # Execute step directly on C++ environment to maintain buffer sharing
         # This is critical for PufferEnv performance - we must use the shared buffers
         with self.timer("_c_env.step"):
-<<<<<<< HEAD
             self._c_env_instance.step(actions)
             self._steps += 1
 
         # Record step for replay (use shared PufferEnv buffers)
         if self._replay_writer and self._episode_id:
-=======
-            self._c_env.step(actions)
-            self._current_step += 1
-
-        if self._replay_writer and self._trial_id:
->>>>>>> 6d664c1c
             with self.timer("_replay_writer.log_step"):
                 self._replay_writer.log_step(self._trial_id, actions, self.rewards)
 
@@ -377,19 +186,8 @@
         infos = {}
 
         if self.terminals.all() or self.truncations.all():
-<<<<<<< HEAD
             self._process_episode_completion(infos)
             self._should_reset = True
-=======
-            self.process_trial_stats(infos)
-            self._task.complete_trial(self._c_env.get_episode_rewards().mean())
-            if self._task.is_complete():
-                self._should_reset = True
-                # Add curriculum task probabilities to infos for distributed logging
-                infos["curriculum_task_probs"] = self._curriculum.get_task_probs()
-            else:
-                self.reset_trial()
->>>>>>> 6d664c1c
 
         self.timer.start("thread_idle")
         return self.observations, self.rewards, self.terminals, self.truncations, infos
@@ -421,31 +219,19 @@
 
         import time
 
-<<<<<<< HEAD
         self.timer.start("process_episode_stats")
-=======
-    def process_trial_stats(self, infos: Dict[str, Any]):
-        self.timer.start("process_trial_stats")
->>>>>>> 6d664c1c
 
         # Clear any existing infos
         infos.clear()
 
-<<<<<<< HEAD
         # Get episode rewards and stats
         episode_rewards = self.c_env.get_episode_rewards()
         episode_rewards_sum = episode_rewards.sum()
         episode_rewards_mean = episode_rewards_sum / self.c_env.num_agents
-=======
-        # The c env calls this "episode" but we call it "trial"
-        trial_rewards = self._c_env.get_episode_rewards()
-        trial_rewards_sum = trial_rewards.sum()
-        trial_rewards_mean = trial_rewards_sum / self._c_env.num_agents
->>>>>>> 6d664c1c
 
         # Add map and label rewards
         for label in self._map_labels + self.labels:
-            infos[f"map_reward/{label}"] = trial_rewards_mean
+            infos[f"map_reward/{label}"] = episode_rewards_mean
 
         # Add curriculum stats
         infos.update(self._curriculum.get_completion_rates())
@@ -469,7 +255,6 @@
         # Add attributes
         attributes: Dict[str, Any] = {
             "seed": self._current_seed,
-<<<<<<< HEAD
             "map_w": self.c_env.map_width,
             "map_h": self.c_env.map_height,
             "initial_grid_hash": self.c_env.initial_grid_hash,
@@ -477,40 +262,23 @@
             "resets": self._resets,
             "max_steps": self.c_env.max_steps,
             "completion_time": time.time(),
-=======
-            "map_w": self.map_width,
-            "map_h": self.map_height,
-            "initial_grid_hash": self.initial_grid_hash,
-            "steps": self._current_step,
-            "trials": self._current_trial,
-            "resets": self._current_episode,
-            "max_steps": self.max_steps,
-            "completion_time": int(time.time()),
->>>>>>> 6d664c1c
         }
         infos["attributes"] = attributes
 
         # Handle replay writing
         replay_url = None
         with self.timer("_replay_writer"):
-<<<<<<< HEAD
             if self._replay_writer and self._episode_id:
                 replay_url = self._replay_writer.write_replay(self._episode_id)
-=======
-            if self._replay_writer:
-                assert self._trial_id is not None, "Trial ID must be set before writing a replay"
-                replay_url = self._replay_writer.write_replay(self._trial_id)
->>>>>>> 6d664c1c
                 infos["replay_url"] = replay_url
 
         # Handle stats writing
         with self.timer("_stats_writer"):
-<<<<<<< HEAD
             if self._stats_writer and self._episode_id:
                 self._write_episode_stats(stats, episode_rewards, replay_url)
 
         # Update curriculum
-        self._task.complete(episode_rewards_mean)
+        self._task.complete_trial(episode_rewards_mean)
 
         # Add curriculum task probabilities
         infos["curriculum_task_probs"] = self._curriculum.get_task_probs()
@@ -529,38 +297,6 @@
 
         # Clear episode ID
         self._episode_id = None
-=======
-            if self._stats_writer:
-                assert self._trial_id is not None, "Trial ID must be set before writing stats"
-
-                env_cfg_flattened: dict[str, str] = {}
-                env_cfg = OmegaConf.to_container(self._task.env_cfg(), resolve=False)
-                for k, v in unroll_nested_dict(cast(dict[str, Any], env_cfg)):
-                    env_cfg_flattened[f"config.{str(k).replace('/', '.')}"] = str(v)
-
-                agent_metrics = {}
-                for agent_idx, agent_stats in enumerate(stats["agent"]):
-                    agent_metrics[agent_idx] = {}
-                    agent_metrics[agent_idx]["reward"] = float(trial_rewards[agent_idx])
-                    for k, v in agent_stats.items():
-                        agent_metrics[agent_idx][k] = float(v)
-
-                grid_objects: Dict[int, Any] = self._c_env.grid_objects()
-                # iterate over grid_object values
-                agent_groups: Dict[int, int] = {
-                    v["agent_id"]: v["agent:group"] for v in grid_objects.values() if v["type"] == 0
-                }
-
-                self._stats_writer.record_episode(
-                    self._trial_id,
-                    env_cfg_flattened,
-                    agent_metrics,
-                    agent_groups,
-                    self.max_steps,
-                    replay_url,
-                    self._trial_reset_at,
-                )
->>>>>>> 6d664c1c
 
         self.timer.stop("process_trial_stats")
 
@@ -637,148 +373,7 @@
             "frac/thread_idle": thread_idle_time / wall_time,
         }
 
-<<<<<<< HEAD
     # PufferLib compatibility properties for training
-=======
-        task_init_time_msec = lap_times.get("_initialize_c_env", 0) * 1000
-        infos.update(
-            {
-                f"task_reward/{self._task.short_name()}/rewards.mean": trial_rewards_mean,
-                f"task_timing/{self._task.short_name()}/init_time_msec": task_init_time_msec,
-            }
-        )
-
-        self._trial_id = None
-
-    @property
-    def max_steps(self) -> int:
-        return self._c_env.max_steps
-
-    @property
-    @required
-    def single_observation_space(self) -> spaces.Box:
-        """
-        Return the observation space for a single agent.
-        Returns:
-            Box: A Box space with shape (num_agents, num_observation_tokens, 3)
-        """
-        return self._c_env.observation_space
-
-    @property
-    @required
-    def single_action_space(self) -> spaces.MultiDiscrete:
-        """
-        Return the action space for a single agent.
-        Returns:
-            MultiDiscrete: A MultiDiscrete space with shape (num_actions, max_action_arg + 1)
-        """
-        return self._c_env.action_space
-
-    @property
-    def obs_width(self):
-        return self._c_env.obs_width
-
-    @property
-    def obs_height(self):
-        return self._c_env.obs_height
-
-    @property
-    def action_names(self) -> list[str]:
-        return self._c_env.action_names()
-
-    @property
-    @required
-    def num_agents(self) -> int:
-        return self._c_env.num_agents
-
-    def render(self) -> str | None:
-        # Use the configured renderer if available
-        if self._renderer is not None and hasattr(self._renderer, "render"):
-            return self._renderer.render(self._current_step, self.grid_objects)
-
-        return None
-
-    @property
-    @override
-    def done(self):
-        return self._should_reset
-
-    # TODO: we should eliminate this and use feature spec instead
-    @property
-    def feature_normalizations(self) -> dict[int, float]:
-        # Get feature spec from C++ environment
-        feature_spec = self._c_env.feature_spec()
-        return {spec["id"]: spec["normalization"] for spec in feature_spec.values()}
-
-    def get_observation_features(self) -> dict[str, dict[str, int | float]]:
-        """
-        Build the features dictionary for initialize_to_environment.
-
-        Returns:
-            Dictionary mapping feature names to their properties
-        """
-        # Get feature spec from C++ environment
-        feature_spec = self._c_env.feature_spec()
-
-        features = {}
-        for feature_name, feature_info in feature_spec.items():
-            feature_dict: dict[str, int | float] = {"id": feature_info["id"]}
-
-            # Add normalization if present
-            if "normalization" in feature_info:
-                feature_dict["normalization"] = feature_info["normalization"]
-
-            features[feature_name] = feature_dict
-
-        return features
-
-    @property
-    def global_features(self):
-        return []
-
-    @property
-    @override
-    def render_mode(self):
-        return self._render_mode
-
-    @property
-    def map_width(self) -> int:
-        return self._c_env.map_width
-
-    @property
-    def map_height(self) -> int:
-        return self._c_env.map_height
-
-    @property
-    def grid_objects(self) -> dict[int, dict[str, Any]]:
-        """
-        Get information about all grid objects that are present in our map.
-
-        It is important to keep in mind the difference between grid_objects, which are things
-        like "walls" or "agents", and grid_features which is the encoded representation of all possible
-        observations of grid_objects that is provided to the policy.
-
-        Returns:
-            A dictionary mapping object IDs to their properties.
-        """
-        return self._c_env.grid_objects()
-
-    @property
-    def max_action_args(self) -> list[int]:
-        """
-        Get the maximum argument variant for each action type.
-        Returns:
-            List of integers representing max parameters for each action type
-        """
-        action_args_array = self._c_env.max_action_args()
-        return [int(x) for x in action_args_array]
-
-    @property
-    def action_success(self) -> list[bool]:
-        action_success_array = self._c_env.action_success()
-        return [bool(x) for x in action_success_array]
-
->>>>>>> 6d664c1c
     @property
     def single_observation_space(self):
         """Single agent observation space for PufferLib."""
