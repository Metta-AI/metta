# CoGames Evaluation Environments

This directory contains standardized evaluation missions and difficulty variants for testing CoGames agents.
**Contents:**

- [Evaluation Missions](#evaluation-missions) - 14 distinct environments testing different skills
- [Difficulty Variants](#difficulty-variants) - 13 difficulty levels that can be applied to any mission
- [Quick Reference](#quick-reference) - Tables and usage examples

---

## Evaluation Missions

All evaluation missions are defined in `eval_missions.py` and registered under the `evals` site. Each mission has a
unique map, resource configuration, and gameplay challenge.

### Resource Collection Missions

#### CollectResourcesClassic

<<<<<<< HEAD
**Map:** `evals/eval_collect_resources.map` **Challenge:** Classic balanced layout with extractors near base
**Configuration:**

- Energy regen: 2/step
- Charger efficiency: 130
- Resource efficiency: Carbon 125, Oxygen 115, Germanium 90, Silicon 125
- Max uses: Unlimited for all extractors
- **Best for:** Standard resource collection testing
- **Recommended agents:** 1-4 **Skills tested:** Efficient routing, resource prioritization, basic coordination
=======
#
>>>>>>> c8081918

**Map:** `evals/eval_collect_resources_medium.map` **Challenge:** Scattered extractors requiring more exploration and
routing **Configuration:**

<<<<<<< HEAD
#### CollectResourcesSpread

**Map:** `evals/eval_collect_resources_medium.map` **Challenge:** Scattered extractors requiring more exploration and
routing **Configuration:**

=======
> > > > > > > origin/main

>>>>>>> c8081918
- Energy regen: 2/step
- Charger efficiency: 135
- Resource efficiency: Carbon 130, Oxygen 120, Germanium 95, Silicon 130
- Max uses: Unlimited for all extractors
- **Best for:** Testing exploration and medium-distance routing
- **Recommended agents:** 1-4 **Skills tested:** Exploration, longer-distance routing, rally/chorus glyphing

---

#### CollectFar

**Map:** `evals/eval_collect_resources_hard.map` **Challenge:** Resources scattered far from base; heavy routing
coordination **Configuration:**

<<<<<<< HEAD
=======
> > > > > > > origin/main

>>>>>>> c8081918
- Energy regen: 2/step
- Charger efficiency: 135
- Resource efficiency: Carbon 130, Oxygen 120, Germanium 100, Silicon 135
- Max uses: Carbon 40, Oxygen 30, Germanium 20, Silicon 25 (limited!)
- **Best for:** Testing long-distance coordination and resource scarcity
- **Recommended agents:** 2-8 **Skills tested:** Long-distance navigation, route coordination, extractor awareness,
  multi-agent resource sharing

---

### Specialization & Coordination Missions

#### DivideAndConquer

**Map:** `evals/eval_divide_and_conquer.map` **Challenge:** Resources partitioned into separate regions; agents must
specialize and reconvene **Configuration:**

<<<<<<< HEAD
=======
> > > > > > > origin/main

>>>>>>> c8081918
- Energy regen: 2/step
- Charger efficiency: 130
- Resource efficiency: Carbon 125, Oxygen 120, Germanium 95, Silicon 130
- Max uses: Carbon 25, Oxygen 20, Germanium 10, Silicon 15
- **Best for:** Testing region partitioning and specialization
- **Recommended agents:** 2-8 **Skills tested:** Region partitioning, agent specialization, resource
  trading/coordination, assembly coordination

---

#### GoTogether

**Map:** `evals/eval_balanced_spread.map` **Challenge:** Objects favor collective glyphing; agents must travel and
return as a pack **Configuration:**

<<<<<<< HEAD
=======
> > > > > > > origin/main

>>>>>>> c8081918
- Energy regen: 2/step
- Charger efficiency: 140
- Resource efficiency: Carbon 130, Oxygen 125, Germanium 100, Silicon 135
- Max uses: Carbon 30, Oxygen 25, Germanium 10, Silicon 20
- Minimum agents: 2 (enforced)
- **Best for:** Testing synchronized movement and collective glyphing
- **Recommended agents:** 2-4 **Skills tested:** Synchronized travel, collective glyphing, rally coordination, pack
  behavior

---

#### SingleUseSwarm

**Map:** `evals/eval_single_use_world.map` **Challenge:** Every extractor can be used exactly once; team must fan out
and reconverge **Configuration:**

<<<<<<< HEAD
=======
> > > > > > > origin/main

>>>>>>> c8081918
- Energy regen: 2/step
- Charger efficiency: 140
- Resource efficiency: Carbon 130, Oxygen 125, Germanium 105, Silicon 135
- Max uses: Carbon 1, Oxygen 1, Germanium 1, Silicon 1 (single use!)
- Minimum agents: 2 (enforced)
- **Best for:** Testing extractor assignment and resource pooling
- **Recommended agents:** 4-8 **Skills tested:** Extractor reservation, resource pooling, assembly coordination,
  strategic fanning out

---

### Bottleneck & Constraint Missions

#### OxygenBottleneck

**Map:** `evals/eval_oxygen_bottleneck.map` **Challenge:** Oxygen extraction is significantly slower; forces batching
other resources **Configuration:**

<<<<<<< HEAD
=======
> > > > > > > origin/main

>>>>>>> c8081918
- Energy regen: 2/step
- Charger efficiency: 130
- Resource efficiency: Carbon 115, **Oxygen 60**, Germanium 80, Silicon 120
- Max uses: Charger unlimited, Carbon 120, **Oxygen 30**, Germanium 15, Silicon 120
- **Best for:** Testing resource prioritization and pacing
- **Recommended agents:** 1-4 **Skills tested:** Resource prioritization, batching, waiting/pacing, opportunistic
  gathering

---

#### EnergyStarved

**Map:** `evals/eval_energy_starved.map` **Challenge:** Low energy regen and weak chargers; requires careful routing and
charging **Configuration:**

<<<<<<< HEAD
=======
> > > > > > > origin/main

>>>>>>> c8081918
- Energy regen: 1/step
- Inventory regen interval: 2 steps (slower!)
- Charger efficiency: 90 (weak!)
- Resource efficiency: Carbon 125, Oxygen 115, Germanium 100, Silicon 125
- Max uses: Charger unlimited, all extractors unlimited
- **Best for:** Testing energy management and preemptive charging
- **Recommended agents:** 1-4 **Skills tested:** Energy management, preemptive charging, efficient routing,
  distance-to-charger calculations

---

### Extractor Hub Missions

Large open maps with centralized extractors, testing exploration and navigation efficiency.

#### ExtractorHub30

**Map:** `evals/extractor_hub_30x30.map` (30×30) **Challenge:** Small hub, quick exploration **Configuration:**

<<<<<<< HEAD
=======
> > > > > > > origin/main

>>>>>>> c8081918
- Energy regen: 2/step
- Charger efficiency: 125
- Resource efficiency: Carbon 115, Oxygen 110, Germanium 90, Silicon 120
- Max uses: Germanium unlimited, others use mission defaults
- **Recommended agents:** 1-4 **Skills tested:** Basic exploration, hub navigation

---

#### ExtractorHub50

**Map:** `evals/extractor_hub_50x50.map` (50×50) **Challenge:** Medium hub, moderate exploration **Configuration:**

<<<<<<< HEAD
=======
> > > > > > > origin/main

>>>>>>> c8081918
- Energy regen: 2/step
- Charger efficiency: 125
- Resource efficiency: Carbon 115, Oxygen 110, Germanium 90, Silicon 120
- Max uses: Germanium unlimited, others use mission defaults
- **Recommended agents:** 1-4 **Skills tested:** Medium-range exploration, efficient pathfinding

---

#### ExtractorHub70

<<<<<<< HEAD
**Map:** `evals/extractor_hub_70x70.map` (70×70) **Challenge:** Large hub, significant exploration required
**Configuration:**

- Energy regen: 2/step
- Charger efficiency: 130
- Resource efficiency: Carbon 115, Oxygen 110, Germanium 95, Silicon 120
- Max uses: Germanium unlimited, others use mission defaults
- **Recommended agents:** 2-8 **Skills tested:** Large-map exploration, frontier-based navigation

---

#### ExtractorHub80

**Map:** `evals/extractor_hub_80x80.map` (80×80) **Challenge:** Very large hub, extensive exploration **Configuration:**

=======
#

**Map:** `evals/extractor_hub_80x80.map` (80×80) **Challenge:** Very large hub, extensive exploration **Configuration:**

> > > > > > > origin/main

>>>>>>> c8081918
- Energy regen: 2/step
- Charger efficiency: 135
- Resource efficiency: Carbon 115, Oxygen 110, Germanium 95, Silicon 120
- Max uses: Germanium unlimited, others use mission defaults
- **Recommended agents:** 4-8 **Skills tested:** Long-range exploration, timeout prevention

---

#### ExtractorHub100

<<<<<<< HEAD
**Map:** `evals/extractor_hub_100x100.map` (100×100) **Challenge:** Extreme hub size, timeout risk high
**Configuration:**

- Energy regen: 2/step
- Charger efficiency: 140
- Resource efficiency: Carbon 115, Oxygen 110, Germanium 100, Silicon 120
- Max uses: Germanium unlimited, others use mission defaults
- **Recommended agents:** 4-8 **Skills tested:** Extreme-scale exploration, map-size-aware strategies, multi-agent
  fanning out

---
=======
#
>>>>>>> c8081918

extractor max_uses, efficiency, energy_regen, and other parameters. All difficulty variants are defined in
`difficulty_variants.py`.

<<<<<<< HEAD
Difficulty variants are modifiers that can be applied to any mission to create varied challenges. Each variant adjusts
extractor max_uses, efficiency, energy_regen, and other parameters. All difficulty variants are defined in
`difficulty_variants.py`.
=======
> > > > > > > origin/main
>>>>>>> c8081918

### Standard Difficulty Progression

#### story_mode

<<<<<<< HEAD
**Description:** Abundant energy/resource output for reliable completion **Agent Scaling:** Disabled (fixed parameters)
**Parameters:**

- Max uses: 12 for all extractors (generous)
- Efficiency: 140 for all extractors, 150 for charger (high)
- Energy regen: 2/step (abundant)
- **Use case:** Tutorial/practice runs, testing core logic **Best for:** Verifying agent logic works at all; first-pass
  testing
=======
#
>>>>>>> c8081918

**Description:** Baseline mission parameters (default difficulty) **Agent Scaling:** Enabled **Parameters:**

<<<<<<< HEAD
#### standard

**Description:** Baseline mission parameters (default difficulty) **Agent Scaling:** Enabled **Parameters:**

=======
> > > > > > > origin/main

>>>>>>> c8081918
- Uses mission's default values for all parameters
- No multipliers or overrides applied
- **Use case:** Standard evaluation baseline **Best for:** Default evaluation setting; fair comparison baseline

---

#### hard

**Description:** Tight extractor budgets and no passive regen **Agent Scaling:** Disabled **Parameters:**

<<<<<<< HEAD
=======
> > > > > > > origin/main

>>>>>>> c8081918
- Max uses: Carbon 4, Oxygen 4, Germanium 6, Silicon 3 (tight!)
- Efficiency: Carbon 80, Oxygen 65, Germanium 75, Silicon 70, Charger 80 (reduced)
- Energy regen: 0/step (none!)
- Move energy cost: 3 (increased from default)
- **Use case:** Testing resource scarcity and charger usage **Best for:** Testing preemptive charging, efficient
  routing, extractor awareness

---

#### brutal

**Description:** Extreme scarcity, reduced inventories, perfection required **Agent Scaling:** Disabled **Parameters:**

<<<<<<< HEAD
=======
> > > > > > > origin/main

>>>>>>> c8081918
- Max uses: Carbon 2, Oxygen 2, Germanium 3, Silicon 2 (minimal!)
- Efficiency: Carbon 55, Oxygen 45, Germanium 50, Silicon 50, Charger 60 (very low)
- Energy regen: 0/step
- Move energy cost: 3
- Energy capacity: 70 (reduced from default)
- Cargo capacity: 80 (reduced from default)
- **Use case:** Extreme challenge; near-perfect play required **Best for:** Stress-testing optimal strategies, finding
  edge cases

---

### Specialized Difficulty Variants

#### single_use

<<<<<<< HEAD
**Description:** Every extractor can be used exactly once - no second chances **Agent Scaling:** Disabled
**Parameters:**

- Max uses: 1 for all extractors (single use!)
- Charger efficiency: 120 (compensatory boost)
- Energy regen: 1/step
- **Use case:** Testing extractor assignment and single-use logic **Best for:** Testing extractor reservation, resource
  pooling, strategic planning
=======
#
>>>>>>> c8081918

**Description:** Short clock, cheap movement, efficient extraction **Agent Scaling:** Enabled **Parameters:**

<<<<<<< HEAD
#### speed_run

**Description:** Short clock, cheap movement, efficient extraction **Agent Scaling:** Enabled **Parameters:**

=======
> > > > > > > origin/main

>>>>>>> c8081918
- Max uses: 6 for all extractors
- Efficiency: 160 for all extractors and charger (high)
- Energy regen: 2/step
- Move energy cost: 1 (cheap!)
- Max steps: 600 (shortened from default 1000)
- **Use case:** Testing fast execution and efficient strategies **Best for:** Benchmarking execution speed, optimizing
  routing

---

#### energy_crisis

**Description:** Zero passive regen and weak chargers - plan every move **Agent Scaling:** Disabled **Parameters:**

<<<<<<< HEAD
=======
> > > > > > > origin/main

>>>>>>> c8081918
- Charger efficiency: 50 (very weak!)
- Energy regen: 0/step (none!)
- **Use case:** Testing extreme energy management **Best for:** Testing preemptive charging, distance-aware routing,
  energy budgeting

---

### Clipping Difficulty Variants

Clipping variants introduce extractors that start "clipped" (disabled) and require crafting special items to unclip.
Each variant clips a specific resource and provides one immune extractor for crafting the unclip item. **Unclipping
Mechanics:**
<<<<<<< HEAD
=======

> > > > > > > origin/main
>>>>>>> c8081918

1. One extractor starts clipped (disabled)
2. One other extractor is immune (always usable)
3. Agent must gather from immune extractor
4. Agent crafts unclip item at assembler using the "gear" glyph
<<<<<<< HEAD
5. Agent uses unclip item on clipped extractor to reactivate it **Unclip Item Recipes:**

- **Decoder** (unclips oxygen): Requires 1 carbon
- **Modulator** (unclips carbon): Requires 1 oxygen
- **Resonator** (unclips germanium): Requires 1 silicon
- **Scrambler** (unclips silicon): Requires 1 germanium

---

#### clipped_oxygen

**Description:** Oxygen extractor starts clipped - craft decoder from carbon to unclip **Immune Extractor:**
carbon_extractor **Challenge:** Must gather carbon → craft decoder → unclip oxygen → assemble hearts **Skills tested:**
Unclipping logic, recipe awareness, assembly glyphing (gear vs heart)

---

#### clipped_carbon

**Description:** Carbon extractor starts clipped - craft modulator from oxygen to unclip **Immune Extractor:**
oxygen_extractor **Challenge:** Must gather oxygen → craft modulator → unclip carbon → assemble hearts **Skills
tested:** Unclipping logic, oxygen-first strategy

---

#### clipped_germanium

**Description:** Germanium extractor starts clipped - craft resonator from silicon to unclip **Immune Extractor:**
silicon_extractor **Challenge:** Must gather silicon → craft resonator → unclip germanium → assemble hearts **Skills
tested:** Unclipping logic, silicon-first strategy

---

#### clipped_silicon

**Description:** Silicon extractor starts clipped - craft scrambler from germanium to unclip **Immune Extractor:**
germanium_extractor **Challenge:** Must gather germanium → craft scrambler → unclip silicon → assemble hearts **Skills
tested:** Unclipping logic, germanium-first strategy

---

#### clipping_chaos

**Description:** Random extractors clip over time - must craft unclip items reactively **Clip Rate:** 0.10 (10% chance
per step) **Challenge:** Extractors randomly clip during gameplay; must detect and unclip reactively **Skills tested:**
Dynamic clipping detection, reactive crafting, inventory management for multiple gear types

---

#### hard_clipped_oxygen

**Description:** Combines hard mode scarcity with oxygen clipping **Immune Extractor:** carbon_extractor **Parameters:**
=======

#

#

#

#

#

**Description:** Combines hard mode scarcity with oxygen clipping **Immune Extractor:** carbon_extractor **Parameters:**

> > > > > > > origin/main
>>>>>>> c8081918

- Max uses: Carbon 4, Oxygen 4, Germanium 6, Silicon 3
- Efficiency: Carbon 80, Oxygen 65, Germanium 75, Silicon 70, Charger 80
- Energy regen: 0/step
- Move energy cost: 3
- Oxygen starts clipped **Challenge:** Extreme scarcity + unclipping; most difficult variant **Skills tested:** All hard
  mode skills + unclipping under pressure

---

## Quick Reference

### Mission Categories

| Category              | Missions                                        | Key Challenge                      |
| --------------------- | ----------------------------------------------- | ---------------------------------- |
| **Basic Collection**  | CollectResourcesClassic, CollectResourcesSpread | Gather-assemble-deliver loop       |
| **Distance/Scarcity** | CollectFar                                      | Long distances, limited extractors |
| **Coordination**      | DivideAndConquer, GoTogether, SingleUseSwarm    | Multi-agent cooperation            |
| **Bottlenecks**       | OxygenBottleneck, EnergyStarved                 | Resource/energy constraints        |
| **Exploration**       | ExtractorHub30/50/70/80/100                     | Map exploration, large scales      |

### Difficulty Categories

| Category                 | Difficulties                                                                 | Key Challenge                  |
| ------------------------ | ---------------------------------------------------------------------------- | ------------------------------ |
| **Standard Progression** | story_mode, standard, hard, brutal                                           | Increasing scarcity/difficulty |
| **Specialized**          | single_use, speed_run, energy_crisis                                         | Unique constraints             |
| **Clipping**             | clipped_oxygen/carbon/germanium/silicon, clipping_chaos, hard_clipped_oxygen | Unclipping mechanics           |

### Agent Count Recommendations

| Mission                 | 1 Agent    | 2 Agents | 4 Agents | 8 Agents     |
| ----------------------- | ---------- | -------- | -------- | ------------ |
| CollectResourcesClassic | ✅ Good    | ✅ Good  | ✅ Good  | ⚠️ Overkill  |
| CollectResourcesSpread  | ✅ Good    | ✅ Good  | ✅ Good  | ⚠️ Possible  |
| CollectFar              | ⚠️ Hard    | ✅ Good  | ✅ Good  | ✅ Good      |
| DivideAndConquer        | ❌ N/A     | ✅ Good  | ✅ Good  | ✅ Good      |
| GoTogether              | ❌ N/A     | ✅ Good  | ✅ Good  | ⚠️ Possible  |
| SingleUseSwarm          | ❌ N/A     | ⚠️ Hard  | ✅ Good  | ✅ Good      |
| OxygenBottleneck        | ✅ Good    | ✅ Good  | ✅ Good  | ⚠️ Possible  |
| EnergyStarved           | ✅ Good    | ✅ Good  | ⚠️ Hard  | ❌ Very Hard |
| ExtractorHub30          | ✅ Good    | ✅ Good  | ✅ Good  | ⚠️ Overkill  |
| ExtractorHub50          | ✅ Good    | ✅ Good  | ✅ Good  | ⚠️ Possible  |
| ExtractorHub70          | ⚠️ Slow    | ✅ Good  | ✅ Good  | ✅ Good      |
| ExtractorHub80          | ⚠️ Slow    | ✅ Good  | ✅ Good  | ✅ Good      |
| ExtractorHub100         | ❌ Timeout | ⚠️ Hard  | ✅ Good  | ✅ Good      |

---

## Usage Examples

### Playing a Mission

```bash
# Basic mission with default (standard) difficulty
uv run cogames play --mission evals.collect_resources_classic --cogs 2
# Mission with specific difficulty variant
uv run cogames play --mission evals.oxygen_bottleneck --cogs 4 --difficulty hard
# Mission with clipping
uv run cogames play --mission evals.extractor_hub_30 --cogs 1 --difficulty clipped_oxygen
# Multi-agent coordination mission
uv run cogames play --mission evals.go_together --cogs 4 --difficulty standard
```

### Evaluation Script Usage

```bash
# Evaluate a single agent on all missions and difficulties
uv run python packages/cogames/scripts/evaluate_scripted_agents.py \
  --agent simple \
  --steps 1000 \
  --output eval_simple.json
# Evaluate with specific difficulty filter
uv run python packages/cogames/scripts/evaluate_scripted_agents.py \
  --agent coordinating \
  --difficulties clipped_oxygen clipped_silicon \
  --steps 1000 \
  --output eval_coordinating_clipped.json
```

### Testing Specific Scenarios

```bash
# Test single-agent unclipping
uv run cogames play --mission evals.collect_resources_classic -p unclipping --cogs 1 --difficulty clipped_oxygen
# Test multi-agent coordination without clipping
uv run cogames play --mission evals.go_together -p coordinating --cogs 4 --difficulty standard
# Test extreme scarcity
uv run cogames play --mission evals.oxygen_bottleneck -p scripted_baseline --cogs 1 --difficulty brutal
# Test large-scale exploration
uv run cogames play --mission evals.extractor_hub_100 -p coordinating --cogs 8 --difficulty standard
# Test energy management
uv run cogames play --mission evals.energy_starved -p scripted_baseline --cogs 2 --difficulty energy_crisis
```

---

## Design Principles

### Missions

1. **Focused challenges**: Each mission tests specific skills (exploration, coordination, bottlenecks)
2. **Scalable**: Missions work across different agent counts (with recommended ranges)
3. **Observable**: Agents can learn strategies through observation and trial
4. **Balanced baselines**: Default configurations are solvable but challenging

### Difficulty Variants

1. **Composable**: Any difficulty can be applied to any mission
2. **Skill-specific**: Each variant tests specific capabilities (scarcity, speed, unclipping)
3. **Progressive**: Clear difficulty progression from story_mode → standard → hard → brutal
4. **Specialized challenges**: Unique constraints (single_use, clipping) test specific algorithms

### Evaluation Philosophy

1. **No arbitrary thresholds**: Missions are winnable through observation and adaptation
2. **Deterministic mechanics**: Clipping is the only stochastic element (except clipping_chaos)
3. **Multiple solution paths**: Missions don't prescribe a single correct strategy
4. **Failure modes are informative**: Logs/traces should reveal why an agent failed

---

## Common Failure Modes

| Failure Mode            | Likely Cause                     | Test With                                 |
| ----------------------- | -------------------------------- | ----------------------------------------- |
| Timeout (0 hearts)      | Exploration inefficiency         | ExtractorHub100, CollectFar               |
| Low hearts (< expected) | Resource scarcity, poor routing  | hard, brutal difficulties                 |
| Zero hearts (energy)    | Energy management failure        | energy_crisis, EnergyStarved              |
| Zero hearts (clipping)  | Unclipping logic failure         | Any clipped\_\* difficulty                |
| Coordination failure    | Multi-agent collision/contention | GoTogether, SingleUseSwarm with 4+ agents |
| Bottleneck failure      | Resource prioritization failure  | OxygenBottleneck, clipped_oxygen          |

---

## Contributing New Missions

To add a new evaluation mission:

1. Create a new class in `eval_missions.py` inheriting from `_EvalMissionBase`
2. Define `name`, `description`, and `map_name`
3. Set efficiency, max_uses, and energy_regen parameters
4. Add to `EVAL_MISSIONS` list at bottom of file
5. Test across all difficulty variants to verify solvability
6. Document in this README with challenge description and recommended agent counts To add a new difficulty variant:
7. Create a new `DifficultyLevel` in `difficulty_variants.py`
8. Define overrides/multipliers for extractors, energy, and special mechanics
9. Add to `DIFFICULTY_LEVELS` dict and `CANONICAL_DIFFICULTY_ORDER` list
10. Create variant class using `create_difficulty_variant()`
11. Add to `DIFFICULTY_VARIANTS` list for CLI exposure
12. Document in this README with challenge description and use cases

---

**Last Updated:** November 4, 2025 **Total Missions:** 14 **Total Difficulty Variants:** 13 **Total Test
<<<<<<< HEAD
Configurations:** 1,078+ (14 missions × 13 difficulties × variable agent counts)
=======
Configurations:** 1,078+ (14 missions × 13 difficulties × variable agent counts)

> > > > > > > origin/main
>>>>>>> c8081918
<|MERGE_RESOLUTION|>--- conflicted
+++ resolved
@@ -18,33 +18,13 @@
 
 #### CollectResourcesClassic
 
-<<<<<<< HEAD
-**Map:** `evals/eval_collect_resources.map` **Challenge:** Classic balanced layout with extractors near base
-**Configuration:**
-
-- Energy regen: 2/step
-- Charger efficiency: 130
-- Resource efficiency: Carbon 125, Oxygen 115, Germanium 90, Silicon 125
-- Max uses: Unlimited for all extractors
-- **Best for:** Standard resource collection testing
-- **Recommended agents:** 1-4 **Skills tested:** Efficient routing, resource prioritization, basic coordination
-=======
-#
->>>>>>> c8081918
+#
 
 **Map:** `evals/eval_collect_resources_medium.map` **Challenge:** Scattered extractors requiring more exploration and
 routing **Configuration:**
 
-<<<<<<< HEAD
-#### CollectResourcesSpread
-
-**Map:** `evals/eval_collect_resources_medium.map` **Challenge:** Scattered extractors requiring more exploration and
-routing **Configuration:**
-
-=======
-> > > > > > > origin/main
-
->>>>>>> c8081918
+> > > > > > > origin/main
+
 - Energy regen: 2/step
 - Charger efficiency: 135
 - Resource efficiency: Carbon 130, Oxygen 120, Germanium 95, Silicon 130
@@ -59,11 +39,8 @@
 **Map:** `evals/eval_collect_resources_hard.map` **Challenge:** Resources scattered far from base; heavy routing
 coordination **Configuration:**
 
-<<<<<<< HEAD
-=======
-> > > > > > > origin/main
-
->>>>>>> c8081918
+> > > > > > > origin/main
+
 - Energy regen: 2/step
 - Charger efficiency: 135
 - Resource efficiency: Carbon 130, Oxygen 120, Germanium 100, Silicon 135
@@ -81,11 +58,8 @@
 **Map:** `evals/eval_divide_and_conquer.map` **Challenge:** Resources partitioned into separate regions; agents must
 specialize and reconvene **Configuration:**
 
-<<<<<<< HEAD
-=======
-> > > > > > > origin/main
-
->>>>>>> c8081918
+> > > > > > > origin/main
+
 - Energy regen: 2/step
 - Charger efficiency: 130
 - Resource efficiency: Carbon 125, Oxygen 120, Germanium 95, Silicon 130
@@ -101,11 +75,8 @@
 **Map:** `evals/eval_balanced_spread.map` **Challenge:** Objects favor collective glyphing; agents must travel and
 return as a pack **Configuration:**
 
-<<<<<<< HEAD
-=======
-> > > > > > > origin/main
-
->>>>>>> c8081918
+> > > > > > > origin/main
+
 - Energy regen: 2/step
 - Charger efficiency: 140
 - Resource efficiency: Carbon 130, Oxygen 125, Germanium 100, Silicon 135
@@ -122,11 +93,8 @@
 **Map:** `evals/eval_single_use_world.map` **Challenge:** Every extractor can be used exactly once; team must fan out
 and reconverge **Configuration:**
 
-<<<<<<< HEAD
-=======
-> > > > > > > origin/main
-
->>>>>>> c8081918
+> > > > > > > origin/main
+
 - Energy regen: 2/step
 - Charger efficiency: 140
 - Resource efficiency: Carbon 130, Oxygen 125, Germanium 105, Silicon 135
@@ -145,11 +113,8 @@
 **Map:** `evals/eval_oxygen_bottleneck.map` **Challenge:** Oxygen extraction is significantly slower; forces batching
 other resources **Configuration:**
 
-<<<<<<< HEAD
-=======
-> > > > > > > origin/main
-
->>>>>>> c8081918
+> > > > > > > origin/main
+
 - Energy regen: 2/step
 - Charger efficiency: 130
 - Resource efficiency: Carbon 115, **Oxygen 60**, Germanium 80, Silicon 120
@@ -165,11 +130,8 @@
 **Map:** `evals/eval_energy_starved.map` **Challenge:** Low energy regen and weak chargers; requires careful routing and
 charging **Configuration:**
 
-<<<<<<< HEAD
-=======
-> > > > > > > origin/main
-
->>>>>>> c8081918
+> > > > > > > origin/main
+
 - Energy regen: 1/step
 - Inventory regen interval: 2 steps (slower!)
 - Charger efficiency: 90 (weak!)
@@ -189,11 +151,8 @@
 
 **Map:** `evals/extractor_hub_30x30.map` (30×30) **Challenge:** Small hub, quick exploration **Configuration:**
 
-<<<<<<< HEAD
-=======
-> > > > > > > origin/main
-
->>>>>>> c8081918
+> > > > > > > origin/main
+
 - Energy regen: 2/step
 - Charger efficiency: 125
 - Resource efficiency: Carbon 115, Oxygen 110, Germanium 90, Silicon 120
@@ -206,11 +165,8 @@
 
 **Map:** `evals/extractor_hub_50x50.map` (50×50) **Challenge:** Medium hub, moderate exploration **Configuration:**
 
-<<<<<<< HEAD
-=======
-> > > > > > > origin/main
-
->>>>>>> c8081918
+> > > > > > > origin/main
+
 - Energy regen: 2/step
 - Charger efficiency: 125
 - Resource efficiency: Carbon 115, Oxygen 110, Germanium 90, Silicon 120
@@ -221,30 +177,12 @@
 
 #### ExtractorHub70
 
-<<<<<<< HEAD
-**Map:** `evals/extractor_hub_70x70.map` (70×70) **Challenge:** Large hub, significant exploration required
-**Configuration:**
-
-- Energy regen: 2/step
-- Charger efficiency: 130
-- Resource efficiency: Carbon 115, Oxygen 110, Germanium 95, Silicon 120
-- Max uses: Germanium unlimited, others use mission defaults
-- **Recommended agents:** 2-8 **Skills tested:** Large-map exploration, frontier-based navigation
-
----
-
-#### ExtractorHub80
+#
 
 **Map:** `evals/extractor_hub_80x80.map` (80×80) **Challenge:** Very large hub, extensive exploration **Configuration:**
 
-=======
-#
-
-**Map:** `evals/extractor_hub_80x80.map` (80×80) **Challenge:** Very large hub, extensive exploration **Configuration:**
-
-> > > > > > > origin/main
-
->>>>>>> c8081918
+> > > > > > > origin/main
+
 - Energy regen: 2/step
 - Charger efficiency: 135
 - Resource efficiency: Carbon 115, Oxygen 110, Germanium 95, Silicon 120
@@ -255,61 +193,23 @@
 
 #### ExtractorHub100
 
-<<<<<<< HEAD
-**Map:** `evals/extractor_hub_100x100.map` (100×100) **Challenge:** Extreme hub size, timeout risk high
-**Configuration:**
-
-- Energy regen: 2/step
-- Charger efficiency: 140
-- Resource efficiency: Carbon 115, Oxygen 110, Germanium 100, Silicon 120
-- Max uses: Germanium unlimited, others use mission defaults
-- **Recommended agents:** 4-8 **Skills tested:** Extreme-scale exploration, map-size-aware strategies, multi-agent
-  fanning out
-
----
-=======
-#
->>>>>>> c8081918
+#
 
 extractor max_uses, efficiency, energy_regen, and other parameters. All difficulty variants are defined in
 `difficulty_variants.py`.
 
-<<<<<<< HEAD
-Difficulty variants are modifiers that can be applied to any mission to create varied challenges. Each variant adjusts
-extractor max_uses, efficiency, energy_regen, and other parameters. All difficulty variants are defined in
-`difficulty_variants.py`.
-=======
-> > > > > > > origin/main
->>>>>>> c8081918
+> > > > > > > origin/main
 
 ### Standard Difficulty Progression
 
 #### story_mode
 
-<<<<<<< HEAD
-**Description:** Abundant energy/resource output for reliable completion **Agent Scaling:** Disabled (fixed parameters)
-**Parameters:**
-
-- Max uses: 12 for all extractors (generous)
-- Efficiency: 140 for all extractors, 150 for charger (high)
-- Energy regen: 2/step (abundant)
-- **Use case:** Tutorial/practice runs, testing core logic **Best for:** Verifying agent logic works at all; first-pass
-  testing
-=======
-#
->>>>>>> c8081918
+#
 
 **Description:** Baseline mission parameters (default difficulty) **Agent Scaling:** Enabled **Parameters:**
 
-<<<<<<< HEAD
-#### standard
-
-**Description:** Baseline mission parameters (default difficulty) **Agent Scaling:** Enabled **Parameters:**
-
-=======
-> > > > > > > origin/main
-
->>>>>>> c8081918
+> > > > > > > origin/main
+
 - Uses mission's default values for all parameters
 - No multipliers or overrides applied
 - **Use case:** Standard evaluation baseline **Best for:** Default evaluation setting; fair comparison baseline
@@ -320,11 +220,8 @@
 
 **Description:** Tight extractor budgets and no passive regen **Agent Scaling:** Disabled **Parameters:**
 
-<<<<<<< HEAD
-=======
-> > > > > > > origin/main
-
->>>>>>> c8081918
+> > > > > > > origin/main
+
 - Max uses: Carbon 4, Oxygen 4, Germanium 6, Silicon 3 (tight!)
 - Efficiency: Carbon 80, Oxygen 65, Germanium 75, Silicon 70, Charger 80 (reduced)
 - Energy regen: 0/step (none!)
@@ -338,11 +235,8 @@
 
 **Description:** Extreme scarcity, reduced inventories, perfection required **Agent Scaling:** Disabled **Parameters:**
 
-<<<<<<< HEAD
-=======
-> > > > > > > origin/main
-
->>>>>>> c8081918
+> > > > > > > origin/main
+
 - Max uses: Carbon 2, Oxygen 2, Germanium 3, Silicon 2 (minimal!)
 - Efficiency: Carbon 55, Oxygen 45, Germanium 50, Silicon 50, Charger 60 (very low)
 - Energy regen: 0/step
@@ -358,30 +252,12 @@
 
 #### single_use
 
-<<<<<<< HEAD
-**Description:** Every extractor can be used exactly once - no second chances **Agent Scaling:** Disabled
-**Parameters:**
-
-- Max uses: 1 for all extractors (single use!)
-- Charger efficiency: 120 (compensatory boost)
-- Energy regen: 1/step
-- **Use case:** Testing extractor assignment and single-use logic **Best for:** Testing extractor reservation, resource
-  pooling, strategic planning
-=======
-#
->>>>>>> c8081918
+#
 
 **Description:** Short clock, cheap movement, efficient extraction **Agent Scaling:** Enabled **Parameters:**
 
-<<<<<<< HEAD
-#### speed_run
-
-**Description:** Short clock, cheap movement, efficient extraction **Agent Scaling:** Enabled **Parameters:**
-
-=======
-> > > > > > > origin/main
-
->>>>>>> c8081918
+> > > > > > > origin/main
+
 - Max uses: 6 for all extractors
 - Efficiency: 160 for all extractors and charger (high)
 - Energy regen: 2/step
@@ -396,11 +272,8 @@
 
 **Description:** Zero passive regen and weak chargers - plan every move **Agent Scaling:** Disabled **Parameters:**
 
-<<<<<<< HEAD
-=======
-> > > > > > > origin/main
-
->>>>>>> c8081918
+> > > > > > > origin/main
+
 - Charger efficiency: 50 (very weak!)
 - Energy regen: 0/step (none!)
 - **Use case:** Testing extreme energy management **Best for:** Testing preemptive charging, distance-aware routing,
@@ -413,85 +286,27 @@
 Clipping variants introduce extractors that start "clipped" (disabled) and require crafting special items to unclip.
 Each variant clips a specific resource and provides one immune extractor for crafting the unclip item. **Unclipping
 Mechanics:**
-<<<<<<< HEAD
-=======
-
-> > > > > > > origin/main
->>>>>>> c8081918
+
+> > > > > > > origin/main
 
 1. One extractor starts clipped (disabled)
 2. One other extractor is immune (always usable)
 3. Agent must gather from immune extractor
 4. Agent crafts unclip item at assembler using the "gear" glyph
-<<<<<<< HEAD
-5. Agent uses unclip item on clipped extractor to reactivate it **Unclip Item Recipes:**
-
-- **Decoder** (unclips oxygen): Requires 1 carbon
-- **Modulator** (unclips carbon): Requires 1 oxygen
-- **Resonator** (unclips germanium): Requires 1 silicon
-- **Scrambler** (unclips silicon): Requires 1 germanium
-
----
-
-#### clipped_oxygen
-
-**Description:** Oxygen extractor starts clipped - craft decoder from carbon to unclip **Immune Extractor:**
-carbon_extractor **Challenge:** Must gather carbon → craft decoder → unclip oxygen → assemble hearts **Skills tested:**
-Unclipping logic, recipe awareness, assembly glyphing (gear vs heart)
-
----
-
-#### clipped_carbon
-
-**Description:** Carbon extractor starts clipped - craft modulator from oxygen to unclip **Immune Extractor:**
-oxygen_extractor **Challenge:** Must gather oxygen → craft modulator → unclip carbon → assemble hearts **Skills
-tested:** Unclipping logic, oxygen-first strategy
-
----
-
-#### clipped_germanium
-
-**Description:** Germanium extractor starts clipped - craft resonator from silicon to unclip **Immune Extractor:**
-silicon_extractor **Challenge:** Must gather silicon → craft resonator → unclip germanium → assemble hearts **Skills
-tested:** Unclipping logic, silicon-first strategy
-
----
-
-#### clipped_silicon
-
-**Description:** Silicon extractor starts clipped - craft scrambler from germanium to unclip **Immune Extractor:**
-germanium_extractor **Challenge:** Must gather germanium → craft scrambler → unclip silicon → assemble hearts **Skills
-tested:** Unclipping logic, germanium-first strategy
-
----
-
-#### clipping_chaos
-
-**Description:** Random extractors clip over time - must craft unclip items reactively **Clip Rate:** 0.10 (10% chance
-per step) **Challenge:** Extractors randomly clip during gameplay; must detect and unclip reactively **Skills tested:**
-Dynamic clipping detection, reactive crafting, inventory management for multiple gear types
-
----
-
-#### hard_clipped_oxygen
+
+#
+
+#
+
+#
+
+#
+
+#
 
 **Description:** Combines hard mode scarcity with oxygen clipping **Immune Extractor:** carbon_extractor **Parameters:**
-=======
-
-#
-
-#
-
-#
-
-#
-
-#
-
-**Description:** Combines hard mode scarcity with oxygen clipping **Immune Extractor:** carbon_extractor **Parameters:**
-
-> > > > > > > origin/main
->>>>>>> c8081918
+
+> > > > > > > origin/main
 
 - Max uses: Carbon 4, Oxygen 4, Germanium 6, Silicon 3
 - Efficiency: Carbon 80, Oxygen 65, Germanium 75, Silicon 70, Charger 80
@@ -648,10 +463,6 @@
 ---
 
 **Last Updated:** November 4, 2025 **Total Missions:** 14 **Total Difficulty Variants:** 13 **Total Test
-<<<<<<< HEAD
 Configurations:** 1,078+ (14 missions × 13 difficulties × variable agent counts)
-=======
-Configurations:** 1,078+ (14 missions × 13 difficulties × variable agent counts)
-
-> > > > > > > origin/main
->>>>>>> c8081918
+
+> > > > > > > origin/main