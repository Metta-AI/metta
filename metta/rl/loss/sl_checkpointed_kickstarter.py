--- conflicted
+++ resolved
@@ -11,7 +11,6 @@
 from metta.rl.loss.loss import Loss, LossConfig
 from metta.rl.training import ComponentContext
 from metta.rl.utils import prepare_policy_forward_td
-from mettagrid.policy.loader import initialize_or_load_policy
 
 if TYPE_CHECKING:
     from metta.rl.trainer_config import TrainerConfig
@@ -88,12 +87,7 @@
         # Lazy import to avoid circular dependency
         from metta.rl.checkpoint_manager import CheckpointManager
 
-<<<<<<< HEAD
-        teacher_spec = CheckpointManager.policy_spec_from_uri(self.cfg.teacher_uri, device=str(self.device))
-        self.teacher_policy = initialize_or_load_policy(game_rules, teacher_spec)
-=======
         self.teacher_policy = CheckpointManager.load_from_uri(self.cfg.teacher_uri, policy_env_info, self.device)
->>>>>>> c2344899
 
         self.teacher_policy_spec = self.teacher_policy.get_agent_experience_spec()
 
@@ -196,13 +190,8 @@
         if policy_env_info is None:
             raise RuntimeError("Environment metadata is required to reload teacher policy")
 
-<<<<<<< HEAD
-        teacher_spec = CheckpointManager.policy_spec_from_uri(new_uri, device=str(self.device))
-        self.teacher_policy = initialize_or_load_policy(game_rules, teacher_spec)
-=======
         # Load new teacher policy
         self.teacher_policy = CheckpointManager.load_from_uri(new_uri, policy_env_info, self.device)
->>>>>>> c2344899
 
         # Detach gradient
         for param in self.teacher_policy.parameters():
