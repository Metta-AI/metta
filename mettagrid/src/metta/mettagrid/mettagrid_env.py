--- conflicted
+++ resolved
@@ -1,95 +1,55 @@
-"""Backward-compatible MettaGridEnv using the new modular architecture."""
-
 from __future__ import annotations
 
-# Additional backward compatibility types
-import os
+import datetime
+import logging
+import time
+import uuid
+from typing import Any, Dict, Optional, cast
 
 import numpy as np
-
-# Import all the new adapters for easy access
-from metta.mettagrid.base_env import MettaGridEnv as MettaGridBaseEnv
-from metta.mettagrid.core import MettaGridCore
-from metta.mettagrid.gym_env import MettaGridGymEnv, SingleAgentMettaGridGymEnv
-from metta.mettagrid.pettingzoo_env import MettaGridPettingZooEnv
-
-# Import data types for backward compatibility
-from metta.mettagrid.puffer_env import (
-    MettaGridPufferEnv,
-    dtype_actions,
-    dtype_observations,
-    dtype_rewards,
-    dtype_terminals,
-    dtype_truncations,
-)
-
-# Import the new PufferLib adapter
-
+from gymnasium import Env as GymEnv
+from gymnasium import spaces
+from omegaconf import OmegaConf
+from pufferlib import PufferEnv
+from pydantic import validate_call
+from typing_extensions import override
+
+from metta.common.profiling.stopwatch import Stopwatch, with_instance_timer
+from metta.common.util.instantiate import instantiate
+from metta.mettagrid.curriculum.core import Curriculum
+from metta.mettagrid.level_builder import Level
+from metta.mettagrid.mettagrid_c import MettaGrid
+from metta.mettagrid.mettagrid_c_config import from_mettagrid_config
+from metta.mettagrid.replay_writer import ReplayWriter
+from metta.mettagrid.stats_writer import StatsWriter
+from metta.mettagrid.util.dict_utils import unroll_nested_dict
+
+# These data types must match PufferLib -- see pufferlib/vector.py
+#
+# Important:
+#
+# In PufferLib's class Multiprocessing, the data type for actions will be set to int32
+# whenever the action space is Discrete or Multidiscrete. If we do not match the data type
+# here in our child class, then we will experience extra data conversions in the background.
+# Additionally the actions that are sent to the C environment will be int32 (because PufferEnv
+# controls the type of self.actions) -- creating an opportunity for type confusion.
+
+dtype_observations = np.dtype(np.uint8)
+dtype_terminals = np.dtype(bool)
+dtype_truncations = np.dtype(bool)
+dtype_rewards = np.dtype(np.float32)
+dtype_actions = np.dtype(np.int32)  # must be int32!
 dtype_masks = np.dtype(bool)
 dtype_success = np.dtype(bool)
 
-
-# Legacy function decorator for backward compatibility
+logger = logging.getLogger("MettaGridEnv")
+
+
 def required(func):
     """Marks methods that PufferEnv requires but does not implement for override."""
     return func
 
 
-<<<<<<< HEAD
-# Adapter mapping for configurable environment selection (training-compatible adapters only)
-_ADAPTER_MAP = {
-    "puffer": MettaGridPufferEnv,
-    "pettingzoo": MettaGridPettingZooEnv,
-    "core": MettaGridCore,
-}
-
-
-class MettaGridEnv:
-    """
-    Dynamic environment adapter that selects the appropriate adapter class at runtime.
-
-    The adapter is selected based on the METTAGRID_ADAPTER environment variable:
-    - "puffer" (default): Returns MettaGridPufferEnv for PufferLib compatibility
-    - "pettingzoo": Returns MettaGridPettingZooEnv for PettingZoo compatibility
-    - "core": Returns MettaGridCore - the direct C++ implementation
-
-    Note: MettaGridGymEnv is available as a standalone class for Gymnasium research
-    but is not part of the configurable system since it's not training-compatible.
-    """
-
-    def __new__(cls, *args, **kwargs):
-        """Create instance of the selected adapter class."""
-        adapter_name = os.environ.get("METTAGRID_ADAPTER", "puffer").lower()
-
-        if adapter_name not in _ADAPTER_MAP:
-            raise ValueError(f"Unknown adapter '{adapter_name}'. Available adapters: {list(_ADAPTER_MAP.keys())}")
-
-        adapter_class = _ADAPTER_MAP[adapter_name]
-        return adapter_class(*args, **kwargs)
-
-
-# All existing functionality is now inherited from MettaGridPufferEnv
-# This provides full backward compatibility for existing code
-
-# Export all the available environment types
-__all__ = [
-    "MettaGridEnv",
-    "MettaGridBaseEnv",
-    "MettaGridCore",
-    "MettaGridPufferEnv",
-    "MettaGridGymEnv",
-    "SingleAgentMettaGridGymEnv",
-    "MettaGridPettingZooEnv",
-    "dtype_actions",
-    "dtype_observations",
-    "dtype_rewards",
-    "dtype_terminals",
-    "dtype_truncations",
-    "dtype_masks",
-    "dtype_success",
-    "required",
-]
-=======
 class MettaGridEnv(PufferEnv, GymEnv):
     # Type hints for attributes defined in the C++ extension to help Pylance
     observations: np.ndarray
@@ -537,5 +497,4 @@
     @property
     def initial_grid_hash(self) -> int:
         """Returns the hash of the initial grid configuration."""
-        return self._c_env.initial_grid_hash
->>>>>>> 5645b3b1
+        return self._c_env.initial_grid_hash