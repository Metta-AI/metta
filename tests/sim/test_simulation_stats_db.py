from __future__ import annotations

import datetime
import uuid
from pathlib import Path
<<<<<<< HEAD
=======
from typing import Tuple, cast
>>>>>>> f634b794

from duckdb import DuckDBPyConnection

from metta.agent.policy_store import PolicyRecord
from metta.sim.simulation_stats_db import SimulationStatsDB
<<<<<<< HEAD
from tests.fixtures import MockPolicyRecord
=======


def get_count(con: DuckDBPyConnection, query: str) -> int:
    result = con.execute(query).fetchone()
    assert result is not None
    return result[0]


class MockPolicyRecord:
    """Mock implementation of PolicyRecord for testing."""

    def __init__(self, policy_key: str, policy_version: int):
        self._policy_key = policy_key
        self._policy_version = policy_version

    def key_and_version(self) -> Tuple[str, int]:
        """Return the policy key and version as a tuple."""
        return self._policy_key, self._policy_version
>>>>>>> f634b794


def _create_worker_db(path: Path, sim_steps: int = 0) -> str:
    path.parent.mkdir(parents=True, exist_ok=True)
    db = SimulationStatsDB(path)

    episode_id = str(uuid.uuid4())
    attributes = {"seed": "0", "map_w": "1", "map_h": "1"}
    agent_metrics = {0: {"reward": 1.0}}
    agent_groups = {0: 0}
    replay_url = None
    created_at = datetime.datetime.now()

    db.record_episode(
        episode_id,
        attributes,
        agent_metrics,
        agent_groups,
        sim_steps,
        replay_url,
        created_at,
    )

    db.close()
    return episode_id


_DUMMY_AGENT_MAP = {0: ("dummy_policy", 0)}


def test_from_uri_context_manager(tmp_path: Path):
    db_path = tmp_path / "test_db.duckdb"
    ep_id = _create_worker_db(db_path)

    with SimulationStatsDB.from_uri(str(db_path)) as db:
        episode_ids = [row[0] for row in db.con.execute("SELECT id FROM episodes").fetchall()]
        assert ep_id in episode_ids


def test_insert_agent_policies(tmp_path: Path):
    db_path = tmp_path / "policies.duckdb"
    db = SimulationStatsDB(db_path)

    for _, sql in db.tables().items():
        db.con.execute(sql)

    episode_id = str(uuid.uuid4())
    db.con.execute("INSERT INTO episodes (id) VALUES (?)", (episode_id,))

    agent_map = {0: ("policy_a", 1), 1: ("policy_b", 0)}
    db._insert_agent_policies([episode_id], agent_map)

    rows = db.con.execute("SELECT * FROM agent_policies").fetchall()
    assert len(rows) == 2

    db.close()


def test_insert_agent_policies_empty_inputs(tmp_path: Path):
    db_path = tmp_path / "empty_policies.duckdb"
    db = SimulationStatsDB(db_path)

    for _, sql in db.tables().items():
        db.con.execute(sql)

    db._insert_agent_policies([], _DUMMY_AGENT_MAP)
    db._insert_agent_policies([str(uuid.uuid4())], {})

    count = get_count(db.con, "SELECT COUNT(*) FROM agent_policies")
    assert count == 0

    db.close()


def test_merge_in(tmp_path: Path):
    db1_path = tmp_path / "db1.duckdb"
    db2_path = tmp_path / "db2.duckdb"

    ep1 = _create_worker_db(db1_path)
    ep2 = _create_worker_db(db2_path)

    db1 = SimulationStatsDB(db1_path)
    db2 = SimulationStatsDB(db2_path)

    db1.merge_in(db2)

    episodes = db1.con.execute("SELECT id FROM episodes").fetchall()
    episode_ids = [row[0] for row in episodes]
    assert len(episode_ids) == 2
    assert sorted(episode_ids) == sorted([ep1, ep2])

    db1.close()
    db2.close()


def test_tables(tmp_path: Path):
    db_path = tmp_path / "tables.duckdb"
    db = SimulationStatsDB(db_path)

    tables = db.tables()
    assert "episodes" in tables
    assert "agent_metrics" in tables
    assert "simulations" in tables
    assert "agent_policies" in tables

    db.close()


def test_insert_simulation(tmp_path: Path):
    db_path = tmp_path / "sim_table.duckdb"
    db = SimulationStatsDB(db_path)

    for _, sql in db.tables().items():
        db.con.execute(sql)

    sim_id = str(uuid.uuid4())
    policy_key = "test_policy"
    policy_version = 1
    db._insert_simulation(sim_id, "test_sim", "test_suite", "test_env", policy_key, policy_version)

    rows = db.con.execute("SELECT id, name, suite, env, policy_key, policy_version FROM simulations").fetchall()
    assert len(rows) == 1
    assert rows[0][0] == sim_id
    assert rows[0][1] == "test_sim"
    assert rows[0][2] == "test_suite"
    assert rows[0][3] == "test_env"
    assert rows[0][4] == policy_key
    assert rows[0][5] == policy_version

    db.close()


def test_get_replay_urls(tmp_path: Path):
    """Test retrieving replay URLs with various filters."""
    db_path = tmp_path / "replay_urls.duckdb"
    db = SimulationStatsDB(db_path)

    # Create tables
    for _, sql in db.tables().items():
        db.con.execute(sql)

    # Add the simulation_id column to episodes if it doesn't exist
    db.con.execute("ALTER TABLE episodes ADD COLUMN IF NOT EXISTS simulation_id TEXT")

    # Create a few episodes with replay URLs
    episodes = []
    replay_urls = [
        "https://example.com/replay1.json",
        "https://example.com/replay2.json",
        "https://example.com/replay3.json",
    ]

    # Create 3 episodes with different replay URLs
    for i in range(3):
        episode_id = str(uuid.uuid4())
        episodes.append(episode_id)

        # Add episode
        db.con.execute(
            """
            INSERT INTO episodes (id, replay_url)
            VALUES (?, ?)
            """,
            (episode_id, replay_urls[i]),
        )

    # Create simulations with different policies and environments
    simulation_data = [
        (str(uuid.uuid4()), "sim1", "suite1", "env1", "policy1", 1),
        (str(uuid.uuid4()), "sim2", "suite1", "env2", "policy1", 2),
        (str(uuid.uuid4()), "sim3", "suite2", "env1", "policy2", 1),
    ]

    for i, (sim_id, name, suite, env, policy_key, policy_version) in enumerate(simulation_data):
        # Add simulation
        db._insert_simulation(sim_id, name, suite, env, policy_key, policy_version)

        # Link episode to simulation
        db._update_episode_simulations([episodes[i]], sim_id)

    # Test with no filters (should return all replay URLs)
    all_urls = db.get_replay_urls()
    assert len(all_urls) == 3
    for url in replay_urls:
        assert url in all_urls

    # Test filtering by policy key
    policy1_urls = db.get_replay_urls(policy_key="policy1")
    assert len(policy1_urls) == 2
    assert replay_urls[0] in policy1_urls
    assert replay_urls[1] in policy1_urls

    # Test filtering by policy version
    version1_urls = db.get_replay_urls(policy_version=1)
    assert len(version1_urls) == 2
    assert replay_urls[0] in version1_urls
    assert replay_urls[2] in version1_urls

    # Test filtering by environment
    env1_urls = db.get_replay_urls(env="env1")
    assert len(env1_urls) == 2
    assert replay_urls[0] in env1_urls
    assert replay_urls[2] in env1_urls

    # Test combining filters
    combined_urls = db.get_replay_urls(policy_key="policy1", policy_version=1, env="env1")
    assert len(combined_urls) == 1
    assert replay_urls[0] in combined_urls

    db.close()


def test_from_shards_and_context(tmp_path: Path):
    """Test creating a SimulationStatsDB from shards and context.

    This test creates a shard database with a test episode, then uses the
    from_shards_and_context method to merge it into a new database.
    """
    # Create a shard with some data
    shard_dir = tmp_path / "shards"
    shard_dir.mkdir(parents=True, exist_ok=True)

    shard_path = shard_dir / "shard.duckdb"
    ep_id = _create_worker_db(shard_path)

    # Verify episode was correctly created in the shard
    shard_db = SimulationStatsDB(shard_path)

    # Check if our episode exists in the shard
    shard_episodes = shard_db.con.execute("SELECT id FROM episodes").fetchall()
    shard_episode_ids = [row[0] for row in shard_episodes]
    assert ep_id in shard_episode_ids, f"Episode {ep_id} not found in shard DB"

    # Check that the episode has expected data
    episode_data = shard_db.con.execute("SELECT step_count FROM episodes WHERE id = ?", (ep_id,)).fetchone()
    assert episode_data is not None, "Episode data not found in shard DB"

    # Check for agent metrics in the shard
    metrics = shard_db.con.execute(
        "SELECT value FROM agent_metrics WHERE episode_id = ? AND metric = 'reward'", (ep_id,)
    ).fetchone()
    assert metrics is not None, "Agent metrics not found in shard DB"
    assert metrics[0] == 1.0, f"Expected agent reward metric 1.0, got {metrics[0]}"

    shard_db.close()

    # Delete merged path if it exists
    merged_path = shard_dir / "merged.duckdb"
    if merged_path.exists():
        merged_path.unlink()

    # Check that the merged database doesn't exist yet
    assert not merged_path.exists(), "Merged DB already exists"

    # Create agent map with our mock PolicyRecord
    agent_map = {0: MockPolicyRecord("test_policy", 1)}

    # Now call the actual from_shards_and_context method
    merged_db = SimulationStatsDB.from_shards_and_context(
        "sim_id",
        shard_dir,
        cast(dict[int, PolicyRecord], agent_map),
        "test_sim",
        "test_suite",
        "env_test",
        cast(PolicyRecord, MockPolicyRecord("test_policy", 1)),
    )

    # Verify merged database was created
    assert merged_path.exists(), "Merged DB was not created"

    # Verify that all required tables exist in the merged DB
    # Rather than looking at SQLite metadata which varies by database type,
    # we'll try to count records in each table
    # Episodes table
    episodes_count = get_count(merged_db.con, "SELECT COUNT(*) FROM episodes")
    assert episodes_count > 0, "Episodes table exists but is empty"

    # Agent metrics table
    metrics_count = get_count(merged_db.con, "SELECT COUNT(*) FROM agent_metrics")
    assert metrics_count > 0, "Agent metrics table exists but is empty"

    # Simulations table
    sims_count = get_count(merged_db.con, "SELECT COUNT(*) FROM simulations")
    assert sims_count > 0, "Simulations table exists but is empty"

    # Agent policies table
    policies_count = get_count(merged_db.con, "SELECT COUNT(*) FROM agent_policies")
    assert policies_count > 0, "Agent policies table exists but is empty"

    # Verify the episode was imported
    result = merged_db.con.execute("SELECT id FROM episodes").fetchall()
    episode_ids = [row[0] for row in result]
    assert ep_id in episode_ids, f"Episode {ep_id} not found in merged DB"

    # Check simulation_id was set correctly
    sim_check = merged_db.con.execute("SELECT simulation_id FROM episodes WHERE id = ?", (ep_id,)).fetchone()
    assert sim_check is not None, "simulation_id not found in episodes table"
    assert sim_check[0] == "sim_id", f"simulation_id should be sim_id, got {sim_check[0]}"

    # Verify simulation was created with correct metadata
    sim_result = merged_db.con.execute("SELECT id, name, suite, env FROM simulations").fetchall()
    assert len(sim_result) > 0, "No simulations found in merged DB"

    # Find our simulation by ID
    sim_found = False
    for sim in sim_result:
        if sim[0] == "sim_id":
            sim_found = True
            assert sim[1] == "test_sim", f"sim_name should be test_sim, got {sim[1]}"
            assert sim[2] == "test_suite", f"sim_suite should be test_suite, got {sim[2]}"
            assert sim[3] == "env_test", f"sim_env should be env_test, got {sim[3]}"
            break

    assert sim_found, "Expected simulation with id=sim_id not found"

    # Verify agent policies were created with correct data
    policy_result = merged_db.con.execute(
        "SELECT policy_key, policy_version FROM agent_policies WHERE episode_id = ?", (ep_id,)
    ).fetchall()

    assert len(policy_result) > 0, "No agent policies found for our episode"
    policy_found = False
    for policy in policy_result:
        if policy[0] == "test_policy" and policy[1] == 1:
            policy_found = True
            break

    assert policy_found, f"Expected ('test_policy', 1) not found in {policy_result}"

    # Verify that agent metrics were copied correctly
    metrics_result = merged_db.con.execute(
        "SELECT metric, value FROM agent_metrics WHERE episode_id = ?", (ep_id,)
    ).fetchall()

    assert len(metrics_result) > 0, "No agent metrics found for our episode"
    metric_found = False
    for metric in metrics_result:
        if metric[0] == "reward" and metric[1] == 1.0:
            metric_found = True
            break

    assert metric_found, f"Expected ('reward', 1.0) not found in {metrics_result}"

    merged_db.close()


def test_sequential_policy_merges(tmp_path: Path):
    """Test that policies are preserved during sequential merges.

    This test simulates the workflow in the actual code where:
    1. We create a database with Policy A
    2. Export it to a destination
    3. Create a new database with Policy B
    4. Have the new database merge with the exported one
    5. Export the result
    6. Verify both policies exist in the final database
    """
    # Create first database with Policy A
    db1_path = tmp_path / "db1.duckdb"
    db1 = SimulationStatsDB(db1_path)

    for _, sql in db1.tables().items():
        db1.con.execute(sql)

    # Add simulation for Policy A
    db1._insert_simulation("sim1", "test_sim", "test_suite", "env_test", "policy_A", 1)

    # Add episode linked to sim1
    episode1_id = str(uuid.uuid4())
    db1.con.execute("INSERT INTO episodes (id, simulation_id) VALUES (?, ?)", (episode1_id, "sim1"))

    # Create export destination
    export_path = tmp_path / "export.duckdb"
    db1.export(str(export_path))
    db1.close()

    # Now create second database with Policy B
    db2_path = tmp_path / "db2.duckdb"
    db2 = SimulationStatsDB(db2_path)

    for _, sql in db2.tables().items():
        db2.con.execute(sql)

    # Add simulation for Policy B
    db2._insert_simulation("sim2", "test_sim", "test_suite", "env_test", "policy_B", 1)

    # Add episode linked to sim2
    episode2_id = str(uuid.uuid4())
    db2.con.execute("INSERT INTO episodes (id, simulation_id) VALUES (?, ?)", (episode2_id, "sim2"))

    # Now simulate the workflow: db2 exports to export_path after merging with it
    db2.export(str(export_path))
    db2.close()

    # Now verify that export_path contains both policies
    result_db = SimulationStatsDB(export_path)

    # Check if both episodes exist
    episodes = result_db.con.execute("SELECT id FROM episodes").fetchall()
    episode_ids = [row[0] for row in episodes]
    assert episode1_id in episode_ids, f"Episode {episode1_id} (Policy A) not found in result"
    assert episode2_id in episode_ids, f"Episode {episode2_id} (Policy B) not found in result"

    # Check if both simulations exist
    simulations = result_db.con.execute("SELECT id, policy_key, policy_version FROM simulations").fetchall()

    # Look for policy_A
    policy_a_found = False
    policy_b_found = False

    for sim in simulations:
        if sim[1] == "policy_A" and sim[2] == 1:
            policy_a_found = True
        if sim[1] == "policy_B" and sim[2] == 1:
            policy_b_found = True

    assert policy_a_found, "Policy A not found in result database"
    assert policy_b_found, "Policy B not found in result database"

    # Verify policy count
    all_policies = result_db.get_all_policy_uris()
    assert len(all_policies) == 2, f"Expected 2 policies, got {len(all_policies)}: {all_policies}"

    result_db.close()


def test_export_preserves_all_policies(tmp_path: Path):
    """Test that export correctly preserves all policies when merging."""
    # Create a database with two policies
    db_path = tmp_path / "source.duckdb"
    db = SimulationStatsDB(db_path)

    for _, sql in db.tables().items():
        db.con.execute(sql)

    # Add two different policies
    db._insert_simulation("sim1", "test_sim", "test_suite", "env_test", "policy_X", 1)
    db._insert_simulation("sim2", "test_sim", "test_suite", "env_test", "policy_Y", 1)

    # Export to a new location
    export_path = tmp_path / "export_test.duckdb"
    db.export(str(export_path))

    # Close the first database after export
    db.close()

    # Check exported database
    exported_db = SimulationStatsDB(export_path)
    policies = exported_db.get_all_policy_uris()

    # Should have both policies
    assert "policy_X:v1" in policies, f"policy_X:v1 not found in {policies}"
    assert "policy_Y:v1" in policies, f"policy_Y:v1 not found in {policies}"
    assert len(policies) == 2, f"Expected 2 policies, got {len(policies)}: {policies}"

    # Close the exported database after checking
    exported_db.close()

    # Now create a new database with a third policy
    new_db_path = tmp_path / "new_source.duckdb"
    new_db = SimulationStatsDB(new_db_path)

    for _, sql in new_db.tables().items():
        new_db.con.execute(sql)

    new_db._insert_simulation("sim3", "test_sim", "test_suite", "env_test", "policy_Z", 1)

    # Export this new db to the same export location
    new_db.export(str(export_path))

    # Close the new database after export
    new_db.close()

    # Check the updated export - should contain all three policies
    final_db = SimulationStatsDB(export_path)
    final_policies = final_db.get_all_policy_uris()

    # Should have all three policies
    assert "policy_X:v1" in final_policies, f"policy_X:v1 not found in {final_policies}"
    assert "policy_Y:v1" in final_policies, f"policy_Y:v1 not found in {final_policies}"
    assert "policy_Z:v1" in final_policies, f"policy_Z:v1 not found in {final_policies}"

    # Close the final database
    final_db.close()<|MERGE_RESOLUTION|>--- conflicted
+++ resolved
@@ -3,37 +3,19 @@
 import datetime
 import uuid
 from pathlib import Path
-<<<<<<< HEAD
-=======
-from typing import Tuple, cast
->>>>>>> f634b794
+from typing import cast
 
 from duckdb import DuckDBPyConnection
 
 from metta.agent.policy_store import PolicyRecord
 from metta.sim.simulation_stats_db import SimulationStatsDB
-<<<<<<< HEAD
 from tests.fixtures import MockPolicyRecord
-=======
 
 
 def get_count(con: DuckDBPyConnection, query: str) -> int:
     result = con.execute(query).fetchone()
     assert result is not None
     return result[0]
-
-
-class MockPolicyRecord:
-    """Mock implementation of PolicyRecord for testing."""
-
-    def __init__(self, policy_key: str, policy_version: int):
-        self._policy_key = policy_key
-        self._policy_version = policy_version
-
-    def key_and_version(self) -> Tuple[str, int]:
-        """Return the policy key and version as a tuple."""
-        return self._policy_key, self._policy_version
->>>>>>> f634b794
 
 
 def _create_worker_db(path: Path, sim_steps: int = 0) -> str:
