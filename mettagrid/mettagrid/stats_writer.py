--- conflicted
+++ resolved
@@ -41,22 +41,13 @@
         episode_id: str,
         attributes: Dict[str, str],
         agent_metrics: Dict[int, Dict[str, float]],
-<<<<<<< HEAD
-        # group_metrics: Dict[int, Dict[str, float]],
-=======
->>>>>>> 59f4cbe8
         step_count: int,
         replay_url: str | None,
         created_at: datetime.datetime,
     ) -> None:
         self._ensure_db()
-<<<<<<< HEAD
-        assert self.db is not None
-        self.db.record_episode(episode_id, attributes, groups, agent_metrics, step_count, replay_url, created_at)
-=======
         assert self.db is not None, "Database must be initialized before recording episodes"
         self.db.record_episode(episode_id, attributes, agent_metrics, step_count, replay_url, created_at)
->>>>>>> 59f4cbe8
 
     def close(self) -> None:
         if self.db is not None:
