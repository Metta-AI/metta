--- conflicted
+++ resolved
@@ -114,18 +114,7 @@
             # For wandb URIs and file URIs, we expect them to be fully versioned
             # No more strategy-based discovery
             normalized_uri = CheckpointManager.normalize_uri(policy_uri)
-<<<<<<< HEAD
-
-            try:
-                # Validate that policy can be loaded
-                CheckpointManager.load_from_uri(normalized_uri, device=self.system.device)
-            except FileNotFoundError as e:
-                logger.error(f"Failed to load policy from {normalized_uri}: {e}")
-                policies_by_uri[policy_uri] = []
-                continue
-=======
             policies_by_uri[policy_uri] = [normalized_uri]
->>>>>>> b97ceb3a
 
             metadata = CheckpointManager.get_policy_metadata(normalized_uri)
             logger.info(f"Policy URI: {normalized_uri} (key={metadata['run_name']}, epoch={metadata['epoch']})")
