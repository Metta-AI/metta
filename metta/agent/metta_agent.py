import logging
from typing import Optional, Union

import gymnasium as gym
import hydra
import numpy as np
import torch
from omegaconf import DictConfig, ListConfig, OmegaConf
from torch import nn
from torch.nn.parallel import DistributedDataParallel

from metta.agent.policy_state import PolicyState
from metta.agent.util.debug import assert_shape
from metta.agent.util.distribution_utils import evaluate_actions, sample_actions
from metta.agent.util.safe_get import safe_get_from_obs_space
from metta.util.omegaconf import convert_to_dict
from mettagrid.mettagrid_env import MettaGridEnv

logger = logging.getLogger("metta_agent")


def make_policy(env: MettaGridEnv, cfg: ListConfig | DictConfig):
    obs_space = gym.spaces.Dict(
        {
            "grid_obs": env.single_observation_space,
            "global_vars": gym.spaces.Box(low=-np.inf, high=np.inf, shape=[0], dtype=np.int32),
        }
    )

    # Here's where we create MettaAgent. We're including the term MettaAgent here for better
    # searchability. Otherwise you might only find yaml files.
    return hydra.utils.instantiate(
        cfg.agent,
        obs_space=obs_space,
        action_space=env.single_action_space,
<<<<<<< HEAD
        grid_features=env.grid_features,
=======
        feature_normalizations=env.feature_normalizations,
        global_features=env.global_features,
>>>>>>> 4c0ff2b6
        device=cfg.device,
        _recursive_=False,
    )


class DistributedMettaAgent(DistributedDataParallel):
    def __init__(self, agent, device):
        super().__init__(agent, device_ids=[device], output_device=device)

    def __getattr__(self, name):
        try:
            return super().__getattr__(name)
        except AttributeError:
            return getattr(self.module, name)

    def activate_actions(self, action_names: list[str], action_max_params: list[int], device: torch.device) -> None:
        return self.module.activate_actions(action_names, action_max_params, device)


class MettaAgent(nn.Module):
    def __init__(
        self,
        obs_space: Union[gym.spaces.Space, gym.spaces.Dict],
        action_space: gym.spaces.Space,
        feature_normalizations: list[float],
        device: str,
        **cfg,
    ):
        super().__init__()
        # Note that this doesn't instantiate the components -- that will happen later once
        # we've built up the right parameters for them.
        cfg = OmegaConf.create(cfg)

        logger.info(f"obs_space: {obs_space} ")

        self.hidden_size = cfg.components._core_.output_size
        self.core_num_layers = cfg.components._core_.nn_params.num_layers
        self.clip_range = cfg.clip_range

        assert hasattr(cfg.observations, "obs_key") and cfg.observations.obs_key is not None, (
            "Configuration is missing required field 'observations.obs_key'"
        )
        obs_key = cfg.observations.obs_key  # typically "grid_obs"

        obs_shape = safe_get_from_obs_space(obs_space, obs_key, "shape")

        self.agent_attributes = {
            "clip_range": self.clip_range,
            "action_space": action_space,
            "feature_normalizations": feature_normalizations,
            "obs_key": cfg.observations.obs_key,
            "obs_shape": obs_shape,
            "hidden_size": self.hidden_size,
            "core_num_layers": self.core_num_layers,
        }

        logging.info(f"agent_attributes: {self.agent_attributes}")

        self.components = nn.ModuleDict()
        component_cfgs = convert_to_dict(cfg.components)

        for component_key in component_cfgs:
            # Convert key to string to ensure compatibility
            component_name = str(component_key)
            component_cfgs[component_key]["name"] = component_name
            logger.info(f"calling hydra instantiate from MettaAgent __init__ for {component_name}")
            component = hydra.utils.instantiate(component_cfgs[component_key], **self.agent_attributes)
            self.components[component_name] = component

        component = self.components["_value_"]
        self._setup_components(component)
        component = self.components["_action_"]
        self._setup_components(component)

        for name, component in self.components.items():
            if not getattr(component, "ready", False):
                raise RuntimeError(
                    f"Component {name} in MettaAgent was never setup. It might not be accessible by other components."
                )

        self.components = self.components.to(device)

        self._total_params = sum(p.numel() for p in self.parameters())
        logger.info(f"Total number of parameters in MettaAgent: {self._total_params:,}. Setup complete.")

    def _setup_components(self, component):
        """_sources is a list of dicts albeit many layers simply have one element.
        It must always have a "name" and that name should be the same as the relevant key in self.components.
        source_components is a dict of components that are sources for the current component. The keys
        are the names of the source components."""
        # recursively setup all source components
        if component._sources is not None:
            for source in component._sources:
                print(f"setting up source {source}")
                print(f"with name {source['name']}")
                self._setup_components(self.components[source["name"]])

        # setup the current component and pass in the source components
        source_components = None
        if component._sources is not None:
            source_components = {}
            for source in component._sources:
                source_components[source["name"]] = self.components[source["name"]]
        component.setup(source_components)

    def activate_actions(self, action_names: list[str], action_max_params: list[int], device):
        """Run this at the beginning of training."""

        assert isinstance(action_max_params, list), "action_max_params must be a list"

        self.device = device
        self.action_max_params = action_max_params
        self.action_names = action_names

        self.active_actions = list(zip(action_names, action_max_params, strict=False))

        # Precompute cumulative sums for faster conversion
        self.cum_action_max_params = torch.cumsum(torch.tensor([0] + action_max_params, device=self.device), dim=0)

        full_action_names = []
        for action_name, max_param in self.active_actions:
            for i in range(max_param + 1):
                full_action_names.append(f"{action_name}_{i}")
        self.components["_action_embeds_"].activate_actions(full_action_names, self.device)

        # Create action_index tensor
        action_index = []
        for action_type_idx, max_param in enumerate(action_max_params):
            for j in range(max_param + 1):
                action_index.append([action_type_idx, j])

        self.action_index_tensor = torch.tensor(action_index, device=self.device, dtype=torch.int32)
        logger.info(f"Agent actions activated with: {self.active_actions}")

    @property
    def lstm(self):
        return self.components["_core_"]._net

    @property
    def total_params(self):
        return self._total_params

    def forward_inference(
        self, value: torch.Tensor, logits: torch.Tensor
    ) -> tuple[torch.Tensor, torch.Tensor, torch.Tensor, torch.Tensor, torch.Tensor]:
        """
        Forward pass for inference mode - samples new actions based on the policy.

        Args:
            value: Value estimate tensor, shape (BT, 1)
            logits: Action logits tensor, shape (BT, A)

        Returns:
            Tuple of (action, action_log_prob, entropy, value, log_probs)
            - action: Sampled action, shape (BT, 2)
            - action_log_prob: Log probability of the sampled action, shape (BT,)
            - entropy: Entropy of the action distribution, shape (BT,)
            - value: Value estimate, shape (BT, 1)
            - log_probs: Log-softmax of logits, shape (BT, A)
        """
        if __debug__:
            assert_shape(value, ("BT", 1), "inference_value")
            assert_shape(logits, ("BT", "A"), "inference_logits")

        # Sample actions
        action_logit_index, action_log_prob, entropy, log_probs = sample_actions(logits)

        if __debug__:
            assert_shape(action_logit_index, ("BT",), "action_logit_index")
            assert_shape(action_log_prob, ("BT",), "action_log_prob")
            assert_shape(entropy, ("BT",), "entropy")
            assert_shape(log_probs, ("BT", "A"), "log_probs")

        # Convert logit index to action
        action = self._convert_logit_index_to_action(action_logit_index)

        if __debug__:
            assert_shape(action, ("BT", 2), "inference_output_action")

        return action, action_log_prob, entropy, value, log_probs

    def forward_training(
        self, value: torch.Tensor, logits: torch.Tensor, action: torch.Tensor
    ) -> tuple[torch.Tensor, torch.Tensor, torch.Tensor, torch.Tensor, torch.Tensor]:
        """
        Forward pass for training mode - evaluates the policy on provided actions.

        Args:
            value: Value estimate tensor, shape (BT, 1)
            logits: Action logits tensor, shape (BT, A)
            action: Action tensor for evaluation, shape (B, T, 2)

        Returns:
            Tuple of (action, action_log_prob, entropy, value, log_probs)
            - action: Same as input action, shape (B, T, 2)
            - action_log_prob: Log probability of the provided action, shape (BT,)
            - entropy: Entropy of the action distribution, shape (BT,)
            - value: Value estimate, shape (BT, 1)
            - log_probs: Log-softmax of logits, shape (BT, A)
        """
        if __debug__:
            assert_shape(value, ("BT", 1), "training_value")
            assert_shape(logits, ("BT", "A"), "training_logits")
            assert_shape(action, ("B", "T", 2), "training_input_action")

        B, T, A = action.shape
        flattened_action = action.view(B * T, A)
        action_logit_index = self._convert_action_to_logit_index(flattened_action)

        if __debug__:
            assert_shape(action_logit_index, ("BT",), "converted_action_logit_index")

        action_log_prob, entropy, log_probs = evaluate_actions(logits, action_logit_index)

        if __debug__:
            assert_shape(action_log_prob, ("BT",), "training_action_log_prob")
            assert_shape(entropy, ("BT",), "training_entropy")
            assert_shape(log_probs, ("BT", "A"), "training_log_probs")
            assert_shape(action, ("B", "T", 2), "training_output_action")

        return action, action_log_prob, entropy, value, log_probs

    def forward(
        self, x: torch.Tensor, state: PolicyState, action: Optional[torch.Tensor] = None
    ) -> tuple[torch.Tensor, torch.Tensor, torch.Tensor, torch.Tensor, torch.Tensor]:
        """
        Forward pass of the MettaAgent - delegates to appropriate specialized method.

        Args:
            x: Input observation tensor
            state: Policy state containing LSTM hidden and cell states
            action: Optional action tensor for BPTT

        Returns:
            Tuple of (action, action_log_prob, entropy, value, log_probs)
        """
        if __debug__:
            # Default values in case obs_shape is not available
            obs_w, obs_h, features = "W", "H", "F"

            # Check if agent_attributes exists, is not None, and contains obs_shape
            if (
                hasattr(self, "agent_attributes")
                and self.agent_attributes is not None
                and "obs_shape" in self.agent_attributes
            ):
                # Get obs_shape and ensure it has the expected format
                obs_shape = self.agent_attributes["obs_shape"]
                if isinstance(obs_shape, (list, tuple)) and len(obs_shape) == 3:
                    obs_w, obs_h, features = obs_shape

            # TODO: redo this and the above once we converge on token obs space. Commenting out for now.
            if action is None:
                # Inference: x should have shape (BT, obs_w, obs_h, features)
                pass
            else:
                # Training: x should have shape (B, T, obs_w, obs_h, features)
                B, T, A = action.shape
                assert A == 2, f"Action dimensionality should be 2, got {A}"
                # assert_shape(x, (B, T, obs_w, obs_h, features), "training_input_x")
                # assert_shape(action, (B, T, 2), "training_input_action")

        # Initialize dictionary for TensorDict
        td = {"x": x, "state": None}

        # Safely handle LSTM state
        if state.lstm_h is not None and state.lstm_c is not None:
            # Ensure states are on the same device as input
            lstm_h = state.lstm_h.to(x.device)
            lstm_c = state.lstm_c.to(x.device)
            # Concatenate LSTM states along dimension 0
            td["state"] = torch.cat([lstm_h, lstm_c], dim=0)

        # Forward pass through value network
        self.components["_value_"](td)
        value = td["_value_"]

        # Value shape is (BT, 1) - keeping the final dimension explicit (instead of squeezing)
        # This design supports potential future extensions like distributional value functions
        # or multi-head value networks which would require more than a scalar per state
        if __debug__:
            assert_shape(value, ("BT", 1), "value")

        # Forward pass through action network
        self.components["_action_"](td)
        logits = td["_action_"]

        if __debug__:
            # here A is the size of the flattened action space (i.e. all valid (type, arg) combinations)
            assert_shape(logits, ("BT", "A"), "logits")

        # NOTE: Both value and logits always have shape (BT, *) regardless of input mode:
        # - Training input: (B, T, *obs_shape) gets internally reshaped to (BT, *) by LSTM
        # - Inference input: (BT, *obs_shape) stays as (BT, *)

        # Update LSTM states
        split_size = self.core_num_layers
        state.lstm_h = td["state"][:split_size]
        state.lstm_c = td["state"][split_size:]

        if action is None:
            return self.forward_inference(value, logits)
        else:
            return self.forward_training(value, logits, action)

    def _convert_action_to_logit_index(self, flattened_action: torch.Tensor) -> torch.Tensor:
        """
        Convert (action_type, action_param) pairs to discrete action indices
        using precomputed offsets.

        Args:
            flattened_action: Tensor of shape [B*T, 2] containing (action_type, action_param) pairs

        Returns:
            action_logit_indices: Tensor of shape [B*T] containing flattened action indices
        """
        if __debug__:
            assert_shape(flattened_action, ("BT", 2), "flattened_action")

        action_type_numbers = flattened_action[:, 0].long()
        action_params = flattened_action[:, 1].long()

        # Use precomputed cumulative sum with vectorized indexing
        cumulative_sum = self.cum_action_max_params[action_type_numbers]
        action_logit_indices = action_type_numbers + cumulative_sum + action_params

        if __debug__:
            assert_shape(action_logit_indices, ("BT",), "action_logit_indices")

        return action_logit_indices

    def _convert_logit_index_to_action(self, action_logit_index: torch.Tensor) -> torch.Tensor:
        """
        Convert logit indices back to action pairs using tensor indexing.

        Args:
            action_logit_index: Tensor of shape [B*T] containing flattened action indices

        Returns:
            action: Tensor of shape [B*T, 2] containing (action_type, action_param) pairs
        """
        if __debug__:
            assert_shape(action_logit_index, ("BT",), "action_logit_index")

        action = self.action_index_tensor[action_logit_index]

        if __debug__:
            assert_shape(action, ("BT", 2), "actions")

        return action

    def _apply_to_components(self, method_name, *args, **kwargs) -> list[torch.Tensor]:
        """
        Apply a method to all components, collecting and returning the results.

        Args:
            method_name: Name of the method to call on each component
            *args, **kwargs: Arguments to pass to the method

        Returns:
            list: Results from calling the method on each component

        Raises:
            AttributeError: If any component doesn't have the requested method
            TypeError: If a component's method is not callable
            AssertionError: If no components are available
        """
        assert len(self.components) != 0, "No components available to apply method"

        results = []
        for name, component in self.components.items():
            if not hasattr(component, method_name):
                raise AttributeError(f"Component '{name}' does not have method '{method_name}'")

            method = getattr(component, method_name)
            if not callable(method):
                raise TypeError(f"Component '{name}' has {method_name} attribute but it's not callable")

            results.append(method(*args, **kwargs))

        return results

    def l2_reg_loss(self) -> torch.Tensor:
        """L2 regularization loss is on by default although setting l2_norm_coeff to 0 effectively turns it off. Adjust
        it by setting l2_norm_scale in your component config to a multiple of the global loss value or 0 to turn it off.
        """
        component_loss_tensors = self._apply_to_components("l2_reg_loss")
        return torch.sum(torch.stack(component_loss_tensors))

    def l2_init_loss(self) -> torch.Tensor:
        """L2 initialization loss is on by default although setting l2_init_coeff to 0 effectively turns it off. Adjust
        it by setting l2_init_scale in your component config to a multiple of the global loss value or 0 to turn it off.
        """
        component_loss_tensors = self._apply_to_components("l2_init_loss")
        return torch.sum(torch.stack(component_loss_tensors))

    def update_l2_init_weight_copy(self):
        """Update interval set by l2_init_weight_update_interval. 0 means no updating."""
        self._apply_to_components("update_l2_init_weight_copy")

    def clip_weights(self):
        """Weight clipping is on by default although setting clip_range or clip_scale to 0, or a large positive value
        effectively turns it off. Adjust it by setting clip_scale in your component config to a multiple of the global
        loss value or 0 to turn it off."""
        if self.clip_range > 0:
            self._apply_to_components("clip_weights")

    def compute_weight_metrics(self, delta: float = 0.01) -> list[dict]:
        """Compute weight metrics for all components that have weights enabled for analysis.
        Returns a list of metric dictionaries, one per component. Set analyze_weights to True in the config to turn it
        on for a given component."""
        results = {}
        for name, component in self.components.items():
            method_name = "compute_weight_metrics"
            if not hasattr(component, method_name):
                continue  # Skip components that don't have this method instead of raising an error

            method = getattr(component, method_name)
            assert callable(method), f"Component '{name}' has {method_name} attribute but it's not callable"

            results[name] = method(delta)

        metrics_list = [metrics for metrics in results.values() if metrics is not None]
        return metrics_list<|MERGE_RESOLUTION|>--- conflicted
+++ resolved
@@ -33,12 +33,7 @@
         cfg.agent,
         obs_space=obs_space,
         action_space=env.single_action_space,
-<<<<<<< HEAD
         grid_features=env.grid_features,
-=======
-        feature_normalizations=env.feature_normalizations,
-        global_features=env.global_features,
->>>>>>> 4c0ff2b6
         device=cfg.device,
         _recursive_=False,
     )
