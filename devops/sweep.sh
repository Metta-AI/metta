--- conflicted
+++ resolved
@@ -19,8 +19,6 @@
 
 # Replace run=<name> with sweep_name=<name> - handle both start of string and after space
 args_for_rollout=$(echo "$args" | sed 's/^run=/sweep_name=/' | sed 's/ run=/ sweep_name=/g')
-<<<<<<< HEAD
-=======
 
 # TODO: review desired cmd ENV settings
 export PYTHONUNBUFFERED=1
@@ -29,7 +27,6 @@
 export HYDRA_FULL_ERROR=1
 export WANDB_DIR="./wandb"
 export DATA_DIR=${DATA_DIR:-./train_dir}
->>>>>>> 06c90457
 
 echo "[INFO] Setting up sweep: $sweep_name"
 mkdir -p "${DATA_DIR}/sweep/$sweep_name"
