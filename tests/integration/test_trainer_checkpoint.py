"""
Integration tests for trainer and checkpoint functionality using the new Trainer/TrainTool flow.

This verifies that
1. Training produces checkpoints and trainer state
2. Training can resume from a checkpoint
3. Policy checkpoints are loadable and consistent
"""

import os
import shutil
import tempfile
from pathlib import Path

from metta.agent.policies.fast import FastConfig
from metta.cogworks.curriculum import env_curriculum
from metta.rl.checkpoint_manager import CheckpointManager
from metta.rl.system_config import SystemConfig
from metta.rl.trainer_config import TrainerConfig
from metta.rl.training import CheckpointerConfig, ContextCheckpointerConfig, EvaluatorConfig, TrainingEnvironmentConfig
from metta.tools.train import TrainTool
from mettagrid.builder.envs import make_arena


class TestTrainerCheckpointIntegration:
    def setup_method(self) -> None:
        self.temp_dir = tempfile.mkdtemp()
        self.run_root = Path(self.temp_dir) / "runs"
        self.run_root.mkdir(parents=True, exist_ok=True)

    def teardown_method(self) -> None:
        if os.path.exists(self.temp_dir):
            shutil.rmtree(self.temp_dir)

    def _create_minimal_config(
        self,
<<<<<<< HEAD
        run_dir: Path,
    ) -> tuple[TrainerConfig, TrainingEnvironmentConfig, FastConfig, SystemConfig]:
        curriculum = env_curriculum(make_arena(num_agents=6))

        run_dir.mkdir(parents=True, exist_ok=True)

=======
    ) -> tuple[TrainerConfig, TrainingEnvironmentConfig, FastConfig, SystemConfig]:
        curriculum = env_curriculum(make_arena(num_agents=6))

>>>>>>> 4db14780
        trainer_cfg = TrainerConfig(
            total_timesteps=1_000,
            batch_size=512,
            minibatch_size=256,
            bptt_horizon=8,
            update_epochs=1,
<<<<<<< HEAD
=======
            checkpoint=CheckpointConfig(
                checkpoint_interval=2,
                remote_prefix=None,
            ),
>>>>>>> 4db14780
        )

        training_env_cfg = TrainingEnvironmentConfig(
            curriculum=curriculum,
            num_workers=1,
            async_factor=1,
            forward_pass_minibatch_target_size=32,
            vectorization="serial",
            seed=42,
        )

        policy_cfg = FastConfig()
        system_cfg = SystemConfig(
            device="cpu",
            vectorization="serial",
            data_dir=self.temp_dir,
            seed=42,
        )

        return trainer_cfg, training_env_cfg, policy_cfg, system_cfg

    def _run_training(
        self,
        *,
        run_name: str,
        run_root: Path,
        trainer_cfg: TrainerConfig,
        training_env_cfg: TrainingEnvironmentConfig,
        policy_cfg: FastConfig,
        system_cfg: SystemConfig,
    ) -> None:
        tool = TrainTool(
            run=run_name,
            run_dir=str(run_root),
            device=system_cfg.device,
            system=system_cfg.model_copy(deep=True),
            trainer=trainer_cfg.model_copy(deep=True),
            training_env=training_env_cfg.model_copy(deep=True),
            policy_architecture=policy_cfg.model_copy(deep=True),
            stats_server_uri=None,
            checkpointer=CheckpointerConfig(epoch_interval=1),
            context_checkpointer=ContextCheckpointerConfig(epoch_interval=1),
            evaluator=EvaluatorConfig(epoch_interval=0, evaluate_local=False, evaluate_remote=False),
        )
        tool.invoke({})

    def test_trainer_checkpoint_save_and_resume(self) -> None:
        run_name = "test_checkpoint_run"
        expected_run_dir = self.run_root / run_name
<<<<<<< HEAD
        trainer_cfg, training_env_cfg, policy_cfg, system_cfg = self._create_minimal_config(expected_run_dir)
=======
        trainer_cfg, training_env_cfg, policy_cfg, system_cfg = self._create_minimal_config()
>>>>>>> 4db14780

        checkpoint_manager = CheckpointManager(run=run_name, run_dir=str(expected_run_dir))

        print("Starting first training run...")
        self._run_training(
            run_name=run_name,
            run_root=self.run_root,
            trainer_cfg=trainer_cfg,
            training_env_cfg=training_env_cfg,
            policy_cfg=policy_cfg,
            system_cfg=system_cfg,
        )

        trainer_state_path = expected_run_dir / "checkpoints" / "trainer_state.pt"
        assert trainer_state_path.exists(), "Trainer checkpoint was not created"

        trainer_state = checkpoint_manager.load_trainer_state()
        assert trainer_state is not None, "Failed to load trainer state"
        assert trainer_state["agent_step"] > 0
        assert trainer_state["epoch"] > 0

        policy_files = [f for f in Path(checkpoint_manager.checkpoint_dir).glob("*.pt") if f.name != "trainer_state.pt"]
        assert policy_files, "No policy files found in checkpoint directory"

        first_run_agent_step = trainer_state["agent_step"]
        first_run_epoch = trainer_state["epoch"]
        print(f"First run completed: agent_step={first_run_agent_step}, epoch={first_run_epoch}")

        print("Starting second training run (resume from checkpoint)...")
        trainer_cfg.total_timesteps = first_run_agent_step + 500

        checkpoint_manager_2 = CheckpointManager(run=run_name, run_dir=str(expected_run_dir))

        self._run_training(
            run_name=run_name,
            run_root=self.run_root,
            trainer_cfg=trainer_cfg,
            training_env_cfg=training_env_cfg,
            policy_cfg=policy_cfg,
            system_cfg=system_cfg,
        )

        trainer_state_2 = checkpoint_manager_2.load_trainer_state()
        assert trainer_state_2 is not None, "Failed to load trainer state after resume"
        assert trainer_state_2["agent_step"] > first_run_agent_step
        assert trainer_state_2["epoch"] >= first_run_epoch

        policy_files_2 = [
            f for f in Path(checkpoint_manager_2.checkpoint_dir).glob("*.pt") if f.name != "trainer_state.pt"
        ]
        assert len(policy_files_2) >= len(policy_files)

    def test_checkpoint_fields_are_preserved(self) -> None:
<<<<<<< HEAD
        run_name = "test_checkpoint_fields_are_preserved"
        run_dir = Path(self.run_root)

        trainer_cfg, training_env_cfg, policy_cfg, system_cfg = self._create_minimal_config(run_dir=run_dir)

        checkpoint_manager = CheckpointManager(run=run_name, run_dir=str(run_dir))
=======
        run_name = "test_checkpoint_fields"
        expected_run_dir = self.run_root / run_name
        trainer_cfg, training_env_cfg, policy_cfg, system_cfg = self._create_minimal_config()
        trainer_cfg.checkpoint.checkpoint_interval = 1

        checkpoint_manager = CheckpointManager(run=run_name, run_dir=str(expected_run_dir))
>>>>>>> 4db14780

        self._run_training(
            run_name=run_name,
            run_root=self.run_root,
            trainer_cfg=trainer_cfg,
            training_env_cfg=training_env_cfg,
            policy_cfg=policy_cfg,
            system_cfg=system_cfg,
        )

        trainer_state = checkpoint_manager.load_trainer_state()
        assert trainer_state is not None
        assert trainer_state["agent_step"] > 0
        assert trainer_state["epoch"] > 0
        assert isinstance(trainer_state.get("optimizer_state"), dict)

        policy_uris = checkpoint_manager.select_checkpoints()
        assert policy_uris, "No policy checkpoints found"

    def test_policy_loading_from_checkpoint(self) -> None:
        run_name = "test_policy_loading"
        expected_run_dir = self.run_root / run_name
<<<<<<< HEAD
        trainer_cfg, training_env_cfg, policy_cfg, system_cfg = self._create_minimal_config(expected_run_dir)
=======
        trainer_cfg, training_env_cfg, policy_cfg, system_cfg = self._create_minimal_config()
>>>>>>> 4db14780

        checkpoint_manager = CheckpointManager(run=run_name, run_dir=str(expected_run_dir))

        self._run_training(
            run_name=run_name,
            run_root=self.run_root,
            trainer_cfg=trainer_cfg,
            training_env_cfg=training_env_cfg,
            policy_cfg=policy_cfg,
            system_cfg=system_cfg,
        )

        trainer_state = checkpoint_manager.load_trainer_state()
        assert trainer_state is not None

        policy_uris = checkpoint_manager.select_checkpoints()
        assert policy_uris, "Expected at least one policy checkpoint"

        # Load the latest policy to ensure it is valid
        policy = checkpoint_manager.load_agent()
        assert policy is not None
        assert hasattr(policy, "state_dict"), "Loaded policy should be a torch.nn.Module"<|MERGE_RESOLUTION|>--- conflicted
+++ resolved
@@ -24,7 +24,7 @@
 
 class TestTrainerCheckpointIntegration:
     def setup_method(self) -> None:
-        self.temp_dir = tempfile.mkdtemp()
+        self.temp_dir = Path(tempfile.mkdtemp())
         self.run_root = Path(self.temp_dir) / "runs"
         self.run_root.mkdir(parents=True, exist_ok=True)
 
@@ -34,31 +34,15 @@
 
     def _create_minimal_config(
         self,
-<<<<<<< HEAD
-        run_dir: Path,
     ) -> tuple[TrainerConfig, TrainingEnvironmentConfig, FastConfig, SystemConfig]:
         curriculum = env_curriculum(make_arena(num_agents=6))
 
-        run_dir.mkdir(parents=True, exist_ok=True)
-
-=======
-    ) -> tuple[TrainerConfig, TrainingEnvironmentConfig, FastConfig, SystemConfig]:
-        curriculum = env_curriculum(make_arena(num_agents=6))
-
->>>>>>> 4db14780
         trainer_cfg = TrainerConfig(
             total_timesteps=1_000,
             batch_size=512,
             minibatch_size=256,
             bptt_horizon=8,
             update_epochs=1,
-<<<<<<< HEAD
-=======
-            checkpoint=CheckpointConfig(
-                checkpoint_interval=2,
-                remote_prefix=None,
-            ),
->>>>>>> 4db14780
         )
 
         training_env_cfg = TrainingEnvironmentConfig(
@@ -84,7 +68,6 @@
         self,
         *,
         run_name: str,
-        run_root: Path,
         trainer_cfg: TrainerConfig,
         training_env_cfg: TrainingEnvironmentConfig,
         policy_cfg: FastConfig,
@@ -92,9 +75,7 @@
     ) -> None:
         tool = TrainTool(
             run=run_name,
-            run_dir=str(run_root),
-            device=system_cfg.device,
-            system=system_cfg.model_copy(deep=True),
+            system_cfg=system_cfg.model_copy(deep=True),
             trainer=trainer_cfg.model_copy(deep=True),
             training_env=training_env_cfg.model_copy(deep=True),
             policy_architecture=policy_cfg.model_copy(deep=True),
@@ -108,18 +89,13 @@
     def test_trainer_checkpoint_save_and_resume(self) -> None:
         run_name = "test_checkpoint_run"
         expected_run_dir = self.run_root / run_name
-<<<<<<< HEAD
-        trainer_cfg, training_env_cfg, policy_cfg, system_cfg = self._create_minimal_config(expected_run_dir)
-=======
         trainer_cfg, training_env_cfg, policy_cfg, system_cfg = self._create_minimal_config()
->>>>>>> 4db14780
 
-        checkpoint_manager = CheckpointManager(run=run_name, run_dir=str(expected_run_dir))
+        checkpoint_manager = CheckpointManager(run=run_name, system_cfg=system_cfg)
 
         print("Starting first training run...")
         self._run_training(
             run_name=run_name,
-            run_root=self.run_root,
             trainer_cfg=trainer_cfg,
             training_env_cfg=training_env_cfg,
             policy_cfg=policy_cfg,
@@ -144,11 +120,10 @@
         print("Starting second training run (resume from checkpoint)...")
         trainer_cfg.total_timesteps = first_run_agent_step + 500
 
-        checkpoint_manager_2 = CheckpointManager(run=run_name, run_dir=str(expected_run_dir))
+        checkpoint_manager_2 = CheckpointManager(run=run_name, system_cfg=system_cfg)
 
         self._run_training(
             run_name=run_name,
-            run_root=self.run_root,
             trainer_cfg=trainer_cfg,
             training_env_cfg=training_env_cfg,
             policy_cfg=policy_cfg,
@@ -166,25 +141,13 @@
         assert len(policy_files_2) >= len(policy_files)
 
     def test_checkpoint_fields_are_preserved(self) -> None:
-<<<<<<< HEAD
-        run_name = "test_checkpoint_fields_are_preserved"
-        run_dir = Path(self.run_root)
+        run_name = "test_checkpoint_fields"
+        trainer_cfg, training_env_cfg, policy_cfg, system_cfg = self._create_minimal_config()
 
-        trainer_cfg, training_env_cfg, policy_cfg, system_cfg = self._create_minimal_config(run_dir=run_dir)
-
-        checkpoint_manager = CheckpointManager(run=run_name, run_dir=str(run_dir))
-=======
-        run_name = "test_checkpoint_fields"
-        expected_run_dir = self.run_root / run_name
-        trainer_cfg, training_env_cfg, policy_cfg, system_cfg = self._create_minimal_config()
-        trainer_cfg.checkpoint.checkpoint_interval = 1
-
-        checkpoint_manager = CheckpointManager(run=run_name, run_dir=str(expected_run_dir))
->>>>>>> 4db14780
+        checkpoint_manager = CheckpointManager(run=run_name, system_cfg=system_cfg)
 
         self._run_training(
             run_name=run_name,
-            run_root=self.run_root,
             trainer_cfg=trainer_cfg,
             training_env_cfg=training_env_cfg,
             policy_cfg=policy_cfg,
@@ -202,18 +165,12 @@
 
     def test_policy_loading_from_checkpoint(self) -> None:
         run_name = "test_policy_loading"
-        expected_run_dir = self.run_root / run_name
-<<<<<<< HEAD
-        trainer_cfg, training_env_cfg, policy_cfg, system_cfg = self._create_minimal_config(expected_run_dir)
-=======
         trainer_cfg, training_env_cfg, policy_cfg, system_cfg = self._create_minimal_config()
->>>>>>> 4db14780
 
-        checkpoint_manager = CheckpointManager(run=run_name, run_dir=str(expected_run_dir))
+        checkpoint_manager = CheckpointManager(run=run_name, system_cfg=system_cfg)
 
         self._run_training(
             run_name=run_name,
-            run_root=self.run_root,
             trainer_cfg=trainer_cfg,
             training_env_cfg=training_env_cfg,
             policy_cfg=policy_cfg,
