<<<<<<< HEAD
import typing

import cogames.cogs_vs_clips.evals.eval_missions
import cogames.cogs_vs_clips.mission
import cogames.cogs_vs_clips.mission_utils
import cogames.cogs_vs_clips.procedural
import cogames.cogs_vs_clips.sites
import mettagrid.config.mettagrid_config
import mettagrid.mapgen.scenes.building_distributions
=======
from cogames.cogs_vs_clips.evals.eval_missions import EVAL_MISSIONS
from cogames.cogs_vs_clips.mission import Mission
from cogames.cogs_vs_clips.mission_utils import get_map
from cogames.cogs_vs_clips.sites import HELLO_WORLD, MACHINA_1, TRAINING_FACILITY
from cogames.cogs_vs_clips.variants import (
    ChestHeartTuneVariant,
    ClipRateOnVariant,
    HeartChorusVariant,
    InventoryHeartTuneVariant,
    LonelyHeartVariant,
    NeutralFacedVariant,
    PackRatVariant,
    VibeCheckMin2Variant,
)
from mettagrid.config.mettagrid_config import MettaGridConfig
>>>>>>> a20e668a

# Training Facility Missions


<<<<<<< HEAD
# Note: variants in this file are one-time only, used to produce their
# respective missions, and not registered in VARIANTS list.
# We hope to refactor these variants into more reusable classes in variants.py.
class HarvestMissionVariant(cogames.cogs_vs_clips.mission.MissionVariant):
    name: str = "harvest_mission"

    @typing.override
    def modify_env(self, mission, env):
        # Reset rewards to match pre-procedural behaviour; variants (e.g. Heart Chorus) will override as needed.
        env.game.agent.rewards.inventory = {}
        env.game.agent.rewards.stats = {}
        env.game.agent.rewards.inventory_max = {}
        env.game.agent.rewards.stats_max = {}

        # Ensure that the extractors are configured to have high max uses
        for name in ("germanium_extractor", "carbon_extractor", "oxygen_extractor", "silicon_extractor"):
            cfg = env.game.objects[name]
            if not isinstance(cfg, mettagrid.config.mettagrid_config.AssemblerConfig):
                raise TypeError(f"Expected '{name}' to be AssemblerConfig")
            cfg.max_uses = 100


HarvestMission = HarvestMissionVariant().as_mission(
=======
# Recreated with existing variant(s)
HarvestMission = Mission(
>>>>>>> a20e668a
    name="harvest",
    description="Collect resources, assemble hearts, and deposit them in the chest. Make sure to stay charged!",
    site=cogames.cogs_vs_clips.sites.TRAINING_FACILITY,
)


<<<<<<< HEAD
class AssembleMissionVariant(cogames.cogs_vs_clips.mission.MissionVariant):
    name: str = "assemble_mission"

    @typing.override
    def modify_env(self, mission, env):
        # Only extractors, no chests
        node = cogames.cogs_vs_clips.procedural.BaseHubVariant.extract_node(env)
        node.corner_bundle = "none"

        for name in ("germanium_extractor", "carbon_extractor", "oxygen_extractor", "silicon_extractor"):
            cfg = env.game.objects[name]
            if not isinstance(cfg, mettagrid.config.mettagrid_config.AssemblerConfig):
                raise TypeError(f"Expected '{name}' to be AssemblerConfig")
            cfg.max_uses = 100


AssembleMission = AssembleMissionVariant().as_mission(
    name="assemble",
    description="Make HEARTs by using the assembler. Coordinate your team to maximize efficiency.",
    site=cogames.cogs_vs_clips.sites.TRAINING_FACILITY,
)


class VibeCheckMissionVariant(cogames.cogs_vs_clips.mission.MissionVariant):
    name: str = "vibe_check_mission"

    # Modify the assembler recipe so that it can only make HEARTs when
    # Set the number of cogs to 4
    @typing.override
    def modify_mission(self, mission):
        mission.num_cogs = 4

    @typing.override
    def modify_env(self, mission, env):
        # Require exactly 4 heart vibes for HEART crafting; keep gear recipes intact
        assembler_cfg = env.game.objects["assembler"]
        if not isinstance(assembler_cfg, mettagrid.config.mettagrid_config.AssemblerConfig):
            raise TypeError("Expected 'assembler' to be AssemblerConfig")
        filtered: list[mettagrid.config.mettagrid_config.ProtocolConfig] = []
        for protocol in assembler_cfg.protocols:
            if "heart" in protocol.vibes:
                # Keep only the 4-heart recipe for heart crafting
                if len(protocol.vibes) == 4 and all(v == "heart" for v in protocol.vibes):
                    filtered.append(protocol)
            else:
                # Preserve non-heart (e.g., gear) recipes
                filtered.append(protocol)
        assembler_cfg.protocols = filtered


VibeCheckMission = VibeCheckMissionVariant().as_mission(
    name="vibe_check",
    description="Modulate the group vibe to assemble HEARTs and Gear.",
    site=cogames.cogs_vs_clips.sites.TRAINING_FACILITY,
)


class RepairMissionVariant(cogames.cogs_vs_clips.mission.MissionVariant):
    name: str = "repair_mission"

    @typing.override
    def modify_mission(self, mission):
        mission.num_cogs = 2

        mission.carbon_extractor.start_clipped = True
        mission.oxygen_extractor.start_clipped = True
        mission.germanium_extractor.start_clipped = True
        mission.silicon_extractor.start_clipped = True

    @typing.override
    def modify_env(self, mission, env):
        # Place chests in corners, extractors on cross; start extractors clipped
        node = cogames.cogs_vs_clips.procedural.BaseHubVariant.extract_node(env)
        node.corner_bundle = "chests"
        node.cross_bundle = "extractors"
        node.cross_distance = 7

        # Seed resource chests with one unit each to craft gear items
        chest_cfg = env.game.objects["chest"]
        if not isinstance(chest_cfg, mettagrid.config.mettagrid_config.ChestConfig):
            raise TypeError("Expected 'chest' to be ChestConfig")
        chest_cfg.initial_inventory = {"carbon": 1, "oxygen": 1, "germanium": 1, "silicon": 1}


RepairMission = RepairMissionVariant().as_mission(
    name="repair",
    description="Repair disabled stations to restore their functionality.",
    site=cogames.cogs_vs_clips.sites.TRAINING_FACILITY,
)


class UnclipDrillsMissionVariant(cogames.cogs_vs_clips.mission.MissionVariant):
    name: str = "unclip_drills_mission"

    @typing.override
    def modify_mission(self, mission):
        mission.clip_rate = 0.0

        for station in (
            mission.carbon_extractor,
            mission.oxygen_extractor,
            mission.germanium_extractor,
            mission.silicon_extractor,
            mission.charger,
        ):
            station.start_clipped = True

    @typing.override
    def modify_env(self, mission, env):
        node = cogames.cogs_vs_clips.procedural.BaseHubVariant.extract_node(env)
        node.cross_bundle = "extractors"
        node.cross_distance = 7

        chest_cfg = env.game.objects["chest"]
        if not isinstance(chest_cfg, mettagrid.config.mettagrid_config.ChestConfig):
            raise TypeError("Expected 'chest' to be ChestConfig")
        for resource in ("carbon", "oxygen", "germanium", "silicon"):
            chest_cfg.initial_inventory[resource] = max(chest_cfg.initial_inventory.get(resource, 0), 3)

        agent_cfg = env.game.agent
        agent_cfg.initial_inventory = dict(agent_cfg.initial_inventory)
        for resource in ("decoder", "modulator", "scrambler", "resonator"):
            agent_cfg.initial_inventory[resource] = agent_cfg.initial_inventory.get(resource, 0) + 2


UnclipDrillsMission = UnclipDrillsMissionVariant().as_mission(
    name="unclip_drills",
    description="Practice unclipping hub facilities after a grid outage.",
    site=cogames.cogs_vs_clips.sites.TRAINING_FACILITY,
=======
AssembleMission = Mission(
    name="assemble",
    description="Make HEARTs by using the assembler. Coordinate your team to maximize efficiency.",
    site=TRAINING_FACILITY,
    variants=[InventoryHeartTuneVariant(hearts=5), PackRatVariant()],
)


VibeCheckMission = Mission(
    name="vibe_check",
    description="Modulate the group vibe to assemble HEARTs.",
    site=TRAINING_FACILITY,
    num_cogs=4,
    variants=[VibeCheckMin2Variant(), InventoryHeartTuneVariant(hearts=1)],
)


RepairMission = Mission(
    name="repair",
    description="Repair disabled stations to restore their functionality.",
    site=TRAINING_FACILITY,
    num_cogs=2,
    variants=[InventoryHeartTuneVariant(hearts=1), ClipRateOnVariant()],
)


UnclipDrillsMission = Mission(
    name="unclip_drills",
    description="Practice unclipping hub facilities after a grid outage.",
    site=TRAINING_FACILITY,
    variants=[ClipRateOnVariant(), InventoryHeartTuneVariant(hearts=1)],
>>>>>>> a20e668a
)


SignsAndPortentsMission = cogames.cogs_vs_clips.mission.Mission(
    name="signs_and_portents",
    description="Interpret the signs and portents to discover new assembler protocols.",
    site=cogames.cogs_vs_clips.sites.TRAINING_FACILITY,
)

# Easy Hearts: simplified heart crafting and generous limits with extractor hub
EasyHeartsMission = Mission(
    name="easy_hearts",
    description="Simplified heart crafting, generous caps, extractor base, neutral vibe.",
    site=TRAINING_FACILITY,
    variants=[
        LonelyHeartVariant(),
        HeartChorusVariant(),
        PackRatVariant(),
        NeutralFacedVariant(),
    ],
)


# Hello World Missions
ExploreMission = cogames.cogs_vs_clips.mission.Mission(
    name="explore",
<<<<<<< HEAD
    description="There are HEARTs scattered around the map. Collect them all.",
    site=cogames.cogs_vs_clips.sites.HELLO_WORLD,
=======
    description="There are HEART chests scattered around the map. Put your HEARTs in them.",
    site=HELLO_WORLD,
    variants=[InventoryHeartTuneVariant(hearts=1, heart_capacity=10), PackRatVariant()],
>>>>>>> a20e668a
)


TreasureHuntMission = cogames.cogs_vs_clips.mission.Mission(
    name="treasure_hunt",
    description=(
        "The solar flare is making the germanium extractors really fiddly. "
        "A team of 4 is required to harvest germanium."
    ),
<<<<<<< HEAD
    site=cogames.cogs_vs_clips.sites.HELLO_WORLD,
=======
    site=HELLO_WORLD,
    num_cogs=4,
    variants=[ClipRateOnVariant()],
>>>>>>> a20e668a
)


HelloWorldOpenWorldMission = cogames.cogs_vs_clips.mission.Mission(
    name="open_world",
    description="Collect resources and assemble HEARTs.",
    site=cogames.cogs_vs_clips.sites.HELLO_WORLD,
)


# Machina 1 Missions
Machina1OpenWorldMission = cogames.cogs_vs_clips.mission.Mission(
    name="open_world",
    description="Collect resources and assemble HEARTs.",
    site=cogames.cogs_vs_clips.sites.MACHINA_1,
)


<<<<<<< HEAD
class UnclipFieldOpsMissionVariant(cogames.cogs_vs_clips.procedural.MachinaArenaVariant):
    name: str = "unclip_field_ops_mission"

    @typing.override
    def modify_node(self, node):
        node.building_names = [
            "charger",
            "germanium_extractor",
            "silicon_extractor",
            "oxygen_extractor",
            "carbon_extractor",
        ]
        node.building_weights = {
            "charger": 0.6,
            "germanium_extractor": 0.6,
            "silicon_extractor": 0.5,
            "oxygen_extractor": 0.5,
            "carbon_extractor": 0.5,
        }
        node.building_coverage = 0.015
        node.hub.corner_bundle = "chests"
        node.hub.cross_bundle = "extractors"
        node.distribution = mettagrid.mapgen.scenes.building_distributions.DistributionConfig(
            type=mettagrid.mapgen.scenes.building_distributions.DistributionType.POISSON
        )

    @typing.override
    def modify_mission(self, mission):
        # default to 4 cogs
        mission.num_cogs = 4
        mission.clip_rate = 0.02

        for station in (
            mission.carbon_extractor,
            mission.oxygen_extractor,
            mission.germanium_extractor,
            mission.silicon_extractor,
        ):
            station.start_clipped = True
        mission.charger.start_clipped = True

    @typing.override
    def modify_env(
        self, mission: cogames.cogs_vs_clips.mission.Mission, env: mettagrid.config.mettagrid_config.MettaGridConfig
    ):
        super().modify_env(mission, env)

        chest_cfg = env.game.objects["chest"]
        if not isinstance(chest_cfg, mettagrid.config.mettagrid_config.ChestConfig):
            raise TypeError("Expected 'chest' to be ChestConfig")
        for resource in ("carbon", "oxygen", "germanium", "silicon"):
            chest_cfg.initial_inventory[resource] = max(chest_cfg.initial_inventory.get(resource, 0), 2)

        agent_cfg = env.game.agent
        agent_cfg.initial_inventory = dict(agent_cfg.initial_inventory)
        for resource in ("decoder", "modulator", "scrambler", "resonator"):
            agent_cfg.initial_inventory[resource] = agent_cfg.initial_inventory.get(resource, 0) + 1


HelloWorldUnclipMission = UnclipFieldOpsMissionVariant().as_mission(
    name="hello_world_unclip",
    description="Stabilize clipped extractors scattered across the hello_world sector.",
    site=cogames.cogs_vs_clips.sites.HELLO_WORLD,
=======
HelloWorldUnclipMission = Mission(
    name="hello_world_unclip",
    description="Stabilize clipped extractors scattered across the hello_world sector.",
    site=HELLO_WORLD,
    num_cogs=4,
    variants=[ClipRateOnVariant(), ChestHeartTuneVariant(hearts=2)],
>>>>>>> a20e668a
)

MISSIONS: list[cogames.cogs_vs_clips.mission.Mission] = [
    HarvestMission,
    AssembleMission,
    VibeCheckMission,
    RepairMission,
    UnclipDrillsMission,
    SignsAndPortentsMission,
    ExploreMission,
    TreasureHuntMission,
    EasyHeartsMission,
    HelloWorldUnclipMission,
    HelloWorldOpenWorldMission,
    Machina1OpenWorldMission,
    *cogames.cogs_vs_clips.evals.eval_missions.EVAL_MISSIONS,
]


def make_game(
    num_cogs: int = 2, map_name: str = "training_facility_open_1.map"
) -> mettagrid.config.mettagrid_config.MettaGridConfig:
    """Create a default cogs vs clips game configuration."""
    mission = HarvestMission.model_copy(deep=True)
    mission.num_cogs = num_cogs
    env = mission.make_env()
    env.game.map_builder = cogames.cogs_vs_clips.mission_utils.get_map(map_name)
    return env<|MERGE_RESOLUTION|>--- conflicted
+++ resolved
@@ -1,231 +1,52 @@
-<<<<<<< HEAD
-import typing
-
 import cogames.cogs_vs_clips.evals.eval_missions
 import cogames.cogs_vs_clips.mission
 import cogames.cogs_vs_clips.mission_utils
-import cogames.cogs_vs_clips.procedural
 import cogames.cogs_vs_clips.sites
+import cogames.cogs_vs_clips.variants
 import mettagrid.config.mettagrid_config
-import mettagrid.mapgen.scenes.building_distributions
-=======
-from cogames.cogs_vs_clips.evals.eval_missions import EVAL_MISSIONS
-from cogames.cogs_vs_clips.mission import Mission
-from cogames.cogs_vs_clips.mission_utils import get_map
-from cogames.cogs_vs_clips.sites import HELLO_WORLD, MACHINA_1, TRAINING_FACILITY
-from cogames.cogs_vs_clips.variants import (
-    ChestHeartTuneVariant,
-    ClipRateOnVariant,
-    HeartChorusVariant,
-    InventoryHeartTuneVariant,
-    LonelyHeartVariant,
-    NeutralFacedVariant,
-    PackRatVariant,
-    VibeCheckMin2Variant,
-)
-from mettagrid.config.mettagrid_config import MettaGridConfig
->>>>>>> a20e668a
 
 # Training Facility Missions
 
 
-<<<<<<< HEAD
-# Note: variants in this file are one-time only, used to produce their
-# respective missions, and not registered in VARIANTS list.
-# We hope to refactor these variants into more reusable classes in variants.py.
-class HarvestMissionVariant(cogames.cogs_vs_clips.mission.MissionVariant):
-    name: str = "harvest_mission"
-
-    @typing.override
-    def modify_env(self, mission, env):
-        # Reset rewards to match pre-procedural behaviour; variants (e.g. Heart Chorus) will override as needed.
-        env.game.agent.rewards.inventory = {}
-        env.game.agent.rewards.stats = {}
-        env.game.agent.rewards.inventory_max = {}
-        env.game.agent.rewards.stats_max = {}
-
-        # Ensure that the extractors are configured to have high max uses
-        for name in ("germanium_extractor", "carbon_extractor", "oxygen_extractor", "silicon_extractor"):
-            cfg = env.game.objects[name]
-            if not isinstance(cfg, mettagrid.config.mettagrid_config.AssemblerConfig):
-                raise TypeError(f"Expected '{name}' to be AssemblerConfig")
-            cfg.max_uses = 100
-
-
-HarvestMission = HarvestMissionVariant().as_mission(
-=======
 # Recreated with existing variant(s)
-HarvestMission = Mission(
->>>>>>> a20e668a
+HarvestMission = cogames.cogs_vs_clips.mission.Mission(
     name="harvest",
     description="Collect resources, assemble hearts, and deposit them in the chest. Make sure to stay charged!",
     site=cogames.cogs_vs_clips.sites.TRAINING_FACILITY,
 )
 
 
-<<<<<<< HEAD
-class AssembleMissionVariant(cogames.cogs_vs_clips.mission.MissionVariant):
-    name: str = "assemble_mission"
-
-    @typing.override
-    def modify_env(self, mission, env):
-        # Only extractors, no chests
-        node = cogames.cogs_vs_clips.procedural.BaseHubVariant.extract_node(env)
-        node.corner_bundle = "none"
-
-        for name in ("germanium_extractor", "carbon_extractor", "oxygen_extractor", "silicon_extractor"):
-            cfg = env.game.objects[name]
-            if not isinstance(cfg, mettagrid.config.mettagrid_config.AssemblerConfig):
-                raise TypeError(f"Expected '{name}' to be AssemblerConfig")
-            cfg.max_uses = 100
-
-
-AssembleMission = AssembleMissionVariant().as_mission(
+AssembleMission = cogames.cogs_vs_clips.mission.Mission(
     name="assemble",
     description="Make HEARTs by using the assembler. Coordinate your team to maximize efficiency.",
     site=cogames.cogs_vs_clips.sites.TRAINING_FACILITY,
+    variants=[cogames.cogs_vs_clips.variants.InventoryHeartTuneVariant(hearts=5), cogames.cogs_vs_clips.variants.PackRatVariant()],
 )
 
 
-class VibeCheckMissionVariant(cogames.cogs_vs_clips.mission.MissionVariant):
-    name: str = "vibe_check_mission"
-
-    # Modify the assembler recipe so that it can only make HEARTs when
-    # Set the number of cogs to 4
-    @typing.override
-    def modify_mission(self, mission):
-        mission.num_cogs = 4
-
-    @typing.override
-    def modify_env(self, mission, env):
-        # Require exactly 4 heart vibes for HEART crafting; keep gear recipes intact
-        assembler_cfg = env.game.objects["assembler"]
-        if not isinstance(assembler_cfg, mettagrid.config.mettagrid_config.AssemblerConfig):
-            raise TypeError("Expected 'assembler' to be AssemblerConfig")
-        filtered: list[mettagrid.config.mettagrid_config.ProtocolConfig] = []
-        for protocol in assembler_cfg.protocols:
-            if "heart" in protocol.vibes:
-                # Keep only the 4-heart recipe for heart crafting
-                if len(protocol.vibes) == 4 and all(v == "heart" for v in protocol.vibes):
-                    filtered.append(protocol)
-            else:
-                # Preserve non-heart (e.g., gear) recipes
-                filtered.append(protocol)
-        assembler_cfg.protocols = filtered
-
-
-VibeCheckMission = VibeCheckMissionVariant().as_mission(
+VibeCheckMission = cogames.cogs_vs_clips.mission.Mission(
     name="vibe_check",
-    description="Modulate the group vibe to assemble HEARTs and Gear.",
+    description="Modulate the group vibe to assemble HEARTs.",
     site=cogames.cogs_vs_clips.sites.TRAINING_FACILITY,
+    num_cogs=4,
+    variants=[cogames.cogs_vs_clips.variants.VibeCheckMin2Variant(), cogames.cogs_vs_clips.variants.InventoryHeartTuneVariant(hearts=1)],
 )
 
 
-class RepairMissionVariant(cogames.cogs_vs_clips.mission.MissionVariant):
-    name: str = "repair_mission"
-
-    @typing.override
-    def modify_mission(self, mission):
-        mission.num_cogs = 2
-
-        mission.carbon_extractor.start_clipped = True
-        mission.oxygen_extractor.start_clipped = True
-        mission.germanium_extractor.start_clipped = True
-        mission.silicon_extractor.start_clipped = True
-
-    @typing.override
-    def modify_env(self, mission, env):
-        # Place chests in corners, extractors on cross; start extractors clipped
-        node = cogames.cogs_vs_clips.procedural.BaseHubVariant.extract_node(env)
-        node.corner_bundle = "chests"
-        node.cross_bundle = "extractors"
-        node.cross_distance = 7
-
-        # Seed resource chests with one unit each to craft gear items
-        chest_cfg = env.game.objects["chest"]
-        if not isinstance(chest_cfg, mettagrid.config.mettagrid_config.ChestConfig):
-            raise TypeError("Expected 'chest' to be ChestConfig")
-        chest_cfg.initial_inventory = {"carbon": 1, "oxygen": 1, "germanium": 1, "silicon": 1}
-
-
-RepairMission = RepairMissionVariant().as_mission(
+RepairMission = cogames.cogs_vs_clips.mission.Mission(
     name="repair",
     description="Repair disabled stations to restore their functionality.",
     site=cogames.cogs_vs_clips.sites.TRAINING_FACILITY,
+    num_cogs=2,
+    variants=[cogames.cogs_vs_clips.variants.InventoryHeartTuneVariant(hearts=1), cogames.cogs_vs_clips.variants.ClipRateOnVariant()],
 )
 
 
-class UnclipDrillsMissionVariant(cogames.cogs_vs_clips.mission.MissionVariant):
-    name: str = "unclip_drills_mission"
-
-    @typing.override
-    def modify_mission(self, mission):
-        mission.clip_rate = 0.0
-
-        for station in (
-            mission.carbon_extractor,
-            mission.oxygen_extractor,
-            mission.germanium_extractor,
-            mission.silicon_extractor,
-            mission.charger,
-        ):
-            station.start_clipped = True
-
-    @typing.override
-    def modify_env(self, mission, env):
-        node = cogames.cogs_vs_clips.procedural.BaseHubVariant.extract_node(env)
-        node.cross_bundle = "extractors"
-        node.cross_distance = 7
-
-        chest_cfg = env.game.objects["chest"]
-        if not isinstance(chest_cfg, mettagrid.config.mettagrid_config.ChestConfig):
-            raise TypeError("Expected 'chest' to be ChestConfig")
-        for resource in ("carbon", "oxygen", "germanium", "silicon"):
-            chest_cfg.initial_inventory[resource] = max(chest_cfg.initial_inventory.get(resource, 0), 3)
-
-        agent_cfg = env.game.agent
-        agent_cfg.initial_inventory = dict(agent_cfg.initial_inventory)
-        for resource in ("decoder", "modulator", "scrambler", "resonator"):
-            agent_cfg.initial_inventory[resource] = agent_cfg.initial_inventory.get(resource, 0) + 2
-
-
-UnclipDrillsMission = UnclipDrillsMissionVariant().as_mission(
+UnclipDrillsMission = cogames.cogs_vs_clips.mission.Mission(
     name="unclip_drills",
     description="Practice unclipping hub facilities after a grid outage.",
     site=cogames.cogs_vs_clips.sites.TRAINING_FACILITY,
-=======
-AssembleMission = Mission(
-    name="assemble",
-    description="Make HEARTs by using the assembler. Coordinate your team to maximize efficiency.",
-    site=TRAINING_FACILITY,
-    variants=[InventoryHeartTuneVariant(hearts=5), PackRatVariant()],
-)
-
-
-VibeCheckMission = Mission(
-    name="vibe_check",
-    description="Modulate the group vibe to assemble HEARTs.",
-    site=TRAINING_FACILITY,
-    num_cogs=4,
-    variants=[VibeCheckMin2Variant(), InventoryHeartTuneVariant(hearts=1)],
-)
-
-
-RepairMission = Mission(
-    name="repair",
-    description="Repair disabled stations to restore their functionality.",
-    site=TRAINING_FACILITY,
-    num_cogs=2,
-    variants=[InventoryHeartTuneVariant(hearts=1), ClipRateOnVariant()],
-)
-
-
-UnclipDrillsMission = Mission(
-    name="unclip_drills",
-    description="Practice unclipping hub facilities after a grid outage.",
-    site=TRAINING_FACILITY,
-    variants=[ClipRateOnVariant(), InventoryHeartTuneVariant(hearts=1)],
->>>>>>> a20e668a
+    variants=[cogames.cogs_vs_clips.variants.ClipRateOnVariant(), cogames.cogs_vs_clips.variants.InventoryHeartTuneVariant(hearts=1)],
 )
 
 
@@ -236,15 +57,15 @@
 )
 
 # Easy Hearts: simplified heart crafting and generous limits with extractor hub
-EasyHeartsMission = Mission(
+EasyHeartsMission = cogames.cogs_vs_clips.mission.Mission(
     name="easy_hearts",
     description="Simplified heart crafting, generous caps, extractor base, neutral vibe.",
-    site=TRAINING_FACILITY,
+    site=cogames.cogs_vs_clips.sites.TRAINING_FACILITY,
     variants=[
-        LonelyHeartVariant(),
-        HeartChorusVariant(),
-        PackRatVariant(),
-        NeutralFacedVariant(),
+        cogames.cogs_vs_clips.variants.LonelyHeartVariant(),
+        cogames.cogs_vs_clips.variants.HeartChorusVariant(),
+        cogames.cogs_vs_clips.variants.PackRatVariant(),
+        cogames.cogs_vs_clips.variants.NeutralFacedVariant(),
     ],
 )
 
@@ -252,14 +73,9 @@
 # Hello World Missions
 ExploreMission = cogames.cogs_vs_clips.mission.Mission(
     name="explore",
-<<<<<<< HEAD
-    description="There are HEARTs scattered around the map. Collect them all.",
+    description="There are HEART chests scattered around the map. Put your HEARTs in them.",
     site=cogames.cogs_vs_clips.sites.HELLO_WORLD,
-=======
-    description="There are HEART chests scattered around the map. Put your HEARTs in them.",
-    site=HELLO_WORLD,
-    variants=[InventoryHeartTuneVariant(hearts=1, heart_capacity=10), PackRatVariant()],
->>>>>>> a20e668a
+    variants=[cogames.cogs_vs_clips.variants.InventoryHeartTuneVariant(hearts=1, heart_capacity=10), cogames.cogs_vs_clips.variants.PackRatVariant()],
 )
 
 
@@ -269,13 +85,9 @@
         "The solar flare is making the germanium extractors really fiddly. "
         "A team of 4 is required to harvest germanium."
     ),
-<<<<<<< HEAD
     site=cogames.cogs_vs_clips.sites.HELLO_WORLD,
-=======
-    site=HELLO_WORLD,
     num_cogs=4,
-    variants=[ClipRateOnVariant()],
->>>>>>> a20e668a
+    variants=[cogames.cogs_vs_clips.variants.ClipRateOnVariant()],
 )
 
 
@@ -294,78 +106,12 @@
 )
 
 
-<<<<<<< HEAD
-class UnclipFieldOpsMissionVariant(cogames.cogs_vs_clips.procedural.MachinaArenaVariant):
-    name: str = "unclip_field_ops_mission"
-
-    @typing.override
-    def modify_node(self, node):
-        node.building_names = [
-            "charger",
-            "germanium_extractor",
-            "silicon_extractor",
-            "oxygen_extractor",
-            "carbon_extractor",
-        ]
-        node.building_weights = {
-            "charger": 0.6,
-            "germanium_extractor": 0.6,
-            "silicon_extractor": 0.5,
-            "oxygen_extractor": 0.5,
-            "carbon_extractor": 0.5,
-        }
-        node.building_coverage = 0.015
-        node.hub.corner_bundle = "chests"
-        node.hub.cross_bundle = "extractors"
-        node.distribution = mettagrid.mapgen.scenes.building_distributions.DistributionConfig(
-            type=mettagrid.mapgen.scenes.building_distributions.DistributionType.POISSON
-        )
-
-    @typing.override
-    def modify_mission(self, mission):
-        # default to 4 cogs
-        mission.num_cogs = 4
-        mission.clip_rate = 0.02
-
-        for station in (
-            mission.carbon_extractor,
-            mission.oxygen_extractor,
-            mission.germanium_extractor,
-            mission.silicon_extractor,
-        ):
-            station.start_clipped = True
-        mission.charger.start_clipped = True
-
-    @typing.override
-    def modify_env(
-        self, mission: cogames.cogs_vs_clips.mission.Mission, env: mettagrid.config.mettagrid_config.MettaGridConfig
-    ):
-        super().modify_env(mission, env)
-
-        chest_cfg = env.game.objects["chest"]
-        if not isinstance(chest_cfg, mettagrid.config.mettagrid_config.ChestConfig):
-            raise TypeError("Expected 'chest' to be ChestConfig")
-        for resource in ("carbon", "oxygen", "germanium", "silicon"):
-            chest_cfg.initial_inventory[resource] = max(chest_cfg.initial_inventory.get(resource, 0), 2)
-
-        agent_cfg = env.game.agent
-        agent_cfg.initial_inventory = dict(agent_cfg.initial_inventory)
-        for resource in ("decoder", "modulator", "scrambler", "resonator"):
-            agent_cfg.initial_inventory[resource] = agent_cfg.initial_inventory.get(resource, 0) + 1
-
-
-HelloWorldUnclipMission = UnclipFieldOpsMissionVariant().as_mission(
+HelloWorldUnclipMission = cogames.cogs_vs_clips.mission.Mission(
     name="hello_world_unclip",
     description="Stabilize clipped extractors scattered across the hello_world sector.",
     site=cogames.cogs_vs_clips.sites.HELLO_WORLD,
-=======
-HelloWorldUnclipMission = Mission(
-    name="hello_world_unclip",
-    description="Stabilize clipped extractors scattered across the hello_world sector.",
-    site=HELLO_WORLD,
     num_cogs=4,
-    variants=[ClipRateOnVariant(), ChestHeartTuneVariant(hearts=2)],
->>>>>>> a20e668a
+    variants=[cogames.cogs_vs_clips.variants.ClipRateOnVariant(), cogames.cogs_vs_clips.variants.ChestHeartTuneVariant(hearts=2)],
 )
 
 MISSIONS: list[cogames.cogs_vs_clips.mission.Mission] = [
@@ -385,9 +131,7 @@
 ]
 
 
-def make_game(
-    num_cogs: int = 2, map_name: str = "training_facility_open_1.map"
-) -> mettagrid.config.mettagrid_config.MettaGridConfig:
+def make_game(num_cogs: int = 2, map_name: str = "training_facility_open_1.map") -> mettagrid.config.mettagrid_config.MettaGridConfig:
     """Create a default cogs vs clips game configuration."""
     mission = HarvestMission.model_copy(deep=True)
     mission.num_cogs = num_cogs
