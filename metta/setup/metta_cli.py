--- conflicted
+++ resolved
@@ -1,6 +1,4 @@
 #!/usr/bin/env -S uv run
-from __future__ import annotations
-
 import concurrent.futures
 import pathlib
 import re
@@ -15,44 +13,24 @@
 import typer
 
 import gitta as git
-<<<<<<< HEAD
 import metta.common.util.fs
-import metta.setup._path_setup  # noqa: F401
 import metta.setup.components.base
 import metta.setup.local_commands
-import metta.setup.profiles
-import metta.setup.saved_settings
 import metta.setup.symlink_setup
 import metta.setup.tools.book
 import metta.setup.tools.ci_runner
+import metta.setup.tools.clean
 import metta.setup.tools.code_formatters
 import metta.setup.tools.test_runner.test_cpp
 import metta.setup.tools.test_runner.test_python
 import metta.setup.utils
-import metta.tools.utils.auto_config
 import metta.utils.live_run_monitor
 import softmax.dashboard.report
 
 if typing.TYPE_CHECKING:
     import metta.setup.registry
-=======
-from metta.common.util.fs import get_repo_root
-from metta.setup.components.base import SetupModuleStatus
-from metta.setup.local_commands import app as local_app
-from metta.setup.symlink_setup import app as symlink_app
-from metta.setup.tools.book import app as book_app
-from metta.setup.tools.ci_runner import cmd_ci
-from metta.setup.tools.clean import cmd_clean
-from metta.setup.tools.code_formatters import get_formatters, parse_format_types, partition_files_by_type, run_formatter
-from metta.setup.tools.test_runner.test_cpp import app as cpp_test_runner_app
-from metta.setup.tools.test_runner.test_python import app as python_test_runner_app
-from metta.setup.utils import debug, error, info, success, warning
-from metta.utils.live_run_monitor import app as run_monitor_app
-from softmax.dashboard.report import app as softmax_system_health_app
-
-if TYPE_CHECKING:
-    from metta.setup.registry import SetupModule
->>>>>>> 0b06b7d5
+
+    SetupModule = metta.setup.registry.SetupModule
 
 VERSION_PATTERN = re.compile(r"^(\d+\.\d+\.\d+(?:\.\d+)?)$")
 DEFAULT_INITIAL_VERSION = "0.0.0.1"
@@ -72,6 +50,9 @@
         self._components_initialized = True
 
     def setup_wizard(self, non_interactive: bool = False):
+        import metta.setup.profiles
+        import metta.setup.saved_settings
+
         metta.setup.utils.header("Welcome to Metta!\n\n")
         metta.setup.utils.info(
             "Note: You can run 'metta configure <component>' to change component-level settings later.\n"
@@ -237,9 +218,7 @@
     module.configure()
 
 
-def _get_selected_modules(
-    components: list[str] | None = None,
-) -> list[metta.setup.components.base.SetupModule]:
+def _get_selected_modules(components: list[str] | None = None) -> list["SetupModule"]:
     return [
         m
         for m in metta.setup.registry.get_all_modules()
@@ -268,7 +247,7 @@
     check_status: typing.Annotated[bool, typer.Option("--check-status", help="Check status after installation")] = True,
 ):
     if not no_clean:
-        cmd_clean(force=force)
+        metta.setup.tools.clean.cmd_clean(force=force)
 
     # A profile must exist before installing. If installing in non-interactive mode,
     # the target profile must be specified with --profile. If in interactive mode and
@@ -383,6 +362,8 @@
     console = rich.console.Console()
     console.print(table)
 
+    import metta.tools.utils.auto_config
+
     policy_decision = metta.tools.utils.auto_config.auto_policy_storage_decision()
     if policy_decision.using_remote and policy_decision.base_prefix:
         if policy_decision.reason == "env_override":
@@ -441,58 +422,10 @@
 
 
 @app.command(name="clean", help="Clean build artifacts and temporary files")
-<<<<<<< HEAD
-def cmd_clean(
-    verbose: typing.Annotated[bool, typer.Option("--verbose", help="Verbose output")] = False,
+def clean(
     force: typing.Annotated[bool, typer.Option("--force", help="Force clean")] = False,
 ):
-    def _remove_matching_dirs(base: pathlib.Path, patterns: list[str], *, include_globs: bool = False) -> None:
-        for pattern in patterns:
-            candidates = base.glob(pattern) if include_globs else (base / pattern,)
-            for path in candidates:
-                if not path.exists() or not path.is_dir():
-                    continue
-                metta.setup.utils.info(f"  Removing {path.relative_to(cli.repo_root)}...")
-                subprocess.run(["chmod", "-R", "u+w", str(path)], cwd=cli.repo_root, check=False)
-                subprocess.run(["rm", "-rf", str(path)], cwd=cli.repo_root, check=False)
-
-    build_dir = cli.repo_root / "build"
-    if build_dir.exists():
-        metta.setup.utils.info("  Removing root build directory...")
-        shutil.rmtree(build_dir)
-
-    mettagrid_dir = cli.repo_root / "packages" / "mettagrid"
-    for build_name in ["build-debug", "build-release"]:
-        build_path = mettagrid_dir / build_name
-        if build_path.exists():
-            metta.setup.utils.info(f"  Removing packages/mettagrid/{build_name}...")
-            shutil.rmtree(build_path)
-
-    _remove_matching_dirs(cli.repo_root, ["bazel-*"], include_globs=True)
-    _remove_matching_dirs(cli.repo_root, [".bazel_output"])
-    if mettagrid_dir.exists():
-        _remove_matching_dirs(mettagrid_dir, ["bazel-*"], include_globs=True)
-        _remove_matching_dirs(mettagrid_dir, [".bazel_output"])
-
-    nim_generated_dir = cli.repo_root / "packages" / "mettagrid" / "nim" / "mettascope" / "bindings" / "generated"
-    if force and nim_generated_dir.exists():
-        shutil.rmtree(nim_generated_dir)
-
-    cleanup_script = cli.repo_root / "devops" / "tools" / "cleanup_repo.py"
-    if cleanup_script.exists():
-        cmd = [str(cleanup_script)]
-        if verbose:
-            cmd.append("--verbose")
-        try:
-            subprocess.run(cmd, cwd=str(cli.repo_root), check=True)
-        except subprocess.CalledProcessError as e:
-            metta.setup.utils.warning(f"  Cleanup script failed: {e}")
-=======
-def clean(
-    force: Annotated[bool, typer.Option("--force", help="Force clean")] = False,
-):
-    cmd_clean(force=force)
->>>>>>> 0b06b7d5
+    metta.setup.tools.clean.cmd_clean(force=force)
 
 
 @app.command(name="publish", help="Create and push a release tag for a package")
