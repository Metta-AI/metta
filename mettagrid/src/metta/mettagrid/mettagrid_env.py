--- conflicted
+++ resolved
@@ -2,11 +2,7 @@
 
 import datetime
 import logging
-<<<<<<< HEAD
-import math
-=======
 import os
->>>>>>> d2635f40
 import time
 import uuid
 from typing import Any, Dict, Optional, cast
@@ -420,79 +416,11 @@
         return self._c_env.num_agents
 
     def render(self) -> str | None:
-<<<<<<< HEAD
-        # Lazy import raylib to avoid hard dependency
-        try:
-            from raylib import (
-                FLAG_MSAA_4X_HINT,
-                PI,
-                WHITE,
-                BeginDrawing,
-                ClearBackground,
-                DrawTexturePro,
-                EndDrawing,
-                InitWindow,
-                LoadTexture,
-                SetConfigFlags,
-                SetTargetFPS,
-            )
-        except ImportError:
-            raise ImportError("Raylib is required for rendering") from None
-
-        # self._c_env.render()
-        if self._renderer is None:
-            self._renderer = True
-            SetConfigFlags(FLAG_MSAA_4X_HINT)
-            InitWindow(16 * self.map_width, 16 * self.map_height, b"Mettagrid")
-            self.texture = LoadTexture(b"resources/shared/puffers.png")
-            SetTargetFPS(60)
-
-            self.tiles = {}
-            for id, name in enumerate(self.object_type_names):
-                name = f"/puffertank/metta/mettascope/data/atlas/objects/{name}.png"
-                self.tiles[id] = LoadTexture(name.encode("utf-8"))
-
-        BeginDrawing()
-        background = [207, 169, 112, 255]
-        ClearBackground(background)
-        sz = 16
-
-        for obj in self.grid_objects.values():
-            type = obj["type"]
-            tex = self.tiles[type]
-
-            tint = WHITE
-            if self.object_type_names[type] == "agent":
-                id = obj["id"]
-                tint = [
-                    int(255 * ((id * PI) % 1.0)),
-                    int(255 * ((id * math.e) % 1.0)),
-                    int(255 * ((id * 2.0**0.5) % 1.0)),
-                    255,
-                ]
-
-            y = obj["r"]
-            x = obj["c"]
-            size = sz * (256.0 / 200.0)
-            DrawTexturePro(
-                tex,
-                [0, 0, tex.width, tex.height],
-                [x * sz, y * sz, size, size],
-                [0, 0],
-                0,
-                tint,
-            )
-
-        # DrawTexture(self.texture, 128, 128, WHITE)
-        # DrawText(b'Hello World!', 190, 200, 20, LIGHTGRAY)
-        EndDrawing()
-=======
         # Use the configured renderer if available
         if self._renderer is not None and hasattr(self._renderer, "render"):
             return self._renderer.render(self._steps, self.grid_objects)
 
         return None
->>>>>>> d2635f40
 
     @property
     @override
