--- conflicted
+++ resolved
@@ -207,10 +207,6 @@
                 logger.info(f"Rank {self.rank}: Loading policy structure from {policy_path} for DDP sync")
                 # Load the checkpoint to get the same module structure
                 policy_record = self.policy_store.policy_record(policy_path)
-<<<<<<< HEAD
-                # The weights will be overwritten by DDP broadcast from rank 0
-=======
->>>>>>> a546f373
         elif self.is_master:
             logger.info("No existing policy found, creating new one")
             new_policy_record = self.policy_store.create_empty_policy_record(
@@ -220,21 +216,12 @@
             policy_record = self.policy_store.save(new_policy_record)
             logger.info(f"Created and saved new policy to {policy_record.uri}")
         elif torch.distributed.is_initialized():
-<<<<<<< HEAD
-            # Non-master ranks: do not wait for file. Create a fresh policy locally.
-            logger.info(f"No existing policy found. Rank {self.rank}: Creating local policy for DDP sync")
-            policy_record = self.policy_store.create_empty_policy_record(
-                checkpoint_dir=trainer_cfg.checkpoint.checkpoint_dir, name=default_model_name
-            )
-            policy_record.policy = MettaAgent(metta_grid_env, system_cfg, agent_cfg)
-=======
             # Non-master ranks: Load the checkpoint to get the same structure as master
             # DDP will overwrite the weights, but we need matching architecture
             logger.info(f"Rank {self.rank}: Loading policy structure from {policy_path} for DDP sync")
             # Load the checkpoint to get the same module structure
             policy_record = self.policy_store.policy_record(policy_path)
             # The weights will be overwritten by DDP broadcast from rank 0
->>>>>>> a546f373
         else:
             raise RuntimeError(f"Non-master rank {self.rank} found without torch.distributed initialized")
 
