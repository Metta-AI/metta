from __future__ import annotations

from typing import Any, Literal

import torch
import torch.nn as nn
import torch.nn.functional as F
from einops import rearrange
from tensordict import TensorDict
from torchrl.data import Composite, UnboundedDiscrete

from metta.agent.components.component_config import ComponentConfig
from metta.agent.components.transformer_utils import sinusoidal_position_encoding


class TransformerBlock(nn.Module):
    """A single block of the transformer architecture."""

    def __init__(self, output_dim, num_heads, ff_mult):
        super().__init__()
        self.output_dim = output_dim
        self.num_heads = num_heads
        self.head_dim = output_dim // num_heads

        self.q_proj = nn.Linear(output_dim, output_dim)
        self.k_proj = nn.Linear(output_dim, output_dim)
        self.v_proj = nn.Linear(output_dim, output_dim)
        self.out_proj = nn.Linear(output_dim, output_dim)

        self.norm1 = nn.LayerNorm(output_dim)
        self.norm2 = nn.LayerNorm(output_dim)

        ff_hidden_dim = output_dim * ff_mult
        self.ffn = nn.Sequential(
            nn.Linear(output_dim, ff_hidden_dim),
            nn.GELU(),
            nn.Linear(ff_hidden_dim, output_dim),
        )

        self.norm_factor = self.head_dim**-0.5

    def forward(self, x, pk, pv, mask):
        B, T, E = x.shape  # Batch, Tokens, EmbedDim

        # LayerNorm and Self-Attention
        x_norm = self.norm1(x)
        q = self.q_proj(x_norm).view(B, T, self.num_heads, self.head_dim).transpose(1, 2)
        k = self.k_proj(x_norm).view(B, T, self.num_heads, self.head_dim).transpose(1, 2)
        v = self.v_proj(x_norm).view(B, T, self.num_heads, self.head_dim).transpose(1, 2)

        # Combine with past KV cache for this layer
        if pk is not None and pv is not None:
            k = torch.cat([pk, k], dim=2)
            v = torch.cat([pv, v], dim=2)

        # Attention calculation
        attn_weights = (q @ k.transpose(-2, -1)) * self.norm_factor
        if mask is not None:
            attn_weights = attn_weights.masked_fill(mask, float("-inf"))
        attn_weights = F.softmax(attn_weights, dim=-1)
        attn_output = (attn_weights @ v).transpose(1, 2).contiguous().view(B, T, E)

        # Residual connection and FFN
        x = x + self.out_proj(attn_output)
        x = x + self.ffn(self.norm2(x))

        return x, k, v


class SlidingTransformerConfig(ComponentConfig):
    """Hyperparameters for the sliding-window transformer backbone."""

    name: str = "sliding_transformer"
    in_key: str = "encoded_obs"
    out_key: str = "core"

    hidden_size: int = 16
    latent_size: int | None = None
    num_layers: int = 2
    n_heads: int = 1
    d_ff: int = 64
    max_cache_size: int = 80
    pool: Literal["cls", "mean", "none"] = "mean"
    memory_len: int = 0

    def model_post_init(self, __context: Any) -> None:  # type: ignore[override]
        if self.latent_size is None:
            object.__setattr__(self, "latent_size", self.hidden_size)
        if self.hidden_size % self.n_heads != 0:
            raise ValueError("hidden_size must be divisible by n_heads")

    def _ff_mult(self) -> int:
        return max(1, self.d_ff // self.hidden_size)

    def build(self) -> "SlidingTransformer":
        """Construct the sliding transformer backbone module."""

        return SlidingTransformer(config=self, env=None)

    def policy_defaults(self) -> dict[str, object]:
        """Return default policy-level overrides for this variant."""

        return {
            "manual_init": False,
            "strict_attr_indices": False,
            "learning_rate_hint": 7.5e-4,
        }

    # ComponentConfig API -------------------------------------------------
    def make_component(self, env=None):  # type: ignore[override]
        return SlidingTransformer(config=self, env=env)


class SlidingTransformer(nn.Module):
    """ """

    def __init__(self, config: SlidingTransformerConfig, env):
        super().__init__()
        self.config = config
        self.max_cache_size = self.config.max_cache_size
        self.in_key = self.config.in_key
        self.out_key = self.config.out_key

        self.hidden_size = self.config.hidden_size
        self.num_layers = self.config.num_layers
        self.num_heads = self.config.n_heads

        if self.config.latent_size is None:
            input_dim = self.hidden_size
        else:
            input_dim = self.config.latent_size

        if input_dim == self.hidden_size:
            self.input_proj = nn.Identity()
        else:
            self.input_proj = nn.Linear(input_dim, self.hidden_size)

        # Transformer blocks
        self.blocks = nn.ModuleList(
            [
                TransformerBlock(
                    output_dim=self.hidden_size,
                    num_heads=self.num_heads,
                    ff_mult=self.config._ff_mult(),
                )
                for _ in range(self.num_layers)
            ]
        )

        self.action_dim = 1
        self.last_action_proj = nn.Linear(self.action_dim, self.hidden_size)
        self.reward_proj = nn.Linear(1, self.hidden_size)
        self.dones_truncateds_proj = nn.Linear(1, self.hidden_size)

        self.cls_token = nn.Parameter(torch.randn(1, 1, self.hidden_size))
        self.final_norm = nn.LayerNorm(self.hidden_size)

        # State buffers (KV cache per layer)
        self.register_buffer(
            "k_cache",
            torch.empty(
                0,
                self.num_layers,
                self.num_heads,
                self.max_cache_size,
                self.hidden_size // self.num_heads,
            ),
        )
        self.register_buffer(
            "v_cache",
            torch.empty(
                0,
                self.num_layers,
                self.num_heads,
                self.max_cache_size,
                self.hidden_size // self.num_heads,
            ),
        )
        self.register_buffer(
            "k_cache_training",
            torch.empty(
                0,
                self.num_layers,
                self.num_heads,
                self.max_cache_size,
                self.hidden_size // self.num_heads,
            ),
        )
        self.register_buffer(
            "v_cache_training",
            torch.empty(
                0,
                self.num_layers,
                self.num_heads,
                self.max_cache_size,
                self.hidden_size // self.num_heads,
            ),
        )
        self.register_buffer("position_counter", torch.zeros(0, dtype=torch.long))

        # av need to handle switching between rollout/train and eval

    def forward(self, td: TensorDict):
        B = td.batch_size.numel()
        if td["bptt"][0] != 1:
            TT = td["bptt"][0]
        else:
            TT = 1
        B = B // TT

        training_env_ids = td.get("training_env_ids", None)
        if training_env_ids is None:
            training_env_ids = torch.arange(B, device=td.device)
        else:
            training_env_ids = training_env_ids.reshape(B * TT)  # av why reshape this? should already be B*TT

        # 1. Read inputs and prepare them for the transformer
        x = td[self.in_key]  # observation token(s)

        x = self.input_proj(x)

        empty_tensor = torch.zeros(B * TT, device=td.device)
        reward = td.get("reward", empty_tensor)  # scalar
<<<<<<< HEAD
        proj_dtype = self.last_action_proj.weight.dtype
        last_actions = td.get("last_actions", None)
        if last_actions is None:
            last_actions = torch.zeros(B * TT, self.action_dim, device=td.device, dtype=proj_dtype)
        else:
            last_actions = last_actions.reshape(-1, last_actions.size(-1) if last_actions.dim() > 1 else 1)
            last_actions = last_actions[..., : self.action_dim].to(dtype=proj_dtype)
=======
        last_actions = td.get(
            "last_actions",
            torch.zeros(B * TT, self.action_dim, device=td.device),
        )
        if last_actions.dim() == 1:
            last_actions = last_actions.view(-1, 1)
        else:
            last_actions = last_actions.reshape(B * TT, -1)
        last_actions = last_actions[..., : self.action_dim]
>>>>>>> dc114cff
        dones = td.get("dones", empty_tensor)
        truncateds = td.get("truncateds", empty_tensor)

        # Handle variable observation shapes [B, E] -> [B, 1, E]
        if x.dim() == 2 + (TT > 1):
            x = x.unsqueeze(-2)

        # Reshape all inputs to be [B, TT, Seq, Dims]
        x = rearrange(x, "(b tt) ... d -> b tt (...) d", tt=TT)
        reward = rearrange(reward, "(b tt) ... -> b tt (...) 1", tt=TT)
        last_actions = rearrange(last_actions, "(b tt) ... d -> b tt (...) d", tt=TT)
        resets = torch.logical_or(dones.bool(), truncateds.bool()).float()
        resets = rearrange(resets, "(b tt) ... -> b tt (...) 1", tt=TT)

        # Project inputs to tokens
        reward_token = self.reward_proj(reward)
        reset_token = self.dones_truncateds_proj(resets)
        reward_reset_token = (reward_token + reset_token).view(B, TT, 1, self.hidden_size)
        action_token = self.last_action_proj(last_actions).view(B, TT, 1, self.hidden_size)

        # Combine all tokens for each timestep
        cls_token = self.cls_token.expand(B, TT, -1, -1)
        # Final sequence shape: [B, TT, S, E] where S is num tokens per step
        x = torch.cat([cls_token, x, reward_reset_token, action_token], dim=2)

        S = x.shape[2]  # Number of tokens per time-step
        x = rearrange(x, "b tt s d -> b (tt s) d")

        if TT == 1:  # rollout
            # 1. Add positional encoding
            max_num_envs = training_env_ids.max() + 1
            if max_num_envs > self.position_counter.size(0):
                num_new_envs = max_num_envs - self.position_counter.size(0)
                # Expand all state buffers for new environments
                k_filler = torch.zeros(num_new_envs, *self.k_cache.shape[1:], device=self.k_cache.device)
                self.k_cache = torch.cat([self.k_cache, k_filler])
                self.v_cache = torch.cat([self.v_cache, k_filler])
                self.k_cache_training = self.k_cache.clone()
                self.v_cache_training = self.v_cache.clone()
                pos_filler = torch.zeros(num_new_envs, device=self.position_counter.device, dtype=torch.long)
                self.position_counter = torch.cat([self.position_counter, pos_filler])

            current_pos = self.position_counter[training_env_ids]
            pos_enc = sinusoidal_position_encoding(current_pos, self.hidden_size)
            x = x + pos_enc.unsqueeze(1)  # Add to all S tokens for this timestep

            # 2. Process through transformer layers
            new_k_cache_list, new_v_cache_list = [], []
            pk_layers = self.k_cache[training_env_ids]
            pv_layers = self.v_cache[training_env_ids]

            for i, block in enumerate(self.blocks):
                pk = pk_layers[:, i]
                pv = pv_layers[:, i]
                x, new_k, new_v = block(x, pk, pv, mask=None)
                new_k_cache_list.append(new_k.unsqueeze(1))
                new_v_cache_list.append(new_v.unsqueeze(1))

            # 3. Truncate and update cache
            updated_k_cache = torch.cat(new_k_cache_list, dim=1)
            updated_v_cache = torch.cat(new_v_cache_list, dim=1)

            if updated_k_cache.shape[3] > self.max_cache_size:
                updated_k_cache = updated_k_cache[:, :, :, -self.max_cache_size :]
                updated_v_cache = updated_v_cache[:, :, :, -self.max_cache_size :]

            self.k_cache[training_env_ids] = updated_k_cache.detach()
            self.v_cache[training_env_ids] = updated_v_cache.detach()

            # 4. Store cache for training and get final output
            td.set("transformer_position", current_pos.detach())

            output = self.final_norm(x)
            if self.config.pool == "cls":
                pooled_output = output[:, 0, :]  # Select CLS token output
            elif self.config.pool == "mean":
                pooled_output = output.mean(dim=1)
            elif self.config.pool == "none":
                pooled_output = rearrange(output, "b s d -> b (s d)")
            else:
                raise ValueError(f"Unsupported pool mode: {self.config.pool}")
            td.set(self.out_key, pooled_output)

            # 5. Update and reset position counter
            self.position_counter[training_env_ids] += 1
            resets = torch.logical_or(dones.bool(), truncateds.bool()).squeeze()
            if resets.dim() > 1:
                resets = resets.squeeze(-1)
            self.position_counter[training_env_ids] *= (~resets.bool()).long()

            return td

        else:  # training
            # 1. Add positional encoding
            # The cache is from the step before this sequence started
            start_pos = td["transformer_position"].view(B, TT)[:, 0]
            positions = start_pos.unsqueeze(1) + torch.arange(TT, device=x.device)
            pos_enc = sinusoidal_position_encoding(positions, self.hidden_size)
            pos_enc = pos_enc.unsqueeze(2).expand(-1, -1, S, -1)
            pos_enc = rearrange(pos_enc, "b tt s d -> b (tt s) d")
            x = x + pos_enc

            # 2. Prepare causal mask
            q_len_tokens = TT * S
            # pk_layers_at_start = td["past_key"].view(B, TT, *td["past_key"].shape[1:])[:, 0]
            cache_len_tokens = self.k_cache_training.shape[3]  # av should this use some of the code in the line above?

            causal_mask_timesteps = torch.triu(torch.ones(TT, TT, device=x.device, dtype=torch.bool), diagonal=1)
            causal_mask = causal_mask_timesteps.repeat_interleave(S, dim=0).repeat_interleave(S, dim=1)
            full_mask = torch.cat(
                [
                    torch.zeros(q_len_tokens, cache_len_tokens, device=x.device, dtype=torch.bool),
                    causal_mask,
                ],
                dim=1,
            )

            # 3. Process through transformer layers
            pk_layers_at_start = self.k_cache_training[training_env_ids]
            pv_layers_at_start = self.v_cache_training[training_env_ids]

            new_k_cache_list, new_v_cache_list = [], []
            for i, block in enumerate(self.blocks):
                pk = pk_layers_at_start[:, i]
                pv = pv_layers_at_start[:, i]
                x, new_k, new_v = block(x, pk, pv, mask=full_mask)
                new_k_cache_list.append(new_k.unsqueeze(1))
                new_v_cache_list.append(new_v.unsqueeze(1))

            # 3. Truncate and update cache
            updated_k_cache = torch.cat(new_k_cache_list, dim=1)
            updated_v_cache = torch.cat(new_v_cache_list, dim=1)

            if updated_k_cache.shape[3] > self.max_cache_size:
                updated_k_cache = updated_k_cache[:, :, :, -self.max_cache_size :]
                updated_v_cache = updated_v_cache[:, :, :, -self.max_cache_size :]

            self.k_cache_training[training_env_ids] = updated_k_cache.detach()
            self.v_cache_training[training_env_ids] = updated_v_cache.detach()
            self.k_cache = self.k_cache_training.clone()
            self.v_cache = self.v_cache_training.clone()

            # 4. Get final output
            output = self.final_norm(x)
            output = rearrange(output, "b (tt s) d -> b tt s d", tt=TT)
            if self.config.pool == "cls":
                pooled_output = output[:, :, 0, :]  # Select CLS token
            elif self.config.pool == "mean":
                pooled_output = output.mean(dim=2)  # pool over S dimension
            elif self.config.pool == "none":
                pooled_output = rearrange(output, "b tt s d -> b tt (s d)")
            else:
                raise ValueError(f"Unsupported pool mode: {self.config.pool}")

            pooled_output = rearrange(pooled_output, "b tt ... -> (b tt) ...")
            td.set(self.out_key, pooled_output)

            return td

    def get_agent_experience_spec(self) -> Composite:
        return Composite(
            {
                "transformer_position": UnboundedDiscrete(shape=torch.Size([]), dtype=torch.long),
                "dones": UnboundedDiscrete(shape=torch.Size([]), dtype=torch.float32),
                "truncateds": UnboundedDiscrete(shape=torch.Size([]), dtype=torch.float32),
            }
        )

    def get_memory(self):
        return self.k_cache, self.v_cache

    def set_memory(self, memory):
        """Cannot be called at the Policy level - use policy.<path_to_this_layer>.set_memory()"""
        self.k_cache, self.v_cache = memory[0], memory[1]

    def reset_memory(self):
        pass

    def _reset_memory(self):
        self.k_cache.fill_(0)
        self.v_cache.fill_(0)

    def initialize_to_environment(
        self,
        env,
        device,
    ) -> None:
        device = torch.device(device)
        self.last_action_proj = self.last_action_proj.to(device)
        self.to(device)<|MERGE_RESOLUTION|>--- conflicted
+++ resolved
@@ -221,25 +221,16 @@
 
         empty_tensor = torch.zeros(B * TT, device=td.device)
         reward = td.get("reward", empty_tensor)  # scalar
-<<<<<<< HEAD
         proj_dtype = self.last_action_proj.weight.dtype
         last_actions = td.get("last_actions", None)
         if last_actions is None:
             last_actions = torch.zeros(B * TT, self.action_dim, device=td.device, dtype=proj_dtype)
         else:
-            last_actions = last_actions.reshape(-1, last_actions.size(-1) if last_actions.dim() > 1 else 1)
+            if last_actions.dim() == 1:
+                last_actions = last_actions.view(-1, 1)
+            else:
+                last_actions = last_actions.reshape(B * TT, -1)
             last_actions = last_actions[..., : self.action_dim].to(dtype=proj_dtype)
-=======
-        last_actions = td.get(
-            "last_actions",
-            torch.zeros(B * TT, self.action_dim, device=td.device),
-        )
-        if last_actions.dim() == 1:
-            last_actions = last_actions.view(-1, 1)
-        else:
-            last_actions = last_actions.reshape(B * TT, -1)
-        last_actions = last_actions[..., : self.action_dim]
->>>>>>> dc114cff
         dones = td.get("dones", empty_tensor)
         truncateds = td.get("truncateds", empty_tensor)
 
