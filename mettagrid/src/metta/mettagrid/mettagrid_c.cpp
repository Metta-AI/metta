--- conflicted
+++ resolved
@@ -1104,11 +1104,8 @@
            py::arg("global_obs"),
            py::arg("actions"),
            py::arg("objects"),
-<<<<<<< HEAD
            py::arg("track_movement_metrics"))
-=======
            py::arg("recipe_details_obs") = false)
->>>>>>> 8a6522bb
       .def_readwrite("num_agents", &GameConfig::num_agents)
       .def_readwrite("max_steps", &GameConfig::max_steps)
       .def_readwrite("episode_truncates", &GameConfig::episode_truncates)
@@ -1117,11 +1114,8 @@
       .def_readwrite("inventory_item_names", &GameConfig::inventory_item_names)
       .def_readwrite("num_observation_tokens", &GameConfig::num_observation_tokens)
       .def_readwrite("global_obs", &GameConfig::global_obs)
-<<<<<<< HEAD
       .def_readwrite("track_movement_metrics", &GameConfig::track_movement_metrics);
-=======
       .def_readwrite("recipe_details_obs", &GameConfig::recipe_details_obs);
->>>>>>> 8a6522bb
   // We don't expose these since they're copied on read, and this means that mutations
   // to the dictionaries don't impact the underlying cpp objects. This is confusing!
   // This can be fixed, but until we do that, we're not exposing these.
