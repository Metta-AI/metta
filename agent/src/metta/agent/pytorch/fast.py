--- conflicted
+++ resolved
@@ -89,17 +89,10 @@
         # Use mixin for mode-specific processing
         if action is None:
             # Mixin handles inference mode
-<<<<<<< HEAD
-            td = self.handle_inference_mode(td, logits_list, value)
-        else:
-            # Mixin handles training mode with proper reshaping
-            td = self.handle_training_mode(td, action, logits_list, value)
-=======
             td = self.forward_inference(td, logits_list, value)
         else:
             # Mixin handles training mode with proper reshaping
             td = self.forward_training(td, action, logits_list, value)
->>>>>>> 04185f82
 
         return td
 
