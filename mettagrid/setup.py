--- conflicted
+++ resolved
@@ -1,43 +1,5 @@
-#!/usr/bin/env python3
-import importlib.util
+import multiprocessing
 import os
-<<<<<<< HEAD
-import sys
-
-# Determine which build system to use based on environment variable or command line argument
-# Default to cython if not specified
-build_system = os.environ.get("BUILD_SYSTEM", "cython").lower()
-
-# Allow command line override with --build-system=pybind or --build-system=cython
-for arg in sys.argv:
-    if arg.startswith("--build-system="):
-        build_system = arg.split("=")[1].lower()
-        sys.argv.remove(arg)
-        break
-
-# Map build system names to their setup file
-setup_files = {
-    "cython": "setup-cython.py",
-    "pybind": "setup-pybind.py",
-}
-
-if build_system not in setup_files:
-    print(f"Error: Unknown build system '{build_system}'. Valid options are: {', '.join(setup_files.keys())}")
-    sys.exit(1)
-
-setup_file = setup_files[build_system]
-print(f"Using build system: {build_system} (from {setup_file})")
-
-# Import and run the appropriate setup file as a module
-spec = importlib.util.spec_from_file_location("setup_module", setup_file)
-if spec is None or spec.loader is None:
-    print(f"Error: Could not find {setup_file}")
-    sys.exit(1)
-
-setup_module = importlib.util.module_from_spec(spec)
-sys.modules["setup_module"] = setup_module
-spec.loader.exec_module(setup_module)
-=======
 import site
 
 from setuptools import Extension, setup
@@ -99,5 +61,4 @@
     ext_modules=ext_modules,
     cmdclass={"build_ext": CustomBuildExt},
     python_requires="==3.11.7",
-)
->>>>>>> 7cb41402
+)