--- conflicted
+++ resolved
@@ -7,14 +7,8 @@
 import torch
 
 from metta.agent.mocks import MockAgent
-<<<<<<< HEAD
-from metta.common.wandb.utils import expand_wandb_uri, get_wandb_artifact_metadata, upload_file_as_artifact
-from metta.mettagrid.util.file import WandbURI, local_copy
-from metta.rl.wandb import load_policy_from_wandb_uri
-=======
 from metta.mettagrid.util.file import local_copy, write_file
 from metta.mettagrid.util.uri import ParsedURI
->>>>>>> b34e23cc
 
 logger = logging.getLogger(__name__)
 
@@ -48,37 +42,6 @@
 
         if path.is_dir():
             checkpoint_file = _find_latest_checkpoint_in_dir(path)
-<<<<<<< HEAD
-            if checkpoint_file and is_valid_checkpoint_filename(checkpoint_file.name):
-                return parse_checkpoint_filename(checkpoint_file.name)[:2]
-            elif checkpoint_file:
-                return checkpoint_file.stem, 0
-
-        return path.stem if path.suffix else path.name, 0
-
-    if uri.startswith("wandb://"):
-        expanded_uri = expand_wandb_uri(uri)
-        metadata = get_wandb_artifact_metadata(expanded_uri)
-        if metadata and all(field in metadata for field in ["run_name", "epoch"]):
-            run_name = metadata["run_name"]
-            if metadata.get("artifact_version"):
-                run_name = f"{run_name}:{metadata['artifact_version']}"
-            return run_name, metadata["epoch"]
-        # Fallback: parse artifact name from URI
-        wandb_uri = WandbURI.parse(expanded_uri)
-        artifact_name = wandb_uri.artifact_path.split("/")[-1].split(":")[0]
-        return artifact_name, 0
-
-    if uri.startswith("s3://"):
-        filename = uri.split("/")[-1]
-        if filename.endswith(".pt") and is_valid_checkpoint_filename(filename):
-            return parse_checkpoint_filename(filename)[:2]
-        path = Path(filename)
-        return path.stem if path.suffix else path.name, 0
-
-    if uri.startswith("mock://"):
-        return _parse_uri_path(uri, "mock"), 0
-=======
             if checkpoint_file:
                 return _extract_run_and_epoch(checkpoint_file)
         return (path.stem if path.suffix else path.name, 0)
@@ -94,7 +57,6 @@
 
     if parsed.scheme == "mock":
         return (parsed.path or "mock"), 0
->>>>>>> b34e23cc
 
     return "unknown", 0
 
@@ -337,33 +299,10 @@
 
         torch.save(agent, checkpoint_path)
 
-<<<<<<< HEAD
-        # Upload to wandb if run is provided
-        wandb_uri = None
-        if wandb_run and metadata.get("upload_to_wandb", True):
-            # For final checkpoint, append "_final" to distinguish it
-            name = self.run_name + "_final" if metadata.get("is_final", False) else self.run_name
-
-            wandb_metadata = {
-                "run_name": self.run_name,
-                "epoch": epoch,
-                "agent_step": agent_step,
-                "total_time": total_time,
-                "score": metadata.get("score", 0.0),
-            }
-
-            wandb_uri = upload_file_as_artifact(
-                file_path=str(checkpoint_path),
-                artifact_name=name,
-                metadata=wandb_metadata,
-                wandb_run=wandb_run,
-            )
-=======
         remote_uri = None
         if self._remote_prefix:
             remote_uri = f"{self._remote_prefix}/{filename}"
             write_file(remote_uri, str(checkpoint_path))
->>>>>>> b34e23cc
 
         # Only invalidate cache entries if we're overwriting an existing checkpoint
         if existing_files:
