from __future__ import annotations

import json
import logging
import multiprocessing
import platform
from pathlib import Path
from typing import IO, TYPE_CHECKING, Any, Callable, Optional

import numpy as np
<<<<<<< HEAD
=======
import psutil
>>>>>>> 3a55a004
from rich.console import Console

from cogames.aws_storage import maybe_upload_checkpoint
from cogames.env import make_hierarchical_env
from cogames.policy import TrainablePolicy
from cogames.policy.utils import resolve_policy_data_path
from cogames.utils import initialize_or_load_policy
from mettagrid import MettaGridConfig
from pufferlib import pufferl
from pufferlib.pufferlib import set_buffers

if TYPE_CHECKING:
    import torch

logger = logging.getLogger("cogames.pufferlib")


def train(
    env_cfg: Optional[MettaGridConfig],
    policy_class_path: str,
    device: "torch.device",
    initial_weights_path: Optional[str],
    num_steps: int,
    checkpoints_path: Path,
    seed: int,
    batch_size: int,
    minibatch_size: int,
    game_name: Optional[str] = None,
    *,
    vector_num_envs: Optional[int] = None,
    vector_batch_size: Optional[int] = None,
    vector_num_workers: Optional[int] = None,
    logits_debug_path: Optional[Path] = None,
    env_cfg_supplier: Optional[Callable[[], MettaGridConfig]] = None,
) -> None:
    import pufferlib.pytorch  # noqa: F401 - ensure modules register with torch

    console = Console()

    if env_cfg_supplier is None and env_cfg is None:
        raise ValueError("Either env_cfg or env_cfg_supplier must be provided")

    backend = pufferlib.vector.Multiprocessing
    if platform.system() == "Darwin":
        multiprocessing.set_start_method("spawn", force=True)
        backend = pufferlib.vector.Serial

    cpu_cores = None
    try:
        cpu_cores = psutil.cpu_count(logical=False) or psutil.cpu_count(logical=True)
    except Exception:  # pragma: no cover - best effort fallback
        cpu_cores = None

    if vector_num_workers is None:
        desired_workers = cpu_cores if cpu_cores is not None else 8
    else:
        desired_workers = vector_num_workers

    if cpu_cores is not None:
        adjusted_workers = min(desired_workers, max(1, cpu_cores))
        if adjusted_workers < desired_workers:
            logger.info(
                "Reducing num_workers from %s to %s to match available CPU cores",
                desired_workers,
                adjusted_workers,
            )
        num_workers = adjusted_workers
    else:
        num_workers = desired_workers

    if backend is pufferlib.vector.Multiprocessing and device.type != "cuda":
        backend = pufferlib.vector.Serial
        num_workers = 1

    num_envs = vector_num_envs if vector_num_envs is not None else 256

    envs_per_worker = max(1, num_envs // num_workers)
    base_batch_size = vector_batch_size if vector_batch_size is not None else 128
    vector_batch_size = max(base_batch_size, envs_per_worker)
    remainder = vector_batch_size % envs_per_worker
    if remainder:
        vector_batch_size += envs_per_worker - remainder

    logger.debug(
        "Vec env config: num_envs=%s, num_workers=%s, batch_size=%s (envs/worker=%s)",
        num_envs,
        num_workers,
        vector_batch_size,
        envs_per_worker,
    )

    pending_cfg: list[MettaGridConfig] = []

    def _next_cfg() -> MettaGridConfig:
        if pending_cfg:
            return pending_cfg.pop().model_copy(deep=True)
        if env_cfg_supplier is not None:
            cfg = env_cfg_supplier()
            if not isinstance(cfg, MettaGridConfig):
                raise TypeError("env_cfg_supplier must return a MettaGridConfig")
            return cfg.model_copy(deep=True)
        assert env_cfg is not None
        return env_cfg.model_copy(deep=True)

    base_cfg = _next_cfg()

    def env_creator(cfg: Optional[MettaGridConfig] = None, buf: Optional[Any] = None, seed: Optional[int] = None):
        target_cfg = cfg if cfg is not None else _next_cfg()
        env = make_hierarchical_env(target_cfg, buf=buf)
        set_buffers(env, buf)
        return env

    vecenv = pufferlib.vector.make(
        env_creator,
        num_envs=num_envs,
        num_workers=num_workers,
        batch_size=vector_batch_size,
        backend=backend,
        env_kwargs={
            "cfg": base_cfg.model_copy(deep=True),
        },
    )

    resolved_initial_weights = initial_weights_path
    if initial_weights_path is not None:
        try:
            resolved_initial_weights = resolve_policy_data_path(
                initial_weights_path,
                policy_class_path=policy_class_path,
                game_name=game_name,
                console=console,
            )
        except FileNotFoundError as exc:
            console.print(f"[yellow]Initial weights not found ({exc}). Continuing with random initialization.[/yellow]")
            resolved_initial_weights = None

    policy = initialize_or_load_policy(
        policy_class_path,
        resolved_initial_weights,
        vecenv.driver_env,
        device,
    )
    assert isinstance(policy, TrainablePolicy), (
        f"Policy class {policy_class_path} must implement TrainablePolicy interface"
    )

    debug_file: Optional[IO[str]] = None
    instrumentation_env = None
    instrumentation_actions: Optional[np.ndarray] = None
    instrumentation_rollout_steps = 4

    if logits_debug_path is not None:
        import torch

        logits_debug_path.parent.mkdir(parents=True, exist_ok=True)
        debug_file = logits_debug_path.open("w", encoding="utf-8")
        instrumentation_env = make_hierarchical_env(base_cfg.model_copy(deep=True))
        action_dim = int(instrumentation_env.single_action_space.nvec.size)
        instrumentation_actions = np.zeros((instrumentation_env.num_agents, action_dim), dtype=np.int32)

        def _write_logit_snapshot(global_step: int) -> None:
            if debug_file is None or instrumentation_env is None or instrumentation_actions is None:
                return

            obs, _ = instrumentation_env.reset(seed=seed + int(global_step))
            entry: dict[str, object] = {"global_step": int(global_step), "steps": []}
            for rollout_step in range(instrumentation_rollout_steps):
                obs_tensor = torch.tensor(obs, dtype=torch.uint8, device=device)
                network = policy.network()
                network.eval()
                with torch.no_grad():
                    logits_raw, _ = network.forward_eval(obs_tensor)

                logits_cpu = [tensor.detach().to("cpu") for tensor in logits_raw]
                step_dims = []
                for dim_index, logits in enumerate(logits_cpu):
                    stats = {
                        "dim": int(dim_index),
                        "logit_mean": float(logits.mean().item()),
                        "logit_std": float(logits.std(unbiased=False).item()),
                    }
                    dist = torch.distributions.Categorical(logits=logits)
                    stats["mean_entropy"] = float(dist.entropy().mean().item())
                    stats["mean_top_prob"] = float(dist.probs.max(dim=1).values.mean().item())
                    step_dims.append(stats)

                entry["steps"].append({"rollout_step": rollout_step, "dims": step_dims})

                for agent_id in range(instrumentation_env.num_agents):
                    for dim_index, logits in enumerate(logits_cpu):
                        dist = torch.distributions.Categorical(logits=logits[agent_id])
                        instrumentation_actions[agent_id, dim_index] = int(dist.sample().item())

                obs, _, done, truncated, _ = instrumentation_env.step(instrumentation_actions)
                if all(done) or all(truncated):
                    break

            debug_file.write(json.dumps(entry) + "\n")
            debug_file.flush()

    else:

        def _write_logit_snapshot(global_step: int) -> None:  # type: ignore[unused-ignore]
            return

    use_rnn = getattr(policy, "is_recurrent", lambda: False)()
    if not use_rnn:
        lowered = policy_class_path.lower()
        if "lstm" in lowered or "rnn" in lowered:
            use_rnn = True

    env_name = "cogames.cogs_vs_clips"

    if use_rnn:
        learning_rate = 0.0003
        bptt_horizon = 1
        optimizer = "adam"
        adam_eps = 1e-8
        logger.info("Using RNN-specific hyperparameters: lr=0.0003, bptt=1, optimizer=adam")
    else:
        learning_rate = 0.015
        bptt_horizon = 1
        optimizer = "muon"
        adam_eps = 1e-12

    total_agents = max(1, getattr(vecenv, "num_agents", 1))
    num_envs = max(1, getattr(vecenv, "num_envs", 1))
    num_workers = max(1, getattr(vecenv, "num_workers", 1))
    envs_per_worker = max(1, num_envs // num_workers)

    original_batch_size = batch_size
    amended_batch_size = max(original_batch_size, total_agents * bptt_horizon)
    remainder = amended_batch_size % envs_per_worker
    if remainder:
        amended_batch_size += envs_per_worker - remainder

    if amended_batch_size != original_batch_size:
        logger.info(
            "Adjusted batch_size from %s to %s (agents=%s, horizon=%s, envs/worker=%s)",
            original_batch_size,
            amended_batch_size,
            total_agents,
            bptt_horizon,
            envs_per_worker,
        )

    amended_minibatch_size = min(minibatch_size, amended_batch_size)
    if amended_minibatch_size != minibatch_size:
        logger.info(
            "Reducing minibatch_size from %s to %s to keep it <= batch_size",
            minibatch_size,
            amended_minibatch_size,
        )

    effective_timesteps = max(num_steps, amended_batch_size)
    if effective_timesteps != num_steps:
        logger.info(
            "Raising total_timesteps from %s to %s to keep it >= batch_size",
            num_steps,
            effective_timesteps,
        )

    train_args = dict(
        env=env_name,
        device=device.type,
        total_timesteps=effective_timesteps,
        minibatch_size=amended_minibatch_size,
        batch_size=amended_batch_size,
        data_dir=str(checkpoints_path),
        checkpoint_interval=200,
        bptt_horizon=bptt_horizon,
        seed=seed,
        use_rnn=use_rnn,
        torch_deterministic=True,
        cpu_offload=False,
        optimizer=optimizer,
        anneal_lr=True,
        precision="float32",
        learning_rate=learning_rate,
        gamma=0.995,
        gae_lambda=0.90,
        update_epochs=1,
        clip_coef=0.2,
        vf_coef=2.0,
        vf_clip_coef=0.2,
        max_grad_norm=1.5,
        ent_coef=0.001,
        adam_beta1=0.95,
        adam_beta2=0.999,
        adam_eps=adam_eps,
        max_minibatch_size=32768,
        compile=False,
        vtrace_rho_clip=1.0,
        vtrace_c_clip=1.0,
        prio_alpha=0.8,
        prio_beta0=0.2,
    )

    trainer = pufferl.PuffeRL(train_args, vecenv, policy.network())

    training_diverged = False

    _write_logit_snapshot(0)

    while trainer.global_step < num_steps:
        trainer.evaluate()
        trainer.train()

        network = policy.network()
        has_nan = False
        for name, param in network.named_parameters():
            if param.grad is not None and not param.grad.isfinite().all():
                logger.error("NaN/Inf detected in gradients for parameter: %s", name)
                has_nan = True
            if not param.isfinite().all():
                logger.error("NaN/Inf detected in parameter: %s", name)
                has_nan = True

        if logits_debug_path is not None:
            _write_logit_snapshot(trainer.global_step)

        if has_nan:
            logger.error(
                "Training diverged at step %s! Stopping early to prevent saving corrupted checkpoint.",
                trainer.global_step,
            )
            training_diverged = True
            break

    trainer.print_dashboard()
    trainer.close()

    if debug_file is not None:
        debug_file.close()
    if instrumentation_env is not None:
        instrumentation_env.close()

<<<<<<< HEAD
=======
    console = Console()
>>>>>>> 3a55a004
    console.print()
    if training_diverged:
        console.print("=" * 80, style="bold red")
        console.print("Training diverged (NaN detected)! Stopped early.", style="bold red")
        console.print(f"Checkpoints saved to: [cyan]{checkpoints_path}[/cyan]", style="bold red")
        console.print("=" * 80, style="bold red")
        console.print()
        console.print("[yellow]Warning: The latest checkpoint may contain NaN values.[/yellow]")
        console.print("[yellow]Try using an earlier checkpoint or retraining with lower learning rate.[/yellow]")
    else:
        console.print("=" * 80, style="bold green")
        console.print(
            f"Training complete. Checkpoints saved to: [cyan]{checkpoints_path}[/cyan]",
            style="bold green",
        )
        console.print("=" * 80, style="bold green")

    checkpoint_dir = checkpoints_path / env_name
    checkpoints = []

    if checkpoint_dir.exists():
        checkpoints = sorted(checkpoint_dir.glob("*.pt"))

    if not checkpoints and checkpoints_path.exists():
        checkpoints = sorted(checkpoints_path.glob("*.pt"))

    if checkpoints and not training_diverged:
        final_checkpoint = checkpoints[-1]
        console.print()
        console.print(f"Final checkpoint: [cyan]{final_checkpoint}[/cyan]")

        maybe_upload_checkpoint(
            final_checkpoint=final_checkpoint,
            game_name=game_name,
            policy_class_path=policy_class_path,
            console=console,
        )

        policy_shorthand = {
            "cogames.policy.random.RandomPolicy": "random",
            "cogames.policy.simple.SimplePolicy": "simple",
            "cogames.policy.lstm.LSTMPolicy": "lstm",
        }.get(policy_class_path)

        game_arg = f" {game_name}" if game_name else ""
        policy_arg = policy_shorthand if policy_shorthand else policy_class_path

        console.print()
        console.print("To play with this policy:", style="bold")
        console.print(
            f"  [yellow]cogames play{game_arg} --policy {policy_arg} --policy-data {final_checkpoint}[/yellow]"
        )
    elif checkpoints and training_diverged:
        console.print()
        console.print(f"[yellow]Found {len(checkpoints)} checkpoint(s). The most recent may be corrupted.[/yellow]")
        console.print("[yellow]Try using an earlier checkpoint or retraining.[/yellow]")
    else:
        console.print()
        console.print(f"[yellow]No checkpoint files found. Check {checkpoints_path} for saved models.[/yellow]")

    console.print("=" * 80, style="bold green")
    console.print()<|MERGE_RESOLUTION|>--- conflicted
+++ resolved
@@ -8,10 +8,7 @@
 from typing import IO, TYPE_CHECKING, Any, Callable, Optional
 
 import numpy as np
-<<<<<<< HEAD
-=======
 import psutil
->>>>>>> 3a55a004
 from rich.console import Console
 
 from cogames.aws_storage import maybe_upload_checkpoint
@@ -118,7 +115,11 @@
 
     base_cfg = _next_cfg()
 
-    def env_creator(cfg: Optional[MettaGridConfig] = None, buf: Optional[Any] = None, seed: Optional[int] = None):
+    def env_creator(
+        cfg: Optional[MettaGridConfig] = None,
+        buf: Optional[Any] = None,
+        seed: Optional[int] = None,
+    ):
         target_cfg = cfg if cfg is not None else _next_cfg()
         env = make_hierarchical_env(target_cfg, buf=buf)
         set_buffers(env, buf)
@@ -349,10 +350,6 @@
     if instrumentation_env is not None:
         instrumentation_env.close()
 
-<<<<<<< HEAD
-=======
-    console = Console()
->>>>>>> 3a55a004
     console.print()
     if training_diverged:
         console.print("=" * 80, style="bold red")
