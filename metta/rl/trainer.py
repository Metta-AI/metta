--- conflicted
+++ resolved
@@ -8,28 +8,16 @@
 import torch
 import torch.distributed
 import wandb
-<<<<<<< HEAD
+from heavyball import ForeachMuon
 from omegaconf import DictConfig
-=======
-from heavyball import ForeachMuon
-from omegaconf import DictConfig, OmegaConf
-from pydantic import ValidationError
->>>>>>> 6c944aa9
 
 from metta.common.util.heartbeat import record_heartbeat
 from metta.common.util.system_monitor import SystemMonitor
 from metta.eval.eval_request_config import EvalRewardSummary
 from metta.eval.eval_service import evaluate_policy as eval_service_evaluate_policy
 from metta.mettagrid.curriculum.util import curriculum_from_config_path
-<<<<<<< HEAD
-from metta.mettagrid.mettagrid_env import dtype_actions
-from metta.rl.functions import (
-    accumulate_rollout_stats,
-=======
-from metta.mettagrid.mettagrid_config import PyPolicyGameConfig
 from metta.mettagrid.mettagrid_env import MettaGridEnv, dtype_actions
 from metta.rl.experience import Experience
-from metta.rl.hyperparameter_scheduler import HyperparameterScheduler
 from metta.rl.kickstarter import Kickstarter
 from metta.rl.losses import Losses
 from metta.rl.torch_profiler import TorchProfiler
@@ -37,45 +25,33 @@
 from metta.rl.trainer_config import create_trainer_config
 from metta.rl.util.advantage import compute_advantage
 from metta.rl.util.batch_utils import (
->>>>>>> 6c944aa9
     calculate_batch_sizes,
     calculate_prioritized_sampling_params,
 )
+from metta.rl.util.distributed import setup_distributed_vars
+from metta.rl.util.evaluation import generate_replay
 from metta.rl.util.losses import process_minibatch_update
 from metta.rl.util.optimization import (
     calculate_explained_variance,
     compute_gradient_stats,
-<<<<<<< HEAD
-    generate_replay,
-    get_lstm_config,
-    get_observation,
-    maybe_load_checkpoint,
     maybe_update_l2_weights,
-    process_minibatch_update,
-    process_stats,
-    run_policy_inference,
-    save_policy_with_metadata,
-    setup_distributed_vars,
-    should_run,
-    validate_policy_environment_match,
-=======
 )
 from metta.rl.util.policy_management import (
     cleanup_old_policies,
+    maybe_load_checkpoint,
+    save_policy_with_metadata,
     validate_policy_environment_match,
 )
 from metta.rl.util.rollout import (
     get_lstm_config,
     get_observation,
     run_policy_inference,
->>>>>>> 6c944aa9
 )
 from metta.rl.util.stats import (
     accumulate_rollout_stats,
-    build_wandb_stats,
-    compute_timing_stats,
-    process_training_stats,
+    process_stats,
 )
+from metta.rl.util.utils import should_run
 from metta.rl.vecenv import make_vecenv
 from metta.sim.simulation_config import SimulationSuiteConfig, SingleEnvSimulationConfig
 
@@ -95,7 +71,6 @@
 logger = logging.getLogger(f"trainer-{rank}-{local_rank}")
 
 
-<<<<<<< HEAD
 @dataclass
 class TrainerState:
     """Mutable state for training that gets passed between functions."""
@@ -133,37 +108,7 @@
     if not force and trainer_cfg.checkpoint.checkpoint_interval:
         if epoch % trainer_cfg.checkpoint.checkpoint_interval != 0:
             return
-=======
-class MettaTrainer:
-    def __init__(
-        self,
-        cfg: DictConfig,
-        wandb_run: WandbRun | None,
-        policy_store: PolicyStore,
-        sim_suite_config: SimulationSuiteConfig,
-        stats_client: StatsClient | None,
-        **kwargs: Any,
-    ):
-        logger.info(f"run_dir = {cfg.run_dir}")
-        checkpoints_dir = Path(cfg.run_dir) / "checkpoints"
-        if checkpoints_dir.exists():
-            files = sorted(os.listdir(checkpoints_dir))
-            recent_files = files[-3:] if len(files) >= 3 else files
-            logger.info(f"Recent checkpoints: {', '.join(recent_files)}")
-
-        self.cfg = cfg
-        self.trainer_cfg = trainer_cfg = create_trainer_config(cfg)
-
-        self.hyperparameter_scheduler = HyperparameterScheduler(trainer_cfg, self, trainer_cfg.total_timesteps, logging)
-
-        if trainer_cfg.checkpoint.checkpoint_dir:
-            os.makedirs(trainer_cfg.checkpoint.checkpoint_dir, exist_ok=True)
-
-        self._sim_suite_config = sim_suite_config
-        self._stats_client = stats_client
->>>>>>> 6c944aa9
-
-    # Now all ranks that should save are here
+
     # Only master saves training state, but all ranks must participate in barrier
     if not is_master:
         # Non-master ranks need to participate in the barrier below
@@ -408,7 +353,6 @@
         logger.warning("No wandb run name was provided")
         return None
 
-<<<<<<< HEAD
     result = policy_store.add_to_wandb_run(wandb_run.name, policy_record)
     logger.info(f"Uploaded policy to wandb at epoch {policy_record.metadata.get('epoch', 'unknown')}")
     return result
@@ -490,7 +434,6 @@
     wandb_run: Any,
 ) -> None:
     """Upload replay HTML to wandb with unified view of all replay links."""
-    import wandb
 
     # Create unified HTML with all replay links on a single line
     if replay_urls:
@@ -503,52 +446,6 @@
                 if "training" not in replay_groups:
                     replay_groups["training"] = []
                 replay_groups["training"].extend(urls)
-=======
-        if checkpoint and checkpoint.optimizer_state_dict:
-            try:
-                self.optimizer.load_state_dict(checkpoint.optimizer_state_dict)
-                logger.info("Successfully loaded optimizer state from checkpoint")
-            except ValueError:
-                logger.warning("Optimizer state dict doesn't match. Starting with fresh optimizer state.")
-
-        if wandb_run and self._master:
-            # Define metrics (wandb x-axis values)
-            metrics = ["agent_step", "epoch", "total_time", "train_time"]
-            for metric in metrics:
-                wandb_run.define_metric(f"metric/{metric}")
-
-            # set the default x-axis to be step count
-            wandb_run.define_metric("*", step_metric="metric/agent_step")
-
-            # set up plots that do not use steps as the x-axis
-            metric_overrides = [
-                ("overview/reward_vs_total_time", "metric/total_time"),
-            ]
-
-            for metric_name, step_metric in metric_overrides:
-                wandb_run.define_metric(metric_name, step_metric=step_metric)
-
-            # Log model parameters
-            num_params = sum(p.numel() for p in self.policy.parameters())
-            if wandb_run.summary:
-                wandb_run.summary["model/total_parameters"] = num_params
-
-        if self._master:
-            self._memory_monitor.add(self, name="MettaTrainer", track_attributes=True)
-
-        logger.info(f"MettaTrainer initialization complete on device: {self.device}")
-
-    def train(self) -> None:
-        logger.info("Starting training")
-        trainer_cfg = self.trainer_cfg
-
-        if self._stats_client is not None:
-            if self.wandb_run is not None:
-                name = self.wandb_run.name if self.wandb_run.name is not None else "unknown"
-                url = self.wandb_run.url
-                tags: list[str] | None = list(self.wandb_run.tags) if self.wandb_run.tags is not None else None
-                description = self.wandb_run.notes
->>>>>>> 6c944aa9
             else:
                 # Evaluation replays - clean up the display name
                 display_name = sim_name.replace("eval/", "")
@@ -652,6 +549,7 @@
         experience,
         kickstarter,
         lr_scheduler,
+        hyperparameter_scheduler,
         losses,
         timer,
         torch_profiler,
@@ -715,6 +613,9 @@
                 # Update learning rate scheduler
                 if lr_scheduler is not None:
                     lr_scheduler.step()
+
+                # Update hyperparameter scheduler
+                hyperparameter_scheduler.step(state.agent_step)
 
         torch_profiler.on_epoch_end(state.epoch)
 
@@ -741,7 +642,6 @@
                     optimizer=optimizer,
                     kickstarter=kickstarter,
                 )
-<<<<<<< HEAD
             # Clear stats after processing
             state.stats.clear()
             state.grad_stats.clear()
@@ -763,126 +663,6 @@
         total_timesteps = trainer_cfg.total_timesteps
         if total_timesteps >= 1e9:
             total_steps_str = f"{total_timesteps:.0e}"
-=======
-                self.optimizer.zero_grad()
-                loss.backward()
-                if (minibatch_idx + 1) % self.experience.accumulate_minibatches == 0:
-                    torch.nn.utils.clip_grad_norm_(self.policy.parameters(), trainer_cfg.ppo.max_grad_norm)
-                    self.optimizer.step()
-
-                    if self.cfg.agent.clip_range > 0:
-                        self.policy.clip_weights()
-
-                    if str(self.device).startswith("cuda"):
-                        torch.cuda.synchronize()
-
-                minibatch_idx += 1
-                # end loop over minibatches
-
-            self.epoch += 1
-
-            # check early exit if we have reached target_kl
-            if trainer_cfg.ppo.target_kl is not None:
-                average_approx_kl = self.losses.approx_kl_sum / self.losses.minibatches_processed
-                if average_approx_kl > trainer_cfg.ppo.target_kl:
-                    break
-            # end loop over epochs
-
-        self.hyperparameter_scheduler.step(self.agent_step)
-
-        # Calculate explained variance using helper function
-        self.losses.explained_variance = calculate_explained_variance(experience.values, advantages)
-
-    def _should_run(self, interval: int, force: bool = False) -> bool:
-        """Check if a periodic task should run based on interval and force flag."""
-        if not self._master or not interval:
-            return False
-
-        if force:
-            return True
-
-        return self.epoch % interval == 0
-
-    def _maybe_record_heartbeat(self, force=False):
-        if force or (self.epoch % 10 == 0):
-            record_heartbeat()
-
-    def _maybe_save_training_state(self, force=False):
-        """Save training state if on checkpoint interval"""
-        # Check interval for all ranks to ensure synchronization
-        if not force and self.trainer_cfg.checkpoint.checkpoint_interval:
-            if self.epoch % self.trainer_cfg.checkpoint.checkpoint_interval != 0:
-                return
-
-        # Now all ranks that should save are here
-        # Only master saves training state, but all ranks must participate in barrier
-        if not self._master:
-            # Non-master ranks need to participate in the barrier below
-            if torch.distributed.is_initialized():
-                torch.distributed.barrier()
-            return
-
-        extra_args = {}
-        if self.kickstarter.enabled and self.kickstarter.teacher_uri is not None:
-            extra_args["teacher_pr_uri"] = self.kickstarter.teacher_uri
-
-        checkpoint = TrainerCheckpoint(
-            agent_step=self.agent_step,
-            epoch=self.epoch,
-            optimizer_state_dict=self.optimizer.state_dict(),
-            stopwatch_state=self.timer.save_state(),
-            policy_path=self.latest_saved_policy_uri,
-            extra_args=extra_args,
-        )
-        checkpoint.save(self.cfg.run_dir)
-        logger.info(f"Saved training state at epoch {self.epoch}")
-
-        # Synchronize all ranks to ensure the checkpoint is fully saved before continuing
-        if torch.distributed.is_initialized():
-            torch.distributed.barrier()
-
-    def _maybe_save_policy(self, force=False):
-        """Save policy locally if on checkpoint interval"""
-        # Check interval for all ranks to ensure synchronization
-        if not force and self.trainer_cfg.checkpoint.checkpoint_interval:
-            if self.epoch % self.trainer_cfg.checkpoint.checkpoint_interval != 0:
-                return
-
-        # Now all ranks that should save are here
-        # Only master saves policies, but all ranks must participate in barrier
-        if not self._master:
-            # Non-master ranks need to participate in the barrier below
-            if torch.distributed.is_initialized():
-                torch.distributed.barrier()
-            return
-
-        name = self.policy_store.make_model_name(self.epoch)
-
-        metta_grid_env: MettaGridEnv = self.vecenv.driver_env  # type: ignore
-        assert isinstance(metta_grid_env, MettaGridEnv), "vecenv.driver_env must be a MettaGridEnv"
-
-        training_time = self.timer.get_elapsed("_rollout") + self.timer.get_elapsed("_train")
-
-        category_scores_map = self.evals.category_scores.copy()
-        category_score_values = [v for k, v in category_scores_map.items()]
-        overall_score = sum(category_score_values) / len(category_score_values) if category_score_values else 0
-
-        metadata = PolicyMetadata(
-            agent_step=self.agent_step,
-            epoch=self.epoch,
-            run=self.cfg.run,
-            action_names=metta_grid_env.action_names,
-            generation=self.current_policy_generation,
-            initial_uri=self.initial_policy_uri,
-            train_time=training_time,
-            score=overall_score,
-            eval_scores=category_scores_map,
-        )
-
-        # Extract the actual policy module from distributed wrapper if needed
-        if isinstance(self.policy, DistributedMettaAgent):
-            policy_to_save = self.policy.module
->>>>>>> 6c944aa9
         else:
             total_steps_str = f"{total_timesteps:,}"
 
@@ -930,7 +710,6 @@
                 is_master=is_master,
             )
 
-<<<<<<< HEAD
         # Upload to wandb
         if should_run(state.epoch, trainer_cfg.checkpoint.wandb_checkpoint_interval, is_master):
             wandb_policy_name = _upload_policy_to_wandb(wandb_run, policy_store, state.latest_saved_policy_record)
@@ -972,54 +751,6 @@
                 curriculum = curriculum_from_config_path(
                     trainer_cfg.curriculum_or_env, DictConfig(trainer_cfg.env_overrides)
                 )
-=======
-        # Update self.stats with mean values for consistency
-        self.stats = processed_stats["mean_stats"]
-
-        # Compute weight stats if on interval
-        weight_stats = {}
-        if self.cfg.agent.analyze_weights_interval != 0 and self.epoch % self.cfg.agent.analyze_weights_interval == 0:
-            for metrics in self.policy.compute_weight_metrics():
-                name = metrics.get("name", "unknown")
-                for key, value in metrics.items():
-                    if key != "name":
-                        weight_stats[f"weights/{key}/{name}"] = value
-
-        # Compute timing stats using shared function
-        timing_info = compute_timing_stats(timer=self.timer, agent_step=self.agent_step)
-
-        # Build parameters dictionary
-        parameters = {
-            "learning_rate": self.optimizer.param_groups[0]["lr"],
-            "epoch_steps": timing_info["epoch_steps"],
-            "num_minibatches": self.experience.num_minibatches,
-            "generation": self.current_policy_generation,
-            "latest_saved_policy_epoch": self.latest_saved_policy_record.metadata.epoch,
-        }
-
-        # Include custom stats from trainer config
-        if hasattr(self.trainer_cfg, "stats") and hasattr(self.trainer_cfg.stats, "overview"):
-            for k, v in self.trainer_cfg.stats.overview.items():
-                if k in self.stats:
-                    processed_stats["overview"][v] = self.stats[k]
-
-        # Add hyperparameter values
-
-        # Build complete stats dictionary for wandb
-        all_stats = build_wandb_stats(
-            processed_stats=processed_stats,
-            timing_info=timing_info,
-            weight_stats=weight_stats,
-            grad_stats=self.grad_stats,
-            system_stats=self._system_monitor.stats() if hasattr(self, "_system_monitor") else {},
-            memory_stats=self._memory_monitor.stats() if hasattr(self, "_memory_monitor") else {},
-            parameters=parameters,
-            hyperparameters=self.hyperparameters,
-            evals=self.evals,
-            agent_step=self.agent_step,
-            epoch=self.epoch,
-        )
->>>>>>> 6c944aa9
 
                 generate_replay(
                     policy_record=state.latest_saved_policy_record,
@@ -1032,7 +763,6 @@
                     wandb_run=wandb_run,
                 )
 
-<<<<<<< HEAD
         # Compute gradient stats
         if should_run(state.epoch, trainer_cfg.grad_mean_variance_interval, is_master):
             with timer("grad_stats"):
@@ -1044,105 +774,6 @@
 
     logger.info("Training complete!")
     timing_summary = timer.get_all_summaries()
-=======
-        self.stats.clear()
-        self.grad_stats.clear()
-
-    def close(self):
-        self.vecenv.close()
-        if self._master:
-            self._memory_monitor.clear()
-            self._system_monitor.stop()
-
-    @property
-    def hyperparameters(self):
-        return {
-            "learning_rate": self.optimizer.param_groups[0]["lr"],
-            "ppo_clip_coef": self.trainer_cfg.ppo.clip_coef,
-            "ppo_vf_clip_coef": self.trainer_cfg.ppo.vf_clip_coef,
-            "ppo_ent_coef": self.trainer_cfg.ppo.ent_coef,
-            "ppo_l2_reg_loss_coef": self.trainer_cfg.ppo.l2_reg_loss_coef,
-            "ppo_l2_init_loss_coef": self.trainer_cfg.ppo.l2_init_loss_coef,
-        }
-
-    @property
-    def latest_saved_policy_uri(self) -> str | None:
-        """Get the URI of the latest saved policy, if any."""
-        if self.latest_saved_policy_record is None:
-            return None
-        return self.latest_saved_policy_record.uri
-
-    @property
-    def initial_policy_uri(self) -> str | None:
-        """Get the URI of the initial policy used to start training."""
-        if self.initial_policy_record is None:
-            return None
-        return self.initial_policy_record.uri
-
-    @property
-    def current_policy_generation(self) -> int:
-        """Get the current generation number of the policy."""
-        if self.initial_policy_record is None:
-            return 0
-        return self.initial_policy_record.metadata.get("generation", 0) + 1
-
-    def _make_experience_buffer(self):
-        vecenv = self.vecenv
-        trainer_cfg = self.trainer_cfg
-
-        # Get environment info
-        obs_space = vecenv.single_observation_space
-        atn_space = vecenv.single_action_space
-        total_agents = vecenv.num_agents
-
-        # Calculate minibatch parameters
-        max_minibatch_size = trainer_cfg.minibatch_size
-
-        # Get LSTM parameters using helper function
-        hidden_size, num_lstm_layers = get_lstm_config(self.policy)
-
-        # Create experience buffer
-        self.experience = Experience(
-            total_agents=total_agents,
-            batch_size=self._batch_size,
-            bptt_horizon=trainer_cfg.bptt_horizon,
-            minibatch_size=self._minibatch_size,
-            max_minibatch_size=max_minibatch_size,
-            obs_space=obs_space,
-            atn_space=atn_space,
-            device=self.device,
-            hidden_size=hidden_size,
-            cpu_offload=trainer_cfg.cpu_offload,
-            num_lstm_layers=num_lstm_layers,
-            agents_per_batch=getattr(vecenv, "agents_per_batch", None),
-        )
-
-    def _make_vecenv(self):
-        """Create a vectorized environment."""
-        trainer_cfg = self.trainer_cfg
-        task = self._curriculum.get_task()
-        env_cfg = task.env_cfg()
-
-        # TODO: relax someday when we support other observation shapes
-        try:
-            game_cfg_dict = OmegaConf.to_container(env_cfg.game, resolve=True)
-
-            if not isinstance(game_cfg_dict, dict) or not all(isinstance(k, str) for k in game_cfg_dict.keys()):
-                raise TypeError("env_cfg.game must be a dict with string keys")
-
-            # map_builder is currently in our game config but it is forbidden by the pydantic model. As we do in
-            # mettagrid, we will deal with this by removing it.
-            # See `mettagrid/src/metta/mettagrid/mettagrid_env.py:__initialize_c_env()` for details
-            if "map_builder" in game_cfg_dict:
-                del game_cfg_dict["map_builder"]
-
-            game_cfg = PyPolicyGameConfig(**game_cfg_dict)  # type: ignore[arg-type]
-
-        except ValidationError as e:
-            raise ValueError(f"env_cfg.game is not compatible with agent requirements: {e}") from e
-
-        num_agents = game_cfg.num_agents
->>>>>>> 6c944aa9
 
     for name, summary in timing_summary.items():
         logger.info(f"  {name}: {timer.format_time(summary['total_elapsed'])}")
@@ -1193,8 +824,6 @@
     from metta.agent.metta_agent import DistributedMettaAgent
     from metta.common.profiling.memory_monitor import MemoryMonitor
     from metta.common.profiling.stopwatch import Stopwatch
-    from metta.mettagrid.mettagrid_env import MettaGridEnv
-    from metta.rl.experience import Experience
 
     logger.info(f"run_dir = {cfg.run_dir}")
 
@@ -1339,7 +968,6 @@
     )
 
     # Create optimizer
-    from heavyball import ForeachMuon
 
     optimizer_type = trainer_cfg.optimizer.type
     opt_cls = torch.optim.Adam if optimizer_type == "adam" else ForeachMuon
@@ -1389,6 +1017,11 @@
         memory_monitor.add(experience, name="Experience", track_attributes=True)
         memory_monitor.add(policy, name="Policy", track_attributes=False)
 
+    # Create hyperparameter scheduler
+    from metta.rl.hyperparameter_scheduler import HyperparameterScheduler
+
+    hyperparameter_scheduler = HyperparameterScheduler(trainer_cfg, policy, trainer_cfg.total_timesteps, logger)
+
     return (
         vecenv,
         policy,
@@ -1396,6 +1029,7 @@
         experience,
         kickstarter,
         lr_scheduler,
+        hyperparameter_scheduler,
         losses,
         timer,
         torch_profiler,
