--- conflicted
+++ resolved
@@ -16,66 +16,18 @@
 _CURRENT_EVAL_IMPL: Callable[[Tensor, Tensor], Tuple[Tensor, Tensor, Tensor]] | None = None
 
 
-<<<<<<< HEAD
-def _stable_action_distribution(action_logits: Tensor) -> Tuple[Tensor, Tensor]:
-    """Return numerically-stable action probabilities and log-probabilities."""
+def _action_distribution(action_logits: Tensor) -> Tuple[Tensor, Tensor]:
+    """Return action probabilities and log-probabilities computed from logits."""
 
-    illegal_mask = torch.isneginf(action_logits)
-    non_masked_nonfinite = (~torch.isfinite(action_logits)) & (~illegal_mask)
-
-    safe_logits = torch.where(non_masked_nonfinite, torch.zeros_like(action_logits), action_logits)
-
-    full_log_probs = F.log_softmax(safe_logits, dim=-1)
+    full_log_probs = F.log_softmax(action_logits, dim=-1)
     action_probs = torch.exp(full_log_probs)
-
-    probs_sum = torch.sum(action_probs, dim=-1, keepdim=True)
-    sum_invalid = (~torch.isfinite(probs_sum)) | (probs_sum <= 0)
-
-    if bool(sum_invalid.any()):
-        num_actions = action_probs.shape[-1]
-        valid_mask = ~illegal_mask
-
-        valid_counts = torch.sum(valid_mask, dim=-1, keepdim=True)
-        valid_counts_clamped = torch.clamp(valid_counts, min=1)
-        valid_counts_float = valid_counts_clamped.to(action_probs.dtype)
-
-        fallback_valid = torch.where(
-            valid_mask,
-            1.0 / valid_counts_float,
-            torch.zeros_like(action_probs),
-        )
-
-        uniform_all = action_probs.new_full(action_probs.shape, 1.0 / float(num_actions))
-        has_valid = valid_counts > 0
-
-        fallback_probs = torch.where(has_valid, fallback_valid, uniform_all)
-
-        expanded_sum_invalid = sum_invalid.expand_as(action_probs)
-        action_probs = torch.where(expanded_sum_invalid, fallback_probs, action_probs)
-
-        expanded_has_valid = has_valid.expand_as(action_probs)
-        zero_tensor = torch.zeros_like(action_probs)
-        action_probs = torch.where(expanded_has_valid & illegal_mask, zero_tensor, action_probs)
-
-        row_sum = torch.sum(action_probs, dim=-1, keepdim=True)
-        row_sum = torch.where(row_sum > 0, row_sum, torch.ones_like(row_sum))
-        action_probs = action_probs / row_sum
-
-        full_log_probs = torch.log(action_probs)
-
     return action_probs, full_log_probs
 
 
 def _sample_actions_eager(action_logits: Tensor) -> Tuple[Tensor, Tensor, Tensor, Tensor]:
     """Eager-mode implementation of action sampling."""
-=======
-@torch.jit.script
-def sample_actions(action_logits: Tensor) -> Tuple[Tensor, Tensor, Tensor, Tensor]:
-    """
-    Sample actions from logits during inference.
->>>>>>> 6bb91f6b
 
-    action_probs, full_log_probs = _stable_action_distribution(action_logits)
+    action_probs, full_log_probs = _action_distribution(action_logits)
     actions = torch.multinomial(action_probs, num_samples=1).view(-1)
     batch_indices = torch.arange(actions.shape[0], device=actions.device)
     act_log_prob = full_log_probs[batch_indices, actions]
@@ -86,25 +38,18 @@
 def _evaluate_actions_eager(action_logits: Tensor, actions: Tensor) -> Tuple[Tensor, Tensor, Tensor]:
     """Eager-mode implementation of action likelihood evaluation."""
 
-    action_probs, action_log_probs = _stable_action_distribution(action_logits)
+    action_probs, action_log_probs = _action_distribution(action_logits)
     batch_indices = torch.arange(actions.shape[0], device=actions.device)
     log_probs = action_log_probs[batch_indices, actions]
     entropy = -torch.sum(action_probs * action_log_probs, dim=-1)
     return log_probs, entropy, action_log_probs
 
-<<<<<<< HEAD
-=======
-        full_log_probs: Full log-probability distribution over all actions,
-                          shape [batch_size, num_actions]. Same as log-softmax of logits.
-    """
-    full_log_probs = F.log_softmax(action_logits, dim=-1)  # [batch_size, num_actions]
-    action_probs = torch.exp(full_log_probs)  # [batch_size, num_actions]
->>>>>>> 6bb91f6b
 
 def _resolve_compiled_sampler(
     mode: str,
 ) -> Tuple[
-    Callable[[Tensor], Tuple[Tensor, Tensor, Tensor, Tensor]], Callable[[Tensor, Tensor], Tuple[Tensor, Tensor, Tensor]]
+    Callable[[Tensor], Tuple[Tensor, Tensor, Tensor, Tensor]],
+    Callable[[Tensor, Tensor], Tuple[Tensor, Tensor, Tensor]],
 ]:
     """Return (and memoize) compiled sampling implementations for the requested mode."""
 
@@ -140,14 +85,6 @@
     _CURRENT_SAMPLE_IMPL = compiled_sample
     _CURRENT_EVAL_IMPL = compiled_evaluate
 
-<<<<<<< HEAD
-=======
-        action_log_probs: Full log-probability distribution over all actions,
-                          shape [batch_size, num_actions]. Same as log-softmax of logits.
-    """
-    action_log_probs = F.log_softmax(action_logits, dim=-1)  # [batch_size, num_actions]
-    action_probs = torch.exp(action_log_probs)  # [batch_size, num_actions]
->>>>>>> 6bb91f6b
 
 def sample_actions(action_logits: Tensor) -> Tuple[Tensor, Tensor, Tensor, Tensor]:
     """Sample actions from logits using the configured backend."""
