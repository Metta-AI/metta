"""
Clean API for Metta - provides direct instantiation without Hydra.

This API exposes the core training components from Metta, allowing users to:
1. Create environments, agents, and training components without Hydra
2. Use the same Pydantic configuration classes as the main codebase
3. Control the training loop directly with full visibility
"""

import logging
import os
from datetime import datetime
from pathlib import Path
from typing import Any, Dict, Optional, Tuple

import gymnasium as gym
import numpy as np
import torch
from omegaconf import DictConfig

from metta.agent.metta_agent import MettaAgent
from metta.agent.policy_store import PolicyRecord, PolicyStore
from metta.common.profiling.stopwatch import Stopwatch
from metta.mettagrid.curriculum.core import SingleTaskCurriculum
from metta.mettagrid.mettagrid_env import MettaGridEnv
from metta.rl.experience import Experience
from metta.rl.functions import (
    accumulate_rollout_stats,
    compute_advantage,
    perform_rollout_step,
    process_minibatch_update,
)
from metta.rl.kickstarter import Kickstarter
from metta.rl.losses import Losses
from metta.rl.trainer_config import (
    CheckpointConfig,
    OptimizerConfig,
    PPOConfig,
    SimulationConfig,
    TrainerConfig,
)
from metta.rl.vecenv import make_vecenv

logger = logging.getLogger(__name__)


# Named tuple for run directories
class RunDirectories:
    """Container for run directory paths."""

    def __init__(self, run_dir: str, checkpoint_dir: str, replay_dir: str, stats_dir: str, run_name: str):
        self.run_dir = run_dir
        self.checkpoint_dir = checkpoint_dir
        self.replay_dir = replay_dir
        self.stats_dir = stats_dir
        self.run_name = run_name


def setup_run_directories(run_name: Optional[str] = None, data_dir: Optional[str] = None) -> RunDirectories:
    """Set up the directory structure for a training run.

    This creates the same directory structure as tools/train.py:
    - {data_dir}/{run_name}/
        - checkpoints/  # Model checkpoints
        - replays/      # Replay files
        - stats/        # Evaluation statistics

    Args:
        run_name: Name for this run. If not provided, uses METTA_RUN env var or timestamp
        data_dir: Base data directory. If not provided, uses DATA_DIR env var or ./train_dir

    Returns:
        RunDirectories object with all directory paths
    """
    # Get run name and data directory
    if run_name is None:
        run_name = os.environ.get("METTA_RUN", f"run_{datetime.now().strftime('%Y%m%d_%H%M%S')}")
    if data_dir is None:
        data_dir = os.environ.get("DATA_DIR", "./train_dir")

    # Create paths
    run_dir = os.path.join(data_dir, run_name)
    checkpoint_dir = os.path.join(run_dir, "checkpoints")
    replay_dir = os.path.join(run_dir, "replays")
    stats_dir = os.path.join(run_dir, "stats")

    # Create directories
    Path(run_dir).mkdir(parents=True, exist_ok=True)
    Path(checkpoint_dir).mkdir(parents=True, exist_ok=True)
    Path(replay_dir).mkdir(parents=True, exist_ok=True)
    Path(stats_dir).mkdir(parents=True, exist_ok=True)

    logger.info(f"Run directory: {run_dir}")
    logger.info(f"Run name: {run_name}")

    return RunDirectories(
        run_dir=run_dir, checkpoint_dir=checkpoint_dir, replay_dir=replay_dir, stats_dir=stats_dir, run_name=run_name
    )


def save_experiment_config(run_dir: str, config_dict: Dict[str, Any]) -> None:
    """Save training configuration to config.yaml in the run directory.

    This matches the behavior of tools/train.py which saves the full
    configuration for reproducibility.

    Args:
        run_dir: Directory where the run is saved
        config_dict: Configuration dictionary to save
    """
    from omegaconf import OmegaConf

    config_path = os.path.join(run_dir, "config.yaml")
    OmegaConf.save(config_dict, config_path)
    logger.info(f"Saved config to {config_path}")


def create_policy_store(
    checkpoint_dir: str,
    device: str = "cuda",
    wandb_run: Optional[Any] = None,
    wandb_entity: Optional[str] = None,
    wandb_project: Optional[str] = None,
    policy_cache_size: int = 10,
) -> PolicyStore:
    """Create a PolicyStore with proper configuration.

    This creates a PolicyStore that matches what the normal training
    workflow expects, with all required fields properly set.

    Args:
        checkpoint_dir: Directory for saving checkpoints
        device: Device to use (e.g., "cuda", "cpu")
        wandb_run: Optional wandb run object
        wandb_entity: Wandb entity (required if using wandb features)
        wandb_project: Wandb project (required if using wandb features)
        policy_cache_size: Size of the policy cache (default: 10)

    Returns:
        Configured PolicyStore instance
    """
    logger.info("Creating policy store...")
    # Create a config that matches what PolicyStore expects
    config = DictConfig(
        {
            "device": device,
            "policy_cache_size": policy_cache_size,
            "trainer": {
                "checkpoint": {
                    "checkpoint_dir": checkpoint_dir,
                }
            },
        }
    )

    # Add wandb config if provided
    if wandb_entity and wandb_project:
        config["wandb"] = {
            "entity": wandb_entity,
            "project": wandb_project,
        }

    return PolicyStore(config, wandb_run)


# Object type IDs from mettagrid/src/metta/mettagrid/objects/constants.hpp
# TODO: These should be imported from mettagrid once they're exposed via Python bindings
TYPE_MINE_RED = 2
TYPE_GENERATOR_RED = 5
TYPE_ALTAR = 8
TYPE_WALL = 1


# Helper to create default environment config
def _get_default_env_config(num_agents: int = 4, width: int = 32, height: int = 32) -> Dict[str, Any]:
    """Get default environment configuration."""
    return {
        "game": {
            "max_steps": 1000,
            "num_agents": num_agents,
            "obs_width": 11,
            "obs_height": 11,
            "num_observation_tokens": 200,
            "inventory_item_names": ["ore_red", "battery_red", "heart", "laser", "armor"],
            "groups": {"agent": {"id": 0, "sprite": 0}},
            "agent": {
                "default_item_max": 50,
                "heart_max": 255,
                "freeze_duration": 10,
                "rewards": {
                    "action_failure_penalty": 0,
                    "ore_red": 0.01,
                    "battery_red": 0.02,
                    "heart": 1,
                    "ore_red_max": 10,
                    "battery_red_max": 10,
                    "heart_max": 1000,
                },
            },
            "actions": {
                "noop": {"enabled": True},
                "move": {"enabled": True},
                "rotate": {"enabled": True},
                "put_items": {"enabled": True},
                "get_items": {"enabled": True},
                "attack": {"enabled": True},
                "swap": {"enabled": True},
                "change_color": {"enabled": True},
            },
            "objects": {
                "mine_red": {
                    "type_id": TYPE_MINE_RED,
                    "output_ore_red": 1,
                    "max_output": -1,
                    "conversion_ticks": 1,
                    "cooldown": 0,
                    "initial_items": 0,
                    "color": 0,
                },
                "generator_red": {
                    "type_id": TYPE_GENERATOR_RED,
                    "input_ore_red": 1,
                    "output_battery_red": 1,
                    "max_output": -1,
                    "conversion_ticks": 1,
                    "cooldown": 0,
                    "initial_items": 0,
                    "color": 0,
                },
                "altar": {
                    "type_id": TYPE_ALTAR,
                    "input_battery_red": 3,
                    "output_heart": 1,
                    "max_output": -1,
                    "conversion_ticks": 1,
                    "cooldown": 0,
                    "initial_items": 0,
                    "color": 1,
                },
                "wall": {"type_id": TYPE_WALL, "swappable": False},
                "block": {"type_id": 14, "swappable": True},  # Different type_id for block
            },
            "reward_sharing": {"groups": {}},
            "map_builder": {
                "_target_": "metta.mettagrid.room.random.Random",
                "width": width,
                "height": height,
                "border_width": 2,
                "agents": num_agents,
                "objects": {"mine_red": 2, "generator_red": 1, "altar": 1, "wall": 5, "block": 3},
            },
        },
    }


def _get_default_agent_config(device: str = "cuda") -> Dict[str, Any]:
    """Get default agent configuration based on fast.yaml architecture."""
    return {
        "device": device,
        "agent": {
            "clip_range": 0,
            "analyze_weights_interval": 300,
            "l2_init_weight_update_interval": 0,
            "observations": {"obs_key": "grid_obs"},
            "components": {
                "_obs_": {
                    "_target_": "metta.agent.lib.obs_token_to_box_shaper.ObsTokenToBoxShaper",
                    "sources": None,
                },
                "obs_normalizer": {
                    "_target_": "metta.agent.lib.observation_normalizer.ObservationNormalizer",
                    "sources": [{"name": "_obs_"}],
                },
                "cnn1": {
                    "_target_": "metta.agent.lib.nn_layer_library.Conv2d",
                    "sources": [{"name": "obs_normalizer"}],
                    "nn_params": {
                        "out_channels": 32,
                        "kernel_size": 3,
                        "stride": 1,
                        "padding": 1,
                    },
                },
                "cnn2": {
                    "_target_": "metta.agent.lib.nn_layer_library.Conv2d",
                    "sources": [{"name": "cnn1"}],
                    "nn_params": {
                        "out_channels": 64,
                        "kernel_size": 3,
                        "stride": 1,
                        "padding": 1,
                    },
                },
                "obs_flattener": {
                    "_target_": "metta.agent.lib.nn_layer_library.Flatten",
                    "sources": [{"name": "cnn2"}],
                },
                "encoded_obs": {
                    "_target_": "metta.agent.lib.nn_layer_library.Linear",
                    "sources": [{"name": "obs_flattener"}],
                    "nn_params": {"out_features": 512},
                },
                "_core_": {
                    "_target_": "metta.agent.lib.lstm.LSTM",
                    "sources": [{"name": "encoded_obs"}],
                    "output_size": 512,
                    "nn_params": {
                        "num_layers": 1,
                    },
                },
                "_value_": {
                    "_target_": "metta.agent.lib.nn_layer_library.Linear",
                    "sources": [{"name": "_core_"}],
                    "nn_params": {"out_features": 1},
                    "nonlinearity": None,
                },
                "actor_1": {
                    "_target_": "metta.agent.lib.nn_layer_library.Linear",
                    "sources": [{"name": "_core_"}],
                    "nn_params": {"out_features": 512},
                },
                "_action_embeds_": {
                    "_target_": "metta.agent.lib.action.ActionEmbedding",
                    "sources": None,
                    "nn_params": {
                        "num_embeddings": 100,
                        "embedding_dim": 16,
                    },
                },
                "_action_": {
                    "_target_": "metta.agent.lib.actor.MettaActorSingleHead",
                    "sources": [
                        {"name": "actor_1"},
                        {"name": "_action_embeds_"},
                    ],
                },
            },
        },
    }


class Environment:
    """Factory for creating MettaGrid environments with a clean API.

    This wraps the environment creation process, handling curriculum setup
    and configuration without requiring Hydra.

    Note: This returns a vecenv (vectorized environment) wrapper, not an
    Environment instance. The vecenv has methods like reset(), step(), close().
    """

    def __new__(
        cls,
        curriculum_path: Optional[str] = None,
        env_config: Optional[Dict[str, Any]] = None,
        device: str = "cuda",
        seed: Optional[int] = None,
        num_envs: int = 1,
        num_workers: int = 1,
        batch_size: int = 1,
        async_factor: int = 1,
        zero_copy: bool = True,
        is_training: bool = True,
        vectorization: str = "serial",
        # Convenience parameters for quick setup
        num_agents: Optional[int] = None,
        width: Optional[int] = None,
        height: Optional[int] = None,
    ) -> Any:  # Returns pufferlib vecenv wrapper
        """Create a vectorized MettaGrid environment.

        Args:
            curriculum_path: Optional path to environment configuration (e.g., "/env/mettagrid/simple")
            env_config: Optional complete environment config dict. If not provided, uses defaults.
            device: Device to use
            seed: Random seed
            num_envs: Number of parallel environments
            num_workers: Number of worker processes
            batch_size: Batch size for environment steps
            async_factor: Async factor for environment
            zero_copy: Whether to use zero-copy optimization
            is_training: Whether this is for training
            vectorization: Vectorization mode
            num_agents: Convenience parameter to set number of agents
            width: Convenience parameter to set environment width
            height: Convenience parameter to set environment height

        Returns:
            Vectorized environment wrapper with reset(), step(), close() methods
        """
        logger.info("Creating environment...")

        # Create config if not provided
        if env_config is None:
            # Use convenience parameters if provided
            env_config = _get_default_env_config(
                num_agents=num_agents or 4,
                width=width or 32,
                height=height or 32,
            )
        else:
            # Apply convenience parameter overrides to provided config
            if num_agents is not None:
                env_config["game"]["num_agents"] = num_agents
                if "map_builder" in env_config["game"]:
                    env_config["game"]["map_builder"]["agents"] = num_agents
            if width is not None:
                if "map_builder" in env_config["game"]:
                    env_config["game"]["map_builder"]["width"] = width
            if height is not None:
                if "map_builder" in env_config["game"]:
                    env_config["game"]["map_builder"]["height"] = height

        # Create curriculum
        task_config = DictConfig(env_config)
        curriculum_name = curriculum_path or "custom_env"
        curriculum = SingleTaskCurriculum(curriculum_name, task_config)

        # Create vectorized environment
        vecenv = make_vecenv(
            curriculum=curriculum,
            vectorization=vectorization,
            num_envs=num_envs,
            batch_size=batch_size,
            num_workers=num_workers,
            zero_copy=zero_copy,
            is_training=is_training,
        )

        # Set seed
        if seed is None:
            seed = int(torch.randint(0, 1000000, (1,)).item())
        vecenv.async_reset(seed)

        return vecenv


class Agent:
    """Factory for creating Metta agents with a clean API.

    This handles agent creation and initialization without Hydra.
    """

    def __new__(
        cls,
        env: Any,  # vecenv wrapper
        config: Optional[DictConfig] = None,
        device: str = "cuda",
    ) -> MettaAgent:
        """Create a Metta agent.

        Args:
            env: Vectorized environment (from Environment factory)
            config: Optional DictConfig with agent configuration. If not provided, uses a default configuration.
            device: Device to use

        Returns:
            MettaAgent instance
        """
        logger.info("Creating agent...")

        # Use default config if none provided
        if config is None:
            config = DictConfig(_get_default_agent_config(device))

        # Get the actual MettaGridEnv from vecenv wrapper
        metta_grid_env = env.driver_env
        assert isinstance(metta_grid_env, MettaGridEnv)

        # Create observation space matching what make_policy does
        obs_space = gym.spaces.Dict(
            {
                "grid_obs": metta_grid_env.single_observation_space,
                "global_vars": gym.spaces.Box(low=-np.inf, high=np.inf, shape=[0], dtype=np.int32),
            }
        )

        # Extract agent config
        agent_cfg = config.agent

        # Create MettaAgent directly without Hydra
        agent = MettaAgent(
            obs_space=obs_space,
            obs_width=metta_grid_env.obs_width,
            obs_height=metta_grid_env.obs_height,
            action_space=metta_grid_env.single_action_space,
            feature_normalizations=metta_grid_env.feature_normalizations,
            global_features=metta_grid_env.global_features,
            device=str(device),
            **agent_cfg,
        )

        # Initialize to environment
        features = metta_grid_env.get_observation_features()
        agent.initialize_to_environment(features, metta_grid_env.action_names, metta_grid_env.max_action_args, device)

        return agent


class Optimizer:
    """Wrapper for PyTorch optimizers with gradient accumulation and clipping support.

    This provides a clean interface for the optimization step, handling:
    - Gradient accumulation across minibatches
    - Gradient clipping
    - Optional weight clipping on the policy
    """

    def __init__(
        self,
<<<<<<< HEAD
        optimizer_type: str = "adam",
        policy: Optional[MettaAgent] = None,
=======
        optimizer_type: str,
        policy: MettaAgent,
>>>>>>> eb2ad054
        learning_rate: float = 3e-4,
        betas: Tuple[float, float] = (0.9, 0.999),
        eps: float = 1e-8,
        weight_decay: float = 0.0,
        max_grad_norm: float = 0.5,
    ):
        """Initialize optimizer wrapper.

        Args:
            optimizer_type: Type of optimizer ("adam" or "muon")
            policy: Policy to optimize
            learning_rate: Learning rate
            betas: Beta parameters for Adam/Muon
            eps: Epsilon for numerical stability
            weight_decay: Weight decay coefficient
            max_grad_norm: Maximum gradient norm for clipping
        """
<<<<<<< HEAD
        if policy is None:
            raise ValueError("Policy must be provided to Optimizer")
=======
        logger.info(f"Creating optimizer... Using {optimizer_type.capitalize()} optimizer with lr={learning_rate}")
>>>>>>> eb2ad054

        self.policy = policy
        self.max_grad_norm = max_grad_norm

        if optimizer_type == "adam":
            self.optimizer = torch.optim.Adam(
                policy.parameters(),
                lr=learning_rate,
                betas=betas,
                eps=eps,
                weight_decay=float(weight_decay),  # Ensure float type
            )
        elif optimizer_type == "muon":
            from heavyball import ForeachMuon

            self.optimizer = ForeachMuon(
                policy.parameters(),
                lr=learning_rate,
                betas=betas,
                eps=eps,
                weight_decay=float(weight_decay),  # Ensure float type
            )
        else:
            raise ValueError(f"Unknown optimizer type: {optimizer_type}. Choose 'adam' or 'muon'")

    def step(self, loss: torch.Tensor, epoch: int, accumulate_steps: int = 1):
        """Perform optimization step with gradient accumulation.

        Args:
            loss: Loss tensor to backpropagate
            epoch: Current epoch (for accumulation check)
            accumulate_steps: Number of steps to accumulate gradients
        """
        self.optimizer.zero_grad()
        loss.backward()

        if (epoch + 1) % accumulate_steps == 0:
            torch.nn.utils.clip_grad_norm_(self.policy.parameters(), self.max_grad_norm)
            self.optimizer.step()

            # Optional weight clipping
            if hasattr(self.policy, "clip_weights"):
                self.policy.clip_weights()

    def state_dict(self) -> Dict[str, Any]:
        """Get optimizer state dict."""
        return self.optimizer.state_dict()

    def load_state_dict(self, state_dict: Dict[str, Any]):
        """Load optimizer state dict."""
        self.optimizer.load_state_dict(state_dict)

    @property
    def param_groups(self):
        """Access to optimizer param groups (for learning rate etc)."""
        return self.optimizer.param_groups


def calculate_anneal_beta(
    epoch: int,
    total_timesteps: int,
    batch_size: int,
    prio_alpha: float,
    prio_beta0: float,
) -> float:
    """Calculate annealed beta for prioritized experience replay.

    Args:
        epoch: Current epoch
        total_timesteps: Total training timesteps
        batch_size: Batch size
        prio_alpha: Priority alpha
        prio_beta0: Initial beta value

    Returns:
        Annealed beta value
    """
    total_epochs = max(1, total_timesteps // batch_size)
    anneal_beta = prio_beta0 + (1 - prio_beta0) * prio_alpha * epoch / total_epochs
    return anneal_beta


# Re-export key classes for convenience
__all__ = [
    # Factory classes
    "Environment",
    "Agent",
    # New wrapper classes
    "Optimizer",
    # Training components (for direct instantiation)
    "Experience",
    "Kickstarter",
    "Losses",
    "Stopwatch",
    # Config classes (from trainer_config)
    "TrainerConfig",
    "OptimizerConfig",
    "PPOConfig",
    "CheckpointConfig",
    "SimulationConfig",
    # Helper functions
    "calculate_anneal_beta",
    "setup_run_directories",
    "save_experiment_config",
    "create_policy_store",
    # Functions from rl.functions (commonly used)
    "perform_rollout_step",
    "process_minibatch_update",
    "accumulate_rollout_stats",
    "compute_advantage",  # Export the real function directly
    # Helper classes
    "RunDirectories",
    # Policy-related classes for direct use
    "PolicyRecord",
]<|MERGE_RESOLUTION|>--- conflicted
+++ resolved
@@ -508,13 +508,8 @@
 
     def __init__(
         self,
-<<<<<<< HEAD
         optimizer_type: str = "adam",
         policy: Optional[MettaAgent] = None,
-=======
-        optimizer_type: str,
-        policy: MettaAgent,
->>>>>>> eb2ad054
         learning_rate: float = 3e-4,
         betas: Tuple[float, float] = (0.9, 0.999),
         eps: float = 1e-8,
@@ -532,12 +527,9 @@
             weight_decay: Weight decay coefficient
             max_grad_norm: Maximum gradient norm for clipping
         """
-<<<<<<< HEAD
         if policy is None:
             raise ValueError("Policy must be provided to Optimizer")
-=======
         logger.info(f"Creating optimizer... Using {optimizer_type.capitalize()} optimizer with lr={learning_rate}")
->>>>>>> eb2ad054
 
         self.policy = policy
         self.max_grad_norm = max_grad_norm
