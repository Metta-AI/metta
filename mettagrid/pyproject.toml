--- conflicted
+++ resolved
@@ -11,11 +11,7 @@
 requires-python = "==3.11.7"
 license = "MIT"
 readme = "README.md"
-<<<<<<< HEAD
 urls = { Homepage = "https://daveey.github.io", Repository = "https://github.com/Metta-AI/mettagrid" }
-=======
-urls = { Homepage = "https://daveey.github.io", Repository = "https://github.com/Metta-AI/metta" }
->>>>>>> 45508ef6
 keywords = [
   "gridworld",
   "minigrid",
