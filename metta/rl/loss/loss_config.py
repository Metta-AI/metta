--- conflicted
+++ resolved
@@ -1,24 +1,17 @@
-from __future__ import annotations
-
 import typing
 
 import pydantic
 import torch
 
-<<<<<<< HEAD
 import metta.agent.policy
-import metta.rl.loss
-import metta.rl.training.training_environment
+import metta.rl.loss.contrastive_config
+import metta.rl.loss.ppo
 import mettagrid.base_config
-=======
-from metta.agent.policy import Policy
-from metta.rl.loss.contrastive_config import ContrastiveConfig
-from metta.rl.loss.ppo import PPOConfig
-from mettagrid.base_config import Config
->>>>>>> 0b06b7d5
 
 if typing.TYPE_CHECKING:
     import metta.rl.training
+
+    TrainingEnvironment = metta.rl.training.TrainingEnvironment
 
 
 class LossSchedule(mettagrid.base_config.Config):
@@ -46,11 +39,11 @@
 
         # If loss_configs is empty, add default PPO config
         if not self.loss_configs:
-            self.loss_configs = {"ppo": metta.rl.loss.PPOConfig()}
+            self.loss_configs = {"ppo": metta.rl.loss.ppo.PPOConfig()}
 
         # Add contrastive config only if enabled to avoid inconsistent behavior
         if self.enable_contrastive and "contrastive" not in self.loss_configs:
-            self.loss_configs["contrastive"] = metta.rl.loss.ContrastiveConfig(
+            self.loss_configs["contrastive"] = metta.rl.loss.contrastive_config.ContrastiveConfig(
                 temperature=self.contrastive_temperature,
                 contrastive_coef=self.contrastive_coef,
                 embedding_dim=self.contrastive_embedding_dim,
@@ -61,7 +54,7 @@
         self,
         policy: metta.agent.policy.Policy,
         trainer_cfg: typing.Any,
-        env: metta.rl.training.training_environment.TrainingEnvironment,
+        env: "TrainingEnvironment",
         device: torch.device,
     ):
         losses = {}
