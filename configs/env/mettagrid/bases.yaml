--- conflicted
+++ resolved
@@ -54,8 +54,4 @@
         objects:
           altar: ${sampling:1,3,2}
           wall: ${sampling:0,20,5}
-<<<<<<< HEAD
-          generator: ${sampling:1,10,2}
-=======
-          generator: ${sampling:1,10,2}
->>>>>>> 3c5da447
+          generator: ${sampling:1,10,2}