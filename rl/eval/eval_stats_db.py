import os
import json
import duckdb
import wandb
import pandas as pd
from typing import Optional, Dict, Any, List
import logging

from rl.eval.queries import all_fields, total_metric


logger = logging.getLogger("eval_stats_db.py")

class EvalStatsDB:
    def __init__(self, data: pd.DataFrame):
        self._db = duckdb.connect(database=':memory:')
        self._table_name = "eval_data"
        self._db.register(self._table_name, data)
        self.available_metrics = self._query(all_fields())
        logger.info(f"Loaded {len(self.available_metrics)} metrics from {self._table_name}")

    @staticmethod
    def _prepare_data(data) -> List[dict]:
        """
        Each record is augmented with:
          - 'episode_index': the index of the episode.
          - 'agent_index': the index of the record within the episode.

          data: list (per episode) of lists of dicts (per agent)
          eg [
                [{'action.use ': 1.0, 'r2.gained': 100}, {'action.use ': 3.0, 'r2.gained': 200}]
             ...
                [{'action.use ': 1.0, 'r2.gained': 100}, {'action.use ': 3.0, 'r2.gained': 200}]
             ]

          flattened: list of dicts, where each dict is a record from a single episode.
          eg [
            {'episode_index': 0, 'agent_index': 0, 'action.use ': 1.0, 'r2.gained': 100}
            ...
            {'episode_index': n, 'agent_index': n, 'action.use ': 1.0, 'r2.gained': 100}
          ]
        """
        flattened = []
        for episode_index, episode in enumerate(data):
            for agent_index, record in enumerate(episode):
                record["episode_index"] = episode_index
                record["agent_index"] = agent_index
                flattened.append(record)
        return flattened

    def _query(self, sql_query: str) -> pd.DataFrame:
        try:
            result = self._db.execute(sql_query).fetchdf()
            return result
        except Exception as e:
            raise RuntimeError(f"SQL query failed: {sql_query}\nError: {e}")

    def _metric(self, metric_field: str, filters: Optional[Dict[str, Any]] = None, group_by_episode: bool = False) -> pd.DataFrame:
        long_df = self._query(total_metric(metric_field, filters))
        # Average over unique policy_name while maintaining eval_name and episode_index
        df_per_episode = long_df.pivot(index='episode_index', columns=['eval_name', 'policy_name'], values='total_metric').fillna(0)
        metric_df = df_per_episode.copy()
        if not group_by_episode:
            stats_df = df_per_episode.agg(['mean', 'std'])
            metric_df = stats_df.T.reset_index()
<<<<<<< HEAD
            metric_df.columns = ['eval_name', 'policy_name', f'mean_{metric_field}', f'std_{metric_field}']
=======
            metric_df.columns = ['eval_name', 'policy_name', 'mean', 'std']
>>>>>>> d3305575
        return df_per_episode, metric_df

    @staticmethod
    def from_uri(uri: str, wandb_run = None):
        if uri.startswith("wandb://"):
            artifact_name = uri.split("/")[-1]
            return EvalStatsDbWandb(artifact_name, wandb_run)
        else:
            if uri.startswith("file://"):
                json_path = uri.split("file://")[1]
            else:
                json_path = uri
            json_path = json_path if json_path.endswith('.json') else json_path + '.json'
            return EvalStatsDbFile(json_path)


class EvalStatsDbFile(EvalStatsDB):
    """
    Database for loading eval stats from a file.
    """
    def __init__(self, json_path: str):
        with open(json_path, "r") as f:
            data = json.load(f)
        data = self._prepare_data(data)

        super().__init__(pd.DataFrame(data))

class EvalStatsDbWandb(EvalStatsDB):
    """
    Database for loading eval stats from wandb.
    """
    def __init__(self, artifact_name: str, wandb_run, from_cache: bool = False):
        self.api = wandb.Api()
        self.artifact_identifier = os.path.join(wandb_run.entity, wandb_run.project, artifact_name)

        cache_dir = os.path.join(wandb.env.get_cache_dir(), "artifacts", self.artifact_identifier)
        artifact_versions = self.api.artifacts(type_name=artifact_name,name=self.artifact_identifier)
        artifact_dirs = [os.path.join(cache_dir, v.name) for v in artifact_versions]
        for dir, artifact in zip(artifact_dirs, artifact_versions):
            if os.path.exists(dir) and from_cache:
                logger.info(f"Loading from cache: {dir}")
            else:
                artifact.download(root=dir)
        logger.info(f"Loaded {len(artifact_dirs)} artifacts")
        all_records = []
        for artifact_dir in artifact_dirs:
            json_files = [f for f in os.listdir(artifact_dir) if f.endswith('.json')]
            if len(json_files) != 1:
                raise FileNotFoundError(f"Expected exactly one JSON file in {artifact_dir}, found {len(json_files)}")
            json_path = os.path.join(artifact_dir, json_files[0])
            with open(json_path, "r") as f:
                data = json.load(f)
            data = self._prepare_data(data)
            all_records.extend(data)

        df = pd.DataFrame(all_records)
        super().__init__(df)<|MERGE_RESOLUTION|>--- conflicted
+++ resolved
@@ -63,11 +63,7 @@
         if not group_by_episode:
             stats_df = df_per_episode.agg(['mean', 'std'])
             metric_df = stats_df.T.reset_index()
-<<<<<<< HEAD
-            metric_df.columns = ['eval_name', 'policy_name', f'mean_{metric_field}', f'std_{metric_field}']
-=======
             metric_df.columns = ['eval_name', 'policy_name', 'mean', 'std']
->>>>>>> d3305575
         return df_per_episode, metric_df
 
     @staticmethod
