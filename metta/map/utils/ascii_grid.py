<<<<<<< HEAD
"""
Utilities for working with ASCII grid map files.
"""

from pathlib import Path
from typing import Optional, Tuple

import numpy as np

from metta.map.types import MapGrid
from metta.mettagrid.char_encoder import CHAR_TO_NAME, char_to_grid_object, grid_object_to_char
=======
from metta.map.types import MapGrid
from metta.mettagrid.char_encoder import char_to_grid_object, grid_object_to_char
from metta.mettagrid.level_builder import create_grid
>>>>>>> 960a7ffa


def add_pretty_border(lines: list[str]) -> list[str]:
    width = len(lines[0])
    border_lines = ["┌" + "─" * width + "┐"]
    for row in lines:
        border_lines.append("│" + row + "│")
    border_lines.append("└" + "─" * width + "┘")
    lines = border_lines
    return lines


def grid_to_lines(grid: MapGrid, border: bool = False) -> list[str]:
    lines: list[str] = []
    for r in range(grid.shape[0]):
        row = []
        for c in range(grid.shape[1]):
            row.append(grid_object_to_char(grid[r, c]))
        lines.append("".join(row))
    if border:
        lines = add_pretty_border(lines)
    return lines


def print_grid(grid: MapGrid, border=True):
    lines = grid_to_lines(grid, border=border)
    for line in lines:
        print(line)


def lines_to_grid(lines: list[str]) -> MapGrid:
    grid = create_grid(len(lines), len(lines[0]))
    for r, line in enumerate(lines):
        for c, char in enumerate(line):
            grid[r, c] = char_to_grid_object(char)
    return grid


def char_grid_to_lines(text: str) -> tuple[list[str], int, int]:
    lines = []
    for line in text.strip().split("\n"):
        line = line.strip()
        lines.append(line)
    height = len(lines)
    width = max(len(line) for line in lines)
    if not all(len(line) == width for line in lines):
        raise ValueError("All lines must be the same width")
    return (lines, width, height)


def validate_map_file(file_path: str | Path) -> Tuple[bool, Optional[str]]:
    """
    Validate that a map file contains only known characters and has consistent line lengths.

    Args:
        file_path: Path to the map file

    Returns:
        tuple: (is_valid, error_message)
            - is_valid: True if file is valid, False otherwise
            - error_message: Description of validation error, or None if valid
    """
    try:
        with open(file_path, "r", encoding="utf-8") as f:
            content = f.read()

        if not content.strip():
            return False, "File is empty"

        lines = content.splitlines()

        # Check for consistent line lengths
        line_lengths = [len(line) for line in lines]
        if len(set(line_lengths)) > 1:
            min_len, max_len = min(line_lengths), max(line_lengths)
            return False, f"Inconsistent line lengths: {min_len}-{max_len}"

        # Check for unknown characters using the CHAR_TO_NAME mapping
        all_chars = set(content)
        known_chars = set(CHAR_TO_NAME.keys())
        unknown_chars = all_chars - known_chars - {"\n", "\r", "\t"}
        if unknown_chars:
            return False, f"Unknown characters found: {sorted(unknown_chars)}"

        return True, None

    except FileNotFoundError:
        return False, f"File not found: {file_path}"
    except Exception as e:
        return False, f"Error reading file: {e}"


def load_map_file(file_path: str | Path) -> list[str]:
    """
    Load a map file and return its lines.

    Args:
        file_path: Path to the map file

    Returns:
        List of lines from the map file

    Raises:
        ValueError: If the map file is invalid
    """
    is_valid, error_msg = validate_map_file(file_path)
    if not is_valid:
        raise ValueError(f"Invalid map file: {error_msg}")

    with open(file_path, "r", encoding="utf-8") as f:
        return f.read().splitlines()


# Transformation functions for ASCII grids


def rotate_lines_90(lines: list[str]) -> list[str]:
    """Rotate lines 90 degrees clockwise (transpose then reverse each row)."""
    if not lines:
        return []

    max_length = max(len(line) for line in lines)
    padded_lines = [line.ljust(max_length) for line in lines]

    # Transpose then reverse each row
    rotated = []
    for col in range(max_length):
        new_row = "".join(line[col] if col < len(line) else " " for line in reversed(padded_lines))
        rotated.append(new_row)

    return rotated


def rotate_lines_180(lines: list[str]) -> list[str]:
    """Rotate lines 180 degrees (reverse order of lines and each line)."""
    return [line[::-1] for line in reversed(lines)]


def rotate_lines_270(lines: list[str]) -> list[str]:
    """Rotate lines 270 degrees clockwise (reverse each row then transpose)."""
    if not lines:
        return []

    max_length = max(len(line) for line in lines)
    padded_lines = [line.ljust(max_length) for line in lines]

    # Transpose with reversed column order
    rotated = []
    for col in range(max_length - 1, -1, -1):
        new_row = "".join(line[col] if col < len(line) else " " for line in padded_lines)
        rotated.append(new_row)

    return rotated


def mirror_lines_horizontal(lines: list[str]) -> list[str]:
    """Mirror lines horizontally (reverse each line)."""
    return [line[::-1] for line in lines]


def mirror_lines_vertical(lines: list[str]) -> list[str]:
    """Mirror lines vertically (reverse order of lines)."""
    return list(reversed(lines))


def rotate_grid_90(grid: MapGrid) -> MapGrid:
    """Rotate a MapGrid 90 degrees clockwise."""
    lines = grid_to_lines(grid)
    rotated_lines = rotate_lines_90(lines)
    return lines_to_grid(rotated_lines)


def rotate_grid_180(grid: MapGrid) -> MapGrid:
    """Rotate a MapGrid 180 degrees."""
    lines = grid_to_lines(grid)
    rotated_lines = rotate_lines_180(lines)
    return lines_to_grid(rotated_lines)


def rotate_grid_270(grid: MapGrid) -> MapGrid:
    """Rotate a MapGrid 270 degrees clockwise."""
    lines = grid_to_lines(grid)
    rotated_lines = rotate_lines_270(lines)
    return lines_to_grid(rotated_lines)


def mirror_grid_horizontal(grid: MapGrid) -> MapGrid:
    """Mirror a MapGrid horizontally."""
    lines = grid_to_lines(grid)
    mirrored_lines = mirror_lines_horizontal(lines)
    return lines_to_grid(mirrored_lines)


def mirror_grid_vertical(grid: MapGrid) -> MapGrid:
    """Mirror a MapGrid vertically."""
    lines = grid_to_lines(grid)
    mirrored_lines = mirror_lines_vertical(lines)
    return lines_to_grid(mirrored_lines)<|MERGE_RESOLUTION|>--- conflicted
+++ resolved
@@ -1,4 +1,3 @@
-<<<<<<< HEAD
 """
 Utilities for working with ASCII grid map files.
 """
@@ -6,15 +5,9 @@
 from pathlib import Path
 from typing import Optional, Tuple
 
-import numpy as np
-
 from metta.map.types import MapGrid
 from metta.mettagrid.char_encoder import CHAR_TO_NAME, char_to_grid_object, grid_object_to_char
-=======
-from metta.map.types import MapGrid
-from metta.mettagrid.char_encoder import char_to_grid_object, grid_object_to_char
 from metta.mettagrid.level_builder import create_grid
->>>>>>> 960a7ffa
 
 
 def add_pretty_border(lines: list[str]) -> list[str]:
