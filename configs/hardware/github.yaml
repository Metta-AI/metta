# @package __global__

defaults:
  # Full fledged evaluation is heavier than we want for Github Actions.
  - override /eval: smoke_test

run: github_test
device: cpu
vectorization: serial

trainer:
  num_workers: 1
  update_epochs: 1
  batch_size: 1024
  minibatch_size: 1024
  forward_pass_minibatch_target_size: 2
  async_factor: 1
  checkpoint_interval: 1
  bptt_horizon: 8
  num_steps: 32
  total_timesteps: 2
<<<<<<< HEAD
=======
  evaluate_interval: 1
  replay_interval: 1
  env_overrides:
    game:
      # This impacts the replay size.
      max_steps: 2
  # Don't actually try to upload the replay.
  replay_dry_run: true
>>>>>>> 7e67bf59

wandb:
  enabled: false
  track: false<|MERGE_RESOLUTION|>--- conflicted
+++ resolved
@@ -19,8 +19,6 @@
   bptt_horizon: 8
   num_steps: 32
   total_timesteps: 2
-<<<<<<< HEAD
-=======
   evaluate_interval: 1
   replay_interval: 1
   env_overrides:
@@ -29,7 +27,6 @@
       max_steps: 2
   # Don't actually try to upload the replay.
   replay_dry_run: true
->>>>>>> 7e67bf59
 
 wandb:
   enabled: false
