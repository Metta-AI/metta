[
  {
    "gid": "1211069421664747",
    "name": "Align with researcher tools on notebooks/plotly dashboards",
    "branch": "task/align-notebook-plotly",
    "commit": "77fc5ac1ae727924da5672d375199e7e40bd25dc",
    "completed_at": "2025-10-16"
  },
  {
    "gid": "1211665269726540",
    "name": "Add unit test that same seed gives us the same model weights + starting config",
    "branch": "task/seed-deterministic-init",
    "commit": "0f491659205e451324d9ce49e92692797f999a66",
    "notes": "Added regression test ensuring identical seeds reproduce identical Fast policy parameters and environment metadata."
  },
  {
    "gid": "1211496531542715",
    "name": "Rename EnvironmentMetaData to GameRules",
    "branch": "refactor/rename-game-rules",
    "commit": "792770ce543753ee1c833bbd0521bd863a309223",
    "notes": "Renamed the training GameRules dataclass and updated all policy and tooling references to use the new name and property."
  },
  {
    "gid": "1209208922660846",
    "name": "Add dormant neurons graph to Wandb / evals",
    "branch": "feature/dormant-neuron-metrics",
    "commit": "84e37a22d02245f11da321dfbd4a50d250e02709",
    "notes": "Log dormant neuron fractions per layer and overall to wandb via StatsReporter and added regression coverage for the analysis utility."
  },
  {
    "gid": "1211377548529684",
    "name": "Add Dynamics Model: Next value prediction",
    "branch": "task/add-next-value-prediction",
    "commit": "a9f1c193998c84846091bdd7cbc2ba2f44982361",
    "completed_at": "2025-10-16",
    "notes": "Extended FastDynamics to predict next-step values and trained the head within the dynamics loss."
  },
  {
    "gid": "1211366023633219",
    "name": "Add EMA of Future Latent State Prediction Loss",
    "branch": "feature/future-latent-ema-loss",
    "commit": "2ece4bc9fdf3d71c88a034ec69de167492693ca8",
    "completed_at": "2025-10-16"
  },
  {
    "gid": "1210892820911816",
    "name": "Check VAST for 4090/5090 Dev boxes",
    "branch": "feature/vast-dev-box-check",
    "commit": "e573611eaea579a2a2828aa21e17f6a74e1ebf4f",
    "completed_at": "2025-10-16"
  },
  {
    "gid": "1210851220510512",
    "name": "Cogweb Agent Bucket for agents",
    "branch": "task/cogweb-agent-bucket",
    "commit": "1a00140d421dc8c6996d3d1eab053f7176b2dc14",
    "completed_at": "2025-10-17",
    "notes": "Expose Cogweb agent bucket configuration via backend API and client helper."
  },
  {
<<<<<<< HEAD
    "gid": "1209208922660663",
    "name": "Task Graph Test",
    "branch": "task/task-graph-test",
    "commit": "5a1d1d61e999df5ce57991cf2aa73f0c464eab30",
    "completed_at": "2025-10-17",
    "notes": "Added reusable task graph utility with deterministic topological ordering and new unit coverage."
=======
    "gid": "1211366082780014",
    "name": "Add Stable Latent State Loss",
    "branch": "feature/stable-latent-loss",
    "commit": "19fd4698815186603b175e64a5f86d1700f5eceb",
    "completed_at": "2025-10-17"
>>>>>>> 1531b634
  }
]<|MERGE_RESOLUTION|>--- conflicted
+++ resolved
@@ -58,19 +58,18 @@
     "notes": "Expose Cogweb agent bucket configuration via backend API and client helper."
   },
   {
-<<<<<<< HEAD
     "gid": "1209208922660663",
     "name": "Task Graph Test",
     "branch": "task/task-graph-test",
     "commit": "5a1d1d61e999df5ce57991cf2aa73f0c464eab30",
     "completed_at": "2025-10-17",
     "notes": "Added reusable task graph utility with deterministic topological ordering and new unit coverage."
-=======
+  },
+  {
     "gid": "1211366082780014",
     "name": "Add Stable Latent State Loss",
     "branch": "feature/stable-latent-loss",
     "commit": "19fd4698815186603b175e64a5f86d1700f5eceb",
     "completed_at": "2025-10-17"
->>>>>>> 1531b634
   }
 ]