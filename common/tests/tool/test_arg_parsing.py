"""Unit tests for argument parsing and classification utilities."""

from pydantic import Field

from metta.common.tool import Tool
from metta.common.tool.run_tool import (
    classify_remaining_args,
    get_tool_fields,
    nestify,
    parse_cli_args,
    parse_value,
)
from mettagrid.base_config import Config


class NestedConfig(Config):
    field: str = "nested_default"
    another_field: int = 100


class SimpleTestTool(Tool):
    value: str = "default"
    nested: NestedConfig = Field(default_factory=NestedConfig)

    def invoke(self, args: dict[str, str]) -> int | None:
        return 0


def test_parse_value_types():
    """Verify parse_value correctly identifies and converts different types."""
    # Booleans
    assert parse_value("true") is True
    assert parse_value("FALSE") is False

    # Integers
    assert parse_value("42") == 42
    assert parse_value("-100") == -100

    # Floats
    assert parse_value("3.14") == 3.14

    # Strings remain strings when not parseable
    assert parse_value("hello") == "hello"
    assert parse_value("42abc") == "42abc"
    assert parse_value("") == ""


def test_parse_value_json_structures():
    """Verify JSON objects and arrays are parsed correctly."""
    assert parse_value('{"k":1}') == {"k": 1}
    assert parse_value("[1,2,3]") == [1, 2, 3]

    # Invalid JSON falls back to string
    assert parse_value("{not json}") == "{not json}"

    # Oversized JSON-like content returns original string (security limit)
    big = "{" + "x" * 1_000_001 + "}"
    result = parse_value(big)
    assert isinstance(result, str)
    assert len(result) > 1_000_000


def test_parse_cli_args_basic():
    """Verify CLI arguments are parsed into a flat dict with correct types."""
    result = parse_cli_args(["name=test", "count=42", "enabled=true", "nested.field=value"])

    assert result["name"] == "test"
    assert result["count"] == 42
    assert result["enabled"] is True
    assert result["nested.field"] == "value"


<<<<<<< HEAD
def test_parse_cli_args():
    args = ["key1=value1", "key2=123", "nested.field=test", "flag=true"]
    result = parse_cli_args(args)
    assert result == {"key1": "value1", "key2": 123, "nested.field": "test", "flag": True}
=======
def test_parse_cli_args_handles_special_cases():
    """Verify edge cases like empty values and embedded equals signs."""
    # Empty value
    result = parse_cli_args(["key="])
    assert result["key"] == ""

    # Value containing equals signs
    result = parse_cli_args(["url=http://example.com?a=1&b=2"])
    assert result["url"] == "http://example.com?a=1&b=2"


def test_parse_cli_args_rejects_invalid_format():
    """Verify that arguments without '=' are rejected."""
    import pytest

    with pytest.raises(ValueError, match="Invalid argument format"):
        parse_cli_args(["no_equals_sign"])

    with pytest.raises(ValueError, match="Invalid argument format"):
        parse_cli_args([""])
>>>>>>> e3560234


def test_nestify_converts_flat_to_nested():
    """Verify nestify converts dotted keys into nested dicts."""
    flat = {
        "a.b.c": 1,
        "a.b.d": 2,
        "a.e": 3,
        "x": 4,
    }

    nested = nestify(flat)

    assert nested["a"]["b"]["c"] == 1
    assert nested["a"]["b"]["d"] == 2
    assert nested["a"]["e"] == 3
    assert nested["x"] == 4


def test_get_tool_fields_includes_parent_fields():
    """Verify get_tool_fields returns fields from the tool and its parent classes."""
    fields = get_tool_fields(SimpleTestTool)

    # Tool's own fields
    assert "value" in fields
    assert "nested" in fields

    # Parent Tool class fields
    assert "system" in fields


def test_classify_remaining_args_separates_known_and_unknown():
    """Verify classification separates tool overrides from unknown arguments."""
    tool_fields = get_tool_fields(SimpleTestTool)

    remaining = {
        "value": "custom",
        "nested.field": "updated",
        "nested.another_field": 999,
        "system.device": "cpu",
        "unknown_top_level": "x",
        "unknown.nested.field": "y",
    }

<<<<<<< HEAD
    with pytest.raises(ValueError, match="Expected key=value format"):
        parse_cli_args(["invalid_arg"])
    with pytest.raises(ValueError, match="Expected key=value format"):
        parse_cli_args([""])
    with pytest.raises(ValueError, match="non-empty key"):
        parse_cli_args(["=value"])
=======
    overrides, unknown = classify_remaining_args(remaining, tool_fields)
>>>>>>> e3560234

    # Known tool fields are classified as overrides
    assert overrides["value"] == "custom"
    assert overrides["nested.field"] == "updated"
    assert overrides["nested.another_field"] == 999
    assert overrides["system.device"] == "cpu"

    # Unknown fields are flagged
    assert "unknown_top_level" in unknown
    assert "unknown.nested.field" in unknown<|MERGE_RESOLUTION|>--- conflicted
+++ resolved
@@ -26,7 +26,7 @@
         return 0
 
 
-def test_parse_value_types():
+def test_parse_value_types() -> None:
     """Verify parse_value correctly identifies and converts different types."""
     # Booleans
     assert parse_value("true") is True
@@ -45,7 +45,7 @@
     assert parse_value("") == ""
 
 
-def test_parse_value_json_structures():
+def test_parse_value_json_structures() -> None:
     """Verify JSON objects and arrays are parsed correctly."""
     assert parse_value('{"k":1}') == {"k": 1}
     assert parse_value("[1,2,3]") == [1, 2, 3]
@@ -60,7 +60,7 @@
     assert len(result) > 1_000_000
 
 
-def test_parse_cli_args_basic():
+def test_parse_cli_args_basic() -> None:
     """Verify CLI arguments are parsed into a flat dict with correct types."""
     result = parse_cli_args(["name=test", "count=42", "enabled=true", "nested.field=value"])
 
@@ -70,13 +70,7 @@
     assert result["nested.field"] == "value"
 
 
-<<<<<<< HEAD
-def test_parse_cli_args():
-    args = ["key1=value1", "key2=123", "nested.field=test", "flag=true"]
-    result = parse_cli_args(args)
-    assert result == {"key1": "value1", "key2": 123, "nested.field": "test", "flag": True}
-=======
-def test_parse_cli_args_handles_special_cases():
+def test_parse_cli_args_handles_special_cases() -> None:
     """Verify edge cases like empty values and embedded equals signs."""
     # Empty value
     result = parse_cli_args(["key="])
@@ -87,8 +81,8 @@
     assert result["url"] == "http://example.com?a=1&b=2"
 
 
-def test_parse_cli_args_rejects_invalid_format():
-    """Verify that arguments without '=' are rejected."""
+def test_parse_cli_args_rejects_invalid_format() -> None:
+    """Verify that arguments without '=' or with empty keys are rejected."""
     import pytest
 
     with pytest.raises(ValueError, match="Invalid argument format"):
@@ -96,10 +90,12 @@
 
     with pytest.raises(ValueError, match="Invalid argument format"):
         parse_cli_args([""])
->>>>>>> e3560234
+
+    with pytest.raises(ValueError, match="Invalid argument format"):
+        parse_cli_args(["=value"])
 
 
-def test_nestify_converts_flat_to_nested():
+def test_nestify_converts_flat_to_nested() -> None:
     """Verify nestify converts dotted keys into nested dicts."""
     flat = {
         "a.b.c": 1,
@@ -116,7 +112,7 @@
     assert nested["x"] == 4
 
 
-def test_get_tool_fields_includes_parent_fields():
+def test_get_tool_fields_includes_parent_fields() -> None:
     """Verify get_tool_fields returns fields from the tool and its parent classes."""
     fields = get_tool_fields(SimpleTestTool)
 
@@ -128,7 +124,7 @@
     assert "system" in fields
 
 
-def test_classify_remaining_args_separates_known_and_unknown():
+def test_classify_remaining_args_separates_known_and_unknown() -> None:
     """Verify classification separates tool overrides from unknown arguments."""
     tool_fields = get_tool_fields(SimpleTestTool)
 
@@ -141,16 +137,7 @@
         "unknown.nested.field": "y",
     }
 
-<<<<<<< HEAD
-    with pytest.raises(ValueError, match="Expected key=value format"):
-        parse_cli_args(["invalid_arg"])
-    with pytest.raises(ValueError, match="Expected key=value format"):
-        parse_cli_args([""])
-    with pytest.raises(ValueError, match="non-empty key"):
-        parse_cli_args(["=value"])
-=======
     overrides, unknown = classify_remaining_args(remaining, tool_fields)
->>>>>>> e3560234
 
     # Known tool fields are classified as overrides
     assert overrides["value"] == "custom"
