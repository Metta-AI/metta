# @package __global__

defaults:
  # - override /agent: simple
  - _self_

trainer:
  env: /env/mettagrid/walkaround
  evaluate_interval: 2

# eval_db_uri: wandb://artifacts/memory_db

# policy: wandb://run/b.daveey.train.maze.sm.dr.warm.0
# baselines: wandb://run/b.daveey.train.maze.sm.11x11.0

# policy_uri: wandb://run/b.daveey.sm.train.er.new.0
# policy_uri: wandb://run/daveey.ar.cards.1
# policy_uri: wandb://run/b.daveey.t.32.instant
#policy_uri: ${trained_policy_uri}
policy_uri: wandb://run/dd.2objectuse_curriculum
# b.daphne.terrain_varied_cyl_lab_pretrained:v0
# policy_uri: wandb://run/terrain_training_multienv_april18
# policy_uri: wandb://run/b.daphne.terrain_multienv_april18

# Infinite_cooldown models:
# navigation_infinite_cooldown_sweep_2g_.r.0 - ok
# navigation_infinite_cooldown_sweep_2g.r.1 - 9 reward after 400 timesteps
# navigation_infinite_cooldown_high_ent_no_initial_heart - ~9, current best
# navigation_poisson_train_sampling5 breaks in infinite_cooldown, works great in poisson with short distance
# navigation_poisson_train_sampling5
# npc_policy_uri: ${trained_policy_uri}

dashboard:
  output_path: evalresults/memory_db.html

<<<<<<< HEAD
run_id: 104
=======
sim:
  num_episodes: 2
  max_time_s: 600

  # policy_uri: ${..policy_uri}
  # npc_policy_uri: ${..npc_policy_uri}
  env: /env/mettagrid/navigation/training/empty_world

run_id: 103
>>>>>>> e725362c
run: ${oc.env:USER}.local.${run_id}
trained_policy_uri: ${run_dir}/checkpoints

sweep_params: "sweep/fast"
sweep_name: "${oc.env:USER}.local.sweep.${run_id}"
seed: null<|MERGE_RESOLUTION|>--- conflicted
+++ resolved
@@ -33,19 +33,6 @@
 dashboard:
   output_path: evalresults/memory_db.html
 
-<<<<<<< HEAD
-run_id: 104
-=======
-sim:
-  num_episodes: 2
-  max_time_s: 600
-
-  # policy_uri: ${..policy_uri}
-  # npc_policy_uri: ${..npc_policy_uri}
-  env: /env/mettagrid/navigation/training/empty_world
-
-run_id: 103
->>>>>>> e725362c
 run: ${oc.env:USER}.local.${run_id}
 trained_policy_uri: ${run_dir}/checkpoints
 
