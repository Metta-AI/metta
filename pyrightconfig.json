--- conflicted
+++ resolved
@@ -10,11 +10,8 @@
   "extraPaths": [
     "./common/src",
     "./mettagrid/src",
-<<<<<<< HEAD
-    "./agent/src"
-=======
+    "./agent/src",
     "./app_backend/src"
->>>>>>> a93e1d00
   ],
   "typeCheckingMode": "basic",
   "reportMissingModuleSource": false,
