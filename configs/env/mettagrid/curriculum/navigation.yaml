--- conflicted
+++ resolved
@@ -1,12 +1,7 @@
-<<<<<<< HEAD
-_target_: mettagrid.curriculum.BucketedCurriculum
-=======
-_target_: metta.mettagrid.curriculum.low_reward.LowRewardCurriculum
->>>>>>> 785b3ad4
+_target_: metta.mettagrid.curriculum.bucketed.BucketedCurriculum
 
 env_cfg_template: /env/mettagrid/navigation/training/terrain_from_numpy
 
-<<<<<<< HEAD
 buckets:
   game.map_builder.room.dir:
     values:
@@ -30,10 +25,4 @@
       ]
   game.map_builder.room.objects.altar:
     range: [10, 25]
-    bins: 2
-=======
-env_overrides:
-
-  game:
-    num_agents: 12
->>>>>>> 785b3ad4
+    bins: 2