import logging
from typing import Callable, Sequence

import torch
from pydantic import BaseModel, ConfigDict, Field

from metta.rl.slot_config import PolicySlotConfig
from metta.rl.slot_controller import SlotControllerPolicy
from metta.rl.slot_registry import SlotRegistry
from mettagrid import MettaGridConfig
from mettagrid.policy.loader import initialize_or_load_policy
from mettagrid.policy.policy import MultiAgentPolicy, PolicySpec
from mettagrid.policy.policy_env_interface import PolicyEnvInterface
from mettagrid.simulator.multi_episode.rollout import MultiEpisodeRolloutResult, multi_episode_rollout

logger = logging.getLogger(__name__)


class SimulationRunConfig(BaseModel):
    env: MettaGridConfig  # noqa: F821
    num_episodes: int = Field(default=1, description="Number of episodes to run", ge=1)
    proportions: Sequence[float] | None = None
    policy_slots: Sequence[PolicySlotConfig] | None = None
    agent_slot_map: Sequence[str] | None = None

    max_action_time_ms: int | None = Field(
        default=10000, description="Maximum time (in ms) a policy is given to take an action"
    )
    episode_tags: dict[str, str] = Field(default_factory=dict, description="Tags to add to each episode")


class SimulationRunResult(BaseModel):
    model_config = ConfigDict(arbitrary_types_allowed=True)

    run: SimulationRunConfig
    results: MultiEpisodeRolloutResult
    per_slot_returns: dict[str, float] | None = None
    per_slot_winrate: dict[str, float] | None = None


def run_simulations(
    *,
    policy_specs: Sequence[PolicySpec] | None,
    simulations: Sequence[SimulationRunConfig],
    replay_dir: str | None,
    seed: int,
    on_progress: Callable[[str], None] = lambda x: None,
) -> list[SimulationRunResult]:
    if not policy_specs and not any(sim.policy_slots for sim in simulations):
        raise ValueError("At least one policy spec or simulation-level policy slot is required")

    simulation_rollouts: list[SimulationRunResult] = []

    for i, simulation in enumerate(simulations):
        proportions = simulation.proportions

        env_interface = PolicyEnvInterface.from_mg_cfg(simulation.env)
        multi_agent_policies: list[MultiAgentPolicy] = []

        # Prefer simulation-specific bindings if provided; otherwise use policy_specs
        if simulation.policy_slots:
            registry = SlotRegistry()
            slots_cfg = simulation.policy_slots
            slot_lookup = {b.id: idx for idx, b in enumerate(slots_cfg)}
<<<<<<< HEAD
=======
            controller_device = torch.device("cpu")
>>>>>>> 67032491
            # Build agent slot map tensor
            num_agents = env_interface.num_agents
            agent_map = simulation.agent_slot_map or [slots_cfg[0].id for _ in range(num_agents)]
            if len(agent_map) != num_agents:
                raise ValueError(f"agent_slot_map must match num_agents ({num_agents}); got {len(agent_map)}")
            slot_ids = [slot_lookup[a] for a in agent_map]
            agent_slot_tensor = torch.tensor(slot_ids, dtype=torch.long)

            slot_policies = {
                idx: registry.get(
                    b,
                    env_interface,
<<<<<<< HEAD
                    device="cpu",  # sim runs default to CPU; extend later if needed
=======
                    device=controller_device,  # sim runs default to CPU; extend later if needed
>>>>>>> 67032491
                )
                for idx, b in enumerate(slots_cfg)
            }
            controller = SlotControllerPolicy(
                slot_lookup=slot_lookup,
                slots=slots_cfg,
                slot_policies=slot_policies,
                policy_env_info=env_interface,
<<<<<<< HEAD
                device="cpu",
=======
                device=controller_device,
>>>>>>> 67032491
                agent_slot_map=agent_slot_tensor,
            )
            multi_agent_policies.append(controller)
        else:
            assert policy_specs is not None
            multi_agent_policies = [initialize_or_load_policy(env_interface, spec) for spec in policy_specs]

        on_progress(f"Beginning rollout for simulation {i + 1} of {len(simulations)}")
        rollout_result = multi_episode_rollout(
            env_cfg=simulation.env,
            policies=multi_agent_policies,
            episodes=simulation.num_episodes,
            seed=seed,
            proportions=proportions,
            save_replay=replay_dir,
            max_action_time_ms=simulation.max_action_time_ms,
        )
        on_progress(f"Finished rollout for simulation {i}")

        per_slot_returns = None
        per_slot_winrate = None
        if simulation.policy_slots and rollout_result.episode_returns:
            # Compute average return per slot by agent index mapping
<<<<<<< HEAD
            agent_map = simulation.agent_slot_map or []
            if agent_map:
=======
            effective_agent_map = simulation.agent_slot_map or agent_map
            if effective_agent_map:
>>>>>>> 67032491
                per_slot_returns = {}
                per_slot_winrate = {}
                # episode_returns shape: [num_episodes, num_agents]
                returns_tensor = torch.tensor(rollout_result.episode_returns)
                wins_tensor = None
                if rollout_result.episode_wins is not None:
                    wins_tensor = torch.tensor(rollout_result.episode_wins)
<<<<<<< HEAD
                for slot_id in set(agent_map):
                    idxs = [j for j, b in enumerate(agent_map) if b == slot_id]
=======
                for slot_id in set(effective_agent_map):
                    idxs = [j for j, b in enumerate(effective_agent_map) if b == slot_id]
>>>>>>> 67032491
                    if idxs:
                        per_slot_returns[slot_id] = float(returns_tensor[:, idxs].mean().item())
                        if wins_tensor is not None:
                            per_slot_winrate[slot_id] = float(wins_tensor[:, idxs].float().mean().item())

        simulation_rollouts.append(
            SimulationRunResult(
                run=simulation,
                results=rollout_result,
                per_slot_returns=per_slot_returns,
                per_slot_winrate=per_slot_winrate,
            )
        )

    return simulation_rollouts<|MERGE_RESOLUTION|>--- conflicted
+++ resolved
@@ -62,10 +62,7 @@
             registry = SlotRegistry()
             slots_cfg = simulation.policy_slots
             slot_lookup = {b.id: idx for idx, b in enumerate(slots_cfg)}
-<<<<<<< HEAD
-=======
             controller_device = torch.device("cpu")
->>>>>>> 67032491
             # Build agent slot map tensor
             num_agents = env_interface.num_agents
             agent_map = simulation.agent_slot_map or [slots_cfg[0].id for _ in range(num_agents)]
@@ -78,11 +75,7 @@
                 idx: registry.get(
                     b,
                     env_interface,
-<<<<<<< HEAD
-                    device="cpu",  # sim runs default to CPU; extend later if needed
-=======
                     device=controller_device,  # sim runs default to CPU; extend later if needed
->>>>>>> 67032491
                 )
                 for idx, b in enumerate(slots_cfg)
             }
@@ -91,11 +84,7 @@
                 slots=slots_cfg,
                 slot_policies=slot_policies,
                 policy_env_info=env_interface,
-<<<<<<< HEAD
-                device="cpu",
-=======
                 device=controller_device,
->>>>>>> 67032491
                 agent_slot_map=agent_slot_tensor,
             )
             multi_agent_policies.append(controller)
@@ -119,13 +108,8 @@
         per_slot_winrate = None
         if simulation.policy_slots and rollout_result.episode_returns:
             # Compute average return per slot by agent index mapping
-<<<<<<< HEAD
-            agent_map = simulation.agent_slot_map or []
-            if agent_map:
-=======
             effective_agent_map = simulation.agent_slot_map or agent_map
             if effective_agent_map:
->>>>>>> 67032491
                 per_slot_returns = {}
                 per_slot_winrate = {}
                 # episode_returns shape: [num_episodes, num_agents]
@@ -133,13 +117,8 @@
                 wins_tensor = None
                 if rollout_result.episode_wins is not None:
                     wins_tensor = torch.tensor(rollout_result.episode_wins)
-<<<<<<< HEAD
-                for slot_id in set(agent_map):
-                    idxs = [j for j, b in enumerate(agent_map) if b == slot_id]
-=======
                 for slot_id in set(effective_agent_map):
                     idxs = [j for j, b in enumerate(effective_agent_map) if b == slot_id]
->>>>>>> 67032491
                     if idxs:
                         per_slot_returns[slot_id] = float(returns_tensor[:, idxs].mean().item())
                         if wins_tensor is not None:
