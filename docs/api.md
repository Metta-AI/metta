--- conflicted
+++ resolved
@@ -18,17 +18,17 @@
 import torch
 from metta.api import (
     GameConfig, EnvConfig, AgentModelConfig,
-    make_environment, make_agent, make_optimizer,
+    Environment, Agent, Optimizer,
     rollout, train_ppo, eval_policy
 )
 
 # Create environment
 env_config = EnvConfig(game=GameConfig(num_agents=4, width=32, height=32))
-env = make_environment(env_config)
+env = Environment(config=env_config)
 
 # Create agent
 device = torch.device("cuda" if torch.cuda.is_available() else "cpu")
-agent = make_agent(
+agent = Agent(
     observation_space=env.single_observation_space,
     action_space=env.single_action_space,
     global_features=[],
@@ -37,7 +37,7 @@
 )
 
 # Create optimizer
-optimizer = make_optimizer(agent)
+optimizer = Optimizer(agent)
 
 # Evaluate untrained policy
 stats = eval_policy(agent, env, num_episodes=5)
@@ -189,93 +189,83 @@
 Optimizer settings (imported from `metta.rl.trainer_config`).
 
 ```python
-@dataclass
-class OptimizerConfig:
-    type: Literal["adam", "muon"] = "adam"   # Optimizer type
-    learning_rate: float = 0.000457           # Learning rate
-    beta1: float = 0.9                        # Adam beta1
-    beta2: float = 0.999                      # Adam beta2
-    eps: float = 1e-12                        # Adam epsilon
-    weight_decay: float = 0                   # L2 weight decay
+from metta.rl.trainer_config import OptimizerConfig
+
+config = OptimizerConfig(
+    type="adam",  # or "muon"
+    learning_rate=0.0004,
+    beta1=0.9,
+    beta2=0.999,
+    eps=1e-12,
+    weight_decay=0
+)
 ```
 
 #### `PPOConfig`
-PPO algorithm settings (imported from `metta.rl.trainer_config`).
-
-```python
-@dataclass
-class PPOConfig:
-    # PPO hyperparameters
-    clip_coef: float = 0.1                    # Policy clipping coefficient
-    ent_coef: float = 0.0021                  # Entropy bonus coefficient
-    gae_lambda: float = 0.916                 # GAE lambda
-    gamma: float = 0.977                      # Discount factor
-
-    # Training parameters
-    max_grad_norm: float = 0.5                # Gradient clipping
-    vf_clip_coef: float = 0.1                 # Value function clipping
-    vf_coef: float = 0.44                     # Value loss coefficient
-    l2_reg_loss_coef: float = 0               # L2 regularization
-    l2_init_loss_coef: float = 0              # L2 init loss
-
-    # Normalization
-    norm_adv: bool = True                     # Normalize advantages
-    clip_vloss: bool = True                   # Clip value loss
-    target_kl: Optional[float] = None         # Target KL divergence
+PPO algorithm configuration (imported from `metta.rl.trainer_config`).
+
+```python
+from metta.rl.trainer_config import PPOConfig
+
+config = PPOConfig(
+    clip_coef=0.1,
+    ent_coef=0.0021,
+    gae_lambda=0.916,
+    gamma=0.977,
+    max_grad_norm=0.5,
+    vf_clip_coef=0.1,
+    vf_coef=0.44,
+    norm_adv=True,
+    clip_vloss=True
+)
 ```
 
 #### `ExperienceConfig`
-Experience collection and batching settings.
+Experience collection configuration.
 
 ```python
 @dataclass
 class ExperienceConfig:
-    batch_size: int = 524288                  # Total batch size
-    minibatch_size: int = 16384               # Minibatch for updates
-    bptt_horizon: int = 64                    # Sequence length
-    update_epochs: int = 1                    # PPO update epochs
-
-    # Performance
-    zero_copy: bool = True                    # Zero-copy tensors
-    cpu_offload: bool = False                 # Offload to CPU
-    async_factor: int = 2                     # Async collection factor
-    forward_pass_minibatch_target_size: int = 4096  # Forward pass batch
+    batch_size: int = 524288
+    minibatch_size: int = 16384
+    bptt_horizon: int = 64
+    update_epochs: int = 1
+    zero_copy: bool = True
+    cpu_offload: bool = False
+    async_factor: int = 2
+    forward_pass_minibatch_target_size: int = 4096
 ```
 
 #### `CheckpointConfig`
-Checkpointing settings (imported from `metta.rl.trainer_config`).
-
-```python
-@dataclass
-class CheckpointConfig:
-    checkpoint_interval: int = 60             # Checkpoint frequency (seconds)
-    wandb_checkpoint_interval: int = 300      # W&B upload frequency
-    checkpoint_dir: str = ""                  # Checkpoint directory
-```
-
-<<<<<<< HEAD
+Checkpoint configuration (imported from `metta.rl.trainer_config`).
+
+```python
+from metta.rl.trainer_config import CheckpointConfig
+
+config = CheckpointConfig(
+    checkpoint_interval=60,
+    wandb_checkpoint_interval=300,
+    checkpoint_dir="./checkpoints"
+)
+```
+
+#### `SimulationConfig`
+Simulation/evaluation configuration (imported from `metta.rl.trainer_config`).
+
+```python
+from metta.rl.trainer_config import SimulationConfig
+
+config = SimulationConfig(
+    evaluate_interval=300,
+    replay_interval=300,
+    replay_dir="./replays"
+)
+```
+
 ## Core Factory Classes
-=======
-#### `SimulationConfig`
-Evaluation and replay settings (imported from `metta.rl.trainer_config`).
-
-```python
-@dataclass
-class SimulationConfig:
-    evaluate_interval: int = 300              # Evaluation frequency (seconds)
-    replay_interval: int = 300                # Replay save frequency
-    replay_dir: str = ""                      # Replay directory
-```
-
-## API Functions
-
-### Environment Creation
->>>>>>> fe46248d
-
-#### `make_environment(env_config=None, **kwargs) -> MettaGridEnv`
-Creates a MettaGrid environment.
-
-<<<<<<< HEAD
+
+### Creating Components
+
 #### Environment
 ```python
 # Simple usage
@@ -295,39 +285,6 @@
 ```
 
 #### Agent
-=======
-**Parameters:**
-- `env_config`: Optional `EnvConfig` object. If None, uses defaults.
-- `**kwargs`: Override specific config values (e.g., `num_agents=8`)
-
-**Returns:** `MettaGridEnv` instance
-
-**Example:**
-```python
-# Using config object
-env_config = EnvConfig(game=GameConfig(num_agents=8))
-env = make_environment(env_config)
-
-# Using kwargs
-env = make_environment(num_agents=8, width=16, height=16)
-```
-
-### Agent Creation
-
-#### `make_agent(observation_space, action_space, global_features, device, config=None) -> MettaAgent`
-Creates a neural network agent.
-
-**Parameters:**
-- `observation_space`: Environment's observation space
-- `action_space`: Environment's action space
-- `global_features`: List of global features (usually empty)
-- `device`: PyTorch device (CPU/CUDA)
-- `config`: Optional `AgentModelConfig`
-
-**Returns:** `MettaAgent` instance
-
-**Example:**
->>>>>>> fe46248d
 ```python
 # Create agent with default config
 agent = Agent(
@@ -342,7 +299,6 @@
     observation_space=env.single_observation_space,
     action_space=env.single_action_space,
     global_features=[],
-<<<<<<< HEAD
     device=device,
     hidden_dim=512,
     lstm_layers=2
@@ -381,115 +337,45 @@
 # With config
 experience = ExperienceManager(env, agent, config=ExperienceConfig(...))
 ```
-=======
-    device=torch.device("cuda"),
-    config=AgentModelConfig(hidden_dim=256, lstm_layers=2)
-)
-```
-
-### Training Components
-
-#### `make_optimizer(agent, config=None) -> torch.optim.Optimizer`
-Creates an optimizer for training.
->>>>>>> fe46248d
-
-**Parameters:**
-- `agent`: The agent to optimize
-- `config`: Optional `OptimizerConfig`
-
-**Returns:** PyTorch optimizer (Adam or Muon)
-
-**Note:** Muon optimizer is not yet implemented and will fall back to Adam with a warning.
-
-#### `make_curriculum(env_path="/env/mettagrid/simple", scenes=None) -> Curriculum`
-Creates a curriculum for training.
-
-**Parameters:**
-- `env_path`: Path to environment configuration
-- `scenes`: Optional list of scenes for multi-task learning
-
-**Returns:** `Curriculum` instance
-
-**Note:** Multi-scene curriculum is not yet implemented.
-
-#### `make_experience_manager(env, agent, config=None) -> Experience`
-Creates an experience buffer for collecting rollouts.
-
-**Parameters:**
-- `env`: The environment
-- `agent`: The agent
-- `config`: Optional `ExperienceConfig`
-
-**Returns:** `Experience` manager instance
-
-### Training Loop Functions
-
-#### `rollout(experience, agent, num_steps=None) -> BatchInfo`
-Collects experience by running the agent in the environment.
-
-**Parameters:**
-- `experience`: Experience manager
-- `agent`: The agent
-- `num_steps`: Optional number of steps (defaults to batch size)
-
-**Returns:** `BatchInfo` with rollout statistics
-
-**Note:** This is currently a placeholder implementation.
-
-#### `compute_advantages(experience, gamma=0.977, gae_lambda=0.916) -> torch.Tensor`
-Computes advantages using Generalized Advantage Estimation (GAE).
-
-**Parameters:**
-- `experience`: Experience manager with collected data
-- `gamma`: Discount factor
-- `gae_lambda`: GAE lambda parameter
-
-**Returns:** Advantages tensor
-
-**Note:** This is currently a placeholder implementation.
-
-#### `train_ppo(agent, optimizer, experience, ppo_config=None, update_epochs=1) -> Dict[str, float]`
-Trains the agent using PPO.
-
-**Parameters:**
-- `agent`: The agent to train
-- `optimizer`: The optimizer
-- `experience`: Experience manager with data
-- `ppo_config`: Optional `PPOConfig`
-- `update_epochs`: Number of update epochs
-
-**Returns:** Dictionary of training statistics
-
-**Note:** This is currently a placeholder implementation returning zero values.
-
-### Checkpointing
-
-#### `save_checkpoint(agent, path, epoch=0, metadata=None) -> None`
-Saves agent checkpoint.
-
-**Parameters:**
-- `agent`: The agent to save
-- `path`: Directory path to save to
-- `epoch`: Training epoch number
-- `metadata`: Optional metadata dictionary
-
-**Example:**
-```python
-save_checkpoint(agent, "./checkpoints", epoch=100,
-                metadata={"total_steps": 1000000})
-```
-
-#### `load_checkpoint(agent, path) -> Dict[str, Any]`
-Loads agent checkpoint.
-
-**Parameters:**
-- `agent`: The agent to load into
-- `path`: Path to checkpoint file
-
-**Returns:** Checkpoint metadata
-
-**Example:**
-```python
+
+### Training Functions
+
+#### rollout
+```python
+# Collect experience
+batch_info = rollout(experience, agent, num_steps=None)
+```
+
+#### compute_advantages
+```python
+# Compute advantages using GAE
+advantages = compute_advantages(
+    experience,
+    gamma=0.977,
+    gae_lambda=0.916
+)
+```
+
+#### train_ppo
+```python
+# Train using PPO
+stats = train_ppo(
+    agent,
+    optimizer,
+    experience,
+    ppo_config=PPOConfig(...),  # Optional, can use kwargs
+    update_epochs=4
+)
+```
+
+### Utility Functions
+
+#### save_checkpoint / load_checkpoint
+```python
+# Save agent state
+save_checkpoint(agent, "./checkpoints", epoch=100)
+
+# Load agent state
 metadata = load_checkpoint(agent, "./checkpoints/checkpoint_000100.pt")
 print(f"Loaded checkpoint from epoch {metadata.get('epoch', 0)}")
 ```
@@ -581,44 +467,34 @@
 """Example of using Metta as a library without Hydra configuration."""
 
 import torch
-
+from omegaconf import DictConfig
 from metta.api import (
     # Configuration classes
+    Agent,
     AgentModelConfig,
     CheckpointConfig,
+    Environment,
     EnvConfig,
     ExperienceConfig,
+    ExperienceManager,
     GameConfig,
+    Optimizer,
     OptimizerConfig,
     PPOConfig,
     SimulationConfig,
     # Functions
     compute_advantages,
     eval_policy,
-    make_agent,
-    make_curriculum,
-    make_environment,
-    make_experience_manager,
-    make_optimizer,
     rollout,
     save_checkpoint,
     train_ppo,
 )
-
-# Set device
+from metta.mettagrid.curriculum.core import SingleTaskCurriculum
+
+# Setup
 device = torch.device("cuda" if torch.cuda.is_available() else "cpu")
 print(f"Using device: {device}")
 
-<<<<<<< HEAD
-# Create environment and agent
-env = Environment(num_agents=4)
-agent = Agent(
-    env.single_observation_space,
-    env.single_action_space,
-    [],
-    device,
-    hidden_dim=512
-=======
 # Create environment with typed config
 game_config = GameConfig(
     max_steps=1000,
@@ -627,7 +503,7 @@
     height=32,
 )
 env_config = EnvConfig(game=game_config)
-env = make_environment(env_config)
+env = Environment(config=env_config)
 
 # Create agent with typed config
 agent_config = AgentModelConfig(
@@ -635,7 +511,7 @@
     lstm_layers=1,
     bptt_horizon=8,
 )
-agent = make_agent(
+agent = Agent(
     observation_space=env.single_observation_space,
     action_space=env.single_action_space,
     global_features=[],
@@ -643,29 +519,14 @@
     config=agent_config,
 )
 
-# Create optimizer with typed config
-optimizer_config = OptimizerConfig(
-    type="adam",
-    learning_rate=3e-4,
->>>>>>> fe46248d
-)
-optimizer = make_optimizer(agent, config=optimizer_config)
-
-<<<<<<< HEAD
-# Create optimizer and experience manager
+# Create optimizer
 optimizer = Optimizer(agent, learning_rate=3e-4)
-experience = ExperienceManager(env, agent)
-=======
-# Create curriculum
-curriculum = make_curriculum("/env/mettagrid/simple")
-
-# Create experience manager with typed config
-experience_config = ExperienceConfig(
-    batch_size=8192,
-    minibatch_size=512,
-    bptt_horizon=8,
-)
-experience = make_experience_manager(env, agent, config=experience_config)
+
+# Create curriculum directly
+curriculum = SingleTaskCurriculum("/env/mettagrid/simple", DictConfig({}))
+
+# Create experience manager
+experience = ExperienceManager(env, agent, batch_size=8192, minibatch_size=512)
 
 # Training configuration
 ppo_config = PPOConfig(
@@ -683,7 +544,6 @@
 simulation_config = SimulationConfig(
     evaluate_interval=500,
 )
->>>>>>> fe46248d
 
 # Training loop
 total_steps = 0
@@ -744,6 +604,8 @@
 The API provides constants for object types used in the environment:
 
 ```python
+# Object type IDs from mettagrid/src/metta/mettagrid/objects/constants.hpp
+# TODO: These should be imported from mettagrid once they're exposed via Python bindings
 TYPE_AGENT = 0
 TYPE_WALL = 1
 TYPE_MINE_RED = 2
@@ -763,70 +625,23 @@
 
 ## Implementation Notes
 
-### Current Limitations
-
-<<<<<<< HEAD
-# Create components with configs
-env = Environment(config=env_config)
-agent = Agent(..., config=agent_config)
-=======
 1. **Placeholder Implementations**: The `rollout()`, `compute_advantages()`, and `train_ppo()` functions are currently placeholder implementations. They return dummy values and need to be connected to the actual training infrastructure.
->>>>>>> fe46248d
 
 2. **Muon Optimizer**: The Muon optimizer is not yet implemented. Selecting it will fall back to Adam with a warning.
 
-<<<<<<< HEAD
-### Mixing Configs and Parameters
-```python
-# You can mix typed configs with parameter overrides
-env = Environment(
-    config=EnvConfig(),  # Use defaults
-    num_agents=16,      # Override specific values
-    max_steps=2000
-)
-
-# Or skip configs entirely and use parameters
-agent = Agent(
-    observation_space=env.single_observation_space,
-    action_space=env.single_action_space,
-    global_features=[],
-    device=device,
-    hidden_dim=256,
-    lstm_layers=1
-)
-```
-=======
-3. **Multi-Scene Curriculum**: Multi-scene curriculum is not yet implemented. It will fall back to single-task curriculum with a warning.
+3. **Multi-Scene Curriculum**: Multi-scene curriculum is not yet implemented. Creating a curriculum with scenes will show a warning.
 
 4. **Config Conversion**: The API internally converts the simplified configuration format to the MettaGrid-specific format using `_convert_to_mettagrid_config()`.
->>>>>>> fe46248d
-
-### Design Philosophy
+
+## Design Philosophy
 
 The API is designed to:
-- Provide a clean, Pythonic interface without Hydra complexity
-- Use typed configurations for clarity and validation
-- Give users full control over the training loop
-- Be framework-agnostic where possible
-- Support both simple experiments and complex training pipelines
-
-### Integration with Existing Code
-
-The API wraps existing Metta components:
-- `MettaAgent` for neural network policies
-- `MettaGridEnv` for the environment
-- `Experience` for rollout collection
-- Standard PyTorch optimizers and schedulers
-
-<<<<<<< HEAD
+
 1. **Provide direct access** - No hidden configuration management or complex wrappers
 2. **Use typed configs** - Optional structured configuration with validation
 3. **Allow flexibility** - Mix configs with parameters, or use parameters only
 4. **Give full control** - You write the training loop, we provide the building blocks
 5. **Be framework-agnostic** - Integrate into any training pipeline
-=======
-This allows you to leverage the full power of Metta while maintaining a simple interface for common use cases.
->>>>>>> fe46248d
 
 ## Working with Curriculums
 
@@ -840,18 +655,25 @@
 curriculum = SingleTaskCurriculum("/env/mettagrid/simple", DictConfig({}))
 
 # Use it to create an environment
+from metta.mettagrid.mettagrid_env import MettaGridEnv
 env = MettaGridEnv(curriculum=curriculum, render_mode=None)
 ```
 
-```python
-from metta.api import EnvConfig
-
-# Define your environment
-env_config = EnvConfig(
-    game={
-        "num_agents": 2,
-        "width": 15,
-        "height": 10,
-        "max_steps": 1000,
-    }
-)+## Backward Compatibility
+
+For backward compatibility, the old `make_` functions are still available but deprecated:
+
+```python
+# Deprecated functions (use the factory classes instead)
+from metta.api import make_environment, make_agent, make_optimizer, make_experience_manager
+
+# Old way (deprecated)
+env = make_environment(config)
+agent = make_agent(obs_space, action_space, [], device, config)
+
+# New way (recommended)
+env = Environment(config=config)
+agent = Agent(obs_space, action_space, [], device, config=config)
+```
+
+These deprecated functions will show a warning when used and may be removed in future versions.