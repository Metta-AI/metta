import logging
import os
from collections import defaultdict
from typing import Any, Dict, Optional, Tuple

import numpy as np
import torch
import torch.distributed
import wandb
from omegaconf import DictConfig

from metta.api import TrainerState
from metta.common.util.heartbeat import record_heartbeat
from metta.common.util.system_monitor import SystemMonitor
from metta.eval.eval_request_config import EvalRewardSummary
from metta.eval.eval_service import evaluate_policy as eval_service_evaluate_policy
from metta.mettagrid.curriculum.util import curriculum_from_config_path
from metta.mettagrid.mettagrid_env import dtype_actions
from metta.rl.functions import (
    accumulate_rollout_stats,
    calculate_batch_sizes,
    calculate_explained_variance,
    calculate_prioritized_sampling_params,
    cleanup_old_policies,
    compute_advantage,
    generate_replay,
    get_lstm_config,
    get_observation,
    maybe_update_l2_weights,
    process_minibatch_update,
    process_stats,
    run_policy_inference,
    save_policy_with_metadata,
    setup_distributed_vars,
    validate_policy_environment_match,
)
from metta.rl.kickstarter import Kickstarter
from metta.rl.losses import Losses
from metta.rl.torch_profiler import TorchProfiler
from metta.rl.trainer_checkpoint import TrainerCheckpoint
from metta.rl.trainer_config import create_trainer_config
from metta.rl.vecenv import make_vecenv
from metta.sim.simulation_config import SimulationSuiteConfig, SingleEnvSimulationConfig

try:
    from pufferlib import _C  # noqa: F401 - Required for torch.ops.pufferlib
except ImportError:
    raise ImportError(
        "Failed to import C/CUDA advantage kernel. If you have non-default PyTorch, "
        "try installing with --no-build-isolation"
    ) from None

torch.set_float32_matmul_precision("high")

# Get rank for logger name
rank = int(os.environ.get("RANK", 0))
local_rank = int(os.environ.get("LOCAL_RANK", 0))
logger = logging.getLogger(f"trainer-{rank}-{local_rank}")


<<<<<<< HEAD
def _should_run(
    epoch: int,
    interval: int,
    is_master: bool = True,
    force: bool = False,
) -> bool:
    """Check if a periodic task should run based on interval and master status."""
    if not is_master or not interval:
        return False
=======
class MettaTrainer:
    def __init__(
        self,
        cfg: DictConfig,
        wandb_run: WandbRun | None,
        policy_store: PolicyStore,
        sim_suite_config: SimulationSuiteConfig,
        stats_client: StatsClient | None,
        **kwargs: Any,
    ):
        logger.info(f"run_dir = {cfg.run_dir}")
        checkpoints_dir = Path(cfg.run_dir) / "checkpoints"
        if checkpoints_dir.exists():
            files = sorted(os.listdir(checkpoints_dir))
            recent_files = files[-3:] if len(files) >= 3 else files
            logger.info(f"Recent checkpoints: {', '.join(recent_files)}")

        self.cfg = cfg
        self.trainer_cfg = trainer_cfg = create_trainer_config(cfg)

        if trainer_cfg.checkpoint.checkpoint_dir:
            os.makedirs(trainer_cfg.checkpoint.checkpoint_dir, exist_ok=True)

        self._sim_suite_config = sim_suite_config
        self._stats_client = stats_client
>>>>>>> ef6ee5e8

    if force:
        return True

<<<<<<< HEAD
    return epoch % interval == 0
=======
        curriculum_config = trainer_cfg.curriculum_or_env
        env_overrides = DictConfig(trainer_cfg.env_overrides)
        self._curriculum = curriculum_from_config_path(curriculum_config, env_overrides)

        # Add training task to the suite
        self._sim_suite_config.simulations["eval/training_task"] = SingleEnvSimulationConfig(
            env="/env/mettagrid/mettagrid",  # won't be used, dynamic `env_cfg()` should override all of it
            num_episodes=1,
            env_overrides=self._curriculum.get_task().env_cfg(),
        )

        self._make_vecenv()
>>>>>>> ef6ee5e8


def _maybe_compute_grad_stats(policy: torch.nn.Module) -> Dict[str, float]:
    """Compute gradient statistics for the policy.

    Returns:
        Dictionary with 'grad/mean', 'grad/variance', and 'grad/norm' keys
    """
    all_gradients = []
    for param in policy.parameters():
        if param.grad is not None:
            all_gradients.append(param.grad.view(-1))

    if not all_gradients:
        return {}

    all_gradients_tensor = torch.cat(all_gradients).to(torch.float32)

    grad_mean = all_gradients_tensor.mean()
    grad_variance = all_gradients_tensor.var()
    grad_norm = all_gradients_tensor.norm(2)

    grad_stats = {
        "grad/mean": grad_mean.item(),
        "grad/variance": grad_variance.item(),
        "grad/norm": grad_norm.item(),
    }

    return grad_stats


def _maybe_save_training_state(
    checkpoint_dir: str,
    agent_step: int,
    epoch: int,
    optimizer: Any,
    timer: Any,
    latest_saved_policy_uri: Optional[str],
    kickstarter: Any,
    is_master: bool = True,
) -> None:
    """Save training checkpoint state.

    Only master saves, but all ranks should call this for distributed sync.
    """
    if not is_master:
        if torch.distributed.is_initialized():
            torch.distributed.barrier()
        return

    from metta.rl.trainer_checkpoint import TrainerCheckpoint

    extra_args = {}
    if kickstarter.enabled and kickstarter.teacher_uri is not None:
        extra_args["teacher_pr_uri"] = kickstarter.teacher_uri

    checkpoint = TrainerCheckpoint(
        agent_step=agent_step,
        epoch=epoch,
        optimizer_state_dict=optimizer.state_dict(),
        stopwatch_state=timer.save_state(),
        policy_path=latest_saved_policy_uri,
        extra_args=extra_args,
    )
    checkpoint.save(checkpoint_dir)
    logger.info(f"Saved training state at epoch {epoch}")

    if torch.distributed.is_initialized():
        torch.distributed.barrier()


def _rollout(
    vecenv: Any,
    policy: Any,
    experience: Any,
    device: torch.device,
    timer: Any,
) -> Tuple[int, list]:
    """Perform a complete rollout phase.

    Returns:
        Tuple of (total_steps, raw_infos)
    """
    raw_infos = []
    experience.reset_for_rollout()
    total_steps = 0

    while not experience.ready_for_training:
        # Get observation
        o, r, d, t, info, training_env_id, mask, num_steps = get_observation(vecenv, device, timer)
        total_steps += num_steps

        # Run policy inference
        actions, selected_action_log_probs, values, lstm_state_to_store = run_policy_inference(
            policy, o, experience, training_env_id.start, device
        )

        # Store experience
        experience.store(
            obs=o,
            actions=actions,
            logprobs=selected_action_log_probs,
            rewards=r,
            dones=d,
            truncations=t,
            values=values,
            env_id=training_env_id,
            mask=mask,
            lstm_state=lstm_state_to_store,
        )

        # Send actions to environment
        with timer("_rollout.env"):
            vecenv.send(actions.cpu().numpy().astype(dtype_actions))

        # Collect info
        if info:
            raw_infos.extend(info)

    return total_steps, raw_infos


def _train(
    policy: Any,
    optimizer: Any,
    experience: Any,
    kickstarter: Any,
    losses: Any,
    trainer_cfg: Any,
    agent_step: int,
    epoch: int,
    device: torch.device,
) -> int:
    """Perform training for one or more epochs on collected experience.

    Returns:
        Number of epochs trained
    """
    losses.zero()
    experience.reset_importance_sampling_ratios()

    # Calculate prioritized sampling parameters
    anneal_beta = calculate_prioritized_sampling_params(
        epoch=epoch,
        total_timesteps=trainer_cfg.total_timesteps,
        batch_size=trainer_cfg.batch_size,
        prio_alpha=trainer_cfg.prioritized_experience_replay.prio_alpha,
        prio_beta0=trainer_cfg.prioritized_experience_replay.prio_beta0,
    )

    # Compute initial advantages
    advantages = torch.zeros(experience.values.shape, device=device)
    initial_importance_sampling_ratio = torch.ones_like(experience.values)

    advantages = compute_advantage(
        experience.values,
        experience.rewards,
        experience.dones,
        initial_importance_sampling_ratio,
        advantages,
        trainer_cfg.ppo.gamma,
        trainer_cfg.ppo.gae_lambda,
        trainer_cfg.vtrace.vtrace_rho_clip,
        trainer_cfg.vtrace.vtrace_c_clip,
        device,
    )

    # Train for multiple epochs
    total_minibatches = experience.num_minibatches * trainer_cfg.update_epochs
    minibatch_idx = 0
    epochs_trained = 0

    for _update_epoch in range(trainer_cfg.update_epochs):
        for _ in range(experience.num_minibatches):
            # Sample minibatch
            minibatch = experience.sample_minibatch(
                advantages=advantages,
                prio_alpha=trainer_cfg.prioritized_experience_replay.prio_alpha,
                prio_beta=anneal_beta,
                minibatch_idx=minibatch_idx,
                total_minibatches=total_minibatches,
            )

            # Process minibatch
            loss = process_minibatch_update(
                policy=policy,
                experience=experience,
                minibatch=minibatch,
                advantages=advantages,
                trainer_cfg=trainer_cfg,
                kickstarter=kickstarter,
                agent_step=agent_step,
                losses=losses,
                device=device,
            )

            # Optimizer step
            optimizer.zero_grad()
            loss.backward()

            if (minibatch_idx + 1) % experience.accumulate_minibatches == 0:
                torch.nn.utils.clip_grad_norm_(policy.parameters(), trainer_cfg.ppo.max_grad_norm)
                optimizer.step()

                # Optional weight clipping
                if hasattr(policy, "clip_weights"):
                    policy.clip_weights()

                if str(device).startswith("cuda"):
                    torch.cuda.synchronize()

            minibatch_idx += 1

        epochs_trained += 1

        # Early exit if KL divergence is too high
        if trainer_cfg.ppo.target_kl is not None:
            average_approx_kl = losses.approx_kl_sum / losses.minibatches_processed
            if average_approx_kl > trainer_cfg.ppo.target_kl:
                break

    # Calculate explained variance
    losses.explained_variance = calculate_explained_variance(experience.values, advantages)

    return epochs_trained


def _maybe_save_policy(
    policy: Any,
    policy_store: Any,
    state: TrainerState,
    timer: Any,
    vecenv: Any,
    run_name: str,
    is_master: bool,
    trainer_cfg: Any,
    force: bool = False,
) -> Optional[Any]:
    """Save policy with distributed synchronization."""
    # Check if should save
    should_save = force or (
        trainer_cfg.checkpoint.checkpoint_interval and state.epoch % trainer_cfg.checkpoint.checkpoint_interval == 0
    )
    if not should_save:
        return None

    # All ranks participate in barrier for distributed sync
    if not is_master:
        if torch.distributed.is_initialized():
            torch.distributed.barrier()
        return None

    # Save policy with metadata
    saved_record = save_policy_with_metadata(
        policy=policy,
        policy_store=policy_store,
        epoch=state.epoch,
        agent_step=state.agent_step,
        evals=state.evals,
        timer=timer,
        vecenv=vecenv,
        initial_policy_record=state.initial_policy_record,
        run_name=run_name,
        is_master=is_master,
    )

    if saved_record:
        # Clean up old policies periodically
        if state.epoch % 10 == 0:
            cleanup_old_policies(trainer_cfg.checkpoint.checkpoint_dir, keep_last_n=5)

    # Sync all ranks after save
    if torch.distributed.is_initialized():
        torch.distributed.barrier()

    return saved_record


def _upload_policy_to_wandb(
    wandb_run: Any, policy_store: Any, policy_record: Any, force: bool = False
) -> Optional[str]:
    """Upload policy to wandb."""
    if not wandb_run or not policy_record:
        return None

    if not wandb_run.name:
        logger.warning("No wandb run name was provided")
        return None

    result = policy_store.add_to_wandb_run(wandb_run.name, policy_record)
    logger.info(f"Uploaded policy to wandb at epoch {policy_record.metadata.get('epoch', 'unknown')}")
    return result


def _maybe_evaluate_policy(
    policy_record: Any,
    sim_suite_config: SimulationSuiteConfig,
    curriculum: Any,
    stats_client: Optional[Any],
    state: TrainerState,
    device: torch.device,
    vectorization: str,
    replay_dir: str,
    wandb_policy_name: Optional[str],
    policy_store: Any,
    logger: Any,
) -> EvalRewardSummary:
    """Evaluate policy using the new eval service."""
    # Create an extended simulation suite that includes the training task
    extended_suite_config = SimulationSuiteConfig(
        name=sim_suite_config.name,
        simulations=dict(sim_suite_config.simulations),
        env_overrides=sim_suite_config.env_overrides,
        num_episodes=sim_suite_config.num_episodes,
    )

    # Add training task to the suite
    training_task_config = SingleEnvSimulationConfig(
        env="/env/mettagrid/mettagrid",
        num_episodes=1,
        env_overrides=curriculum.get_task().env_cfg(),
    )
    extended_suite_config.simulations["eval/training_task"] = training_task_config

    logger.info("Simulating policy with extended config including training task")

    # Use the eval service evaluate_policy function
    evaluation_results = eval_service_evaluate_policy(
        policy_record=policy_record,
        simulation_suite=extended_suite_config,
        device=device,
        vectorization=vectorization,
        replay_dir=replay_dir,
        stats_epoch_id=state.stats_epoch_id,
        wandb_policy_name=wandb_policy_name,
        policy_store=policy_store,
        stats_client=stats_client,
        logger=logger,
    )

    logger.info("Simulation complete")
    return evaluation_results.scores


def _maybe_generate_replay(
    policy_record: Any,
    trainer_cfg: Any,
    policy_store: Any,
    epoch: int,
    device: torch.device,
    vectorization: str,
    wandb_run: Optional[Any] = None,
) -> None:
    """Generate replay."""
    # Get curriculum from trainer config
    curriculum = curriculum_from_config_path(trainer_cfg.curriculum_or_env, DictConfig(trainer_cfg.env_overrides))

    generate_replay(
        policy_record=policy_record,
        policy_store=policy_store,
        curriculum=curriculum,
        epoch=epoch,
        device=device,
        vectorization=vectorization,
        replay_dir=trainer_cfg.simulation.replay_dir,
        wandb_run=wandb_run,
    )


def _check_abort(wandb_run: Optional[Any], trainer_cfg: Any, agent_step: int) -> bool:
    """Check for abort tag in wandb run."""
    if wandb_run is None:
        return False

    try:
        if "abort" not in wandb.Api().run(wandb_run.path).tags:
            return False

        logger.info("Abort tag detected. Stopping the run.")
        trainer_cfg.total_timesteps = int(agent_step)
        wandb_run.config.update({"trainer.total_timesteps": trainer_cfg.total_timesteps}, allow_val_change=True)
        return True
    except Exception:
        return False


def _initialize_stats_tracking(
    state: TrainerState,
    stats_client: Optional[Any],
    wandb_run: Optional[Any],
) -> None:
    """Initialize stats tracking for training run."""
    if stats_client is None:
        return

    if wandb_run is not None:
        name = wandb_run.name if wandb_run.name is not None else "unknown"
        url = wandb_run.url
        tags = list(wandb_run.tags) if wandb_run.tags is not None else None
        description = wandb_run.notes
    else:
        name = "unknown"
        url = None
        tags = None
        description = None

    try:
        state.stats_run_id = stats_client.create_training_run(
            name=name, attributes={}, url=url, description=description, tags=tags
        ).id
    except Exception as e:
        logger.warning(f"Failed to create training run: {e}")


def train(
    cfg: DictConfig,
    wandb_run: Any | None,
    policy_store: Any,
    sim_suite_config: Any,
    stats_client: Any | None,
    **kwargs: Any,
) -> None:
    """Functional training loop replacing MettaTrainer.train()."""
    logger.info("Starting training")

    # Create all components individually
    (
        vecenv,
        policy,
        optimizer,
        experience,
        kickstarter,
        lr_scheduler,
        losses,
        timer,
        torch_profiler,
        memory_monitor,
        system_monitor,
        trainer_cfg,
        device,
        is_master,
        world_size,
        rank,
        state,
        curriculum,
    ) = create_training_components(
        cfg=cfg,
        wandb_run=wandb_run,
        policy_store=policy_store,
        sim_suite_config=sim_suite_config,
        stats_client=stats_client,
    )

    # Initialize stats tracking
    _initialize_stats_tracking(state, stats_client, wandb_run)

    logger.info(f"Training on {device}")
    wandb_policy_name: str | None = None

    # Main training loop
    while state.agent_step < trainer_cfg.total_timesteps:
        steps_before = state.agent_step

        with torch_profiler:
            # Rollout phase
            with timer("_rollout"):
                num_steps, raw_infos = _rollout(
                    vecenv=vecenv,
                    policy=policy,
                    experience=experience,
                    device=device,
                    timer=timer,
                )
                state.agent_step += num_steps

                # Process rollout stats
                accumulate_rollout_stats(raw_infos, state.stats)

            # Training phase
            with timer("_train"):
                epochs_trained = _train(
                    policy=policy,
                    optimizer=optimizer,
                    experience=experience,
                    kickstarter=kickstarter,
                    losses=losses,
                    trainer_cfg=trainer_cfg,
                    agent_step=state.agent_step,
                    epoch=state.epoch,
                    device=device,
                )
                state.epoch += epochs_trained

                # Update learning rate scheduler
                if lr_scheduler is not None:
                    lr_scheduler.step()

        torch_profiler.on_epoch_end(state.epoch)

        # Process stats
        with timer("_process_stats"):
            if is_master and wandb_run:
                process_stats(
                    stats=state.stats,
                    losses=losses,
                    evals=state.evals,
                    grad_stats=state.grad_stats,
                    experience=experience,
                    policy=policy,
                    timer=timer,
                    trainer_cfg=trainer_cfg,
                    agent_step=state.agent_step,
                    epoch=state.epoch,
                    world_size=world_size,
                    wandb_run=wandb_run,
                    memory_monitor=memory_monitor,
                    system_monitor=system_monitor,
                    latest_saved_policy_record=state.latest_saved_policy_record,
                    initial_policy_record=state.initial_policy_record,
                    optimizer=optimizer,
                    kickstarter=kickstarter,
                )
            # Clear stats after processing
            state.stats.clear()
            state.grad_stats.clear()

        # Calculate performance metrics
        rollout_time = timer.get_last_elapsed("_rollout")
        train_time = timer.get_last_elapsed("_train")
        stats_time = timer.get_last_elapsed("_process_stats")
        steps_calculated = state.agent_step - steps_before

        total_time = train_time + rollout_time + stats_time
        steps_per_sec = steps_calculated / total_time if total_time > 0 else 0

        train_pct = (train_time / total_time) * 100
        rollout_pct = (rollout_time / total_time) * 100
        stats_pct = (stats_time / total_time) * 100

        logger.info(
            f"Epoch {state.epoch} - "
            f"{steps_per_sec * world_size:.0f} steps/sec "
            f"({train_pct:.0f}% train / {rollout_pct:.0f}% rollout / {stats_pct:.0f}% stats)"
        )

        # Periodic tasks
        if _should_run(state.epoch, 10, is_master):
            record_heartbeat()

        # Update L2 weights if configured
        if hasattr(policy, "l2_init_weight_update_interval"):
            maybe_update_l2_weights(
                agent=policy,
                epoch=state.epoch,
                interval=getattr(policy, "l2_init_weight_update_interval", 0),
                is_master=is_master,
            )

        # Save policy
        if _should_run(state.epoch, trainer_cfg.checkpoint.checkpoint_interval):
            saved_record = _maybe_save_policy(
                policy, policy_store, state, timer, vecenv, cfg.run, is_master, trainer_cfg
            )
            if saved_record:
                state.latest_saved_policy_record = saved_record

        # Save training state
        if _should_run(state.epoch, trainer_cfg.checkpoint.checkpoint_interval):
            _maybe_save_training_state(
                checkpoint_dir=cfg.run_dir,
                agent_step=state.agent_step,
                epoch=state.epoch,
                optimizer=optimizer,
                timer=timer,
                latest_saved_policy_uri=state.latest_saved_policy_record.uri
                if state.latest_saved_policy_record
                else None,
                kickstarter=kickstarter,
                is_master=is_master,
            )

        # Upload to wandb
        if _should_run(state.epoch, trainer_cfg.checkpoint.wandb_checkpoint_interval, is_master):
            wandb_policy_name = _upload_policy_to_wandb(wandb_run, policy_store, state.latest_saved_policy_record)

        # Evaluate policy
        if _should_run(state.epoch, trainer_cfg.simulation.evaluate_interval, is_master):
            if state.latest_saved_policy_record:
                # Create stats epoch if needed
                if stats_client is not None and state.stats_run_id is not None:
                    state.stats_epoch_id = stats_client.create_epoch(
                        run_id=state.stats_run_id,
                        start_training_epoch=state.stats_epoch_start,
                        end_training_epoch=state.epoch,
                        attributes={},
                    ).id

                eval_scores = _maybe_evaluate_policy(
                    state.latest_saved_policy_record,
                    sim_suite_config,
                    curriculum,
                    stats_client,
                    state,
                    device,
                    cfg.vectorization,
                    trainer_cfg.simulation.replay_dir,
                    wandb_policy_name,
                    policy_store,
                    logger,
                )
                state.evals = eval_scores
                state.stats_epoch_start = state.epoch + 1

        # Generate replay
        if _should_run(state.epoch, trainer_cfg.simulation.evaluate_interval, is_master):
            if state.latest_saved_policy_record:
                _maybe_generate_replay(
                    state.latest_saved_policy_record,
                    trainer_cfg,
                    policy_store,
                    state.epoch,
                    device,
                    cfg.vectorization,
                    wandb_run,
                )

        # Compute gradient stats
        if _should_run(state.epoch, trainer_cfg.grad_mean_variance_interval, is_master):
            with timer("grad_stats"):
                state.grad_stats = _maybe_compute_grad_stats(policy)

        # Check for abort
        if _check_abort(wandb_run, trainer_cfg, state.agent_step):
            break

    logger.info("Training complete!")
    timing_summary = timer.get_all_summaries()

<<<<<<< HEAD
    for name, summary in timing_summary.items():
        logger.info(f"  {name}: {timer.format_time(summary['total_elapsed'])}")

    # Force final saves
    if is_master:
        saved_record = _maybe_save_policy(
            policy, policy_store, state, timer, vecenv, cfg.run, is_master, trainer_cfg, force=True
        )
        if saved_record:
            state.latest_saved_policy_record = saved_record

    _maybe_save_training_state(
        checkpoint_dir=cfg.run_dir,
        agent_step=state.agent_step,
        epoch=state.epoch,
        optimizer=optimizer,
        timer=timer,
        latest_saved_policy_uri=state.latest_saved_policy_record.uri if state.latest_saved_policy_record else None,
        kickstarter=kickstarter,
        is_master=is_master,
    )

    if wandb_run and state.latest_saved_policy_record:
        _upload_policy_to_wandb(wandb_run, policy_store, state.latest_saved_policy_record, force=True)

    # Cleanup
    vecenv.close()
    if is_master:
        if memory_monitor:
            memory_monitor.clear()
        if system_monitor:
            system_monitor.stop()


def create_training_components(
    cfg: Any,
    wandb_run: Optional[Any],
    policy_store: Any,
    sim_suite_config: Any,
    stats_client: Optional[Any] = None,
) -> Tuple[Any, ...]:
    """Create training components individually, similar to run.py."""
    from metta.agent.metta_agent import DistributedMettaAgent
    from metta.common.profiling.memory_monitor import MemoryMonitor
    from metta.common.profiling.stopwatch import Stopwatch
    from metta.mettagrid.curriculum.util import curriculum_from_config_path
    from metta.mettagrid.mettagrid_env import MettaGridEnv
    from metta.rl.experience import Experience

    logger.info(f"run_dir = {cfg.run_dir}")

    # Apply batch size scaling BEFORE creating trainer config
    # This matches the behavior in tools/train.py
    if torch.distributed.is_initialized() and cfg.trainer.get("scale_batches_by_world_size", False):
        world_size = torch.distributed.get_world_size()
        # Make a mutable copy of the config to modify
        from omegaconf import OmegaConf

        OmegaConf.set_struct(cfg, False)
        cfg.trainer.forward_pass_minibatch_target_size = cfg.trainer.forward_pass_minibatch_target_size // world_size
        cfg.trainer.batch_size = cfg.trainer.batch_size // world_size
        OmegaConf.set_struct(cfg, True)

    trainer_cfg = create_trainer_config(cfg)

    # Set up distributed
    is_master, world_size, rank = setup_distributed_vars()
    device = torch.device(cfg.device) if isinstance(cfg.device, str) else cfg.device

    # Create utilities
    timer = Stopwatch(logger)
    timer.start()
    losses = Losses()
    torch_profiler = TorchProfiler(is_master, trainer_cfg.profiler, wandb_run, cfg.run_dir)

    memory_monitor = None
    system_monitor = None
    if is_master:
        memory_monitor = MemoryMonitor()
        system_monitor = SystemMonitor(
            sampling_interval_sec=1.0,
            history_size=100,
=======
    def _maybe_upload_policy_record_to_wandb(self, force: bool = False) -> str | None:
        """Upload policy to wandb if on wandb interval"""
        if not self._should_run(self.trainer_cfg.checkpoint.wandb_checkpoint_interval, force):
            return

        if not self.wandb_run:
            return

        if not self.latest_saved_policy_record:
            logger.warning("No policy record to upload to wandb")
            return

        if not self.wandb_run.name:
            logger.warning("No wandb run name was provided")
            return

        result = self.policy_store.add_to_wandb_run(self.wandb_run.name, self.latest_saved_policy_record)
        logger.info(f"Uploaded policy to wandb at epoch {self.epoch}")
        return result

    def _maybe_update_l2_weights(self, force=False):
        """Update L2 init weights if on update interval"""
        if self._should_run(self.cfg.agent.l2_init_weight_update_interval, force):
            self.policy.update_l2_init_weight_copy()

    def _maybe_evaluate_policy(self, wandb_policy_name: str | None = None, force: bool = False):
        """Evaluate policy if on evaluation interval"""
        if self._should_run(self.trainer_cfg.simulation.evaluate_interval, force):
            try:
                self._evaluate_policy(wandb_policy_name)
            except Exception as e:
                logger.error(f"Error evaluating policy: {e}")
                logger.error(traceback.format_exc())

            self._stats_epoch_start = self.epoch + 1

    @with_instance_timer("_evaluate_policy", log_level=logging.INFO)
    def _evaluate_policy(self, wandb_policy_name: str | None = None):
        if self._stats_run_id is not None and self._stats_client is not None:
            self._stats_epoch_id = self._stats_client.create_epoch(
                run_id=self._stats_run_id,
                start_training_epoch=self._stats_epoch_start,
                end_training_epoch=self.epoch,
                attributes={},
            ).id

        logger.info(f"Simulating policy: {self.latest_saved_policy_uri} with extended config including training task")
        evaluation_results = evaluate_policy(
            policy_record=self.latest_saved_policy_record,
            simulation_suite=self._sim_suite_config,
            device=self.device,
            vectorization=self.cfg.vectorization,
            replay_dir=self.trainer_cfg.simulation.replay_dir,  # Pass replay_dir to enable replay generation
            stats_epoch_id=self._stats_epoch_id,
            wandb_policy_name=wandb_policy_name,
            policy_store=self.policy_store,
            stats_client=self._stats_client,
>>>>>>> ef6ee5e8
            logger=logger,
            auto_start=True,
        )

    # Create curriculum and vecenv
    curriculum = curriculum_from_config_path(trainer_cfg.curriculum_or_env, DictConfig(trainer_cfg.env_overrides))

    # Calculate batch sizes
    num_agents = curriculum.get_task().env_cfg().game.num_agents
    target_batch_size, batch_size, num_envs = calculate_batch_sizes(
        trainer_cfg.forward_pass_minibatch_target_size,
        num_agents,
        trainer_cfg.num_workers,
        trainer_cfg.async_factor,
    )

    vecenv = make_vecenv(
        curriculum,
        cfg.vectorization,
        num_envs=num_envs,
        batch_size=batch_size,
        num_workers=trainer_cfg.num_workers,
        zero_copy=trainer_cfg.zero_copy,
        is_training=True,
    )

    seed = cfg.get("seed", np.random.randint(0, 1000000))
    vecenv.async_reset(seed + rank)

    metta_grid_env: MettaGridEnv = vecenv.driver_env

    # Initialize state
    state = TrainerState()
    state.evals = EvalRewardSummary()  # Initialize with empty scores
    state.stats = defaultdict(list)  # Initialize stats dict
    state.grad_stats = {}  # Initialize grad stats

    # Load checkpoint if exists
    checkpoint = TrainerCheckpoint.load(cfg.run_dir)
    if checkpoint:
        state.agent_step = checkpoint.agent_step
        state.epoch = checkpoint.epoch
        logger.info(f"Restored from checkpoint at {state.agent_step} steps")
        if checkpoint.stopwatch_state is not None:
            timer.load_state(checkpoint.stopwatch_state, resume_running=True)

    # Load or create policy
    policy_record = _load_or_create_policy(
        checkpoint, policy_store, trainer_cfg, metta_grid_env, cfg, device, is_master, rank
    )

    state.initial_policy_record = policy_record
    state.latest_saved_policy_record = policy_record
    policy = policy_record.policy

    # Initialize policy to environment
    features = metta_grid_env.get_observation_features()
    policy.initialize_to_environment(features, metta_grid_env.action_names, metta_grid_env.max_action_args, device)

    # Validate that policy matches environment
    validate_policy_environment_match(policy, metta_grid_env)

    if trainer_cfg.compile:
        logger.info("Compiling policy")
        policy = torch.compile(policy, mode=trainer_cfg.compile_mode)

    # Create kickstarter
    kickstarter = Kickstarter(
        trainer_cfg.kickstart,
        str(device),
        policy_store,
        metta_grid_env,
    )

    # Wrap in DDP if distributed
    if torch.distributed.is_initialized():
        logger.info(f"Initializing DistributedDataParallel on device {device}")
        policy = DistributedMettaAgent(policy, device)
        torch.distributed.barrier()

    # Create experience buffer
    hidden_size, num_lstm_layers = get_lstm_config(policy)
    experience = Experience(
        total_agents=vecenv.num_agents,
        batch_size=trainer_cfg.batch_size,  # Already scaled if needed
        bptt_horizon=trainer_cfg.bptt_horizon,
        minibatch_size=trainer_cfg.minibatch_size,
        max_minibatch_size=trainer_cfg.minibatch_size,
        obs_space=vecenv.single_observation_space,
        atn_space=vecenv.single_action_space,
        device=device,
        hidden_size=hidden_size,
        cpu_offload=trainer_cfg.cpu_offload,
        num_lstm_layers=num_lstm_layers,
        agents_per_batch=getattr(vecenv, "agents_per_batch", None),
    )

    # Create optimizer
    from heavyball import ForeachMuon

    optimizer_type = trainer_cfg.optimizer.type
    opt_cls = torch.optim.Adam if optimizer_type == "adam" else ForeachMuon
    optimizer = opt_cls(
        policy.parameters(),
        lr=trainer_cfg.optimizer.learning_rate,
        betas=(trainer_cfg.optimizer.beta1, trainer_cfg.optimizer.beta2),
        eps=trainer_cfg.optimizer.eps,
        weight_decay=trainer_cfg.optimizer.weight_decay,
    )

    if checkpoint and checkpoint.optimizer_state_dict:
        try:
            optimizer.load_state_dict(checkpoint.optimizer_state_dict)
            logger.info("Successfully loaded optimizer state from checkpoint")
        except ValueError:
            logger.warning("Optimizer state dict doesn't match. Starting with fresh optimizer state.")

    # Create lr scheduler
    lr_scheduler = None
    if trainer_cfg.lr_scheduler.enabled:
        lr_scheduler = torch.optim.lr_scheduler.CosineAnnealingLR(
            optimizer, T_max=trainer_cfg.total_timesteps // trainer_cfg.batch_size
        )

    # Set up wandb metrics
    if wandb_run and is_master:
        metrics = ["agent_step", "epoch", "total_time", "train_time"]
        for metric in metrics:
            wandb_run.define_metric(f"metric/{metric}")
        wandb_run.define_metric("*", step_metric="metric/agent_step")
        wandb_run.define_metric("overview/reward_vs_total_time", step_metric="metric/total_time")

    # Add memory monitor tracking
    if is_master and memory_monitor:
        memory_monitor.add(experience, name="Experience", track_attributes=True)
        memory_monitor.add(policy, name="Policy", track_attributes=False)

    return (
        vecenv,
        policy,
        optimizer,
        experience,
        kickstarter,
        lr_scheduler,
        losses,
        timer,
        torch_profiler,
        memory_monitor,
        system_monitor,
        trainer_cfg,
        device,
        is_master,
        world_size,
        rank,
        state,
        curriculum,
    )


def _load_or_create_policy(
    checkpoint: Optional[Any],
    policy_store: Any,
    trainer_cfg: Any,
    metta_grid_env: Any,
    cfg: Any,
    device: torch.device,
    is_master: bool,
    rank: int,
) -> Any:
    """Load existing policy or create new one with distributed coordination."""
    from metta.agent.metta_agent import make_policy
    from metta.common.util.fs import wait_for_file

    # Try to load from checkpoint or config
    if checkpoint and checkpoint.policy_path:
        logger.info(f"Loading policy from checkpoint: {checkpoint.policy_path}")
        policy_record = policy_store.policy_record(checkpoint.policy_path)

        # Restore original_feature_mapping from metadata if available
        if (
            hasattr(policy_record.policy, "restore_original_feature_mapping")
            and "original_feature_mapping" in policy_record.metadata
        ):
            policy_record.policy.restore_original_feature_mapping(policy_record.metadata["original_feature_mapping"])
            logger.info("Restored original_feature_mapping from checkpoint")

        return policy_record

    if trainer_cfg.initial_policy and trainer_cfg.initial_policy.uri:
        logger.info(f"Loading initial policy URI: {trainer_cfg.initial_policy.uri}")
        policy_record = policy_store.policy_record(trainer_cfg.initial_policy.uri)

        # Restore original_feature_mapping from metadata if available
        if (
            hasattr(policy_record.policy, "restore_original_feature_mapping")
            and "original_feature_mapping" in policy_record.metadata
        ):
            policy_record.policy.restore_original_feature_mapping(policy_record.metadata["original_feature_mapping"])
            logger.info("Restored original_feature_mapping from initial policy")

        return policy_record

    # Check for existing policy at default path
    default_path = os.path.join(trainer_cfg.checkpoint.checkpoint_dir, policy_store.make_model_name(0))
    if os.path.exists(default_path):
        logger.info(f"Loading policy from default path: {default_path}")
        policy_record = policy_store.policy_record(default_path)

        # Restore original_feature_mapping from metadata if available
        if (
            hasattr(policy_record.policy, "restore_original_feature_mapping")
            and "original_feature_mapping" in policy_record.metadata
        ):
            policy_record.policy.restore_original_feature_mapping(policy_record.metadata["original_feature_mapping"])
            logger.info("Restored original_feature_mapping from default path")

        return policy_record

    # Create new policy
    if torch.distributed.is_initialized() and not is_master:
        # Non-master waits for master to create
        logger.info(f"Rank {rank}: Waiting for master to create policy at {default_path}")
        torch.distributed.barrier()

        if not wait_for_file(default_path, timeout=300):
            raise RuntimeError(f"Rank {rank}: Timeout waiting for policy at {default_path}")

        policy_record = policy_store.policy_record(default_path)

        # Restore original_feature_mapping from metadata if available
        if (
            hasattr(policy_record.policy, "restore_original_feature_mapping")
            and "original_feature_mapping" in policy_record.metadata
        ):
            policy_record.policy.restore_original_feature_mapping(policy_record.metadata["original_feature_mapping"])
            logger.info(f"Rank {rank}: Restored original_feature_mapping")

        return policy_record
    else:
        # Master creates new policy
        name = policy_store.make_model_name(0)
        pr = policy_store.create_empty_policy_record(name)
        pr.policy = make_policy(metta_grid_env, cfg)
        saved_pr = policy_store.save(pr)
        logger.info(f"Created and saved new policy to {saved_pr.uri}")

        if torch.distributed.is_initialized():
            torch.distributed.barrier()

        return saved_pr<|MERGE_RESOLUTION|>--- conflicted
+++ resolved
@@ -1,7 +1,7 @@
 import logging
 import os
 from collections import defaultdict
-from typing import Any, Dict, Optional, Tuple
+from typing import Any, Optional, Tuple
 
 import numpy as np
 import torch
@@ -23,6 +23,7 @@
     calculate_prioritized_sampling_params,
     cleanup_old_policies,
     compute_advantage,
+    compute_gradient_stats,
     generate_replay,
     get_lstm_config,
     get_observation,
@@ -32,6 +33,7 @@
     run_policy_inference,
     save_policy_with_metadata,
     setup_distributed_vars,
+    should_run,
     validate_policy_environment_match,
 )
 from metta.rl.kickstarter import Kickstarter
@@ -56,94 +58,6 @@
 rank = int(os.environ.get("RANK", 0))
 local_rank = int(os.environ.get("LOCAL_RANK", 0))
 logger = logging.getLogger(f"trainer-{rank}-{local_rank}")
-
-
-<<<<<<< HEAD
-def _should_run(
-    epoch: int,
-    interval: int,
-    is_master: bool = True,
-    force: bool = False,
-) -> bool:
-    """Check if a periodic task should run based on interval and master status."""
-    if not is_master or not interval:
-        return False
-=======
-class MettaTrainer:
-    def __init__(
-        self,
-        cfg: DictConfig,
-        wandb_run: WandbRun | None,
-        policy_store: PolicyStore,
-        sim_suite_config: SimulationSuiteConfig,
-        stats_client: StatsClient | None,
-        **kwargs: Any,
-    ):
-        logger.info(f"run_dir = {cfg.run_dir}")
-        checkpoints_dir = Path(cfg.run_dir) / "checkpoints"
-        if checkpoints_dir.exists():
-            files = sorted(os.listdir(checkpoints_dir))
-            recent_files = files[-3:] if len(files) >= 3 else files
-            logger.info(f"Recent checkpoints: {', '.join(recent_files)}")
-
-        self.cfg = cfg
-        self.trainer_cfg = trainer_cfg = create_trainer_config(cfg)
-
-        if trainer_cfg.checkpoint.checkpoint_dir:
-            os.makedirs(trainer_cfg.checkpoint.checkpoint_dir, exist_ok=True)
-
-        self._sim_suite_config = sim_suite_config
-        self._stats_client = stats_client
->>>>>>> ef6ee5e8
-
-    if force:
-        return True
-
-<<<<<<< HEAD
-    return epoch % interval == 0
-=======
-        curriculum_config = trainer_cfg.curriculum_or_env
-        env_overrides = DictConfig(trainer_cfg.env_overrides)
-        self._curriculum = curriculum_from_config_path(curriculum_config, env_overrides)
-
-        # Add training task to the suite
-        self._sim_suite_config.simulations["eval/training_task"] = SingleEnvSimulationConfig(
-            env="/env/mettagrid/mettagrid",  # won't be used, dynamic `env_cfg()` should override all of it
-            num_episodes=1,
-            env_overrides=self._curriculum.get_task().env_cfg(),
-        )
-
-        self._make_vecenv()
->>>>>>> ef6ee5e8
-
-
-def _maybe_compute_grad_stats(policy: torch.nn.Module) -> Dict[str, float]:
-    """Compute gradient statistics for the policy.
-
-    Returns:
-        Dictionary with 'grad/mean', 'grad/variance', and 'grad/norm' keys
-    """
-    all_gradients = []
-    for param in policy.parameters():
-        if param.grad is not None:
-            all_gradients.append(param.grad.view(-1))
-
-    if not all_gradients:
-        return {}
-
-    all_gradients_tensor = torch.cat(all_gradients).to(torch.float32)
-
-    grad_mean = all_gradients_tensor.mean()
-    grad_variance = all_gradients_tensor.var()
-    grad_norm = all_gradients_tensor.norm(2)
-
-    grad_stats = {
-        "grad/mean": grad_mean.item(),
-        "grad/variance": grad_variance.item(),
-        "grad/norm": grad_norm.item(),
-    }
-
-    return grad_stats
 
 
 def _maybe_save_training_state(
@@ -375,7 +289,6 @@
         agent_step=state.agent_step,
         evals=state.evals,
         timer=timer,
-        vecenv=vecenv,
         initial_policy_record=state.initial_policy_record,
         run_name=run_name,
         is_master=is_master,
@@ -457,31 +370,6 @@
 
     logger.info("Simulation complete")
     return evaluation_results.scores
-
-
-def _maybe_generate_replay(
-    policy_record: Any,
-    trainer_cfg: Any,
-    policy_store: Any,
-    epoch: int,
-    device: torch.device,
-    vectorization: str,
-    wandb_run: Optional[Any] = None,
-) -> None:
-    """Generate replay."""
-    # Get curriculum from trainer config
-    curriculum = curriculum_from_config_path(trainer_cfg.curriculum_or_env, DictConfig(trainer_cfg.env_overrides))
-
-    generate_replay(
-        policy_record=policy_record,
-        policy_store=policy_store,
-        curriculum=curriculum,
-        epoch=epoch,
-        device=device,
-        vectorization=vectorization,
-        replay_dir=trainer_cfg.simulation.replay_dir,
-        wandb_run=wandb_run,
-    )
 
 
 def _check_abort(wandb_run: Optional[Any], trainer_cfg: Any, agent_step: int) -> bool:
@@ -661,7 +549,7 @@
         )
 
         # Periodic tasks
-        if _should_run(state.epoch, 10, is_master):
+        if should_run(state.epoch, 10, is_master):
             record_heartbeat()
 
         # Update L2 weights if configured
@@ -674,7 +562,7 @@
             )
 
         # Save policy
-        if _should_run(state.epoch, trainer_cfg.checkpoint.checkpoint_interval):
+        if should_run(state.epoch, trainer_cfg.checkpoint.checkpoint_interval):
             saved_record = _maybe_save_policy(
                 policy, policy_store, state, timer, vecenv, cfg.run, is_master, trainer_cfg
             )
@@ -682,7 +570,7 @@
                 state.latest_saved_policy_record = saved_record
 
         # Save training state
-        if _should_run(state.epoch, trainer_cfg.checkpoint.checkpoint_interval):
+        if should_run(state.epoch, trainer_cfg.checkpoint.checkpoint_interval):
             _maybe_save_training_state(
                 checkpoint_dir=cfg.run_dir,
                 agent_step=state.agent_step,
@@ -697,11 +585,11 @@
             )
 
         # Upload to wandb
-        if _should_run(state.epoch, trainer_cfg.checkpoint.wandb_checkpoint_interval, is_master):
+        if should_run(state.epoch, trainer_cfg.checkpoint.wandb_checkpoint_interval, is_master):
             wandb_policy_name = _upload_policy_to_wandb(wandb_run, policy_store, state.latest_saved_policy_record)
 
         # Evaluate policy
-        if _should_run(state.epoch, trainer_cfg.simulation.evaluate_interval, is_master):
+        if should_run(state.epoch, trainer_cfg.simulation.evaluate_interval, is_master):
             if state.latest_saved_policy_record:
                 # Create stats epoch if needed
                 if stats_client is not None and state.stats_run_id is not None:
@@ -729,22 +617,28 @@
                 state.stats_epoch_start = state.epoch + 1
 
         # Generate replay
-        if _should_run(state.epoch, trainer_cfg.simulation.evaluate_interval, is_master):
+        if should_run(state.epoch, trainer_cfg.simulation.evaluate_interval, is_master):
             if state.latest_saved_policy_record:
-                _maybe_generate_replay(
-                    state.latest_saved_policy_record,
-                    trainer_cfg,
-                    policy_store,
-                    state.epoch,
-                    device,
-                    cfg.vectorization,
-                    wandb_run,
+                # Get curriculum from trainer config
+                curriculum = curriculum_from_config_path(
+                    trainer_cfg.curriculum_or_env, DictConfig(trainer_cfg.env_overrides)
                 )
 
+                generate_replay(
+                    policy_record=state.latest_saved_policy_record,
+                    policy_store=policy_store,
+                    curriculum=curriculum,
+                    epoch=state.epoch,
+                    device=device,
+                    vectorization=cfg.vectorization,
+                    replay_dir=trainer_cfg.simulation.replay_dir,
+                    wandb_run=wandb_run,
+                )
+
         # Compute gradient stats
-        if _should_run(state.epoch, trainer_cfg.grad_mean_variance_interval, is_master):
+        if should_run(state.epoch, trainer_cfg.grad_mean_variance_interval, is_master):
             with timer("grad_stats"):
-                state.grad_stats = _maybe_compute_grad_stats(policy)
+                state.grad_stats = compute_gradient_stats(policy)
 
         # Check for abort
         if _check_abort(wandb_run, trainer_cfg, state.agent_step):
@@ -753,7 +647,6 @@
     logger.info("Training complete!")
     timing_summary = timer.get_all_summaries()
 
-<<<<<<< HEAD
     for name, summary in timing_summary.items():
         logger.info(f"  {name}: {timer.format_time(summary['total_elapsed'])}")
 
@@ -799,7 +692,6 @@
     from metta.agent.metta_agent import DistributedMettaAgent
     from metta.common.profiling.memory_monitor import MemoryMonitor
     from metta.common.profiling.stopwatch import Stopwatch
-    from metta.mettagrid.curriculum.util import curriculum_from_config_path
     from metta.mettagrid.mettagrid_env import MettaGridEnv
     from metta.rl.experience import Experience
 
@@ -836,65 +728,6 @@
         system_monitor = SystemMonitor(
             sampling_interval_sec=1.0,
             history_size=100,
-=======
-    def _maybe_upload_policy_record_to_wandb(self, force: bool = False) -> str | None:
-        """Upload policy to wandb if on wandb interval"""
-        if not self._should_run(self.trainer_cfg.checkpoint.wandb_checkpoint_interval, force):
-            return
-
-        if not self.wandb_run:
-            return
-
-        if not self.latest_saved_policy_record:
-            logger.warning("No policy record to upload to wandb")
-            return
-
-        if not self.wandb_run.name:
-            logger.warning("No wandb run name was provided")
-            return
-
-        result = self.policy_store.add_to_wandb_run(self.wandb_run.name, self.latest_saved_policy_record)
-        logger.info(f"Uploaded policy to wandb at epoch {self.epoch}")
-        return result
-
-    def _maybe_update_l2_weights(self, force=False):
-        """Update L2 init weights if on update interval"""
-        if self._should_run(self.cfg.agent.l2_init_weight_update_interval, force):
-            self.policy.update_l2_init_weight_copy()
-
-    def _maybe_evaluate_policy(self, wandb_policy_name: str | None = None, force: bool = False):
-        """Evaluate policy if on evaluation interval"""
-        if self._should_run(self.trainer_cfg.simulation.evaluate_interval, force):
-            try:
-                self._evaluate_policy(wandb_policy_name)
-            except Exception as e:
-                logger.error(f"Error evaluating policy: {e}")
-                logger.error(traceback.format_exc())
-
-            self._stats_epoch_start = self.epoch + 1
-
-    @with_instance_timer("_evaluate_policy", log_level=logging.INFO)
-    def _evaluate_policy(self, wandb_policy_name: str | None = None):
-        if self._stats_run_id is not None and self._stats_client is not None:
-            self._stats_epoch_id = self._stats_client.create_epoch(
-                run_id=self._stats_run_id,
-                start_training_epoch=self._stats_epoch_start,
-                end_training_epoch=self.epoch,
-                attributes={},
-            ).id
-
-        logger.info(f"Simulating policy: {self.latest_saved_policy_uri} with extended config including training task")
-        evaluation_results = evaluate_policy(
-            policy_record=self.latest_saved_policy_record,
-            simulation_suite=self._sim_suite_config,
-            device=self.device,
-            vectorization=self.cfg.vectorization,
-            replay_dir=self.trainer_cfg.simulation.replay_dir,  # Pass replay_dir to enable replay generation
-            stats_epoch_id=self._stats_epoch_id,
-            wandb_policy_name=wandb_policy_name,
-            policy_store=self.policy_store,
-            stats_client=self._stats_client,
->>>>>>> ef6ee5e8
             logger=logger,
             auto_start=True,
         )
@@ -924,7 +757,7 @@
     seed = cfg.get("seed", np.random.randint(0, 1000000))
     vecenv.async_reset(seed + rank)
 
-    metta_grid_env: MettaGridEnv = vecenv.driver_env
+    metta_grid_env: MettaGridEnv = vecenv.driver_env  # type: ignore[attr-defined]
 
     # Initialize state
     state = TrainerState()
@@ -978,13 +811,13 @@
     # Create experience buffer
     hidden_size, num_lstm_layers = get_lstm_config(policy)
     experience = Experience(
-        total_agents=vecenv.num_agents,
+        total_agents=vecenv.num_agents,  # type: ignore[attr-defined]
         batch_size=trainer_cfg.batch_size,  # Already scaled if needed
         bptt_horizon=trainer_cfg.bptt_horizon,
         minibatch_size=trainer_cfg.minibatch_size,
         max_minibatch_size=trainer_cfg.minibatch_size,
-        obs_space=vecenv.single_observation_space,
-        atn_space=vecenv.single_action_space,
+        obs_space=vecenv.single_observation_space,  # type: ignore[attr-defined]
+        atn_space=vecenv.single_action_space,  # type: ignore[attr-defined]
         device=device,
         hidden_size=hidden_size,
         cpu_offload=trainer_cfg.cpu_offload,
@@ -997,12 +830,17 @@
 
     optimizer_type = trainer_cfg.optimizer.type
     opt_cls = torch.optim.Adam if optimizer_type == "adam" else ForeachMuon
+    # ForeachMuon might expect int for weight_decay, but Adam expects float
+    weight_decay = trainer_cfg.optimizer.weight_decay
+    if optimizer_type != "adam" and isinstance(weight_decay, float) and weight_decay == int(weight_decay):
+        weight_decay = int(weight_decay)
+
     optimizer = opt_cls(
         policy.parameters(),
         lr=trainer_cfg.optimizer.learning_rate,
         betas=(trainer_cfg.optimizer.beta1, trainer_cfg.optimizer.beta2),
         eps=trainer_cfg.optimizer.eps,
-        weight_decay=trainer_cfg.optimizer.weight_decay,
+        weight_decay=weight_decay,
     )
 
     if checkpoint and checkpoint.optimizer_state_dict:
