--- conflicted
+++ resolved
@@ -14,484 +14,9 @@
     MettaGridConfig,
     ProtocolConfig,
 )
-<<<<<<< HEAD
-from mettagrid.map_builder.map_builder import MapBuilderConfig
-from mettagrid.mapgen.mapgen import MapGen
-
-logger = logging.getLogger(__name__)
-PROCEDURAL_BASE_BUILDER = MapGen.Config(width=100, height=100, instance=MachinaArenaConfig(spawn_count=4))
-
-
-class MinedOutVariant(MissionVariant):
-    name: str = "mined_out"
-    description: str = "Some resources are depleted. You must be efficient to survive."
-
-    def apply(self, mission: Mission) -> Mission:
-        mission.carbon_extractor.efficiency -= 50
-        mission.oxygen_extractor.efficiency -= 50
-        mission.germanium_extractor.efficiency -= 50
-        mission.silicon_extractor.efficiency -= 50
-        return mission
-
-
-class DarkSideVariant(MissionVariant):
-    name: str = "dark_side"
-    description: str = "You're on the dark side of the asteroid. You recharge slower."
-
-    def apply(self, mission: Mission) -> Mission:
-        mission.energy_regen_amount = 0
-        return mission
-
-
-class LonelyHeartVariant(MissionVariant):
-    name: str = "lonely_heart"
-    description: str = "Making hearts for one agent is easy."
-
-    def apply(self, mission: Mission) -> Mission:
-        mission.assembler.heart_cost = 1
-
-        def modifier(cfg: MettaGridConfig) -> None:
-            simplified_inputs = {"carbon": 1, "oxygen": 1, "germanium": 1, "silicon": 1, "energy": 1}
-
-            assembler = cfg.game.objects["assembler"]
-            if not isinstance(assembler, AssemblerConfig):
-                raise TypeError("Expected 'assembler' to be AssemblerConfig")
-
-            for idx, proto in enumerate(assembler.protocols):
-                if proto.output_resources.get("heart", 0) == 0:
-                    continue
-                updated = proto.model_copy(deep=True)
-                updated.input_resources = dict(simplified_inputs)
-                assembler.protocols[idx] = updated
-
-            germanium = cfg.game.objects["germanium_extractor"]
-            if not isinstance(germanium, AssemblerConfig):
-                raise TypeError("Expected 'germanium_extractor' to be AssemblerConfig")
-            germanium.max_uses = 0
-            updated_protocols: list[ProtocolConfig] = []
-            for proto in germanium.protocols:
-                new_proto = proto.model_copy(deep=True)
-                output = dict(new_proto.output_resources)
-                output["germanium"] = max(output.get("germanium", 0), 1)
-                new_proto.output_resources = output
-                new_proto.cooldown = max(new_proto.cooldown, 1)
-                updated_protocols.append(new_proto)
-            if updated_protocols:
-                germanium.protocols = updated_protocols
-
-        mission.add_env_modifier(modifier)
-        return mission
-
-
-class BrightSideVariant(MissionVariant):
-    name: str = "super_charged"
-    description: str = "The sun is shining on you. You recharge faster."
-
-    def apply(self, mission: Mission) -> Mission:
-        mission.energy_regen_amount += 2
-        return mission
-
-
-class RoughTerrainVariant(MissionVariant):
-    name: str = "rough_terrain"
-    description: str = "The terrain is rough. Moving is more energy intensive."
-
-    def apply(self, mission: Mission) -> Mission:
-        mission.move_energy_cost += 2
-        return mission
-
-
-class SolarFlareVariant(MissionVariant):
-    name: str = "solar_flare"
-    description: str = "Chargers have been damaged by the solar flare."
-
-    def apply(self, mission: Mission) -> Mission:
-        mission.charger.efficiency -= 50
-        return mission
-
-
-class PackRatVariant(MissionVariant):
-    name: str = "pack_rat"
-    description: str = "Raise heart, cargo, energy, and gear caps to 255."
-
-    def apply(self, mission: Mission) -> Mission:
-        mission.heart_capacity = max(mission.heart_capacity, 255)
-        mission.energy_capacity = max(mission.energy_capacity, 255)
-        mission.cargo_capacity = max(mission.cargo_capacity, 255)
-        mission.gear_capacity = max(mission.gear_capacity, 255)
-        return mission
-
-
-class EnergizedVariant(MissionVariant):
-    name: str = "energized"
-    description: str = "Max energy and full regen so agents never run dry."
-
-    def apply(self, mission: Mission) -> Mission:
-        mission.energy_capacity = max(mission.energy_capacity, 255)
-        mission.energy_regen_amount = mission.energy_capacity
-        return mission
-
-
-class NeutralFacedVariant(MissionVariant):
-    name: str = "neutral_faced"
-    description: str = "Disable vibe swapping; keep neutral face."
-
-    def apply(self, mission: Mission) -> Mission:
-        def modifier(cfg: MettaGridConfig) -> None:
-            change_vibe = cfg.game.actions.change_vibe
-            change_vibe.enabled = False
-            change_vibe.number_of_vibes = 1
-
-            neutral_vibe_name = "default"
-            cfg.game.vibe_names = [neutral_vibe_name]
-            for name, obj in cfg.game.objects.items():
-                if isinstance(obj, AssemblerConfig) and obj.protocols:
-                    primary_protocol = obj.protocols[0].model_copy(deep=True)
-                    primary_protocol.vibes = [neutral_vibe_name]
-                    obj.protocols = [primary_protocol]
-                elif isinstance(obj, ChestConfig) and name == "chest":
-                    obj.vibe_transfers = {neutral_vibe_name: {"heart": 255}}
-
-        mission.add_env_modifier(modifier)
-        return mission
-
-
-class CompassVariant(MissionVariant):
-    name: str = "compass"
-    description: str = "Enable compass observation pointing toward the assembler."
-
-    def apply(self, mission: Mission) -> Mission:
-        mission.compass_enabled = True
-        return mission
-
-
-class HeartChorusVariant(MissionVariant):
-    name: str = "heart_chorus"
-    description: str = "Heart-centric reward shaping with gentle resource bonuses."
-
-    def apply(self, mission: Mission) -> Mission:
-        def modifier(cfg: MettaGridConfig) -> None:
-            cfg.game.agent.rewards.stats = {
-                "heart.gained": 1.0,
-                "chest.heart.deposited": 1.0,
-                "chest.heart.withdrawn": -1.0,
-                "inventory.diversity.ge.2": 0.17,
-                "inventory.diversity.ge.3": 0.18,
-                "inventory.diversity.ge.4": 0.60,
-                "inventory.diversity.ge.5": 0.97,
-            }
-
-        mission.add_env_modifier(modifier)
-        return mission
-
-
-class SmallMapVariant(MissionVariant):
-    name: str = "small_50"
-    description: str = "Set map size to 50x50 for quick runs."
-
-    def apply(self, mission: Mission) -> Mission:
-        mission.procedural_overrides["width"] = 50
-        mission.procedural_overrides["height"] = 50
-        return mission
-
-
-class CogToolsOnlyVariant(MissionVariant):
-    name: str = "cog_tools_only"
-    description: str = "Gear tools (decoder/modulator/scrambler/resonator) require only the 'gear/cog' vibe."
-
-    def apply(self, mission: Mission) -> Mission:
-        def modifier(env: MettaGridConfig) -> None:
-            assembler_cfg = env.game.objects["assembler"]
-            if not isinstance(assembler_cfg, AssemblerConfig):
-                raise TypeError("Expected 'assembler' to be AssemblerConfig")
-            gear_outputs = {"decoder", "modulator", "scrambler", "resonator"}
-            for protocol in assembler_cfg.protocols:
-                if any(k in protocol.output_resources for k in gear_outputs):
-                    protocol.vibes = ["gear"]
-
-        mission.add_env_modifier(modifier)
-        return mission
-
-
-class SeedOneHeartInputsVariant(MissionVariant):
-    name: str = "seed_one_heart_inputs"
-    description: str = "Agents start with exactly one HEART recipe worth of inputs."
-
-    def apply(self, mission: Mission) -> Mission:
-        def modifier(env: MettaGridConfig) -> None:
-            heart_cost = mission.assembler.heart_cost
-            inputs = {
-                "carbon": heart_cost * 2,
-                "oxygen": heart_cost * 2,
-                "germanium": max(heart_cost // 2, 1),
-                "silicon": heart_cost * 5,
-                "energy": heart_cost * 2,
-            }
-            agent_cfg = env.game.agent
-            agent_cfg.initial_inventory = dict(agent_cfg.initial_inventory)
-            for k, v in inputs.items():
-                agent_cfg.initial_inventory[k] = v
-
-        mission.add_env_modifier(modifier)
-        return mission
-
-
-class ChestsTwoHeartsVariant(MissionVariant):
-    name: str = "chests_two_hearts"
-    description: str = "Base resource chests start with two HEARTs worth of resources."
-
-    def apply(self, mission: Mission) -> Mission:
-        def modifier(env: MettaGridConfig) -> None:
-            heart_cost = mission.assembler.heart_cost
-            two_hearts = {
-                "carbon": heart_cost * 2 * 2,
-                "oxygen": heart_cost * 2 * 2,
-                "germanium": max(heart_cost // 2, 1) * 2,
-                "silicon": heart_cost * 5 * 2,
-            }
-            chest_cfg = env.game.objects["chest"]
-            if not isinstance(chest_cfg, ChestConfig):
-                raise TypeError("Expected 'chest' to be ChestConfig")
-            chest_cfg.initial_inventory = two_hearts
-
-        mission.add_env_modifier(modifier)
-        return mission
-
-
-class FiveHeartsTuningVariant(MissionVariant):
-    name: str = "five_hearts_tuning"
-    description: str = "Tune extractors so the base can produce five HEARTs (germanium fixed)."
-
-    def apply(self, mission: Mission) -> Mission:
-        heart_cost = mission.assembler.heart_cost
-        one_heart = {
-            "carbon": heart_cost * 2,
-            "oxygen": heart_cost * 2,
-            "germanium": max(heart_cost // 2, 1),
-            "silicon": heart_cost * 5,
-        }
-        five = 5
-
-        # Carbon per-use depends on efficiency
-        carbon_per_use = max(1, 4 * mission.carbon_extractor.efficiency // 100)
-        carbon_needed = one_heart["carbon"] * five
-        mission.carbon_extractor.max_uses = (carbon_needed + carbon_per_use - 1) // carbon_per_use
-
-        # Oxygen is 20 per use
-        oxygen_per_use = 20
-        oxygen_needed = one_heart["oxygen"] * five
-        mission.oxygen_extractor.max_uses = (oxygen_needed + oxygen_per_use - 1) // oxygen_per_use
-
-        # Silicon is ~25 per use (scaled by efficiency); silicon extractor divides by 10 internally
-        silicon_per_use = max(1, int(25 * mission.silicon_extractor.efficiency // 100))
-        silicon_needed = one_heart["silicon"] * five
-        silicon_uses = (silicon_needed + silicon_per_use - 1) // silicon_per_use
-        mission.silicon_extractor.max_uses = max(1, silicon_uses * 10)
-
-        # Germanium: fixed one use producing all required
-        mission.germanium_extractor.efficiency = int(one_heart["germanium"] * five)
-        return mission
-
-
-class ClipBaseExceptCarbonVariant(MissionVariant):
-    name: str = "clip_base_except_carbon"
-    description: str = "Start base extractors clipped except carbon."
-
-    def apply(self, mission: Mission) -> Mission:
-        mission.carbon_extractor.start_clipped = False
-        mission.oxygen_extractor.start_clipped = True
-        mission.germanium_extractor.start_clipped = True
-        mission.silicon_extractor.start_clipped = True
-        return mission
-
-
-class ClipRateOnVariant(MissionVariant):
-    name: str = "clip_rate_on"
-    description: str = "Enable global clipping with a small non-zero clip rate."
-
-    def apply(self, mission: Mission) -> Mission:
-        mission.clip_rate = 0.02
-        return mission
-
-
-# Biome variants (weather) for procedural maps
-class DesertBiomeVariant(MissionVariant):
-    name: str = "desert"
-    description: str = "The desert sands make navigation challenging."
-
-    def apply(self, mission: Mission) -> Mission:
-        mission.procedural_overrides["biome_weights"] = {"desert": 1.0, "caves": 0.0, "forest": 0.0, "city": 0.0}
-        mission.procedural_overrides["base_biome"] = "desert"
-        return mission
-
-
-class ForestBiomeVariant(MissionVariant):
-    name: str = "forest"
-    description: str = "Dense forests obscure your view."
-
-    def apply(self, mission: Mission) -> Mission:
-        mission.procedural_overrides["biome_weights"] = {"forest": 1.0, "caves": 0.0, "desert": 0.0, "city": 0.0}
-        mission.procedural_overrides["base_biome"] = "forest"
-        return mission
-
-
-class CityBiomeVariant(MissionVariant):
-    name: str = "city"
-    description: str = "Ancient city ruins provide structured pathways."
-
-    def apply(self, mission: Mission) -> Mission:
-        mission.procedural_overrides.update(
-            {
-                "base_biome": "city",
-                "biome_weights": {"city": 1.0, "caves": 0.0, "desert": 0.0, "forest": 0.0},
-                # Fill almost the entire map with the city layer
-                "density_scale": 1.0,
-                "biome_count": 1,
-                "max_biome_zone_fraction": 0.95,
-                # Tighten the city grid itself
-            }
-        )
-        return mission
-
-
-class CavesBiomeVariant(MissionVariant):
-    name: str = "caves"
-    description: str = "Winding cave systems create a natural maze."
-
-    def apply(self, mission: Mission) -> Mission:
-        mission.procedural_overrides["biome_weights"] = {"caves": 1.0, "desert": 0.0, "forest": 0.0, "city": 0.0}
-        mission.procedural_overrides["base_biome"] = "caves"
-        return mission
-
-
-class StoreBaseVariant(MissionVariant):
-    name: str = "store_base"
-    description: str = "Sanctum corners hold storage chests; cross remains clear."
-
-    def apply(self, mission: Mission) -> Mission:
-        mission.procedural_overrides["hub_corner_bundle"] = "chests"
-        mission.procedural_overrides["hub_cross_bundle"] = "none"
-        mission.procedural_overrides["hub_cross_distance"] = 7
-        return mission
-
-
-class ExtractorBaseVariant(MissionVariant):
-    name: str = "extractor_base"
-    description: str = "Sanctum corners host extractors; cross remains clear."
-
-    def apply(self, mission: Mission) -> Mission:
-        mission.procedural_overrides["hub_corner_bundle"] = "extractors"
-        mission.procedural_overrides["hub_cross_bundle"] = "none"
-        mission.procedural_overrides["hub_cross_distance"] = 7
-        return mission
-
-
-class BothBaseVariant(MissionVariant):
-    name: str = "both_base"
-    description: str = "Sanctum corners store chests and cross arms host extractors."
-
-    def apply(self, mission: Mission) -> Mission:
-        mission.procedural_overrides["hub_corner_bundle"] = "chests"
-        mission.procedural_overrides["hub_cross_bundle"] = "extractors"
-        mission.procedural_overrides["hub_cross_distance"] = 7
-        return mission
-
-
-class CyclicalUnclipVariant(MissionVariant):
-    name: str = "cyclical_unclip"
-    description: str = "Required resources for unclipping recipes are cyclical. \
-                        So Germanium extractors require silicon-based unclipping recipes."
-
-    def apply(self, mission: Mission) -> Mission:
-        def modifier(env: MettaGridConfig) -> None:
-            if env.game.clipper is not None:
-                env.game.clipper.unclipping_protocols = [
-                    ProtocolConfig(input_resources={"scrambler": 1}, cooldown=1),
-                    ProtocolConfig(input_resources={"resonator": 1}, cooldown=1),
-                    ProtocolConfig(input_resources={"modulator": 1}, cooldown=1),
-                    ProtocolConfig(input_resources={"decoder": 1}, cooldown=1),
-                ]
-
-        mission.add_env_modifier(modifier)
-        return mission
-
-
-VARIANTS = [
-    MinedOutVariant,
-    DarkSideVariant,
-    BrightSideVariant,
-    RoughTerrainVariant,
-    SolarFlareVariant,
-    HeartChorusVariant,
-    DesertBiomeVariant,
-    ForestBiomeVariant,
-    CityBiomeVariant,
-    CavesBiomeVariant,
-    StoreBaseVariant,
-    ExtractorBaseVariant,
-    BothBaseVariant,
-    LonelyHeartVariant,
-    PackRatVariant,
-    EnergizedVariant,
-    NeutralFacedVariant,
-    CompassVariant,
-    *DIFFICULTY_VARIANTS,
-    SmallMapVariant,
-    CogToolsOnlyVariant,
-    SeedOneHeartInputsVariant,
-    ChestsTwoHeartsVariant,
-    FiveHeartsTuningVariant,
-    ClipBaseExceptCarbonVariant,
-    CyclicalUnclipVariant,
-    ClipRateOnVariant,
-    # HeartChorusVariant,
-]
-
-
-# Define Sites
-TRAINING_FACILITY = Site(
-    name="training_facility",
-    description="COG Training Facility. Basic training facility with open spaces and no obstacles.",
-    map_builder=make_hub_only_map_builder(
-        num_cogs=4,
-        width=13,
-        height=13,
-        corner_bundle="chests",
-        cross_bundle="extractors",
-    ),
-    min_cogs=1,
-    max_cogs=4,
-)
-
-HELLO_WORLD = Site(
-    name="hello_world",
-    description="Welcome to space..",
-    map_builder=MapGen.Config(width=100, height=100, instance=MachinaArenaConfig(spawn_count=4)),
-    min_cogs=1,
-    max_cogs=20,
-)
-
-MACHINA_1 = Site(
-    name="machina_1",
-    description="Your first mission. Collect resources and assemble HEARTs.",
-    # Originally was get_map("machina_200_stations.map"), but that was hard to make missions from
-    map_builder=MapGen.Config(width=200, height=200, instance=MachinaArenaConfig(spawn_count=4)),
-    min_cogs=1,
-    max_cogs=20,
-)
-
-MACHINA_PROCEDURAL = Site(
-    name="machina_procedural",
-    description="Procedurally generated asteroid arena with sanctum hub and resource pockets.",
-    map_builder=PROCEDURAL_BASE_BUILDER,
-    min_cogs=1,
-    max_cogs=20,
-)
-=======
 from mettagrid.mapgen.scenes.building_distributions import DistributionConfig, DistributionType
 
 # Training Facility Missions
->>>>>>> 8a89c3a7
 
 
 # Note: variants in this file are one-time only, used to produce their
