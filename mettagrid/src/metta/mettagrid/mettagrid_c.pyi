from typing import Optional, Tuple, TypeAlias, TypedDict

import gymnasium as gym
import numpy as np

# Type alias for clarity
StatsDict: TypeAlias = dict[str, float]

class EpisodeStats(TypedDict):
    game: StatsDict
    agent: list[StatsDict]
    converter: list[StatsDict]

class PackedCoordinate:
    """Packed coordinate encoding utilities."""

    MAX_PACKABLE_COORD: int

    @staticmethod
    def pack(row: int, col: int) -> int:
        """Pack (row, col) coordinates into a single byte.
        Args:
            row: Row coordinate (0-14)
            col: Column coordinate (0-14)
        Returns:
            Packed byte value
        Note:
            The value 0xFF is reserved to indicate 'empty'.
        Raises:
            ValueError: If row or col > 14
        """
        ...

    @staticmethod
    def unpack(packed: int) -> Optional[Tuple[int, int]]:
        """Unpack byte into (row, col) tuple or None if empty.
        Args:
            packed: Packed coordinate byte
        Returns:
            (row, col) tuple or None if empty location
        """
        ...

    @staticmethod
    def is_empty(packed: int) -> bool:
        """Check if packed value represents empty location."""
        ...

class GridObjectConfig: ...

class WallConfig(GridObjectConfig):
    def __init__(self, type_id: int, type_name: str, swappable: bool = False): ...
    type_id: int
    type_name: str
    swappable: bool

class AgentConfig(GridObjectConfig):
    type_id: int
    type_name: str
    group_id: int
    group_name: str
    freeze_duration: int
    action_failure_penalty: float
    resource_limits: dict[int, int]
    resource_rewards: dict[int, float]
    resource_reward_max: dict[int, float]
    group_reward_pct: float

class ConverterConfig(GridObjectConfig):
<<<<<<< HEAD
    def __init__(
        self,
        type_id: int,
        type_name: str,
        input_resources: dict[int, int],
        output_resources: dict[int, int],
        max_output: int,
        max_conversions: int,
        conversion_ticks: int,
        cooldown: int,
        initial_resource_count: int = 0,
        color: int = 0,
    ): ...
=======
>>>>>>> 660fb452
    type_id: int
    type_name: str
    input_resources: dict[int, int]
    output_resources: dict[int, int]
    max_output: int
    max_conversions: int
    conversion_ticks: int
    cooldown: int
    initial_resource_count: int
    color: int

class ActionConfig:
    enabled: bool
    required_resources: dict[int, int]
    consumed_resources: dict[int, int]

class AttackActionConfig(ActionConfig):
    defense_resources: dict[int, int]

class ChangeGlyphActionConfig(ActionConfig):
    number_of_glyphs: int

class GlobalObsConfig:
    def __init__(
        self,
        episode_completion_pct: bool = True,
        last_action: bool = True,
        last_reward: bool = True,
        resource_rewards: bool = False,
    ): ...
    episode_completion_pct: bool
    last_action: bool
    last_reward: bool
    resource_rewards: bool

class GameConfig:
    def __init__(
        self,
        num_agents: int,
        max_steps: int,
        episode_truncates: bool,
        obs_width: int,
        obs_height: int,
        inventory_item_names: list[str],
        num_observation_tokens: int,
        global_obs: GlobalObsConfig,
        actions: dict[str, ActionConfig],
        objects: dict[str, GridObjectConfig],
    ): ...
    num_agents: int
    max_steps: int
    episode_truncates: bool
    obs_width: int
    obs_height: int
    inventory_item_names: list[str]
    num_observation_tokens: int
    global_obs: GlobalObsConfig

class MettaGrid:
    obs_width: int
    obs_height: int
    max_steps: int
    current_step: int
    map_width: int
    map_height: int
    num_agents: int
    action_space: gym.spaces.MultiDiscrete
    observation_space: gym.spaces.Box
    initial_grid_hash: int

    def __init__(self, env_cfg: GameConfig, map: list, seed: int) -> None: ...
    def reset(self) -> Tuple[np.ndarray, dict]: ...
    def step(self, actions: np.ndarray) -> Tuple[np.ndarray, np.ndarray, np.ndarray, np.ndarray, dict]: ...
    def set_buffers(
        self, observations: np.ndarray, terminals: np.ndarray, truncations: np.ndarray, rewards: np.ndarray
    ) -> None: ...
    def grid_objects(self) -> dict[int, dict]: ...
    def action_names(self) -> list[str]: ...
    def get_episode_rewards(self) -> np.ndarray: ...
    def get_episode_stats(self) -> EpisodeStats: ...
    def action_success(self) -> list[bool]: ...
    def max_action_args(self) -> list[int]: ...
    def object_type_names(self) -> list[str]: ...
    def inventory_item_names(self) -> list[str]: ...
    def get_agent_groups(self) -> np.ndarray: ...
    def feature_normalizations(self) -> dict[int, float]: ...
    def feature_spec(self) -> dict[str, dict[str, float | int]]: ...<|MERGE_RESOLUTION|>--- conflicted
+++ resolved
@@ -67,7 +67,6 @@
     group_reward_pct: float
 
 class ConverterConfig(GridObjectConfig):
-<<<<<<< HEAD
     def __init__(
         self,
         type_id: int,
@@ -81,8 +80,6 @@
         initial_resource_count: int = 0,
         color: int = 0,
     ): ...
-=======
->>>>>>> 660fb452
     type_id: int
     type_name: str
     input_resources: dict[int, int]
