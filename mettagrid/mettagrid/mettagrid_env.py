# mettagrid/mettagrid_env.py
from __future__ import annotations

import copy
import datetime
import uuid
from types import SimpleNamespace
from typing import Any, Dict, Optional

import gymnasium as gym
import numpy as np
import pufferlib
from omegaconf import DictConfig, OmegaConf
from pufferlib.utils import unroll_nested_dict
from typing_extensions import override

from mettagrid.config import MettaGridConfig
from mettagrid.mettagrid_c import MettaGrid
from mettagrid.replay_writer import ReplayWriter
from mettagrid.stats_writer import StatsWriter

# Rebuild the NumPy types using the exposed function
np_observations_type = np.dtype(MettaGrid.get_numpy_type_name("observations"))
np_terminals_type = np.dtype(MettaGrid.get_numpy_type_name("terminals"))
np_truncations_type = np.dtype(MettaGrid.get_numpy_type_name("truncations"))
np_rewards_type = np.dtype(MettaGrid.get_numpy_type_name("rewards"))
np_actions_type = np.dtype(MettaGrid.get_numpy_type_name("actions"))
np_masks_type = np.dtype(MettaGrid.get_numpy_type_name("masks"))
np_success_type = np.dtype(MettaGrid.get_numpy_type_name("success"))


def required(func):
    """Marker for properties/methods required by parent class."""
    return func


class MettaGridEnv(pufferlib.PufferEnv, gym.Env):
    # Type hints for attributes defined in the C++ extension to help Pylance
    observations: np.ndarray
    terminals: np.ndarray
    truncations: np.ndarray
    rewards: np.ndarray
    actions: np.ndarray

    def __init__(
        self,
        env_cfg: DictConfig,
        render_mode: Optional[str],
        env_map: Optional[np.ndarray] = None,
        buf=None,
        stats_writer: Optional[StatsWriter] = None,
        replay_writer: Optional[ReplayWriter] = None,
        **kwargs,
    ):
        self._debug = False
        self._render_mode = render_mode
        self._cfg_template = env_cfg
        self._env_cfg = self._get_new_env_cfg()
        self._env_map = env_map
        self._renderer = None
        self._map_labels = []
        self._stats_writer = stats_writer
        self._replay_writer = replay_writer
        self._episode_id: str = ""
        self._reset_at = datetime.datetime.now()
        self._current_seed = 0

        self._reset_env()
        num_agents = self._num_agents
        obs_width = self._c_env.obs_width
        obs_height = self._c_env.obs_height
        grid_features_size = len(self._c_env.grid_features())
        self._single_observation_space = self._c_env.observation_space
        self._single_action_space = self._c_env.action_space
        # force buffers to the correct size
        buf = {
            "observations": np.zeros(
                (num_agents, obs_width, obs_height, grid_features_size), dtype=np_observations_type, order="C"
            ),
            "terminals": np.zeros((num_agents,), dtype=np_terminals_type, order="C"),
            "truncations": np.zeros((num_agents,), dtype=np_truncations_type, order="C"),
            "rewards": np.zeros((num_agents,), dtype=np_rewards_type, order="C"),
            "actions": np.zeros((num_agents, 2), dtype=np_actions_type, order="C"),
            "masks": np.ones((num_agents,), dtype=np_masks_type, order="C"),
        }
        buf_obj = SimpleNamespace(**buf)
        super().__init__(buf_obj)

        self.labels = self._env_cfg.get("labels", None)
        self._should_reset = False

        # check on the buffer shapes

        # Define expected shapes
        num_agents = self._num_agents
        expected_obs_shape = (num_agents, obs_width, obs_height, grid_features_size)

        # Validate observation shape
        obs_shape_tuple = self.observations.shape
        if self.observations.ndim != 4 or obs_shape_tuple != expected_obs_shape:
            raise ValueError(f"Observations buffer has shape {obs_shape_tuple}, expected {expected_obs_shape}")

        # Validate terminal buffer shape
        term_shape = self.terminals.shape
        if self.terminals.ndim < 1 or term_shape[0] < num_agents:
            raise ValueError(f"Terminals buffer has shape {term_shape}, expected first dimension ≥ {num_agents}")

        # Validate truncation buffer shape
        trunc_shape = self.truncations.shape
        if self.truncations.ndim < 1 or trunc_shape[0] < num_agents:
            raise ValueError(f"Truncations buffer has shape {trunc_shape}, expected first dimension ≥ {num_agents}")

        # Validate rewards buffer shape
        reward_shape = self.rewards.shape
        if self.rewards.ndim < 1 or reward_shape[0] < num_agents:
            raise ValueError(f"Rewards buffer has shape {reward_shape}, expected first dimension ≥ {num_agents}")

    def _make_episode_id(self):
        return str(uuid.uuid4())

    def _get_new_env_cfg(self):
        env_cfg = OmegaConf.create(copy.deepcopy(self._cfg_template))
        OmegaConf.resolve(env_cfg)
        return env_cfg

    def _reset_env(self):
        mettagrid_config = MettaGridConfig(self._env_cfg, self._env_map)

        config_dict, env_map = mettagrid_config.to_c_args()
        self._map_labels = mettagrid_config.map_labels()

        self._c_env = MettaGrid(config_dict, env_map)
        self._grid_env = self._c_env
        self._num_agents = self._c_env.num_agents()

    @override
    def reset(self, seed=None, options=None) -> tuple[np.ndarray, dict]:
        """
        This method overrides the reset method from PufferEnv.

<<<<<<< HEAD
        Reset the environment to an initial state and returns an initial observation.
        """
=======
        self._env = env
        # self._env = RewardTracker(self._env)

    def reset(self, seed=None, options=None):
>>>>>>> 995ac6c3
        self._env_cfg = self._get_new_env_cfg()

        self._reset_env()
        self._c_env.set_buffers(self.observations, self.terminals, self.truncations, self.rewards)

        self._episode_id = self._make_episode_id()
        self._current_seed = seed or 0
        self._reset_at = datetime.datetime.now()
        if self._replay_writer:
            self._replay_writer.start_episode(self._episode_id, self)

        obs, infos = self._c_env.reset()
        self._should_reset = False
        return obs, infos

    @override
    def step(self, actions: np.ndarray) -> tuple[np.ndarray, np.ndarray, np.ndarray, np.ndarray, dict]:
        """
        Take a step in the environment with the given actions.

        Args:
            actions: A numpy array of shape (num_agents, 2) with dtype np.int32

        Returns:
            Tuple of (observations, rewards, terminals, truncations, infos)
        """
        np.copyto(self.actions, actions.astype(np_actions_type))

        if self._replay_writer:
            self._replay_writer.log_pre_step(self._episode_id, self.actions)

        self._c_env.step(self.actions)

        if self._env_cfg.normalize_rewards:
            self.rewards -= self.rewards.mean()

        if self._replay_writer:
            self._replay_writer.log_post_step(self._episode_id, self.rewards)

        infos = {}
        if self.terminals.all() or self.truncations.all():
            self.process_episode_stats(infos)
            self._should_reset = True

        return self.observations, self.rewards, self.terminals, self.truncations, infos

    def process_episode_stats(self, infos: Dict[str, Any]):
        episode_rewards = self._c_env.get_episode_rewards()
        episode_rewards_sum = episode_rewards.sum()
        episode_rewards_mean = episode_rewards_sum / self._num_agents

        infos.update(
            {
                "episode/reward.sum": episode_rewards_sum,
                "episode/reward.mean": episode_rewards_mean,
                "episode/reward.min": episode_rewards.min(),
                "episode/reward.max": episode_rewards.max(),
                "episode_length": self._c_env.current_timestep(),
            }
        )

        for label in self._map_labels:
            infos.update(
                {
                    f"rewards/map:{label}": episode_rewards_mean,
                }
            )

        if self.labels is not None:
            for label in self.labels:
                infos.update(
                    {
                        f"rewards/env:{label}": episode_rewards_mean,
                    }
                )

        stats = self._c_env.get_episode_stats()

        infos["episode_rewards"] = episode_rewards
        infos["agent_raw"] = stats["agent"]
        infos["game"] = stats["game"]
        infos["agent"] = {}

        for agent_stats in stats["agent"]:
            for n, v in agent_stats.items():
                infos["agent"][n] = infos["agent"].get(n, 0) + v
        for n, v in infos["agent"].items():
            infos["agent"][n] = v / self._num_agents

        replay_url = None
        if self._replay_writer:
            assert self._episode_id is not None, "Episode ID must be set before writing a replay"
            replay_url = self._replay_writer.write_replay(self._episode_id)
        infos["replay_url"] = replay_url

        if self._stats_writer:
            assert self._episode_id is not None, "Episode ID must be set before writing stats"

            attributes = {
                "seed": self._current_seed,
                "map_w": self.map_width,
                "map_h": self.map_height,
            }

            for k, v in unroll_nested_dict(OmegaConf.to_container(self._env_cfg, resolve=False)):
                attributes[f"config.{str(k).replace('/', '.')}"] = str(v)

            agent_metrics = {}
            for agent_idx, agent_stats in enumerate(stats["agent"]):
                agent_metrics[agent_idx] = {}
                agent_metrics[agent_idx]["reward"] = float(episode_rewards[agent_idx])
                for k, v in agent_stats.items():
                    agent_metrics[agent_idx][k] = float(v)

            self._stats_writer.record_episode(
                self._episode_id,
                attributes,
                agent_metrics,
                self._max_steps,
                replay_url,
                self._reset_at,
            )
        self._episode_id = ""

    @override
    def close(self):
        pass

    @property
    @required
    def single_observation_space(self):
        return self._single_observation_space

    @property
    @required
    def single_action_space(self):
        return self._single_action_space

    @property
    @required
    def num_agents(self) -> int:
        return self._num_agents

    @property
    @override
    def done(self):
        return self._should_reset

    @property
    def max_steps(self) -> int:
        return int(self._env_cfg.game.max_steps)

    @property
    def grid_features(self) -> list[str]:
        return self._c_env.grid_features()

    @property
    def global_features(self):
        return []

    @property
    def render_mode(self):
        return self._render_mode

    @property
    def map_width(self) -> int:
        return self._c_env.map_width()

    @property
    def map_height(self) -> int:
        return self._c_env.map_height()

    @property
    def grid_objects(self) -> dict[int, str]:
        """
        Get information about all grid objects that are present in our map.

        It is important to keep in mind the difference between grid_objects, which are things
        like "walls" or "agents", and grid_features which is the encoded representation of all possible
        observations of grid_objects that is provided to the policy.

        Returns:
            A dictionary mapping object IDs to their properties.
        """
        return self._c_env.grid_objects()

    @property
    def max_action_args(self) -> list[int]:
        """
        Get the maximum argument variant for each action type.

        Returns:
            List of integers representing max parameters for each action type
        """
        action_args_array = self._c_env.max_action_args()
        return [int(x) for x in action_args_array]

    @property
    def action_success(self) -> list[bool]:
        action_success_array = self._c_env.action_success()
        return [bool(x) for x in action_success_array]

    @property
    def action_names(self) -> list[str]:
        return self._c_env.action_names()

    @property
    def object_type_names(self) -> list[str]:
        return self._c_env.object_type_names()

    @property
    def inventory_item_names(self) -> list[str]:
        return self._c_env.inventory_item_names()<|MERGE_RESOLUTION|>--- conflicted
+++ resolved
@@ -138,15 +138,9 @@
         """
         This method overrides the reset method from PufferEnv.
 
-<<<<<<< HEAD
         Reset the environment to an initial state and returns an initial observation.
         """
-=======
-        self._env = env
-        # self._env = RewardTracker(self._env)
-
-    def reset(self, seed=None, options=None):
->>>>>>> 995ac6c3
+
         self._env_cfg = self._get_new_env_cfg()
 
         self._reset_env()
