--- conflicted
+++ resolved
@@ -4,11 +4,6 @@
 
 # Define the list of policy URIs to evaluate on a normal run.
 POLICIES=(
-<<<<<<< HEAD
-  "b.daphne.object_use_multienv_pretrained"
-  "b.daphne.object_use_multienv2"
-  "daphne_objectuse_bigandsmall"
-=======
   "b.daphne.object_use_multienv_pretrained:v98"
   "b.daphne.object_use_multienv2:v41"
   "daphne_objectuse_bigandsmall:v22"
@@ -33,7 +28,6 @@
   "training_regular_envset_nb"
   "training_uniform_envset_nb"
 
->>>>>>> f68983e0
 )
 
 for i in "${!POLICIES[@]}"; do
@@ -46,23 +40,13 @@
     sim=navigation \
     run=navigation$IDX \
     policy_uri=wandb://run/$POLICY_URI \
-<<<<<<< HEAD
-    sim_job.stats_db_uri=wandb://stats/navigation_db \
-    device=cpu
-=======
     sim_job.stats_db_uri=wandb://stats/navigation_db
->>>>>>> f68983e0
 
   python3 -m tools.sim \
     sim=memory \
     run=memory$IDX \
     policy_uri=wandb://run/$POLICY_URI \
-<<<<<<< HEAD
-    sim_job.stats_db_uri=wandb://stats/memory_db \
-    device=cpu
-=======
     sim_job.stats_db_uri=wandb://stats/memory_db
->>>>>>> f68983e0
 
   python3 -m tools.sim \
     sim=object_use \
@@ -70,24 +54,18 @@
     policy_uri=wandb://run/$POLICY_URI \
     sim_job.stats_db_uri=wandb://stats/objectuse_db
 
-<<<<<<< HEAD
-=======
   python3 -m tools.sim \
     sim=nav_sequence \
     run=nav_sequence$IDX \
     policy_uri=wandb://run/$POLICY_URI \
     sim_job.stats_db_uri=wandb://stats/nav_sequence_db
 
->>>>>>> f68983e0
   python3 -m tools.dashboard +eval_db_uri=wandb://stats/navigation_db run=navigation_db ++dashboard.output_path=s3://softmax-public/policydash/navigation.html
 
   python3 -m tools.dashboard +eval_db_uri=wandb://stats/memory_db run=memory_db ++dashboard.output_path=s3://softmax-public/policydash/memory.html
 
   python3 -m tools.dashboard +eval_db_uri=wandb://stats/objectuse_db run=objectuse_db ++dashboard.output_path=s3://softmax-public/policydash/objectuse.html
-<<<<<<< HEAD
-=======
 
   python3 -m tools.dashboard +eval_db_uri=wandb://stats/nav_sequence_db run=nav_sequence_db ++dashboard.output_path=s3://softmax-public/policydash/nav_sequence.html
->>>>>>> f68983e0
 
 done