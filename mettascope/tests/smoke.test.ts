--- conflicted
+++ resolved
@@ -50,21 +50,6 @@
 test('load a replay', async ({ page }) => {
   const errors = trackPageErrors(page)
   await page.goto(`${host}/?wsUrl=%2Fws`)
-<<<<<<< HEAD
-
-  // Wait for replay to load
-  await page.waitForFunction(
-    () => {
-      const state = (window as any).state
-      return state && state.replay !== null
-    },
-    { timeout: 10000 }
-  )
-
-  expectNoErrors(errors)
-})
-
-=======
 
   // Wait for the page to fully load the replay and render the first frame
   await page.waitForFunction(
@@ -74,19 +59,14 @@
     },
     { timeout: 10000 }
   )
-  expect(consoleErrors).toHaveLength(0)
+  expectNoErrors(errors)
 })
 
->>>>>>> d9e241c4
 test('load a replay and play it', async ({ page }) => {
   const errors = trackPageErrors(page)
   await page.goto(`${host}/?wsUrl=%2Fws&play=true`)
 
-<<<<<<< HEAD
-  // Wait for replay to start playing
-=======
   // Wait for the page to fully load the replay and render the first frame
->>>>>>> d9e241c4
   await page.waitForFunction(
     () => {
       const state = (window as any).state
@@ -94,10 +74,5 @@
     },
     { timeout: 10000 }
   )
-<<<<<<< HEAD
-
   expectNoErrors(errors)
-=======
-  expect(consoleErrors).toHaveLength(0)
->>>>>>> d9e241c4
 })