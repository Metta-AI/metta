import logging
from abc import ABC, abstractmethod
from typing import Optional, Union

import gymnasium as gym
import torch
from tensordict import TensorDict
from torch import nn

from metta.agent.util.debug import assert_shape
from metta.agent.util.distribution_utils import evaluate_actions, sample_actions
from metta.agent.util.safe_get import safe_get_from_obs_space
from metta.common.util.datastruct import duplicates

logger = logging.getLogger(__name__)


class ComponentPolicy(nn.Module, ABC):
    """
    Abstract base class for component-based policies.
    Subclasses must override _build_components() to define their architecture.
    """

    def __init__(
        self,
        obs_space: Optional[Union[gym.spaces.Space, gym.spaces.Dict]] = None,
        obs_width: Optional[int] = None,
        obs_height: Optional[int] = None,
        feature_normalizations: Optional[dict[int, float]] = None,
        config: Optional[dict] = None,
    ):
        super().__init__()

        # Store config parameters
        self.config = config or {}
        self.clip_range = self.config.get("clip_range", 0)
        self.analyze_weights_interval = self.config.get("analyze_weights_interval", 300)

        # Extract observation shape (always uses "grid_obs" key)
        obs_key = "grid_obs"
        obs_shape = safe_get_from_obs_space(obs_space, obs_key, "shape") if obs_space is not None else None

        # Create agent attributes dict
        self.agent_attributes = {
            "clip_range": self.clip_range,
            "feature_normalizations": feature_normalizations,
            "obs_width": obs_width,
            "obs_height": obs_height,
            "obs_key": obs_key,
            "obs_shape": obs_shape,
        }

        self.components = nn.ModuleDict()

        # Build components using the abstract method
        components = self._build_components()

        # Add all components to the ModuleDict
        self.components.update(components)

        # Setup components
        self._setup_components(self.components["_value_"])
        self._setup_components(self.components["_action_"])

        # Track components with memory
        self.components_with_memory = []
        for name, component in self.components.items():
            if not getattr(component, "ready", False):
                raise RuntimeError(f"Component {name} in {self.__class__.__name__} policy was never setup.")
            if hasattr(component, "has_memory") and component.has_memory():
                self.components_with_memory.append(name)

        # Check for duplicate component names
        all_names = [c._name for c in self.components.values() if hasattr(c, "_name")]
        if duplicate_names := duplicates(all_names):
            raise ValueError(f"Duplicate component names found: {duplicate_names}")

<<<<<<< HEAD
        self.components = self.components.to(device)

        if not torch.distributed.is_initialized() or torch.distributed.get_rank() == 0:
            logger.info(f"ComponentPolicy components: {self.components}")
=======
        # Move to device
        logger.info(f"{self.__class__.__name__} policy components: {self.components}")
>>>>>>> 32e9614d

        # Initialize action conversion tensors (will be set by MettaAgent)
        self.cum_action_max_params = None
        self.action_index_tensor = None

        logger.info(f"{self.__class__.__name__} policy initialized with components: {list(self.components.keys())}")

    @abstractmethod
    def _build_components(self) -> dict:
        """Build the component dictionary. Must be implemented by subclasses to define architecture."""
        pass

    def _setup_components(self, component):
        """Setup component connections."""
        # Skip if already setup
        if getattr(component, "ready", False):
            return

        # Recursively setup all source components first
        if hasattr(component, "_sources") and component._sources is not None:
            for source in component._sources:
                logger.info(f"setting up {component._name} with source {source['name']}")
                self._setup_components(self.components[source["name"]])

        # Setup the current component and pass in the source components
        source_components = None
        if hasattr(component, "_sources") and component._sources is not None:
            source_components = {}
            for source in component._sources:
                source_components[source["name"]] = self.components[source["name"]]
        component.setup(source_components)

    def forward(self, td: TensorDict, state=None, action: Optional[torch.Tensor] = None) -> TensorDict:
        """Forward pass."""
        # Handle BPTT reshaping
        if td.batch_dims > 1:
            B = td.batch_size[0]
            TT = td.batch_size[1]
            td = td.reshape(td.batch_size.numel())  # flatten to BT
            td.set("bptt", torch.full((B * TT,), TT, device=td.device, dtype=torch.long))
            td.set("batch", torch.full((B * TT,), B, device=td.device, dtype=torch.long))
        else:
            B = td.batch_size.numel()
            td.set("bptt", torch.full((B,), 1, device=td.device, dtype=torch.long))
            td.set("batch", torch.full((B,), B, device=td.device, dtype=torch.long))

        # Run the value and action components
        self.components["_value_"](td)
        self.components["_action_"](td)

        if action is None:
            output_td = self.forward_inference(td)
        else:
            output_td = self.forward_training(td, action)
            # Reshape back for training mode
            batch_size = td["batch"][0].item()
            bptt_size = td["bptt"][0].item()
            output_td = output_td.reshape(batch_size, bptt_size)

        return output_td

    def forward_inference(self, td: TensorDict) -> TensorDict:
        """Sample actions for inference."""
        value = td["_value_"]
        logits = td["_action_"]

        if __debug__:
            assert_shape(value, ("BT", 1), "inference_value")
            assert_shape(logits, ("BT", "A"), "inference_logits")

        action_logit_index, action_log_prob, _, full_log_probs = sample_actions(logits)

        if __debug__:
            assert_shape(action_logit_index, ("BT",), "action_logit_index")
            assert_shape(action_log_prob, ("BT",), "action_log_prob")

        action = self._convert_logit_index_to_action(action_logit_index)

        if __debug__:
            assert_shape(action, ("BT", 2), "inference_action")

        td["actions"] = action
        td["act_log_prob"] = action_log_prob
        td["values"] = value.flatten()
        td["full_log_probs"] = full_log_probs
        return td

    def forward_training(self, td: TensorDict, action: torch.Tensor) -> TensorDict:
        """Evaluate actions for training."""
        value = td["_value_"]
        logits = td["_action_"]

        if __debug__:
            assert_shape(value, ("BT", 1), "training_value")
            assert_shape(logits, ("BT", "A"), "training_logits")
            assert_shape(action, ("B", "T", 2), "training_input_action")

        B, T, A = action.shape
        flattened_action = action.view(B * T, A)
        action_logit_index = self._convert_action_to_logit_index(flattened_action)

        if __debug__:
            assert_shape(action_logit_index, ("BT",), "converted_action_logit_index")

        action_log_prob, entropy, full_log_probs = evaluate_actions(logits, action_logit_index)

        if __debug__:
            assert_shape(action_log_prob, ("BT",), "training_action_log_prob")
            assert_shape(entropy, ("BT",), "training_entropy")
            assert_shape(full_log_probs, ("BT", "A"), "training_log_probs")

        td["act_log_prob"] = action_log_prob
        td["entropy"] = entropy
        td["value"] = value
        td["full_log_probs"] = full_log_probs
        return td

    def _convert_action_to_logit_index(self, flattened_action: torch.Tensor) -> torch.Tensor:
        """Convert (action_type, action_param) pairs to discrete indices."""
        if flattened_action.size(0) == 0:
            raise ValueError("'flattened_action' dimension 0 ('BT') has invalid size 0, expected a positive value")
        action_type_numbers = flattened_action[:, 0].long()
        action_params = flattened_action[:, 1].long()
        cumulative_sum = self.cum_action_max_params[action_type_numbers]
        return action_type_numbers + cumulative_sum + action_params

    def _convert_logit_index_to_action(self, action_logit_index: torch.Tensor) -> torch.Tensor:
        """Convert logit indices back to action pairs."""
        return self.action_index_tensor[action_logit_index]

    def activate_action_embeddings(self, full_action_names: list[str], device):
        """Activate action embeddings with the given action names."""
        if "_action_embeds_" in self.components:
            self.components["_action_embeds_"].activate_actions(full_action_names, device)

    # ============================================================================
    # Memory-related Methods
    # ============================================================================

    def reset_memory(self) -> None:
        """Reset memory for all components that have memory."""
        for name in self.components_with_memory:
            comp = self.components[name]
            if not hasattr(comp, "reset_memory"):
                raise ValueError(
                    f"Component '{name}' listed in components_with_memory but has no reset_memory() method."
                    + " Perhaps an obsolete policy?"
                )
            comp.reset_memory()

    def get_memory(self) -> dict:
        """Get memory state from all components that have memory."""
        memory = {}
        for name in self.components_with_memory:
            if hasattr(self.components[name], "get_memory"):
                memory[name] = self.components[name].get_memory()
        return memory

    # ============================================================================
    # Weight/Training Utility Methods
    # ============================================================================

    def clip_weights(self):
        """Apply weight clipping if enabled."""
        if self.clip_range > 0:
            self._apply_to_components("clip_weights")

    def l2_init_loss(self) -> torch.Tensor:
        """Calculate L2 initialization loss for all components."""
        losses = self._apply_to_components("l2_init_loss")
        return torch.sum(torch.stack(losses)) if losses else torch.tensor(0.0, dtype=torch.float32)

    def update_l2_init_weight_copy(self):
        """Update L2 initialization weight copies for all components."""
        self._apply_to_components("update_l2_init_weight_copy")

    def compute_weight_metrics(self, delta: float = 0.01) -> list[dict]:
        """Compute weight metrics for all components."""
        results = {}
        for name, component in self.components.items():
            if hasattr(component, "compute_weight_metrics"):
                result = component.compute_weight_metrics(delta)
                if result is not None:
                    results[name] = result
        return list(results.values())

    # ============================================================================
    # Feature/Normalization Methods
    # ============================================================================

    def _apply_feature_remapping(self, remap_tensor: torch.Tensor):
        """Apply feature remapping to observation component."""
        if "_obs_" in self.components:
            obs_component = self.components["_obs_"]
            if hasattr(obs_component, "update_feature_remapping"):
                obs_component.update_feature_remapping(remap_tensor)

    def update_normalization_factors(self, features: dict[str, dict], original_feature_mapping: dict[str, int] | None):
        """Update normalization factors for ObsAttrValNorm components after feature remapping."""
        for _, component in self.components.items():
            if hasattr(component, "__class__") and "ObsAttrValNorm" in component.__class__.__name__:
                # Create normalization tensor with remapped IDs
                norm_tensor = torch.ones(256, dtype=torch.float32)
                for name, props in features.items():
                    if original_feature_mapping and name in original_feature_mapping and "normalization" in props:
                        feature_id = props["id"]
                        norm_value = props["normalization"]
                        norm_tensor[feature_id] = norm_value

                # Update the component's normalization tensor
                if hasattr(component, "update_normalization_tensor"):
                    component.update_normalization_tensor(norm_tensor)

    # ============================================================================
    # Helper Methods and Properties
    # ============================================================================

    def _apply_to_components(self, method_name, *args, **kwargs):
        """Apply a method to all components that have it."""
        results = []
        for _, component in self.components.items():
            if hasattr(component, method_name):
                method = getattr(component, method_name)
                if callable(method):
                    result = method(*args, **kwargs)
                    if result is not None:
                        results.append(result)
        return results

    @property
    def lstm(self):
        """Access to underlying PyTorch LSTM network if it exists."""
        if "_core_" in self.components:
            # LSTM component stores the actual nn.LSTM in _net attribute
            return getattr(self.components["_core_"], "_net", None)
        return None

    @property
    def hidden_size(self):
        """Get hidden size from LSTM component."""
        if "_core_" in self.components:
            return getattr(self.components["_core_"], "hidden_size", None)
        return None

    @property
    def num_lstm_layers(self):
        """Get number of LSTM layers."""
        if "_core_" in self.components:
            return getattr(self.components["_core_"], "num_layers", None)
        return None<|MERGE_RESOLUTION|>--- conflicted
+++ resolved
@@ -75,15 +75,8 @@
         if duplicate_names := duplicates(all_names):
             raise ValueError(f"Duplicate component names found: {duplicate_names}")
 
-<<<<<<< HEAD
-        self.components = self.components.to(device)
-
         if not torch.distributed.is_initialized() or torch.distributed.get_rank() == 0:
-            logger.info(f"ComponentPolicy components: {self.components}")
-=======
-        # Move to device
-        logger.info(f"{self.__class__.__name__} policy components: {self.components}")
->>>>>>> 32e9614d
+            logger.info(f"{self.__class__.__name__} policy components: {self.components}")
 
         # Initialize action conversion tensors (will be set by MettaAgent)
         self.cum_action_max_params = None
