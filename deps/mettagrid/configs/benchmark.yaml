--- conflicted
+++ resolved
@@ -1,15 +1,4 @@
 # This is a modified `sample.yaml` config with sampling removed, for benchmark_env_perf.py script.
-<<<<<<< HEAD
-=======
-report_stats_interval: 100
-normalize_rewards: false
-
-sampling: 0
-
-hidden_features:
-  grid_obs: ["agent:energy", "agent:hp"]
->>>>>>> 8079c171
-
 game:
   num_agents: 24
 
