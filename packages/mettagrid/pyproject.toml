[build-system]
requires = [
  "setuptools==80.9.0",
  "wheel==0.45.1",
  "numpy==2.3.3",
<<<<<<< HEAD
  "pybind11==2.10.4",
=======
  "pybind11==3.0.1",
>>>>>>> 6bdb1dec
  "setuptools_scm==8.1.0",
]
build-backend = "bazel_build"
backend-path = ["."]

[project]
name = "mettagrid" # Do not change! Has to be 'mettagrid' for our PyPi package
dynamic = ["version"]
description = "A fast grid-based open-ended MARL environment"
authors = [{ name = "David Bloomin", email = "daveey@gmail.com" }]
requires-python = ">=3.11,<3.13"
license = "MIT"
readme = "README.md"
urls = { Homepage = "https://daveey.github.io", Repository = "https://github.com/Metta-AI/mettagrid" }
keywords = [
  "gridworld",
  "minigrid",
  "rl",
  "reinforcement-learning",
  "environment",
  "gym",
]
dependencies = [
  "boto3>=1.38.32",
  "botocore>=1.38.29",
  "gymnasium>=1.1.1",
  "pettingzoo>=1.25",
  "pufferlib-core",
  "pydantic>=2.12.2",
  "pyyaml>=6.0.2",
]

[dependency-groups]
dev = ["pytest>=8.3.3", "pytest-benchmark>=5.1.0", "pytest-xdist>=3.8.0"]

[tool.bazel]
# Bazel build configuration
# Set DEBUG=1 environment variable to build with debug configuration
# Otherwise builds with optimizations enabled
build.config = "opt" # or "dbg" for debug builds

[tool.pytest.ini_options]
markers = ["slow: marks tests as slow (deselect with '-m \"not slow\"')"]
testpaths = ["tests", "benchmarks"]
pythonpath = ["python/src", "cpp/src"]
python_files = ["test_*.py"]
python_functions = ["test_*"]
python_classes = ["Test*"]
# Exclude the generic Bazel C++ test runner script (not a pytest test)
# Exclude Bazel symlink directories
addopts = "--ignore=tests/run_test.py"
norecursedirs = ["bazel-*", ".bazel_output", ".*"]

[tool.uv]
cache-keys = [
  { file = "pyproject.toml" },
  { file = "BUILD.bazel" },
  { file = "cpp/BUILD.bazel" },
  { file = "MODULE.bazel" },
  { file = "cpp/**/*.{cpp,hpp}" },
  { file = "nim/mettascope/src/**/*.{nim,nims}" },
  { file = "nim/mettascope/bindings/bindings.nim" },
  { file = "nim/mettascope/mettascope.nimble" },
]

[tool.setuptools.packages.find]
where = ["python/src", "cpp/src"]
include = ["mettagrid", "mettagrid.*"]

[tool.setuptools.package-data]
"mettagrid" = [
  "py.typed",
  "*.so",
  "*.pyi",
  "*.pyd",
  "*.dylib",
  "nim/mettascope/**/*",
]

[tool.uv.sources]
metta-common = { workspace = true }

[tool.coverage.run]
source = ["mettagrid"]

[project.scripts]
demo = "mettagrid.demo:main"

[tool.setuptools_scm]
tag_regex = "^mettagrid-v(?P<version>\\d+\\.\\d+\\.\\d+(?:\\.\\d+)?)$"
version_scheme = "no-guess-dev"
local_scheme = "node-and-date"
root = "../.."
fallback_version = "0.0.0"
# Provide a specific git command to be used in order to find the correct versioning tags
git_describe_command = [
  "git",
  "describe",
  "--dirty",
  "--tags",
  "--long",
  "--match",
  "mettagrid-v*",
]<|MERGE_RESOLUTION|>--- conflicted
+++ resolved
@@ -3,11 +3,7 @@
   "setuptools==80.9.0",
   "wheel==0.45.1",
   "numpy==2.3.3",
-<<<<<<< HEAD
-  "pybind11==2.10.4",
-=======
   "pybind11==3.0.1",
->>>>>>> 6bdb1dec
   "setuptools_scm==8.1.0",
 ]
 build-backend = "bazel_build"
