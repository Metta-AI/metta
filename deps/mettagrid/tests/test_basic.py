import pytest
from omegaconf import OmegaConf

from mettagrid.config.utils import get_cfg
from mettagrid.mettagrid_env import MettaGridEnv
from mettagrid.resolvers import register_resolvers


@pytest.fixture
def environment():
    """Create and initialize the environment."""

    register_resolvers()

    cfg = get_cfg("benchmark")
    print(OmegaConf.to_yaml(cfg))

    env = MettaGridEnv(cfg, render_mode="human", _recursive_=False)
    env.reset()
    yield env
    # Cleanup after test
    del env


@pytest.mark.parametrize(
    "dependency",
    [
        "hydra",
        "matplotlib",
        "pettingzoo",
        "pytest",
        "yaml",
        "raylib",
        "rich",
        "scipy",
        "tabulate",
        "termcolor",
        "wandb",
        "pandas",
        "tqdm",
    ],
)
def test_dependency_import(dependency):
    """Test that individual dependencies can be imported."""
    try:
        __import__(dependency)
    except ImportError as e:
        pytest.fail(f"Failed to import {dependency}: {str(e)}")


@pytest.mark.parametrize(
    "module_name",
    [
        "mettagrid.objects",
        "mettagrid.observation_encoder",
        "mettagrid.actions.attack",
        "mettagrid.actions.move",
        "mettagrid.actions.noop",
        "mettagrid.actions.rotate",
        "mettagrid.actions.swap",
        "mettagrid.action_handler",
        "mettagrid.event",
        "mettagrid.grid_env",
        "mettagrid.grid_object",
<<<<<<< HEAD
    ]

    for module_name in mettagrid_modules:
        try:
            __import__(module_name)
            print(f"Successfully imported {module_name}")
        except ImportError as err:
            raise ImportError(f"Failed to import {module_name}: {str(err)}") from err


def test_env_functionality():
    """Test basic environment functionality."""
    cfg = get_test_basic_cfg()

    # Create the environment:
    mettaGridEnv = mettagrid.mettagrid_env.MettaGridEnv(cfg, render_mode=None)

    # Make sure the environment was created correctly:
    assert mettaGridEnv._renderer is None
    assert mettaGridEnv._c_env is not None
    assert mettaGridEnv._grid_env is not None
    assert mettaGridEnv._c_env == mettaGridEnv._grid_env
    assert mettaGridEnv.done is False

    # Make sure reset works:
    mettaGridEnv.reset()

    # Run a single step:
    assert mettaGridEnv._c_env.current_timestep() == 0
    (obs, rewards, terminated, truncated, infos) = mettaGridEnv.step([[0, 0]] * 5)
    assert mettaGridEnv._c_env.current_timestep() == 1

    # We have 5 agents, ~22 channels, 11x11 grid
    [num_agents, grid_width, grid_height, num_channels] = obs.shape
    assert num_agents == 5
    assert grid_width == 11
    assert grid_height == 11
    assert 20 <= num_channels <= 50
    assert rewards.shape == (5,)
    assert np.array_equal(terminated, [0, 0, 0, 0, 0])
    assert np.array_equal(truncated, [0, 0, 0, 0, 0])

    # Test finalize_episode
    mettaGridEnv.finalize_episode()

    # Test environment properties
    assert mettaGridEnv._max_steps == 5000
    assert mettaGridEnv.single_observation_space.shape == (grid_width, grid_height, num_channels)
    [num_actions, max_arg] = mettaGridEnv.single_action_space.nvec.tolist()
    assert 5 <= num_actions <= 20, f"num_actions: {num_actions}"
    assert 5 <= max_arg <= 20, f"max_arg: {max_arg}"
    assert mettaGridEnv.render_mode is None
    assert mettaGridEnv._c_env.map_width() == 25
    assert mettaGridEnv._c_env.map_height() == 25
    assert mettaGridEnv._c_env.num_agents() == 5
    assert mettaGridEnv.action_success.shape == (5,)
    assert mettaGridEnv.object_type_names() == mettaGridEnv._c_env.object_type_names()
=======
    ],
)
def test_mettagrid_module_import(module_name):
    """Test that individual mettagrid modules can be imported."""
    try:
        __import__(module_name)
    except ImportError as e:
        pytest.fail(f"Failed to import {module_name}: {str(e)}")


class TestEnvironmentFunctionality:
    """Test suite for MettaGrid environment functionality."""

    def test_env_initialization(self, environment):
        """Test environment initialization."""
        assert environment._renderer is None
        assert environment._c_env is not None
        assert environment._grid_env is not None
        assert environment._c_env == environment._grid_env
        assert environment.done is False

    def test_env_reset(self, environment):
        """Test environment reset functionality."""
        # Reset should return observation and info
        obs, info = environment.reset()

        # Check observation structure
        [num_agents, grid_width, grid_height, num_channels] = obs.shape
        num_expected_agents = environment._c_env.num_agents()
        assert num_agents == num_expected_agents
        assert grid_width > 0
        assert grid_height > 0
        assert 20 <= num_channels <= 50

    def test_env_step(self, environment):
        """Test environment step functionality."""
        environment.reset()

        # Check initial timestep
        assert environment._c_env.current_timestep() == 0

        num_agents = environment._c_env.num_agents()
        # Take a step with NoOp actions for all agents
        (obs, rewards, terminated, truncated, infos) = environment.step([[0, 0]] * num_agents)

        # Check timestep increased
        assert environment._c_env.current_timestep() == 1

        # Verify observation structure
        [agents_in_obs, grid_width, grid_height, num_channels] = obs.shape
        assert agents_in_obs == num_agents
        assert grid_width > 0
        assert grid_height > 0
        assert 20 <= num_channels <= 50

        # Verify rewards and termination flags
        assert rewards.shape == (num_agents,)
        assert len(terminated) == num_agents
        assert len(truncated) == num_agents

    def test_episode_stats(self, environment):
        """Test processing of episode statistics."""
        environment.reset()
        infos = {}
        environment.process_episode_stats(infos)
        # Add specific assertions if you know what should be in infos after processing

    def test_environment_properties(self, environment):
        """Test environment properties."""
        assert environment._max_steps > 0

        # Check observation space
        obs_shape = environment.single_observation_space.shape
        assert len(obs_shape) == 3  # (width, height, channels)
        assert obs_shape[0] > 0  # grid width
        assert obs_shape[1] > 0  # grid height
        assert obs_shape[2] > 0  # channels

        # Check action space
        [num_actions, max_arg] = environment.single_action_space.nvec.tolist()
        assert num_actions > 0, f"num_actions: {num_actions}"
        assert max_arg > 0, f"max_arg: {max_arg}"

        # Check env properties
        assert environment.render_mode == "human"
        assert environment._c_env.map_width() > 0
        assert environment._c_env.map_height() > 0
        num_agents = environment._c_env.num_agents()
        assert num_agents > 0
        assert environment.action_success.shape == (num_agents,)

    def test_object_type_names(self, environment):
        """Test object type names functionality."""
        assert environment.object_type_names() == environment._c_env.object_type_names()
>>>>>>> a62aec9d
<|MERGE_RESOLUTION|>--- conflicted
+++ resolved
@@ -62,65 +62,6 @@
         "mettagrid.event",
         "mettagrid.grid_env",
         "mettagrid.grid_object",
-<<<<<<< HEAD
-    ]
-
-    for module_name in mettagrid_modules:
-        try:
-            __import__(module_name)
-            print(f"Successfully imported {module_name}")
-        except ImportError as err:
-            raise ImportError(f"Failed to import {module_name}: {str(err)}") from err
-
-
-def test_env_functionality():
-    """Test basic environment functionality."""
-    cfg = get_test_basic_cfg()
-
-    # Create the environment:
-    mettaGridEnv = mettagrid.mettagrid_env.MettaGridEnv(cfg, render_mode=None)
-
-    # Make sure the environment was created correctly:
-    assert mettaGridEnv._renderer is None
-    assert mettaGridEnv._c_env is not None
-    assert mettaGridEnv._grid_env is not None
-    assert mettaGridEnv._c_env == mettaGridEnv._grid_env
-    assert mettaGridEnv.done is False
-
-    # Make sure reset works:
-    mettaGridEnv.reset()
-
-    # Run a single step:
-    assert mettaGridEnv._c_env.current_timestep() == 0
-    (obs, rewards, terminated, truncated, infos) = mettaGridEnv.step([[0, 0]] * 5)
-    assert mettaGridEnv._c_env.current_timestep() == 1
-
-    # We have 5 agents, ~22 channels, 11x11 grid
-    [num_agents, grid_width, grid_height, num_channels] = obs.shape
-    assert num_agents == 5
-    assert grid_width == 11
-    assert grid_height == 11
-    assert 20 <= num_channels <= 50
-    assert rewards.shape == (5,)
-    assert np.array_equal(terminated, [0, 0, 0, 0, 0])
-    assert np.array_equal(truncated, [0, 0, 0, 0, 0])
-
-    # Test finalize_episode
-    mettaGridEnv.finalize_episode()
-
-    # Test environment properties
-    assert mettaGridEnv._max_steps == 5000
-    assert mettaGridEnv.single_observation_space.shape == (grid_width, grid_height, num_channels)
-    [num_actions, max_arg] = mettaGridEnv.single_action_space.nvec.tolist()
-    assert 5 <= num_actions <= 20, f"num_actions: {num_actions}"
-    assert 5 <= max_arg <= 20, f"max_arg: {max_arg}"
-    assert mettaGridEnv.render_mode is None
-    assert mettaGridEnv._c_env.map_width() == 25
-    assert mettaGridEnv._c_env.map_height() == 25
-    assert mettaGridEnv._c_env.num_agents() == 5
-    assert mettaGridEnv.action_success.shape == (5,)
-    assert mettaGridEnv.object_type_names() == mettaGridEnv._c_env.object_type_names()
-=======
     ],
 )
 def test_mettagrid_module_import(module_name):
@@ -181,11 +122,10 @@
         assert len(terminated) == num_agents
         assert len(truncated) == num_agents
 
-    def test_episode_stats(self, environment):
+    def test_finalize_episode(self, environment):
         """Test processing of episode statistics."""
         environment.reset()
-        infos = {}
-        environment.process_episode_stats(infos)
+        environment.finalize_episode()
         # Add specific assertions if you know what should be in infos after processing
 
     def test_environment_properties(self, environment):
@@ -214,5 +154,4 @@
 
     def test_object_type_names(self, environment):
         """Test object type names functionality."""
-        assert environment.object_type_names() == environment._c_env.object_type_names()
->>>>>>> a62aec9d
+        assert environment.object_type_names() == environment._c_env.object_type_names()