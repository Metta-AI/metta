--- conflicted
+++ resolved
@@ -119,7 +119,6 @@
 - Agent architecture is designed to be adaptable to new game rules and environments
 - Neural components can be mixed and matched via configuration
 - Key classes:
-<<<<<<< HEAD
   - `metta.agent.metta_agent.MettaAgent` - Main agent implementation
   - `metta.agent.policy_store.PolicyStore` - Manages policy checkpoints
   - `metta.agent.distributed_metta_agent.DistributedMettaAgent` - Multi-GPU agent
@@ -156,12 +155,6 @@
 
 ---
 
-=======
-  - `agent.src.metta.agent.metta_agent.MettaAgent` - Main agent implementation
-  - `agent.src.metta.agent.policy_store.PolicyStore` - Manages policy checkpoints
-  - `agent.src.metta.agent.distributed_metta_agent.DistributedMettaAgent` - Multi-GPU agent
-
->>>>>>> 3a7b0689
 ## Development Guide
 
 ### Environment Setup
@@ -179,7 +172,6 @@
 ```
 
 ### Key Entry Points
-<<<<<<< HEAD
 
 #### Training and Evaluation Pipeline
 
@@ -190,44 +182,8 @@
 
 2. **Simulation/Evaluation**: `tools/sim.py` - Run evaluation suites on trained policies
    ```bash
-   uv run ./tools/sim.py run=eval policy_uri=file://./checkpoints/policy.pt
-   ```
-
-3. **Analysis**: `tools/analyze.py` - Analyze evaluation results and generate reports
-   ```bash
-   uv run ./tools/analyze.py run=analysis analysis.eval_db_uri=./train_dir/eval/stats.db
-   ```
-
-4. **Interactive Play**: `tools/play.py` - Manual testing and exploration
-   ```bash
-   uv run ./tools/play.py run=play +hardware=macbook
-   ```
-
-5. **Sweep Management**: `tools/sweep_setup.py`, `tools/sweep_prepare_run.py` - Hyperparameter sweep tools
-
-#### Visualization Tools
-
-- **MettaScope**: Run `cd mettascope && npm run dev` for interactive replay viewer
-- **Observatory**: Run `cd observatory && npm run dev` for training dashboard
-- **GridWorks**: Run `cd gridworks && npm run dev` for web interface
-
-### Common Commands
-
-See @.cursor/commands.md for quick test commands and examples.
-=======
-
-#### Training and Evaluation Pipeline
-
-1. **Training**: `tools/train.py` - Main training script using Hydra configuration
-   ```bash
-   uv run ./tools/train.py run=my_experiment +hardware=macbook
-   ```
-
-2. **Simulation/Evaluation**: `tools/sim.py` - Run evaluation suites on trained policies
-   ```bash
    # Using local file
    uv run ./tools/sim.py run=eval policy_uri=file://./checkpoints/policy.pt
->>>>>>> 3a7b0689
 
    # Using wandb artifact (format: wandb://run/<run_name> or wandb://<entity>/<project>/<artifact_type>/<name>:<version>)
    uv run ./tools/sim.py run=eval policy_uri=wandb://run/my-training-run
@@ -264,13 +220,8 @@
 metta test --cov=mettagrid --cov-report=term-missing
 
 # Run specific test modules
-<<<<<<< HEAD
-uv run pytest tests/rl/test_trainer_config.py -v
-uv run pytest tests/sim/ -v
-=======
 metta test tests/rl/test_trainer_config.py -v
 metta test tests/sim/ -v
->>>>>>> 3a7b0689
 
 # Run linting and formatting on python files with Ruff
 metta lint # optional --fix and --staged arguments
@@ -291,48 +242,6 @@
 metta clean
 ```
 
-<<<<<<< HEAD
-### Running Tests
-
-```bash
-# Run all tests
-uv run pytest
-
-# Run tests with coverage
-uv run pytest --cov=metta --cov-report=term-missing
-
-# Run specific test file
-uv run pytest tests/test_specific.py
-
-# Run tests in parallel
-uv run pytest -n auto
-
-# Run only fast tests (skip slow tests)
-uv run pytest -m "not slow"
-```
-
-### Quick Test Commands (30-60 seconds total)
-
-```bash
-# Set a unique test ID for this testing session
-export TEST_ID=$(date +%Y%m%d_%H%M%S)
-echo "Test ID: $TEST_ID"
-
-# Basic training (will run indefinitely, terminate with Ctrl+C after ~30 seconds)
-uv run ./tools/train.py run=test_$TEST_ID +hardware=macbook trainer.num_workers=2
-
-# Using cursor config (limited to 100k steps)
-uv run ./tools/train.py +user=cursor run=cursor_$TEST_ID trainer.num_workers=2
-
-# Run simulations on trained model
-uv run ./tools/sim.py run=eval_$TEST_ID policy_uri=file://./train_dir/test_$TEST_ID/checkpoints device=cpu
-
-# Analyze results
-uv run ./tools/analyze.py run=analysis_$TEST_ID analysis.policy_uri=file://./train_dir/test_$TEST_ID/checkpoints analysis.eval_db_uri=./train_dir/eval_$TEST_ID/stats.db
-```
-
-### Configuration System
-=======
 ### Configuration System
 
 The project uses OmegaConf for configuration, with config files organized in `configs/`:
@@ -364,52 +273,6 @@
 - Config composition order matters - later overrides take precedence
 
 ### Development Workflows
->>>>>>> 3a7b0689
-
-#### Adding a New Evaluation Task
-
-<<<<<<< HEAD
-- `agent/`: Agent architecture configurations (tiny, small, medium, reference_design)
-- `trainer/`: Training configurations
-- `sim/`: Simulation configurations (navigation, memory, arena, etc.)
-- `hardware/`: Hardware-specific settings (macbook, github)
-- `user/`: User-specific configurations
-- `wandb/`: Weights & Biases settings
-
-#### Using Hydra Configuration
-
-Most tools in `tools/` use Hydra for configuration:
-
-- **Override parameters**: `param=value` sets configuration values
-- **Compose configs**: `+group=option` loads from `configs/group/option.yaml`
-- **User configs**: `+user=<name>` loads from `configs/user/<name>.yaml`
-
-Example:
-```bash
-./tools/train.py run=my_experiment +hardware=macbook wandb=off trainer.num_workers=4
-```
-
-#### Configuration Override Examples
-
-```bash
-# Override specific parameters
-uv run ./tools/train.py trainer.num_workers=4 trainer.total_timesteps=100000
-
-# Use different agent architecture
-uv run ./tools/train.py agent=latent_attn_tiny
-
-# Disable wandb
-uv run ./tools/train.py wandb=off
-```
-
-#### Hydra Configuration Patterns
-
-- Use `+` prefix to add new config groups: `+hardware=macbook`
-- Use `~` prefix to override without schema validation: `~trainer.num_workers=2`
-- Use `++` prefix to force override: `++trainer.device=cpu`
-- Config composition order matters - later overrides take precedence
-
-### Development Workflows
 
 #### Adding a New Evaluation Task
 
@@ -430,38 +293,14 @@
 1. Enable debug logging: `HYDRA_FULL_ERROR=1`
 2. Use smaller batch sizes for debugging
 3. Check wandb logs for metrics anomalies
-4. Use `tools/play.py` for interactive debugging
-=======
-1. Create new config in `configs/sim/`
-2. Implement evaluation logic in `metta/sim/`
-3. Add tests in `tests/sim/`
-4. Register with simulation suite if needed
-
-#### Modifying Agent Architecture
-
-1. Update or create config in `configs/agent/`
-2. Modify neural network components in `metta/agent/`
-3. Ensure compatibility with existing training pipeline
-4. Test with small-scale training run
-
-#### Debugging Training Issues
-
-1. Enable debug logging: `HYDRA_FULL_ERROR=1`
-2. Use smaller batch sizes for debugging
-3. Check wandb logs for metrics anomalies
 4. Use `tools/play.py` for interactive debugging (Note: Less useful in Claude Code due to interactive nature)
->>>>>>> 3a7b0689
 
 #### Performance Profiling
 
 1. Use `torch.profiler` integration in trainer
-<<<<<<< HEAD
-2. Monitor GPU utilization with `nvidia-smi`
-=======
 2. Monitor GPU utilization:
    - On NVIDIA GPUs: `nvidia-smi`
    - On macOS: Use Activity Monitor or `sudo powermetrics --samplers gpu_power`
->>>>>>> 3a7b0689
 3. Check environment step timing in vecenv
 4. Profile C++ code with cmake debug builds
 
@@ -536,15 +375,6 @@
 - **Maintainability**: Look for code that will be difficult to modify or extend
 - **Documentation**: Ensure complex logic is properly documented
 - **Testing**: Verify that new functionality has appropriate test coverage
-<<<<<<< HEAD
-
----
-
-## PR & Collaboration Guidelines
-
-### PR Creation (triggered by @claude open-pr)
-
-=======
 - **Conciseness**: Less code is almost always preferred - avoid unnecessary complexity
 - **Professional Tone**: Avoid emojis in code, comments, and commit messages
 
@@ -554,7 +384,6 @@
 
 ### PR Creation (triggered by @claude open-pr)
 
->>>>>>> 3a7b0689
 #### Intelligent Branch Targeting
 
 The workflow automatically determines the appropriate base branch:
