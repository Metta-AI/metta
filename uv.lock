version = 1
revision = 2
requires-python = "==3.11.7"
resolution-markers = [
    "platform_machine == 'aarch64' and sys_platform == 'linux'",
    "platform_machine != 'aarch64' and sys_platform == 'linux'",
    "sys_platform == 'darwin'",
    "sys_platform != 'darwin' and sys_platform != 'linux'",
]

[manifest]
members = [
    "metta",
    "mettagrid",
    "wandb-carbs",
]

[[package]]
name = "aiofiles"
version = "24.1.0"
source = { registry = "https://pypi.org/simple" }
sdist = { url = "https://files.pythonhosted.org/packages/0b/03/a88171e277e8caa88a4c77808c20ebb04ba74cc4681bf1e9416c862de237/aiofiles-24.1.0.tar.gz", hash = "sha256:22a075c9e5a3810f0c2e48f3008c94d68c65d763b9b03857924c99e57355166c", size = 30247, upload-time = "2024-06-24T11:02:03.584Z" }
wheels = [
    { url = "https://files.pythonhosted.org/packages/a5/45/30bb92d442636f570cb5651bc661f52b610e2eec3f891a5dc3a4c3667db0/aiofiles-24.1.0-py3-none-any.whl", hash = "sha256:b4ec55f4195e3eb5d7abd1bf7e061763e864dd4954231fb8539a0ef8bb8260e5", size = 15896, upload-time = "2024-06-24T11:02:01.529Z" },
]

[[package]]
name = "annotated-types"
version = "0.7.0"
source = { registry = "https://pypi.org/simple" }
sdist = { url = "https://files.pythonhosted.org/packages/ee/67/531ea369ba64dcff5ec9c3402f9f51bf748cec26dde048a2f973a4eea7f5/annotated_types-0.7.0.tar.gz", hash = "sha256:aff07c09a53a08bc8cfccb9c85b05f1aa9a2a6f23728d790723543408344ce89", size = 16081, upload-time = "2024-05-20T21:33:25.928Z" }
wheels = [
    { url = "https://files.pythonhosted.org/packages/78/b6/6307fbef88d9b5ee7421e68d78a9f162e0da4900bc5f5793f6d3d0e34fb8/annotated_types-0.7.0-py3-none-any.whl", hash = "sha256:1f02e8b43a8fbbc3f3e0d4f0f4bfc8131bcb4eebe8849b8e5c773f3a1c582a53", size = 13643, upload-time = "2024-05-20T21:33:24.1Z" },
]

[[package]]
name = "anyio"
version = "4.9.0"
source = { registry = "https://pypi.org/simple" }
dependencies = [
    { name = "idna" },
    { name = "sniffio" },
    { name = "typing-extensions" },
]
sdist = { url = "https://files.pythonhosted.org/packages/95/7d/4c1bd541d4dffa1b52bd83fb8527089e097a106fc90b467a7313b105f840/anyio-4.9.0.tar.gz", hash = "sha256:673c0c244e15788651a4ff38710fea9675823028a6f08a5eda409e0c9840a028", size = 190949, upload-time = "2025-03-17T00:02:54.77Z" }
wheels = [
    { url = "https://files.pythonhosted.org/packages/a1/ee/48ca1a7c89ffec8b6a0c5d02b89c305671d5ffd8d3c94acf8b8c408575bb/anyio-4.9.0-py3-none-any.whl", hash = "sha256:9f76d541cad6e36af7beb62e978876f3b41e3e04f2c1fbf0884604c0a9c4d93c", size = 100916, upload-time = "2025-03-17T00:02:52.713Z" },
]

[[package]]
name = "attrs"
version = "25.3.0"
source = { registry = "https://pypi.org/simple" }
sdist = { url = "https://files.pythonhosted.org/packages/5a/b0/1367933a8532ee6ff8d63537de4f1177af4bff9f3e829baf7331f595bb24/attrs-25.3.0.tar.gz", hash = "sha256:75d7cefc7fb576747b2c81b4442d4d4a1ce0900973527c011d1030fd3bf4af1b", size = 812032, upload-time = "2025-03-13T11:10:22.779Z" }
wheels = [
    { url = "https://files.pythonhosted.org/packages/77/06/bb80f5f86020c4551da315d78b3ab75e8228f89f0162f2c3a819e407941a/attrs-25.3.0-py3-none-any.whl", hash = "sha256:427318ce031701fea540783410126f03899a97ffc6f61596ad581ac2e40e3bc3", size = 63815, upload-time = "2025-03-13T11:10:21.14Z" },
]

[[package]]
name = "boto3"
version = "1.38.23"
source = { registry = "https://pypi.org/simple" }
dependencies = [
    { name = "botocore" },
    { name = "jmespath" },
    { name = "s3transfer" },
]
sdist = { url = "https://files.pythonhosted.org/packages/40/73/3f67417985007b385adab61dd9d251cf82d409ce5397ec7d067274b09492/boto3-1.38.23.tar.gz", hash = "sha256:bcf73aca469add09e165b8793be18e7578db8d2604d82505ab13dc2495bad982", size = 111806, upload-time = "2025-05-23T19:25:26.212Z" }
wheels = [
    { url = "https://files.pythonhosted.org/packages/e4/f5/9114596c6a4f5e4dade83fbdd271b9572367abdce73b9c7d27142e9e66c3/boto3-1.38.23-py3-none-any.whl", hash = "sha256:70ab8364f1f6f0a7e0eaf97f62fbdacf9c1e4cc1de330faf1c146ef9ab01e7d0", size = 139938, upload-time = "2025-05-23T19:25:24.158Z" },
]

[[package]]
name = "botocore"
version = "1.38.29"
source = { registry = "https://pypi.org/simple" }
dependencies = [
    { name = "jmespath" },
    { name = "python-dateutil" },
    { name = "urllib3" },
]
sdist = { url = "https://files.pythonhosted.org/packages/32/9a/8c3ec27698910c1b94152f9e7a345d4c6c2f49dfc41d8336f82e32c32ed1/botocore-1.38.29.tar.gz", hash = "sha256:98c42b1bbb52f4086282e7db8aa724c9cb0f7278b7827d6736d872511c856e4f", size = 13929364, upload-time = "2025-06-03T19:22:48.425Z" }
wheels = [
    { url = "https://files.pythonhosted.org/packages/14/7a/03482cd3c00008d9be646c8e1520611d6202ce447db725ac40b07f9b088a/botocore-1.38.29-py3-none-any.whl", hash = "sha256:4d623f54326eb66d1a633f0c1780992c80f3db317a91c9afe31d5c700290621e", size = 13588258, upload-time = "2025-06-03T19:22:45.14Z" },
]

[[package]]
name = "cachetools"
version = "6.0.0"
source = { registry = "https://pypi.org/simple" }
sdist = { url = "https://files.pythonhosted.org/packages/c0/b0/f539a1ddff36644c28a61490056e5bae43bd7386d9f9c69beae2d7e7d6d1/cachetools-6.0.0.tar.gz", hash = "sha256:f225782b84438f828328fc2ad74346522f27e5b1440f4e9fd18b20ebfd1aa2cf", size = 30160, upload-time = "2025-05-23T20:01:13.076Z" }
wheels = [
    { url = "https://files.pythonhosted.org/packages/6a/c3/8bb087c903c95a570015ce84e0c23ae1d79f528c349cbc141b5c4e250293/cachetools-6.0.0-py3-none-any.whl", hash = "sha256:82e73ba88f7b30228b5507dce1a1f878498fc669d972aef2dde4f3a3c24f103e", size = 10964, upload-time = "2025-05-23T20:01:11.323Z" },
]

[[package]]
name = "carbs"
version = "0.1.0"
source = { git = "https://github.com/imbue-ai/carbs.git#8f7fee08658ad567d9dd6b6233247bc37d9962ea" }
dependencies = [
    { name = "attrs" },
    { name = "cattrs" },
    { name = "loguru" },
    { name = "numpy" },
    { name = "pyro-ppl" },
    { name = "scikit-learn" },
    { name = "seaborn" },
    { name = "torch" },
    { name = "wandb" },
]

[[package]]
name = "cattrs"
version = "25.1.0"
source = { registry = "https://pypi.org/simple" }
dependencies = [
    { name = "attrs" },
    { name = "typing-extensions" },
]
sdist = { url = "https://files.pythonhosted.org/packages/f7/f2/5143934dd19ba6e148a4fb6855e9c9557194bf21aa9801f4bac1f8a98854/cattrs-25.1.0.tar.gz", hash = "sha256:3bf01e9592b38a49bdae47a26385583f000c98862d0efcda2c03a508b02b95b8", size = 434766, upload-time = "2025-05-31T09:57:56.934Z" }
wheels = [
    { url = "https://files.pythonhosted.org/packages/36/b7/318acfc745ef8528fea93581e8c60be1999203903d3e9b375294f790862d/cattrs-25.1.0-py3-none-any.whl", hash = "sha256:b07bd2082298f8915d53ed7254c4c34d90995d4a79467b7df7bbd544eef532f1", size = 69239, upload-time = "2025-05-31T09:57:55.061Z" },
]

[[package]]
name = "certifi"
version = "2025.4.26"
source = { registry = "https://pypi.org/simple" }
sdist = { url = "https://files.pythonhosted.org/packages/e8/9e/c05b3920a3b7d20d3d3310465f50348e5b3694f4f88c6daf736eef3024c4/certifi-2025.4.26.tar.gz", hash = "sha256:0a816057ea3cdefcef70270d2c515e4506bbc954f417fa5ade2021213bb8f0c6", size = 160705, upload-time = "2025-04-26T02:12:29.51Z" }
wheels = [
    { url = "https://files.pythonhosted.org/packages/4a/7e/3db2bd1b1f9e95f7cddca6d6e75e2f2bd9f51b1246e546d88addca0106bd/certifi-2025.4.26-py3-none-any.whl", hash = "sha256:30350364dfe371162649852c63336a15c70c6510c2ad5015b21c2345311805f3", size = 159618, upload-time = "2025-04-26T02:12:27.662Z" },
]

[[package]]
name = "cffi"
version = "1.17.1"
source = { registry = "https://pypi.org/simple" }
dependencies = [
    { name = "pycparser" },
]
sdist = { url = "https://files.pythonhosted.org/packages/fc/97/c783634659c2920c3fc70419e3af40972dbaf758daa229a7d6ea6135c90d/cffi-1.17.1.tar.gz", hash = "sha256:1c39c6016c32bc48dd54561950ebd6836e1670f2ae46128f67cf49e789c52824", size = 516621, upload-time = "2024-09-04T20:45:21.852Z" }
wheels = [
    { url = "https://files.pythonhosted.org/packages/6b/f4/927e3a8899e52a27fa57a48607ff7dc91a9ebe97399b357b85a0c7892e00/cffi-1.17.1-cp311-cp311-macosx_10_9_x86_64.whl", hash = "sha256:a45e3c6913c5b87b3ff120dcdc03f6131fa0065027d0ed7ee6190736a74cd401", size = 182264, upload-time = "2024-09-04T20:43:51.124Z" },
    { url = "https://files.pythonhosted.org/packages/6c/f5/6c3a8efe5f503175aaddcbea6ad0d2c96dad6f5abb205750d1b3df44ef29/cffi-1.17.1-cp311-cp311-macosx_11_0_arm64.whl", hash = "sha256:30c5e0cb5ae493c04c8b42916e52ca38079f1b235c2f8ae5f4527b963c401caf", size = 178651, upload-time = "2024-09-04T20:43:52.872Z" },
    { url = "https://files.pythonhosted.org/packages/94/dd/a3f0118e688d1b1a57553da23b16bdade96d2f9bcda4d32e7d2838047ff7/cffi-1.17.1-cp311-cp311-manylinux_2_12_i686.manylinux2010_i686.manylinux_2_17_i686.manylinux2014_i686.whl", hash = "sha256:f75c7ab1f9e4aca5414ed4d8e5c0e303a34f4421f8a0d47a4d019ceff0ab6af4", size = 445259, upload-time = "2024-09-04T20:43:56.123Z" },
    { url = "https://files.pythonhosted.org/packages/2e/ea/70ce63780f096e16ce8588efe039d3c4f91deb1dc01e9c73a287939c79a6/cffi-1.17.1-cp311-cp311-manylinux_2_17_aarch64.manylinux2014_aarch64.whl", hash = "sha256:a1ed2dd2972641495a3ec98445e09766f077aee98a1c896dcb4ad0d303628e41", size = 469200, upload-time = "2024-09-04T20:43:57.891Z" },
    { url = "https://files.pythonhosted.org/packages/1c/a0/a4fa9f4f781bda074c3ddd57a572b060fa0df7655d2a4247bbe277200146/cffi-1.17.1-cp311-cp311-manylinux_2_17_ppc64le.manylinux2014_ppc64le.whl", hash = "sha256:46bf43160c1a35f7ec506d254e5c890f3c03648a4dbac12d624e4490a7046cd1", size = 477235, upload-time = "2024-09-04T20:44:00.18Z" },
    { url = "https://files.pythonhosted.org/packages/62/12/ce8710b5b8affbcdd5c6e367217c242524ad17a02fe5beec3ee339f69f85/cffi-1.17.1-cp311-cp311-manylinux_2_17_s390x.manylinux2014_s390x.whl", hash = "sha256:a24ed04c8ffd54b0729c07cee15a81d964e6fee0e3d4d342a27b020d22959dc6", size = 459721, upload-time = "2024-09-04T20:44:01.585Z" },
    { url = "https://files.pythonhosted.org/packages/ff/6b/d45873c5e0242196f042d555526f92aa9e0c32355a1be1ff8c27f077fd37/cffi-1.17.1-cp311-cp311-manylinux_2_17_x86_64.manylinux2014_x86_64.whl", hash = "sha256:610faea79c43e44c71e1ec53a554553fa22321b65fae24889706c0a84d4ad86d", size = 467242, upload-time = "2024-09-04T20:44:03.467Z" },
    { url = "https://files.pythonhosted.org/packages/1a/52/d9a0e523a572fbccf2955f5abe883cfa8bcc570d7faeee06336fbd50c9fc/cffi-1.17.1-cp311-cp311-musllinux_1_1_aarch64.whl", hash = "sha256:a9b15d491f3ad5d692e11f6b71f7857e7835eb677955c00cc0aefcd0669adaf6", size = 477999, upload-time = "2024-09-04T20:44:05.023Z" },
    { url = "https://files.pythonhosted.org/packages/44/74/f2a2460684a1a2d00ca799ad880d54652841a780c4c97b87754f660c7603/cffi-1.17.1-cp311-cp311-musllinux_1_1_i686.whl", hash = "sha256:de2ea4b5833625383e464549fec1bc395c1bdeeb5f25c4a3a82b5a8c756ec22f", size = 454242, upload-time = "2024-09-04T20:44:06.444Z" },
    { url = "https://files.pythonhosted.org/packages/f8/4a/34599cac7dfcd888ff54e801afe06a19c17787dfd94495ab0c8d35fe99fb/cffi-1.17.1-cp311-cp311-musllinux_1_1_x86_64.whl", hash = "sha256:fc48c783f9c87e60831201f2cce7f3b2e4846bf4d8728eabe54d60700b318a0b", size = 478604, upload-time = "2024-09-04T20:44:08.206Z" },
    { url = "https://files.pythonhosted.org/packages/34/33/e1b8a1ba29025adbdcda5fb3a36f94c03d771c1b7b12f726ff7fef2ebe36/cffi-1.17.1-cp311-cp311-win32.whl", hash = "sha256:85a950a4ac9c359340d5963966e3e0a94a676bd6245a4b55bc43949eee26a655", size = 171727, upload-time = "2024-09-04T20:44:09.481Z" },
    { url = "https://files.pythonhosted.org/packages/3d/97/50228be003bb2802627d28ec0627837ac0bf35c90cf769812056f235b2d1/cffi-1.17.1-cp311-cp311-win_amd64.whl", hash = "sha256:caaf0640ef5f5517f49bc275eca1406b0ffa6aa184892812030f04c2abf589a0", size = 181400, upload-time = "2024-09-04T20:44:10.873Z" },
]

[[package]]
name = "charset-normalizer"
version = "3.4.2"
source = { registry = "https://pypi.org/simple" }
sdist = { url = "https://files.pythonhosted.org/packages/e4/33/89c2ced2b67d1c2a61c19c6751aa8902d46ce3dacb23600a283619f5a12d/charset_normalizer-3.4.2.tar.gz", hash = "sha256:5baececa9ecba31eff645232d59845c07aa030f0c81ee70184a90d35099a0e63", size = 126367, upload-time = "2025-05-02T08:34:42.01Z" }
wheels = [
    { url = "https://files.pythonhosted.org/packages/05/85/4c40d00dcc6284a1c1ad5de5e0996b06f39d8232f1031cd23c2f5c07ee86/charset_normalizer-3.4.2-cp311-cp311-macosx_10_9_universal2.whl", hash = "sha256:be1e352acbe3c78727a16a455126d9ff83ea2dfdcbc83148d2982305a04714c2", size = 198794, upload-time = "2025-05-02T08:32:11.945Z" },
    { url = "https://files.pythonhosted.org/packages/41/d9/7a6c0b9db952598e97e93cbdfcb91bacd89b9b88c7c983250a77c008703c/charset_normalizer-3.4.2-cp311-cp311-manylinux_2_17_aarch64.manylinux2014_aarch64.whl", hash = "sha256:aa88ca0b1932e93f2d961bf3addbb2db902198dca337d88c89e1559e066e7645", size = 142846, upload-time = "2025-05-02T08:32:13.946Z" },
    { url = "https://files.pythonhosted.org/packages/66/82/a37989cda2ace7e37f36c1a8ed16c58cf48965a79c2142713244bf945c89/charset_normalizer-3.4.2-cp311-cp311-manylinux_2_17_ppc64le.manylinux2014_ppc64le.whl", hash = "sha256:d524ba3f1581b35c03cb42beebab4a13e6cdad7b36246bd22541fa585a56cccd", size = 153350, upload-time = "2025-05-02T08:32:15.873Z" },
    { url = "https://files.pythonhosted.org/packages/df/68/a576b31b694d07b53807269d05ec3f6f1093e9545e8607121995ba7a8313/charset_normalizer-3.4.2-cp311-cp311-manylinux_2_17_s390x.manylinux2014_s390x.whl", hash = "sha256:28a1005facc94196e1fb3e82a3d442a9d9110b8434fc1ded7a24a2983c9888d8", size = 145657, upload-time = "2025-05-02T08:32:17.283Z" },
    { url = "https://files.pythonhosted.org/packages/92/9b/ad67f03d74554bed3aefd56fe836e1623a50780f7c998d00ca128924a499/charset_normalizer-3.4.2-cp311-cp311-manylinux_2_17_x86_64.manylinux2014_x86_64.whl", hash = "sha256:fdb20a30fe1175ecabed17cbf7812f7b804b8a315a25f24678bcdf120a90077f", size = 147260, upload-time = "2025-05-02T08:32:18.807Z" },
    { url = "https://files.pythonhosted.org/packages/a6/e6/8aebae25e328160b20e31a7e9929b1578bbdc7f42e66f46595a432f8539e/charset_normalizer-3.4.2-cp311-cp311-manylinux_2_5_i686.manylinux1_i686.manylinux_2_17_i686.manylinux2014_i686.whl", hash = "sha256:0f5d9ed7f254402c9e7d35d2f5972c9bbea9040e99cd2861bd77dc68263277c7", size = 149164, upload-time = "2025-05-02T08:32:20.333Z" },
    { url = "https://files.pythonhosted.org/packages/8b/f2/b3c2f07dbcc248805f10e67a0262c93308cfa149a4cd3d1fe01f593e5fd2/charset_normalizer-3.4.2-cp311-cp311-musllinux_1_2_aarch64.whl", hash = "sha256:efd387a49825780ff861998cd959767800d54f8308936b21025326de4b5a42b9", size = 144571, upload-time = "2025-05-02T08:32:21.86Z" },
    { url = "https://files.pythonhosted.org/packages/60/5b/c3f3a94bc345bc211622ea59b4bed9ae63c00920e2e8f11824aa5708e8b7/charset_normalizer-3.4.2-cp311-cp311-musllinux_1_2_i686.whl", hash = "sha256:f0aa37f3c979cf2546b73e8222bbfa3dc07a641585340179d768068e3455e544", size = 151952, upload-time = "2025-05-02T08:32:23.434Z" },
    { url = "https://files.pythonhosted.org/packages/e2/4d/ff460c8b474122334c2fa394a3f99a04cf11c646da895f81402ae54f5c42/charset_normalizer-3.4.2-cp311-cp311-musllinux_1_2_ppc64le.whl", hash = "sha256:e70e990b2137b29dc5564715de1e12701815dacc1d056308e2b17e9095372a82", size = 155959, upload-time = "2025-05-02T08:32:24.993Z" },
    { url = "https://files.pythonhosted.org/packages/a2/2b/b964c6a2fda88611a1fe3d4c400d39c66a42d6c169c924818c848f922415/charset_normalizer-3.4.2-cp311-cp311-musllinux_1_2_s390x.whl", hash = "sha256:0c8c57f84ccfc871a48a47321cfa49ae1df56cd1d965a09abe84066f6853b9c0", size = 153030, upload-time = "2025-05-02T08:32:26.435Z" },
    { url = "https://files.pythonhosted.org/packages/59/2e/d3b9811db26a5ebf444bc0fa4f4be5aa6d76fc6e1c0fd537b16c14e849b6/charset_normalizer-3.4.2-cp311-cp311-musllinux_1_2_x86_64.whl", hash = "sha256:6b66f92b17849b85cad91259efc341dce9c1af48e2173bf38a85c6329f1033e5", size = 148015, upload-time = "2025-05-02T08:32:28.376Z" },
    { url = "https://files.pythonhosted.org/packages/90/07/c5fd7c11eafd561bb51220d600a788f1c8d77c5eef37ee49454cc5c35575/charset_normalizer-3.4.2-cp311-cp311-win32.whl", hash = "sha256:daac4765328a919a805fa5e2720f3e94767abd632ae410a9062dff5412bae65a", size = 98106, upload-time = "2025-05-02T08:32:30.281Z" },
    { url = "https://files.pythonhosted.org/packages/a8/05/5e33dbef7e2f773d672b6d79f10ec633d4a71cd96db6673625838a4fd532/charset_normalizer-3.4.2-cp311-cp311-win_amd64.whl", hash = "sha256:e53efc7c7cee4c1e70661e2e112ca46a575f90ed9ae3fef200f2a25e954f4b28", size = 105402, upload-time = "2025-05-02T08:32:32.191Z" },
    { url = "https://files.pythonhosted.org/packages/20/94/c5790835a017658cbfabd07f3bfb549140c3ac458cfc196323996b10095a/charset_normalizer-3.4.2-py3-none-any.whl", hash = "sha256:7f56930ab0abd1c45cd15be65cc741c28b1c9a34876ce8c17a2fa107810c0af0", size = 52626, upload-time = "2025-05-02T08:34:40.053Z" },
]

[[package]]
name = "click"
version = "8.2.1"
source = { registry = "https://pypi.org/simple" }
dependencies = [
    { name = "colorama", marker = "sys_platform == 'win32'" },
]
sdist = { url = "https://files.pythonhosted.org/packages/60/6c/8ca2efa64cf75a977a0d7fac081354553ebe483345c734fb6b6515d96bbc/click-8.2.1.tar.gz", hash = "sha256:27c491cc05d968d271d5a1db13e3b5a184636d9d930f148c50b038f0d0646202", size = 286342, upload-time = "2025-05-20T23:19:49.832Z" }
wheels = [
    { url = "https://files.pythonhosted.org/packages/85/32/10bb5764d90a8eee674e9dc6f4db6a0ab47c8c4d0d83c27f7c39ac415a4d/click-8.2.1-py3-none-any.whl", hash = "sha256:61a3265b914e850b85317d0b3109c7f8cd35a670f963866005d6ef1d5175a12b", size = 102215, upload-time = "2025-05-20T23:19:47.796Z" },
]

[[package]]
name = "cloudpickle"
version = "3.1.1"
source = { registry = "https://pypi.org/simple" }
sdist = { url = "https://files.pythonhosted.org/packages/52/39/069100b84d7418bc358d81669d5748efb14b9cceacd2f9c75f550424132f/cloudpickle-3.1.1.tar.gz", hash = "sha256:b216fa8ae4019d5482a8ac3c95d8f6346115d8835911fd4aefd1a445e4242c64", size = 22113, upload-time = "2025-01-14T17:02:05.085Z" }
wheels = [
    { url = "https://files.pythonhosted.org/packages/7e/e8/64c37fadfc2816a7701fa8a6ed8d87327c7d54eacfbfb6edab14a2f2be75/cloudpickle-3.1.1-py3-none-any.whl", hash = "sha256:c8c5a44295039331ee9dad40ba100a9c7297b6f988e50e87ccdf3765a668350e", size = 20992, upload-time = "2025-01-14T17:02:02.417Z" },
]

[[package]]
name = "colorama"
version = "0.4.6"
source = { registry = "https://pypi.org/simple" }
sdist = { url = "https://files.pythonhosted.org/packages/d8/53/6f443c9a4a8358a93a6792e2acffb9d9d5cb0a5cfd8802644b7b1c9a02e4/colorama-0.4.6.tar.gz", hash = "sha256:08695f5cb7ed6e0531a20572697297273c47b8cae5a63ffc6d6ed5c201be6e44", size = 27697, upload-time = "2022-10-25T02:36:22.414Z" }
wheels = [
    { url = "https://files.pythonhosted.org/packages/d1/d6/3965ed04c63042e047cb6a3e6ed1a63a35087b6a609aa3a15ed8ac56c221/colorama-0.4.6-py2.py3-none-any.whl", hash = "sha256:4f1d9991f5acc0ca119f9d443620b77f9d6b33703e51011c16baf57afb285fc6", size = 25335, upload-time = "2022-10-25T02:36:20.889Z" },
]

[[package]]
name = "contourpy"
version = "1.3.2"
source = { registry = "https://pypi.org/simple" }
dependencies = [
    { name = "numpy" },
]
sdist = { url = "https://files.pythonhosted.org/packages/66/54/eb9bfc647b19f2009dd5c7f5ec51c4e6ca831725f1aea7a993034f483147/contourpy-1.3.2.tar.gz", hash = "sha256:b6945942715a034c671b7fc54f9588126b0b8bf23db2696e3ca8328f3ff0ab54", size = 13466130, upload-time = "2025-04-15T17:47:53.79Z" }
wheels = [
    { url = "https://files.pythonhosted.org/packages/b3/b9/ede788a0b56fc5b071639d06c33cb893f68b1178938f3425debebe2dab78/contourpy-1.3.2-cp311-cp311-macosx_10_9_x86_64.whl", hash = "sha256:6a37a2fb93d4df3fc4c0e363ea4d16f83195fc09c891bc8ce072b9d084853445", size = 269636, upload-time = "2025-04-15T17:35:54.473Z" },
    { url = "https://files.pythonhosted.org/packages/e6/75/3469f011d64b8bbfa04f709bfc23e1dd71be54d05b1b083be9f5b22750d1/contourpy-1.3.2-cp311-cp311-macosx_11_0_arm64.whl", hash = "sha256:b7cd50c38f500bbcc9b6a46643a40e0913673f869315d8e70de0438817cb7773", size = 254636, upload-time = "2025-04-15T17:35:58.283Z" },
    { url = "https://files.pythonhosted.org/packages/8d/2f/95adb8dae08ce0ebca4fd8e7ad653159565d9739128b2d5977806656fcd2/contourpy-1.3.2-cp311-cp311-manylinux_2_17_aarch64.manylinux2014_aarch64.whl", hash = "sha256:d6658ccc7251a4433eebd89ed2672c2ed96fba367fd25ca9512aa92a4b46c4f1", size = 313053, upload-time = "2025-04-15T17:36:03.235Z" },
    { url = "https://files.pythonhosted.org/packages/c3/a6/8ccf97a50f31adfa36917707fe39c9a0cbc24b3bbb58185577f119736cc9/contourpy-1.3.2-cp311-cp311-manylinux_2_17_ppc64le.manylinux2014_ppc64le.whl", hash = "sha256:70771a461aaeb335df14deb6c97439973d253ae70660ca085eec25241137ef43", size = 352985, upload-time = "2025-04-15T17:36:08.275Z" },
    { url = "https://files.pythonhosted.org/packages/1d/b6/7925ab9b77386143f39d9c3243fdd101621b4532eb126743201160ffa7e6/contourpy-1.3.2-cp311-cp311-manylinux_2_17_s390x.manylinux2014_s390x.whl", hash = "sha256:65a887a6e8c4cd0897507d814b14c54a8c2e2aa4ac9f7686292f9769fcf9a6ab", size = 323750, upload-time = "2025-04-15T17:36:13.29Z" },
    { url = "https://files.pythonhosted.org/packages/c2/f3/20c5d1ef4f4748e52d60771b8560cf00b69d5c6368b5c2e9311bcfa2a08b/contourpy-1.3.2-cp311-cp311-manylinux_2_17_x86_64.manylinux2014_x86_64.whl", hash = "sha256:3859783aefa2b8355697f16642695a5b9792e7a46ab86da1118a4a23a51a33d7", size = 326246, upload-time = "2025-04-15T17:36:18.329Z" },
    { url = "https://files.pythonhosted.org/packages/8c/e5/9dae809e7e0b2d9d70c52b3d24cba134dd3dad979eb3e5e71f5df22ed1f5/contourpy-1.3.2-cp311-cp311-musllinux_1_2_aarch64.whl", hash = "sha256:eab0f6db315fa4d70f1d8ab514e527f0366ec021ff853d7ed6a2d33605cf4b83", size = 1308728, upload-time = "2025-04-15T17:36:33.878Z" },
    { url = "https://files.pythonhosted.org/packages/e2/4a/0058ba34aeea35c0b442ae61a4f4d4ca84d6df8f91309bc2d43bb8dd248f/contourpy-1.3.2-cp311-cp311-musllinux_1_2_x86_64.whl", hash = "sha256:d91a3ccc7fea94ca0acab82ceb77f396d50a1f67412efe4c526f5d20264e6ecd", size = 1375762, upload-time = "2025-04-15T17:36:51.295Z" },
    { url = "https://files.pythonhosted.org/packages/09/33/7174bdfc8b7767ef2c08ed81244762d93d5c579336fc0b51ca57b33d1b80/contourpy-1.3.2-cp311-cp311-win32.whl", hash = "sha256:1c48188778d4d2f3d48e4643fb15d8608b1d01e4b4d6b0548d9b336c28fc9b6f", size = 178196, upload-time = "2025-04-15T17:36:55.002Z" },
    { url = "https://files.pythonhosted.org/packages/5e/fe/4029038b4e1c4485cef18e480b0e2cd2d755448bb071eb9977caac80b77b/contourpy-1.3.2-cp311-cp311-win_amd64.whl", hash = "sha256:5ebac872ba09cb8f2131c46b8739a7ff71de28a24c869bcad554477eb089a878", size = 222017, upload-time = "2025-04-15T17:36:58.576Z" },
    { url = "https://files.pythonhosted.org/packages/ff/c0/91f1215d0d9f9f343e4773ba6c9b89e8c0cc7a64a6263f21139da639d848/contourpy-1.3.2-pp311-pypy311_pp73-macosx_10_15_x86_64.whl", hash = "sha256:5f5964cdad279256c084b69c3f412b7801e15356b16efa9d78aa974041903da0", size = 266807, upload-time = "2025-04-15T17:45:15.535Z" },
    { url = "https://files.pythonhosted.org/packages/d4/79/6be7e90c955c0487e7712660d6cead01fa17bff98e0ea275737cc2bc8e71/contourpy-1.3.2-pp311-pypy311_pp73-manylinux_2_17_x86_64.manylinux2014_x86_64.whl", hash = "sha256:49b65a95d642d4efa8f64ba12558fcb83407e58a2dfba9d796d77b63ccfcaff5", size = 318729, upload-time = "2025-04-15T17:45:20.166Z" },
    { url = "https://files.pythonhosted.org/packages/87/68/7f46fb537958e87427d98a4074bcde4b67a70b04900cfc5ce29bc2f556c1/contourpy-1.3.2-pp311-pypy311_pp73-win_amd64.whl", hash = "sha256:8c5acb8dddb0752bf252e01a3035b21443158910ac16a3b0d20e7fed7d534ce5", size = 221791, upload-time = "2025-04-15T17:45:24.794Z" },
]

[[package]]
name = "coverage"
version = "7.8.2"
source = { registry = "https://pypi.org/simple" }
sdist = { url = "https://files.pythonhosted.org/packages/ba/07/998afa4a0ecdf9b1981ae05415dad2d4e7716e1b1f00abbd91691ac09ac9/coverage-7.8.2.tar.gz", hash = "sha256:a886d531373a1f6ff9fad2a2ba4a045b68467b779ae729ee0b3b10ac20033b27", size = 812759, upload-time = "2025-05-23T11:39:57.856Z" }
wheels = [
    { url = "https://files.pythonhosted.org/packages/6a/4d/1ff618ee9f134d0de5cc1661582c21a65e06823f41caf801aadf18811a8e/coverage-7.8.2-cp311-cp311-macosx_10_9_x86_64.whl", hash = "sha256:b99058eef42e6a8dcd135afb068b3d53aff3921ce699e127602efff9956457a9", size = 211692, upload-time = "2025-05-23T11:38:08.485Z" },
    { url = "https://files.pythonhosted.org/packages/96/fa/c3c1b476de96f2bc7a8ca01a9f1fcb51c01c6b60a9d2c3e66194b2bdb4af/coverage-7.8.2-cp311-cp311-macosx_11_0_arm64.whl", hash = "sha256:5feb7f2c3e6ea94d3b877def0270dff0947b8d8c04cfa34a17be0a4dc1836879", size = 212115, upload-time = "2025-05-23T11:38:09.989Z" },
    { url = "https://files.pythonhosted.org/packages/f7/c2/5414c5a1b286c0f3881ae5adb49be1854ac5b7e99011501f81c8c1453065/coverage-7.8.2-cp311-cp311-manylinux_2_17_aarch64.manylinux2014_aarch64.whl", hash = "sha256:670a13249b957bb9050fab12d86acef7bf8f6a879b9d1a883799276e0d4c674a", size = 244740, upload-time = "2025-05-23T11:38:11.947Z" },
    { url = "https://files.pythonhosted.org/packages/cd/46/1ae01912dfb06a642ef3dd9cf38ed4996fda8fe884dab8952da616f81a2b/coverage-7.8.2-cp311-cp311-manylinux_2_5_i686.manylinux1_i686.manylinux_2_17_i686.manylinux2014_i686.whl", hash = "sha256:0bdc8bf760459a4a4187b452213e04d039990211f98644c7292adf1e471162b5", size = 242429, upload-time = "2025-05-23T11:38:13.955Z" },
    { url = "https://files.pythonhosted.org/packages/06/58/38c676aec594bfe2a87c7683942e5a30224791d8df99bcc8439fde140377/coverage-7.8.2-cp311-cp311-manylinux_2_5_x86_64.manylinux1_x86_64.manylinux_2_17_x86_64.manylinux2014_x86_64.whl", hash = "sha256:07a989c867986c2a75f158f03fdb413128aad29aca9d4dbce5fc755672d96f11", size = 244218, upload-time = "2025-05-23T11:38:15.631Z" },
    { url = "https://files.pythonhosted.org/packages/80/0c/95b1023e881ce45006d9abc250f76c6cdab7134a1c182d9713878dfefcb2/coverage-7.8.2-cp311-cp311-musllinux_1_2_aarch64.whl", hash = "sha256:2db10dedeb619a771ef0e2949ccba7b75e33905de959c2643a4607bef2f3fb3a", size = 243865, upload-time = "2025-05-23T11:38:17.622Z" },
    { url = "https://files.pythonhosted.org/packages/57/37/0ae95989285a39e0839c959fe854a3ae46c06610439350d1ab860bf020ac/coverage-7.8.2-cp311-cp311-musllinux_1_2_i686.whl", hash = "sha256:e6ea7dba4e92926b7b5f0990634b78ea02f208d04af520c73a7c876d5a8d36cb", size = 242038, upload-time = "2025-05-23T11:38:19.966Z" },
    { url = "https://files.pythonhosted.org/packages/4d/82/40e55f7c0eb5e97cc62cbd9d0746fd24e8caf57be5a408b87529416e0c70/coverage-7.8.2-cp311-cp311-musllinux_1_2_x86_64.whl", hash = "sha256:ef2f22795a7aca99fc3c84393a55a53dd18ab8c93fb431004e4d8f0774150f54", size = 242567, upload-time = "2025-05-23T11:38:21.912Z" },
    { url = "https://files.pythonhosted.org/packages/f9/35/66a51adc273433a253989f0d9cc7aa6bcdb4855382cf0858200afe578861/coverage-7.8.2-cp311-cp311-win32.whl", hash = "sha256:641988828bc18a6368fe72355df5f1703e44411adbe49bba5644b941ce6f2e3a", size = 214194, upload-time = "2025-05-23T11:38:23.571Z" },
    { url = "https://files.pythonhosted.org/packages/f6/8f/a543121f9f5f150eae092b08428cb4e6b6d2d134152c3357b77659d2a605/coverage-7.8.2-cp311-cp311-win_amd64.whl", hash = "sha256:8ab4a51cb39dc1933ba627e0875046d150e88478dbe22ce145a68393e9652975", size = 215109, upload-time = "2025-05-23T11:38:25.137Z" },
    { url = "https://files.pythonhosted.org/packages/77/65/6cc84b68d4f35186463cd7ab1da1169e9abb59870c0f6a57ea6aba95f861/coverage-7.8.2-cp311-cp311-win_arm64.whl", hash = "sha256:8966a821e2083c74d88cca5b7dcccc0a3a888a596a04c0b9668a891de3a0cc53", size = 213521, upload-time = "2025-05-23T11:38:27.123Z" },
    { url = "https://files.pythonhosted.org/packages/69/2f/572b29496d8234e4a7773200dd835a0d32d9e171f2d974f3fe04a9dbc271/coverage-7.8.2-pp39.pp310.pp311-none-any.whl", hash = "sha256:ec455eedf3ba0bbdf8f5a570012617eb305c63cb9f03428d39bf544cb2b94837", size = 203636, upload-time = "2025-05-23T11:39:52.002Z" },
    { url = "https://files.pythonhosted.org/packages/a0/1a/0b9c32220ad694d66062f571cc5cedfa9997b64a591e8a500bb63de1bd40/coverage-7.8.2-py3-none-any.whl", hash = "sha256:726f32ee3713f7359696331a18daf0c3b3a70bb0ae71141b9d3c52be7c595e32", size = 203623, upload-time = "2025-05-23T11:39:53.846Z" },
]

[[package]]
name = "cpplint"
version = "2.0.2"
source = { registry = "https://pypi.org/simple" }
sdist = { url = "https://files.pythonhosted.org/packages/c5/83/47a9e7513ba4d943a9dac2f6752b444377c91880f4f4968799b4f42d89cc/cpplint-2.0.2.tar.gz", hash = "sha256:8a5971e4b5490133e425284f0c566c7ade0b959e61018d2c9af3ff7f357ddc57", size = 373781, upload-time = "2025-04-08T01:22:26.017Z" }
wheels = [
    { url = "https://files.pythonhosted.org/packages/66/65/08d3a5039b565231c501b31d1a973d4222e9803c03b2c31a9c08bdec3e30/cpplint-2.0.2-py3-none-any.whl", hash = "sha256:7ec188b5a08e604294ae7e7f88ec3ece2699de857f0533b305620c8cf237cad5", size = 81987, upload-time = "2025-04-08T01:22:24.101Z" },
]

[[package]]
name = "cryptography"
version = "45.0.3"
source = { registry = "https://pypi.org/simple" }
dependencies = [
    { name = "cffi", marker = "platform_python_implementation != 'PyPy'" },
]
sdist = { url = "https://files.pythonhosted.org/packages/13/1f/9fa001e74a1993a9cadd2333bb889e50c66327b8594ac538ab8a04f915b7/cryptography-45.0.3.tar.gz", hash = "sha256:ec21313dd335c51d7877baf2972569f40a4291b76a0ce51391523ae358d05899", size = 744738, upload-time = "2025-05-25T14:17:24.777Z" }
wheels = [
    { url = "https://files.pythonhosted.org/packages/82/b2/2345dc595998caa6f68adf84e8f8b50d18e9fc4638d32b22ea8daedd4b7a/cryptography-45.0.3-cp311-abi3-macosx_10_9_universal2.whl", hash = "sha256:7573d9eebaeceeb55285205dbbb8753ac1e962af3d9640791d12b36864065e71", size = 7056239, upload-time = "2025-05-25T14:16:12.22Z" },
    { url = "https://files.pythonhosted.org/packages/71/3d/ac361649a0bfffc105e2298b720d8b862330a767dab27c06adc2ddbef96a/cryptography-45.0.3-cp311-abi3-manylinux_2_17_aarch64.manylinux2014_aarch64.whl", hash = "sha256:d377dde61c5d67eb4311eace661c3efda46c62113ff56bf05e2d679e02aebb5b", size = 4205541, upload-time = "2025-05-25T14:16:14.333Z" },
    { url = "https://files.pythonhosted.org/packages/70/3e/c02a043750494d5c445f769e9c9f67e550d65060e0bfce52d91c1362693d/cryptography-45.0.3-cp311-abi3-manylinux_2_17_x86_64.manylinux2014_x86_64.whl", hash = "sha256:fae1e637f527750811588e4582988932c222f8251f7b7ea93739acb624e1487f", size = 4433275, upload-time = "2025-05-25T14:16:16.421Z" },
    { url = "https://files.pythonhosted.org/packages/40/7a/9af0bfd48784e80eef3eb6fd6fde96fe706b4fc156751ce1b2b965dada70/cryptography-45.0.3-cp311-abi3-manylinux_2_28_aarch64.whl", hash = "sha256:ca932e11218bcc9ef812aa497cdf669484870ecbcf2d99b765d6c27a86000942", size = 4209173, upload-time = "2025-05-25T14:16:18.163Z" },
    { url = "https://files.pythonhosted.org/packages/31/5f/d6f8753c8708912df52e67969e80ef70b8e8897306cd9eb8b98201f8c184/cryptography-45.0.3-cp311-abi3-manylinux_2_28_armv7l.manylinux_2_31_armv7l.whl", hash = "sha256:af3f92b1dc25621f5fad065288a44ac790c5798e986a34d393ab27d2b27fcff9", size = 3898150, upload-time = "2025-05-25T14:16:20.34Z" },
    { url = "https://files.pythonhosted.org/packages/8b/50/f256ab79c671fb066e47336706dc398c3b1e125f952e07d54ce82cf4011a/cryptography-45.0.3-cp311-abi3-manylinux_2_28_x86_64.whl", hash = "sha256:2f8f8f0b73b885ddd7f3d8c2b2234a7d3ba49002b0223f58cfde1bedd9563c56", size = 4466473, upload-time = "2025-05-25T14:16:22.605Z" },
    { url = "https://files.pythonhosted.org/packages/62/e7/312428336bb2df0848d0768ab5a062e11a32d18139447a76dfc19ada8eed/cryptography-45.0.3-cp311-abi3-manylinux_2_34_aarch64.whl", hash = "sha256:9cc80ce69032ffa528b5e16d217fa4d8d4bb7d6ba8659c1b4d74a1b0f4235fca", size = 4211890, upload-time = "2025-05-25T14:16:24.738Z" },
    { url = "https://files.pythonhosted.org/packages/e7/53/8a130e22c1e432b3c14896ec5eb7ac01fb53c6737e1d705df7e0efb647c6/cryptography-45.0.3-cp311-abi3-manylinux_2_34_x86_64.whl", hash = "sha256:c824c9281cb628015bfc3c59335163d4ca0540d49de4582d6c2637312907e4b1", size = 4466300, upload-time = "2025-05-25T14:16:26.768Z" },
    { url = "https://files.pythonhosted.org/packages/ba/75/6bb6579688ef805fd16a053005fce93944cdade465fc92ef32bbc5c40681/cryptography-45.0.3-cp311-abi3-musllinux_1_2_aarch64.whl", hash = "sha256:5833bb4355cb377ebd880457663a972cd044e7f49585aee39245c0d592904578", size = 4332483, upload-time = "2025-05-25T14:16:28.316Z" },
    { url = "https://files.pythonhosted.org/packages/2f/11/2538f4e1ce05c6c4f81f43c1ef2bd6de7ae5e24ee284460ff6c77e42ca77/cryptography-45.0.3-cp311-abi3-musllinux_1_2_x86_64.whl", hash = "sha256:9bb5bf55dcb69f7067d80354d0a348368da907345a2c448b0babc4215ccd3497", size = 4573714, upload-time = "2025-05-25T14:16:30.474Z" },
    { url = "https://files.pythonhosted.org/packages/f5/bb/e86e9cf07f73a98d84a4084e8fd420b0e82330a901d9cac8149f994c3417/cryptography-45.0.3-cp311-abi3-win32.whl", hash = "sha256:3ad69eeb92a9de9421e1f6685e85a10fbcfb75c833b42cc9bc2ba9fb00da4710", size = 2934752, upload-time = "2025-05-25T14:16:32.204Z" },
    { url = "https://files.pythonhosted.org/packages/c7/75/063bc9ddc3d1c73e959054f1fc091b79572e716ef74d6caaa56e945b4af9/cryptography-45.0.3-cp311-abi3-win_amd64.whl", hash = "sha256:97787952246a77d77934d41b62fb1b6f3581d83f71b44796a4158d93b8f5c490", size = 3412465, upload-time = "2025-05-25T14:16:33.888Z" },
    { url = "https://files.pythonhosted.org/packages/71/9b/04ead6015229a9396890d7654ee35ef630860fb42dc9ff9ec27f72157952/cryptography-45.0.3-cp37-abi3-macosx_10_9_universal2.whl", hash = "sha256:c92519d242703b675ccefd0f0562eb45e74d438e001f8ab52d628e885751fb06", size = 7031892, upload-time = "2025-05-25T14:16:36.214Z" },
    { url = "https://files.pythonhosted.org/packages/46/c7/c7d05d0e133a09fc677b8a87953815c522697bdf025e5cac13ba419e7240/cryptography-45.0.3-cp37-abi3-manylinux_2_17_aarch64.manylinux2014_aarch64.whl", hash = "sha256:c5edcb90da1843df85292ef3a313513766a78fbbb83f584a5a58fb001a5a9d57", size = 4196181, upload-time = "2025-05-25T14:16:37.934Z" },
    { url = "https://files.pythonhosted.org/packages/08/7a/6ad3aa796b18a683657cef930a986fac0045417e2dc428fd336cfc45ba52/cryptography-45.0.3-cp37-abi3-manylinux_2_17_x86_64.manylinux2014_x86_64.whl", hash = "sha256:38deed72285c7ed699864f964a3f4cf11ab3fb38e8d39cfcd96710cd2b5bb716", size = 4423370, upload-time = "2025-05-25T14:16:39.502Z" },
    { url = "https://files.pythonhosted.org/packages/4f/58/ec1461bfcb393525f597ac6a10a63938d18775b7803324072974b41a926b/cryptography-45.0.3-cp37-abi3-manylinux_2_28_aarch64.whl", hash = "sha256:5555365a50efe1f486eed6ac7062c33b97ccef409f5970a0b6f205a7cfab59c8", size = 4197839, upload-time = "2025-05-25T14:16:41.322Z" },
    { url = "https://files.pythonhosted.org/packages/d4/3d/5185b117c32ad4f40846f579369a80e710d6146c2baa8ce09d01612750db/cryptography-45.0.3-cp37-abi3-manylinux_2_28_armv7l.manylinux_2_31_armv7l.whl", hash = "sha256:9e4253ed8f5948a3589b3caee7ad9a5bf218ffd16869c516535325fece163dcc", size = 3886324, upload-time = "2025-05-25T14:16:43.041Z" },
    { url = "https://files.pythonhosted.org/packages/67/85/caba91a57d291a2ad46e74016d1f83ac294f08128b26e2a81e9b4f2d2555/cryptography-45.0.3-cp37-abi3-manylinux_2_28_x86_64.whl", hash = "sha256:cfd84777b4b6684955ce86156cfb5e08d75e80dc2585e10d69e47f014f0a5342", size = 4450447, upload-time = "2025-05-25T14:16:44.759Z" },
    { url = "https://files.pythonhosted.org/packages/ae/d1/164e3c9d559133a38279215c712b8ba38e77735d3412f37711b9f8f6f7e0/cryptography-45.0.3-cp37-abi3-manylinux_2_34_aarch64.whl", hash = "sha256:a2b56de3417fd5f48773ad8e91abaa700b678dc7fe1e0c757e1ae340779acf7b", size = 4200576, upload-time = "2025-05-25T14:16:46.438Z" },
    { url = "https://files.pythonhosted.org/packages/71/7a/e002d5ce624ed46dfc32abe1deff32190f3ac47ede911789ee936f5a4255/cryptography-45.0.3-cp37-abi3-manylinux_2_34_x86_64.whl", hash = "sha256:57a6500d459e8035e813bd8b51b671977fb149a8c95ed814989da682314d0782", size = 4450308, upload-time = "2025-05-25T14:16:48.228Z" },
    { url = "https://files.pythonhosted.org/packages/87/ad/3fbff9c28cf09b0a71e98af57d74f3662dea4a174b12acc493de00ea3f28/cryptography-45.0.3-cp37-abi3-musllinux_1_2_aarch64.whl", hash = "sha256:f22af3c78abfbc7cbcdf2c55d23c3e022e1a462ee2481011d518c7fb9c9f3d65", size = 4325125, upload-time = "2025-05-25T14:16:49.844Z" },
    { url = "https://files.pythonhosted.org/packages/f5/b4/51417d0cc01802304c1984d76e9592f15e4801abd44ef7ba657060520bf0/cryptography-45.0.3-cp37-abi3-musllinux_1_2_x86_64.whl", hash = "sha256:232954730c362638544758a8160c4ee1b832dc011d2c41a306ad8f7cccc5bb0b", size = 4560038, upload-time = "2025-05-25T14:16:51.398Z" },
    { url = "https://files.pythonhosted.org/packages/80/38/d572f6482d45789a7202fb87d052deb7a7b136bf17473ebff33536727a2c/cryptography-45.0.3-cp37-abi3-win32.whl", hash = "sha256:cb6ab89421bc90e0422aca911c69044c2912fc3debb19bb3c1bfe28ee3dff6ab", size = 2924070, upload-time = "2025-05-25T14:16:53.472Z" },
    { url = "https://files.pythonhosted.org/packages/91/5a/61f39c0ff4443651cc64e626fa97ad3099249152039952be8f344d6b0c86/cryptography-45.0.3-cp37-abi3-win_amd64.whl", hash = "sha256:d54ae41e6bd70ea23707843021c778f151ca258081586f0cfa31d936ae43d1b2", size = 3395005, upload-time = "2025-05-25T14:16:55.134Z" },
    { url = "https://files.pythonhosted.org/packages/e7/d4/58a246342093a66af8935d6aa59f790cbb4731adae3937b538d054bdc2f9/cryptography-45.0.3-pp311-pypy311_pp73-macosx_10_9_x86_64.whl", hash = "sha256:edd6d51869beb7f0d472e902ef231a9b7689508e83880ea16ca3311a00bf5ce7", size = 3589802, upload-time = "2025-05-25T14:17:07.792Z" },
    { url = "https://files.pythonhosted.org/packages/96/61/751ebea58c87b5be533c429f01996050a72c7283b59eee250275746632ea/cryptography-45.0.3-pp311-pypy311_pp73-manylinux_2_28_aarch64.whl", hash = "sha256:555e5e2d3a53b4fabeca32835878b2818b3f23966a4efb0d566689777c5a12c8", size = 4146964, upload-time = "2025-05-25T14:17:09.538Z" },
    { url = "https://files.pythonhosted.org/packages/8d/01/28c90601b199964de383da0b740b5156f5d71a1da25e7194fdf793d373ef/cryptography-45.0.3-pp311-pypy311_pp73-manylinux_2_28_x86_64.whl", hash = "sha256:25286aacb947286620a31f78f2ed1a32cded7be5d8b729ba3fb2c988457639e4", size = 4388103, upload-time = "2025-05-25T14:17:11.978Z" },
    { url = "https://files.pythonhosted.org/packages/3d/ec/cd892180b9e42897446ef35c62442f5b8b039c3d63a05f618aa87ec9ebb5/cryptography-45.0.3-pp311-pypy311_pp73-manylinux_2_34_aarch64.whl", hash = "sha256:050ce5209d5072472971e6efbfc8ec5a8f9a841de5a4db0ebd9c2e392cb81972", size = 4150031, upload-time = "2025-05-25T14:17:14.131Z" },
    { url = "https://files.pythonhosted.org/packages/db/d4/22628c2dedd99289960a682439c6d3aa248dff5215123ead94ac2d82f3f5/cryptography-45.0.3-pp311-pypy311_pp73-manylinux_2_34_x86_64.whl", hash = "sha256:dc10ec1e9f21f33420cc05214989544727e776286c1c16697178978327b95c9c", size = 4387389, upload-time = "2025-05-25T14:17:17.303Z" },
    { url = "https://files.pythonhosted.org/packages/39/ec/ba3961abbf8ecb79a3586a4ff0ee08c9d7a9938b4312fb2ae9b63f48a8ba/cryptography-45.0.3-pp311-pypy311_pp73-win_amd64.whl", hash = "sha256:9eda14f049d7f09c2e8fb411dda17dd6b16a3c76a1de5e249188a32aeb92de19", size = 3337432, upload-time = "2025-05-25T14:17:19.507Z" },
]

[[package]]
name = "cycler"
version = "0.12.1"
source = { registry = "https://pypi.org/simple" }
sdist = { url = "https://files.pythonhosted.org/packages/a9/95/a3dbbb5028f35eafb79008e7522a75244477d2838f38cbb722248dabc2a8/cycler-0.12.1.tar.gz", hash = "sha256:88bb128f02ba341da8ef447245a9e138fae777f6a23943da4540077d3601eb1c", size = 7615, upload-time = "2023-10-07T05:32:18.335Z" }
wheels = [
    { url = "https://files.pythonhosted.org/packages/e7/05/c19819d5e3d95294a6f5947fb9b9629efb316b96de511b418c53d245aae6/cycler-0.12.1-py3-none-any.whl", hash = "sha256:85cef7cff222d8644161529808465972e51340599459b8ac3ccbac5a854e0d30", size = 8321, upload-time = "2023-10-07T05:32:16.783Z" },
]

[[package]]
name = "docker-pycreds"
version = "0.4.0"
source = { registry = "https://pypi.org/simple" }
dependencies = [
    { name = "six" },
]
sdist = { url = "https://files.pythonhosted.org/packages/c5/e6/d1f6c00b7221e2d7c4b470132c931325c8b22c51ca62417e300f5ce16009/docker-pycreds-0.4.0.tar.gz", hash = "sha256:6ce3270bcaf404cc4c3e27e4b6c70d3521deae82fb508767870fdbf772d584d4", size = 8754, upload-time = "2018-11-29T03:26:50.996Z" }
wheels = [
    { url = "https://files.pythonhosted.org/packages/f5/e8/f6bd1eee09314e7e6dee49cbe2c5e22314ccdb38db16c9fc72d2fa80d054/docker_pycreds-0.4.0-py2.py3-none-any.whl", hash = "sha256:7266112468627868005106ec19cd0d722702d2b7d5912a28e19b826c3d37af49", size = 8982, upload-time = "2018-11-29T03:26:49.575Z" },
]

[[package]]
name = "duckdb"
version = "1.2.0"
source = { registry = "https://pypi.org/simple" }
sdist = { url = "https://files.pythonhosted.org/packages/e3/e2/5e6820ec8cc50c4ab6172debea68e2236ea6a5d9caa56297cfb42fca1fa2/duckdb-1.2.0.tar.gz", hash = "sha256:a5ce81828e6d1c3f06836d3bda38eef8355765f08ad5ce239abd6f56934dd1f8", size = 11586759, upload-time = "2025-02-05T14:01:20.87Z" }
wheels = [
    { url = "https://files.pythonhosted.org/packages/5a/80/09a9901a8c9d87727c464f25a0035325ecfceef70563e680072b39dde433/duckdb-1.2.0-cp311-cp311-macosx_12_0_arm64.whl", hash = "sha256:970a396b133608b5acb297cc172097866abbbce6cc57a2ec6b128b4f99a63ecd", size = 15237624, upload-time = "2025-02-05T13:58:29.509Z" },
    { url = "https://files.pythonhosted.org/packages/26/72/0cbed5f9a7cbfc5362a190700f533bd61935a00ec6175455811858a36cd0/duckdb-1.2.0-cp311-cp311-macosx_12_0_universal2.whl", hash = "sha256:ecd713a8388c1e173ef04aa5545873e93d44cb950c2af5459b44668676abc873", size = 31895156, upload-time = "2025-02-05T13:58:33.635Z" },
    { url = "https://files.pythonhosted.org/packages/97/45/bbc024b73e64762b43b41d32f68398a7901b71ee294ebb5840b726edc345/duckdb-1.2.0-cp311-cp311-macosx_12_0_x86_64.whl", hash = "sha256:9e1323ab11ca9ee72bb3c54dfb4919add4b2aa524085bac80c2a888ce673cdf0", size = 16764343, upload-time = "2025-02-05T13:58:38.417Z" },
    { url = "https://files.pythonhosted.org/packages/9d/24/3aa96f24078613b1166ec95cdd99835fd70411980910f4508ee79084718e/duckdb-1.2.0-cp311-cp311-manylinux_2_17_aarch64.manylinux2014_aarch64.whl", hash = "sha256:c22e4ddcf1a76b4cf90cac23de06910557b239b4ba783e6dec1e04210de897e9", size = 18709384, upload-time = "2025-02-05T13:58:41.677Z" },
    { url = "https://files.pythonhosted.org/packages/88/7e/00a6b7fc88b98deded4c08f51a30711b1d5b6518b867840c5679f66e62ce/duckdb-1.2.0-cp311-cp311-manylinux_2_17_x86_64.manylinux2014_x86_64.whl", hash = "sha256:55f2b0fbe63786061b028f48e41efcecfdcf3d5f8cb5ce415ee1d5885691c19f", size = 20171009, upload-time = "2025-02-05T13:58:45.671Z" },
    { url = "https://files.pythonhosted.org/packages/60/e0/9f3d528bf843c15996caa9454ea2437d50c657715ee525115fa6d0ffa45f/duckdb-1.2.0-cp311-cp311-manylinux_2_24_aarch64.manylinux_2_28_aarch64.whl", hash = "sha256:d6dc9fd4c6f3505d7d69eed05d26a345d9652a4dab791b6d95ac18d6cdda2041", size = 18365090, upload-time = "2025-02-05T13:58:49.932Z" },
    { url = "https://files.pythonhosted.org/packages/f9/0c/8e949652c2378383d2ea6771ffef1cb3bb29d1f4822310fd3ff4f90e16ed/duckdb-1.2.0-cp311-cp311-musllinux_1_2_x86_64.whl", hash = "sha256:4788c1f6d588be232b4a9dbc2c4a3546cd1ced945a1182d785cf913a5bd122a3", size = 21678264, upload-time = "2025-02-05T13:58:54.673Z" },
    { url = "https://files.pythonhosted.org/packages/ef/79/6093ddd297c0f39943b42bcb5b74d8f4f1ad4489ff615af2a204f4f27723/duckdb-1.2.0-cp311-cp311-win_amd64.whl", hash = "sha256:eeb5a517445d18949610cd30da1215303693cdae2942e6b1b7661314380f715e", size = 11351100, upload-time = "2025-02-05T13:58:58.638Z" },
]

[[package]]
name = "einops"
version = "0.8.1"
source = { registry = "https://pypi.org/simple" }
sdist = { url = "https://files.pythonhosted.org/packages/e5/81/df4fbe24dff8ba3934af99044188e20a98ed441ad17a274539b74e82e126/einops-0.8.1.tar.gz", hash = "sha256:de5d960a7a761225532e0f1959e5315ebeafc0cd43394732f103ca44b9837e84", size = 54805, upload-time = "2025-02-09T03:17:00.434Z" }
wheels = [
    { url = "https://files.pythonhosted.org/packages/87/62/9773de14fe6c45c23649e98b83231fffd7b9892b6cf863251dc2afa73643/einops-0.8.1-py3-none-any.whl", hash = "sha256:919387eb55330f5757c6bea9165c5ff5cfe63a642682ea788a6d472576d81737", size = 64359, upload-time = "2025-02-09T03:17:01.998Z" },
]

[[package]]
name = "farama-notifications"
version = "0.0.4"
source = { registry = "https://pypi.org/simple" }
sdist = { url = "https://files.pythonhosted.org/packages/2e/2c/8384832b7a6b1fd6ba95bbdcae26e7137bb3eedc955c42fd5cdcc086cfbf/Farama-Notifications-0.0.4.tar.gz", hash = "sha256:13fceff2d14314cf80703c8266462ebf3733c7d165336eee998fc58e545efd18", size = 2131, upload-time = "2023-02-27T18:28:41.047Z" }
wheels = [
    { url = "https://files.pythonhosted.org/packages/05/2c/ffc08c54c05cdce6fbed2aeebc46348dbe180c6d2c541c7af7ba0aa5f5f8/Farama_Notifications-0.0.4-py3-none-any.whl", hash = "sha256:14de931035a41961f7c056361dc7f980762a143d05791ef5794a751a2caf05ae", size = 2511, upload-time = "2023-02-27T18:28:39.447Z" },
]

[[package]]
name = "fastapi"
version = "0.115.5"
source = { registry = "https://pypi.org/simple" }
dependencies = [
    { name = "pydantic" },
    { name = "starlette" },
    { name = "typing-extensions" },
]
sdist = { url = "https://files.pythonhosted.org/packages/ae/29/f71316b9273b6552a263748e49cd7b83898dc9499a663d30c7b9cb853cb8/fastapi-0.115.5.tar.gz", hash = "sha256:0e7a4d0dc0d01c68df21887cce0945e72d3c48b9f4f79dfe7a7d53aa08fbb289", size = 301047, upload-time = "2024-11-12T16:17:34.8Z" }
wheels = [
    { url = "https://files.pythonhosted.org/packages/54/c4/148d5046a96c428464557264877ae5a9338a83bbe0df045088749ec89820/fastapi-0.115.5-py3-none-any.whl", hash = "sha256:596b95adbe1474da47049e802f9a65ab2ffa9c2b07e7efee70eb8a66c9f2f796", size = 94866, upload-time = "2024-11-12T16:17:31.027Z" },
]

[[package]]
name = "filelock"
version = "3.18.0"
source = { registry = "https://pypi.org/simple" }
sdist = { url = "https://files.pythonhosted.org/packages/0a/10/c23352565a6544bdc5353e0b15fc1c563352101f30e24bf500207a54df9a/filelock-3.18.0.tar.gz", hash = "sha256:adbc88eabb99d2fec8c9c1b229b171f18afa655400173ddc653d5d01501fb9f2", size = 18075, upload-time = "2025-03-14T07:11:40.47Z" }
wheels = [
    { url = "https://files.pythonhosted.org/packages/4d/36/2a115987e2d8c300a974597416d9de88f2444426de9571f4b59b2cca3acc/filelock-3.18.0-py3-none-any.whl", hash = "sha256:c401f4f8377c4464e6db25fff06205fd89bdd83b65eb0488ed1b160f780e21de", size = 16215, upload-time = "2025-03-14T07:11:39.145Z" },
]

[[package]]
name = "fonttools"
version = "4.58.1"
source = { registry = "https://pypi.org/simple" }
sdist = { url = "https://files.pythonhosted.org/packages/3e/7a/30c581aeaa86d94e7a29344bccefd2408870bf5b0e7640b6f4ffede61bd0/fonttools-4.58.1.tar.gz", hash = "sha256:cbc8868e0a29c3e22628dfa1432adf7a104d86d1bc661cecc3e9173070b6ab2d", size = 3519505, upload-time = "2025-05-28T15:29:26.219Z" }
wheels = [
    { url = "https://files.pythonhosted.org/packages/50/3f/9fecd69149b0eec5ca46ec58de83b2fd34d07204fe2c12c209255082507a/fonttools-4.58.1-cp311-cp311-macosx_10_9_universal2.whl", hash = "sha256:9966e14729669bcfbb56f83b747a2397c4d97c6d4798cb2e2adc28f9388fa008", size = 2754713, upload-time = "2025-05-28T15:28:18.998Z" },
    { url = "https://files.pythonhosted.org/packages/c8/19/d04ea5f3ab2afa7799f2b1ebe1d57ff71b479f99f29b82bddc7197d50220/fonttools-4.58.1-cp311-cp311-macosx_10_9_x86_64.whl", hash = "sha256:64cc1647bbe83dea57f5496ec878ad19ccdba7185b0dd34955d3e6f03dc789e6", size = 2316637, upload-time = "2025-05-28T15:28:21.016Z" },
    { url = "https://files.pythonhosted.org/packages/5c/3f/375f59d756b17318336c050363849011e03ac82904538f39ebe8189835bc/fonttools-4.58.1-cp311-cp311-manylinux_2_17_aarch64.manylinux2014_aarch64.whl", hash = "sha256:464f790ce681d08d1583df0735776aa9cb1999594bf336ddd0bf962c17b629ac", size = 4915730, upload-time = "2025-05-28T15:28:22.633Z" },
    { url = "https://files.pythonhosted.org/packages/2f/90/069f859d6f6480503574cda21b84ceee98bf5f5fd1764f26674e828a2600/fonttools-4.58.1-cp311-cp311-manylinux_2_17_x86_64.manylinux2014_x86_64.whl", hash = "sha256:3c53c6a720ee70cc25746d511ba88c45c95ec510fd258026ed209b0b9e3ba92f", size = 4936194, upload-time = "2025-05-28T15:28:24.704Z" },
    { url = "https://files.pythonhosted.org/packages/01/11/339973e588e1c27f20c578f845bdcf84376c5e42bd35fca05419fd8d1648/fonttools-4.58.1-cp311-cp311-musllinux_1_2_aarch64.whl", hash = "sha256:b6823a633bbce29cf3033508ebb54a433c473fb9833eff7f936bfdc5204fd98d", size = 4978982, upload-time = "2025-05-28T15:28:26.633Z" },
    { url = "https://files.pythonhosted.org/packages/a7/aa/1c627532a69715f54b8d96ab3a7bc8628f6e89989e9275dfc067dc2d6d56/fonttools-4.58.1-cp311-cp311-musllinux_1_2_x86_64.whl", hash = "sha256:5701fe66a1408c1974d2f78c00f964f8aad17cccbc32bc041e1b81421f31f448", size = 5090087, upload-time = "2025-05-28T15:28:29.608Z" },
    { url = "https://files.pythonhosted.org/packages/77/ce/cf7b624db35bce589ac1f2c98329ea91b28f0283d3b7e9e6126dfaeb5abd/fonttools-4.58.1-cp311-cp311-win32.whl", hash = "sha256:4cad2c74adf9ee31ae43be6b0b376fdb386d4d50c60979790e32c3548efec051", size = 2188923, upload-time = "2025-05-28T15:28:31.797Z" },
    { url = "https://files.pythonhosted.org/packages/b9/22/c4f1f76eeb1b9353e9cc81451d0ae08acc3d3aa31b9ab8f3791a18af1f89/fonttools-4.58.1-cp311-cp311-win_amd64.whl", hash = "sha256:7ade12485abccb0f6b6a6e2a88c50e587ff0e201e48e0153dd9b2e0ed67a2f38", size = 2236853, upload-time = "2025-05-28T15:28:33.381Z" },
    { url = "https://files.pythonhosted.org/packages/21/ff/995277586691c0cc314c28b24b4ec30610440fd7bf580072aed1409f95b0/fonttools-4.58.1-py3-none-any.whl", hash = "sha256:db88365d0962cd6f5bce54b190a4669aeed9c9941aa7bd60a5af084d8d9173d6", size = 1113429, upload-time = "2025-05-28T15:29:24.185Z" },
]

[[package]]
name = "fsspec"
version = "2025.5.1"
source = { registry = "https://pypi.org/simple" }
sdist = { url = "https://files.pythonhosted.org/packages/00/f7/27f15d41f0ed38e8fcc488584b57e902b331da7f7c6dcda53721b15838fc/fsspec-2025.5.1.tar.gz", hash = "sha256:2e55e47a540b91843b755e83ded97c6e897fa0942b11490113f09e9c443c2475", size = 303033, upload-time = "2025-05-24T12:03:23.792Z" }
wheels = [
    { url = "https://files.pythonhosted.org/packages/bb/61/78c7b3851add1481b048b5fdc29067397a1784e2910592bc81bb3f608635/fsspec-2025.5.1-py3-none-any.whl", hash = "sha256:24d3a2e663d5fc735ab256263c4075f374a174c3410c0b25e5bd1970bceaa462", size = 199052, upload-time = "2025-05-24T12:03:21.66Z" },
]

[[package]]
name = "gitdb"
version = "4.0.12"
source = { registry = "https://pypi.org/simple" }
dependencies = [
    { name = "smmap" },
]
sdist = { url = "https://files.pythonhosted.org/packages/72/94/63b0fc47eb32792c7ba1fe1b694daec9a63620db1e313033d18140c2320a/gitdb-4.0.12.tar.gz", hash = "sha256:5ef71f855d191a3326fcfbc0d5da835f26b13fbcba60c32c21091c349ffdb571", size = 394684, upload-time = "2025-01-02T07:20:46.413Z" }
wheels = [
    { url = "https://files.pythonhosted.org/packages/a0/61/5c78b91c3143ed5c14207f463aecfc8f9dbb5092fb2869baf37c273b2705/gitdb-4.0.12-py3-none-any.whl", hash = "sha256:67073e15955400952c6565cc3e707c554a4eea2e428946f7a4c162fab9bd9bcf", size = 62794, upload-time = "2025-01-02T07:20:43.624Z" },
]

[[package]]
name = "gitpython"
version = "3.1.44"
source = { registry = "https://pypi.org/simple" }
dependencies = [
    { name = "gitdb" },
]
sdist = { url = "https://files.pythonhosted.org/packages/c0/89/37df0b71473153574a5cdef8f242de422a0f5d26d7a9e231e6f169b4ad14/gitpython-3.1.44.tar.gz", hash = "sha256:c87e30b26253bf5418b01b0660f818967f3c503193838337fe5e573331249269", size = 214196, upload-time = "2025-01-02T07:32:43.59Z" }
wheels = [
    { url = "https://files.pythonhosted.org/packages/1d/9a/4114a9057db2f1462d5c8f8390ab7383925fe1ac012eaa42402ad65c2963/GitPython-3.1.44-py3-none-any.whl", hash = "sha256:9e0e10cda9bed1ee64bc9a6de50e7e38a9c9943241cd7f585f6df3ed28011110", size = 207599, upload-time = "2025-01-02T07:32:40.731Z" },
]

[[package]]
name = "gym"
version = "0.25.2"
source = { registry = "https://pypi.org/simple" }
dependencies = [
    { name = "cloudpickle" },
    { name = "gym-notices" },
    { name = "numpy" },
]
sdist = { url = "https://files.pythonhosted.org/packages/1c/5c/e5c14f3474e91038a51ec794350c7af9635a2faf3873c85989bf9dd127ce/gym-0.25.2.tar.gz", hash = "sha256:c8323f4c6f37363710b519742a0094316deddc9d8fc9e3f6deac08d6da47150c", size = 734530, upload-time = "2022-08-19T21:17:59.292Z" }

[[package]]
name = "gym-notices"
version = "0.0.8"
source = { registry = "https://pypi.org/simple" }
sdist = { url = "https://files.pythonhosted.org/packages/b4/62/d312681b09cacf77d04237a2815653c58e5031998bb613ce114b85fc3f57/gym-notices-0.0.8.tar.gz", hash = "sha256:ad25e200487cafa369728625fe064e88ada1346618526102659b4640f2b4b911", size = 2685, upload-time = "2022-08-14T16:59:55.692Z" }
wheels = [
    { url = "https://files.pythonhosted.org/packages/25/26/d786c6bec30fe6110fd3d22c9a273a2a0e56c0b73b93e25ea1af5a53243b/gym_notices-0.0.8-py3-none-any.whl", hash = "sha256:e5f82e00823a166747b4c2a07de63b6560b1acb880638547e0cabf825a01e463", size = 2965, upload-time = "2022-08-14T16:59:54.156Z" },
]

[[package]]
name = "gymnasium"
version = "1.1.1"
source = { registry = "https://pypi.org/simple" }
dependencies = [
    { name = "cloudpickle" },
    { name = "farama-notifications" },
    { name = "numpy" },
    { name = "typing-extensions" },
]
sdist = { url = "https://files.pythonhosted.org/packages/90/69/70cd29e9fc4953d013b15981ee71d4c9ef4d8b2183e6ef2fe89756746dce/gymnasium-1.1.1.tar.gz", hash = "sha256:8bd9ea9bdef32c950a444ff36afc785e1d81051ec32d30435058953c20d2456d", size = 829326, upload-time = "2025-03-06T16:30:36.428Z" }
wheels = [
    { url = "https://files.pythonhosted.org/packages/f9/68/2bdc7b46b5f543dd865575f9d19716866bdb76e50dd33b71ed1a3dd8bb42/gymnasium-1.1.1-py3-none-any.whl", hash = "sha256:9c167ec0a2b388666e37f63b2849cd2552f7f5b71938574c637bb36487eb928a", size = 965410, upload-time = "2025-03-06T16:30:34.443Z" },
]

[[package]]
name = "h11"
version = "0.16.0"
source = { registry = "https://pypi.org/simple" }
sdist = { url = "https://files.pythonhosted.org/packages/01/ee/02a2c011bdab74c6fb3c75474d40b3052059d95df7e73351460c8588d963/h11-0.16.0.tar.gz", hash = "sha256:4e35b956cf45792e4caa5885e69fba00bdbc6ffafbfa020300e549b208ee5ff1", size = 101250, upload-time = "2025-04-24T03:35:25.427Z" }
wheels = [
    { url = "https://files.pythonhosted.org/packages/04/4b/29cac41a4d98d144bf5f6d33995617b185d14b22401f75ca86f384e87ff1/h11-0.16.0-py3-none-any.whl", hash = "sha256:63cf8bbe7522de3bf65932fda1d9c2772064ffb3dae62d55932da54b31cb6c86", size = 37515, upload-time = "2025-04-24T03:35:24.344Z" },
]

[[package]]
name = "heavyball"
version = "1.7.2"
source = { registry = "https://pypi.org/simple" }
dependencies = [
    { name = "numpy" },
    { name = "opt-einsum" },
    { name = "torch" },
]
sdist = { url = "https://files.pythonhosted.org/packages/6d/48/7c45b21591b3ba6e81e266ff24b571571aa938e03bf3c377d4aad00e5b5a/heavyball-1.7.2.tar.gz", hash = "sha256:0aa07f06d00484876cbaf0800ac727e2ba1af355f4c69710ae626f794fc6663e", size = 61920, upload-time = "2025-03-29T19:58:16.293Z" }
wheels = [
    { url = "https://files.pythonhosted.org/packages/fc/70/4dcd9d09a2c8f930d65b5fd734c8acb644f7fa033fc83fa0c468612fc228/heavyball-1.7.2-py3-none-any.whl", hash = "sha256:6acc6ba4221db8f96d56c37c21b4882725088179ab03216363e435699026728d", size = 39276, upload-time = "2025-03-29T19:58:12.568Z" },
]

[[package]]
name = "httpcore"
version = "1.0.9"
source = { registry = "https://pypi.org/simple" }
dependencies = [
    { name = "certifi" },
    { name = "h11" },
]
sdist = { url = "https://files.pythonhosted.org/packages/06/94/82699a10bca87a5556c9c59b5963f2d039dbd239f25bc2a63907a05a14cb/httpcore-1.0.9.tar.gz", hash = "sha256:6e34463af53fd2ab5d807f399a9b45ea31c3dfa2276f15a2c3f00afff6e176e8", size = 85484, upload-time = "2025-04-24T22:06:22.219Z" }
wheels = [
    { url = "https://files.pythonhosted.org/packages/7e/f5/f66802a942d491edb555dd61e3a9961140fd64c90bce1eafd741609d334d/httpcore-1.0.9-py3-none-any.whl", hash = "sha256:2d400746a40668fc9dec9810239072b40b4484b640a8c38fd654a024c7a1bf55", size = 78784, upload-time = "2025-04-24T22:06:20.566Z" },
]

[[package]]
name = "httptools"
version = "0.6.4"
source = { registry = "https://pypi.org/simple" }
sdist = { url = "https://files.pythonhosted.org/packages/a7/9a/ce5e1f7e131522e6d3426e8e7a490b3a01f39a6696602e1c4f33f9e94277/httptools-0.6.4.tar.gz", hash = "sha256:4e93eee4add6493b59a5c514da98c939b244fce4a0d8879cd3f466562f4b7d5c", size = 240639, upload-time = "2024-10-16T19:45:08.902Z" }
wheels = [
    { url = "https://files.pythonhosted.org/packages/7b/26/bb526d4d14c2774fe07113ca1db7255737ffbb119315839af2065abfdac3/httptools-0.6.4-cp311-cp311-macosx_10_9_universal2.whl", hash = "sha256:f47f8ed67cc0ff862b84a1189831d1d33c963fb3ce1ee0c65d3b0cbe7b711069", size = 199029, upload-time = "2024-10-16T19:44:18.427Z" },
    { url = "https://files.pythonhosted.org/packages/a6/17/3e0d3e9b901c732987a45f4f94d4e2c62b89a041d93db89eafb262afd8d5/httptools-0.6.4-cp311-cp311-macosx_11_0_arm64.whl", hash = "sha256:0614154d5454c21b6410fdf5262b4a3ddb0f53f1e1721cfd59d55f32138c578a", size = 103492, upload-time = "2024-10-16T19:44:19.515Z" },
    { url = "https://files.pythonhosted.org/packages/b7/24/0fe235d7b69c42423c7698d086d4db96475f9b50b6ad26a718ef27a0bce6/httptools-0.6.4-cp311-cp311-manylinux_2_17_aarch64.manylinux2014_aarch64.whl", hash = "sha256:f8787367fbdfccae38e35abf7641dafc5310310a5987b689f4c32cc8cc3ee975", size = 462891, upload-time = "2024-10-16T19:44:21.067Z" },
    { url = "https://files.pythonhosted.org/packages/b1/2f/205d1f2a190b72da6ffb5f41a3736c26d6fa7871101212b15e9b5cd8f61d/httptools-0.6.4-cp311-cp311-manylinux_2_5_x86_64.manylinux1_x86_64.manylinux_2_17_x86_64.manylinux2014_x86_64.whl", hash = "sha256:40b0f7fe4fd38e6a507bdb751db0379df1e99120c65fbdc8ee6c1d044897a636", size = 459788, upload-time = "2024-10-16T19:44:22.958Z" },
    { url = "https://files.pythonhosted.org/packages/6e/4c/d09ce0eff09057a206a74575ae8f1e1e2f0364d20e2442224f9e6612c8b9/httptools-0.6.4-cp311-cp311-musllinux_1_2_aarch64.whl", hash = "sha256:40a5ec98d3f49904b9fe36827dcf1aadfef3b89e2bd05b0e35e94f97c2b14721", size = 433214, upload-time = "2024-10-16T19:44:24.513Z" },
    { url = "https://files.pythonhosted.org/packages/3e/d2/84c9e23edbccc4a4c6f96a1b8d99dfd2350289e94f00e9ccc7aadde26fb5/httptools-0.6.4-cp311-cp311-musllinux_1_2_x86_64.whl", hash = "sha256:dacdd3d10ea1b4ca9df97a0a303cbacafc04b5cd375fa98732678151643d4988", size = 434120, upload-time = "2024-10-16T19:44:26.295Z" },
    { url = "https://files.pythonhosted.org/packages/d0/46/4d8e7ba9581416de1c425b8264e2cadd201eb709ec1584c381f3e98f51c1/httptools-0.6.4-cp311-cp311-win_amd64.whl", hash = "sha256:288cd628406cc53f9a541cfaf06041b4c71d751856bab45e3702191f931ccd17", size = 88565, upload-time = "2024-10-16T19:44:29.188Z" },
]

[[package]]
name = "httpx"
version = "0.28.1"
source = { registry = "https://pypi.org/simple" }
dependencies = [
    { name = "anyio" },
    { name = "certifi" },
    { name = "httpcore" },
    { name = "idna" },
]
sdist = { url = "https://files.pythonhosted.org/packages/b1/df/48c586a5fe32a0f01324ee087459e112ebb7224f646c0b5023f5e79e9956/httpx-0.28.1.tar.gz", hash = "sha256:75e98c5f16b0f35b567856f597f06ff2270a374470a5c2392242528e3e3e42fc", size = 141406, upload-time = "2024-12-06T15:37:23.222Z" }
wheels = [
    { url = "https://files.pythonhosted.org/packages/2a/39/e50c7c3a983047577ee07d2a9e53faf5a69493943ec3f6a384bdc792deb2/httpx-0.28.1-py3-none-any.whl", hash = "sha256:d909fcccc110f8c7faf814ca82a9a4d816bc5a6dbfea25d6591d6985b8ba59ad", size = 73517, upload-time = "2024-12-06T15:37:21.509Z" },
]

[[package]]
name = "hydra-core"
version = "1.4.0.dev1"
source = { registry = "https://pypi.org/simple" }
dependencies = [
    { name = "omegaconf" },
    { name = "packaging" },
]
sdist = { url = "https://files.pythonhosted.org/packages/5a/05/01eac7f7e16d91933bfb802724847fd004952bff38a72fde51dc19a42af7/hydra_core-1.4.0.dev1.tar.gz", hash = "sha256:664e6755ea78f070b403df911fc460ea3464fdc59bd03affc0d6ffef9dd53221", size = 3287831, upload-time = "2024-07-10T20:09:41.548Z" }
wheels = [
    { url = "https://files.pythonhosted.org/packages/d0/d2/cf3b19412d1e8b397fd041500d1dccc5e902eb078bc91e3a7244452be9ff/hydra_core-1.4.0.dev1-py3-none-any.whl", hash = "sha256:e82753fe3aff8526ee1e72711f6f941beffcc9a2c1830b76c34242963835d039", size = 154173, upload-time = "2024-07-10T20:09:39.213Z" },
]

[[package]]
name = "idna"
version = "3.10"
source = { registry = "https://pypi.org/simple" }
sdist = { url = "https://files.pythonhosted.org/packages/f1/70/7703c29685631f5a7590aa73f1f1d3fa9a380e654b86af429e0934a32f7d/idna-3.10.tar.gz", hash = "sha256:12f65c9b470abda6dc35cf8e63cc574b1c52b11df2c86030af0ac09b01b13ea9", size = 190490, upload-time = "2024-09-15T18:07:39.745Z" }
wheels = [
    { url = "https://files.pythonhosted.org/packages/76/c6/c88e154df9c4e1a2a66ccf0005a88dfb2650c1dffb6f5ce603dfbd452ce3/idna-3.10-py3-none-any.whl", hash = "sha256:946d195a0d259cbba61165e88e65941f16e9b36ea6ddb97f00452bae8b1287d3", size = 70442, upload-time = "2024-09-15T18:07:37.964Z" },
]

[[package]]
name = "imageio"
version = "2.37.0"
source = { registry = "https://pypi.org/simple" }
dependencies = [
    { name = "numpy" },
    { name = "pillow" },
]
sdist = { url = "https://files.pythonhosted.org/packages/0c/47/57e897fb7094afb2d26e8b2e4af9a45c7cf1a405acdeeca001fdf2c98501/imageio-2.37.0.tar.gz", hash = "sha256:71b57b3669666272c818497aebba2b4c5f20d5b37c81720e5e1a56d59c492996", size = 389963, upload-time = "2025-01-20T02:42:37.089Z" }
wheels = [
    { url = "https://files.pythonhosted.org/packages/cb/bd/b394387b598ed84d8d0fa90611a90bee0adc2021820ad5729f7ced74a8e2/imageio-2.37.0-py3-none-any.whl", hash = "sha256:11efa15b87bc7871b61590326b2d635439acc321cf7f8ce996f812543ce10eed", size = 315796, upload-time = "2025-01-20T02:42:34.931Z" },
]

[[package]]
name = "importlib-metadata"
version = "8.7.0"
source = { registry = "https://pypi.org/simple" }
dependencies = [
    { name = "zipp" },
]
sdist = { url = "https://files.pythonhosted.org/packages/76/66/650a33bd90f786193e4de4b3ad86ea60b53c89b669a5c7be931fac31cdb0/importlib_metadata-8.7.0.tar.gz", hash = "sha256:d13b81ad223b890aa16c5471f2ac3056cf76c5f10f82d6f9292f0b415f389000", size = 56641, upload-time = "2025-04-27T15:29:01.736Z" }
wheels = [
    { url = "https://files.pythonhosted.org/packages/20/b0/36bd937216ec521246249be3bf9855081de4c5e06a0c9b4219dbeda50373/importlib_metadata-8.7.0-py3-none-any.whl", hash = "sha256:e5dd1551894c77868a30651cef00984d50e1002d06942a7101d34870c5f02afd", size = 27656, upload-time = "2025-04-27T15:29:00.214Z" },
]

[[package]]
name = "iniconfig"
version = "2.1.0"
source = { registry = "https://pypi.org/simple" }
sdist = { url = "https://files.pythonhosted.org/packages/f2/97/ebf4da567aa6827c909642694d71c9fcf53e5b504f2d96afea02718862f3/iniconfig-2.1.0.tar.gz", hash = "sha256:3abbd2e30b36733fee78f9c7f7308f2d0050e88f0087fd25c2645f63c773e1c7", size = 4793, upload-time = "2025-03-19T20:09:59.721Z" }
wheels = [
    { url = "https://files.pythonhosted.org/packages/2c/e1/e6716421ea10d38022b952c159d5161ca1193197fb744506875fbb87ea7b/iniconfig-2.1.0-py3-none-any.whl", hash = "sha256:9deba5723312380e77435581c6bf4935c94cbfab9b1ed33ef8d238ea168eb760", size = 6050, upload-time = "2025-03-19T20:10:01.071Z" },
]

[[package]]
name = "jinja2"
version = "3.1.6"
source = { registry = "https://pypi.org/simple" }
dependencies = [
    { name = "markupsafe" },
]
sdist = { url = "https://files.pythonhosted.org/packages/df/bf/f7da0350254c0ed7c72f3e33cef02e048281fec7ecec5f032d4aac52226b/jinja2-3.1.6.tar.gz", hash = "sha256:0137fb05990d35f1275a587e9aee6d56da821fc83491a0fb838183be43f66d6d", size = 245115, upload-time = "2025-03-05T20:05:02.478Z" }
wheels = [
    { url = "https://files.pythonhosted.org/packages/62/a1/3d680cbfd5f4b8f15abc1d571870c5fc3e594bb582bc3b64ea099db13e56/jinja2-3.1.6-py3-none-any.whl", hash = "sha256:85ece4451f492d0c13c5dd7c13a64681a86afae63a5f347908daf103ce6d2f67", size = 134899, upload-time = "2025-03-05T20:05:00.369Z" },
]

[[package]]
name = "jmespath"
version = "1.0.1"
source = { registry = "https://pypi.org/simple" }
sdist = { url = "https://files.pythonhosted.org/packages/00/2a/e867e8531cf3e36b41201936b7fa7ba7b5702dbef42922193f05c8976cd6/jmespath-1.0.1.tar.gz", hash = "sha256:90261b206d6defd58fdd5e85f478bf633a2901798906be2ad389150c5c60edbe", size = 25843, upload-time = "2022-06-17T18:00:12.224Z" }
wheels = [
    { url = "https://files.pythonhosted.org/packages/31/b4/b9b800c45527aadd64d5b442f9b932b00648617eb5d63d2c7a6587b7cafc/jmespath-1.0.1-py3-none-any.whl", hash = "sha256:02e2e4cc71b5bcab88332eebf907519190dd9e6e82107fa7f83b1003a6252980", size = 20256, upload-time = "2022-06-17T18:00:10.251Z" },
]

[[package]]
name = "joblib"
version = "1.5.1"
source = { registry = "https://pypi.org/simple" }
sdist = { url = "https://files.pythonhosted.org/packages/dc/fe/0f5a938c54105553436dbff7a61dc4fed4b1b2c98852f8833beaf4d5968f/joblib-1.5.1.tar.gz", hash = "sha256:f4f86e351f39fe3d0d32a9f2c3d8af1ee4cec285aafcb27003dda5205576b444", size = 330475, upload-time = "2025-05-23T12:04:37.097Z" }
wheels = [
    { url = "https://files.pythonhosted.org/packages/7d/4f/1195bbac8e0c2acc5f740661631d8d750dc38d4a32b23ee5df3cde6f4e0d/joblib-1.5.1-py3-none-any.whl", hash = "sha256:4719a31f054c7d766948dcd83e9613686b27114f190f717cec7eaa2084f8a74a", size = 307746, upload-time = "2025-05-23T12:04:35.124Z" },
]

[[package]]
name = "jsonschema"
version = "4.24.0"
source = { registry = "https://pypi.org/simple" }
dependencies = [
    { name = "attrs" },
    { name = "jsonschema-specifications" },
    { name = "referencing" },
    { name = "rpds-py" },
]
sdist = { url = "https://files.pythonhosted.org/packages/bf/d3/1cf5326b923a53515d8f3a2cd442e6d7e94fcc444716e879ea70a0ce3177/jsonschema-4.24.0.tar.gz", hash = "sha256:0b4e8069eb12aedfa881333004bccaec24ecef5a8a6a4b6df142b2cc9599d196", size = 353480, upload-time = "2025-05-26T18:48:10.459Z" }
wheels = [
    { url = "https://files.pythonhosted.org/packages/a2/3d/023389198f69c722d039351050738d6755376c8fd343e91dc493ea485905/jsonschema-4.24.0-py3-none-any.whl", hash = "sha256:a462455f19f5faf404a7902952b6f0e3ce868f3ee09a359b05eca6673bd8412d", size = 88709, upload-time = "2025-05-26T18:48:08.417Z" },
]

[[package]]
name = "jsonschema-specifications"
version = "2025.4.1"
source = { registry = "https://pypi.org/simple" }
dependencies = [
    { name = "referencing" },
]
sdist = { url = "https://files.pythonhosted.org/packages/bf/ce/46fbd9c8119cfc3581ee5643ea49464d168028cfb5caff5fc0596d0cf914/jsonschema_specifications-2025.4.1.tar.gz", hash = "sha256:630159c9f4dbea161a6a2205c3011cc4f18ff381b189fff48bb39b9bf26ae608", size = 15513, upload-time = "2025-04-23T12:34:07.418Z" }
wheels = [
    { url = "https://files.pythonhosted.org/packages/01/0e/b27cdbaccf30b890c40ed1da9fd4a3593a5cf94dae54fb34f8a4b74fcd3f/jsonschema_specifications-2025.4.1-py3-none-any.whl", hash = "sha256:4653bffbd6584f7de83a67e0d620ef16900b390ddc7939d56684d6c81e33f1af", size = 18437, upload-time = "2025-04-23T12:34:05.422Z" },
]

[[package]]
name = "kiwisolver"
version = "1.4.8"
source = { registry = "https://pypi.org/simple" }
sdist = { url = "https://files.pythonhosted.org/packages/82/59/7c91426a8ac292e1cdd53a63b6d9439abd573c875c3f92c146767dd33faf/kiwisolver-1.4.8.tar.gz", hash = "sha256:23d5f023bdc8c7e54eb65f03ca5d5bb25b601eac4d7f1a042888a1f45237987e", size = 97538, upload-time = "2024-12-24T18:30:51.519Z" }
wheels = [
    { url = "https://files.pythonhosted.org/packages/da/ed/c913ee28936c371418cb167b128066ffb20bbf37771eecc2c97edf8a6e4c/kiwisolver-1.4.8-cp311-cp311-macosx_10_9_universal2.whl", hash = "sha256:a4d3601908c560bdf880f07d94f31d734afd1bb71e96585cace0e38ef44c6d84", size = 124635, upload-time = "2024-12-24T18:28:51.826Z" },
    { url = "https://files.pythonhosted.org/packages/4c/45/4a7f896f7467aaf5f56ef093d1f329346f3b594e77c6a3c327b2d415f521/kiwisolver-1.4.8-cp311-cp311-macosx_10_9_x86_64.whl", hash = "sha256:856b269c4d28a5c0d5e6c1955ec36ebfd1651ac00e1ce0afa3e28da95293b561", size = 66717, upload-time = "2024-12-24T18:28:54.256Z" },
    { url = "https://files.pythonhosted.org/packages/5f/b4/c12b3ac0852a3a68f94598d4c8d569f55361beef6159dce4e7b624160da2/kiwisolver-1.4.8-cp311-cp311-macosx_11_0_arm64.whl", hash = "sha256:c2b9a96e0f326205af81a15718a9073328df1173a2619a68553decb7097fd5d7", size = 65413, upload-time = "2024-12-24T18:28:55.184Z" },
    { url = "https://files.pythonhosted.org/packages/a9/98/1df4089b1ed23d83d410adfdc5947245c753bddfbe06541c4aae330e9e70/kiwisolver-1.4.8-cp311-cp311-manylinux_2_12_i686.manylinux2010_i686.manylinux_2_17_i686.manylinux2014_i686.whl", hash = "sha256:c5020c83e8553f770cb3b5fc13faac40f17e0b205bd237aebd21d53d733adb03", size = 1343994, upload-time = "2024-12-24T18:28:57.493Z" },
    { url = "https://files.pythonhosted.org/packages/8d/bf/b4b169b050c8421a7c53ea1ea74e4ef9c335ee9013216c558a047f162d20/kiwisolver-1.4.8-cp311-cp311-manylinux_2_17_aarch64.manylinux2014_aarch64.whl", hash = "sha256:dace81d28c787956bfbfbbfd72fdcef014f37d9b48830829e488fdb32b49d954", size = 1434804, upload-time = "2024-12-24T18:29:00.077Z" },
    { url = "https://files.pythonhosted.org/packages/66/5a/e13bd341fbcf73325ea60fdc8af752addf75c5079867af2e04cc41f34434/kiwisolver-1.4.8-cp311-cp311-manylinux_2_17_ppc64le.manylinux2014_ppc64le.whl", hash = "sha256:11e1022b524bd48ae56c9b4f9296bce77e15a2e42a502cceba602f804b32bb79", size = 1450690, upload-time = "2024-12-24T18:29:01.401Z" },
    { url = "https://files.pythonhosted.org/packages/9b/4f/5955dcb376ba4a830384cc6fab7d7547bd6759fe75a09564910e9e3bb8ea/kiwisolver-1.4.8-cp311-cp311-manylinux_2_17_s390x.manylinux2014_s390x.whl", hash = "sha256:3b9b4d2892fefc886f30301cdd80debd8bb01ecdf165a449eb6e78f79f0fabd6", size = 1376839, upload-time = "2024-12-24T18:29:02.685Z" },
    { url = "https://files.pythonhosted.org/packages/3a/97/5edbed69a9d0caa2e4aa616ae7df8127e10f6586940aa683a496c2c280b9/kiwisolver-1.4.8-cp311-cp311-manylinux_2_17_x86_64.manylinux2014_x86_64.whl", hash = "sha256:3a96c0e790ee875d65e340ab383700e2b4891677b7fcd30a699146f9384a2bb0", size = 1435109, upload-time = "2024-12-24T18:29:04.113Z" },
    { url = "https://files.pythonhosted.org/packages/13/fc/e756382cb64e556af6c1809a1bbb22c141bbc2445049f2da06b420fe52bf/kiwisolver-1.4.8-cp311-cp311-musllinux_1_2_aarch64.whl", hash = "sha256:23454ff084b07ac54ca8be535f4174170c1094a4cff78fbae4f73a4bcc0d4dab", size = 2245269, upload-time = "2024-12-24T18:29:05.488Z" },
    { url = "https://files.pythonhosted.org/packages/76/15/e59e45829d7f41c776d138245cabae6515cb4eb44b418f6d4109c478b481/kiwisolver-1.4.8-cp311-cp311-musllinux_1_2_i686.whl", hash = "sha256:87b287251ad6488e95b4f0b4a79a6d04d3ea35fde6340eb38fbd1ca9cd35bbbc", size = 2393468, upload-time = "2024-12-24T18:29:06.79Z" },
    { url = "https://files.pythonhosted.org/packages/e9/39/483558c2a913ab8384d6e4b66a932406f87c95a6080112433da5ed668559/kiwisolver-1.4.8-cp311-cp311-musllinux_1_2_ppc64le.whl", hash = "sha256:b21dbe165081142b1232a240fc6383fd32cdd877ca6cc89eab93e5f5883e1c25", size = 2355394, upload-time = "2024-12-24T18:29:08.24Z" },
    { url = "https://files.pythonhosted.org/packages/01/aa/efad1fbca6570a161d29224f14b082960c7e08268a133fe5dc0f6906820e/kiwisolver-1.4.8-cp311-cp311-musllinux_1_2_s390x.whl", hash = "sha256:768cade2c2df13db52475bd28d3a3fac8c9eff04b0e9e2fda0f3760f20b3f7fc", size = 2490901, upload-time = "2024-12-24T18:29:09.653Z" },
    { url = "https://files.pythonhosted.org/packages/c9/4f/15988966ba46bcd5ab9d0c8296914436720dd67fca689ae1a75b4ec1c72f/kiwisolver-1.4.8-cp311-cp311-musllinux_1_2_x86_64.whl", hash = "sha256:d47cfb2650f0e103d4bf68b0b5804c68da97272c84bb12850d877a95c056bd67", size = 2312306, upload-time = "2024-12-24T18:29:12.644Z" },
    { url = "https://files.pythonhosted.org/packages/2d/27/bdf1c769c83f74d98cbc34483a972f221440703054894a37d174fba8aa68/kiwisolver-1.4.8-cp311-cp311-win_amd64.whl", hash = "sha256:ed33ca2002a779a2e20eeb06aea7721b6e47f2d4b8a8ece979d8ba9e2a167e34", size = 71966, upload-time = "2024-12-24T18:29:14.089Z" },
    { url = "https://files.pythonhosted.org/packages/4a/c9/9642ea855604aeb2968a8e145fc662edf61db7632ad2e4fb92424be6b6c0/kiwisolver-1.4.8-cp311-cp311-win_arm64.whl", hash = "sha256:16523b40aab60426ffdebe33ac374457cf62863e330a90a0383639ce14bf44b2", size = 65311, upload-time = "2024-12-24T18:29:15.892Z" },
]

[[package]]
name = "loguru"
version = "0.7.3"
source = { registry = "https://pypi.org/simple" }
dependencies = [
    { name = "colorama", marker = "sys_platform == 'win32'" },
    { name = "win32-setctime", marker = "sys_platform == 'win32'" },
]
sdist = { url = "https://files.pythonhosted.org/packages/3a/05/a1dae3dffd1116099471c643b8924f5aa6524411dc6c63fdae648c4f1aca/loguru-0.7.3.tar.gz", hash = "sha256:19480589e77d47b8d85b2c827ad95d49bf31b0dcde16593892eb51dd18706eb6", size = 63559, upload-time = "2024-12-06T11:20:56.608Z" }
wheels = [
    { url = "https://files.pythonhosted.org/packages/0c/29/0348de65b8cc732daa3e33e67806420b2ae89bdce2b04af740289c5c6c8c/loguru-0.7.3-py3-none-any.whl", hash = "sha256:31a33c10c8e1e10422bfd431aeb5d351c7cf7fa671e3c4df004162264b28220c", size = 61595, upload-time = "2024-12-06T11:20:54.538Z" },
]

[[package]]
name = "markdown-it-py"
version = "3.0.0"
source = { registry = "https://pypi.org/simple" }
dependencies = [
    { name = "mdurl" },
]
sdist = { url = "https://files.pythonhosted.org/packages/38/71/3b932df36c1a044d397a1f92d1cf91ee0a503d91e470cbd670aa66b07ed0/markdown-it-py-3.0.0.tar.gz", hash = "sha256:e3f60a94fa066dc52ec76661e37c851cb232d92f9886b15cb560aaada2df8feb", size = 74596, upload-time = "2023-06-03T06:41:14.443Z" }
wheels = [
    { url = "https://files.pythonhosted.org/packages/42/d7/1ec15b46af6af88f19b8e5ffea08fa375d433c998b8a7639e76935c14f1f/markdown_it_py-3.0.0-py3-none-any.whl", hash = "sha256:355216845c60bd96232cd8d8c40e8f9765cc86f46880e43a8fd22dc1a1a8cab1", size = 87528, upload-time = "2023-06-03T06:41:11.019Z" },
]

[[package]]
name = "markupsafe"
version = "3.0.2"
source = { registry = "https://pypi.org/simple" }
sdist = { url = "https://files.pythonhosted.org/packages/b2/97/5d42485e71dfc078108a86d6de8fa46db44a1a9295e89c5d6d4a06e23a62/markupsafe-3.0.2.tar.gz", hash = "sha256:ee55d3edf80167e48ea11a923c7386f4669df67d7994554387f84e7d8b0a2bf0", size = 20537, upload-time = "2024-10-18T15:21:54.129Z" }
wheels = [
    { url = "https://files.pythonhosted.org/packages/6b/28/bbf83e3f76936960b850435576dd5e67034e200469571be53f69174a2dfd/MarkupSafe-3.0.2-cp311-cp311-macosx_10_9_universal2.whl", hash = "sha256:9025b4018f3a1314059769c7bf15441064b2207cb3f065e6ea1e7359cb46db9d", size = 14353, upload-time = "2024-10-18T15:21:02.187Z" },
    { url = "https://files.pythonhosted.org/packages/6c/30/316d194b093cde57d448a4c3209f22e3046c5bb2fb0820b118292b334be7/MarkupSafe-3.0.2-cp311-cp311-macosx_11_0_arm64.whl", hash = "sha256:93335ca3812df2f366e80509ae119189886b0f3c2b81325d39efdb84a1e2ae93", size = 12392, upload-time = "2024-10-18T15:21:02.941Z" },
    { url = "https://files.pythonhosted.org/packages/f2/96/9cdafba8445d3a53cae530aaf83c38ec64c4d5427d975c974084af5bc5d2/MarkupSafe-3.0.2-cp311-cp311-manylinux_2_17_aarch64.manylinux2014_aarch64.whl", hash = "sha256:2cb8438c3cbb25e220c2ab33bb226559e7afb3baec11c4f218ffa7308603c832", size = 23984, upload-time = "2024-10-18T15:21:03.953Z" },
    { url = "https://files.pythonhosted.org/packages/f1/a4/aefb044a2cd8d7334c8a47d3fb2c9f328ac48cb349468cc31c20b539305f/MarkupSafe-3.0.2-cp311-cp311-manylinux_2_17_x86_64.manylinux2014_x86_64.whl", hash = "sha256:a123e330ef0853c6e822384873bef7507557d8e4a082961e1defa947aa59ba84", size = 23120, upload-time = "2024-10-18T15:21:06.495Z" },
    { url = "https://files.pythonhosted.org/packages/8d/21/5e4851379f88f3fad1de30361db501300d4f07bcad047d3cb0449fc51f8c/MarkupSafe-3.0.2-cp311-cp311-manylinux_2_5_i686.manylinux1_i686.manylinux_2_17_i686.manylinux2014_i686.whl", hash = "sha256:1e084f686b92e5b83186b07e8a17fc09e38fff551f3602b249881fec658d3eca", size = 23032, upload-time = "2024-10-18T15:21:07.295Z" },
    { url = "https://files.pythonhosted.org/packages/00/7b/e92c64e079b2d0d7ddf69899c98842f3f9a60a1ae72657c89ce2655c999d/MarkupSafe-3.0.2-cp311-cp311-musllinux_1_2_aarch64.whl", hash = "sha256:d8213e09c917a951de9d09ecee036d5c7d36cb6cb7dbaece4c71a60d79fb9798", size = 24057, upload-time = "2024-10-18T15:21:08.073Z" },
    { url = "https://files.pythonhosted.org/packages/f9/ac/46f960ca323037caa0a10662ef97d0a4728e890334fc156b9f9e52bcc4ca/MarkupSafe-3.0.2-cp311-cp311-musllinux_1_2_i686.whl", hash = "sha256:5b02fb34468b6aaa40dfc198d813a641e3a63b98c2b05a16b9f80b7ec314185e", size = 23359, upload-time = "2024-10-18T15:21:09.318Z" },
    { url = "https://files.pythonhosted.org/packages/69/84/83439e16197337b8b14b6a5b9c2105fff81d42c2a7c5b58ac7b62ee2c3b1/MarkupSafe-3.0.2-cp311-cp311-musllinux_1_2_x86_64.whl", hash = "sha256:0bff5e0ae4ef2e1ae4fdf2dfd5b76c75e5c2fa4132d05fc1b0dabcd20c7e28c4", size = 23306, upload-time = "2024-10-18T15:21:10.185Z" },
    { url = "https://files.pythonhosted.org/packages/9a/34/a15aa69f01e2181ed8d2b685c0d2f6655d5cca2c4db0ddea775e631918cd/MarkupSafe-3.0.2-cp311-cp311-win32.whl", hash = "sha256:6c89876f41da747c8d3677a2b540fb32ef5715f97b66eeb0c6b66f5e3ef6f59d", size = 15094, upload-time = "2024-10-18T15:21:11.005Z" },
    { url = "https://files.pythonhosted.org/packages/da/b8/3a3bd761922d416f3dc5d00bfbed11f66b1ab89a0c2b6e887240a30b0f6b/MarkupSafe-3.0.2-cp311-cp311-win_amd64.whl", hash = "sha256:70a87b411535ccad5ef2f1df5136506a10775d267e197e4cf531ced10537bd6b", size = 15521, upload-time = "2024-10-18T15:21:12.911Z" },
]

[[package]]
name = "matplotlib"
version = "3.10.3"
source = { registry = "https://pypi.org/simple" }
dependencies = [
    { name = "contourpy" },
    { name = "cycler" },
    { name = "fonttools" },
    { name = "kiwisolver" },
    { name = "numpy" },
    { name = "packaging" },
    { name = "pillow" },
    { name = "pyparsing" },
    { name = "python-dateutil" },
]
sdist = { url = "https://files.pythonhosted.org/packages/26/91/d49359a21893183ed2a5b6c76bec40e0b1dcbf8ca148f864d134897cfc75/matplotlib-3.10.3.tar.gz", hash = "sha256:2f82d2c5bb7ae93aaaa4cd42aca65d76ce6376f83304fa3a630b569aca274df0", size = 34799811, upload-time = "2025-05-08T19:10:54.39Z" }
wheels = [
    { url = "https://files.pythonhosted.org/packages/f5/bd/af9f655456f60fe1d575f54fb14704ee299b16e999704817a7645dfce6b0/matplotlib-3.10.3-cp311-cp311-macosx_10_12_x86_64.whl", hash = "sha256:0ef061f74cd488586f552d0c336b2f078d43bc00dc473d2c3e7bfee2272f3fa8", size = 8178873, upload-time = "2025-05-08T19:09:53.857Z" },
    { url = "https://files.pythonhosted.org/packages/c2/86/e1c86690610661cd716eda5f9d0b35eaf606ae6c9b6736687cfc8f2d0cd8/matplotlib-3.10.3-cp311-cp311-macosx_11_0_arm64.whl", hash = "sha256:d96985d14dc5f4a736bbea4b9de9afaa735f8a0fc2ca75be2fa9e96b2097369d", size = 8052205, upload-time = "2025-05-08T19:09:55.684Z" },
    { url = "https://files.pythonhosted.org/packages/54/51/a9f8e49af3883dacddb2da1af5fca1f7468677f1188936452dd9aaaeb9ed/matplotlib-3.10.3-cp311-cp311-manylinux_2_17_aarch64.manylinux2014_aarch64.whl", hash = "sha256:7c5f0283da91e9522bdba4d6583ed9d5521566f63729ffb68334f86d0bb98049", size = 8465823, upload-time = "2025-05-08T19:09:57.442Z" },
    { url = "https://files.pythonhosted.org/packages/e7/e3/c82963a3b86d6e6d5874cbeaa390166458a7f1961bab9feb14d3d1a10f02/matplotlib-3.10.3-cp311-cp311-manylinux_2_17_x86_64.manylinux2014_x86_64.whl", hash = "sha256:fdfa07c0ec58035242bc8b2c8aae37037c9a886370eef6850703d7583e19964b", size = 8606464, upload-time = "2025-05-08T19:09:59.471Z" },
    { url = "https://files.pythonhosted.org/packages/0e/34/24da1027e7fcdd9e82da3194c470143c551852757a4b473a09a012f5b945/matplotlib-3.10.3-cp311-cp311-musllinux_1_2_x86_64.whl", hash = "sha256:c0b9849a17bce080a16ebcb80a7b714b5677d0ec32161a2cc0a8e5a6030ae220", size = 9413103, upload-time = "2025-05-08T19:10:03.208Z" },
    { url = "https://files.pythonhosted.org/packages/a6/da/948a017c3ea13fd4a97afad5fdebe2f5bbc4d28c0654510ce6fd6b06b7bd/matplotlib-3.10.3-cp311-cp311-win_amd64.whl", hash = "sha256:eef6ed6c03717083bc6d69c2d7ee8624205c29a8e6ea5a31cd3492ecdbaee1e1", size = 8065492, upload-time = "2025-05-08T19:10:05.271Z" },
]

[[package]]
name = "mdurl"
version = "0.1.2"
source = { registry = "https://pypi.org/simple" }
sdist = { url = "https://files.pythonhosted.org/packages/d6/54/cfe61301667036ec958cb99bd3efefba235e65cdeb9c84d24a8293ba1d90/mdurl-0.1.2.tar.gz", hash = "sha256:bb413d29f5eea38f31dd4754dd7377d4465116fb207585f97bf925588687c1ba", size = 8729, upload-time = "2022-08-14T12:40:10.846Z" }
wheels = [
    { url = "https://files.pythonhosted.org/packages/b3/38/89ba8ad64ae25be8de66a6d463314cf1eb366222074cfda9ee839c56a4b4/mdurl-0.1.2-py3-none-any.whl", hash = "sha256:84008a41e51615a49fc9966191ff91509e3c40b939176e643fd50a5c2196b8f8", size = 9979, upload-time = "2022-08-14T12:40:09.779Z" },
]

[[package]]
name = "metta"
version = "0.1"
source = { editable = "." }
dependencies = [
    { name = "boto3" },
    { name = "carbs" },
    { name = "colorama" },
    { name = "cpplint" },
    { name = "duckdb" },
    { name = "einops" },
    { name = "fastapi" },
    { name = "gymnasium" },
    { name = "heavyball" },
    { name = "hydra-core" },
    { name = "imageio" },
    { name = "jmespath" },
    { name = "matplotlib" },
    { name = "mettagrid" },
    { name = "numpy" },
    { name = "omegaconf" },
    { name = "pandas" },
    { name = "pettingzoo" },
    { name = "pixie-python" },
    { name = "plotly" },
    { name = "pufferlib" },
    { name = "pybind11" },
    { name = "pydantic" },
    { name = "pynvml" },
    { name = "pyright" },
    { name = "pytest" },
    { name = "pytest-benchmark" },
    { name = "pytest-cov" },
    { name = "python-dotenv" },
    { name = "pyyaml" },
    { name = "rich" },
    { name = "ruff" },
    { name = "scipy" },
    { name = "setuptools" },
    { name = "shimmy" },
    { name = "sympy" },
    { name = "tabulate" },
    { name = "tensordict" },
    { name = "termcolor" },
    { name = "torchrl" },
    { name = "tqdm" },
    { name = "uvicorn", extra = ["standard"] },
    { name = "wandb" },
    { name = "wandb-carbs" },
    { name = "wandb-core" },
]

[package.optional-dependencies]
dev = [
    { name = "skypilot" },
]

[package.metadata]
requires-dist = [
    { name = "boto3", specifier = "==1.38.23" },
    { name = "carbs", git = "https://github.com/imbue-ai/carbs.git" },
    { name = "colorama", specifier = "==0.4.6" },
    { name = "cpplint", specifier = "==2.0.2" },
    { name = "duckdb", specifier = "==1.2.0" },
    { name = "einops", specifier = "==0.8.1" },
    { name = "fastapi", specifier = "==0.115.5" },
    { name = "gymnasium", specifier = "==1.1.1" },
    { name = "heavyball", specifier = "==1.7.2" },
    { name = "hydra-core", specifier = "==1.4.0.dev1" },
    { name = "imageio", specifier = "==2.37.0" },
    { name = "jmespath", specifier = "==1.0.1" },
    { name = "matplotlib", specifier = "==3.10.3" },
    { name = "mettagrid", editable = "mettagrid" },
    { name = "numpy", specifier = "==2.2.6" },
    { name = "omegaconf", specifier = "==2.4.0.dev3" },
    { name = "pandas", specifier = "==2.2.3" },
    { name = "pettingzoo", specifier = "==1.25.0" },
    { name = "pixie-python", specifier = "==4.3.0" },
    { name = "plotly", specifier = "==6.1.1" },
    { name = "pufferlib", git = "https://github.com/Metta-AI/PufferLib.git?rev=3.0" },
    { name = "pybind11", specifier = "==2.10.4" },
    { name = "pydantic", specifier = "==2.11.5" },
    { name = "pynvml", specifier = "==11.5.3" },
    { name = "pyright", specifier = "==1.1.401" },
    { name = "pytest", specifier = "==8.4.0" },
    { name = "pytest-benchmark", specifier = "==5.1.0" },
    { name = "pytest-cov", specifier = "==6.1.1" },
    { name = "python-dotenv", specifier = "==1.1.0" },
    { name = "pyyaml", specifier = "==6.0.2" },
    { name = "rich", specifier = "==13.9.4" },
    { name = "ruff", specifier = "==0.11.12" },
    { name = "scipy", specifier = "==1.15.3" },
    { name = "setuptools", specifier = "==80.9.0" },
    { name = "shimmy", specifier = "==2.0.0" },
    { name = "skypilot", marker = "extra == 'dev'", specifier = "==0.9.2" },
    { name = "sympy", specifier = "==1.13.3" },
    { name = "tabulate", specifier = "==0.9.0" },
    { name = "tensordict", specifier = "==0.8.3" },
    { name = "termcolor", specifier = "==2.4.0" },
    { name = "torchrl", specifier = "==0.8.1" },
    { name = "tqdm", specifier = "==4.67.1" },
    { name = "uvicorn", extras = ["standard"], specifier = "==0.34.2" },
    { name = "wandb", specifier = "==0.19.11" },
    { name = "wandb-carbs", editable = "wandb_carbs" },
    { name = "wandb-core", specifier = "==0.17.0b11" },
]
provides-extras = ["dev"]

[[package]]
name = "mettagrid"
version = "0.1.6"
source = { editable = "mettagrid" }
dependencies = [
    { name = "boto3" },
    { name = "botocore" },
    { name = "duckdb" },
    { name = "filelock" },
    { name = "gymnasium" },
    { name = "hydra-core" },
    { name = "matplotlib" },
    { name = "numpy" },
    { name = "omegaconf" },
    { name = "pandas" },
    { name = "pettingzoo" },
    { name = "pufferlib" },
    { name = "pydantic" },
    { name = "pytest" },
    { name = "pytest-benchmark" },
    { name = "pyyaml" },
    { name = "rich" },
    { name = "scipy" },
    { name = "tabulate" },
    { name = "termcolor" },
    { name = "tqdm" },
    { name = "wandb" },
]

[package.metadata]
requires-dist = [
    { name = "boto3", specifier = "==1.38.23" },
    { name = "botocore", specifier = "==1.38.29" },
    { name = "duckdb", specifier = "==1.2.0" },
    { name = "filelock", specifier = "==3.18.0" },
    { name = "gymnasium", specifier = "==1.1.1" },
    { name = "hydra-core", specifier = "==1.4.0.dev1" },
    { name = "matplotlib", specifier = "==3.10.3" },
    { name = "numpy", specifier = "==2.2.6" },
    { name = "omegaconf", specifier = "==2.4.0.dev3" },
    { name = "pandas", specifier = "==2.2.3" },
    { name = "pettingzoo", specifier = "==1.25.0" },
    { name = "pufferlib", git = "https://github.com/Metta-AI/PufferLib.git?rev=d3cde3f4107daaf8e195bf87f55742d7cd026ddb" },
    { name = "pydantic", specifier = "==2.11.5" },
<<<<<<< HEAD
    { name = "pytest", specifier = "==8.4.0" },
    { name = "pytest-benchmark", specifier = "==5.1.0" },
=======
    { name = "pytest", specifier = ">=8.3.3" },
    { name = "pytest-benchmark", specifier = ">=5.1.0" },
>>>>>>> 00a9812e
    { name = "pyyaml", specifier = "==6.0.2" },
    { name = "rich", specifier = "==13.9.4" },
    { name = "scipy", specifier = "==1.15.3" },
    { name = "tabulate", specifier = "==0.9.0" },
    { name = "termcolor", specifier = "==2.4.0" },
    { name = "tqdm", specifier = "==4.67.1" },
    { name = "wandb", specifier = "==0.19.11" },
]

[[package]]
name = "mpmath"
version = "1.3.0"
source = { registry = "https://pypi.org/simple" }
sdist = { url = "https://files.pythonhosted.org/packages/e0/47/dd32fa426cc72114383ac549964eecb20ecfd886d1e5ccf5340b55b02f57/mpmath-1.3.0.tar.gz", hash = "sha256:7a28eb2a9774d00c7bc92411c19a89209d5da7c4c9a9e227be8330a23a25b91f", size = 508106, upload-time = "2023-03-07T16:47:11.061Z" }
wheels = [
    { url = "https://files.pythonhosted.org/packages/43/e3/7d92a15f894aa0c9c4b49b8ee9ac9850d6e63b03c9c32c0367a13ae62209/mpmath-1.3.0-py3-none-any.whl", hash = "sha256:a0b2b9fe80bbcd81a6647ff13108738cfb482d481d826cc0e02f5b35e5c88d2c", size = 536198, upload-time = "2023-03-07T16:47:09.197Z" },
]

[[package]]
name = "narwhals"
version = "1.41.0"
source = { registry = "https://pypi.org/simple" }
sdist = { url = "https://files.pythonhosted.org/packages/32/fc/7b9a3689911662be59889b1b0b40e17d5dba6f98080994d86ca1f3154d41/narwhals-1.41.0.tar.gz", hash = "sha256:0ab2e5a1757a19b071e37ca74b53b0b5426789321d68939738337dfddea629b5", size = 488446, upload-time = "2025-05-26T12:46:07.43Z" }
wheels = [
    { url = "https://files.pythonhosted.org/packages/c9/e0/ade8619846645461c012498f02b93a659e50f07d9d9a6ffefdf5ea2c02a0/narwhals-1.41.0-py3-none-any.whl", hash = "sha256:d958336b40952e4c4b7aeef259a7074851da0800cf902186a58f2faeff97be02", size = 357968, upload-time = "2025-05-26T12:46:05.207Z" },
]

[[package]]
name = "networkx"
version = "3.5"
source = { registry = "https://pypi.org/simple" }
sdist = { url = "https://files.pythonhosted.org/packages/6c/4f/ccdb8ad3a38e583f214547fd2f7ff1fc160c43a75af88e6aec213404b96a/networkx-3.5.tar.gz", hash = "sha256:d4c6f9cf81f52d69230866796b82afbccdec3db7ae4fbd1b65ea750feed50037", size = 2471065, upload-time = "2025-05-29T11:35:07.804Z" }
wheels = [
    { url = "https://files.pythonhosted.org/packages/eb/8d/776adee7bbf76365fdd7f2552710282c79a4ead5d2a46408c9043a2b70ba/networkx-3.5-py3-none-any.whl", hash = "sha256:0030d386a9a06dee3565298b4a734b68589749a544acbb6c412dc9e2489ec6ec", size = 2034406, upload-time = "2025-05-29T11:35:04.961Z" },
]

[[package]]
name = "nodeenv"
version = "1.9.1"
source = { registry = "https://pypi.org/simple" }
sdist = { url = "https://files.pythonhosted.org/packages/43/16/fc88b08840de0e0a72a2f9d8c6bae36be573e475a6326ae854bcc549fc45/nodeenv-1.9.1.tar.gz", hash = "sha256:6ec12890a2dab7946721edbfbcd91f3319c6ccc9aec47be7c7e6b7011ee6645f", size = 47437, upload-time = "2024-06-04T18:44:11.171Z" }
wheels = [
    { url = "https://files.pythonhosted.org/packages/d2/1d/1b658dbd2b9fa9c4c9f32accbfc0205d532c8c6194dc0f2a4c0428e7128a/nodeenv-1.9.1-py2.py3-none-any.whl", hash = "sha256:ba11c9782d29c27c70ffbdda2d7415098754709be8a7056d79a737cd901155c9", size = 22314, upload-time = "2024-06-04T18:44:08.352Z" },
]

[[package]]
name = "numpy"
version = "2.2.6"
source = { registry = "https://pypi.org/simple" }
sdist = { url = "https://files.pythonhosted.org/packages/76/21/7d2a95e4bba9dc13d043ee156a356c0a8f0c6309dff6b21b4d71a073b8a8/numpy-2.2.6.tar.gz", hash = "sha256:e29554e2bef54a90aa5cc07da6ce955accb83f21ab5de01a62c8478897b264fd", size = 20276440, upload-time = "2025-05-17T22:38:04.611Z" }
wheels = [
    { url = "https://files.pythonhosted.org/packages/da/a8/4f83e2aa666a9fbf56d6118faaaf5f1974d456b1823fda0a176eff722839/numpy-2.2.6-cp311-cp311-macosx_10_9_x86_64.whl", hash = "sha256:f9f1adb22318e121c5c69a09142811a201ef17ab257a1e66ca3025065b7f53ae", size = 21176963, upload-time = "2025-05-17T21:31:19.36Z" },
    { url = "https://files.pythonhosted.org/packages/b3/2b/64e1affc7972decb74c9e29e5649fac940514910960ba25cd9af4488b66c/numpy-2.2.6-cp311-cp311-macosx_11_0_arm64.whl", hash = "sha256:c820a93b0255bc360f53eca31a0e676fd1101f673dda8da93454a12e23fc5f7a", size = 14406743, upload-time = "2025-05-17T21:31:41.087Z" },
    { url = "https://files.pythonhosted.org/packages/4a/9f/0121e375000b5e50ffdd8b25bf78d8e1a5aa4cca3f185d41265198c7b834/numpy-2.2.6-cp311-cp311-macosx_14_0_arm64.whl", hash = "sha256:3d70692235e759f260c3d837193090014aebdf026dfd167834bcba43e30c2a42", size = 5352616, upload-time = "2025-05-17T21:31:50.072Z" },
    { url = "https://files.pythonhosted.org/packages/31/0d/b48c405c91693635fbe2dcd7bc84a33a602add5f63286e024d3b6741411c/numpy-2.2.6-cp311-cp311-macosx_14_0_x86_64.whl", hash = "sha256:481b49095335f8eed42e39e8041327c05b0f6f4780488f61286ed3c01368d491", size = 6889579, upload-time = "2025-05-17T21:32:01.712Z" },
    { url = "https://files.pythonhosted.org/packages/52/b8/7f0554d49b565d0171eab6e99001846882000883998e7b7d9f0d98b1f934/numpy-2.2.6-cp311-cp311-manylinux_2_17_aarch64.manylinux2014_aarch64.whl", hash = "sha256:b64d8d4d17135e00c8e346e0a738deb17e754230d7e0810ac5012750bbd85a5a", size = 14312005, upload-time = "2025-05-17T21:32:23.332Z" },
    { url = "https://files.pythonhosted.org/packages/b3/dd/2238b898e51bd6d389b7389ffb20d7f4c10066d80351187ec8e303a5a475/numpy-2.2.6-cp311-cp311-manylinux_2_17_x86_64.manylinux2014_x86_64.whl", hash = "sha256:ba10f8411898fc418a521833e014a77d3ca01c15b0c6cdcce6a0d2897e6dbbdf", size = 16821570, upload-time = "2025-05-17T21:32:47.991Z" },
    { url = "https://files.pythonhosted.org/packages/83/6c/44d0325722cf644f191042bf47eedad61c1e6df2432ed65cbe28509d404e/numpy-2.2.6-cp311-cp311-musllinux_1_2_aarch64.whl", hash = "sha256:bd48227a919f1bafbdda0583705e547892342c26fb127219d60a5c36882609d1", size = 15818548, upload-time = "2025-05-17T21:33:11.728Z" },
    { url = "https://files.pythonhosted.org/packages/ae/9d/81e8216030ce66be25279098789b665d49ff19eef08bfa8cb96d4957f422/numpy-2.2.6-cp311-cp311-musllinux_1_2_x86_64.whl", hash = "sha256:9551a499bf125c1d4f9e250377c1ee2eddd02e01eac6644c080162c0c51778ab", size = 18620521, upload-time = "2025-05-17T21:33:39.139Z" },
    { url = "https://files.pythonhosted.org/packages/6a/fd/e19617b9530b031db51b0926eed5345ce8ddc669bb3bc0044b23e275ebe8/numpy-2.2.6-cp311-cp311-win32.whl", hash = "sha256:0678000bb9ac1475cd454c6b8c799206af8107e310843532b04d49649c717a47", size = 6525866, upload-time = "2025-05-17T21:33:50.273Z" },
    { url = "https://files.pythonhosted.org/packages/31/0a/f354fb7176b81747d870f7991dc763e157a934c717b67b58456bc63da3df/numpy-2.2.6-cp311-cp311-win_amd64.whl", hash = "sha256:e8213002e427c69c45a52bbd94163084025f533a55a59d6f9c5b820774ef3303", size = 12907455, upload-time = "2025-05-17T21:34:09.135Z" },
]

[[package]]
name = "nvidia-cublas-cu12"
version = "12.6.4.1"
source = { registry = "https://pypi.org/simple" }
wheels = [
    { url = "https://files.pythonhosted.org/packages/af/eb/ff4b8c503fa1f1796679dce648854d58751982426e4e4b37d6fce49d259c/nvidia_cublas_cu12-12.6.4.1-py3-none-manylinux2014_x86_64.manylinux_2_17_x86_64.whl", hash = "sha256:08ed2686e9875d01b58e3cb379c6896df8e76c75e0d4a7f7dace3d7b6d9ef8eb", size = 393138322, upload-time = "2024-11-20T17:40:25.65Z" },
]

[[package]]
name = "nvidia-cuda-cupti-cu12"
version = "12.6.80"
source = { registry = "https://pypi.org/simple" }
wheels = [
    { url = "https://files.pythonhosted.org/packages/49/60/7b6497946d74bcf1de852a21824d63baad12cd417db4195fc1bfe59db953/nvidia_cuda_cupti_cu12-12.6.80-py3-none-manylinux2014_x86_64.manylinux_2_17_x86_64.whl", hash = "sha256:6768bad6cab4f19e8292125e5f1ac8aa7d1718704012a0e3272a6f61c4bce132", size = 8917980, upload-time = "2024-11-20T17:36:04.019Z" },
    { url = "https://files.pythonhosted.org/packages/a5/24/120ee57b218d9952c379d1e026c4479c9ece9997a4fb46303611ee48f038/nvidia_cuda_cupti_cu12-12.6.80-py3-none-manylinux2014_x86_64.whl", hash = "sha256:a3eff6cdfcc6a4c35db968a06fcadb061cbc7d6dde548609a941ff8701b98b73", size = 8917972, upload-time = "2024-10-01T16:58:06.036Z" },
]

[[package]]
name = "nvidia-cuda-nvrtc-cu12"
version = "12.6.77"
source = { registry = "https://pypi.org/simple" }
wheels = [
    { url = "https://files.pythonhosted.org/packages/75/2e/46030320b5a80661e88039f59060d1790298b4718944a65a7f2aeda3d9e9/nvidia_cuda_nvrtc_cu12-12.6.77-py3-none-manylinux2014_x86_64.whl", hash = "sha256:35b0cc6ee3a9636d5409133e79273ce1f3fd087abb0532d2d2e8fff1fe9efc53", size = 23650380, upload-time = "2024-10-01T17:00:14.643Z" },
]

[[package]]
name = "nvidia-cuda-runtime-cu12"
version = "12.6.77"
source = { registry = "https://pypi.org/simple" }
wheels = [
    { url = "https://files.pythonhosted.org/packages/e1/23/e717c5ac26d26cf39a27fbc076240fad2e3b817e5889d671b67f4f9f49c5/nvidia_cuda_runtime_cu12-12.6.77-py3-none-manylinux2014_x86_64.manylinux_2_17_x86_64.whl", hash = "sha256:ba3b56a4f896141e25e19ab287cd71e52a6a0f4b29d0d31609f60e3b4d5219b7", size = 897690, upload-time = "2024-11-20T17:35:30.697Z" },
    { url = "https://files.pythonhosted.org/packages/f0/62/65c05e161eeddbafeca24dc461f47de550d9fa8a7e04eb213e32b55cfd99/nvidia_cuda_runtime_cu12-12.6.77-py3-none-manylinux2014_x86_64.whl", hash = "sha256:a84d15d5e1da416dd4774cb42edf5e954a3e60cc945698dc1d5be02321c44dc8", size = 897678, upload-time = "2024-10-01T16:57:33.821Z" },
]

[[package]]
name = "nvidia-cudnn-cu12"
version = "9.5.1.17"
source = { registry = "https://pypi.org/simple" }
dependencies = [
    { name = "nvidia-cublas-cu12", marker = "platform_machine != 'aarch64' and sys_platform == 'linux'" },
]
wheels = [
    { url = "https://files.pythonhosted.org/packages/2a/78/4535c9c7f859a64781e43c969a3a7e84c54634e319a996d43ef32ce46f83/nvidia_cudnn_cu12-9.5.1.17-py3-none-manylinux_2_28_x86_64.whl", hash = "sha256:30ac3869f6db17d170e0e556dd6cc5eee02647abc31ca856634d5a40f82c15b2", size = 570988386, upload-time = "2024-10-25T19:54:26.39Z" },
]

[[package]]
name = "nvidia-cufft-cu12"
version = "11.3.0.4"
source = { registry = "https://pypi.org/simple" }
dependencies = [
    { name = "nvidia-nvjitlink-cu12", marker = "platform_machine != 'aarch64' and sys_platform == 'linux'" },
]
wheels = [
    { url = "https://files.pythonhosted.org/packages/8f/16/73727675941ab8e6ffd86ca3a4b7b47065edcca7a997920b831f8147c99d/nvidia_cufft_cu12-11.3.0.4-py3-none-manylinux2014_x86_64.manylinux_2_17_x86_64.whl", hash = "sha256:ccba62eb9cef5559abd5e0d54ceed2d9934030f51163df018532142a8ec533e5", size = 200221632, upload-time = "2024-11-20T17:41:32.357Z" },
    { url = "https://files.pythonhosted.org/packages/60/de/99ec247a07ea40c969d904fc14f3a356b3e2a704121675b75c366b694ee1/nvidia_cufft_cu12-11.3.0.4-py3-none-manylinux2014_x86_64.whl", hash = "sha256:768160ac89f6f7b459bee747e8d175dbf53619cfe74b2a5636264163138013ca", size = 200221622, upload-time = "2024-10-01T17:03:58.79Z" },
]

[[package]]
name = "nvidia-cufile-cu12"
version = "1.11.1.6"
source = { registry = "https://pypi.org/simple" }
wheels = [
    { url = "https://files.pythonhosted.org/packages/b2/66/cc9876340ac68ae71b15c743ddb13f8b30d5244af344ec8322b449e35426/nvidia_cufile_cu12-1.11.1.6-py3-none-manylinux2014_x86_64.manylinux_2_17_x86_64.whl", hash = "sha256:cc23469d1c7e52ce6c1d55253273d32c565dd22068647f3aa59b3c6b005bf159", size = 1142103, upload-time = "2024-11-20T17:42:11.83Z" },
]

[[package]]
name = "nvidia-curand-cu12"
version = "10.3.7.77"
source = { registry = "https://pypi.org/simple" }
wheels = [
    { url = "https://files.pythonhosted.org/packages/73/1b/44a01c4e70933637c93e6e1a8063d1e998b50213a6b65ac5a9169c47e98e/nvidia_curand_cu12-10.3.7.77-py3-none-manylinux2014_x86_64.manylinux_2_17_x86_64.whl", hash = "sha256:a42cd1344297f70b9e39a1e4f467a4e1c10f1da54ff7a85c12197f6c652c8bdf", size = 56279010, upload-time = "2024-11-20T17:42:50.958Z" },
    { url = "https://files.pythonhosted.org/packages/4a/aa/2c7ff0b5ee02eaef890c0ce7d4f74bc30901871c5e45dee1ae6d0083cd80/nvidia_curand_cu12-10.3.7.77-py3-none-manylinux2014_x86_64.whl", hash = "sha256:99f1a32f1ac2bd134897fc7a203f779303261268a65762a623bf30cc9fe79117", size = 56279000, upload-time = "2024-10-01T17:04:45.274Z" },
]

[[package]]
name = "nvidia-cusolver-cu12"
version = "11.7.1.2"
source = { registry = "https://pypi.org/simple" }
dependencies = [
    { name = "nvidia-cublas-cu12", marker = "platform_machine != 'aarch64' and sys_platform == 'linux'" },
    { name = "nvidia-cusparse-cu12", marker = "platform_machine != 'aarch64' and sys_platform == 'linux'" },
    { name = "nvidia-nvjitlink-cu12", marker = "platform_machine != 'aarch64' and sys_platform == 'linux'" },
]
wheels = [
    { url = "https://files.pythonhosted.org/packages/f0/6e/c2cf12c9ff8b872e92b4a5740701e51ff17689c4d726fca91875b07f655d/nvidia_cusolver_cu12-11.7.1.2-py3-none-manylinux2014_x86_64.manylinux_2_17_x86_64.whl", hash = "sha256:e9e49843a7707e42022babb9bcfa33c29857a93b88020c4e4434656a655b698c", size = 158229790, upload-time = "2024-11-20T17:43:43.211Z" },
    { url = "https://files.pythonhosted.org/packages/9f/81/baba53585da791d043c10084cf9553e074548408e04ae884cfe9193bd484/nvidia_cusolver_cu12-11.7.1.2-py3-none-manylinux2014_x86_64.whl", hash = "sha256:6cf28f17f64107a0c4d7802be5ff5537b2130bfc112f25d5a30df227058ca0e6", size = 158229780, upload-time = "2024-10-01T17:05:39.875Z" },
]

[[package]]
name = "nvidia-cusparse-cu12"
version = "12.5.4.2"
source = { registry = "https://pypi.org/simple" }
dependencies = [
    { name = "nvidia-nvjitlink-cu12", marker = "platform_machine != 'aarch64' and sys_platform == 'linux'" },
]
wheels = [
    { url = "https://files.pythonhosted.org/packages/06/1e/b8b7c2f4099a37b96af5c9bb158632ea9e5d9d27d7391d7eb8fc45236674/nvidia_cusparse_cu12-12.5.4.2-py3-none-manylinux2014_x86_64.manylinux_2_17_x86_64.whl", hash = "sha256:7556d9eca156e18184b94947ade0fba5bb47d69cec46bf8660fd2c71a4b48b73", size = 216561367, upload-time = "2024-11-20T17:44:54.824Z" },
    { url = "https://files.pythonhosted.org/packages/43/ac/64c4316ba163e8217a99680c7605f779accffc6a4bcd0c778c12948d3707/nvidia_cusparse_cu12-12.5.4.2-py3-none-manylinux2014_x86_64.whl", hash = "sha256:23749a6571191a215cb74d1cdbff4a86e7b19f1200c071b3fcf844a5bea23a2f", size = 216561357, upload-time = "2024-10-01T17:06:29.861Z" },
]

[[package]]
name = "nvidia-cusparselt-cu12"
version = "0.6.3"
source = { registry = "https://pypi.org/simple" }
wheels = [
    { url = "https://files.pythonhosted.org/packages/3b/9a/72ef35b399b0e183bc2e8f6f558036922d453c4d8237dab26c666a04244b/nvidia_cusparselt_cu12-0.6.3-py3-none-manylinux2014_x86_64.whl", hash = "sha256:e5c8a26c36445dd2e6812f1177978a24e2d37cacce7e090f297a688d1ec44f46", size = 156785796, upload-time = "2024-10-15T21:29:17.709Z" },
]

[[package]]
name = "nvidia-nccl-cu12"
version = "2.26.2"
source = { registry = "https://pypi.org/simple" }
wheels = [
    { url = "https://files.pythonhosted.org/packages/67/ca/f42388aed0fddd64ade7493dbba36e1f534d4e6fdbdd355c6a90030ae028/nvidia_nccl_cu12-2.26.2-py3-none-manylinux2014_x86_64.manylinux_2_17_x86_64.whl", hash = "sha256:694cf3879a206553cc9d7dbda76b13efaf610fdb70a50cba303de1b0d1530ac6", size = 201319755, upload-time = "2025-03-13T00:29:55.296Z" },
]

[[package]]
name = "nvidia-nvjitlink-cu12"
version = "12.6.85"
source = { registry = "https://pypi.org/simple" }
wheels = [
    { url = "https://files.pythonhosted.org/packages/9d/d7/c5383e47c7e9bf1c99d5bd2a8c935af2b6d705ad831a7ec5c97db4d82f4f/nvidia_nvjitlink_cu12-12.6.85-py3-none-manylinux2010_x86_64.manylinux_2_12_x86_64.whl", hash = "sha256:eedc36df9e88b682efe4309aa16b5b4e78c2407eac59e8c10a6a47535164369a", size = 19744971, upload-time = "2024-11-20T17:46:53.366Z" },
]

[[package]]
name = "nvidia-nvtx-cu12"
version = "12.6.77"
source = { registry = "https://pypi.org/simple" }
wheels = [
    { url = "https://files.pythonhosted.org/packages/56/9a/fff8376f8e3d084cd1530e1ef7b879bb7d6d265620c95c1b322725c694f4/nvidia_nvtx_cu12-12.6.77-py3-none-manylinux2014_x86_64.manylinux_2_17_x86_64.whl", hash = "sha256:b90bed3df379fa79afbd21be8e04a0314336b8ae16768b58f2d34cb1d04cd7d2", size = 89276, upload-time = "2024-11-20T17:38:27.621Z" },
    { url = "https://files.pythonhosted.org/packages/9e/4e/0d0c945463719429b7bd21dece907ad0bde437a2ff12b9b12fee94722ab0/nvidia_nvtx_cu12-12.6.77-py3-none-manylinux2014_x86_64.whl", hash = "sha256:6574241a3ec5fdc9334353ab8c479fe75841dbe8f4532a8fc97ce63503330ba1", size = 89265, upload-time = "2024-10-01T17:00:38.172Z" },
]

[[package]]
name = "omegaconf"
version = "2.4.0.dev3"
source = { registry = "https://pypi.org/simple" }
dependencies = [
    { name = "pyyaml" },
]
sdist = { url = "https://files.pythonhosted.org/packages/86/49/6368e41ec04eafc08895f5e56677914314a1bdf084376a7e392eb17905a7/omegaconf-2.4.0.dev3.tar.gz", hash = "sha256:9948b9bfb15074863883bb90c4bfc9f3878af392e77ef5d8c9b01fac834745b1", size = 3440280, upload-time = "2024-02-29T17:01:42.975Z" }
wheels = [
    { url = "https://files.pythonhosted.org/packages/dc/08/29b30970ce5e22440e2bc1fd929a79de08feb3c6c054bc7e832228fc1a94/omegaconf-2.4.0.dev3-py3-none-any.whl", hash = "sha256:acffa42eab0d9cb09ccead6e80d1dfd20a625e21602353f267f3bc2cd131f7b2", size = 224417, upload-time = "2024-02-29T17:01:39.557Z" },
]

[[package]]
name = "opencv-python"
version = "4.11.0.86"
source = { registry = "https://pypi.org/simple" }
dependencies = [
    { name = "numpy" },
]
sdist = { url = "https://files.pythonhosted.org/packages/17/06/68c27a523103dad5837dc5b87e71285280c4f098c60e4fe8a8db6486ab09/opencv-python-4.11.0.86.tar.gz", hash = "sha256:03d60ccae62304860d232272e4a4fda93c39d595780cb40b161b310244b736a4", size = 95171956, upload-time = "2025-01-16T13:52:24.737Z" }
wheels = [
    { url = "https://files.pythonhosted.org/packages/05/4d/53b30a2a3ac1f75f65a59eb29cf2ee7207ce64867db47036ad61743d5a23/opencv_python-4.11.0.86-cp37-abi3-macosx_13_0_arm64.whl", hash = "sha256:432f67c223f1dc2824f5e73cdfcd9db0efc8710647d4e813012195dc9122a52a", size = 37326322, upload-time = "2025-01-16T13:52:25.887Z" },
    { url = "https://files.pythonhosted.org/packages/3b/84/0a67490741867eacdfa37bc18df96e08a9d579583b419010d7f3da8ff503/opencv_python-4.11.0.86-cp37-abi3-macosx_13_0_x86_64.whl", hash = "sha256:9d05ef13d23fe97f575153558653e2d6e87103995d54e6a35db3f282fe1f9c66", size = 56723197, upload-time = "2025-01-16T13:55:21.222Z" },
    { url = "https://files.pythonhosted.org/packages/f3/bd/29c126788da65c1fb2b5fb621b7fed0ed5f9122aa22a0868c5e2c15c6d23/opencv_python-4.11.0.86-cp37-abi3-manylinux_2_17_aarch64.manylinux2014_aarch64.whl", hash = "sha256:1b92ae2c8852208817e6776ba1ea0d6b1e0a1b5431e971a2a0ddd2a8cc398202", size = 42230439, upload-time = "2025-01-16T13:51:35.822Z" },
    { url = "https://files.pythonhosted.org/packages/2c/8b/90eb44a40476fa0e71e05a0283947cfd74a5d36121a11d926ad6f3193cc4/opencv_python-4.11.0.86-cp37-abi3-manylinux_2_17_x86_64.manylinux2014_x86_64.whl", hash = "sha256:6b02611523803495003bd87362db3e1d2a0454a6a63025dc6658a9830570aa0d", size = 62986597, upload-time = "2025-01-16T13:52:08.836Z" },
    { url = "https://files.pythonhosted.org/packages/fb/d7/1d5941a9dde095468b288d989ff6539dd69cd429dbf1b9e839013d21b6f0/opencv_python-4.11.0.86-cp37-abi3-win32.whl", hash = "sha256:810549cb2a4aedaa84ad9a1c92fbfdfc14090e2749cedf2c1589ad8359aa169b", size = 29384337, upload-time = "2025-01-16T13:52:13.549Z" },
    { url = "https://files.pythonhosted.org/packages/a4/7d/f1c30a92854540bf789e9cd5dde7ef49bbe63f855b85a2e6b3db8135c591/opencv_python-4.11.0.86-cp37-abi3-win_amd64.whl", hash = "sha256:085ad9b77c18853ea66283e98affefe2de8cc4c1f43eda4c100cf9b2721142ec", size = 39488044, upload-time = "2025-01-16T13:52:21.928Z" },
]

[[package]]
name = "opt-einsum"
version = "3.4.0"
source = { registry = "https://pypi.org/simple" }
sdist = { url = "https://files.pythonhosted.org/packages/8c/b9/2ac072041e899a52f20cf9510850ff58295003aa75525e58343591b0cbfb/opt_einsum-3.4.0.tar.gz", hash = "sha256:96ca72f1b886d148241348783498194c577fa30a8faac108586b14f1ba4473ac", size = 63004, upload-time = "2024-09-26T14:33:24.483Z" }
wheels = [
    { url = "https://files.pythonhosted.org/packages/23/cd/066e86230ae37ed0be70aae89aabf03ca8d9f39c8aea0dec8029455b5540/opt_einsum-3.4.0-py3-none-any.whl", hash = "sha256:69bb92469f86a1565195ece4ac0323943e83477171b91d24c35afe028a90d7cd", size = 71932, upload-time = "2024-09-26T14:33:23.039Z" },
]

[[package]]
name = "orjson"
version = "3.10.18"
source = { registry = "https://pypi.org/simple" }
sdist = { url = "https://files.pythonhosted.org/packages/81/0b/fea456a3ffe74e70ba30e01ec183a9b26bec4d497f61dcfce1b601059c60/orjson-3.10.18.tar.gz", hash = "sha256:e8da3947d92123eda795b68228cafe2724815621fe35e8e320a9e9593a4bcd53", size = 5422810, upload-time = "2025-04-29T23:30:08.423Z" }
wheels = [
    { url = "https://files.pythonhosted.org/packages/97/c7/c54a948ce9a4278794f669a353551ce7db4ffb656c69a6e1f2264d563e50/orjson-3.10.18-cp311-cp311-macosx_10_15_x86_64.macosx_11_0_arm64.macosx_10_15_universal2.whl", hash = "sha256:e0a183ac3b8e40471e8d843105da6fbe7c070faab023be3b08188ee3f85719b8", size = 248929, upload-time = "2025-04-29T23:28:30.716Z" },
    { url = "https://files.pythonhosted.org/packages/9e/60/a9c674ef1dd8ab22b5b10f9300e7e70444d4e3cda4b8258d6c2488c32143/orjson-3.10.18-cp311-cp311-macosx_15_0_arm64.whl", hash = "sha256:5ef7c164d9174362f85238d0cd4afdeeb89d9e523e4651add6a5d458d6f7d42d", size = 133364, upload-time = "2025-04-29T23:28:32.392Z" },
    { url = "https://files.pythonhosted.org/packages/c1/4e/f7d1bdd983082216e414e6d7ef897b0c2957f99c545826c06f371d52337e/orjson-3.10.18-cp311-cp311-manylinux_2_17_aarch64.manylinux2014_aarch64.whl", hash = "sha256:afd14c5d99cdc7bf93f22b12ec3b294931518aa019e2a147e8aa2f31fd3240f7", size = 136995, upload-time = "2025-04-29T23:28:34.024Z" },
    { url = "https://files.pythonhosted.org/packages/17/89/46b9181ba0ea251c9243b0c8ce29ff7c9796fa943806a9c8b02592fce8ea/orjson-3.10.18-cp311-cp311-manylinux_2_17_armv7l.manylinux2014_armv7l.whl", hash = "sha256:7b672502323b6cd133c4af6b79e3bea36bad2d16bca6c1f645903fce83909a7a", size = 132894, upload-time = "2025-04-29T23:28:35.318Z" },
    { url = "https://files.pythonhosted.org/packages/ca/dd/7bce6fcc5b8c21aef59ba3c67f2166f0a1a9b0317dcca4a9d5bd7934ecfd/orjson-3.10.18-cp311-cp311-manylinux_2_17_i686.manylinux2014_i686.whl", hash = "sha256:51f8c63be6e070ec894c629186b1c0fe798662b8687f3d9fdfa5e401c6bd7679", size = 137016, upload-time = "2025-04-29T23:28:36.674Z" },
    { url = "https://files.pythonhosted.org/packages/1c/4a/b8aea1c83af805dcd31c1f03c95aabb3e19a016b2a4645dd822c5686e94d/orjson-3.10.18-cp311-cp311-manylinux_2_17_ppc64le.manylinux2014_ppc64le.whl", hash = "sha256:3f9478ade5313d724e0495d167083c6f3be0dd2f1c9c8a38db9a9e912cdaf947", size = 138290, upload-time = "2025-04-29T23:28:38.3Z" },
    { url = "https://files.pythonhosted.org/packages/36/d6/7eb05c85d987b688707f45dcf83c91abc2251e0dd9fb4f7be96514f838b1/orjson-3.10.18-cp311-cp311-manylinux_2_17_s390x.manylinux2014_s390x.whl", hash = "sha256:187aefa562300a9d382b4b4eb9694806e5848b0cedf52037bb5c228c61bb66d4", size = 142829, upload-time = "2025-04-29T23:28:39.657Z" },
    { url = "https://files.pythonhosted.org/packages/d2/78/ddd3ee7873f2b5f90f016bc04062713d567435c53ecc8783aab3a4d34915/orjson-3.10.18-cp311-cp311-manylinux_2_17_x86_64.manylinux2014_x86_64.whl", hash = "sha256:9da552683bc9da222379c7a01779bddd0ad39dd699dd6300abaf43eadee38334", size = 132805, upload-time = "2025-04-29T23:28:40.969Z" },
    { url = "https://files.pythonhosted.org/packages/8c/09/c8e047f73d2c5d21ead9c180203e111cddeffc0848d5f0f974e346e21c8e/orjson-3.10.18-cp311-cp311-musllinux_1_2_aarch64.whl", hash = "sha256:e450885f7b47a0231979d9c49b567ed1c4e9f69240804621be87c40bc9d3cf17", size = 135008, upload-time = "2025-04-29T23:28:42.284Z" },
    { url = "https://files.pythonhosted.org/packages/0c/4b/dccbf5055ef8fb6eda542ab271955fc1f9bf0b941a058490293f8811122b/orjson-3.10.18-cp311-cp311-musllinux_1_2_armv7l.whl", hash = "sha256:5e3c9cc2ba324187cd06287ca24f65528f16dfc80add48dc99fa6c836bb3137e", size = 413419, upload-time = "2025-04-29T23:28:43.673Z" },
    { url = "https://files.pythonhosted.org/packages/8a/f3/1eac0c5e2d6d6790bd2025ebfbefcbd37f0d097103d76f9b3f9302af5a17/orjson-3.10.18-cp311-cp311-musllinux_1_2_i686.whl", hash = "sha256:50ce016233ac4bfd843ac5471e232b865271d7d9d44cf9d33773bcd883ce442b", size = 153292, upload-time = "2025-04-29T23:28:45.573Z" },
    { url = "https://files.pythonhosted.org/packages/1f/b4/ef0abf64c8f1fabf98791819ab502c2c8c1dc48b786646533a93637d8999/orjson-3.10.18-cp311-cp311-musllinux_1_2_x86_64.whl", hash = "sha256:b3ceff74a8f7ffde0b2785ca749fc4e80e4315c0fd887561144059fb1c138aa7", size = 137182, upload-time = "2025-04-29T23:28:47.229Z" },
    { url = "https://files.pythonhosted.org/packages/a9/a3/6ea878e7b4a0dc5c888d0370d7752dcb23f402747d10e2257478d69b5e63/orjson-3.10.18-cp311-cp311-win32.whl", hash = "sha256:fdba703c722bd868c04702cac4cb8c6b8ff137af2623bc0ddb3b3e6a2c8996c1", size = 142695, upload-time = "2025-04-29T23:28:48.564Z" },
    { url = "https://files.pythonhosted.org/packages/79/2a/4048700a3233d562f0e90d5572a849baa18ae4e5ce4c3ba6247e4ece57b0/orjson-3.10.18-cp311-cp311-win_amd64.whl", hash = "sha256:c28082933c71ff4bc6ccc82a454a2bffcef6e1d7379756ca567c772e4fb3278a", size = 134603, upload-time = "2025-04-29T23:28:50.442Z" },
    { url = "https://files.pythonhosted.org/packages/03/45/10d934535a4993d27e1c84f1810e79ccf8b1b7418cef12151a22fe9bb1e1/orjson-3.10.18-cp311-cp311-win_arm64.whl", hash = "sha256:a6c7c391beaedd3fa63206e5c2b7b554196f14debf1ec9deb54b5d279b1b46f5", size = 131400, upload-time = "2025-04-29T23:28:51.838Z" },
]

[[package]]
name = "packaging"
version = "25.0"
source = { registry = "https://pypi.org/simple" }
sdist = { url = "https://files.pythonhosted.org/packages/a1/d4/1fc4078c65507b51b96ca8f8c3ba19e6a61c8253c72794544580a7b6c24d/packaging-25.0.tar.gz", hash = "sha256:d443872c98d677bf60f6a1f2f8c1cb748e8fe762d2bf9d3148b5599295b0fc4f", size = 165727, upload-time = "2025-04-19T11:48:59.673Z" }
wheels = [
    { url = "https://files.pythonhosted.org/packages/20/12/38679034af332785aac8774540895e234f4d07f7545804097de4b666afd8/packaging-25.0-py3-none-any.whl", hash = "sha256:29572ef2b1f17581046b3a2227d5c611fb25ec70ca1ba8554b24b0e69331a484", size = 66469, upload-time = "2025-04-19T11:48:57.875Z" },
]

[[package]]
name = "pandas"
version = "2.2.3"
source = { registry = "https://pypi.org/simple" }
dependencies = [
    { name = "numpy" },
    { name = "python-dateutil" },
    { name = "pytz" },
    { name = "tzdata" },
]
sdist = { url = "https://files.pythonhosted.org/packages/9c/d6/9f8431bacc2e19dca897724cd097b1bb224a6ad5433784a44b587c7c13af/pandas-2.2.3.tar.gz", hash = "sha256:4f18ba62b61d7e192368b84517265a99b4d7ee8912f8708660fb4a366cc82667", size = 4399213, upload-time = "2024-09-20T13:10:04.827Z" }
wheels = [
    { url = "https://files.pythonhosted.org/packages/a8/44/d9502bf0ed197ba9bf1103c9867d5904ddcaf869e52329787fc54ed70cc8/pandas-2.2.3-cp311-cp311-macosx_10_9_x86_64.whl", hash = "sha256:66108071e1b935240e74525006034333f98bcdb87ea116de573a6a0dccb6c039", size = 12602222, upload-time = "2024-09-20T13:08:56.254Z" },
    { url = "https://files.pythonhosted.org/packages/52/11/9eac327a38834f162b8250aab32a6781339c69afe7574368fffe46387edf/pandas-2.2.3-cp311-cp311-macosx_11_0_arm64.whl", hash = "sha256:7c2875855b0ff77b2a64a0365e24455d9990730d6431b9e0ee18ad8acee13dbd", size = 11321274, upload-time = "2024-09-20T13:08:58.645Z" },
    { url = "https://files.pythonhosted.org/packages/45/fb/c4beeb084718598ba19aa9f5abbc8aed8b42f90930da861fcb1acdb54c3a/pandas-2.2.3-cp311-cp311-manylinux2014_aarch64.manylinux_2_17_aarch64.whl", hash = "sha256:cd8d0c3be0515c12fed0bdbae072551c8b54b7192c7b1fda0ba56059a0179698", size = 15579836, upload-time = "2024-09-20T19:01:57.571Z" },
    { url = "https://files.pythonhosted.org/packages/cd/5f/4dba1d39bb9c38d574a9a22548c540177f78ea47b32f99c0ff2ec499fac5/pandas-2.2.3-cp311-cp311-manylinux_2_17_x86_64.manylinux2014_x86_64.whl", hash = "sha256:c124333816c3a9b03fbeef3a9f230ba9a737e9e5bb4060aa2107a86cc0a497fc", size = 13058505, upload-time = "2024-09-20T13:09:01.501Z" },
    { url = "https://files.pythonhosted.org/packages/b9/57/708135b90391995361636634df1f1130d03ba456e95bcf576fada459115a/pandas-2.2.3-cp311-cp311-musllinux_1_2_aarch64.whl", hash = "sha256:63cc132e40a2e084cf01adf0775b15ac515ba905d7dcca47e9a251819c575ef3", size = 16744420, upload-time = "2024-09-20T19:02:00.678Z" },
    { url = "https://files.pythonhosted.org/packages/86/4a/03ed6b7ee323cf30404265c284cee9c65c56a212e0a08d9ee06984ba2240/pandas-2.2.3-cp311-cp311-musllinux_1_2_x86_64.whl", hash = "sha256:29401dbfa9ad77319367d36940cd8a0b3a11aba16063e39632d98b0e931ddf32", size = 14440457, upload-time = "2024-09-20T13:09:04.105Z" },
    { url = "https://files.pythonhosted.org/packages/ed/8c/87ddf1fcb55d11f9f847e3c69bb1c6f8e46e2f40ab1a2d2abadb2401b007/pandas-2.2.3-cp311-cp311-win_amd64.whl", hash = "sha256:3fc6873a41186404dad67245896a6e440baacc92f5b716ccd1bc9ed2995ab2c5", size = 11617166, upload-time = "2024-09-20T13:09:06.917Z" },
]

[[package]]
name = "pendulum"
version = "3.1.0"
source = { registry = "https://pypi.org/simple" }
dependencies = [
    { name = "python-dateutil" },
    { name = "tzdata" },
]
sdist = { url = "https://files.pythonhosted.org/packages/23/7c/009c12b86c7cc6c403aec80f8a4308598dfc5995e5c523a5491faaa3952e/pendulum-3.1.0.tar.gz", hash = "sha256:66f96303560f41d097bee7d2dc98ffca716fbb3a832c4b3062034c2d45865015", size = 85930, upload-time = "2025-04-19T14:30:01.675Z" }
wheels = [
    { url = "https://files.pythonhosted.org/packages/5e/6e/d28d3c22e6708b819a94c05bd05a3dfaed5c685379e8b6dc4b34b473b942/pendulum-3.1.0-cp311-cp311-macosx_10_12_x86_64.whl", hash = "sha256:61a03d14f8c64d13b2f7d5859e4b4053c4a7d3b02339f6c71f3e4606bfd67423", size = 338596, upload-time = "2025-04-19T14:01:11.306Z" },
    { url = "https://files.pythonhosted.org/packages/e1/e6/43324d58021d463c2eeb6146b169d2c935f2f840f9e45ac2d500453d954c/pendulum-3.1.0-cp311-cp311-macosx_11_0_arm64.whl", hash = "sha256:e674ed2d158afa5c361e60f1f67872dc55b492a10cacdaa7fcd7b7da5f158f24", size = 325854, upload-time = "2025-04-19T14:01:13.156Z" },
    { url = "https://files.pythonhosted.org/packages/b0/a7/d2ae79b960bfdea94dab67e2f118697b08bc9e98eb6bd8d32c4d99240da3/pendulum-3.1.0-cp311-cp311-manylinux_2_17_aarch64.manylinux2014_aarch64.whl", hash = "sha256:7c75377eb16e58bbe7e03ea89eeea49be6fc5de0934a4aef0e263f8b4fa71bc2", size = 344334, upload-time = "2025-04-19T14:01:15.151Z" },
    { url = "https://files.pythonhosted.org/packages/96/94/941f071212e23c29aae7def891fb636930c648386e059ce09ea0dcd43933/pendulum-3.1.0-cp311-cp311-manylinux_2_17_ppc64le.manylinux2014_ppc64le.whl", hash = "sha256:656b8b0ce070f0f2e5e2668247d3c783c55336534aa1f13bd0969535878955e1", size = 382259, upload-time = "2025-04-19T14:01:16.924Z" },
    { url = "https://files.pythonhosted.org/packages/51/ad/a78a701656aec00d16fee636704445c23ca11617a0bfe7c3848d1caa5157/pendulum-3.1.0-cp311-cp311-manylinux_2_17_s390x.manylinux2014_s390x.whl", hash = "sha256:48962903e6c1afe1f13548cb6252666056086c107d59e3d64795c58c9298bc2e", size = 436361, upload-time = "2025-04-19T14:01:18.796Z" },
    { url = "https://files.pythonhosted.org/packages/da/93/83f59ccbf4435c29dca8c63a6560fcbe4783079a468a5f91d9f886fd21f0/pendulum-3.1.0-cp311-cp311-manylinux_2_17_x86_64.manylinux2014_x86_64.whl", hash = "sha256:d364ec3f8e65010fefd4b0aaf7be5eb97e5df761b107a06f5e743b7c3f52c311", size = 353653, upload-time = "2025-04-19T14:01:20.159Z" },
    { url = "https://files.pythonhosted.org/packages/6f/0f/42d6644ec6339b41066f594e52d286162aecd2e9735aaf994d7e00c9e09d/pendulum-3.1.0-cp311-cp311-musllinux_1_1_aarch64.whl", hash = "sha256:dd52caffc2afb86612ec43bbeb226f204ea12ebff9f3d12f900a7d3097210fcc", size = 524567, upload-time = "2025-04-19T14:01:21.457Z" },
    { url = "https://files.pythonhosted.org/packages/de/45/d84d909202755ab9d3379e5481fdf70f53344ebefbd68d6f5803ddde98a6/pendulum-3.1.0-cp311-cp311-musllinux_1_1_x86_64.whl", hash = "sha256:d439fccaa35c91f686bd59d30604dab01e8b5c1d0dd66e81648c432fd3f8a539", size = 525571, upload-time = "2025-04-19T14:01:23.329Z" },
    { url = "https://files.pythonhosted.org/packages/0d/e0/4de160773ce3c2f7843c310db19dd919a0cd02cc1c0384866f63b18a6251/pendulum-3.1.0-cp311-cp311-win_amd64.whl", hash = "sha256:43288773a86d9c5c0ddb645f88f615ff6bd12fd1410b34323662beccb18f3b49", size = 260259, upload-time = "2025-04-19T14:01:24.689Z" },
    { url = "https://files.pythonhosted.org/packages/c1/7f/ffa278f78112c6c6e5130a702042f52aab5c649ae2edf814df07810bbba5/pendulum-3.1.0-cp311-cp311-win_arm64.whl", hash = "sha256:569ea5072ae0f11d625e03b36d865f8037b76e838a3b621f6967314193896a11", size = 253899, upload-time = "2025-04-19T14:01:26.442Z" },
    { url = "https://files.pythonhosted.org/packages/6e/23/e98758924d1b3aac11a626268eabf7f3cf177e7837c28d47bf84c64532d0/pendulum-3.1.0-py3-none-any.whl", hash = "sha256:f9178c2a8e291758ade1e8dd6371b1d26d08371b4c7730a6e9a3ef8b16ebae0f", size = 111799, upload-time = "2025-04-19T14:02:34.739Z" },
]

[[package]]
name = "pettingzoo"
version = "1.25.0"
source = { registry = "https://pypi.org/simple" }
dependencies = [
    { name = "gymnasium" },
    { name = "numpy" },
]
sdist = { url = "https://files.pythonhosted.org/packages/38/cb/cbb8d0e973b284f709ce93a80354d464588301957220f031c51324b464b2/pettingzoo-1.25.0.tar.gz", hash = "sha256:4b8a8552eab07a9c8f37dca094e59ee194003c57e2a7e7348bdf7c62049eecf6", size = 723959, upload-time = "2025-04-22T14:37:37.36Z" }
wheels = [
    { url = "https://files.pythonhosted.org/packages/d3/9a/33fb244264573687ef27b2f436ae98b524c5e8e5edc7c36183a59c5b4748/pettingzoo-1.25.0-py3-none-any.whl", hash = "sha256:f385bccbebdad73a0c3da884344aea6e2614aa962b653c790b06ef9ab162d651", size = 852489, upload-time = "2025-04-22T14:37:36.036Z" },
]

[[package]]
name = "pillow"
version = "11.2.1"
source = { registry = "https://pypi.org/simple" }
sdist = { url = "https://files.pythonhosted.org/packages/af/cb/bb5c01fcd2a69335b86c22142b2bccfc3464087efb7fd382eee5ffc7fdf7/pillow-11.2.1.tar.gz", hash = "sha256:a64dd61998416367b7ef979b73d3a85853ba9bec4c2925f74e588879a58716b6", size = 47026707, upload-time = "2025-04-12T17:50:03.289Z" }
wheels = [
    { url = "https://files.pythonhosted.org/packages/68/08/3fbf4b98924c73037a8e8b4c2c774784805e0fb4ebca6c5bb60795c40125/pillow-11.2.1-cp311-cp311-macosx_10_10_x86_64.whl", hash = "sha256:35ca289f712ccfc699508c4658a1d14652e8033e9b69839edf83cbdd0ba39e70", size = 3198450, upload-time = "2025-04-12T17:47:37.135Z" },
    { url = "https://files.pythonhosted.org/packages/84/92/6505b1af3d2849d5e714fc75ba9e69b7255c05ee42383a35a4d58f576b16/pillow-11.2.1-cp311-cp311-macosx_11_0_arm64.whl", hash = "sha256:e0409af9f829f87a2dfb7e259f78f317a5351f2045158be321fd135973fff7bf", size = 3030550, upload-time = "2025-04-12T17:47:39.345Z" },
    { url = "https://files.pythonhosted.org/packages/3c/8c/ac2f99d2a70ff966bc7eb13dacacfaab57c0549b2ffb351b6537c7840b12/pillow-11.2.1-cp311-cp311-manylinux_2_17_aarch64.manylinux2014_aarch64.whl", hash = "sha256:d4e5c5edee874dce4f653dbe59db7c73a600119fbea8d31f53423586ee2aafd7", size = 4415018, upload-time = "2025-04-12T17:47:41.128Z" },
    { url = "https://files.pythonhosted.org/packages/1f/e3/0a58b5d838687f40891fff9cbaf8669f90c96b64dc8f91f87894413856c6/pillow-11.2.1-cp311-cp311-manylinux_2_17_x86_64.manylinux2014_x86_64.whl", hash = "sha256:b93a07e76d13bff9444f1a029e0af2964e654bfc2e2c2d46bfd080df5ad5f3d8", size = 4498006, upload-time = "2025-04-12T17:47:42.912Z" },
    { url = "https://files.pythonhosted.org/packages/21/f5/6ba14718135f08fbfa33308efe027dd02b781d3f1d5c471444a395933aac/pillow-11.2.1-cp311-cp311-manylinux_2_28_aarch64.whl", hash = "sha256:e6def7eed9e7fa90fde255afaf08060dc4b343bbe524a8f69bdd2a2f0018f600", size = 4517773, upload-time = "2025-04-12T17:47:44.611Z" },
    { url = "https://files.pythonhosted.org/packages/20/f2/805ad600fc59ebe4f1ba6129cd3a75fb0da126975c8579b8f57abeb61e80/pillow-11.2.1-cp311-cp311-manylinux_2_28_x86_64.whl", hash = "sha256:8f4f3724c068be008c08257207210c138d5f3731af6c155a81c2b09a9eb3a788", size = 4607069, upload-time = "2025-04-12T17:47:46.46Z" },
    { url = "https://files.pythonhosted.org/packages/71/6b/4ef8a288b4bb2e0180cba13ca0a519fa27aa982875882392b65131401099/pillow-11.2.1-cp311-cp311-musllinux_1_2_aarch64.whl", hash = "sha256:a0a6709b47019dff32e678bc12c63008311b82b9327613f534e496dacaefb71e", size = 4583460, upload-time = "2025-04-12T17:47:49.255Z" },
    { url = "https://files.pythonhosted.org/packages/62/ae/f29c705a09cbc9e2a456590816e5c234382ae5d32584f451c3eb41a62062/pillow-11.2.1-cp311-cp311-musllinux_1_2_x86_64.whl", hash = "sha256:f6b0c664ccb879109ee3ca702a9272d877f4fcd21e5eb63c26422fd6e415365e", size = 4661304, upload-time = "2025-04-12T17:47:51.067Z" },
    { url = "https://files.pythonhosted.org/packages/6e/1a/c8217b6f2f73794a5e219fbad087701f412337ae6dbb956db37d69a9bc43/pillow-11.2.1-cp311-cp311-win32.whl", hash = "sha256:cc5d875d56e49f112b6def6813c4e3d3036d269c008bf8aef72cd08d20ca6df6", size = 2331809, upload-time = "2025-04-12T17:47:54.425Z" },
    { url = "https://files.pythonhosted.org/packages/e2/72/25a8f40170dc262e86e90f37cb72cb3de5e307f75bf4b02535a61afcd519/pillow-11.2.1-cp311-cp311-win_amd64.whl", hash = "sha256:0f5c7eda47bf8e3c8a283762cab94e496ba977a420868cb819159980b6709193", size = 2676338, upload-time = "2025-04-12T17:47:56.535Z" },
    { url = "https://files.pythonhosted.org/packages/06/9e/76825e39efee61efea258b479391ca77d64dbd9e5804e4ad0fa453b4ba55/pillow-11.2.1-cp311-cp311-win_arm64.whl", hash = "sha256:4d375eb838755f2528ac8cbc926c3e31cc49ca4ad0cf79cff48b20e30634a4a7", size = 2414918, upload-time = "2025-04-12T17:47:58.217Z" },
    { url = "https://files.pythonhosted.org/packages/a4/ad/2613c04633c7257d9481ab21d6b5364b59fc5d75faafd7cb8693523945a3/pillow-11.2.1-pp311-pypy311_pp73-macosx_10_15_x86_64.whl", hash = "sha256:80f1df8dbe9572b4b7abdfa17eb5d78dd620b1d55d9e25f834efdbee872d3aed", size = 3181734, upload-time = "2025-04-12T17:49:46.789Z" },
    { url = "https://files.pythonhosted.org/packages/a4/fd/dcdda4471ed667de57bb5405bb42d751e6cfdd4011a12c248b455c778e03/pillow-11.2.1-pp311-pypy311_pp73-macosx_11_0_arm64.whl", hash = "sha256:ea926cfbc3957090becbcbbb65ad177161a2ff2ad578b5a6ec9bb1e1cd78753c", size = 2999841, upload-time = "2025-04-12T17:49:48.812Z" },
    { url = "https://files.pythonhosted.org/packages/ac/89/8a2536e95e77432833f0db6fd72a8d310c8e4272a04461fb833eb021bf94/pillow-11.2.1-pp311-pypy311_pp73-manylinux_2_17_aarch64.manylinux2014_aarch64.whl", hash = "sha256:738db0e0941ca0376804d4de6a782c005245264edaa253ffce24e5a15cbdc7bd", size = 3437470, upload-time = "2025-04-12T17:49:50.831Z" },
    { url = "https://files.pythonhosted.org/packages/9d/8f/abd47b73c60712f88e9eda32baced7bfc3e9bd6a7619bb64b93acff28c3e/pillow-11.2.1-pp311-pypy311_pp73-manylinux_2_17_x86_64.manylinux2014_x86_64.whl", hash = "sha256:9db98ab6565c69082ec9b0d4e40dd9f6181dab0dd236d26f7a50b8b9bfbd5076", size = 3460013, upload-time = "2025-04-12T17:49:53.278Z" },
    { url = "https://files.pythonhosted.org/packages/f6/20/5c0a0aa83b213b7a07ec01e71a3d6ea2cf4ad1d2c686cc0168173b6089e7/pillow-11.2.1-pp311-pypy311_pp73-manylinux_2_28_aarch64.whl", hash = "sha256:036e53f4170e270ddb8797d4c590e6dd14d28e15c7da375c18978045f7e6c37b", size = 3527165, upload-time = "2025-04-12T17:49:55.164Z" },
    { url = "https://files.pythonhosted.org/packages/58/0e/2abab98a72202d91146abc839e10c14f7cf36166f12838ea0c4db3ca6ecb/pillow-11.2.1-pp311-pypy311_pp73-manylinux_2_28_x86_64.whl", hash = "sha256:14f73f7c291279bd65fda51ee87affd7c1e097709f7fdd0188957a16c264601f", size = 3571586, upload-time = "2025-04-12T17:49:57.171Z" },
    { url = "https://files.pythonhosted.org/packages/21/2c/5e05f58658cf49b6667762cca03d6e7d85cededde2caf2ab37b81f80e574/pillow-11.2.1-pp311-pypy311_pp73-win_amd64.whl", hash = "sha256:208653868d5c9ecc2b327f9b9ef34e0e42a4cdd172c2988fd81d62d2bc9bc044", size = 2674751, upload-time = "2025-04-12T17:49:59.628Z" },
]

[[package]]
name = "pixie-python"
version = "4.3.0"
source = { registry = "https://pypi.org/simple" }
sdist = { url = "https://files.pythonhosted.org/packages/8b/b6/b568fc34b6a00db41d0f97a0c35e6eb9ec574815f7d7a4200318436c91b7/pixie-python-4.3.0.tar.gz", hash = "sha256:ec7ab8e5fbf3147bef086b84e53224331bb639b7be5910f656e84ae6131561cb", size = 1523363, upload-time = "2022-05-24T02:04:45.347Z" }

[[package]]
name = "platformdirs"
version = "4.3.8"
source = { registry = "https://pypi.org/simple" }
sdist = { url = "https://files.pythonhosted.org/packages/fe/8b/3c73abc9c759ecd3f1f7ceff6685840859e8070c4d947c93fae71f6a0bf2/platformdirs-4.3.8.tar.gz", hash = "sha256:3d512d96e16bcb959a814c9f348431070822a6496326a4be0911c40b5a74c2bc", size = 21362, upload-time = "2025-05-07T22:47:42.121Z" }
wheels = [
    { url = "https://files.pythonhosted.org/packages/fe/39/979e8e21520d4e47a0bbe349e2713c0aac6f3d853d0e5b34d76206c439aa/platformdirs-4.3.8-py3-none-any.whl", hash = "sha256:ff7059bb7eb1179e2685604f4aaf157cfd9535242bd23742eadc3c13542139b4", size = 18567, upload-time = "2025-05-07T22:47:40.376Z" },
]

[[package]]
name = "plotly"
version = "6.1.1"
source = { registry = "https://pypi.org/simple" }
dependencies = [
    { name = "narwhals" },
    { name = "packaging" },
]
sdist = { url = "https://files.pythonhosted.org/packages/8a/7c/f396bc817975252afbe7af102ce09cd12ac40a8e90b8699a857d1b15c8a3/plotly-6.1.1.tar.gz", hash = "sha256:84a4f3d36655f1328fa3155377c7e8a9533196697d5b79a4bc5e905bdd09a433", size = 7543694, upload-time = "2025-05-20T20:09:31.935Z" }
wheels = [
    { url = "https://files.pythonhosted.org/packages/75/f3/f8cb7066f761e2530e1280889e3413769891e349fca35ee7290e4ace35f5/plotly-6.1.1-py3-none-any.whl", hash = "sha256:9cca7167406ebf7ff541422738402159ec3621a608ff7b3e2f025573a1c76225", size = 16118469, upload-time = "2025-05-20T20:09:26.196Z" },
]

[[package]]
name = "pluggy"
version = "1.6.0"
source = { registry = "https://pypi.org/simple" }
sdist = { url = "https://files.pythonhosted.org/packages/f9/e2/3e91f31a7d2b083fe6ef3fa267035b518369d9511ffab804f839851d2779/pluggy-1.6.0.tar.gz", hash = "sha256:7dcc130b76258d33b90f61b658791dede3486c3e6bfb003ee5c9bfb396dd22f3", size = 69412, upload-time = "2025-05-15T12:30:07.975Z" }
wheels = [
    { url = "https://files.pythonhosted.org/packages/54/20/4d324d65cc6d9205fabedc306948156824eb9f0ee1633355a8f7ec5c66bf/pluggy-1.6.0-py3-none-any.whl", hash = "sha256:e920276dd6813095e9377c0bc5566d94c932c33b27a3e3945d8389c374dd4746", size = 20538, upload-time = "2025-05-15T12:30:06.134Z" },
]

[[package]]
name = "prettytable"
version = "3.16.0"
source = { registry = "https://pypi.org/simple" }
dependencies = [
    { name = "wcwidth" },
]
sdist = { url = "https://files.pythonhosted.org/packages/99/b1/85e18ac92afd08c533603e3393977b6bc1443043115a47bb094f3b98f94f/prettytable-3.16.0.tar.gz", hash = "sha256:3c64b31719d961bf69c9a7e03d0c1e477320906a98da63952bc6698d6164ff57", size = 66276, upload-time = "2025-03-24T19:39:04.008Z" }
wheels = [
    { url = "https://files.pythonhosted.org/packages/02/c7/5613524e606ea1688b3bdbf48aa64bafb6d0a4ac3750274c43b6158a390f/prettytable-3.16.0-py3-none-any.whl", hash = "sha256:b5eccfabb82222f5aa46b798ff02a8452cf530a352c31bddfa29be41242863aa", size = 33863, upload-time = "2025-03-24T19:39:02.359Z" },
]

[[package]]
name = "protobuf"
version = "6.31.1"
source = { registry = "https://pypi.org/simple" }
sdist = { url = "https://files.pythonhosted.org/packages/52/f3/b9655a711b32c19720253f6f06326faf90580834e2e83f840472d752bc8b/protobuf-6.31.1.tar.gz", hash = "sha256:d8cac4c982f0b957a4dc73a80e2ea24fab08e679c0de9deb835f4a12d69aca9a", size = 441797, upload-time = "2025-05-28T19:25:54.947Z" }
wheels = [
    { url = "https://files.pythonhosted.org/packages/f3/6f/6ab8e4bf962fd5570d3deaa2d5c38f0a363f57b4501047b5ebeb83ab1125/protobuf-6.31.1-cp310-abi3-win32.whl", hash = "sha256:7fa17d5a29c2e04b7d90e5e32388b8bfd0e7107cd8e616feef7ed3fa6bdab5c9", size = 423603, upload-time = "2025-05-28T19:25:41.198Z" },
    { url = "https://files.pythonhosted.org/packages/44/3a/b15c4347dd4bf3a1b0ee882f384623e2063bb5cf9fa9d57990a4f7df2fb6/protobuf-6.31.1-cp310-abi3-win_amd64.whl", hash = "sha256:426f59d2964864a1a366254fa703b8632dcec0790d8862d30034d8245e1cd447", size = 435283, upload-time = "2025-05-28T19:25:44.275Z" },
    { url = "https://files.pythonhosted.org/packages/6a/c9/b9689a2a250264a84e66c46d8862ba788ee7a641cdca39bccf64f59284b7/protobuf-6.31.1-cp39-abi3-macosx_10_9_universal2.whl", hash = "sha256:6f1227473dc43d44ed644425268eb7c2e488ae245d51c6866d19fe158e207402", size = 425604, upload-time = "2025-05-28T19:25:45.702Z" },
    { url = "https://files.pythonhosted.org/packages/76/a1/7a5a94032c83375e4fe7e7f56e3976ea6ac90c5e85fac8576409e25c39c3/protobuf-6.31.1-cp39-abi3-manylinux2014_aarch64.whl", hash = "sha256:a40fc12b84c154884d7d4c4ebd675d5b3b5283e155f324049ae396b95ddebc39", size = 322115, upload-time = "2025-05-28T19:25:47.128Z" },
    { url = "https://files.pythonhosted.org/packages/fa/b1/b59d405d64d31999244643d88c45c8241c58f17cc887e73bcb90602327f8/protobuf-6.31.1-cp39-abi3-manylinux2014_x86_64.whl", hash = "sha256:4ee898bf66f7a8b0bd21bce523814e6fbd8c6add948045ce958b73af7e8878c6", size = 321070, upload-time = "2025-05-28T19:25:50.036Z" },
    { url = "https://files.pythonhosted.org/packages/f7/af/ab3c51ab7507a7325e98ffe691d9495ee3d3aa5f589afad65ec920d39821/protobuf-6.31.1-py3-none-any.whl", hash = "sha256:720a6c7e6b77288b85063569baae8536671b39f15cc22037ec7045658d80489e", size = 168724, upload-time = "2025-05-28T19:25:53.926Z" },
]

[[package]]
name = "psutil"
version = "5.9.5"
source = { registry = "https://pypi.org/simple" }
sdist = { url = "https://files.pythonhosted.org/packages/d6/0f/96b7309212a926c1448366e9ce69b081ea79d63265bde33f11cc9cfc2c07/psutil-5.9.5.tar.gz", hash = "sha256:5410638e4df39c54d957fc51ce03048acd8e6d60abc0f5107af51e5fb566eb3c", size = 493489, upload-time = "2023-04-17T18:25:18.787Z" }
wheels = [
    { url = "https://files.pythonhosted.org/packages/9a/76/c0195c3443a725c24b3a479f57636dec89efe53d19d435d1752c5188f7de/psutil-5.9.5-cp36-abi3-macosx_10_9_x86_64.whl", hash = "sha256:3c6f686f4225553615612f6d9bc21f1c0e305f75d7d8454f9b46e901778e7217", size = 245316, upload-time = "2023-04-17T18:24:52.864Z" },
    { url = "https://files.pythonhosted.org/packages/e5/2e/56db2b45508ad484b3f22888b3e1adaaf09b8766eaa058ed0e4486c1abae/psutil-5.9.5-cp36-abi3-manylinux_2_12_i686.manylinux2010_i686.manylinux_2_17_i686.manylinux2014_i686.whl", hash = "sha256:7a7dd9997128a0d928ed4fb2c2d57e5102bb6089027939f3b722f3a210f9a8da", size = 279398, upload-time = "2023-04-17T18:24:56.977Z" },
    { url = "https://files.pythonhosted.org/packages/af/4d/389441079ecef400e2551a3933224885a7bde6b8a4810091d628cdd75afe/psutil-5.9.5-cp36-abi3-manylinux_2_12_x86_64.manylinux2010_x86_64.manylinux_2_17_x86_64.manylinux2014_x86_64.whl", hash = "sha256:89518112647f1276b03ca97b65cc7f64ca587b1eb0278383017c2a0dcc26cbe4", size = 282082, upload-time = "2023-04-17T18:25:00.863Z" },
    { url = "https://files.pythonhosted.org/packages/fa/e0/e91277b1cabf5c3f2995c22314553f1be68b17444260101f365c5a5b6ba1/psutil-5.9.5-cp36-abi3-win32.whl", hash = "sha256:104a5cc0e31baa2bcf67900be36acde157756b9c44017b86b2c049f11957887d", size = 249834, upload-time = "2023-04-17T18:25:05.571Z" },
    { url = "https://files.pythonhosted.org/packages/86/f3/23e4e4e7ec7855d506ed928756b04735c246b14d9f778ed7ffaae18d8043/psutil-5.9.5-cp36-abi3-win_amd64.whl", hash = "sha256:b258c0c1c9d145a1d5ceffab1134441c4c5113b2417fafff7315a917a026c3c9", size = 255148, upload-time = "2023-04-17T18:25:09.779Z" },
    { url = "https://files.pythonhosted.org/packages/ed/98/2624954f83489ab13fde2b544baa337d5578c07eee304d320d9ba56e1b1f/psutil-5.9.5-cp38-abi3-macosx_11_0_arm64.whl", hash = "sha256:c607bb3b57dc779d55e1554846352b4e358c10fff3abf3514a7a6601beebdb30", size = 246094, upload-time = "2023-04-17T18:25:14.584Z" },
]

[[package]]
name = "pufferlib"
version = "3.0.0"
source = { git = "https://github.com/Metta-AI/PufferLib.git?rev=d3cde3f4107daaf8e195bf87f55742d7cd026ddb#d3cde3f4107daaf8e195bf87f55742d7cd026ddb" }
dependencies = [
    { name = "gym" },
    { name = "gymnasium" },
    { name = "imageio" },
    { name = "numpy" },
    { name = "opencv-python" },
    { name = "pettingzoo" },
    { name = "psutil" },
    { name = "pynvml" },
    { name = "rich" },
    { name = "rich-argparse" },
    { name = "setuptools" },
    { name = "shimmy", extra = ["gym-v21"] },
    { name = "torch" },
]

[[package]]
name = "pulp"
version = "3.2.1"
source = { registry = "https://pypi.org/simple" }
sdist = { url = "https://files.pythonhosted.org/packages/2f/cd/cb1308632ad5b092ebbfe64d0cd0b9906caec6e52bff88f54ddd3d434694/pulp-3.2.1.tar.gz", hash = "sha256:fc6c02c47c06342c586b175924add753cad7638ff6149b3b43e87ac6709ac469", size = 16297436, upload-time = "2025-05-29T09:25:51.647Z" }
wheels = [
    { url = "https://files.pythonhosted.org/packages/84/45/2bb878df73b5545405faff0b0b30f72929222356387a41b50ca268951d5d/pulp-3.2.1-py3-none-any.whl", hash = "sha256:c6cf7fe84cef15795bc7c27e2f3c6784db5cf6ebf68e94d5a659b02415f982c5", size = 16383592, upload-time = "2025-05-29T09:25:49.262Z" },
]

[[package]]
name = "py-cpuinfo"
version = "9.0.0"
source = { registry = "https://pypi.org/simple" }
sdist = { url = "https://files.pythonhosted.org/packages/37/a8/d832f7293ebb21690860d2e01d8115e5ff6f2ae8bbdc953f0eb0fa4bd2c7/py-cpuinfo-9.0.0.tar.gz", hash = "sha256:3cdbbf3fac90dc6f118bfd64384f309edeadd902d7c8fb17f02ffa1fc3f49690", size = 104716, upload-time = "2022-10-25T20:38:06.303Z" }
wheels = [
    { url = "https://files.pythonhosted.org/packages/e0/a9/023730ba63db1e494a271cb018dcd361bd2c917ba7004c3e49d5daf795a2/py_cpuinfo-9.0.0-py3-none-any.whl", hash = "sha256:859625bc251f64e21f077d099d4162689c762b5d6a4c3c97553d56241c9674d5", size = 22335, upload-time = "2022-10-25T20:38:27.636Z" },
]

[[package]]
name = "pybind11"
version = "2.10.4"
source = { registry = "https://pypi.org/simple" }
sdist = { url = "https://files.pythonhosted.org/packages/bb/f9/a526ea001ecadd48d90ed7a61038b5ba732136d76b60357d23dc37521c58/pybind11-2.10.4.tar.gz", hash = "sha256:0bb621d3c45a049aa5923debb87c5c0e2668227905c55ebe8af722608d8ed927", size = 200838, upload-time = "2023-03-16T22:27:14.961Z" }
wheels = [
    { url = "https://files.pythonhosted.org/packages/52/ed/68e989fdac8f352cb6d506fac111ba1e1b74c0ef3660fadeeeeb765bc03c/pybind11-2.10.4-py3-none-any.whl", hash = "sha256:ec9be0c45061c829648d7e8c98a7d041768b768c934acd15196e0f1943d9a818", size = 222321, upload-time = "2023-03-16T22:27:12.868Z" },
]

[[package]]
name = "pycparser"
version = "2.22"
source = { registry = "https://pypi.org/simple" }
sdist = { url = "https://files.pythonhosted.org/packages/1d/b2/31537cf4b1ca988837256c910a668b553fceb8f069bedc4b1c826024b52c/pycparser-2.22.tar.gz", hash = "sha256:491c8be9c040f5390f5bf44a5b07752bd07f56edf992381b05c701439eec10f6", size = 172736, upload-time = "2024-03-30T13:22:22.564Z" }
wheels = [
    { url = "https://files.pythonhosted.org/packages/13/a3/a812df4e2dd5696d1f351d58b8fe16a405b234ad2886a0dab9183fb78109/pycparser-2.22-py3-none-any.whl", hash = "sha256:c3702b6d3dd8c7abc1afa565d7e63d53a1d0bd86cdc24edd75470f4de499cfcc", size = 117552, upload-time = "2024-03-30T13:22:20.476Z" },
]

[[package]]
name = "pydantic"
version = "2.11.5"
source = { registry = "https://pypi.org/simple" }
dependencies = [
    { name = "annotated-types" },
    { name = "pydantic-core" },
    { name = "typing-extensions" },
    { name = "typing-inspection" },
]
sdist = { url = "https://files.pythonhosted.org/packages/f0/86/8ce9040065e8f924d642c58e4a344e33163a07f6b57f836d0d734e0ad3fb/pydantic-2.11.5.tar.gz", hash = "sha256:7f853db3d0ce78ce8bbb148c401c2cdd6431b3473c0cdff2755c7690952a7b7a", size = 787102, upload-time = "2025-05-22T21:18:08.761Z" }
wheels = [
    { url = "https://files.pythonhosted.org/packages/b5/69/831ed22b38ff9b4b64b66569f0e5b7b97cf3638346eb95a2147fdb49ad5f/pydantic-2.11.5-py3-none-any.whl", hash = "sha256:f9c26ba06f9747749ca1e5c94d6a85cb84254577553c8785576fd38fa64dc0f7", size = 444229, upload-time = "2025-05-22T21:18:06.329Z" },
]

[[package]]
name = "pydantic-core"
version = "2.33.2"
source = { registry = "https://pypi.org/simple" }
dependencies = [
    { name = "typing-extensions" },
]
sdist = { url = "https://files.pythonhosted.org/packages/ad/88/5f2260bdfae97aabf98f1778d43f69574390ad787afb646292a638c923d4/pydantic_core-2.33.2.tar.gz", hash = "sha256:7cb8bc3605c29176e1b105350d2e6474142d7c1bd1d9327c4a9bdb46bf827acc", size = 435195, upload-time = "2025-04-23T18:33:52.104Z" }
wheels = [
    { url = "https://files.pythonhosted.org/packages/3f/8d/71db63483d518cbbf290261a1fc2839d17ff89fce7089e08cad07ccfce67/pydantic_core-2.33.2-cp311-cp311-macosx_10_12_x86_64.whl", hash = "sha256:4c5b0a576fb381edd6d27f0a85915c6daf2f8138dc5c267a57c08a62900758c7", size = 2028584, upload-time = "2025-04-23T18:31:03.106Z" },
    { url = "https://files.pythonhosted.org/packages/24/2f/3cfa7244ae292dd850989f328722d2aef313f74ffc471184dc509e1e4e5a/pydantic_core-2.33.2-cp311-cp311-macosx_11_0_arm64.whl", hash = "sha256:e799c050df38a639db758c617ec771fd8fb7a5f8eaaa4b27b101f266b216a246", size = 1855071, upload-time = "2025-04-23T18:31:04.621Z" },
    { url = "https://files.pythonhosted.org/packages/b3/d3/4ae42d33f5e3f50dd467761304be2fa0a9417fbf09735bc2cce003480f2a/pydantic_core-2.33.2-cp311-cp311-manylinux_2_17_aarch64.manylinux2014_aarch64.whl", hash = "sha256:dc46a01bf8d62f227d5ecee74178ffc448ff4e5197c756331f71efcc66dc980f", size = 1897823, upload-time = "2025-04-23T18:31:06.377Z" },
    { url = "https://files.pythonhosted.org/packages/f4/f3/aa5976e8352b7695ff808599794b1fba2a9ae2ee954a3426855935799488/pydantic_core-2.33.2-cp311-cp311-manylinux_2_17_armv7l.manylinux2014_armv7l.whl", hash = "sha256:a144d4f717285c6d9234a66778059f33a89096dfb9b39117663fd8413d582dcc", size = 1983792, upload-time = "2025-04-23T18:31:07.93Z" },
    { url = "https://files.pythonhosted.org/packages/d5/7a/cda9b5a23c552037717f2b2a5257e9b2bfe45e687386df9591eff7b46d28/pydantic_core-2.33.2-cp311-cp311-manylinux_2_17_ppc64le.manylinux2014_ppc64le.whl", hash = "sha256:73cf6373c21bc80b2e0dc88444f41ae60b2f070ed02095754eb5a01df12256de", size = 2136338, upload-time = "2025-04-23T18:31:09.283Z" },
    { url = "https://files.pythonhosted.org/packages/2b/9f/b8f9ec8dd1417eb9da784e91e1667d58a2a4a7b7b34cf4af765ef663a7e5/pydantic_core-2.33.2-cp311-cp311-manylinux_2_17_s390x.manylinux2014_s390x.whl", hash = "sha256:3dc625f4aa79713512d1976fe9f0bc99f706a9dee21dfd1810b4bbbf228d0e8a", size = 2730998, upload-time = "2025-04-23T18:31:11.7Z" },
    { url = "https://files.pythonhosted.org/packages/47/bc/cd720e078576bdb8255d5032c5d63ee5c0bf4b7173dd955185a1d658c456/pydantic_core-2.33.2-cp311-cp311-manylinux_2_17_x86_64.manylinux2014_x86_64.whl", hash = "sha256:881b21b5549499972441da4758d662aeea93f1923f953e9cbaff14b8b9565aef", size = 2003200, upload-time = "2025-04-23T18:31:13.536Z" },
    { url = "https://files.pythonhosted.org/packages/ca/22/3602b895ee2cd29d11a2b349372446ae9727c32e78a94b3d588a40fdf187/pydantic_core-2.33.2-cp311-cp311-manylinux_2_5_i686.manylinux1_i686.whl", hash = "sha256:bdc25f3681f7b78572699569514036afe3c243bc3059d3942624e936ec93450e", size = 2113890, upload-time = "2025-04-23T18:31:15.011Z" },
    { url = "https://files.pythonhosted.org/packages/ff/e6/e3c5908c03cf00d629eb38393a98fccc38ee0ce8ecce32f69fc7d7b558a7/pydantic_core-2.33.2-cp311-cp311-musllinux_1_1_aarch64.whl", hash = "sha256:fe5b32187cbc0c862ee201ad66c30cf218e5ed468ec8dc1cf49dec66e160cc4d", size = 2073359, upload-time = "2025-04-23T18:31:16.393Z" },
    { url = "https://files.pythonhosted.org/packages/12/e7/6a36a07c59ebefc8777d1ffdaf5ae71b06b21952582e4b07eba88a421c79/pydantic_core-2.33.2-cp311-cp311-musllinux_1_1_armv7l.whl", hash = "sha256:bc7aee6f634a6f4a95676fcb5d6559a2c2a390330098dba5e5a5f28a2e4ada30", size = 2245883, upload-time = "2025-04-23T18:31:17.892Z" },
    { url = "https://files.pythonhosted.org/packages/16/3f/59b3187aaa6cc0c1e6616e8045b284de2b6a87b027cce2ffcea073adf1d2/pydantic_core-2.33.2-cp311-cp311-musllinux_1_1_x86_64.whl", hash = "sha256:235f45e5dbcccf6bd99f9f472858849f73d11120d76ea8707115415f8e5ebebf", size = 2241074, upload-time = "2025-04-23T18:31:19.205Z" },
    { url = "https://files.pythonhosted.org/packages/e0/ed/55532bb88f674d5d8f67ab121a2a13c385df382de2a1677f30ad385f7438/pydantic_core-2.33.2-cp311-cp311-win32.whl", hash = "sha256:6368900c2d3ef09b69cb0b913f9f8263b03786e5b2a387706c5afb66800efd51", size = 1910538, upload-time = "2025-04-23T18:31:20.541Z" },
    { url = "https://files.pythonhosted.org/packages/fe/1b/25b7cccd4519c0b23c2dd636ad39d381abf113085ce4f7bec2b0dc755eb1/pydantic_core-2.33.2-cp311-cp311-win_amd64.whl", hash = "sha256:1e063337ef9e9820c77acc768546325ebe04ee38b08703244c1309cccc4f1bab", size = 1952909, upload-time = "2025-04-23T18:31:22.371Z" },
    { url = "https://files.pythonhosted.org/packages/49/a9/d809358e49126438055884c4366a1f6227f0f84f635a9014e2deb9b9de54/pydantic_core-2.33.2-cp311-cp311-win_arm64.whl", hash = "sha256:6b99022f1d19bc32a4c2a0d544fc9a76e3be90f0b3f4af413f87d38749300e65", size = 1897786, upload-time = "2025-04-23T18:31:24.161Z" },
    { url = "https://files.pythonhosted.org/packages/7b/27/d4ae6487d73948d6f20dddcd94be4ea43e74349b56eba82e9bdee2d7494c/pydantic_core-2.33.2-pp311-pypy311_pp73-macosx_10_12_x86_64.whl", hash = "sha256:dd14041875d09cc0f9308e37a6f8b65f5585cf2598a53aa0123df8b129d481f8", size = 2025200, upload-time = "2025-04-23T18:33:14.199Z" },
    { url = "https://files.pythonhosted.org/packages/f1/b8/b3cb95375f05d33801024079b9392a5ab45267a63400bf1866e7ce0f0de4/pydantic_core-2.33.2-pp311-pypy311_pp73-macosx_11_0_arm64.whl", hash = "sha256:d87c561733f66531dced0da6e864f44ebf89a8fba55f31407b00c2f7f9449593", size = 1859123, upload-time = "2025-04-23T18:33:16.555Z" },
    { url = "https://files.pythonhosted.org/packages/05/bc/0d0b5adeda59a261cd30a1235a445bf55c7e46ae44aea28f7bd6ed46e091/pydantic_core-2.33.2-pp311-pypy311_pp73-manylinux_2_17_aarch64.manylinux2014_aarch64.whl", hash = "sha256:2f82865531efd18d6e07a04a17331af02cb7a651583c418df8266f17a63c6612", size = 1892852, upload-time = "2025-04-23T18:33:18.513Z" },
    { url = "https://files.pythonhosted.org/packages/3e/11/d37bdebbda2e449cb3f519f6ce950927b56d62f0b84fd9cb9e372a26a3d5/pydantic_core-2.33.2-pp311-pypy311_pp73-manylinux_2_17_x86_64.manylinux2014_x86_64.whl", hash = "sha256:2bfb5112df54209d820d7bf9317c7a6c9025ea52e49f46b6a2060104bba37de7", size = 2067484, upload-time = "2025-04-23T18:33:20.475Z" },
    { url = "https://files.pythonhosted.org/packages/8c/55/1f95f0a05ce72ecb02a8a8a1c3be0579bbc29b1d5ab68f1378b7bebc5057/pydantic_core-2.33.2-pp311-pypy311_pp73-manylinux_2_5_i686.manylinux1_i686.whl", hash = "sha256:64632ff9d614e5eecfb495796ad51b0ed98c453e447a76bcbeeb69615079fc7e", size = 2108896, upload-time = "2025-04-23T18:33:22.501Z" },
    { url = "https://files.pythonhosted.org/packages/53/89/2b2de6c81fa131f423246a9109d7b2a375e83968ad0800d6e57d0574629b/pydantic_core-2.33.2-pp311-pypy311_pp73-musllinux_1_1_aarch64.whl", hash = "sha256:f889f7a40498cc077332c7ab6b4608d296d852182211787d4f3ee377aaae66e8", size = 2069475, upload-time = "2025-04-23T18:33:24.528Z" },
    { url = "https://files.pythonhosted.org/packages/b8/e9/1f7efbe20d0b2b10f6718944b5d8ece9152390904f29a78e68d4e7961159/pydantic_core-2.33.2-pp311-pypy311_pp73-musllinux_1_1_armv7l.whl", hash = "sha256:de4b83bb311557e439b9e186f733f6c645b9417c84e2eb8203f3f820a4b988bf", size = 2239013, upload-time = "2025-04-23T18:33:26.621Z" },
    { url = "https://files.pythonhosted.org/packages/3c/b2/5309c905a93811524a49b4e031e9851a6b00ff0fb668794472ea7746b448/pydantic_core-2.33.2-pp311-pypy311_pp73-musllinux_1_1_x86_64.whl", hash = "sha256:82f68293f055f51b51ea42fafc74b6aad03e70e191799430b90c13d643059ebb", size = 2238715, upload-time = "2025-04-23T18:33:28.656Z" },
    { url = "https://files.pythonhosted.org/packages/32/56/8a7ca5d2cd2cda1d245d34b1c9a942920a718082ae8e54e5f3e5a58b7add/pydantic_core-2.33.2-pp311-pypy311_pp73-win_amd64.whl", hash = "sha256:329467cecfb529c925cf2bbd4d60d2c509bc2fb52a20c1045bf09bb70971a9c1", size = 2066757, upload-time = "2025-04-23T18:33:30.645Z" },
]

[[package]]
name = "pyglet"
version = "1.5.11"
source = { registry = "https://pypi.org/simple" }
sdist = { url = "https://files.pythonhosted.org/packages/e9/4b/79d926c6e9565434d4bf4d263802a1f771236b8f132bb8422a0d54e9f9ad/pyglet-1.5.11.zip", hash = "sha256:4827e62517f2c39b39f6028abab1c22d0d2503cf31fa46cc0f8de3904c28d05e", size = 6854292, upload-time = "2020-11-19T00:54:22.784Z" }
wheels = [
    { url = "https://files.pythonhosted.org/packages/9d/be/64fa6401b3c60c5dae09d7ab7eb68ccb0d1cb0a91ddd75b02e64c21c51bd/pyglet-1.5.11-py3-none-any.whl", hash = "sha256:47018e20bdbbaa4c1aa4e9eb533f30f9312997b2326dda0bdc4df144b2eeb935", size = 1089137, upload-time = "2020-11-19T00:54:15.567Z" },
]

[[package]]
name = "pygments"
version = "2.19.1"
source = { registry = "https://pypi.org/simple" }
sdist = { url = "https://files.pythonhosted.org/packages/7c/2d/c3338d48ea6cc0feb8446d8e6937e1408088a72a39937982cc6111d17f84/pygments-2.19.1.tar.gz", hash = "sha256:61c16d2a8576dc0649d9f39e089b5f02bcd27fba10d8fb4dcc28173f7a45151f", size = 4968581, upload-time = "2025-01-06T17:26:30.443Z" }
wheels = [
    { url = "https://files.pythonhosted.org/packages/8a/0b/9fcc47d19c48b59121088dd6da2488a49d5f72dacf8262e2790a1d2c7d15/pygments-2.19.1-py3-none-any.whl", hash = "sha256:9ea1544ad55cecf4b8242fab6dd35a93bbce657034b0611ee383099054ab6d8c", size = 1225293, upload-time = "2025-01-06T17:26:25.553Z" },
]

[[package]]
name = "pynvml"
version = "11.5.3"
source = { registry = "https://pypi.org/simple" }
sdist = { url = "https://files.pythonhosted.org/packages/e4/e9/9931792cb776716363fc7c3039b477d11278173d71ddc230eb9b5f4ce93f/pynvml-11.5.3.tar.gz", hash = "sha256:183d223ae487e5f00402d8da06c68c978ef8a9295793ee75559839c6ade7b229", size = 73685, upload-time = "2024-07-16T14:05:38.937Z" }
wheels = [
    { url = "https://files.pythonhosted.org/packages/54/5b/16e50abf152be7f18120f11dfff495014a9eaff7b764626e1656f04ad262/pynvml-11.5.3-py3-none-any.whl", hash = "sha256:a5fba3ab14febda50d19dbda012ef62ae0aed45b7ccc07af0bc5be79223e450c", size = 53135, upload-time = "2024-07-16T14:05:37.23Z" },
]

[[package]]
name = "pyparsing"
version = "3.2.3"
source = { registry = "https://pypi.org/simple" }
sdist = { url = "https://files.pythonhosted.org/packages/bb/22/f1129e69d94ffff626bdb5c835506b3a5b4f3d070f17ea295e12c2c6f60f/pyparsing-3.2.3.tar.gz", hash = "sha256:b9c13f1ab8b3b542f72e28f634bad4de758ab3ce4546e4301970ad6fa77c38be", size = 1088608, upload-time = "2025-03-25T05:01:28.114Z" }
wheels = [
    { url = "https://files.pythonhosted.org/packages/05/e7/df2285f3d08fee213f2d041540fa4fc9ca6c2d44cf36d3a035bf2a8d2bcc/pyparsing-3.2.3-py3-none-any.whl", hash = "sha256:a749938e02d6fd0b59b356ca504a24982314bb090c383e3cf201c95ef7e2bfcf", size = 111120, upload-time = "2025-03-25T05:01:24.908Z" },
]

[[package]]
name = "pyright"
version = "1.1.401"
source = { registry = "https://pypi.org/simple" }
dependencies = [
    { name = "nodeenv" },
    { name = "typing-extensions" },
]
sdist = { url = "https://files.pythonhosted.org/packages/79/9a/7ab2b333b921b2d6bfcffe05a0e0a0bbeff884bd6fb5ed50cd68e2898e53/pyright-1.1.401.tar.gz", hash = "sha256:788a82b6611fa5e34a326a921d86d898768cddf59edde8e93e56087d277cc6f1", size = 3894193, upload-time = "2025-05-21T10:44:52.03Z" }
wheels = [
    { url = "https://files.pythonhosted.org/packages/0d/e6/1f908fce68b0401d41580e0f9acc4c3d1b248adcff00dfaad75cd21a1370/pyright-1.1.401-py3-none-any.whl", hash = "sha256:6fde30492ba5b0d7667c16ecaf6c699fab8d7a1263f6a18549e0b00bf7724c06", size = 5629193, upload-time = "2025-05-21T10:44:50.129Z" },
]

[[package]]
name = "pyro-api"
version = "0.1.2"
source = { registry = "https://pypi.org/simple" }
sdist = { url = "https://files.pythonhosted.org/packages/25/d7/a0812f5c16b0d4464f80a64a44626c5fe200098070be0f32436dbb662775/pyro-api-0.1.2.tar.gz", hash = "sha256:a1b900d9580aa1c2fab3b123ab7ff33413744da7c5f440bd4aadc4d40d14d920", size = 7349, upload-time = "2020-05-15T16:17:41.501Z" }
wheels = [
    { url = "https://files.pythonhosted.org/packages/fc/81/957ae78e6398460a7230b0eb9b8f1cb954c5e913e868e48d89324c68cec7/pyro_api-0.1.2-py3-none-any.whl", hash = "sha256:10e0e42e9e4401ce464dab79c870e50dfb4f413d326fa777f3582928ef9caf8f", size = 11981, upload-time = "2020-05-15T16:17:40.492Z" },
]

[[package]]
name = "pyro-ppl"
version = "1.9.1"
source = { registry = "https://pypi.org/simple" }
dependencies = [
    { name = "numpy" },
    { name = "opt-einsum" },
    { name = "pyro-api" },
    { name = "torch" },
    { name = "tqdm" },
]
sdist = { url = "https://files.pythonhosted.org/packages/4c/2e/3bcba8688d58f8dc954cef6831c19d52b6017b035d783685d67cd99fa351/pyro_ppl-1.9.1.tar.gz", hash = "sha256:5e1596de276c038a3f77d2580a90d0a97126e0104900444a088eee620bb0d65e", size = 570861, upload-time = "2024-06-02T00:37:39.688Z" }
wheels = [
    { url = "https://files.pythonhosted.org/packages/ed/37/def183a2a2c8619d92649d62fe0622c4c6c62f60e4151e8fbaa409e7d5ab/pyro_ppl-1.9.1-py3-none-any.whl", hash = "sha256:91fb2c8740d9d3bd548180ac5ecfa04552ed8c471a1ab66870180663b8f09852", size = 755956, upload-time = "2024-06-02T00:37:37.486Z" },
]

[[package]]
name = "pytest"
version = "8.4.0"
source = { registry = "https://pypi.org/simple" }
dependencies = [
    { name = "colorama", marker = "sys_platform == 'win32'" },
    { name = "iniconfig" },
    { name = "packaging" },
    { name = "pluggy" },
    { name = "pygments" },
]
sdist = { url = "https://files.pythonhosted.org/packages/fb/aa/405082ce2749be5398045152251ac69c0f3578c7077efc53431303af97ce/pytest-8.4.0.tar.gz", hash = "sha256:14d920b48472ea0dbf68e45b96cd1ffda4705f33307dcc86c676c1b5104838a6", size = 1515232, upload-time = "2025-06-02T17:36:30.03Z" }
wheels = [
    { url = "https://files.pythonhosted.org/packages/2f/de/afa024cbe022b1b318a3d224125aa24939e99b4ff6f22e0ba639a2eaee47/pytest-8.4.0-py3-none-any.whl", hash = "sha256:f40f825768ad76c0977cbacdf1fd37c6f7a468e460ea6a0636078f8972d4517e", size = 363797, upload-time = "2025-06-02T17:36:27.859Z" },
]

[[package]]
name = "pytest-benchmark"
version = "5.1.0"
source = { registry = "https://pypi.org/simple" }
dependencies = [
    { name = "py-cpuinfo" },
    { name = "pytest" },
]
sdist = { url = "https://files.pythonhosted.org/packages/39/d0/a8bd08d641b393db3be3819b03e2d9bb8760ca8479080a26a5f6e540e99c/pytest-benchmark-5.1.0.tar.gz", hash = "sha256:9ea661cdc292e8231f7cd4c10b0319e56a2118e2c09d9f50e1b3d150d2aca105", size = 337810, upload-time = "2024-10-30T11:51:48.521Z" }
wheels = [
    { url = "https://files.pythonhosted.org/packages/9e/d6/b41653199ea09d5969d4e385df9bbfd9a100f28ca7e824ce7c0a016e3053/pytest_benchmark-5.1.0-py3-none-any.whl", hash = "sha256:922de2dfa3033c227c96da942d1878191afa135a29485fb942e85dff1c592c89", size = 44259, upload-time = "2024-10-30T11:51:45.94Z" },
]

[[package]]
name = "pytest-cov"
version = "6.1.1"
source = { registry = "https://pypi.org/simple" }
dependencies = [
    { name = "coverage" },
    { name = "pytest" },
]
sdist = { url = "https://files.pythonhosted.org/packages/25/69/5f1e57f6c5a39f81411b550027bf72842c4567ff5fd572bed1edc9e4b5d9/pytest_cov-6.1.1.tar.gz", hash = "sha256:46935f7aaefba760e716c2ebfbe1c216240b9592966e7da99ea8292d4d3e2a0a", size = 66857, upload-time = "2025-04-05T14:07:51.592Z" }
wheels = [
    { url = "https://files.pythonhosted.org/packages/28/d0/def53b4a790cfb21483016430ed828f64830dd981ebe1089971cd10cab25/pytest_cov-6.1.1-py3-none-any.whl", hash = "sha256:bddf29ed2d0ab6f4df17b4c55b0a657287db8684af9c42ea546b21b1041b3dde", size = 23841, upload-time = "2025-04-05T14:07:49.641Z" },
]

[[package]]
name = "python-dateutil"
version = "2.9.0.post0"
source = { registry = "https://pypi.org/simple" }
dependencies = [
    { name = "six" },
]
sdist = { url = "https://files.pythonhosted.org/packages/66/c0/0c8b6ad9f17a802ee498c46e004a0eb49bc148f2fd230864601a86dcf6db/python-dateutil-2.9.0.post0.tar.gz", hash = "sha256:37dd54208da7e1cd875388217d5e00ebd4179249f90fb72437e91a35459a0ad3", size = 342432, upload-time = "2024-03-01T18:36:20.211Z" }
wheels = [
    { url = "https://files.pythonhosted.org/packages/ec/57/56b9bcc3c9c6a792fcbaf139543cee77261f3651ca9da0c93f5c1221264b/python_dateutil-2.9.0.post0-py2.py3-none-any.whl", hash = "sha256:a8b2bc7bffae282281c8140a97d3aa9c14da0b136dfe83f850eea9a5f7470427", size = 229892, upload-time = "2024-03-01T18:36:18.57Z" },
]

[[package]]
name = "python-dotenv"
version = "1.1.0"
source = { registry = "https://pypi.org/simple" }
sdist = { url = "https://files.pythonhosted.org/packages/88/2c/7bb1416c5620485aa793f2de31d3df393d3686aa8a8506d11e10e13c5baf/python_dotenv-1.1.0.tar.gz", hash = "sha256:41f90bc6f5f177fb41f53e87666db362025010eb28f60a01c9143bfa33a2b2d5", size = 39920, upload-time = "2025-03-25T10:14:56.835Z" }
wheels = [
    { url = "https://files.pythonhosted.org/packages/1e/18/98a99ad95133c6a6e2005fe89faedf294a748bd5dc803008059409ac9b1e/python_dotenv-1.1.0-py3-none-any.whl", hash = "sha256:d7c01d9e2293916c18baf562d95698754b0dbbb5e74d457c45d4f6561fb9d55d", size = 20256, upload-time = "2025-03-25T10:14:55.034Z" },
]

[[package]]
name = "python-multipart"
version = "0.0.20"
source = { registry = "https://pypi.org/simple" }
sdist = { url = "https://files.pythonhosted.org/packages/f3/87/f44d7c9f274c7ee665a29b885ec97089ec5dc034c7f3fafa03da9e39a09e/python_multipart-0.0.20.tar.gz", hash = "sha256:8dd0cab45b8e23064ae09147625994d090fa46f5b0d1e13af944c331a7fa9d13", size = 37158, upload-time = "2024-12-16T19:45:46.972Z" }
wheels = [
    { url = "https://files.pythonhosted.org/packages/45/58/38b5afbc1a800eeea951b9285d3912613f2603bdf897a4ab0f4bd7f405fc/python_multipart-0.0.20-py3-none-any.whl", hash = "sha256:8a62d3a8335e06589fe01f2a3e178cdcc632f3fbe0d492ad9ee0ec35aab1f104", size = 24546, upload-time = "2024-12-16T19:45:44.423Z" },
]

[[package]]
name = "pytz"
version = "2025.2"
source = { registry = "https://pypi.org/simple" }
sdist = { url = "https://files.pythonhosted.org/packages/f8/bf/abbd3cdfb8fbc7fb3d4d38d320f2441b1e7cbe29be4f23797b4a2b5d8aac/pytz-2025.2.tar.gz", hash = "sha256:360b9e3dbb49a209c21ad61809c7fb453643e048b38924c765813546746e81c3", size = 320884, upload-time = "2025-03-25T02:25:00.538Z" }
wheels = [
    { url = "https://files.pythonhosted.org/packages/81/c4/34e93fe5f5429d7570ec1fa436f1986fb1f00c3e0f43a589fe2bbcd22c3f/pytz-2025.2-py2.py3-none-any.whl", hash = "sha256:5ddf76296dd8c44c26eb8f4b6f35488f3ccbf6fbbd7adee0b7262d43f0ec2f00", size = 509225, upload-time = "2025-03-25T02:24:58.468Z" },
]

[[package]]
name = "pyyaml"
version = "6.0.2"
source = { registry = "https://pypi.org/simple" }
sdist = { url = "https://files.pythonhosted.org/packages/54/ed/79a089b6be93607fa5cdaedf301d7dfb23af5f25c398d5ead2525b063e17/pyyaml-6.0.2.tar.gz", hash = "sha256:d584d9ec91ad65861cc08d42e834324ef890a082e591037abe114850ff7bbc3e", size = 130631, upload-time = "2024-08-06T20:33:50.674Z" }
wheels = [
    { url = "https://files.pythonhosted.org/packages/f8/aa/7af4e81f7acba21a4c6be026da38fd2b872ca46226673c89a758ebdc4fd2/PyYAML-6.0.2-cp311-cp311-macosx_10_9_x86_64.whl", hash = "sha256:cc1c1159b3d456576af7a3e4d1ba7e6924cb39de8f67111c735f6fc832082774", size = 184612, upload-time = "2024-08-06T20:32:03.408Z" },
    { url = "https://files.pythonhosted.org/packages/8b/62/b9faa998fd185f65c1371643678e4d58254add437edb764a08c5a98fb986/PyYAML-6.0.2-cp311-cp311-macosx_11_0_arm64.whl", hash = "sha256:1e2120ef853f59c7419231f3bf4e7021f1b936f6ebd222406c3b60212205d2ee", size = 172040, upload-time = "2024-08-06T20:32:04.926Z" },
    { url = "https://files.pythonhosted.org/packages/ad/0c/c804f5f922a9a6563bab712d8dcc70251e8af811fce4524d57c2c0fd49a4/PyYAML-6.0.2-cp311-cp311-manylinux_2_17_aarch64.manylinux2014_aarch64.whl", hash = "sha256:5d225db5a45f21e78dd9358e58a98702a0302f2659a3c6cd320564b75b86f47c", size = 736829, upload-time = "2024-08-06T20:32:06.459Z" },
    { url = "https://files.pythonhosted.org/packages/51/16/6af8d6a6b210c8e54f1406a6b9481febf9c64a3109c541567e35a49aa2e7/PyYAML-6.0.2-cp311-cp311-manylinux_2_17_s390x.manylinux2014_s390x.whl", hash = "sha256:5ac9328ec4831237bec75defaf839f7d4564be1e6b25ac710bd1a96321cc8317", size = 764167, upload-time = "2024-08-06T20:32:08.338Z" },
    { url = "https://files.pythonhosted.org/packages/75/e4/2c27590dfc9992f73aabbeb9241ae20220bd9452df27483b6e56d3975cc5/PyYAML-6.0.2-cp311-cp311-manylinux_2_17_x86_64.manylinux2014_x86_64.whl", hash = "sha256:3ad2a3decf9aaba3d29c8f537ac4b243e36bef957511b4766cb0057d32b0be85", size = 762952, upload-time = "2024-08-06T20:32:14.124Z" },
    { url = "https://files.pythonhosted.org/packages/9b/97/ecc1abf4a823f5ac61941a9c00fe501b02ac3ab0e373c3857f7d4b83e2b6/PyYAML-6.0.2-cp311-cp311-musllinux_1_1_aarch64.whl", hash = "sha256:ff3824dc5261f50c9b0dfb3be22b4567a6f938ccce4587b38952d85fd9e9afe4", size = 735301, upload-time = "2024-08-06T20:32:16.17Z" },
    { url = "https://files.pythonhosted.org/packages/45/73/0f49dacd6e82c9430e46f4a027baa4ca205e8b0a9dce1397f44edc23559d/PyYAML-6.0.2-cp311-cp311-musllinux_1_1_x86_64.whl", hash = "sha256:797b4f722ffa07cc8d62053e4cff1486fa6dc094105d13fea7b1de7d8bf71c9e", size = 756638, upload-time = "2024-08-06T20:32:18.555Z" },
    { url = "https://files.pythonhosted.org/packages/22/5f/956f0f9fc65223a58fbc14459bf34b4cc48dec52e00535c79b8db361aabd/PyYAML-6.0.2-cp311-cp311-win32.whl", hash = "sha256:11d8f3dd2b9c1207dcaf2ee0bbbfd5991f571186ec9cc78427ba5bd32afae4b5", size = 143850, upload-time = "2024-08-06T20:32:19.889Z" },
    { url = "https://files.pythonhosted.org/packages/ed/23/8da0bbe2ab9dcdd11f4f4557ccaf95c10b9811b13ecced089d43ce59c3c8/PyYAML-6.0.2-cp311-cp311-win_amd64.whl", hash = "sha256:e10ce637b18caea04431ce14fabcf5c64a1c61ec9c56b071a4b7ca131ca52d44", size = 161980, upload-time = "2024-08-06T20:32:21.273Z" },
]

[[package]]
name = "referencing"
version = "0.36.2"
source = { registry = "https://pypi.org/simple" }
dependencies = [
    { name = "attrs" },
    { name = "rpds-py" },
    { name = "typing-extensions" },
]
sdist = { url = "https://files.pythonhosted.org/packages/2f/db/98b5c277be99dd18bfd91dd04e1b759cad18d1a338188c936e92f921c7e2/referencing-0.36.2.tar.gz", hash = "sha256:df2e89862cd09deabbdba16944cc3f10feb6b3e6f18e902f7cc25609a34775aa", size = 74744, upload-time = "2025-01-25T08:48:16.138Z" }
wheels = [
    { url = "https://files.pythonhosted.org/packages/c1/b1/3baf80dc6d2b7bc27a95a67752d0208e410351e3feb4eb78de5f77454d8d/referencing-0.36.2-py3-none-any.whl", hash = "sha256:e8699adbbf8b5c7de96d8ffa0eb5c158b3beafce084968e2ea8bb08c6794dcd0", size = 26775, upload-time = "2025-01-25T08:48:14.241Z" },
]

[[package]]
name = "requests"
version = "2.32.3"
source = { registry = "https://pypi.org/simple" }
dependencies = [
    { name = "certifi" },
    { name = "charset-normalizer" },
    { name = "idna" },
    { name = "urllib3" },
]
sdist = { url = "https://files.pythonhosted.org/packages/63/70/2bf7780ad2d390a8d301ad0b550f1581eadbd9a20f896afe06353c2a2913/requests-2.32.3.tar.gz", hash = "sha256:55365417734eb18255590a9ff9eb97e9e1da868d4ccd6402399eaf68af20a760", size = 131218, upload-time = "2024-05-29T15:37:49.536Z" }
wheels = [
    { url = "https://files.pythonhosted.org/packages/f9/9b/335f9764261e915ed497fcdeb11df5dfd6f7bf257d4a6a2a686d80da4d54/requests-2.32.3-py3-none-any.whl", hash = "sha256:70761cfe03c773ceb22aa2f671b4757976145175cdfca038c02654d061d6dcc6", size = 64928, upload-time = "2024-05-29T15:37:47.027Z" },
]

[[package]]
name = "rich"
version = "13.9.4"
source = { registry = "https://pypi.org/simple" }
dependencies = [
    { name = "markdown-it-py" },
    { name = "pygments" },
]
sdist = { url = "https://files.pythonhosted.org/packages/ab/3a/0316b28d0761c6734d6bc14e770d85506c986c85ffb239e688eeaab2c2bc/rich-13.9.4.tar.gz", hash = "sha256:439594978a49a09530cff7ebc4b5c7103ef57baf48d5ea3184f21d9a2befa098", size = 223149, upload-time = "2024-11-01T16:43:57.873Z" }
wheels = [
    { url = "https://files.pythonhosted.org/packages/19/71/39c7c0d87f8d4e6c020a393182060eaefeeae6c01dab6a84ec346f2567df/rich-13.9.4-py3-none-any.whl", hash = "sha256:6049d5e6ec054bf2779ab3358186963bac2ea89175919d699e378b99738c2a90", size = 242424, upload-time = "2024-11-01T16:43:55.817Z" },
]

[[package]]
name = "rich-argparse"
version = "1.7.1"
source = { registry = "https://pypi.org/simple" }
dependencies = [
    { name = "rich" },
]
sdist = { url = "https://files.pythonhosted.org/packages/71/a6/34460d81e5534f6d2fc8e8d91ff99a5835fdca53578eac89e4f37b3a7c6d/rich_argparse-1.7.1.tar.gz", hash = "sha256:d7a493cde94043e41ea68fb43a74405fa178de981bf7b800f7a3bd02ac5c27be", size = 38094, upload-time = "2025-05-25T20:20:35.335Z" }
wheels = [
    { url = "https://files.pythonhosted.org/packages/31/f6/5fc0574af5379606ffd57a4b68ed88f9b415eb222047fe023aefcc00a648/rich_argparse-1.7.1-py3-none-any.whl", hash = "sha256:a8650b42e4a4ff72127837632fba6b7da40784842f08d7395eb67a9cbd7b4bf9", size = 25357, upload-time = "2025-05-25T20:20:33.793Z" },
]

[[package]]
name = "rpds-py"
version = "0.25.1"
source = { registry = "https://pypi.org/simple" }
sdist = { url = "https://files.pythonhosted.org/packages/8c/a6/60184b7fc00dd3ca80ac635dd5b8577d444c57e8e8742cecabfacb829921/rpds_py-0.25.1.tar.gz", hash = "sha256:8960b6dac09b62dac26e75d7e2c4a22efb835d827a7278c34f72b2b84fa160e3", size = 27304, upload-time = "2025-05-21T12:46:12.502Z" }
wheels = [
    { url = "https://files.pythonhosted.org/packages/95/e1/df13fe3ddbbea43567e07437f097863b20c99318ae1f58a0fe389f763738/rpds_py-0.25.1-cp311-cp311-macosx_10_12_x86_64.whl", hash = "sha256:5f048bbf18b1f9120685c6d6bb70cc1a52c8cc11bdd04e643d28d3be0baf666d", size = 373341, upload-time = "2025-05-21T12:43:02.978Z" },
    { url = "https://files.pythonhosted.org/packages/7a/58/deef4d30fcbcbfef3b6d82d17c64490d5c94585a2310544ce8e2d3024f83/rpds_py-0.25.1-cp311-cp311-macosx_11_0_arm64.whl", hash = "sha256:4fbb0dbba559959fcb5d0735a0f87cdbca9e95dac87982e9b95c0f8f7ad10255", size = 359111, upload-time = "2025-05-21T12:43:05.128Z" },
    { url = "https://files.pythonhosted.org/packages/bb/7e/39f1f4431b03e96ebaf159e29a0f82a77259d8f38b2dd474721eb3a8ac9b/rpds_py-0.25.1-cp311-cp311-manylinux_2_17_aarch64.manylinux2014_aarch64.whl", hash = "sha256:d4ca54b9cf9d80b4016a67a0193ebe0bcf29f6b0a96f09db942087e294d3d4c2", size = 386112, upload-time = "2025-05-21T12:43:07.13Z" },
    { url = "https://files.pythonhosted.org/packages/db/e7/847068a48d63aec2ae695a1646089620b3b03f8ccf9f02c122ebaf778f3c/rpds_py-0.25.1-cp311-cp311-manylinux_2_17_armv7l.manylinux2014_armv7l.whl", hash = "sha256:1ee3e26eb83d39b886d2cb6e06ea701bba82ef30a0de044d34626ede51ec98b0", size = 400362, upload-time = "2025-05-21T12:43:08.693Z" },
    { url = "https://files.pythonhosted.org/packages/3b/3d/9441d5db4343d0cee759a7ab4d67420a476cebb032081763de934719727b/rpds_py-0.25.1-cp311-cp311-manylinux_2_17_ppc64le.manylinux2014_ppc64le.whl", hash = "sha256:89706d0683c73a26f76a5315d893c051324d771196ae8b13e6ffa1ffaf5e574f", size = 522214, upload-time = "2025-05-21T12:43:10.694Z" },
    { url = "https://files.pythonhosted.org/packages/a2/ec/2cc5b30d95f9f1a432c79c7a2f65d85e52812a8f6cbf8768724571710786/rpds_py-0.25.1-cp311-cp311-manylinux_2_17_s390x.manylinux2014_s390x.whl", hash = "sha256:c2013ee878c76269c7b557a9a9c042335d732e89d482606990b70a839635feb7", size = 411491, upload-time = "2025-05-21T12:43:12.739Z" },
    { url = "https://files.pythonhosted.org/packages/dc/6c/44695c1f035077a017dd472b6a3253553780837af2fac9b6ac25f6a5cb4d/rpds_py-0.25.1-cp311-cp311-manylinux_2_17_x86_64.manylinux2014_x86_64.whl", hash = "sha256:45e484db65e5380804afbec784522de84fa95e6bb92ef1bd3325d33d13efaebd", size = 386978, upload-time = "2025-05-21T12:43:14.25Z" },
    { url = "https://files.pythonhosted.org/packages/b1/74/b4357090bb1096db5392157b4e7ed8bb2417dc7799200fcbaee633a032c9/rpds_py-0.25.1-cp311-cp311-manylinux_2_5_i686.manylinux1_i686.whl", hash = "sha256:48d64155d02127c249695abb87d39f0faf410733428d499867606be138161d65", size = 420662, upload-time = "2025-05-21T12:43:15.8Z" },
    { url = "https://files.pythonhosted.org/packages/26/dd/8cadbebf47b96e59dfe8b35868e5c38a42272699324e95ed522da09d3a40/rpds_py-0.25.1-cp311-cp311-musllinux_1_2_aarch64.whl", hash = "sha256:048893e902132fd6548a2e661fb38bf4896a89eea95ac5816cf443524a85556f", size = 563385, upload-time = "2025-05-21T12:43:17.78Z" },
    { url = "https://files.pythonhosted.org/packages/c3/ea/92960bb7f0e7a57a5ab233662f12152085c7dc0d5468534c65991a3d48c9/rpds_py-0.25.1-cp311-cp311-musllinux_1_2_i686.whl", hash = "sha256:0317177b1e8691ab5879f4f33f4b6dc55ad3b344399e23df2e499de7b10a548d", size = 592047, upload-time = "2025-05-21T12:43:19.457Z" },
    { url = "https://files.pythonhosted.org/packages/61/ad/71aabc93df0d05dabcb4b0c749277881f8e74548582d96aa1bf24379493a/rpds_py-0.25.1-cp311-cp311-musllinux_1_2_x86_64.whl", hash = "sha256:bffcf57826d77a4151962bf1701374e0fc87f536e56ec46f1abdd6a903354042", size = 557863, upload-time = "2025-05-21T12:43:21.69Z" },
    { url = "https://files.pythonhosted.org/packages/93/0f/89df0067c41f122b90b76f3660028a466eb287cbe38efec3ea70e637ca78/rpds_py-0.25.1-cp311-cp311-win32.whl", hash = "sha256:cda776f1967cb304816173b30994faaf2fd5bcb37e73118a47964a02c348e1bc", size = 219627, upload-time = "2025-05-21T12:43:23.311Z" },
    { url = "https://files.pythonhosted.org/packages/7c/8d/93b1a4c1baa903d0229374d9e7aa3466d751f1d65e268c52e6039c6e338e/rpds_py-0.25.1-cp311-cp311-win_amd64.whl", hash = "sha256:dc3c1ff0abc91444cd20ec643d0f805df9a3661fcacf9c95000329f3ddf268a4", size = 231603, upload-time = "2025-05-21T12:43:25.145Z" },
    { url = "https://files.pythonhosted.org/packages/cb/11/392605e5247bead2f23e6888e77229fbd714ac241ebbebb39a1e822c8815/rpds_py-0.25.1-cp311-cp311-win_arm64.whl", hash = "sha256:5a3ddb74b0985c4387719fc536faced33cadf2172769540c62e2a94b7b9be1c4", size = 223967, upload-time = "2025-05-21T12:43:26.566Z" },
    { url = "https://files.pythonhosted.org/packages/49/74/48f3df0715a585cbf5d34919c9c757a4c92c1a9eba059f2d334e72471f70/rpds_py-0.25.1-pp311-pypy311_pp73-macosx_10_12_x86_64.whl", hash = "sha256:ee86d81551ec68a5c25373c5643d343150cc54672b5e9a0cafc93c1870a53954", size = 374208, upload-time = "2025-05-21T12:45:26.306Z" },
    { url = "https://files.pythonhosted.org/packages/55/b0/9b01bb11ce01ec03d05e627249cc2c06039d6aa24ea5a22a39c312167c10/rpds_py-0.25.1-pp311-pypy311_pp73-macosx_11_0_arm64.whl", hash = "sha256:89c24300cd4a8e4a51e55c31a8ff3918e6651b241ee8876a42cc2b2a078533ba", size = 359262, upload-time = "2025-05-21T12:45:28.322Z" },
    { url = "https://files.pythonhosted.org/packages/a9/eb/5395621618f723ebd5116c53282052943a726dba111b49cd2071f785b665/rpds_py-0.25.1-pp311-pypy311_pp73-manylinux_2_17_aarch64.manylinux2014_aarch64.whl", hash = "sha256:771c16060ff4e79584dc48902a91ba79fd93eade3aa3a12d6d2a4aadaf7d542b", size = 387366, upload-time = "2025-05-21T12:45:30.42Z" },
    { url = "https://files.pythonhosted.org/packages/68/73/3d51442bdb246db619d75039a50ea1cf8b5b4ee250c3e5cd5c3af5981cd4/rpds_py-0.25.1-pp311-pypy311_pp73-manylinux_2_17_armv7l.manylinux2014_armv7l.whl", hash = "sha256:785ffacd0ee61c3e60bdfde93baa6d7c10d86f15655bd706c89da08068dc5038", size = 400759, upload-time = "2025-05-21T12:45:32.516Z" },
    { url = "https://files.pythonhosted.org/packages/b7/4c/3a32d5955d7e6cb117314597bc0f2224efc798428318b13073efe306512a/rpds_py-0.25.1-pp311-pypy311_pp73-manylinux_2_17_ppc64le.manylinux2014_ppc64le.whl", hash = "sha256:2a40046a529cc15cef88ac5ab589f83f739e2d332cb4d7399072242400ed68c9", size = 523128, upload-time = "2025-05-21T12:45:34.396Z" },
    { url = "https://files.pythonhosted.org/packages/be/95/1ffccd3b0bb901ae60b1dd4b1be2ab98bb4eb834cd9b15199888f5702f7b/rpds_py-0.25.1-pp311-pypy311_pp73-manylinux_2_17_s390x.manylinux2014_s390x.whl", hash = "sha256:85fc223d9c76cabe5d0bff82214459189720dc135db45f9f66aa7cffbf9ff6c1", size = 411597, upload-time = "2025-05-21T12:45:36.164Z" },
    { url = "https://files.pythonhosted.org/packages/ef/6d/6e6cd310180689db8b0d2de7f7d1eabf3fb013f239e156ae0d5a1a85c27f/rpds_py-0.25.1-pp311-pypy311_pp73-manylinux_2_17_x86_64.manylinux2014_x86_64.whl", hash = "sha256:b0be9965f93c222fb9b4cc254235b3b2b215796c03ef5ee64f995b1b69af0762", size = 388053, upload-time = "2025-05-21T12:45:38.45Z" },
    { url = "https://files.pythonhosted.org/packages/4a/87/ec4186b1fe6365ced6fa470960e68fc7804bafbe7c0cf5a36237aa240efa/rpds_py-0.25.1-pp311-pypy311_pp73-manylinux_2_5_i686.manylinux1_i686.whl", hash = "sha256:8378fa4a940f3fb509c081e06cb7f7f2adae8cf46ef258b0e0ed7519facd573e", size = 421821, upload-time = "2025-05-21T12:45:40.732Z" },
    { url = "https://files.pythonhosted.org/packages/7a/60/84f821f6bf4e0e710acc5039d91f8f594fae0d93fc368704920d8971680d/rpds_py-0.25.1-pp311-pypy311_pp73-musllinux_1_2_aarch64.whl", hash = "sha256:33358883a4490287e67a2c391dfaea4d9359860281db3292b6886bf0be3d8692", size = 564534, upload-time = "2025-05-21T12:45:42.672Z" },
    { url = "https://files.pythonhosted.org/packages/41/3a/bc654eb15d3b38f9330fe0f545016ba154d89cdabc6177b0295910cd0ebe/rpds_py-0.25.1-pp311-pypy311_pp73-musllinux_1_2_i686.whl", hash = "sha256:1d1fadd539298e70cac2f2cb36f5b8a65f742b9b9f1014dd4ea1f7785e2470bf", size = 592674, upload-time = "2025-05-21T12:45:44.533Z" },
    { url = "https://files.pythonhosted.org/packages/2e/ba/31239736f29e4dfc7a58a45955c5db852864c306131fd6320aea214d5437/rpds_py-0.25.1-pp311-pypy311_pp73-musllinux_1_2_x86_64.whl", hash = "sha256:9a46c2fb2545e21181445515960006e85d22025bd2fe6db23e76daec6eb689fe", size = 558781, upload-time = "2025-05-21T12:45:46.281Z" },
]

[[package]]
name = "ruff"
version = "0.11.12"
source = { registry = "https://pypi.org/simple" }
sdist = { url = "https://files.pythonhosted.org/packages/15/0a/92416b159ec00cdf11e5882a9d80d29bf84bba3dbebc51c4898bfbca1da6/ruff-0.11.12.tar.gz", hash = "sha256:43cf7f69c7d7c7d7513b9d59c5d8cafd704e05944f978614aa9faff6ac202603", size = 4202289, upload-time = "2025-05-29T13:31:40.037Z" }
wheels = [
    { url = "https://files.pythonhosted.org/packages/60/cc/53eb79f012d15e136d40a8e8fc519ba8f55a057f60b29c2df34efd47c6e3/ruff-0.11.12-py3-none-linux_armv6l.whl", hash = "sha256:c7680aa2f0d4c4f43353d1e72123955c7a2159b8646cd43402de6d4a3a25d7cc", size = 10285597, upload-time = "2025-05-29T13:30:57.539Z" },
    { url = "https://files.pythonhosted.org/packages/e7/d7/73386e9fb0232b015a23f62fea7503f96e29c29e6c45461d4a73bac74df9/ruff-0.11.12-py3-none-macosx_10_12_x86_64.whl", hash = "sha256:2cad64843da9f134565c20bcc430642de897b8ea02e2e79e6e02a76b8dcad7c3", size = 11053154, upload-time = "2025-05-29T13:31:00.865Z" },
    { url = "https://files.pythonhosted.org/packages/4e/eb/3eae144c5114e92deb65a0cb2c72326c8469e14991e9bc3ec0349da1331c/ruff-0.11.12-py3-none-macosx_11_0_arm64.whl", hash = "sha256:9b6886b524a1c659cee1758140138455d3c029783d1b9e643f3624a5ee0cb0aa", size = 10403048, upload-time = "2025-05-29T13:31:03.413Z" },
    { url = "https://files.pythonhosted.org/packages/29/64/20c54b20e58b1058db6689e94731f2a22e9f7abab74e1a758dfba058b6ca/ruff-0.11.12-py3-none-manylinux_2_17_aarch64.manylinux2014_aarch64.whl", hash = "sha256:3cc3a3690aad6e86c1958d3ec3c38c4594b6ecec75c1f531e84160bd827b2012", size = 10597062, upload-time = "2025-05-29T13:31:05.539Z" },
    { url = "https://files.pythonhosted.org/packages/29/3a/79fa6a9a39422a400564ca7233a689a151f1039110f0bbbabcb38106883a/ruff-0.11.12-py3-none-manylinux_2_17_armv7l.manylinux2014_armv7l.whl", hash = "sha256:f97fdbc2549f456c65b3b0048560d44ddd540db1f27c778a938371424b49fe4a", size = 10155152, upload-time = "2025-05-29T13:31:07.986Z" },
    { url = "https://files.pythonhosted.org/packages/e5/a4/22c2c97b2340aa968af3a39bc38045e78d36abd4ed3fa2bde91c31e712e3/ruff-0.11.12-py3-none-manylinux_2_17_i686.manylinux2014_i686.whl", hash = "sha256:74adf84960236961090e2d1348c1a67d940fd12e811a33fb3d107df61eef8fc7", size = 11723067, upload-time = "2025-05-29T13:31:10.57Z" },
    { url = "https://files.pythonhosted.org/packages/bc/cf/3e452fbd9597bcd8058856ecd42b22751749d07935793a1856d988154151/ruff-0.11.12-py3-none-manylinux_2_17_ppc64.manylinux2014_ppc64.whl", hash = "sha256:b56697e5b8bcf1d61293ccfe63873aba08fdbcbbba839fc046ec5926bdb25a3a", size = 12460807, upload-time = "2025-05-29T13:31:12.88Z" },
    { url = "https://files.pythonhosted.org/packages/2f/ec/8f170381a15e1eb7d93cb4feef8d17334d5a1eb33fee273aee5d1f8241a3/ruff-0.11.12-py3-none-manylinux_2_17_ppc64le.manylinux2014_ppc64le.whl", hash = "sha256:4d47afa45e7b0eaf5e5969c6b39cbd108be83910b5c74626247e366fd7a36a13", size = 12063261, upload-time = "2025-05-29T13:31:15.236Z" },
    { url = "https://files.pythonhosted.org/packages/0d/bf/57208f8c0a8153a14652a85f4116c0002148e83770d7a41f2e90b52d2b4e/ruff-0.11.12-py3-none-manylinux_2_17_s390x.manylinux2014_s390x.whl", hash = "sha256:692bf9603fe1bf949de8b09a2da896f05c01ed7a187f4a386cdba6760e7f61be", size = 11329601, upload-time = "2025-05-29T13:31:18.68Z" },
    { url = "https://files.pythonhosted.org/packages/c3/56/edf942f7fdac5888094d9ffa303f12096f1a93eb46570bcf5f14c0c70880/ruff-0.11.12-py3-none-manylinux_2_17_x86_64.manylinux2014_x86_64.whl", hash = "sha256:08033320e979df3b20dba567c62f69c45e01df708b0f9c83912d7abd3e0801cd", size = 11522186, upload-time = "2025-05-29T13:31:21.216Z" },
    { url = "https://files.pythonhosted.org/packages/ed/63/79ffef65246911ed7e2290aeece48739d9603b3a35f9529fec0fc6c26400/ruff-0.11.12-py3-none-musllinux_1_2_aarch64.whl", hash = "sha256:929b7706584f5bfd61d67d5070f399057d07c70585fa8c4491d78ada452d3bef", size = 10449032, upload-time = "2025-05-29T13:31:23.417Z" },
    { url = "https://files.pythonhosted.org/packages/88/19/8c9d4d8a1c2a3f5a1ea45a64b42593d50e28b8e038f1aafd65d6b43647f3/ruff-0.11.12-py3-none-musllinux_1_2_armv7l.whl", hash = "sha256:7de4a73205dc5756b8e09ee3ed67c38312dce1aa28972b93150f5751199981b5", size = 10129370, upload-time = "2025-05-29T13:31:25.777Z" },
    { url = "https://files.pythonhosted.org/packages/bc/0f/2d15533eaa18f460530a857e1778900cd867ded67f16c85723569d54e410/ruff-0.11.12-py3-none-musllinux_1_2_i686.whl", hash = "sha256:2635c2a90ac1b8ca9e93b70af59dfd1dd2026a40e2d6eebaa3efb0465dd9cf02", size = 11123529, upload-time = "2025-05-29T13:31:28.396Z" },
    { url = "https://files.pythonhosted.org/packages/4f/e2/4c2ac669534bdded835356813f48ea33cfb3a947dc47f270038364587088/ruff-0.11.12-py3-none-musllinux_1_2_x86_64.whl", hash = "sha256:d05d6a78a89166f03f03a198ecc9d18779076ad0eec476819467acb401028c0c", size = 11577642, upload-time = "2025-05-29T13:31:30.647Z" },
    { url = "https://files.pythonhosted.org/packages/a7/9b/c9ddf7f924d5617a1c94a93ba595f4b24cb5bc50e98b94433ab3f7ad27e5/ruff-0.11.12-py3-none-win32.whl", hash = "sha256:f5a07f49767c4be4772d161bfc049c1f242db0cfe1bd976e0f0886732a4765d6", size = 10475511, upload-time = "2025-05-29T13:31:32.917Z" },
    { url = "https://files.pythonhosted.org/packages/fd/d6/74fb6d3470c1aada019ffff33c0f9210af746cca0a4de19a1f10ce54968a/ruff-0.11.12-py3-none-win_amd64.whl", hash = "sha256:5a4d9f8030d8c3a45df201d7fb3ed38d0219bccd7955268e863ee4a115fa0832", size = 11523573, upload-time = "2025-05-29T13:31:35.782Z" },
    { url = "https://files.pythonhosted.org/packages/44/42/d58086ec20f52d2b0140752ae54b355ea2be2ed46f914231136dd1effcc7/ruff-0.11.12-py3-none-win_arm64.whl", hash = "sha256:65194e37853158d368e333ba282217941029a28ea90913c67e558c611d04daa5", size = 10697770, upload-time = "2025-05-29T13:31:38.009Z" },
]

[[package]]
name = "s3transfer"
version = "0.13.0"
source = { registry = "https://pypi.org/simple" }
dependencies = [
    { name = "botocore" },
]
sdist = { url = "https://files.pythonhosted.org/packages/ed/5d/9dcc100abc6711e8247af5aa561fc07c4a046f72f659c3adea9a449e191a/s3transfer-0.13.0.tar.gz", hash = "sha256:f5e6db74eb7776a37208001113ea7aa97695368242b364d73e91c981ac522177", size = 150232, upload-time = "2025-05-22T19:24:50.245Z" }
wheels = [
    { url = "https://files.pythonhosted.org/packages/18/17/22bf8155aa0ea2305eefa3a6402e040df7ebe512d1310165eda1e233c3f8/s3transfer-0.13.0-py3-none-any.whl", hash = "sha256:0148ef34d6dd964d0d8cf4311b2b21c474693e57c2e069ec708ce043d2b527be", size = 85152, upload-time = "2025-05-22T19:24:48.703Z" },
]

[[package]]
name = "scikit-learn"
version = "1.6.1"
source = { registry = "https://pypi.org/simple" }
dependencies = [
    { name = "joblib" },
    { name = "numpy" },
    { name = "scipy" },
    { name = "threadpoolctl" },
]
sdist = { url = "https://files.pythonhosted.org/packages/9e/a5/4ae3b3a0755f7b35a280ac90b28817d1f380318973cff14075ab41ef50d9/scikit_learn-1.6.1.tar.gz", hash = "sha256:b4fc2525eca2c69a59260f583c56a7557c6ccdf8deafdba6e060f94c1c59738e", size = 7068312, upload-time = "2025-01-10T08:07:55.348Z" }
wheels = [
    { url = "https://files.pythonhosted.org/packages/6c/2a/e291c29670795406a824567d1dfc91db7b699799a002fdaa452bceea8f6e/scikit_learn-1.6.1-cp311-cp311-macosx_10_9_x86_64.whl", hash = "sha256:72abc587c75234935e97d09aa4913a82f7b03ee0b74111dcc2881cba3c5a7b33", size = 12102620, upload-time = "2025-01-10T08:06:16.675Z" },
    { url = "https://files.pythonhosted.org/packages/25/92/ee1d7a00bb6b8c55755d4984fd82608603a3cc59959245068ce32e7fb808/scikit_learn-1.6.1-cp311-cp311-macosx_12_0_arm64.whl", hash = "sha256:b3b00cdc8f1317b5f33191df1386c0befd16625f49d979fe77a8d44cae82410d", size = 11116234, upload-time = "2025-01-10T08:06:21.83Z" },
    { url = "https://files.pythonhosted.org/packages/30/cd/ed4399485ef364bb25f388ab438e3724e60dc218c547a407b6e90ccccaef/scikit_learn-1.6.1-cp311-cp311-manylinux_2_17_aarch64.manylinux2014_aarch64.whl", hash = "sha256:dc4765af3386811c3ca21638f63b9cf5ecf66261cc4815c1db3f1e7dc7b79db2", size = 12592155, upload-time = "2025-01-10T08:06:27.309Z" },
    { url = "https://files.pythonhosted.org/packages/a8/f3/62fc9a5a659bb58a03cdd7e258956a5824bdc9b4bb3c5d932f55880be569/scikit_learn-1.6.1-cp311-cp311-manylinux_2_17_x86_64.manylinux2014_x86_64.whl", hash = "sha256:25fc636bdaf1cc2f4a124a116312d837148b5e10872147bdaf4887926b8c03d8", size = 13497069, upload-time = "2025-01-10T08:06:32.515Z" },
    { url = "https://files.pythonhosted.org/packages/a1/a6/c5b78606743a1f28eae8f11973de6613a5ee87366796583fb74c67d54939/scikit_learn-1.6.1-cp311-cp311-win_amd64.whl", hash = "sha256:fa909b1a36e000a03c382aade0bd2063fd5680ff8b8e501660c0f59f021a6415", size = 11139809, upload-time = "2025-01-10T08:06:35.514Z" },
]

[[package]]
name = "scipy"
version = "1.15.3"
source = { registry = "https://pypi.org/simple" }
dependencies = [
    { name = "numpy" },
]
sdist = { url = "https://files.pythonhosted.org/packages/0f/37/6964b830433e654ec7485e45a00fc9a27cf868d622838f6b6d9c5ec0d532/scipy-1.15.3.tar.gz", hash = "sha256:eae3cf522bc7df64b42cad3925c876e1b0b6c35c1337c93e12c0f366f55b0eaf", size = 59419214, upload-time = "2025-05-08T16:13:05.955Z" }
wheels = [
    { url = "https://files.pythonhosted.org/packages/96/ab/5cc9f80f28f6a7dff646c5756e559823614a42b1939d86dd0ed550470210/scipy-1.15.3-cp311-cp311-macosx_10_13_x86_64.whl", hash = "sha256:993439ce220d25e3696d1b23b233dd010169b62f6456488567e830654ee37a6b", size = 38714255, upload-time = "2025-05-08T16:05:14.596Z" },
    { url = "https://files.pythonhosted.org/packages/4a/4a/66ba30abe5ad1a3ad15bfb0b59d22174012e8056ff448cb1644deccbfed2/scipy-1.15.3-cp311-cp311-macosx_12_0_arm64.whl", hash = "sha256:34716e281f181a02341ddeaad584205bd2fd3c242063bd3423d61ac259ca7eba", size = 30111035, upload-time = "2025-05-08T16:05:20.152Z" },
    { url = "https://files.pythonhosted.org/packages/4b/fa/a7e5b95afd80d24313307f03624acc65801846fa75599034f8ceb9e2cbf6/scipy-1.15.3-cp311-cp311-macosx_14_0_arm64.whl", hash = "sha256:3b0334816afb8b91dab859281b1b9786934392aa3d527cd847e41bb6f45bee65", size = 22384499, upload-time = "2025-05-08T16:05:24.494Z" },
    { url = "https://files.pythonhosted.org/packages/17/99/f3aaddccf3588bb4aea70ba35328c204cadd89517a1612ecfda5b2dd9d7a/scipy-1.15.3-cp311-cp311-macosx_14_0_x86_64.whl", hash = "sha256:6db907c7368e3092e24919b5e31c76998b0ce1684d51a90943cb0ed1b4ffd6c1", size = 25152602, upload-time = "2025-05-08T16:05:29.313Z" },
    { url = "https://files.pythonhosted.org/packages/56/c5/1032cdb565f146109212153339f9cb8b993701e9fe56b1c97699eee12586/scipy-1.15.3-cp311-cp311-manylinux_2_17_aarch64.manylinux2014_aarch64.whl", hash = "sha256:721d6b4ef5dc82ca8968c25b111e307083d7ca9091bc38163fb89243e85e3889", size = 35503415, upload-time = "2025-05-08T16:05:34.699Z" },
    { url = "https://files.pythonhosted.org/packages/bd/37/89f19c8c05505d0601ed5650156e50eb881ae3918786c8fd7262b4ee66d3/scipy-1.15.3-cp311-cp311-manylinux_2_17_x86_64.manylinux2014_x86_64.whl", hash = "sha256:39cb9c62e471b1bb3750066ecc3a3f3052b37751c7c3dfd0fd7e48900ed52982", size = 37652622, upload-time = "2025-05-08T16:05:40.762Z" },
    { url = "https://files.pythonhosted.org/packages/7e/31/be59513aa9695519b18e1851bb9e487de66f2d31f835201f1b42f5d4d475/scipy-1.15.3-cp311-cp311-musllinux_1_2_aarch64.whl", hash = "sha256:795c46999bae845966368a3c013e0e00947932d68e235702b5c3f6ea799aa8c9", size = 37244796, upload-time = "2025-05-08T16:05:48.119Z" },
    { url = "https://files.pythonhosted.org/packages/10/c0/4f5f3eeccc235632aab79b27a74a9130c6c35df358129f7ac8b29f562ac7/scipy-1.15.3-cp311-cp311-musllinux_1_2_x86_64.whl", hash = "sha256:18aaacb735ab38b38db42cb01f6b92a2d0d4b6aabefeb07f02849e47f8fb3594", size = 40047684, upload-time = "2025-05-08T16:05:54.22Z" },
    { url = "https://files.pythonhosted.org/packages/ab/a7/0ddaf514ce8a8714f6ed243a2b391b41dbb65251affe21ee3077ec45ea9a/scipy-1.15.3-cp311-cp311-win_amd64.whl", hash = "sha256:ae48a786a28412d744c62fd7816a4118ef97e5be0bee968ce8f0a2fba7acf3bb", size = 41246504, upload-time = "2025-05-08T16:06:00.437Z" },
]

[[package]]
name = "seaborn"
version = "0.13.2"
source = { registry = "https://pypi.org/simple" }
dependencies = [
    { name = "matplotlib" },
    { name = "numpy" },
    { name = "pandas" },
]
sdist = { url = "https://files.pythonhosted.org/packages/86/59/a451d7420a77ab0b98f7affa3a1d78a313d2f7281a57afb1a34bae8ab412/seaborn-0.13.2.tar.gz", hash = "sha256:93e60a40988f4d65e9f4885df477e2fdaff6b73a9ded434c1ab356dd57eefff7", size = 1457696, upload-time = "2024-01-25T13:21:52.551Z" }
wheels = [
    { url = "https://files.pythonhosted.org/packages/83/11/00d3c3dfc25ad54e731d91449895a79e4bf2384dc3ac01809010ba88f6d5/seaborn-0.13.2-py3-none-any.whl", hash = "sha256:636f8336facf092165e27924f223d3c62ca560b1f2bb5dff7ab7fad265361987", size = 294914, upload-time = "2024-01-25T13:21:49.598Z" },
]

[[package]]
name = "sentry-sdk"
version = "2.29.1"
source = { registry = "https://pypi.org/simple" }
dependencies = [
    { name = "certifi" },
    { name = "urllib3" },
]
sdist = { url = "https://files.pythonhosted.org/packages/22/67/d552a5f8e5a6a56b2feea6529e2d8ccd54349084c84176d5a1f7295044bc/sentry_sdk-2.29.1.tar.gz", hash = "sha256:8d4a0206b95fa5fe85e5e7517ed662e3888374bdc342c00e435e10e6d831aa6d", size = 325518, upload-time = "2025-05-19T14:27:38.512Z" }
wheels = [
    { url = "https://files.pythonhosted.org/packages/f0/e5/da07b0bd832cefd52d16f2b9bbbe31624d57552602c06631686b93ccb1bd/sentry_sdk-2.29.1-py2.py3-none-any.whl", hash = "sha256:90862fe0616ded4572da6c9dadb363121a1ae49a49e21c418f0634e9d10b4c19", size = 341553, upload-time = "2025-05-19T14:27:36.882Z" },
]

[[package]]
name = "setproctitle"
version = "1.3.6"
source = { registry = "https://pypi.org/simple" }
sdist = { url = "https://files.pythonhosted.org/packages/9e/af/56efe21c53ac81ac87e000b15e60b3d8104224b4313b6eacac3597bd183d/setproctitle-1.3.6.tar.gz", hash = "sha256:c9f32b96c700bb384f33f7cf07954bb609d35dd82752cef57fb2ee0968409169", size = 26889, upload-time = "2025-04-29T13:35:00.184Z" }
wheels = [
    { url = "https://files.pythonhosted.org/packages/27/3b/8288d0cd969a63500dd62fc2c99ce6980f9909ccef0770ab1f86c361e0bf/setproctitle-1.3.6-cp311-cp311-macosx_10_9_universal2.whl", hash = "sha256:a1d856b0f4e4a33e31cdab5f50d0a14998f3a2d726a3fd5cb7c4d45a57b28d1b", size = 17412, upload-time = "2025-04-29T13:32:58.135Z" },
    { url = "https://files.pythonhosted.org/packages/39/37/43a5a3e25ca1048dbbf4db0d88d346226f5f1acd131bb8e660f4bfe2799f/setproctitle-1.3.6-cp311-cp311-macosx_11_0_arm64.whl", hash = "sha256:50706b9c0eda55f7de18695bfeead5f28b58aa42fd5219b3b1692d554ecbc9ec", size = 11963, upload-time = "2025-04-29T13:32:59.17Z" },
    { url = "https://files.pythonhosted.org/packages/5b/47/f103c40e133154783c91a10ab08ac9fc410ed835aa85bcf7107cb882f505/setproctitle-1.3.6-cp311-cp311-manylinux_2_17_aarch64.manylinux2014_aarch64.whl", hash = "sha256:af188f3305f0a65c3217c30c6d4c06891e79144076a91e8b454f14256acc7279", size = 31718, upload-time = "2025-04-29T13:33:00.36Z" },
    { url = "https://files.pythonhosted.org/packages/1f/13/7325dd1c008dd6c0ebd370ddb7505977054a87e406f142318e395031a792/setproctitle-1.3.6-cp311-cp311-manylinux_2_17_ppc64le.manylinux2014_ppc64le.whl", hash = "sha256:cce0ed8b3f64c71c140f0ec244e5fdf8ecf78ddf8d2e591d4a8b6aa1c1214235", size = 33027, upload-time = "2025-04-29T13:33:01.499Z" },
    { url = "https://files.pythonhosted.org/packages/0c/0a/6075bfea05a71379d77af98a9ac61163e8b6e5ef1ae58cd2b05871b2079c/setproctitle-1.3.6-cp311-cp311-manylinux_2_5_i686.manylinux1_i686.manylinux_2_17_i686.manylinux2014_i686.whl", hash = "sha256:70100e2087fe05359f249a0b5f393127b3a1819bf34dec3a3e0d4941138650c9", size = 30223, upload-time = "2025-04-29T13:33:03.259Z" },
    { url = "https://files.pythonhosted.org/packages/cc/41/fbf57ec52f4f0776193bd94334a841f0bc9d17e745f89c7790f336420c65/setproctitle-1.3.6-cp311-cp311-manylinux_2_5_x86_64.manylinux1_x86_64.manylinux_2_17_x86_64.manylinux2014_x86_64.whl", hash = "sha256:1065ed36bd03a3fd4186d6c6de5f19846650b015789f72e2dea2d77be99bdca1", size = 31204, upload-time = "2025-04-29T13:33:04.455Z" },
    { url = "https://files.pythonhosted.org/packages/97/b5/f799fb7a00de29fb0ac1dfd015528dea425b9e31a8f1068a0b3df52d317f/setproctitle-1.3.6-cp311-cp311-musllinux_1_2_aarch64.whl", hash = "sha256:4adf6a0013fe4e0844e3ba7583ec203ca518b9394c6cc0d3354df2bf31d1c034", size = 31181, upload-time = "2025-04-29T13:33:05.697Z" },
    { url = "https://files.pythonhosted.org/packages/b5/b7/81f101b612014ec61723436022c31146178813d6ca6b947f7b9c84e9daf4/setproctitle-1.3.6-cp311-cp311-musllinux_1_2_i686.whl", hash = "sha256:eb7452849f6615871eabed6560ffedfe56bc8af31a823b6be4ce1e6ff0ab72c5", size = 30101, upload-time = "2025-04-29T13:33:07.223Z" },
    { url = "https://files.pythonhosted.org/packages/67/23/681232eed7640eab96719daa8647cc99b639e3daff5c287bd270ef179a73/setproctitle-1.3.6-cp311-cp311-musllinux_1_2_ppc64le.whl", hash = "sha256:a094b7ce455ca341b59a0f6ce6be2e11411ba6e2860b9aa3dbb37468f23338f4", size = 32438, upload-time = "2025-04-29T13:33:08.538Z" },
    { url = "https://files.pythonhosted.org/packages/19/f8/4d075a7bdc3609ac71535b849775812455e4c40aedfbf0778a6f123b1774/setproctitle-1.3.6-cp311-cp311-musllinux_1_2_x86_64.whl", hash = "sha256:ad1c2c2baaba62823a7f348f469a967ece0062140ca39e7a48e4bbb1f20d54c4", size = 30625, upload-time = "2025-04-29T13:33:09.707Z" },
    { url = "https://files.pythonhosted.org/packages/5f/73/a2a8259ebee166aee1ca53eead75de0e190b3ddca4f716e5c7470ebb7ef6/setproctitle-1.3.6-cp311-cp311-win32.whl", hash = "sha256:8050c01331135f77ec99d99307bfbc6519ea24d2f92964b06f3222a804a3ff1f", size = 11488, upload-time = "2025-04-29T13:33:10.953Z" },
    { url = "https://files.pythonhosted.org/packages/c9/15/52cf5e1ff0727d53704cfdde2858eaf237ce523b0b04db65faa84ff83e13/setproctitle-1.3.6-cp311-cp311-win_amd64.whl", hash = "sha256:9b73cf0fe28009a04a35bb2522e4c5b5176cc148919431dcb73fdbdfaab15781", size = 12201, upload-time = "2025-04-29T13:33:12.389Z" },
]

[[package]]
name = "setuptools"
version = "80.9.0"
source = { registry = "https://pypi.org/simple" }
sdist = { url = "https://files.pythonhosted.org/packages/18/5d/3bf57dcd21979b887f014ea83c24ae194cfcd12b9e0fda66b957c69d1fca/setuptools-80.9.0.tar.gz", hash = "sha256:f36b47402ecde768dbfafc46e8e4207b4360c654f1f3bb84475f0a28628fb19c", size = 1319958, upload-time = "2025-05-27T00:56:51.443Z" }
wheels = [
    { url = "https://files.pythonhosted.org/packages/a3/dc/17031897dae0efacfea57dfd3a82fdd2a2aeb58e0ff71b77b87e44edc772/setuptools-80.9.0-py3-none-any.whl", hash = "sha256:062d34222ad13e0cc312a4c02d73f059e86a4acbfbdea8f8f76b28c99f306922", size = 1201486, upload-time = "2025-05-27T00:56:49.664Z" },
]

[[package]]
name = "shimmy"
version = "2.0.0"
source = { registry = "https://pypi.org/simple" }
dependencies = [
    { name = "gymnasium" },
    { name = "numpy" },
]
sdist = { url = "https://files.pythonhosted.org/packages/45/c6/36788ef5e483d761e5080d41378e27db4b388ce219ff2b2e1959edfba071/Shimmy-2.0.0.tar.gz", hash = "sha256:a42d07806fc1ca5460439cb4799f32d4855a9e1138b39a39031e72fb8460a508", size = 31065, upload-time = "2024-05-21T10:35:16.471Z" }
wheels = [
    { url = "https://files.pythonhosted.org/packages/4e/e9/64879ed81025b73865a0b6e5668735bf0b71feff5abb6e7a2bee2a1deae9/Shimmy-2.0.0-py3-none-any.whl", hash = "sha256:4244e693b0ff28bd5ce55e73c636cab953df2a1fafe639718158ee6510613dfe", size = 30601, upload-time = "2024-05-21T10:35:14.872Z" },
]

[package.optional-dependencies]
gym-v21 = [
    { name = "gym" },
    { name = "pyglet" },
]

[[package]]
name = "six"
version = "1.17.0"
source = { registry = "https://pypi.org/simple" }
sdist = { url = "https://files.pythonhosted.org/packages/94/e7/b2c673351809dca68a0e064b6af791aa332cf192da575fd474ed7d6f16a2/six-1.17.0.tar.gz", hash = "sha256:ff70335d468e7eb6ec65b95b99d3a2836546063f63acc5171de367e834932a81", size = 34031, upload-time = "2024-12-04T17:35:28.174Z" }
wheels = [
    { url = "https://files.pythonhosted.org/packages/b7/ce/149a00dd41f10bc29e5921b496af8b574d8413afcd5e30dfa0ed46c2cc5e/six-1.17.0-py2.py3-none-any.whl", hash = "sha256:4721f391ed90541fddacab5acf947aa0d3dc7d27b2e1e8eda2be8970586c3274", size = 11050, upload-time = "2024-12-04T17:35:26.475Z" },
]

[[package]]
name = "skypilot"
version = "0.9.2"
source = { registry = "https://pypi.org/simple" }
dependencies = [
    { name = "aiofiles" },
    { name = "cachetools" },
    { name = "click" },
    { name = "colorama" },
    { name = "cryptography" },
    { name = "fastapi" },
    { name = "filelock" },
    { name = "httpx" },
    { name = "jinja2" },
    { name = "jsonschema" },
    { name = "networkx" },
    { name = "omegaconf" },
    { name = "packaging" },
    { name = "pandas" },
    { name = "pendulum" },
    { name = "prettytable" },
    { name = "psutil" },
    { name = "pulp" },
    { name = "pydantic" },
    { name = "python-dotenv" },
    { name = "python-multipart" },
    { name = "pyyaml" },
    { name = "requests" },
    { name = "rich" },
    { name = "setproctitle" },
    { name = "tabulate" },
    { name = "typing-extensions" },
    { name = "uvicorn", extra = ["standard"] },
    { name = "wheel" },
]
sdist = { url = "https://files.pythonhosted.org/packages/91/1a/d414e6d3af5dab3e1e94056ccc2d9132572f950c373161e9c17a078d6d1f/skypilot-0.9.2.tar.gz", hash = "sha256:cecd80551d8795ab09f97c7a0b8f52a7b5f8c52686d61e70a3e95a7885517892", size = 1772933, upload-time = "2025-04-30T01:52:10.591Z" }
wheels = [
    { url = "https://files.pythonhosted.org/packages/04/6a/39ee4701ac395703d92d67a2c5351dca19eae25dd486759f2d28ccf752b9/skypilot-0.9.2-py3-none-any.whl", hash = "sha256:14e1adc3409d23b38fa9b7ad2b70ef1e28bb99baf0af38dae2e37fe9102d1a29", size = 1952465, upload-time = "2025-04-30T01:52:08.862Z" },
]

[[package]]
name = "smmap"
version = "5.0.2"
source = { registry = "https://pypi.org/simple" }
sdist = { url = "https://files.pythonhosted.org/packages/44/cd/a040c4b3119bbe532e5b0732286f805445375489fceaec1f48306068ee3b/smmap-5.0.2.tar.gz", hash = "sha256:26ea65a03958fa0c8a1c7e8c7a58fdc77221b8910f6be2131affade476898ad5", size = 22329, upload-time = "2025-01-02T07:14:40.909Z" }
wheels = [
    { url = "https://files.pythonhosted.org/packages/04/be/d09147ad1ec7934636ad912901c5fd7667e1c858e19d355237db0d0cd5e4/smmap-5.0.2-py3-none-any.whl", hash = "sha256:b30115f0def7d7531d22a0fb6502488d879e75b260a9db4d0819cfb25403af5e", size = 24303, upload-time = "2025-01-02T07:14:38.724Z" },
]

[[package]]
name = "sniffio"
version = "1.3.1"
source = { registry = "https://pypi.org/simple" }
sdist = { url = "https://files.pythonhosted.org/packages/a2/87/a6771e1546d97e7e041b6ae58d80074f81b7d5121207425c964ddf5cfdbd/sniffio-1.3.1.tar.gz", hash = "sha256:f4324edc670a0f49750a81b895f35c3adb843cca46f0530f79fc1babb23789dc", size = 20372, upload-time = "2024-02-25T23:20:04.057Z" }
wheels = [
    { url = "https://files.pythonhosted.org/packages/e9/44/75a9c9421471a6c4805dbf2356f7c181a29c1879239abab1ea2cc8f38b40/sniffio-1.3.1-py3-none-any.whl", hash = "sha256:2f6da418d1f1e0fddd844478f41680e794e6051915791a034ff65e5f100525a2", size = 10235, upload-time = "2024-02-25T23:20:01.196Z" },
]

[[package]]
name = "starlette"
version = "0.41.3"
source = { registry = "https://pypi.org/simple" }
dependencies = [
    { name = "anyio" },
]
sdist = { url = "https://files.pythonhosted.org/packages/1a/4c/9b5764bd22eec91c4039ef4c55334e9187085da2d8a2df7bd570869aae18/starlette-0.41.3.tar.gz", hash = "sha256:0e4ab3d16522a255be6b28260b938eae2482f98ce5cc934cb08dce8dc3ba5835", size = 2574159, upload-time = "2024-11-18T19:45:04.283Z" }
wheels = [
    { url = "https://files.pythonhosted.org/packages/96/00/2b325970b3060c7cecebab6d295afe763365822b1306a12eeab198f74323/starlette-0.41.3-py3-none-any.whl", hash = "sha256:44cedb2b7c77a9de33a8b74b2b90e9f50d11fcf25d8270ea525ad71a25374ff7", size = 73225, upload-time = "2024-11-18T19:45:02.027Z" },
]

[[package]]
name = "sympy"
version = "1.13.3"
source = { registry = "https://pypi.org/simple" }
dependencies = [
    { name = "mpmath" },
]
sdist = { url = "https://files.pythonhosted.org/packages/11/8a/5a7fd6284fa8caac23a26c9ddf9c30485a48169344b4bd3b0f02fef1890f/sympy-1.13.3.tar.gz", hash = "sha256:b27fd2c6530e0ab39e275fc9b683895367e51d5da91baa8d3d64db2565fec4d9", size = 7533196, upload-time = "2024-09-18T21:54:25.591Z" }
wheels = [
    { url = "https://files.pythonhosted.org/packages/99/ff/c87e0622b1dadea79d2fb0b25ade9ed98954c9033722eb707053d310d4f3/sympy-1.13.3-py3-none-any.whl", hash = "sha256:54612cf55a62755ee71824ce692986f23c88ffa77207b30c1368eda4a7060f73", size = 6189483, upload-time = "2024-09-18T21:54:23.097Z" },
]

[[package]]
name = "tabulate"
version = "0.9.0"
source = { registry = "https://pypi.org/simple" }
sdist = { url = "https://files.pythonhosted.org/packages/ec/fe/802052aecb21e3797b8f7902564ab6ea0d60ff8ca23952079064155d1ae1/tabulate-0.9.0.tar.gz", hash = "sha256:0095b12bf5966de529c0feb1fa08671671b3368eec77d7ef7ab114be2c068b3c", size = 81090, upload-time = "2022-10-06T17:21:48.54Z" }
wheels = [
    { url = "https://files.pythonhosted.org/packages/40/44/4a5f08c96eb108af5cb50b41f76142f0afa346dfa99d5296fe7202a11854/tabulate-0.9.0-py3-none-any.whl", hash = "sha256:024ca478df22e9340661486f85298cff5f6dcdba14f3813e8830015b9ed1948f", size = 35252, upload-time = "2022-10-06T17:21:44.262Z" },
]

[[package]]
name = "tensordict"
version = "0.8.3"
source = { registry = "https://pypi.org/simple" }
dependencies = [
    { name = "cloudpickle" },
    { name = "importlib-metadata" },
    { name = "numpy" },
    { name = "orjson" },
    { name = "packaging" },
    { name = "torch" },
]
wheels = [
    { url = "https://files.pythonhosted.org/packages/d0/48/b547884e91eb6fa4de5ca13fbd43571ad4a79c38d9c626a45d7356851bf5/tensordict-0.8.3-cp311-cp311-macosx_15_0_arm64.whl", hash = "sha256:c34efce69a7c1565a73175cc7e1037185bee8e1344c9b0655b3b1ebd914c757a", size = 725599, upload-time = "2025-05-16T15:17:55.823Z" },
    { url = "https://files.pythonhosted.org/packages/a9/54/eb3e9e2a841bfcf2be65307cf89456821904387d6add897ae1120d985781/tensordict-0.8.3-cp311-cp311-manylinux_2_28_aarch64.whl", hash = "sha256:721fdef125b4afbe819cd4e575504a5d2f5d11b27521134260b50b00960b26ca", size = 416901, upload-time = "2025-05-16T15:17:56.838Z" },
    { url = "https://files.pythonhosted.org/packages/d9/46/d4cadf8956ada4294a8a74d9f85b24752713c6e352e86bf8b51126ac5839/tensordict-0.8.3-cp311-cp311-manylinux_2_28_x86_64.whl", hash = "sha256:addff475df0573368c1aa2381cacb963bfdea8bf853655d9ea6167684dd76048", size = 420670, upload-time = "2025-05-16T15:17:58.367Z" },
    { url = "https://files.pythonhosted.org/packages/c8/9f/e84d558923dd37b800c2e22e34905149c394ca858521b7ae1040c9171b2d/tensordict-0.8.3-cp311-cp311-win_amd64.whl", hash = "sha256:63042953b2314c3096dd4d2db4919bbc6f3e49d21b6a52322d1277fe4927a7f9", size = 406819, upload-time = "2025-05-16T15:17:59.41Z" },
]

[[package]]
name = "termcolor"
version = "2.4.0"
source = { registry = "https://pypi.org/simple" }
sdist = { url = "https://files.pythonhosted.org/packages/10/56/d7d66a84f96d804155f6ff2873d065368b25a07222a6fd51c4f24ef6d764/termcolor-2.4.0.tar.gz", hash = "sha256:aab9e56047c8ac41ed798fa36d892a37aca6b3e9159f3e0c24bc64a9b3ac7b7a", size = 12664, upload-time = "2023-12-01T11:04:51.66Z" }
wheels = [
    { url = "https://files.pythonhosted.org/packages/d9/5f/8c716e47b3a50cbd7c146f45881e11d9414def768b7cd9c5e6650ec2a80a/termcolor-2.4.0-py3-none-any.whl", hash = "sha256:9297c0df9c99445c2412e832e882a7884038a25617c60cea2ad69488d4040d63", size = 7719, upload-time = "2023-12-01T11:04:50.019Z" },
]

[[package]]
name = "threadpoolctl"
version = "3.6.0"
source = { registry = "https://pypi.org/simple" }
sdist = { url = "https://files.pythonhosted.org/packages/b7/4d/08c89e34946fce2aec4fbb45c9016efd5f4d7f24af8e5d93296e935631d8/threadpoolctl-3.6.0.tar.gz", hash = "sha256:8ab8b4aa3491d812b623328249fab5302a68d2d71745c8a4c719a2fcaba9f44e", size = 21274, upload-time = "2025-03-13T13:49:23.031Z" }
wheels = [
    { url = "https://files.pythonhosted.org/packages/32/d5/f9a850d79b0851d1d4ef6456097579a9005b31fea68726a4ae5f2d82ddd9/threadpoolctl-3.6.0-py3-none-any.whl", hash = "sha256:43a0b8fd5a2928500110039e43a5eed8480b918967083ea48dc3ab9f13c4a7fb", size = 18638, upload-time = "2025-03-13T13:49:21.846Z" },
]

[[package]]
name = "torch"
version = "2.7.0"
source = { registry = "https://pypi.org/simple" }
dependencies = [
    { name = "filelock" },
    { name = "fsspec" },
    { name = "jinja2" },
    { name = "networkx" },
    { name = "nvidia-cublas-cu12", marker = "platform_machine == 'x86_64' and sys_platform == 'linux'" },
    { name = "nvidia-cuda-cupti-cu12", marker = "platform_machine == 'x86_64' and sys_platform == 'linux'" },
    { name = "nvidia-cuda-nvrtc-cu12", marker = "platform_machine == 'x86_64' and sys_platform == 'linux'" },
    { name = "nvidia-cuda-runtime-cu12", marker = "platform_machine == 'x86_64' and sys_platform == 'linux'" },
    { name = "nvidia-cudnn-cu12", marker = "platform_machine == 'x86_64' and sys_platform == 'linux'" },
    { name = "nvidia-cufft-cu12", marker = "platform_machine == 'x86_64' and sys_platform == 'linux'" },
    { name = "nvidia-cufile-cu12", marker = "platform_machine == 'x86_64' and sys_platform == 'linux'" },
    { name = "nvidia-curand-cu12", marker = "platform_machine == 'x86_64' and sys_platform == 'linux'" },
    { name = "nvidia-cusolver-cu12", marker = "platform_machine == 'x86_64' and sys_platform == 'linux'" },
    { name = "nvidia-cusparse-cu12", marker = "platform_machine == 'x86_64' and sys_platform == 'linux'" },
    { name = "nvidia-cusparselt-cu12", marker = "platform_machine == 'x86_64' and sys_platform == 'linux'" },
    { name = "nvidia-nccl-cu12", marker = "platform_machine == 'x86_64' and sys_platform == 'linux'" },
    { name = "nvidia-nvjitlink-cu12", marker = "platform_machine == 'x86_64' and sys_platform == 'linux'" },
    { name = "nvidia-nvtx-cu12", marker = "platform_machine == 'x86_64' and sys_platform == 'linux'" },
    { name = "sympy" },
    { name = "triton", marker = "platform_machine == 'x86_64' and sys_platform == 'linux'" },
    { name = "typing-extensions" },
]
wheels = [
    { url = "https://files.pythonhosted.org/packages/40/da/7378d16cc636697f2a94f791cb496939b60fb8580ddbbef22367db2c2274/torch-2.7.0-cp311-cp311-manylinux_2_28_aarch64.whl", hash = "sha256:2b7813e904757b125faf1a9a3154e1d50381d539ced34da1992f52440567c156", size = 99159397, upload-time = "2025-04-23T14:35:35.304Z" },
    { url = "https://files.pythonhosted.org/packages/0e/6b/87fcddd34df9f53880fa1f0c23af7b6b96c935856473faf3914323588c40/torch-2.7.0-cp311-cp311-manylinux_2_28_x86_64.whl", hash = "sha256:fd5cfbb4c3bbadd57ad1b27d56a28008f8d8753733411a140fcfb84d7f933a25", size = 865183681, upload-time = "2025-04-23T14:34:21.802Z" },
    { url = "https://files.pythonhosted.org/packages/13/85/6c1092d4b06c3db1ed23d4106488750917156af0b24ab0a2d9951830b0e9/torch-2.7.0-cp311-cp311-win_amd64.whl", hash = "sha256:58df8d5c2eeb81305760282b5069ea4442791a6bbf0c74d9069b7b3304ff8a37", size = 212520100, upload-time = "2025-04-23T14:35:27.473Z" },
    { url = "https://files.pythonhosted.org/packages/aa/3f/85b56f7e2abcfa558c5fbf7b11eb02d78a4a63e6aeee2bbae3bb552abea5/torch-2.7.0-cp311-none-macosx_11_0_arm64.whl", hash = "sha256:0a8d43caa342b9986101ec5feb5bbf1d86570b5caa01e9cb426378311258fdde", size = 68569377, upload-time = "2025-04-23T14:35:20.361Z" },
]

[[package]]
name = "torchrl"
version = "0.8.1"
source = { registry = "https://pypi.org/simple" }
dependencies = [
    { name = "cloudpickle" },
    { name = "numpy" },
    { name = "packaging" },
    { name = "tensordict" },
    { name = "torch" },
]
wheels = [
    { url = "https://files.pythonhosted.org/packages/0d/20/a8f35cb7dde7058ef8371d62f5a1375d7584366fc1ddde473abe85337c36/torchrl-0.8.1-cp311-cp311-macosx_11_0_arm64.whl", hash = "sha256:bffafbad5714a80cbbb3371c096b704c2c51c7566309dc306b7d60eee5582165", size = 1509875, upload-time = "2025-05-16T16:31:14.434Z" },
    { url = "https://files.pythonhosted.org/packages/ff/ab/03d767f381d3b5b0fc53c1b863ebc9028a17335669c56a014facbbaad689/torchrl-0.8.1-cp311-cp311-manylinux_2_28_aarch64.whl", hash = "sha256:b7cb13e6308edada0394b1188ca8536b7ddfa4518382c009077d7b5e847e1fba", size = 1202046, upload-time = "2025-05-16T16:31:15.676Z" },
    { url = "https://files.pythonhosted.org/packages/dd/50/8e2582afd60fd5b44c5431718fd1e13b45bde09a1cc3c76003f80e385e0a/torchrl-0.8.1-cp311-cp311-manylinux_2_28_x86_64.whl", hash = "sha256:ff810bf778c4cef7a92c37671f09a6252df084cb11489753ae4047e4ec93a278", size = 1208727, upload-time = "2025-05-16T16:31:16.878Z" },
    { url = "https://files.pythonhosted.org/packages/0f/df/37bbf7d068729caad714b1baf88aa53f4f6520d033897641f57af03beac6/torchrl-0.8.1-cp311-cp311-win_amd64.whl", hash = "sha256:9a99c92345e43106bd1e77c0f6f267c75e27588d2b3769b1ccd421952fcf8ffd", size = 1167236, upload-time = "2025-05-16T16:31:18.135Z" },
]

[[package]]
name = "tqdm"
version = "4.67.1"
source = { registry = "https://pypi.org/simple" }
dependencies = [
    { name = "colorama", marker = "sys_platform == 'win32'" },
]
sdist = { url = "https://files.pythonhosted.org/packages/a8/4b/29b4ef32e036bb34e4ab51796dd745cdba7ed47ad142a9f4a1eb8e0c744d/tqdm-4.67.1.tar.gz", hash = "sha256:f8aef9c52c08c13a65f30ea34f4e5aac3fd1a34959879d7e59e63027286627f2", size = 169737, upload-time = "2024-11-24T20:12:22.481Z" }
wheels = [
    { url = "https://files.pythonhosted.org/packages/d0/30/dc54f88dd4a2b5dc8a0279bdd7270e735851848b762aeb1c1184ed1f6b14/tqdm-4.67.1-py3-none-any.whl", hash = "sha256:26445eca388f82e72884e0d580d5464cd801a3ea01e63e5601bdff9ba6a48de2", size = 78540, upload-time = "2024-11-24T20:12:19.698Z" },
]

[[package]]
name = "triton"
version = "3.3.0"
source = { registry = "https://pypi.org/simple" }
dependencies = [
    { name = "setuptools", marker = "platform_machine != 'aarch64' and sys_platform == 'linux'" },
]
wheels = [
    { url = "https://files.pythonhosted.org/packages/3c/c5/4874a81131cc9e934d88377fbc9d24319ae1fb540f3333b4e9c696ebc607/triton-3.3.0-cp311-cp311-manylinux_2_27_x86_64.manylinux_2_28_x86_64.whl", hash = "sha256:3161a2bf073d6b22c4e2f33f951f3e5e3001462b2570e6df9cd57565bdec2984", size = 156528461, upload-time = "2025-04-09T20:27:32.599Z" },
]

[[package]]
name = "typing-extensions"
version = "4.14.0"
source = { registry = "https://pypi.org/simple" }
sdist = { url = "https://files.pythonhosted.org/packages/d1/bc/51647cd02527e87d05cb083ccc402f93e441606ff1f01739a62c8ad09ba5/typing_extensions-4.14.0.tar.gz", hash = "sha256:8676b788e32f02ab42d9e7c61324048ae4c6d844a399eebace3d4979d75ceef4", size = 107423, upload-time = "2025-06-02T14:52:11.399Z" }
wheels = [
    { url = "https://files.pythonhosted.org/packages/69/e0/552843e0d356fbb5256d21449fa957fa4eff3bbc135a74a691ee70c7c5da/typing_extensions-4.14.0-py3-none-any.whl", hash = "sha256:a1514509136dd0b477638fc68d6a91497af5076466ad0fa6c338e44e359944af", size = 43839, upload-time = "2025-06-02T14:52:10.026Z" },
]

[[package]]
name = "typing-inspection"
version = "0.4.1"
source = { registry = "https://pypi.org/simple" }
dependencies = [
    { name = "typing-extensions" },
]
sdist = { url = "https://files.pythonhosted.org/packages/f8/b1/0c11f5058406b3af7609f121aaa6b609744687f1d158b3c3a5bf4cc94238/typing_inspection-0.4.1.tar.gz", hash = "sha256:6ae134cc0203c33377d43188d4064e9b357dba58cff3185f22924610e70a9d28", size = 75726, upload-time = "2025-05-21T18:55:23.885Z" }
wheels = [
    { url = "https://files.pythonhosted.org/packages/17/69/cd203477f944c353c31bade965f880aa1061fd6bf05ded0726ca845b6ff7/typing_inspection-0.4.1-py3-none-any.whl", hash = "sha256:389055682238f53b04f7badcb49b989835495a96700ced5dab2d8feae4b26f51", size = 14552, upload-time = "2025-05-21T18:55:22.152Z" },
]

[[package]]
name = "tzdata"
version = "2025.2"
source = { registry = "https://pypi.org/simple" }
sdist = { url = "https://files.pythonhosted.org/packages/95/32/1a225d6164441be760d75c2c42e2780dc0873fe382da3e98a2e1e48361e5/tzdata-2025.2.tar.gz", hash = "sha256:b60a638fcc0daffadf82fe0f57e53d06bdec2f36c4df66280ae79bce6bd6f2b9", size = 196380, upload-time = "2025-03-23T13:54:43.652Z" }
wheels = [
    { url = "https://files.pythonhosted.org/packages/5c/23/c7abc0ca0a1526a0774eca151daeb8de62ec457e77262b66b359c3c7679e/tzdata-2025.2-py2.py3-none-any.whl", hash = "sha256:1a403fada01ff9221ca8044d701868fa132215d84beb92242d9acd2147f667a8", size = 347839, upload-time = "2025-03-23T13:54:41.845Z" },
]

[[package]]
name = "urllib3"
version = "2.4.0"
source = { registry = "https://pypi.org/simple" }
sdist = { url = "https://files.pythonhosted.org/packages/8a/78/16493d9c386d8e60e442a35feac5e00f0913c0f4b7c217c11e8ec2ff53e0/urllib3-2.4.0.tar.gz", hash = "sha256:414bc6535b787febd7567804cc015fee39daab8ad86268f1310a9250697de466", size = 390672, upload-time = "2025-04-10T15:23:39.232Z" }
wheels = [
    { url = "https://files.pythonhosted.org/packages/6b/11/cc635220681e93a0183390e26485430ca2c7b5f9d33b15c74c2861cb8091/urllib3-2.4.0-py3-none-any.whl", hash = "sha256:4e16665048960a0900c702d4a66415956a584919c03361cac9f1df5c5dd7e813", size = 128680, upload-time = "2025-04-10T15:23:37.377Z" },
]

[[package]]
name = "uvicorn"
version = "0.34.2"
source = { registry = "https://pypi.org/simple" }
dependencies = [
    { name = "click" },
    { name = "h11" },
]
sdist = { url = "https://files.pythonhosted.org/packages/a6/ae/9bbb19b9e1c450cf9ecaef06463e40234d98d95bf572fab11b4f19ae5ded/uvicorn-0.34.2.tar.gz", hash = "sha256:0e929828f6186353a80b58ea719861d2629d766293b6d19baf086ba31d4f3328", size = 76815, upload-time = "2025-04-19T06:02:50.101Z" }
wheels = [
    { url = "https://files.pythonhosted.org/packages/b1/4b/4cef6ce21a2aaca9d852a6e84ef4f135d99fcd74fa75105e2fc0c8308acd/uvicorn-0.34.2-py3-none-any.whl", hash = "sha256:deb49af569084536d269fe0a6d67e3754f104cf03aba7c11c40f01aadf33c403", size = 62483, upload-time = "2025-04-19T06:02:48.42Z" },
]

[package.optional-dependencies]
standard = [
    { name = "colorama", marker = "sys_platform == 'win32'" },
    { name = "httptools" },
    { name = "python-dotenv" },
    { name = "pyyaml" },
    { name = "uvloop", marker = "platform_python_implementation != 'PyPy' and sys_platform != 'cygwin' and sys_platform != 'win32'" },
    { name = "watchfiles" },
    { name = "websockets" },
]

[[package]]
name = "uvloop"
version = "0.21.0"
source = { registry = "https://pypi.org/simple" }
sdist = { url = "https://files.pythonhosted.org/packages/af/c0/854216d09d33c543f12a44b393c402e89a920b1a0a7dc634c42de91b9cf6/uvloop-0.21.0.tar.gz", hash = "sha256:3bf12b0fda68447806a7ad847bfa591613177275d35b6724b1ee573faa3704e3", size = 2492741, upload-time = "2024-10-14T23:38:35.489Z" }
wheels = [
    { url = "https://files.pythonhosted.org/packages/57/a7/4cf0334105c1160dd6819f3297f8700fda7fc30ab4f61fbf3e725acbc7cc/uvloop-0.21.0-cp311-cp311-macosx_10_9_universal2.whl", hash = "sha256:c0f3fa6200b3108919f8bdabb9a7f87f20e7097ea3c543754cabc7d717d95cf8", size = 1447410, upload-time = "2024-10-14T23:37:33.612Z" },
    { url = "https://files.pythonhosted.org/packages/8c/7c/1517b0bbc2dbe784b563d6ab54f2ef88c890fdad77232c98ed490aa07132/uvloop-0.21.0-cp311-cp311-macosx_10_9_x86_64.whl", hash = "sha256:0878c2640cf341b269b7e128b1a5fed890adc4455513ca710d77d5e93aa6d6a0", size = 805476, upload-time = "2024-10-14T23:37:36.11Z" },
    { url = "https://files.pythonhosted.org/packages/ee/ea/0bfae1aceb82a503f358d8d2fa126ca9dbdb2ba9c7866974faec1cb5875c/uvloop-0.21.0-cp311-cp311-manylinux_2_17_aarch64.manylinux2014_aarch64.whl", hash = "sha256:b9fb766bb57b7388745d8bcc53a359b116b8a04c83a2288069809d2b3466c37e", size = 3960855, upload-time = "2024-10-14T23:37:37.683Z" },
    { url = "https://files.pythonhosted.org/packages/8a/ca/0864176a649838b838f36d44bf31c451597ab363b60dc9e09c9630619d41/uvloop-0.21.0-cp311-cp311-manylinux_2_17_x86_64.manylinux2014_x86_64.whl", hash = "sha256:8a375441696e2eda1c43c44ccb66e04d61ceeffcd76e4929e527b7fa401b90fb", size = 3973185, upload-time = "2024-10-14T23:37:40.226Z" },
    { url = "https://files.pythonhosted.org/packages/30/bf/08ad29979a936d63787ba47a540de2132169f140d54aa25bc8c3df3e67f4/uvloop-0.21.0-cp311-cp311-musllinux_1_2_aarch64.whl", hash = "sha256:baa0e6291d91649c6ba4ed4b2f982f9fa165b5bbd50a9e203c416a2797bab3c6", size = 3820256, upload-time = "2024-10-14T23:37:42.839Z" },
    { url = "https://files.pythonhosted.org/packages/da/e2/5cf6ef37e3daf2f06e651aae5ea108ad30df3cb269102678b61ebf1fdf42/uvloop-0.21.0-cp311-cp311-musllinux_1_2_x86_64.whl", hash = "sha256:4509360fcc4c3bd2c70d87573ad472de40c13387f5fda8cb58350a1d7475e58d", size = 3937323, upload-time = "2024-10-14T23:37:45.337Z" },
]

[[package]]
name = "wandb"
version = "0.19.11"
source = { registry = "https://pypi.org/simple" }
dependencies = [
    { name = "click" },
    { name = "docker-pycreds" },
    { name = "gitpython" },
    { name = "platformdirs" },
    { name = "protobuf" },
    { name = "psutil" },
    { name = "pydantic" },
    { name = "pyyaml" },
    { name = "requests" },
    { name = "sentry-sdk" },
    { name = "setproctitle" },
    { name = "setuptools" },
    { name = "typing-extensions" },
]
sdist = { url = "https://files.pythonhosted.org/packages/39/98/0ff2925a21b998d4b84731429f4554ca3d9b5cad42c09c075e7306c3aca0/wandb-0.19.11.tar.gz", hash = "sha256:3f50a27dfadbb25946a513ffe856c0e8e538b5626ef207aa50b00c3b0356bff8", size = 39511477, upload-time = "2025-05-07T20:50:01.341Z" }
wheels = [
    { url = "https://files.pythonhosted.org/packages/4f/2c/f8bab58c73fdde4442f1baffd9ea5d1bb3113906a97a27e8d9ab72db7a69/wandb-0.19.11-py3-none-any.whl", hash = "sha256:ff3bf050ba25ebae7aedc9a775ffab90c28068832edfe5458423f488c2558f82", size = 6481327, upload-time = "2025-05-07T20:49:33.461Z" },
    { url = "https://files.pythonhosted.org/packages/45/4a/34b364280f690f4c6d7660f528fba9f13bdecabc4c869d266a4632cf836e/wandb-0.19.11-py3-none-macosx_10_14_x86_64.whl", hash = "sha256:0823fd9aa6343f40c04e01959997ca8c6d6adf1bd81c8d45261fa4915f1c6b67", size = 20555751, upload-time = "2025-05-07T20:49:36.392Z" },
    { url = "https://files.pythonhosted.org/packages/d8/e6/a27868fdb83a60df37b9d15e52c3353dd88d74442f27ae48cf765c6b9554/wandb-0.19.11-py3-none-macosx_11_0_arm64.whl", hash = "sha256:c758ef5439599d9023db5b3cf1698477055d82f9fae48af2779f63f1d289167c", size = 20377587, upload-time = "2025-05-07T20:49:39.126Z" },
    { url = "https://files.pythonhosted.org/packages/21/f7/d5cf5b58c2b3015364c7b2b6af6a440cbeda4103b67332e1e64b30f6252d/wandb-0.19.11-py3-none-macosx_11_0_x86_64.whl", hash = "sha256:de2dfd4911e7691735e271654c735e7b90cdee9d29a3796fbf06e9e92d48f3d7", size = 20985041, upload-time = "2025-05-07T20:49:41.571Z" },
    { url = "https://files.pythonhosted.org/packages/68/06/8b827f16a0b8f18002d2fffa7c5a7fd447946e0d0c68aeec0dd7eb18cdd3/wandb-0.19.11-py3-none-manylinux_2_17_aarch64.manylinux2014_aarch64.whl", hash = "sha256:cfff738850770d26b13f8f3fe400a6456f1e39e87f3f29d5aa241b249476df95", size = 20017696, upload-time = "2025-05-07T20:49:44.04Z" },
    { url = "https://files.pythonhosted.org/packages/f9/31/eeb2878b26566c04c3e9b8b20b3ec3c54a2be50535088d36a37c008e07a3/wandb-0.19.11-py3-none-manylinux_2_17_x86_64.manylinux2014_x86_64.whl", hash = "sha256:e8ff673007448df11cc69379ae0df28ead866800dc1ec7bc151b402db0bbcf40", size = 21425857, upload-time = "2025-05-07T20:49:46.347Z" },
    { url = "https://files.pythonhosted.org/packages/10/30/08988360678ae78334bb16625c28260fcaba49f500b89f8766807cb74d71/wandb-0.19.11-py3-none-musllinux_1_2_aarch64.whl", hash = "sha256:858bc5023fa1b3285d89d15f62be78afdb28301064daa49ea3f4ebde5dcedad2", size = 20023145, upload-time = "2025-05-07T20:49:48.965Z" },
    { url = "https://files.pythonhosted.org/packages/c8/e9/a639c42c8ca517c4d25e8970d64d0c5a9bd35b784faed5f47d9cca3dcd12/wandb-0.19.11-py3-none-musllinux_1_2_x86_64.whl", hash = "sha256:90e4b57649896acb16c3dd41b3093df1a169c2f1d94ff15d76af86b8a60dcdac", size = 21504842, upload-time = "2025-05-07T20:49:51.628Z" },
    { url = "https://files.pythonhosted.org/packages/44/74/dbe9277dd935b77dd16939cdf15357766fec0813a6e336cf5f1d07eb016e/wandb-0.19.11-py3-none-win32.whl", hash = "sha256:38dea43c7926d8800405a73b80b9adfe81eb315fc6f2ac6885c77eb966634421", size = 20767584, upload-time = "2025-05-07T20:49:56.629Z" },
    { url = "https://files.pythonhosted.org/packages/36/d5/215cac3edec5c5ac6e7231beb9d22466d5d4e4a132fa3a1d044f7d682c15/wandb-0.19.11-py3-none-win_amd64.whl", hash = "sha256:73402003c56ddc2198878492ab2bff55bb49bce5587eae5960e737d27c0c48f7", size = 20767588, upload-time = "2025-05-07T20:49:58.85Z" },
]

[[package]]
name = "wandb-carbs"
version = "0.0.8"
source = { editable = "wandb_carbs" }
dependencies = [
    { name = "carbs" },
    { name = "wandb" },
]

[package.optional-dependencies]
test = [
    { name = "pytest" },
]

[package.metadata]
requires-dist = [
    { name = "carbs", git = "https://github.com/imbue-ai/carbs.git" },
    { name = "pytest", marker = "extra == 'test'", specifier = ">=6.2.4" },
    { name = "wandb", specifier = ">=0.16" },
]
provides-extras = ["test"]

[[package]]
name = "wandb-core"
version = "0.17.0b11"
source = { registry = "https://pypi.org/simple" }
wheels = [
    { url = "https://files.pythonhosted.org/packages/af/f1/0a14ef2978d5e370fa55b91599dac86424dc84ced8fe5779611c2ce36918/wandb_core-0.17.0b11-py3-none-any.whl", hash = "sha256:93d044bd20c0cb8ab7f11c19ccc43ccb097e4feccbd14fc2bc521a45852b7bfb", size = 3505, upload-time = "2024-04-12T02:13:57.577Z" },
    { url = "https://files.pythonhosted.org/packages/b2/83/bce028167eab29f45581df9970080de5bcd579ca4a25f9b0003d1ffe31fc/wandb_core-0.17.0b11-py3-none-macosx_10_9_x86_64.whl", hash = "sha256:53d4d0519ec46554ec2c873a3ceb99227dc658c86b81826c1d4d4e55368b37bd", size = 4879447, upload-time = "2024-04-12T02:13:59.203Z" },
    { url = "https://files.pythonhosted.org/packages/19/f6/581171aa205caec2c6beaeacdabbaad3bcddaa5b81542e22a3a4aaa5d56a/wandb_core-0.17.0b11-py3-none-macosx_11_0_arm64.whl", hash = "sha256:e7a2b3ba8a531eba5974aee9ee1c3035f146eda4c5b47b0f99f805048872d72d", size = 4593162, upload-time = "2024-04-12T02:14:01.577Z" },
    { url = "https://files.pythonhosted.org/packages/eb/50/ebec640b2f6c535fcc8b70ea39f4dbe0c2aedaf5cd97e17fc45dc832efe7/wandb_core-0.17.0b11-py3-none-manylinux_2_17_aarch64.manylinux2014_aarch64.whl", hash = "sha256:addaa93cdf6192c360cba980e6d09684b67fddc828824663c0e49aa40ecd5a78", size = 4144246, upload-time = "2024-04-12T02:14:03.824Z" },
    { url = "https://files.pythonhosted.org/packages/4b/3c/ad6d173639e233461329899067dcd3af7d4d20f637f323ecfe74bbead463/wandb_core-0.17.0b11-py3-none-manylinux_2_5_x86_64.manylinux1_x86_64.manylinux_2_17_x86_64.manylinux2014_x86_64.whl", hash = "sha256:da7cf560a04b248d736542070b439847578a706d2f667e12a7a59c69cdafaa39", size = 4521565, upload-time = "2024-04-12T02:14:05.419Z" },
    { url = "https://files.pythonhosted.org/packages/f1/00/1c2375e0cbac18dd0e0ccf7cc8249711e8b6dddab885b4e90cf193cf7b0b/wandb_core-0.17.0b11-py3-none-win32.whl", hash = "sha256:219f2def5ce8e0180e7231ba3e3cc8d186493ad8ac39907b69adf51684a083fa", size = 4585070, upload-time = "2024-04-12T02:14:07.498Z" },
    { url = "https://files.pythonhosted.org/packages/fb/ed/13e49074a044b28da55265e0ae95dd14f6f2e2b16b9d08ec94253d045bd4/wandb_core-0.17.0b11-py3-none-win_amd64.whl", hash = "sha256:1891ae0af383c9c32d393f057e04ce0718dba5d70bfab55747718a92e3bca7df", size = 4585076, upload-time = "2024-04-12T02:14:09.552Z" },
]

[[package]]
name = "watchfiles"
version = "1.0.5"
source = { registry = "https://pypi.org/simple" }
dependencies = [
    { name = "anyio" },
]
sdist = { url = "https://files.pythonhosted.org/packages/03/e2/8ed598c42057de7aa5d97c472254af4906ff0a59a66699d426fc9ef795d7/watchfiles-1.0.5.tar.gz", hash = "sha256:b7529b5dcc114679d43827d8c35a07c493ad6f083633d573d81c660abc5979e9", size = 94537, upload-time = "2025-04-08T10:36:26.722Z" }
wheels = [
    { url = "https://files.pythonhosted.org/packages/39/f4/41b591f59021786ef517e1cdc3b510383551846703e03f204827854a96f8/watchfiles-1.0.5-cp311-cp311-macosx_10_12_x86_64.whl", hash = "sha256:237f9be419e977a0f8f6b2e7b0475ababe78ff1ab06822df95d914a945eac827", size = 405336, upload-time = "2025-04-08T10:34:59.359Z" },
    { url = "https://files.pythonhosted.org/packages/ae/06/93789c135be4d6d0e4f63e96eea56dc54050b243eacc28439a26482b5235/watchfiles-1.0.5-cp311-cp311-macosx_11_0_arm64.whl", hash = "sha256:e0da39ff917af8b27a4bdc5a97ac577552a38aac0d260a859c1517ea3dc1a7c4", size = 395977, upload-time = "2025-04-08T10:35:00.522Z" },
    { url = "https://files.pythonhosted.org/packages/d2/db/1cd89bd83728ca37054512d4d35ab69b5f12b8aa2ac9be3b0276b3bf06cc/watchfiles-1.0.5-cp311-cp311-manylinux_2_17_aarch64.manylinux2014_aarch64.whl", hash = "sha256:2cfcb3952350e95603f232a7a15f6c5f86c5375e46f0bd4ae70d43e3e063c13d", size = 455232, upload-time = "2025-04-08T10:35:01.698Z" },
    { url = "https://files.pythonhosted.org/packages/40/90/d8a4d44ffe960517e487c9c04f77b06b8abf05eb680bed71c82b5f2cad62/watchfiles-1.0.5-cp311-cp311-manylinux_2_17_armv7l.manylinux2014_armv7l.whl", hash = "sha256:68b2dddba7a4e6151384e252a5632efcaa9bc5d1c4b567f3cb621306b2ca9f63", size = 459151, upload-time = "2025-04-08T10:35:03.358Z" },
    { url = "https://files.pythonhosted.org/packages/6c/da/267a1546f26465dead1719caaba3ce660657f83c9d9c052ba98fb8856e13/watchfiles-1.0.5-cp311-cp311-manylinux_2_17_i686.manylinux2014_i686.whl", hash = "sha256:95cf944fcfc394c5f9de794ce581914900f82ff1f855326f25ebcf24d5397418", size = 489054, upload-time = "2025-04-08T10:35:04.561Z" },
    { url = "https://files.pythonhosted.org/packages/b1/31/33850dfd5c6efb6f27d2465cc4c6b27c5a6f5ed53c6fa63b7263cf5f60f6/watchfiles-1.0.5-cp311-cp311-manylinux_2_17_ppc64le.manylinux2014_ppc64le.whl", hash = "sha256:ecf6cd9f83d7c023b1aba15d13f705ca7b7d38675c121f3cc4a6e25bd0857ee9", size = 523955, upload-time = "2025-04-08T10:35:05.786Z" },
    { url = "https://files.pythonhosted.org/packages/09/84/b7d7b67856efb183a421f1416b44ca975cb2ea6c4544827955dfb01f7dc2/watchfiles-1.0.5-cp311-cp311-manylinux_2_17_s390x.manylinux2014_s390x.whl", hash = "sha256:852de68acd6212cd6d33edf21e6f9e56e5d98c6add46f48244bd479d97c967c6", size = 502234, upload-time = "2025-04-08T10:35:07.187Z" },
    { url = "https://files.pythonhosted.org/packages/71/87/6dc5ec6882a2254cfdd8b0718b684504e737273903b65d7338efaba08b52/watchfiles-1.0.5-cp311-cp311-manylinux_2_17_x86_64.manylinux2014_x86_64.whl", hash = "sha256:d5730f3aa35e646103b53389d5bc77edfbf578ab6dab2e005142b5b80a35ef25", size = 454750, upload-time = "2025-04-08T10:35:08.859Z" },
    { url = "https://files.pythonhosted.org/packages/3d/6c/3786c50213451a0ad15170d091570d4a6554976cf0df19878002fc96075a/watchfiles-1.0.5-cp311-cp311-musllinux_1_1_aarch64.whl", hash = "sha256:18b3bd29954bc4abeeb4e9d9cf0b30227f0f206c86657674f544cb032296acd5", size = 631591, upload-time = "2025-04-08T10:35:10.64Z" },
    { url = "https://files.pythonhosted.org/packages/1b/b3/1427425ade4e359a0deacce01a47a26024b2ccdb53098f9d64d497f6684c/watchfiles-1.0.5-cp311-cp311-musllinux_1_1_x86_64.whl", hash = "sha256:ba5552a1b07c8edbf197055bc9d518b8f0d98a1c6a73a293bc0726dce068ed01", size = 625370, upload-time = "2025-04-08T10:35:12.412Z" },
    { url = "https://files.pythonhosted.org/packages/15/ba/f60e053b0b5b8145d682672024aa91370a29c5c921a88977eb565de34086/watchfiles-1.0.5-cp311-cp311-win32.whl", hash = "sha256:2f1fefb2e90e89959447bc0420fddd1e76f625784340d64a2f7d5983ef9ad246", size = 277791, upload-time = "2025-04-08T10:35:13.719Z" },
    { url = "https://files.pythonhosted.org/packages/50/ed/7603c4e164225c12c0d4e8700b64bb00e01a6c4eeea372292a3856be33a4/watchfiles-1.0.5-cp311-cp311-win_amd64.whl", hash = "sha256:b6e76ceb1dd18c8e29c73f47d41866972e891fc4cc7ba014f487def72c1cf096", size = 291622, upload-time = "2025-04-08T10:35:15.071Z" },
    { url = "https://files.pythonhosted.org/packages/a2/c2/99bb7c96b4450e36877fde33690ded286ff555b5a5c1d925855d556968a1/watchfiles-1.0.5-cp311-cp311-win_arm64.whl", hash = "sha256:266710eb6fddc1f5e51843c70e3bebfb0f5e77cf4f27129278c70554104d19ed", size = 283699, upload-time = "2025-04-08T10:35:16.732Z" },
]

[[package]]
name = "wcwidth"
version = "0.2.13"
source = { registry = "https://pypi.org/simple" }
sdist = { url = "https://files.pythonhosted.org/packages/6c/63/53559446a878410fc5a5974feb13d31d78d752eb18aeba59c7fef1af7598/wcwidth-0.2.13.tar.gz", hash = "sha256:72ea0c06399eb286d978fdedb6923a9eb47e1c486ce63e9b4e64fc18303972b5", size = 101301, upload-time = "2024-01-06T02:10:57.829Z" }
wheels = [
    { url = "https://files.pythonhosted.org/packages/fd/84/fd2ba7aafacbad3c4201d395674fc6348826569da3c0937e75505ead3528/wcwidth-0.2.13-py2.py3-none-any.whl", hash = "sha256:3da69048e4540d84af32131829ff948f1e022c1c6bdb8d6102117aac784f6859", size = 34166, upload-time = "2024-01-06T02:10:55.763Z" },
]

[[package]]
name = "websockets"
version = "15.0.1"
source = { registry = "https://pypi.org/simple" }
sdist = { url = "https://files.pythonhosted.org/packages/21/e6/26d09fab466b7ca9c7737474c52be4f76a40301b08362eb2dbc19dcc16c1/websockets-15.0.1.tar.gz", hash = "sha256:82544de02076bafba038ce055ee6412d68da13ab47f0c60cab827346de828dee", size = 177016, upload-time = "2025-03-05T20:03:41.606Z" }
wheels = [
    { url = "https://files.pythonhosted.org/packages/9f/32/18fcd5919c293a398db67443acd33fde142f283853076049824fc58e6f75/websockets-15.0.1-cp311-cp311-macosx_10_9_universal2.whl", hash = "sha256:823c248b690b2fd9303ba00c4f66cd5e2d8c3ba4aa968b2779be9532a4dad431", size = 175423, upload-time = "2025-03-05T20:01:56.276Z" },
    { url = "https://files.pythonhosted.org/packages/76/70/ba1ad96b07869275ef42e2ce21f07a5b0148936688c2baf7e4a1f60d5058/websockets-15.0.1-cp311-cp311-macosx_10_9_x86_64.whl", hash = "sha256:678999709e68425ae2593acf2e3ebcbcf2e69885a5ee78f9eb80e6e371f1bf57", size = 173082, upload-time = "2025-03-05T20:01:57.563Z" },
    { url = "https://files.pythonhosted.org/packages/86/f2/10b55821dd40eb696ce4704a87d57774696f9451108cff0d2824c97e0f97/websockets-15.0.1-cp311-cp311-macosx_11_0_arm64.whl", hash = "sha256:d50fd1ee42388dcfb2b3676132c78116490976f1300da28eb629272d5d93e905", size = 173330, upload-time = "2025-03-05T20:01:59.063Z" },
    { url = "https://files.pythonhosted.org/packages/a5/90/1c37ae8b8a113d3daf1065222b6af61cc44102da95388ac0018fcb7d93d9/websockets-15.0.1-cp311-cp311-manylinux_2_17_aarch64.manylinux2014_aarch64.whl", hash = "sha256:d99e5546bf73dbad5bf3547174cd6cb8ba7273062a23808ffea025ecb1cf8562", size = 182878, upload-time = "2025-03-05T20:02:00.305Z" },
    { url = "https://files.pythonhosted.org/packages/8e/8d/96e8e288b2a41dffafb78e8904ea7367ee4f891dafc2ab8d87e2124cb3d3/websockets-15.0.1-cp311-cp311-manylinux_2_5_i686.manylinux1_i686.manylinux_2_17_i686.manylinux2014_i686.whl", hash = "sha256:66dd88c918e3287efc22409d426c8f729688d89a0c587c88971a0faa2c2f3792", size = 181883, upload-time = "2025-03-05T20:02:03.148Z" },
    { url = "https://files.pythonhosted.org/packages/93/1f/5d6dbf551766308f6f50f8baf8e9860be6182911e8106da7a7f73785f4c4/websockets-15.0.1-cp311-cp311-manylinux_2_5_x86_64.manylinux1_x86_64.manylinux_2_17_x86_64.manylinux2014_x86_64.whl", hash = "sha256:8dd8327c795b3e3f219760fa603dcae1dcc148172290a8ab15158cf85a953413", size = 182252, upload-time = "2025-03-05T20:02:05.29Z" },
    { url = "https://files.pythonhosted.org/packages/d4/78/2d4fed9123e6620cbf1706c0de8a1632e1a28e7774d94346d7de1bba2ca3/websockets-15.0.1-cp311-cp311-musllinux_1_2_aarch64.whl", hash = "sha256:8fdc51055e6ff4adeb88d58a11042ec9a5eae317a0a53d12c062c8a8865909e8", size = 182521, upload-time = "2025-03-05T20:02:07.458Z" },
    { url = "https://files.pythonhosted.org/packages/e7/3b/66d4c1b444dd1a9823c4a81f50231b921bab54eee2f69e70319b4e21f1ca/websockets-15.0.1-cp311-cp311-musllinux_1_2_i686.whl", hash = "sha256:693f0192126df6c2327cce3baa7c06f2a117575e32ab2308f7f8216c29d9e2e3", size = 181958, upload-time = "2025-03-05T20:02:09.842Z" },
    { url = "https://files.pythonhosted.org/packages/08/ff/e9eed2ee5fed6f76fdd6032ca5cd38c57ca9661430bb3d5fb2872dc8703c/websockets-15.0.1-cp311-cp311-musllinux_1_2_x86_64.whl", hash = "sha256:54479983bd5fb469c38f2f5c7e3a24f9a4e70594cd68cd1fa6b9340dadaff7cf", size = 181918, upload-time = "2025-03-05T20:02:11.968Z" },
    { url = "https://files.pythonhosted.org/packages/d8/75/994634a49b7e12532be6a42103597b71098fd25900f7437d6055ed39930a/websockets-15.0.1-cp311-cp311-win32.whl", hash = "sha256:16b6c1b3e57799b9d38427dda63edcbe4926352c47cf88588c0be4ace18dac85", size = 176388, upload-time = "2025-03-05T20:02:13.32Z" },
    { url = "https://files.pythonhosted.org/packages/98/93/e36c73f78400a65f5e236cd376713c34182e6663f6889cd45a4a04d8f203/websockets-15.0.1-cp311-cp311-win_amd64.whl", hash = "sha256:27ccee0071a0e75d22cb35849b1db43f2ecd3e161041ac1ee9d2352ddf72f065", size = 176828, upload-time = "2025-03-05T20:02:14.585Z" },
    { url = "https://files.pythonhosted.org/packages/fa/a8/5b41e0da817d64113292ab1f8247140aac61cbf6cfd085d6a0fa77f4984f/websockets-15.0.1-py3-none-any.whl", hash = "sha256:f7a866fbc1e97b5c617ee4116daaa09b722101d4a3c170c787450ba409f9736f", size = 169743, upload-time = "2025-03-05T20:03:39.41Z" },
]

[[package]]
name = "wheel"
version = "0.45.1"
source = { registry = "https://pypi.org/simple" }
sdist = { url = "https://files.pythonhosted.org/packages/8a/98/2d9906746cdc6a6ef809ae6338005b3f21bb568bea3165cfc6a243fdc25c/wheel-0.45.1.tar.gz", hash = "sha256:661e1abd9198507b1409a20c02106d9670b2576e916d58f520316666abca6729", size = 107545, upload-time = "2024-11-23T00:18:23.513Z" }
wheels = [
    { url = "https://files.pythonhosted.org/packages/0b/2c/87f3254fd8ffd29e4c02732eee68a83a1d3c346ae39bc6822dcbcb697f2b/wheel-0.45.1-py3-none-any.whl", hash = "sha256:708e7481cc80179af0e556bbf0cc00b8444c7321e2700b8d8580231d13017248", size = 72494, upload-time = "2024-11-23T00:18:21.207Z" },
]

[[package]]
name = "win32-setctime"
version = "1.2.0"
source = { registry = "https://pypi.org/simple" }
sdist = { url = "https://files.pythonhosted.org/packages/b3/8f/705086c9d734d3b663af0e9bb3d4de6578d08f46b1b101c2442fd9aecaa2/win32_setctime-1.2.0.tar.gz", hash = "sha256:ae1fdf948f5640aae05c511ade119313fb6a30d7eabe25fef9764dca5873c4c0", size = 4867, upload-time = "2024-12-07T15:28:28.314Z" }
wheels = [
    { url = "https://files.pythonhosted.org/packages/e1/07/c6fe3ad3e685340704d314d765b7912993bcb8dc198f0e7a89382d37974b/win32_setctime-1.2.0-py3-none-any.whl", hash = "sha256:95d644c4e708aba81dc3704a116d8cbc974d70b3bdb8be1d150e36be6e9d1390", size = 4083, upload-time = "2024-12-07T15:28:26.465Z" },
]

[[package]]
name = "zipp"
version = "3.22.0"
source = { registry = "https://pypi.org/simple" }
sdist = { url = "https://files.pythonhosted.org/packages/12/b6/7b3d16792fdf94f146bed92be90b4eb4563569eca91513c8609aebf0c167/zipp-3.22.0.tar.gz", hash = "sha256:dd2f28c3ce4bc67507bfd3781d21b7bb2be31103b51a4553ad7d90b84e57ace5", size = 25257, upload-time = "2025-05-26T14:46:32.217Z" }
wheels = [
    { url = "https://files.pythonhosted.org/packages/ad/da/f64669af4cae46f17b90798a827519ce3737d31dbafad65d391e49643dc4/zipp-3.22.0-py3-none-any.whl", hash = "sha256:fe208f65f2aca48b81f9e6fd8cf7b8b32c26375266b009b413d45306b6148343", size = 9796, upload-time = "2025-05-26T14:46:30.775Z" },
]<|MERGE_RESOLUTION|>--- conflicted
+++ resolved
@@ -827,7 +827,7 @@
     { name = "pydantic", specifier = "==2.11.5" },
     { name = "pynvml", specifier = "==11.5.3" },
     { name = "pyright", specifier = "==1.1.401" },
-    { name = "pytest", specifier = "==8.4.0" },
+    { name = "pytest", specifier = "==8.3.3" },
     { name = "pytest-benchmark", specifier = "==5.1.0" },
     { name = "pytest-cov", specifier = "==6.1.1" },
     { name = "python-dotenv", specifier = "==1.1.0" },
@@ -895,13 +895,8 @@
     { name = "pettingzoo", specifier = "==1.25.0" },
     { name = "pufferlib", git = "https://github.com/Metta-AI/PufferLib.git?rev=d3cde3f4107daaf8e195bf87f55742d7cd026ddb" },
     { name = "pydantic", specifier = "==2.11.5" },
-<<<<<<< HEAD
-    { name = "pytest", specifier = "==8.4.0" },
-    { name = "pytest-benchmark", specifier = "==5.1.0" },
-=======
     { name = "pytest", specifier = ">=8.3.3" },
     { name = "pytest-benchmark", specifier = ">=5.1.0" },
->>>>>>> 00a9812e
     { name = "pyyaml", specifier = "==6.0.2" },
     { name = "rich", specifier = "==13.9.4" },
     { name = "scipy", specifier = "==1.15.3" },
@@ -1509,18 +1504,17 @@
 
 [[package]]
 name = "pytest"
-version = "8.4.0"
+version = "8.3.3"
 source = { registry = "https://pypi.org/simple" }
 dependencies = [
     { name = "colorama", marker = "sys_platform == 'win32'" },
     { name = "iniconfig" },
     { name = "packaging" },
     { name = "pluggy" },
-    { name = "pygments" },
-]
-sdist = { url = "https://files.pythonhosted.org/packages/fb/aa/405082ce2749be5398045152251ac69c0f3578c7077efc53431303af97ce/pytest-8.4.0.tar.gz", hash = "sha256:14d920b48472ea0dbf68e45b96cd1ffda4705f33307dcc86c676c1b5104838a6", size = 1515232, upload-time = "2025-06-02T17:36:30.03Z" }
-wheels = [
-    { url = "https://files.pythonhosted.org/packages/2f/de/afa024cbe022b1b318a3d224125aa24939e99b4ff6f22e0ba639a2eaee47/pytest-8.4.0-py3-none-any.whl", hash = "sha256:f40f825768ad76c0977cbacdf1fd37c6f7a468e460ea6a0636078f8972d4517e", size = 363797, upload-time = "2025-06-02T17:36:27.859Z" },
+]
+sdist = { url = "https://files.pythonhosted.org/packages/8b/6c/62bbd536103af674e227c41a8f3dcd022d591f6eed5facb5a0f31ee33bbc/pytest-8.3.3.tar.gz", hash = "sha256:70b98107bd648308a7952b06e6ca9a50bc660be218d53c257cc1fc94fda10181", size = 1442487, upload-time = "2024-09-10T10:52:15.003Z" }
+wheels = [
+    { url = "https://files.pythonhosted.org/packages/6b/77/7440a06a8ead44c7757a64362dd22df5760f9b12dc5f11b6188cd2fc27a0/pytest-8.3.3-py3-none-any.whl", hash = "sha256:a6853c7375b2663155079443d2e45de913a911a11d669df02a50814944db57b2", size = 342341, upload-time = "2024-09-10T10:52:12.54Z" },
 ]
 
 [[package]]
