import logging
from typing import List, Tuple, Union

import gymnasium as gym
import hydra
import numpy as np
import torch
from omegaconf import DictConfig, ListConfig, OmegaConf
from pufferlib.environment import PufferEnv
from tensordict import TensorDict
from torch import nn
from torch.nn.parallel import DistributedDataParallel

<<<<<<< HEAD

from metta.agent.policy_state import PolicyState
from metta.agent.util.distribution_utils import sample_logits
=======
from metta.agent.policy_state import PolicyState
>>>>>>> d423ef9d

logger = logging.getLogger("metta_agent")

def make_policy(env: PufferEnv, cfg: ListConfig | DictConfig):
    obs_space = gym.spaces.Dict(
        {
            "grid_obs": env.single_observation_space,
            "global_vars": gym.spaces.Box(low=-np.inf, high=np.inf, shape=[0], dtype=np.int32),
        }
    )
    return hydra.utils.instantiate(
        cfg.agent,
        obs_shape=env.single_observation_space.shape,
        obs_space=obs_space,
        action_space=env.single_action_space,
        grid_features=env.grid_features,
        global_features=env.global_features,
        device=cfg.device,
        _recursive_=False)

class DistributedMettaAgent(DistributedDataParallel):
    def __init__(self, agent, device):
        super().__init__(agent, device_ids=[device], output_device=device)

    def __getattr__(self, name):
        try:
            return super().__getattr__(name)
        except AttributeError:
            return getattr(self.module, name)

class MettaAgent(nn.Module):
    def __init__(
        self,
        obs_shape: Tuple[int, ...],
        obs_space: Union[gym.spaces.Space, gym.spaces.Dict],
        action_space: gym.spaces.Space,
        grid_features: List[str],
        device: str,
        **cfg
    ):
        super().__init__()
        cfg = OmegaConf.create(cfg)

        self.hidden_size = cfg.components._core_.output_size
        self.core_num_layers = cfg.components._core_.nn_params.num_layers
        self.clip_range = cfg.clip_range

        agent_attributes = {
            'obs_shape': obs_shape,
            'clip_range': self.clip_range,
            'action_space': action_space,
            'grid_features': grid_features,
            'obs_key': cfg.observations.obs_key,
            'obs_input_shape': obs_space[cfg.observations.obs_key].shape[1:],
            'num_objects': obs_space[cfg.observations.obs_key].shape[2], # this is hardcoded for channel # at end of tuple
            'hidden_size': self.hidden_size,
            'core_num_layers': self.core_num_layers,
        }
        # self.observation_space = obs_space # for use with FeatureSetEncoder
        # self.global_features = global_features # for use with FeatureSetEncoder

        self.components = nn.ModuleDict()
        component_cfgs = OmegaConf.to_container(cfg.components, resolve=True)
        for component_cfg in component_cfgs.keys():
            component_cfgs[component_cfg]['name'] = component_cfg
            component = hydra.utils.instantiate(component_cfgs[component_cfg], **agent_attributes)
            self.components[component_cfg] = component

        component = self.components['_value_']
        self._setup_components(component)
        component = self.components['_action_']
        self._setup_components(component)

        for name, component in self.components.items():
            if not getattr(component, 'ready', False):
                raise RuntimeError(f"Component {name} in MettaAgent was never setup. It might not be accessible by other components.")

        self.components = self.components.to(device)

        self._total_params = sum(p.numel() for p in self.parameters())
        logger.info(f"Total number of parameters in MettaAgent: {self._total_params:,}. Setup complete.")
        
    def _setup_components(self, component):
        ''' _sources is a list of dicts albeit many layers simply have one element. 
        It must always have a "name" and that name should be the same as the relevant key in self.components. 
        source_components is a dict of components that are sources for the current component. The keys
        are the names of the source components.'''
        # recursively setup all source components
        if component._sources is not None:
            for source in component._sources:
                self._setup_components(self.components[source["name"]])

        # setup the current component and pass in the source components
        source_components = None
        if component._sources is not None:
            source_components = {}
            for source in component._sources:
                source_components[source["name"]] = self.components[source["name"]]
        component.setup(source_components)

    def activate_actions(self, action_names, action_max_params, device):
        '''Run this at the beginning of training.'''
        self.device = device
        self.actions_max_params = action_max_params
        self.active_actions = list(zip(action_names, action_max_params))
        
        # Precompute cumulative sums for faster conversion
        self.cum_action_max_params = torch.cumsum(torch.tensor([0] + action_max_params, device=self.device), dim=0)
        
        full_action_names = []
        for action_name, max_param in self.active_actions:
            for i in range(max_param + 1):
                full_action_names.append(f"{action_name}_{i}")
        self.components['_action_embeds_'].activate_actions(full_action_names, self.device)

        # Create action_index tensor
        action_index = []
        for action_type_idx, max_param in enumerate(action_max_params):
            for j in range(max_param+1):
                action_index.append([action_type_idx, j])
            
        self.action_index_tensor = torch.tensor(action_index, device=self.device)
        logger.info(f"Agent actions activated with: {self.active_actions}")

    @property
    def lstm(self):
        return self.components["_core_"]._net

    @property
    def total_params(self):
        return self._total_params
    
    def forward(self, x, state: PolicyState, action=None):
        td = TensorDict(
            {
                "x": x,
                "state": None,
            }
        )

        if state.lstm_h is not None:
            td["state"] = torch.cat([state.lstm_h, state.lstm_c], dim=0).to(x.device)

<<<<<<< HEAD
        self.components["_value_"](td)
        value = td["_value_"]
        state = td["state"]
        self.components["_action_"](td)
        logits = td["_action_"]
=======
    def forward(self, x, state: PolicyState, action=None):
        td = TensorDict(
            {
                "x": x,
                "state": None,
            }
        )

        if state.lstm_h is not None:
            td["state"] = torch.cat([state.lstm_h, state.lstm_c], dim=0).to(x.device)

        self.components["_value_"](td)
        self.components["_action_type_"](td)
        self.components["_action_param_"](td)

        logits = [td["_action_type_"], td["_action_param_"]]
        value = td["_value_"]
>>>>>>> d423ef9d

        split_size = self.core_num_layers
        state.lstm_h = td["state"][:split_size]
        state.lstm_c = td["state"][split_size:]

<<<<<<< HEAD
        action_logit_index = self._convert_action_to_logit_index(action) if action is not None else None
        action_logit_index, logprob_act, entropy, log_sftmx_logits = sample_logits(logits, action_logit_index)
        if action is None:
            action = self._convert_logit_index_to_action(action_logit_index, td)

        return action, logprob_act, entropy, value, state, e3b, intrinsic_reward, log_sftmx_logits

    def _convert_action_to_logit_index(self, action):
        """Convert action pairs (action_type, action_param) to single discrete action logit indices using vectorized operations"""
        action = action.reshape(-1, 2)
        
        # Extract action components 
        action_type_numbers = action[:, 0].long()
        action_params = action[:, 1].long()
        
        # Use precomputed cumulative sum with vectorized indexing
        cumulative_sum = self.cum_action_max_params[action_type_numbers]
        
        # Vectorized addition
        action_logit_index = action_type_numbers + cumulative_sum + action_params
        
        return action_logit_index.reshape(-1, 1)

    def _convert_logit_index_to_action(self, action_logit_index, td):
        """Convert logit indices back to action pairs using tensor indexing"""
        # direct tensor indexing on precomputed action_index_tensor
        return self.action_index_tensor[action_logit_index.reshape(-1)]        
=======
        return logits, value
>>>>>>> d423ef9d

    def l2_reg_loss(self) -> torch.Tensor:
        '''L2 regularization loss is on by default although setting l2_norm_coeff to 0 effectively turns it off. Adjust it by setting l2_norm_scale in your component config to a multiple of the global loss value or 0 to turn it off.'''
        l2_reg_loss = 0
        for component in self.components.values():
            l2_reg_loss += component.l2_reg_loss() or 0
        return torch.tensor(l2_reg_loss)

    def l2_init_loss(self) -> torch.Tensor:
        '''L2 initialization loss is on by default although setting l2_init_coeff to 0 effectively turns it off. Adjust it by setting l2_init_scale in your component config to a multiple of the global loss value or 0 to turn it off.'''
        l2_init_loss = 0
        for component in self.components.values():
            l2_init_loss += component.l2_init_loss() or 0
        return torch.tensor(l2_init_loss)

    def update_l2_init_weight_copy(self):
        '''Update interval set by l2_init_weight_update_interval. 0 means no updating.'''
        for component in self.components.values():
            component.update_l2_init_weight_copy()

    def clip_weights(self):
        '''Weight clipping is on by default although setting clip_range or clip_scale to 0, or a large positive value effectively turns it off. Adjust it by setting clip_scale in your component config to a multiple of the global loss value or 0 to turn it off.'''
        if self.clip_range > 0:
            for component in self.components.values():
                component.clip_weights()

    def compute_weight_metrics(self, delta: float = 0.01) -> List[dict]:
        """Compute weight metrics for all components that have weights enabled for analysis.
        Returns a list of metric dictionaries, one per component. Set analyze_weights to True in the config to turn it
        on for a given component."""
        weight_metrics = []
        for component in self.components.values():
            metrics = component.compute_weight_metrics(delta)
            if metrics is not None:
                weight_metrics.append(metrics)
        return weight_metrics<|MERGE_RESOLUTION|>--- conflicted
+++ resolved
@@ -11,13 +11,9 @@
 from torch import nn
 from torch.nn.parallel import DistributedDataParallel
 
-<<<<<<< HEAD
 
 from metta.agent.policy_state import PolicyState
 from metta.agent.util.distribution_utils import sample_logits
-=======
-from metta.agent.policy_state import PolicyState
->>>>>>> d423ef9d
 
 logger = logging.getLogger("metta_agent")
 
@@ -161,43 +157,22 @@
         if state.lstm_h is not None:
             td["state"] = torch.cat([state.lstm_h, state.lstm_c], dim=0).to(x.device)
 
-<<<<<<< HEAD
         self.components["_value_"](td)
         value = td["_value_"]
-        state = td["state"]
+        # state = td["state"]
         self.components["_action_"](td)
         logits = td["_action_"]
-=======
-    def forward(self, x, state: PolicyState, action=None):
-        td = TensorDict(
-            {
-                "x": x,
-                "state": None,
-            }
-        )
-
-        if state.lstm_h is not None:
-            td["state"] = torch.cat([state.lstm_h, state.lstm_c], dim=0).to(x.device)
-
-        self.components["_value_"](td)
-        self.components["_action_type_"](td)
-        self.components["_action_param_"](td)
-
-        logits = [td["_action_type_"], td["_action_param_"]]
-        value = td["_value_"]
->>>>>>> d423ef9d
 
         split_size = self.core_num_layers
         state.lstm_h = td["state"][:split_size]
         state.lstm_c = td["state"][split_size:]
 
-<<<<<<< HEAD
         action_logit_index = self._convert_action_to_logit_index(action) if action is not None else None
         action_logit_index, logprob_act, entropy, log_sftmx_logits = sample_logits(logits, action_logit_index)
         if action is None:
             action = self._convert_logit_index_to_action(action_logit_index, td)
 
-        return action, logprob_act, entropy, value, state, e3b, intrinsic_reward, log_sftmx_logits
+        return action, logprob_act, entropy, value, log_sftmx_logits
 
     def _convert_action_to_logit_index(self, action):
         """Convert action pairs (action_type, action_param) to single discrete action logit indices using vectorized operations"""
@@ -219,9 +194,6 @@
         """Convert logit indices back to action pairs using tensor indexing"""
         # direct tensor indexing on precomputed action_index_tensor
         return self.action_index_tensor[action_logit_index.reshape(-1)]        
-=======
-        return logits, value
->>>>>>> d423ef9d
 
     def l2_reg_loss(self) -> torch.Tensor:
         '''L2 regularization loss is on by default although setting l2_norm_coeff to 0 effectively turns it off. Adjust it by setting l2_norm_scale in your component config to a multiple of the global loss value or 0 to turn it off.'''
