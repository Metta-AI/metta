"""Learning progress curriculum implementation following codebase patterns."""

from __future__ import annotations

import logging
from typing import List

import numpy as np
from pydantic import Field

from .curriculum import Curriculum, CurriculumConfig, CurriculumTask
from .task_generator import TaskGeneratorConfigUnion

logger = logging.getLogger(__name__)


class LearningProgressCurriculumConfig(CurriculumConfig):
    """Configuration for LearningProgressCurriculum following the discriminated union pattern."""

    # Override the task_generator_config to use our learning progress specific config
    task_generator_config: TaskGeneratorConfigUnion = Field(
        description="TaskGenerator configuration for learning progress curriculum"
    )

    # Learning progress specific parameters
    ema_timescale: float = Field(default=0.001, gt=0, le=1.0, description="EMA timescale for learning progress")
    progress_smoothing: float = Field(default=0.05, ge=0, le=1.0, description="Progress smoothing factor")
    rand_task_rate: float = Field(default=0.25, ge=0, le=1.0, description="Rate of random task selection")
    memory: int = Field(default=25, gt=0, description="Number of recent outcomes to remember per task")

<<<<<<< HEAD
    def make(self) -> LearningProgressCurriculum:
        """Make a LearningProgressCurriculum from this configuration."""
        return LearningProgressCurriculum(self)


class LearningProgressCurriculumTask(CurriculumTask):
    """CurriculumTask that tracks learning progress internally."""

    def __init__(self, config: LearningProgressCurriculumConfig, task_id: int, env_cfg):
        super().__init__(task_id, env_cfg)
        self._config: LearningProgressCurriculumConfig = config
        self._outcomes: List[float] = []
        self._p_fast: float = 0.0
        self._p_slow: float = 0.0
        self._initialized: bool = False

    def complete(self, score: float):
        """Complete task and update learning progress tracking."""
        # Call parent complete() to update base statistics
        super().complete(score)

        # Store clipped outcome
        clipped_score = max(0.0, min(1.0, score))
        self._outcomes.append(clipped_score)

        # Respect memory limit
        if len(self._outcomes) > self._config.memory:
            self._outcomes = self._outcomes[-self._config.memory :]

        # Update learning progress trackers
        self._update_learning_progress()

    def _update_learning_progress(self):
        """Update learning progress tracking for this task."""
        if not self._outcomes:
            return

        success_rate = float(np.mean(self._outcomes))

        if not self._initialized:
            self._p_fast = success_rate
            self._p_slow = success_rate
            self._initialized = True
        else:
            # Update EMA trackers
            ema_timescale = self._config.ema_timescale
            self._p_fast = float(success_rate * ema_timescale + self._p_fast * (1.0 - ema_timescale))
            self._p_slow = float(self._p_fast * ema_timescale + self._p_slow * (1.0 - ema_timescale))

    def get_learning_progress(self) -> float:
        """Calculate and return current learning progress for this task."""
        if not self._initialized:
            return 0.0
        return abs(self._p_fast - self._p_slow)

    def get_success_rate(self) -> float:
        """Get current success rate for this task."""
        if not self._outcomes:
            return 0.0
        return float(np.mean(self._outcomes))


class LearningProgressCurriculum(Curriculum):
    """LearningProgressCurriculum samples tasks based on learning progress stored in each task."""

    def __init__(self, config: LearningProgressCurriculumConfig, seed: int = 0):
        # Create learning progress algorithm hypers
        from .learning_progress_algorithm import LearningProgressHypers

        lp_hypers = LearningProgressHypers(
            ema_timescale=config.ema_timescale,
            progress_smoothing=config.progress_smoothing,
            num_active_tasks=config.num_active_tasks,
            rand_task_rate=config.rand_task_rate,
            sample_threshold=10,  # Default value
            memory=config.memory,
        )

        # Update config to include algorithm hypers
        config.algorithm_hypers = lp_hypers

        super().__init__(config, seed)
        self._config: LearningProgressCurriculumConfig = config

    def _create_task(self) -> LearningProgressCurriculumTask:
        """Create a new LearningProgressCurriculumTask."""
        # Generate task_id and env_cfg using base class logic
        task_id = self._rng.randint(0, self._config.max_task_id)
        while task_id in self._task_ids:
            task_id = self._rng.randint(0, self._config.max_task_id)
        self._task_ids.add(task_id)
        env_cfg = self._task_generator.get_task(task_id)

        # Create LearningProgressCurriculumTask
        task = LearningProgressCurriculumTask(self._config, task_id, env_cfg)
        self._tasks[task_id] = task
        self._num_created += 1
        return task

    def _choose_task(self) -> CurriculumTask:
        """Choose a task based on learning progress using the integrated algorithm."""
        # Use the base class _choose_task which now uses the algorithm
        return super()._choose_task()

    def _evict_task(self):
        """Evict a task from the population."""
        # Use base class eviction logic
        super()._evict_task()

    def get_curriculum_stats(self) -> dict[str, float]:
        """Return learning progress statistics."""
        if not self._tasks:
            return {"lp/num_active_tasks": 0.0}

        # Collect learning progress and success rates from tasks
        learning_progress = []
        success_rates = []

        for task in self._tasks.values():
            if isinstance(task, LearningProgressCurriculumTask):
                learning_progress.append(task.get_learning_progress())
                success_rates.append(task.get_success_rate())

        stats: dict[str, float] = {
            "lp/num_active_tasks": float(len(self._tasks)),
        }

        if learning_progress:
            stats["lp/mean_learning_progress"] = float(np.mean(learning_progress))
            stats["lp/min_learning_progress"] = float(np.min(learning_progress))
            stats["lp/max_learning_progress"] = float(np.max(learning_progress))

        if success_rates:
            stats["lp/mean_success_rate"] = float(np.mean(success_rates))
            stats["lp/min_success_rate"] = float(np.min(success_rates))
            stats["lp/max_success_rate"] = float(np.max(success_rates))

        return stats

    def stats(self) -> dict:
        """Override base stats method to include learning progress statistics."""
        base_stats = super().stats()
        lp_stats = self.get_curriculum_stats()
        return {**base_stats, **lp_stats}
=======

# TODO #dehydration
# class LearningProgressCurriculumTask(CurriculumTask):
#     """CurriculumTask that tracks learning progress internally."""

#     def __init__(self, config: LearningProgressCurriculumConfig, task_id: int, env_cfg: EnvConfig):
#         super().__init__(task_id, env_cfg)
#         self._config: LearningProgressCurriculumConfig = config

#         # Learning progress tracking state for this task
#         self._outcomes: List[float] = []
#         self._p_fast: float | None = None
#         self._p_slow: float | None = None
#         self._p_true: float | None = None
#         self._random_baseline: float | None = None

#     def complete(self, score: float):
#         """Complete task and update learning progress tracking."""
#         # Call parent complete() to update base statistics
#         super().complete(score)

#         # Store clipped outcome
#         clipped_score = max(0.0, min(1.0, score))
#         self._outcomes.append(clipped_score)

#         # Respect memory limit
#         memory_limit = self._config.memory
#         if len(self._outcomes) > memory_limit:
#             self._outcomes = self._outcomes[-memory_limit:]

#         # Update learning progress trackers
#         self._update_learning_progress()

#     def _update_learning_progress(self):
#         """Update learning progress tracking for this task."""
#         if not self._outcomes:
#             return

#         success_rate = np.mean(self._outcomes)

#         # Initialize baseline on first completion
#         if self._random_baseline is None:
#             self._random_baseline = min(success_rate, 0.75)  # Cap at 75%

#         # Normalize success rate
#         denominator = 1.0 - self._random_baseline
#         if denominator <= 0:
#             denominator = 1.0
#         normalized_rate = max(success_rate - self._random_baseline, 0.0) / denominator

#         # Update EMA trackers
#         ema_timescale = self._config.ema_timescale
#         if self._p_fast is None:
#             # Initialize trackers
#             self._p_fast = normalized_rate
#             self._p_slow = normalized_rate
#             self._p_true = success_rate
#         else:
#             # Update trackers
#             self._p_fast = normalized_rate * ema_timescale + self._p_fast * (1.0 - ema_timescale)
#             self._p_slow = self._p_fast * ema_timescale + self._p_slow * (1.0 - ema_timescale)
#             self._p_true = success_rate * ema_timescale + self._p_true * (1.0 - ema_timescale)

#     def get_learning_progress(self) -> float:
#         """Calculate and return current learning progress for this task."""
#         if self._p_fast is None or self._p_slow is None:
#             return 0.0

#         progress_smoothing = self._config.progress_smoothing

#         # Apply reweighting
#         reweighted_fast = self._reweight(self._p_fast, progress_smoothing)
#         reweighted_slow = self._reweight(self._p_slow, progress_smoothing)

#         return abs(reweighted_fast - reweighted_slow)

#     def _reweight(self, prob: float, progress_smoothing: float) -> float:
#         """Apply progress smoothing reweighting to a single probability."""
#         numerator = prob * (1.0 - progress_smoothing)
#         denominator = prob + progress_smoothing * (1.0 - 2.0 * prob)
#         if denominator <= 0:
#             denominator = 1.0
#         return numerator / denominator

#     def get_success_rate(self) -> float:
#         """Get current success rate for this task."""
#         if not self._outcomes:
#             return 0.0
#         return float(np.mean(self._outcomes))

#     def get_task_stats(self) -> dict:
#         """Get statistics for this specific task."""
#         return {
#             'success_rate': self.get_success_rate(),
#             'num_completions': self._num_completions,
#             'learning_progress': self.get_learning_progress(),
#             'num_outcomes': len(self._outcomes)
#         }


# class LearningProgressCurriculum(Curriculum):
#     """LearningProgressCurriculum samples tasks based on learning progress stored in each task."""

#     def __init__(self, config: LearningProgressCurriculumConfig, seed: int = 0):
#         super().__init__(config, seed)
#         self._config: LearningProgressCurriculumConfig = config
#         self._learning_progress_tasks: List[LearningProgressCurriculumTask] = []
#         self._task_weights: np.ndarray | None = None
#         self._active_task_indices: List[int] = []

#     def _choose_task(self) -> LearningProgressCurriculumTask:
#         self._update_task_weights()

#         if not self._active_task_indices:
#             # If no active tasks, select randomly
#             task_idx = self._rng.randint(0, len(self._learning_progress_tasks) - 1)
#             return self._learning_progress_tasks[task_idx]

#         # Weighted sampling from active tasks
#         active_weights = [self._task_weights[i] for i in self._active_task_indices]
#         total_weight = sum(active_weights)

#         if total_weight <= 0:
#             # Uniform sampling if weights are invalid
#             task_idx = self._rng.choice(self._active_task_indices)
#         else:
#             # Weighted sampling
#             normalized_weights = [w / total_weight for w in active_weights]
#             selected_idx = self._rng.choices(self._active_task_indices, weights=normalized_weights)[0]
#             task_idx = selected_idx

#         return self._learning_progress_tasks[task_idx]

#     def _create_task(self) -> LearningProgressCurriculumTask:
#         """Create a new LearningProgressCurriculumTask."""
#         # Use base class _create_task to get basic task creation
#         base_task = super()._create_task()

#         # Create LearningProgressCurriculumTask with same parameters
#         lp_task = LearningProgressCurriculumTask(self._config, base_task._task_id, base_task._env_cfg)

#         # Add to our learning progress task list
#         self._learning_progress_tasks.append(lp_task)

#         # Remove the base task from the tasks dict since we're using our own list
#         del self._tasks[base_task._task_id]

#         return lp_task

#     def _evict_task(self):
#         """Evict a learning progress task from the population."""
#         if not self._learning_progress_tasks:
#             return

#         # Choose task to evict
#         task_to_evict = self._rng.choice(self._learning_progress_tasks)

#         # Remove from our list
#         self._learning_progress_tasks.remove(task_to_evict)

#         # Remove from task_ids tracking set
#         if task_to_evict._task_id in self._task_ids:
#             self._task_ids.remove(task_to_evict._task_id)

#         self._num_evicted += 1

#     def _update_task_weights(self):
#         """Update task weights based on learning progress of each task."""
#         if not self._learning_progress_tasks:
#             self._task_weights = np.array([])
#             self._active_task_indices = []
#             return

#         # Get learning progress from each task
#         learning_progress = np.array([task.get_learning_progress() for task in self._learning_progress_tasks])

#         # Calculate weights based on learning progress
#         if np.std(learning_progress) > 0:
#             normalized_lp = (learning_progress - np.mean(learning_progress)) / np.std(learning_progress)
#             weights = self._sigmoid(normalized_lp)
#             weights = weights / np.sum(weights)
#             self._task_weights = weights
#         else:
#             # Uniform weights if no variation in learning progress
#             self._task_weights = np.ones(len(self._learning_progress_tasks)) / len(self._learning_progress_tasks)

#         # Update active tasks based on learning progress
#         self._update_active_tasks(learning_progress)

#     def _sigmoid(self, x: np.ndarray) -> np.ndarray:
#         """Apply sigmoid function."""
#         return 1 / (1 + np.exp(-np.clip(x, -500, 500)))  # Clip to prevent overflow

#     def _update_active_tasks(self, learning_progress: np.ndarray):
#         """Update the set of active tasks based on learning progress."""
#         n_tasks = len(self._learning_progress_tasks)
#         if n_tasks == 0:
#             self._active_task_indices = []
#             return

#         # Determine how many tasks to make active
#         n_active = min(self._config.num_active_tasks, n_tasks)

#         # Select top tasks by learning progress, plus some random ones
#         n_progress_tasks = int(n_active * (1.0 - self._config.rand_task_rate))
#         n_random_tasks = n_active - n_progress_tasks

#         # Top tasks by learning progress
#         if n_progress_tasks > 0:
#             top_indices = np.argsort(learning_progress)[-n_progress_tasks:].tolist()
#         else:
#             top_indices = []

#         # Random tasks
#         all_indices = set(range(n_tasks))
#         remaining_indices = all_indices - set(top_indices)
#         if remaining_indices and n_random_tasks > 0:
#             random_indices = self._rng.sample(list(remaining_indices), min(n_random_tasks, len(remaining_indices)))
#         else:
#             random_indices = []

#         self._active_task_indices = top_indices + random_indices

#     def get_task_probs(self) -> dict[int, float]:
#         """Return current task probabilities for logging."""
#         probs = {}
#         for i, task in enumerate(self._learning_progress_tasks):
#             if i in self._active_task_indices and self._task_weights is not None:
#                 probs[task._task_id] = float(self._task_weights[i])
#             else:
#                 probs[task._task_id] = 0.0
#         return probs

#     def get_curriculum_stats(self) -> dict:
#         """Return learning progress statistics."""
#         if not self._learning_progress_tasks:
#             return {"lp/num_active_tasks": 0}

#         # Collect learning progress and success rates from tasks
#         learning_progress = [task.get_learning_progress() for task in self._learning_progress_tasks]
#         success_rates = [task.get_success_rate() for task in self._learning_progress_tasks]

#         stats = {
#             "lp/num_active_tasks": len(self._active_task_indices),
#         }

#         if self._task_weights is not None:
#             stats["lp/mean_task_weight"] = float(np.mean(self._task_weights))
#             stats["lp/num_zero_weight_tasks"] = int(np.sum(self._task_weights == 0))

#         if learning_progress:
#             stats.update({
#                 "lp/mean_learning_progress": float(np.mean(learning_progress)),
#                 "lp/min_learning_progress": float(np.min(learning_progress)),
#                 "lp/max_learning_progress": float(np.max(learning_progress)),
#             })

#         if success_rates:
#             stats.update({
#                 "lp/mean_success_rate": float(np.mean(success_rates)),
#                 "lp/min_success_rate": float(np.min(success_rates)),
#                 "lp/max_success_rate": float(np.max(success_rates)),
#             })

#         return stats
>>>>>>> 140bcfe2
<|MERGE_RESOLUTION|>--- conflicted
+++ resolved
@@ -28,7 +28,6 @@
     rand_task_rate: float = Field(default=0.25, ge=0, le=1.0, description="Rate of random task selection")
     memory: int = Field(default=25, gt=0, description="Number of recent outcomes to remember per task")
 
-<<<<<<< HEAD
     def make(self) -> LearningProgressCurriculum:
         """Make a LearningProgressCurriculum from this configuration."""
         return LearningProgressCurriculum(self)
@@ -55,8 +54,9 @@
         self._outcomes.append(clipped_score)
 
         # Respect memory limit
-        if len(self._outcomes) > self._config.memory:
-            self._outcomes = self._outcomes[-self._config.memory :]
+        memory_limit = self._config.memory
+        if len(self._outcomes) > memory_limit:
+            self._outcomes = self._outcomes[-memory_limit:]
 
         # Update learning progress trackers
         self._update_learning_progress()
@@ -68,15 +68,17 @@
 
         success_rate = float(np.mean(self._outcomes))
 
+        # Initialize on first completion
         if not self._initialized:
             self._p_fast = success_rate
             self._p_slow = success_rate
             self._initialized = True
-        else:
-            # Update EMA trackers
-            ema_timescale = self._config.ema_timescale
-            self._p_fast = float(success_rate * ema_timescale + self._p_fast * (1.0 - ema_timescale))
-            self._p_slow = float(self._p_fast * ema_timescale + self._p_slow * (1.0 - ema_timescale))
+            return
+
+        # Update EMA trackers
+        ema_timescale = self._config.ema_timescale
+        self._p_fast = float(success_rate * ema_timescale + self._p_fast * (1.0 - ema_timescale))
+        self._p_slow = float(self._p_fast * ema_timescale + self._p_slow * (1.0 - ema_timescale))
 
     def get_learning_progress(self) -> float:
         """Calculate and return current learning progress for this task."""
@@ -172,271 +174,4 @@
         """Override base stats method to include learning progress statistics."""
         base_stats = super().stats()
         lp_stats = self.get_curriculum_stats()
-        return {**base_stats, **lp_stats}
-=======
-
-# TODO #dehydration
-# class LearningProgressCurriculumTask(CurriculumTask):
-#     """CurriculumTask that tracks learning progress internally."""
-
-#     def __init__(self, config: LearningProgressCurriculumConfig, task_id: int, env_cfg: EnvConfig):
-#         super().__init__(task_id, env_cfg)
-#         self._config: LearningProgressCurriculumConfig = config
-
-#         # Learning progress tracking state for this task
-#         self._outcomes: List[float] = []
-#         self._p_fast: float | None = None
-#         self._p_slow: float | None = None
-#         self._p_true: float | None = None
-#         self._random_baseline: float | None = None
-
-#     def complete(self, score: float):
-#         """Complete task and update learning progress tracking."""
-#         # Call parent complete() to update base statistics
-#         super().complete(score)
-
-#         # Store clipped outcome
-#         clipped_score = max(0.0, min(1.0, score))
-#         self._outcomes.append(clipped_score)
-
-#         # Respect memory limit
-#         memory_limit = self._config.memory
-#         if len(self._outcomes) > memory_limit:
-#             self._outcomes = self._outcomes[-memory_limit:]
-
-#         # Update learning progress trackers
-#         self._update_learning_progress()
-
-#     def _update_learning_progress(self):
-#         """Update learning progress tracking for this task."""
-#         if not self._outcomes:
-#             return
-
-#         success_rate = np.mean(self._outcomes)
-
-#         # Initialize baseline on first completion
-#         if self._random_baseline is None:
-#             self._random_baseline = min(success_rate, 0.75)  # Cap at 75%
-
-#         # Normalize success rate
-#         denominator = 1.0 - self._random_baseline
-#         if denominator <= 0:
-#             denominator = 1.0
-#         normalized_rate = max(success_rate - self._random_baseline, 0.0) / denominator
-
-#         # Update EMA trackers
-#         ema_timescale = self._config.ema_timescale
-#         if self._p_fast is None:
-#             # Initialize trackers
-#             self._p_fast = normalized_rate
-#             self._p_slow = normalized_rate
-#             self._p_true = success_rate
-#         else:
-#             # Update trackers
-#             self._p_fast = normalized_rate * ema_timescale + self._p_fast * (1.0 - ema_timescale)
-#             self._p_slow = self._p_fast * ema_timescale + self._p_slow * (1.0 - ema_timescale)
-#             self._p_true = success_rate * ema_timescale + self._p_true * (1.0 - ema_timescale)
-
-#     def get_learning_progress(self) -> float:
-#         """Calculate and return current learning progress for this task."""
-#         if self._p_fast is None or self._p_slow is None:
-#             return 0.0
-
-#         progress_smoothing = self._config.progress_smoothing
-
-#         # Apply reweighting
-#         reweighted_fast = self._reweight(self._p_fast, progress_smoothing)
-#         reweighted_slow = self._reweight(self._p_slow, progress_smoothing)
-
-#         return abs(reweighted_fast - reweighted_slow)
-
-#     def _reweight(self, prob: float, progress_smoothing: float) -> float:
-#         """Apply progress smoothing reweighting to a single probability."""
-#         numerator = prob * (1.0 - progress_smoothing)
-#         denominator = prob + progress_smoothing * (1.0 - 2.0 * prob)
-#         if denominator <= 0:
-#             denominator = 1.0
-#         return numerator / denominator
-
-#     def get_success_rate(self) -> float:
-#         """Get current success rate for this task."""
-#         if not self._outcomes:
-#             return 0.0
-#         return float(np.mean(self._outcomes))
-
-#     def get_task_stats(self) -> dict:
-#         """Get statistics for this specific task."""
-#         return {
-#             'success_rate': self.get_success_rate(),
-#             'num_completions': self._num_completions,
-#             'learning_progress': self.get_learning_progress(),
-#             'num_outcomes': len(self._outcomes)
-#         }
-
-
-# class LearningProgressCurriculum(Curriculum):
-#     """LearningProgressCurriculum samples tasks based on learning progress stored in each task."""
-
-#     def __init__(self, config: LearningProgressCurriculumConfig, seed: int = 0):
-#         super().__init__(config, seed)
-#         self._config: LearningProgressCurriculumConfig = config
-#         self._learning_progress_tasks: List[LearningProgressCurriculumTask] = []
-#         self._task_weights: np.ndarray | None = None
-#         self._active_task_indices: List[int] = []
-
-#     def _choose_task(self) -> LearningProgressCurriculumTask:
-#         self._update_task_weights()
-
-#         if not self._active_task_indices:
-#             # If no active tasks, select randomly
-#             task_idx = self._rng.randint(0, len(self._learning_progress_tasks) - 1)
-#             return self._learning_progress_tasks[task_idx]
-
-#         # Weighted sampling from active tasks
-#         active_weights = [self._task_weights[i] for i in self._active_task_indices]
-#         total_weight = sum(active_weights)
-
-#         if total_weight <= 0:
-#             # Uniform sampling if weights are invalid
-#             task_idx = self._rng.choice(self._active_task_indices)
-#         else:
-#             # Weighted sampling
-#             normalized_weights = [w / total_weight for w in active_weights]
-#             selected_idx = self._rng.choices(self._active_task_indices, weights=normalized_weights)[0]
-#             task_idx = selected_idx
-
-#         return self._learning_progress_tasks[task_idx]
-
-#     def _create_task(self) -> LearningProgressCurriculumTask:
-#         """Create a new LearningProgressCurriculumTask."""
-#         # Use base class _create_task to get basic task creation
-#         base_task = super()._create_task()
-
-#         # Create LearningProgressCurriculumTask with same parameters
-#         lp_task = LearningProgressCurriculumTask(self._config, base_task._task_id, base_task._env_cfg)
-
-#         # Add to our learning progress task list
-#         self._learning_progress_tasks.append(lp_task)
-
-#         # Remove the base task from the tasks dict since we're using our own list
-#         del self._tasks[base_task._task_id]
-
-#         return lp_task
-
-#     def _evict_task(self):
-#         """Evict a learning progress task from the population."""
-#         if not self._learning_progress_tasks:
-#             return
-
-#         # Choose task to evict
-#         task_to_evict = self._rng.choice(self._learning_progress_tasks)
-
-#         # Remove from our list
-#         self._learning_progress_tasks.remove(task_to_evict)
-
-#         # Remove from task_ids tracking set
-#         if task_to_evict._task_id in self._task_ids:
-#             self._task_ids.remove(task_to_evict._task_id)
-
-#         self._num_evicted += 1
-
-#     def _update_task_weights(self):
-#         """Update task weights based on learning progress of each task."""
-#         if not self._learning_progress_tasks:
-#             self._task_weights = np.array([])
-#             self._active_task_indices = []
-#             return
-
-#         # Get learning progress from each task
-#         learning_progress = np.array([task.get_learning_progress() for task in self._learning_progress_tasks])
-
-#         # Calculate weights based on learning progress
-#         if np.std(learning_progress) > 0:
-#             normalized_lp = (learning_progress - np.mean(learning_progress)) / np.std(learning_progress)
-#             weights = self._sigmoid(normalized_lp)
-#             weights = weights / np.sum(weights)
-#             self._task_weights = weights
-#         else:
-#             # Uniform weights if no variation in learning progress
-#             self._task_weights = np.ones(len(self._learning_progress_tasks)) / len(self._learning_progress_tasks)
-
-#         # Update active tasks based on learning progress
-#         self._update_active_tasks(learning_progress)
-
-#     def _sigmoid(self, x: np.ndarray) -> np.ndarray:
-#         """Apply sigmoid function."""
-#         return 1 / (1 + np.exp(-np.clip(x, -500, 500)))  # Clip to prevent overflow
-
-#     def _update_active_tasks(self, learning_progress: np.ndarray):
-#         """Update the set of active tasks based on learning progress."""
-#         n_tasks = len(self._learning_progress_tasks)
-#         if n_tasks == 0:
-#             self._active_task_indices = []
-#             return
-
-#         # Determine how many tasks to make active
-#         n_active = min(self._config.num_active_tasks, n_tasks)
-
-#         # Select top tasks by learning progress, plus some random ones
-#         n_progress_tasks = int(n_active * (1.0 - self._config.rand_task_rate))
-#         n_random_tasks = n_active - n_progress_tasks
-
-#         # Top tasks by learning progress
-#         if n_progress_tasks > 0:
-#             top_indices = np.argsort(learning_progress)[-n_progress_tasks:].tolist()
-#         else:
-#             top_indices = []
-
-#         # Random tasks
-#         all_indices = set(range(n_tasks))
-#         remaining_indices = all_indices - set(top_indices)
-#         if remaining_indices and n_random_tasks > 0:
-#             random_indices = self._rng.sample(list(remaining_indices), min(n_random_tasks, len(remaining_indices)))
-#         else:
-#             random_indices = []
-
-#         self._active_task_indices = top_indices + random_indices
-
-#     def get_task_probs(self) -> dict[int, float]:
-#         """Return current task probabilities for logging."""
-#         probs = {}
-#         for i, task in enumerate(self._learning_progress_tasks):
-#             if i in self._active_task_indices and self._task_weights is not None:
-#                 probs[task._task_id] = float(self._task_weights[i])
-#             else:
-#                 probs[task._task_id] = 0.0
-#         return probs
-
-#     def get_curriculum_stats(self) -> dict:
-#         """Return learning progress statistics."""
-#         if not self._learning_progress_tasks:
-#             return {"lp/num_active_tasks": 0}
-
-#         # Collect learning progress and success rates from tasks
-#         learning_progress = [task.get_learning_progress() for task in self._learning_progress_tasks]
-#         success_rates = [task.get_success_rate() for task in self._learning_progress_tasks]
-
-#         stats = {
-#             "lp/num_active_tasks": len(self._active_task_indices),
-#         }
-
-#         if self._task_weights is not None:
-#             stats["lp/mean_task_weight"] = float(np.mean(self._task_weights))
-#             stats["lp/num_zero_weight_tasks"] = int(np.sum(self._task_weights == 0))
-
-#         if learning_progress:
-#             stats.update({
-#                 "lp/mean_learning_progress": float(np.mean(learning_progress)),
-#                 "lp/min_learning_progress": float(np.min(learning_progress)),
-#                 "lp/max_learning_progress": float(np.max(learning_progress)),
-#             })
-
-#         if success_rates:
-#             stats.update({
-#                 "lp/mean_success_rate": float(np.mean(success_rates)),
-#                 "lp/min_success_rate": float(np.min(success_rates)),
-#                 "lp/max_success_rate": float(np.max(success_rates)),
-#             })
-
-#         return stats
->>>>>>> 140bcfe2
+        return {**base_stats, **lp_stats}