--- conflicted
+++ resolved
@@ -5,6 +5,7 @@
 from typing import Optional
 
 import hydra
+import torch
 import torch.distributed as dist
 from omegaconf import DictConfig, ListConfig, OmegaConf
 from torch.distributed.elastic.multiprocessing.errors import record
@@ -49,15 +50,12 @@
 
     policy_store = PolicyStore(cfg, wandb_run)
 
-<<<<<<< HEAD
-=======
     if torch.distributed.is_initialized():
         world_size = torch.distributed.get_world_size()
         cfg.trainer.forward_pass_minibatch_target_size = cfg.trainer.forward_pass_minibatch_target_size // world_size
 
     stats_client: StatsClient | None = get_stats_client(cfg, logger)
 
->>>>>>> b8014fa1
     trainer = hydra.utils.instantiate(
         cfg.trainer,
         cfg,
