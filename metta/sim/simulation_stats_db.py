--- conflicted
+++ resolved
@@ -17,11 +17,7 @@
 
 from metta.mettagrid.episode_stats_db import EpisodeStatsDB
 from metta.mettagrid.util.file import exists, local_copy, write_file
-<<<<<<< HEAD
-from metta.rl.checkpoint_manager import epoch_from_uri, name_from_uri
-=======
 from metta.rl.checkpoint_manager import name_from_uri, parse_checkpoint_filename
->>>>>>> 575e0003
 
 # ------------------------------------------------------------------ #
 #   Tables & indexes                                                 #
