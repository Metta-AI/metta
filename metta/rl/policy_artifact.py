--- conflicted
+++ resolved
@@ -2,7 +2,7 @@
 
 import ast
 import io
-import logging
+import pickle
 import tempfile
 import zipfile
 from collections import OrderedDict
@@ -17,22 +17,14 @@
 from safetensors.torch import save as save_safetensors
 
 from metta.agent.components.component_config import ComponentConfig
-from metta.agent.mocks import MockAgent
 from metta.agent.policy import Policy, PolicyArchitecture
-<<<<<<< HEAD
-from metta.common.util.file import local_copy, write_file
-from metta.common.util.uri import ParsedURI
-=======
 from metta.common.util.file import write_file
 from metta.common.util.uri import ParsedURI
 from metta.rl.puffer_policy import _is_puffer_state_dict, load_pufferlib_checkpoint
->>>>>>> 0f2d531f
 from metta.rl.system_config import guess_data_dir
 from mettagrid.policy.policy import PolicySpec
 from mettagrid.policy.policy_env_interface import PolicyEnvInterface
 from mettagrid.util.module import load_symbol
-
-logger = logging.getLogger(__name__)
 
 
 def _component_config_to_manifest(component: ComponentConfig) -> dict[str, Any]:
@@ -217,13 +209,10 @@
         has_state = self.state_dict is not None
         has_policy = self.policy is not None
 
-        valid_combo = (has_state and not has_policy) or (has_policy and not has_state and not has_arch)
+        valid_combo = (has_state and has_arch and not has_policy) or (has_policy and not has_state and not has_arch)
 
         if not valid_combo:
-            msg = (
-                "PolicyArtifact must contain either (policy) or (state_dict). "
-                "When using state_dict, provide policy_architecture before calling instantiate()."
-            )
+            msg = "PolicyArtifact must contain either (policy) or (state_dict + policy_architecture)."
             raise ValueError(msg)
 
         if has_state and not isinstance(self.state_dict, MutableMapping):
@@ -237,10 +226,7 @@
         *,
         strict: bool = True,
     ) -> Policy:
-        if self.state_dict is not None:
-            if self.policy_architecture is None:
-                msg = "policy_architecture is required to instantiate weights-only artifacts"
-                raise ValueError(msg)
+        if self.state_dict is not None and self.policy_architecture is not None:
             policy = self.policy_architecture.make_policy(policy_env_info)
             policy = policy.to(device)
 
@@ -248,15 +234,6 @@
                 policy.initialize_to_environment(policy_env_info, device)
 
             ordered_state = OrderedDict(self.state_dict.items())
-
-            # If saved without the policy prefix, add it for AutoBuilder-style policies
-            if ordered_state and not any(k.startswith("_sequential_network") for k in ordered_state):
-                model_keys = policy.state_dict().keys()
-                if any(k.startswith("_sequential_network.module.") for k in model_keys):
-                    ordered_state = OrderedDict(
-                        (f"_sequential_network.module.{k}", v) for k, v in ordered_state.items()
-                    )
-
             missing, unexpected = policy.load_state_dict(ordered_state, strict=strict)
             if strict and (missing or unexpected):
                 msg = f"Strict loading failed. Missing: {missing}, Unexpected: {unexpected}"
@@ -273,7 +250,7 @@
         raise ValueError(msg)
 
 
-def save_policy_artifact(
+def save_policy_artifact_safetensors(
     path: str | Path,
     *,
     policy_architecture: PolicyArchitecture,
@@ -281,11 +258,66 @@
     detach_buffers: bool = True,
 ) -> PolicyArtifact:
     """Persist weights + architecture using the safetensors format."""
+    return _save_policy_artifact(
+        path,
+        policy_architecture=policy_architecture,
+        state_dict=state_dict,
+        detach_buffers=detach_buffers,
+    )
+
+
+def save_policy_artifact_pt(
+    path: str | Path,
+    *,
+    policy: Policy,
+) -> PolicyArtifact:
+    """Persist a policy object with torch.save (.pt)."""
+    return _save_policy_artifact(path, policy=policy, include_policy=True)
+
+
+def _save_policy_artifact(
+    path: str | Path,
+    *,
+    policy: Policy | None = None,
+    policy_architecture: PolicyArchitecture | None = None,
+    state_dict: Mapping[str, torch.Tensor] | None = None,
+    include_policy: bool = False,
+    detach_buffers: bool = True,
+) -> PolicyArtifact:
     output_path = Path(path)
     output_path.parent.mkdir(parents=True, exist_ok=True)
 
-    artifact_state = _to_safetensors_state_dict(state_dict, detach_buffers)
-
+    has_state_input = state_dict is not None
+    if not has_state_input and policy is not None and policy_architecture is not None:
+        state_dict = policy.state_dict()
+
+    has_state_input = state_dict is not None
+
+    if has_state_input and policy_architecture is None:
+        msg = "policy_architecture is required when saving weights"
+        raise ValueError(msg)
+
+    if not has_state_input and not include_policy:
+        msg = "Saving requires weights/architecture or include_policy=True with a policy"
+        raise ValueError(msg)
+
+    artifact_state: MutableMapping[str, torch.Tensor] | None = None
+    if has_state_input:
+        artifact_state = _to_safetensors_state_dict(state_dict or {}, detach_buffers)
+
+    policy_payload: bytes | None = None
+    if include_policy:
+        if policy is None:
+            msg = "include_policy=True requires a policy instance"
+            raise ValueError(msg)
+        if has_state_input:
+            msg = "include_policy=True cannot be combined with weights/state_dict"
+            raise ValueError(msg)
+        buffer = io.BytesIO()
+        torch.save(policy, buffer)
+        policy_payload = buffer.getvalue()
+
+    # Atomic save: write to temporary file first, then move to final destination
     with tempfile.NamedTemporaryFile(
         dir=output_path.parent,
         prefix=f".{output_path.name}.",
@@ -296,417 +328,86 @@
 
         try:
             with zipfile.ZipFile(temp_path, mode="w", compression=zipfile.ZIP_DEFLATED) as archive:
-                weights_blob = save_safetensors(artifact_state)
-                archive.writestr("weights.safetensors", weights_blob)
-                archive.writestr(
-                    "modelarchitecture.txt",
-                    policy_architecture_to_string(policy_architecture),
-                )
-
+                if artifact_state is not None and policy_architecture is not None:
+                    weights_blob = save_safetensors(artifact_state)
+                    archive.writestr("weights.safetensors", weights_blob)
+                    archive.writestr(
+                        "modelarchitecture.txt",
+                        policy_architecture_to_string(policy_architecture),
+                    )
+
+                if policy_payload is not None:
+                    archive.writestr("policy.pt", policy_payload)
+
+            # Atomic move: this operation is atomic on most filesystems
             temp_path.replace(output_path)
+
         except Exception:
+            # Clean up temporary file on error
             temp_path.unlink(missing_ok=True)
             raise
 
-    return PolicyArtifact(policy_architecture=policy_architecture, state_dict=artifact_state)
-
-
-def save_policy_artifact_safetensors(
-    path: str | Path,
-    *,
-    policy_architecture: PolicyArchitecture,
-    state_dict: Mapping[str, torch.Tensor],
-    detach_buffers: bool = True,
-) -> PolicyArtifact:
-    """Backward-compatible alias for safetensors artifact saving."""
-    return save_policy_artifact(
-        path,
-        policy_architecture=policy_architecture,
-        state_dict=state_dict,
-        detach_buffers=detach_buffers,
+    return PolicyArtifact(
+        policy_architecture=policy_architecture if artifact_state is not None else None,
+        state_dict=artifact_state,
+        policy=policy if include_policy else None,
     )
 
 
-def save_policy_artifact_pt(
-    path: str | Path,
-    *,
-    policy: Policy,
-) -> PolicyArtifact:
-    """Backward-compatible helper to persist a policy object with torch.save."""
-    output_path = Path(path)
-    output_path.parent.mkdir(parents=True, exist_ok=True)
-    torch.save(policy, output_path)
-    return PolicyArtifact(policy=policy)
-
-
-def _normalize_state_dict_keys(state_dict: Mapping[str, torch.Tensor]) -> MutableMapping[str, torch.Tensor]:
-    """Strip common DDP prefixes and collapse duplicate '.module.' segments.
-
-    Handles checkpoints saved from distributed wrappers where keys are prefixed with
-    'module.' and cases where nested modules introduce '.module.module.' sequences.
-    """
-
-    normalized: MutableMapping[str, torch.Tensor] = OrderedDict()
-    has_global_ddp_prefix = state_dict and all(key.startswith("module.") for key in state_dict)
-    for key, value in state_dict.items():
-        new_key = key
-        if has_global_ddp_prefix and new_key.startswith("module."):
-            new_key = new_key[len("module.") :]
-        while ".module.module." in new_key:
-            new_key = new_key.replace(".module.module.", ".module.")
-        normalized[new_key] = value
-    return normalized
-
-
-def _try_load_pufferlib_checkpoint(payload: object) -> Policy | None:
-    """Best-effort pufferlib compatibility loader."""
-    try:
-        from metta.rl.puffer_policy import _is_puffer_state_dict, load_pufferlib_checkpoint
-    except Exception:
-        return None
-
-    if _is_puffer_state_dict(payload):
-        return load_pufferlib_checkpoint(payload)
-    return None
-
-
-def _artifact_from_payload(payload: object, *, source: str) -> PolicyArtifact:
-    if isinstance(payload, Policy):
-        return PolicyArtifact(policy=payload)
-
-    if not isinstance(payload, Mapping):
-        raise TypeError(f"{source} must contain a state_dict mapping, got {type(payload)}")
-
-    puffer_policy = _try_load_pufferlib_checkpoint(payload)
-    if puffer_policy is not None:
-        return PolicyArtifact(policy=puffer_policy)
-
-    # Backwards compat: handle wrapped dicts (old: {"state_dict": {...}}, new: {...})
-    state_dict = payload.get("state_dict") or payload.get("weights") or payload
-    if not isinstance(state_dict, Mapping):
-        raise TypeError(f"Wrapped state_dict must be a mapping, got {type(state_dict)}")
-
-    # Extract architecture if present (legacy keys)
-    policy_architecture = None
-    if "state_dict" in payload or "weights" in payload:
-        arch_value = (
-            payload.get("policy_architecture")
-            or payload.get("policy_architecture_spec")
-            or payload.get("policy_architecture_str")
-        )
-        if isinstance(arch_value, str):
-            policy_architecture = policy_architecture_from_string(arch_value)
-        elif isinstance(arch_value, PolicyArchitecture):
-            policy_architecture = arch_value
-
-    if not all(isinstance(k, str) and isinstance(v, torch.Tensor) for k, v in state_dict.items()):
-        raise TypeError(f"{source} must contain string→Tensor mapping")
-
-    return PolicyArtifact(
-        policy_architecture=policy_architecture,
-        state_dict=_normalize_state_dict_keys(state_dict),
-    )
-
-
-def _load_mpt_artifact(path: Path) -> PolicyArtifact:
-    """Load modern .mpt format: safetensors + architecture."""
-    try:
-        with zipfile.ZipFile(path, mode="r") as archive:
-            names = set(archive.namelist())
-
-            # Backwards compat: old .mpt files are PyTorch ZIP format (data.pkl)
-            if "weights.safetensors" not in names:
-                if any("data.pkl" in name for name in names):
-                    payload = torch.load(path, map_location="cpu", weights_only=False)
-                    # Route legacy PyTorch ZIP payloads through the generic loader so we can
-                    # recover embedded metadata (e.g., policy_architecture_{spec,str}) when
-                    # present instead of treating them as raw weights only.
-                    return _artifact_from_payload(payload, source=".mpt data.pkl")
-                if "policy.pt" in names:
-                    try:
-                        with archive.open("policy.pt") as payload_file:
-                            payload = torch.load(
-                                io.BytesIO(payload_file.read()),
-                                map_location="cpu",
-                                weights_only=False,
-                            )
-                    except Exception as exc:
-                        raise ValueError(f"Failed to load policy.pt from .mpt file: {path}") from exc
-                    return _artifact_from_payload(payload, source=".mpt policy.pt")
-                raise ValueError(f".mpt file missing weights.safetensors: {path}")
-
-            if "modelarchitecture.txt" not in names:
-                raise ValueError(f".mpt file missing modelarchitecture.txt: {path}")
-
-            state_dict = load_safetensors(archive.read("weights.safetensors"))
-            architecture = policy_architecture_from_string(archive.read("modelarchitecture.txt").decode("utf-8"))
-
-            return PolicyArtifact(
-                policy_architecture=architecture,
-                state_dict=_normalize_state_dict_keys(state_dict),
-            )
-    except BadZipFile as e:
-        raise ValueError(f"Invalid .mpt file (not a valid ZIP archive): {path}") from e
-
-
-def _load_pt_artifact(path: Path) -> PolicyArtifact:
-    """Load simple .pt format: raw state_dict pickle.
-
-    Used for cogames-trained policies and backward compatibility.
-    """
-    try:
-        payload = torch.load(path, map_location="cpu", weights_only=False)
-    except Exception as e:
-        raise ValueError(f"Failed to load .pt file: {path}") from e
-
-    return _artifact_from_payload(payload, source=".pt file")
-
-
-def _extract_run_and_epoch(path: Path) -> tuple[str, int] | None:
-    """Infer run name and epoch from a checkpoint path."""
-
-    stem = path.stem
-
-    if ":v" in stem:
-        run_name, suffix = stem.rsplit(":v", 1)
-        if run_name and suffix.isdigit():
-            return (run_name, int(suffix))
-    return None
-
-
-def _boto3_client():
-    try:
-        import boto3
-    except ModuleNotFoundError as exc:
-        raise ModuleNotFoundError(
-            "boto3 is required for S3 checkpoint handling; install the RL extras or add boto3"
-        ) from exc
-    return boto3.client("s3")
-
-
-def _get_all_checkpoints(uri: str) -> list[dict[str, Any]]:
-    """List checkpoint metadata for file:// or s3:// URIs."""
-
-    parsed = ParsedURI.parse(uri)
-    if parsed.scheme == "file" and parsed.local_path:
-        checkpoint_files = [ckpt for ckpt in parsed.local_path.glob("*.mpt") if ckpt.stem]
-    elif parsed.scheme == "s3" and parsed.bucket:
-        s3_client = _boto3_client()
-        prefix = parsed.key or ""
-        response = s3_client.list_objects_v2(Bucket=parsed.bucket, Prefix=prefix)
-
-        if response["KeyCount"] == 0:
-            return []
-
-        checkpoint_files: list[Path] = [Path(obj["Key"]) for obj in response["Contents"] if obj["Key"].endswith(".mpt")]
-    else:
-        raise ValueError(f"Cannot get checkpoints from uri: {uri}")
-
-    checkpoint_metadata: list[dict[str, Any]] = []
-    for path in checkpoint_files:
-        run_and_epoch = _extract_run_and_epoch(path)
-        if run_and_epoch:
-            path_uri = uri.rstrip("/") + "/" + path.name
-            checkpoint_metadata.append(
-                {
-                    "run_name": run_and_epoch[0],
-                    "epoch": run_and_epoch[1],
-                    "uri": path_uri,
-                }
-            )
-
-    return checkpoint_metadata
-
-
-def _latest_checkpoint_uri(uri: str) -> str:
-    checkpoints = _get_all_checkpoints(uri)
-    if not checkpoints:
-        raise FileNotFoundError(f"No checkpoint files in {uri}")
-    latest = max(checkpoints, key=lambda p: p["epoch"])
-    return latest["uri"]
-
-
-def _normalize_policy_uri(uri: str) -> str:
-    """Convert paths to file:// URIs and resolve :latest selectors."""
-
-    parsed = ParsedURI.parse(uri)
-    if uri.endswith(":latest"):
-        base_uri = uri[:-7]
-        return _latest_checkpoint_uri(base_uri)
-    return parsed.canonical
-
-
-def load_policy_artifact(path_or_uri: str | Path, is_pt_file: bool = False) -> PolicyArtifact:
-    """Load a policy artifact from .mpt/.pt or URI (file://, s3://, :latest, mock://)."""
-    if isinstance(path_or_uri, Path):
-        input_path = path_or_uri
-    else:
-        if "://" not in path_or_uri and not str(path_or_uri).endswith(":latest"):
-            input_path = Path(path_or_uri)
-        else:
-            input_path = None
-
-    if input_path is not None:
-        if not input_path.exists():
-            raise FileNotFoundError(f"Policy artifact not found: {input_path}")
-
-        if is_pt_file:
-            return _load_pt_artifact(input_path)
-
-        if input_path.suffix in {".mpt", ".zip"}:
-            # Legacy artifacts may use .zip extension
-            return _load_mpt_artifact(input_path)
-        if input_path.suffix == ".pt":
-            return _load_pt_artifact(input_path)
-        raise ValueError(f"Unsupported checkpoint extension: {input_path.suffix}. Expected .mpt or .pt")
-
-    uri = str(path_or_uri)
-    if uri.startswith(("http://", "https://", "ftp://", "gs://")):
-        raise ValueError(f"Invalid URI: {uri}")
-
-    normalized_uri = _normalize_policy_uri(uri)
-    parsed = ParsedURI.parse(normalized_uri)
-
-    if parsed.scheme == "file" and parsed.local_path is not None:
-        path = parsed.local_path
-        if path.is_dir():
-            latest_uri = _latest_checkpoint_uri(normalized_uri)
-            parsed_latest = ParsedURI.parse(latest_uri)
-            local_path = parsed_latest.local_path
-            if local_path is None:
-                raise FileNotFoundError(f"No checkpoint files in {normalized_uri}")
-            return load_policy_artifact(local_path)
-        if not path.exists():
-            raise FileNotFoundError(f"Checkpoint file not found: {path}")
-        return load_policy_artifact(path)
-
-    if parsed.scheme == "s3":
-        with local_copy(parsed.canonical) as local_path:
-            return load_policy_artifact(local_path)
-
-    if parsed.scheme == "mock":
-        return PolicyArtifact(policy=MockAgent())
-
-    raise ValueError(f"Invalid URI: {uri}")
-
-
-def save_policy_to_uri(
-    destination: str | Path,
-    *,
-    policy_architecture: PolicyArchitecture,
-    state_dict: Mapping[str, torch.Tensor],
-) -> str:
-    """Save weights to .mpt at a local path or s3:// URI using metta utilities."""
-    dest = str(destination)
-    suffix = Path(dest).suffix.lower()
-    if suffix != ".mpt":
-        raise ValueError("save_policy_to_uri only supports .mpt destinations")
-
-    parsed = ParsedURI.parse(dest)
-
-    if parsed.scheme == "s3":
-        temp_dir = guess_data_dir() / ".tmp"
-        temp_dir.mkdir(parents=True, exist_ok=True)
-        filename = Path(parsed.path or parsed.key or "checkpoint.mpt").name
-        local_path = temp_dir / filename
-    elif parsed.scheme == "file" and parsed.local_path is not None:
-        local_path = parsed.local_path
-        local_path.parent.mkdir(parents=True, exist_ok=True)
-    else:
-        raise ValueError(f"Unsupported destination URI: {dest}")
-
-    save_policy_artifact(local_path, policy_architecture=policy_architecture, state_dict=state_dict)
-
-    if parsed.scheme == "s3":
+def load_policy_artifact(path: str | Path, is_pt_file: bool = False) -> PolicyArtifact:
+    input_path = Path(path)
+    if not input_path.exists():
+        msg = f"Policy artifact not found: {input_path}"
+        raise FileNotFoundError(msg)
+
+    if is_pt_file or input_path.suffix == ".pt":
         try:
-            write_file(dest, str(local_path))
-        finally:
-            local_path.unlink(missing_ok=True)
-        return dest
-
-    return f"file://{local_path.resolve()}"
-
-
-def policy_spec_from_uri(
-    uri: str,
-    *,
-    device: str | torch.device | None = None,
-    strict: bool = True,
-    display_name: str | None = None,
-    policy_architecture: PolicyArchitecture | None = None,
-    class_path: str | None = None,
-) -> PolicySpec:
-    """Construct a PolicySpec for a checkpoint URI, with legacy metadata support."""
-    normalized_uri = _normalize_policy_uri(uri)
-    parsed_uri = ParsedURI.parse(normalized_uri)
-
-    embedded_policy_class_path: Optional[str] = None
-    if policy_architecture is None and class_path is None:
-        artifact = load_policy_artifact(normalized_uri)
-        policy_architecture = artifact.policy_architecture
-        embedded_policy = getattr(artifact, "policy", None)
-        if embedded_policy is not None:
-            embedded_policy_class_path = (
-                f"{embedded_policy.__class__.__module__}.{embedded_policy.__class__.__qualname__}"
-            )
-
-    if policy_architecture is None and class_path is None and embedded_policy_class_path is None:
-        raise ValueError("policy_architecture or class_path is required for checkpoints without embedded metadata")
-
-    init_kwargs: dict[str, str | bool | PolicyArchitecture] = {
-        "checkpoint_uri": normalized_uri,
-        "display_name": display_name or normalized_uri,
-        "strict": strict,
-    }
-    if device is not None:
-        init_kwargs["device"] = str(device)
-
-    resolved_class_path = (
-        policy_architecture.class_path
-        if policy_architecture is not None
-        else (class_path or embedded_policy_class_path)
-    )
-    if resolved_class_path is None:
-        raise ValueError("policy_architecture or class_path is required to build a PolicySpec")
-    if policy_architecture is not None:
-        init_kwargs["policy_architecture"] = policy_architecture
-
-    data_path = (
-        str(parsed_uri.local_path)
-        if parsed_uri.scheme == "file" and parsed_uri.local_path and parsed_uri.local_path.is_file()
-        else None
-    )
-
-    return PolicySpec(class_path=resolved_class_path, init_kwargs=init_kwargs, data_path=data_path)
-
-
-def normalize_policy_uri(uri: str) -> str:
-    """Public wrapper to normalize URIs (including :latest selection)."""
-    return _normalize_policy_uri(uri)
-
-
-def get_policy_metadata(uri: str) -> dict[str, Any]:
-    """Extract run/epoch metadata from a checkpoint URI or path."""
-    normalized_uri = _normalize_policy_uri(uri)
-    parsed = ParsedURI.parse(normalized_uri)
-    path_for_meta: Optional[Path] = None
-
-    if parsed.scheme == "file" and parsed.local_path is not None:
-        path_for_meta = parsed.local_path
-    elif parsed.scheme == "s3" and parsed.key is not None:
-        path_for_meta = Path(parsed.key)
-
-    if path_for_meta is None:
-        raise ValueError(f"Could not extract metadata from uri {uri}")
-
-    metadata = _extract_run_and_epoch(path_for_meta)
-    if metadata is None:
-        raise ValueError(f"Could not extract metadata from uri {uri}")
-
-<<<<<<< HEAD
-    run_name, epoch = metadata
-    return {"run_name": run_name, "epoch": epoch, "uri": normalized_uri}
-=======
+            legacy_payload = torch.load(input_path, map_location="cpu", weights_only=False)
+        except FileNotFoundError:
+            raise
+        except (pickle.UnpicklingError, RuntimeError, OSError, TypeError, BadZipFile) as err:
+            raise FileNotFoundError(f"Invalid or corrupted checkpoint file: {input_path}") from err
+
+        if _is_puffer_state_dict(legacy_payload):
+            policy = load_pufferlib_checkpoint(legacy_payload, device="cpu")
+            return PolicyArtifact(policy=policy)
+
+        return PolicyArtifact(policy=legacy_payload)
+
+    architecture: PolicyArchitecture | None = None
+    state_dict: MutableMapping[str, torch.Tensor] | None = None
+    policy: Policy | None = None
+
+    with zipfile.ZipFile(input_path, mode="r") as archive:
+        names = set(archive.namelist())
+
+        if "modelarchitecture.txt" in names and "weights.safetensors" in names:
+            architecture_blob = archive.read("modelarchitecture.txt").decode("utf-8")
+            architecture = policy_architecture_from_string(architecture_blob)
+
+            weights_blob = archive.read("weights.safetensors")
+            loaded_state = load_safetensors(weights_blob)
+            if not isinstance(loaded_state, MutableMapping):
+                msg = "Loaded safetensors state_dict is not a mutable mapping"
+                raise TypeError(msg)
+            state_dict = loaded_state
+
+        elif "policy.pt" in names:
+            buffer = io.BytesIO(archive.read("policy.pt"))
+            loaded_policy = torch.load(buffer, map_location="cpu", weights_only=False)
+
+            if _is_puffer_state_dict(loaded_policy):
+                policy = load_pufferlib_checkpoint(loaded_policy, device="cpu")
+            else:
+                if not isinstance(loaded_policy, Policy):
+                    msg = "Loaded policy payload is not a Policy instance"
+                    raise TypeError(msg)
+                policy = loaded_policy
+
+    if architecture is None and state_dict is None and policy is None:
+        msg = f"Policy artifact {input_path} contained no usable payload"
+        raise ValueError(msg)
+
     return PolicyArtifact(policy_architecture=architecture, state_dict=state_dict, policy=policy)
 
 
@@ -843,5 +544,4 @@
             local_path.unlink(missing_ok=True)
         return parsed.canonical
 
-    return f"file://{local_path.resolve()}"
->>>>>>> 0f2d531f
+    return f"file://{local_path.resolve()}"