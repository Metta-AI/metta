--- conflicted
+++ resolved
@@ -1,10 +1,7 @@
 """CLI for CoGames - collection of environments for multi-agent cooperative and competitive games."""
 
-<<<<<<< HEAD
 import importlib
-=======
 import importlib.metadata
->>>>>>> 06082a3a
 import logging
 import sys
 from pathlib import Path
@@ -98,9 +95,7 @@
 @app.command(name="play")
 def play_cmd(
     game_name: Optional[str] = typer.Argument(None, help="Name of the game to play"),
-    policy_class_path: str = typer.Option(
-        "cogames.policy.lstm.LSTMPolicy", "--policy", help="Path to policy class"
-    ),
+    policy_class_path: str = typer.Option("cogames.policy.lstm.LSTMPolicy", "--policy", help="Path to policy class"),
     policy_data_path: Optional[str] = typer.Option(None, "--policy-data", help="Path to initial policy weights"),
     interactive: bool = typer.Option(True, "--interactive", "-i", help="Run in interactive mode"),
     steps: int = typer.Option(1000, "--steps", "-s", help="Number of steps to run"),
@@ -197,9 +192,7 @@
 @app.command(name="train")
 def train_cmd(
     game_name: Optional[str] = typer.Argument(None, help="Name of the game to train on"),
-    policy_class_path: str = typer.Option(
-        "cogames.policy.lstm.LSTMPolicy", "--policy", help="Path to policy class"
-    ),
+    policy_class_path: str = typer.Option("cogames.policy.lstm.LSTMPolicy", "--policy", help="Path to policy class"),
     initial_weights_path: Optional[str] = typer.Option(
         None, "--initial-weights", help="Path to initial policy weights"
     ),
@@ -287,9 +280,7 @@
         env_cfg = game.get_game(resolved_game)
         representative_game = resolved_game
     elif game_name is not None:
-        console.print(
-            "[yellow]Ignoring explicit game name because a curriculum was supplied.[/yellow]"
-        )
+        console.print("[yellow]Ignoring explicit game name because a curriculum was supplied.[/yellow]")
 
     # Resolve policy shorthand
     full_policy_path = resolve_policy_class_path(policy_class_path)
