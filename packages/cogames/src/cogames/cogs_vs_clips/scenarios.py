from pathlib import Path

from cogames.cogs_vs_clips.stations import (
    assembler,
    carbon_ex_dep,
    carbon_extractor,
    charger,
    chest,
    germanium_ex_dep,
    germanium_extractor,
    oxygen_ex_dep,
    oxygen_extractor,
    resources,
    silicon_ex_dep,
    silicon_extractor,
)
from mettagrid.config.mettagrid_config import (
    ActionConfig,
    ActionsConfig,
    AgentConfig,
    AgentRewards,
    ChangeGlyphActionConfig,
    GameConfig,
    MettaGridConfig,
    RecipeConfig,
    WallConfig,
)
from mettagrid.map_builder.ascii import AsciiMapBuilder
from mettagrid.map_builder.random import RandomMapBuilder


def _base_game_config(num_agents: int) -> MettaGridConfig:
    """Shared base configuration for all game types."""

    heart_reward = 0.05
    stats_rewards: dict[str, float] = {
        "heart.gained": heart_reward,
        "heart.put": heart_reward * 0.5,
    }

    return MettaGridConfig(
        game=GameConfig(
            resource_names=resources,
            num_agents=num_agents,
            actions=ActionsConfig(
                move=ActionConfig(consumed_resources={"energy": 2}),
                noop=ActionConfig(),
                change_glyph=ChangeGlyphActionConfig(number_of_glyphs=16),
            ),
            objects={
                "wall": WallConfig(name="wall", type_id=1, map_char="#", render_symbol="⬛"),
                "charger": charger(),
                "carbon_extractor": carbon_extractor(),
                "oxygen_extractor": oxygen_extractor(),
                "germanium_extractor": germanium_extractor(),
                "silicon_extractor": silicon_extractor(),
                # depleted variants
                "silicon_ex_dep": silicon_ex_dep(),
                "oxygen_ex_dep": oxygen_ex_dep(),
                "carbon_ex_dep": carbon_ex_dep(),
                "germanium_ex_dep": germanium_ex_dep(),
                "chest": chest(),
                "assembler": assembler(),
            },
            agent=AgentConfig(
                default_resource_limit=10,
                resource_limits={
                    "heart": 1,
                    "energy": 100,
                },
                rewards=AgentRewards(
                    stats={**stats_rewards, "chest.heart.amount": heart_reward},
                ),
                initial_inventory={
                    "energy": 100,
                },
                shareable_resources=["energy"],
                inventory_regen_amounts={"energy": 1},
            ),
            inventory_regen_interval=1,
        )
    )


def make_game(
    num_cogs: int = 4,
    width: int = 10,
    height: int = 10,
    num_assemblers: int = 1,
    num_chargers: int = 0,
    num_carbon_extractors: int = 0,
    num_oxygen_extractors: int = 0,
    num_germanium_extractors: int = 0,
    num_silicon_extractors: int = 0,
    num_chests: int = 0,
) -> MettaGridConfig:
<<<<<<< HEAD
    # Keep a reasonably thick wall while guaranteeing interior space for agents/objects.
    max_border = max(0, min(width, height) // 2 - 1)
    border_width = min(2, max_border) if max_border > 0 else 0

=======
    cfg = _base_game_config(num_cogs)
>>>>>>> a00f2d40
    map_builder = RandomMapBuilder.Config(
        width=width,
        height=height,
        agents=num_cogs,
        border_width=border_width,
        objects={
            "assembler": num_assemblers,
            "charger": num_chargers,
            "carbon_extractor": num_carbon_extractors,
            "oxygen_extractor": num_oxygen_extractors,
            "germanium_extractor": num_germanium_extractors,
            "silicon_extractor": num_silicon_extractors,
            "chest": num_chests,
        },
        seed=42,
    )
    cfg.game.map_builder = map_builder
    return cfg


def tutorial_assembler_simple(num_cogs: int = 1) -> MettaGridConfig:
    cfg = make_game(num_cogs=num_cogs, num_assemblers=1)
    cfg.game.objects["assembler"] = assembler()
    cfg.game.objects["assembler"].recipes = [
        (["Any"], RecipeConfig(input_resources={"battery_red": 3}, output_resources={"heart": 1}, cooldown=10))
    ]
    return cfg


def tutorial_assembler_complex(num_cogs: int = 1) -> MettaGridConfig:
    cfg = make_game(
        num_cogs=num_cogs,
        num_assemblers=1,
        num_chests=1,
        num_carbon_extractors=1,
        num_oxygen_extractors=1,
        num_germanium_extractors=1,
        num_silicon_extractors=1,
    )
    cfg.game.objects["assembler"] = assembler()
    cfg.game.objects["assembler"].recipes = [
        (["Any"], RecipeConfig(input_resources={"battery_red": 3}, output_resources={"heart": 1}, cooldown=10))
    ]
    return cfg


def make_game_from_map(map_name: str, num_agents: int = 4) -> MettaGridConfig:
    """Create a game configuration from a map file."""

    # Build the full config first to get the objects
    config = _base_game_config(num_agents)

    maps_dir = Path(__file__).parent.parent / "maps"
    map_path = maps_dir / map_name
    map_builder = AsciiMapBuilder.Config.from_uri(
        str(map_path), {o.map_char: o.name for o in config.game.objects.values()}
    )
    config.game.map_builder = map_builder

    return config


def games() -> dict[str, MettaGridConfig]:
    return {
        "assembler_1_simple": tutorial_assembler_complex(num_cogs=1),
        "assembler_1_complex": tutorial_assembler_simple(num_cogs=1),
        "assembler_2_simple": tutorial_assembler_simple(num_cogs=4),
        "assembler_2_complex": tutorial_assembler_complex(num_cogs=4),
        # "extractor_1cog_1resource": tutorial_extractor(num_cogs=1),""
        # "extractor_1cog_4resource": tutorial_extractor(num_cogs=1),
        # "harvest_1": tutorial_harvest(num_cogs=1),
        # "harvest_4": tutorial_harvest(num_cogs=4),
        # "base_1": tutorial_base(num_cogs=1),
        # "base_4": tutorial_base(num_cogs=4),
        # "forage_1": tutorial_forage(num_cogs=1),
        # "forage_4": tutorial_forage(num_cogs=4),
        # "chest_1": tutorial_chest(num_cogs=1),
        # "chest_4": tutorial_chest(num_cogs=4),
        # Biomes dungeon maps with stations
        "machina_1": make_game_from_map("cave_base_50.map"),
        "machina_1_big": make_game_from_map("canidate1_500_stations.map"),
        "machina_2_bigger": make_game_from_map("canidate1_1000_stations.map"),
        "machina_3_big": make_game_from_map("canidate2_500_stations.map"),
        "machina_4_bigger": make_game_from_map("canidate2_1000_stations.map"),
        "machina_5_big": make_game_from_map("canidate3_500_stations.map"),
        "machina_6_bigger": make_game_from_map("canidate3_1000_stations.map"),
        "machina_7_big": make_game_from_map("canidate4_500_stations.map"),
    }<|MERGE_RESOLUTION|>--- conflicted
+++ resolved
@@ -94,14 +94,11 @@
     num_silicon_extractors: int = 0,
     num_chests: int = 0,
 ) -> MettaGridConfig:
-<<<<<<< HEAD
     # Keep a reasonably thick wall while guaranteeing interior space for agents/objects.
     max_border = max(0, min(width, height) // 2 - 1)
     border_width = min(2, max_border) if max_border > 0 else 0
 
-=======
     cfg = _base_game_config(num_cogs)
->>>>>>> a00f2d40
     map_builder = RandomMapBuilder.Config(
         width=width,
         height=height,
