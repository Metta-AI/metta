"""CheckpointManager URI integration tests aligned with the new training stack."""

import tempfile
from pathlib import Path
from unittest.mock import Mock, patch

import pytest
import torch.nn as nn
from pydantic import Field

from metta.agent.components.component_config import ComponentConfig
from metta.agent.mocks import MockAgent
from metta.agent.policy import PolicyArchitecture
from metta.rl.checkpoint_manager import CheckpointManager, key_and_version
<<<<<<< HEAD
from metta.rl.policy_artifact import load_policy_artifact
=======
from metta.rl.policy_artifact import normalize_policy_uri, save_policy_artifact_pt
>>>>>>> 0f2d531f
from metta.rl.system_config import SystemConfig
from mettagrid.base_config import Config
from mettagrid.policy.loader import save_policy


def checkpoint_filename(run: str, epoch: int) -> str:
    return f"{run}:v{epoch}.mpt"


def create_checkpoint(tmp_path: Path, filename: str, policy: MockAgent, architecture: PolicyArchitecture) -> Path:
    checkpoint_path = tmp_path / filename
    checkpoint_path.parent.mkdir(parents=True, exist_ok=True)
    policy._policy_architecture = architecture
    save_policy(checkpoint_path, policy, arch_hint=architecture)
    return checkpoint_path


class _MockActionComponentConfig(ComponentConfig):
    name: str = "mock"

    def make_component(self, env=None) -> nn.Module:  # pragma: no cover - simple stub
        return nn.Identity()


class _MockAgentPolicyArchitecture(PolicyArchitecture):
    class_path: str = "metta.agent.mocks.mock_agent.MockAgent"
    action_probs_config: Config = Field(default_factory=_MockActionComponentConfig)

    def make_policy(self, policy_env_info):  # pragma: no cover - tests use provided agent
        return MockAgent()


@pytest.fixture
def mock_policy() -> MockAgent:
    return MockAgent()


@pytest.fixture
def mock_policy_architecture() -> _MockAgentPolicyArchitecture:
    return _MockAgentPolicyArchitecture()


@pytest.fixture
def test_system_cfg():
    with tempfile.TemporaryDirectory() as tmpdir:
        yield SystemConfig(data_dir=Path(tmpdir), local_only=True)


class TestFileURIs:
    def test_invalid_file_uri(self):
        with pytest.raises(FileNotFoundError):
            load_policy_artifact("file:///does/not/exist.mpt")


class TestS3URIs:
    @patch("metta.rl.policy_artifact.local_copy")
    def test_s3_download(self, mock_local_copy, mock_policy, mock_policy_architecture, tmp_path: Path):
        checkpoint_file = create_checkpoint(
            tmp_path, checkpoint_filename("run", 12), mock_policy, mock_policy_architecture
        )

        mock_local_copy.return_value.__enter__ = Mock(return_value=str(checkpoint_file))
        mock_local_copy.return_value.__exit__ = Mock(return_value=None)

        uri = "s3://bucket/run/checkpoints/run:v12.mpt"
        artifact = load_policy_artifact(uri)

        assert artifact.policy_architecture is not None

    def test_key_and_version_parsing(self):
        key, version = key_and_version("s3://bucket/foo/checkpoints/foo:v9.mpt")
        assert key == "foo"
        assert version == 9


class TestCheckpointManagerOperations:
    def test_latest_checkpoint_sorted(self, test_system_cfg, mock_policy, mock_policy_architecture):
        manager = CheckpointManager(run="demo", system_cfg=test_system_cfg)
        for epoch in [1, 3]:
            ckpt_path = manager.checkpoint_dir / checkpoint_filename("demo", epoch)
            ckpt_path.parent.mkdir(parents=True, exist_ok=True)
            mock_policy._policy_architecture = mock_policy_architecture
            save_policy(ckpt_path, mock_policy, arch_hint=mock_policy_architecture)

        uri = manager.get_latest_checkpoint()
        assert uri is not None
        assert uri.endswith(":v3.mpt")

    def test_normalize_uri(self, tmp_path: Path, mock_policy_architecture):
        path = tmp_path / "model.mpt"
<<<<<<< HEAD
        mock_agent = MockAgent()
        create_checkpoint(tmp_path, path.name, mock_agent, mock_policy_architecture)
        normalized = CheckpointManager.normalize_uri(str(path))
=======
        create_checkpoint(tmp_path, path.name, MockAgent())
        normalized = normalize_policy_uri(str(path))
>>>>>>> 0f2d531f
        assert normalized == f"file://{path}"<|MERGE_RESOLUTION|>--- conflicted
+++ resolved
@@ -12,25 +12,19 @@
 from metta.agent.mocks import MockAgent
 from metta.agent.policy import PolicyArchitecture
 from metta.rl.checkpoint_manager import CheckpointManager, key_and_version
-<<<<<<< HEAD
-from metta.rl.policy_artifact import load_policy_artifact
-=======
 from metta.rl.policy_artifact import normalize_policy_uri, save_policy_artifact_pt
->>>>>>> 0f2d531f
 from metta.rl.system_config import SystemConfig
 from mettagrid.base_config import Config
-from mettagrid.policy.loader import save_policy
 
 
 def checkpoint_filename(run: str, epoch: int) -> str:
     return f"{run}:v{epoch}.mpt"
 
 
-def create_checkpoint(tmp_path: Path, filename: str, policy: MockAgent, architecture: PolicyArchitecture) -> Path:
+def create_checkpoint(tmp_path: Path, filename: str, policy: MockAgent) -> Path:
     checkpoint_path = tmp_path / filename
     checkpoint_path.parent.mkdir(parents=True, exist_ok=True)
-    policy._policy_architecture = architecture
-    save_policy(checkpoint_path, policy, arch_hint=architecture)
+    save_policy_artifact_pt(checkpoint_path, policy=policy)
     return checkpoint_path
 
 
@@ -66,25 +60,40 @@
 
 
 class TestFileURIs:
+    def test_load_single_file_uri(self, tmp_path: Path, mock_policy):
+        ckpt = create_checkpoint(tmp_path, checkpoint_filename("run", 5), mock_policy)
+        uri = f"file://{ckpt}"
+        artifact = CheckpointManager.load_artifact_from_uri(uri)
+        assert artifact.policy is not None
+
+    def test_load_from_directory(self, tmp_path: Path, mock_policy):
+        ckpt_dir = tmp_path / "run" / "checkpoints"
+        create_checkpoint(ckpt_dir, checkpoint_filename("run", 3), mock_policy)
+        latest = create_checkpoint(ckpt_dir, checkpoint_filename("run", 7), mock_policy)
+
+        uri = f"file://{ckpt_dir}"
+        artifact = CheckpointManager.load_artifact_from_uri(uri)
+        assert artifact.policy is not None
+        assert Path(uri[7:]).is_dir()
+        assert latest.exists()
+
     def test_invalid_file_uri(self):
         with pytest.raises(FileNotFoundError):
-            load_policy_artifact("file:///does/not/exist.mpt")
+            CheckpointManager.load_artifact_from_uri("file:///does/not/exist.mpt")
 
 
 class TestS3URIs:
-    @patch("metta.rl.policy_artifact.local_copy")
-    def test_s3_download(self, mock_local_copy, mock_policy, mock_policy_architecture, tmp_path: Path):
-        checkpoint_file = create_checkpoint(
-            tmp_path, checkpoint_filename("run", 12), mock_policy, mock_policy_architecture
-        )
+    @patch("metta.rl.checkpoint_manager.local_copy")
+    def test_s3_download(self, mock_local_copy, mock_policy, tmp_path: Path):
+        checkpoint_file = create_checkpoint(tmp_path, checkpoint_filename("run", 12), mock_policy)
 
         mock_local_copy.return_value.__enter__ = Mock(return_value=str(checkpoint_file))
         mock_local_copy.return_value.__exit__ = Mock(return_value=None)
 
         uri = "s3://bucket/run/checkpoints/run:v12.mpt"
-        artifact = load_policy_artifact(uri)
+        artifact = CheckpointManager.load_artifact_from_uri(uri)
 
-        assert artifact.policy_architecture is not None
+        assert artifact.policy is not None
 
     def test_key_and_version_parsing(self):
         key, version = key_and_version("s3://bucket/foo/checkpoints/foo:v9.mpt")
@@ -93,26 +102,26 @@
 
 
 class TestCheckpointManagerOperations:
+    def test_save_agent_returns_uri(self, test_system_cfg, mock_policy, mock_policy_architecture):
+        manager = CheckpointManager(run="demo", system_cfg=test_system_cfg)
+        ckpt_path = manager.checkpoint_dir / checkpoint_filename("demo", 1)
+        ckpt_path.parent.mkdir(parents=True, exist_ok=True)
+        save_policy_artifact_pt(ckpt_path, policy=mock_policy)
+        assert ckpt_path.exists()
+
     def test_latest_checkpoint_sorted(self, test_system_cfg, mock_policy, mock_policy_architecture):
         manager = CheckpointManager(run="demo", system_cfg=test_system_cfg)
         for epoch in [1, 3]:
             ckpt_path = manager.checkpoint_dir / checkpoint_filename("demo", epoch)
             ckpt_path.parent.mkdir(parents=True, exist_ok=True)
-            mock_policy._policy_architecture = mock_policy_architecture
-            save_policy(ckpt_path, mock_policy, arch_hint=mock_policy_architecture)
+            save_policy_artifact_pt(ckpt_path, policy=mock_policy)
 
         uri = manager.get_latest_checkpoint()
         assert uri is not None
         assert uri.endswith(":v3.mpt")
 
-    def test_normalize_uri(self, tmp_path: Path, mock_policy_architecture):
+    def test_normalize_uri(self, tmp_path: Path):
         path = tmp_path / "model.mpt"
-<<<<<<< HEAD
-        mock_agent = MockAgent()
-        create_checkpoint(tmp_path, path.name, mock_agent, mock_policy_architecture)
-        normalized = CheckpointManager.normalize_uri(str(path))
-=======
         create_checkpoint(tmp_path, path.name, MockAgent())
         normalized = normalize_policy_uri(str(path))
->>>>>>> 0f2d531f
         assert normalized == f"file://{path}"