import logging
import os
from collections import defaultdict
from typing import cast

import numpy as np
import torch
import torch.distributed
from heavyball import ForeachMuon
from torchrl.data import Composite

from metta.agent.agent_config import AgentConfig
from metta.agent.metta_agent import PolicyAgent
from metta.agent.policy_store import PolicyStore
from metta.app_backend.clients.stats_client import StatsClient
from metta.common.profiling.stopwatch import Stopwatch
from metta.common.util.heartbeat import record_heartbeat
from metta.common.wandb.wandb_context import WandbRun
from metta.core.distributed import TorchDistributedConfig
from metta.core.monitoring import (
    cleanup_monitoring,
    setup_monitoring,
)
from metta.eval.eval_request_config import EvalRewardSummary
from metta.eval.eval_service import evaluate_policy
from metta.mettagrid import MettaGridEnv, dtype_actions
from metta.rl.advantage import compute_advantage
from metta.rl.checkpoint_manager import CheckpointManager, maybe_establish_checkpoint
from metta.rl.evaluate import evaluate_policy_remote, upload_replay_html
from metta.rl.experience import Experience
from metta.rl.kickstarter import Kickstarter
from metta.rl.losses import Losses, get_loss_experience_spec, process_minibatch_update
from metta.rl.optimization import (
    compute_gradient_stats,
)
from metta.rl.policy_management import (
    initialize_policy_for_environment,
    wrap_agent_distributed,
)
from metta.rl.rollout import get_observation, send_observation
from metta.rl.stats import (
    StatsTracker,
    accumulate_rollout_stats,
    process_stats,
)
from metta.rl.system_config import SystemConfig
from metta.rl.torch_profiler import TorchProfiler
from metta.rl.trainer_checkpoint import TrainerCheckpoint
from metta.rl.trainer_config import TrainerConfig
from metta.rl.utils import (
    log_training_progress,
    should_run,
)
from metta.rl.vecenv import make_vecenv
from metta.rl.wandb import (
    abort_requested,
    log_model_parameters,
    setup_wandb_metrics,
)
from metta.utils.batch import calculate_batch_sizes, calculate_prioritized_sampling_params

try:
    from pufferlib import _C  # noqa: F401 - Required for torch.ops.pufferlib  # type: ignore[reportUnusedImport]
except ImportError:
    raise ImportError(
        "Failed to import C/CUDA advantage kernel. If you have non-default PyTorch, "
        "try installing with --no-build-isolation"
    ) from None

torch.set_float32_matmul_precision("high")

# Get rank for logger name
_rank = int(os.environ.get("RANK", 0))
_local_rank = int(os.environ.get("LOCAL_RANK", 0))
logger = logging.getLogger(f"trainer-{_rank}-{_local_rank}")


<<<<<<< HEAD
class PolicyInitializer:
    def __init__(
        self,
        checkpoint_manager: CheckpointManager,
        agent_cfg: DictConfig,
        env_cfg: EnvConfig,
        trainer_cfg: TrainerConfig,
        checkpoint: TrainerCheckpoint | None,
        metta_grid_env: MettaGridEnv,
        device: torch.device,
    ):
        self.checkpoint_manager = checkpoint_manager
        self.agent_cfg = agent_cfg
        self.env_cfg = env_cfg
        self.trainer_cfg = trainer_cfg
        self.checkpoint = checkpoint
        self.metta_grid_env = metta_grid_env
        self.device = device

    def get_blank_policy(self):
        pr, __, _ = self.get_initial_policy()
        return pr

    def get_initial_policy(self):
        import torch

        # Load or initialize policy
        initial_policy_record = latest_saved_policy_record = self.checkpoint_manager.load_or_create_policy(
            agent_cfg=self.agent_cfg,
            env_cfg=self.env_cfg,
            trainer_cfg=self.trainer_cfg,
            checkpoint=self.checkpoint,
            metta_grid_env=self.metta_grid_env,
        )

        # Barrier before compile step
        if torch.distributed.is_initialized():
            torch.distributed.barrier()

        policy: PolicyAgent = latest_saved_policy_record.policy

        # Optional compile step
        if self.trainer_cfg.compile:
            logger.info("Compiling policy")
            policy = cast(PolicyAgent, torch.compile(policy, mode=self.trainer_cfg.compile_mode))

        # Wrap in DDP if distributed
        if torch.distributed.is_initialized():
            logger.info(f"Initializing DistributedDataParallel on device {self.device}")
            torch.distributed.barrier()
            policy = wrap_agent_distributed(policy, self.device)
            torch.distributed.barrier()

        # Initialize policy for environment after wrapping
        initialize_policy_for_environment(
            policy_record=latest_saved_policy_record,
            metta_grid_env=self.metta_grid_env,
            device=self.device,
            restore_feature_mapping=True,
        )

        return initial_policy_record, latest_saved_policy_record, policy
=======
def _update_training_status_on_failure(stats_client: StatsClient | None, stats_run_id, logger) -> None:
    """Helper to update training run status to 'failed' when training encounters an error."""
    if stats_client and stats_run_id:
        try:
            stats_client.update_training_run_status(stats_run_id, "failed")
            logger.info("Training run status updated to 'failed'")
        except Exception as e:
            logger.warning(f"Failed to update training run status to failed: {e}", exc_info=True)
>>>>>>> 028e96e2


def train(
    run_dir: str,
    run: str,
    system_cfg: SystemConfig,
    agent_cfg: AgentConfig,
    device: torch.device,
    trainer_cfg: TrainerConfig,
    wandb_run: WandbRun | None,
    policy_store: PolicyStore,
    stats_client: StatsClient | None,
    torch_dist_cfg: TorchDistributedConfig,
) -> None:
    """Main training loop for Metta agents."""
    logger.info(f"run_dir = {run_dir}")

    # Log recent checkpoints for debugging
    checkpoints_dir = trainer_cfg.checkpoint.checkpoint_dir
    if os.path.exists(checkpoints_dir):
        files = sorted(os.listdir(checkpoints_dir))[-3:]
        if files:
            logger.info(f"Recent checkpoints: {', '.join(files)}")

    # Create timer, Losses, profiler, curriculum
    timer = Stopwatch(logger)
    timer.start()
    losses = Losses()
    torch_profiler = TorchProfiler(torch_dist_cfg.is_master, trainer_cfg.profiler, wandb_run, run_dir)
    curriculum = trainer_cfg.curriculum.make()

    # Calculate batch sizes
    num_agents = curriculum.get_task().get_env_cfg().game.num_agents
    target_batch_size, batch_size, num_envs = calculate_batch_sizes(
        trainer_cfg.forward_pass_minibatch_target_size,
        num_agents,
        trainer_cfg.rollout_workers,
        trainer_cfg.async_factor,
    )

    # Create vectorized environment
    vecenv = make_vecenv(
        curriculum,
        system_cfg.vectorization,
        num_envs=num_envs,
        batch_size=batch_size,
        num_workers=trainer_cfg.rollout_workers,
        zero_copy=trainer_cfg.zero_copy,
        is_training=True,
    )

    vecenv.async_reset(system_cfg.seed + torch_dist_cfg.rank)

    metta_grid_env: MettaGridEnv = vecenv.driver_env  # type: ignore[attr-defined]

    # Initialize state containers
    eval_scores = EvalRewardSummary()  # Initialize eval_scores with empty summary

    # Create checkpoint manager
    checkpoint_manager = CheckpointManager(
        policy_store=policy_store,
        checkpoint_config=trainer_cfg.checkpoint,
        device=device,
        is_master=torch_dist_cfg.is_master,
        rank=torch_dist_cfg.rank,
        run_name=run,
    )

    # Load checkpoint if it exists
    checkpoint = TrainerCheckpoint.load(run_dir)
    agent_step = checkpoint.agent_step if checkpoint else 0
    epoch = checkpoint.epoch if checkpoint else 0

    if checkpoint:
        logger.info(f"Restored from checkpoint at {agent_step} steps")
        if checkpoint.stopwatch_state is not None:
            timer.load_state(checkpoint.stopwatch_state, resume_running=True)

    # Load or initialize policy via TrainerInitializer
    initializer = PolicyInitializer(
        checkpoint_manager=checkpoint_manager,
        agent_cfg=agent_cfg,
        system_cfg=system_cfg,
        trainer_cfg=trainer_cfg,
        checkpoint=checkpoint,
        metta_grid_env=metta_grid_env,
<<<<<<< HEAD
=======
    )

    # Don't proceed until all ranks have the policy
    if torch.distributed.is_initialized():
        torch.distributed.barrier()

    policy: PolicyAgent = latest_saved_policy_record.policy

    if trainer_cfg.compile:
        logger.info("Compiling policy")
        # torch.compile gives a CallbackFunctionType, but it preserves the interface of the original policy
        policy = cast(PolicyAgent, torch.compile(policy, mode=trainer_cfg.compile_mode))

    # Wrap in DDP if distributed
    if torch.distributed.is_initialized():
        if torch_dist_cfg.is_master:
            logger.info("Initializing DistributedDataParallel")
        torch.distributed.barrier()
        policy = wrap_agent_distributed(policy, device)
        torch.distributed.barrier()

    # Initialize policy to environment after distributed wrapping
    # This must happen after wrapping to ensure all ranks do it at the same time
    initialize_policy_for_environment(
        policy_record=latest_saved_policy_record,
        metta_grid_env=metta_grid_env,
>>>>>>> 028e96e2
        device=device,
    )

    # warning - spaghetti code
    policy_store.agent_factory = initializer.get_blank_policy
    initial_policy_record, latest_saved_policy_record, policy = initializer.get_initial_policy()

    # Create kickstarter
    kickstarter = Kickstarter(
        cfg=trainer_cfg.kickstart,
        device=device,
        policy_store=policy_store,
        metta_grid_env=metta_grid_env,
    )

    # Get the experience buffer specification from the policy
    policy_spec = policy.get_agent_experience_spec()
    act_space = vecenv.single_action_space
    act_dtype = torch.int32 if np.issubdtype(act_space.dtype, np.integer) else torch.float32
    loss_spec = get_loss_experience_spec(act_space.nvec, act_dtype)

    # Create experience buffer
    experience = Experience(
        total_agents=vecenv.num_agents,
        batch_size=trainer_cfg.batch_size,
        bptt_horizon=trainer_cfg.bptt_horizon,
        minibatch_size=trainer_cfg.minibatch_size,
        max_minibatch_size=trainer_cfg.minibatch_size,
        experience_spec=Composite({**dict(policy_spec.items()), **dict(loss_spec.items())}),
        device=device,
        cpu_offload=trainer_cfg.cpu_offload,
    )

    # Create optimizer
    optimizer_type = trainer_cfg.optimizer.type
    if optimizer_type == "adam":
        optimizer = torch.optim.Adam(
            policy.parameters(),
            lr=trainer_cfg.optimizer.learning_rate,
            betas=(trainer_cfg.optimizer.beta1, trainer_cfg.optimizer.beta2),
            eps=trainer_cfg.optimizer.eps,
            weight_decay=trainer_cfg.optimizer.weight_decay,
        )
    elif optimizer_type == "muon":
        # ForeachMuon expects int for weight_decay
        optimizer = ForeachMuon(
            policy.parameters(),
            lr=trainer_cfg.optimizer.learning_rate,
            betas=(trainer_cfg.optimizer.beta1, trainer_cfg.optimizer.beta2),
            eps=trainer_cfg.optimizer.eps,
            weight_decay=int(trainer_cfg.optimizer.weight_decay),
        )
    else:
        raise ValueError(f"Optimizer type must be 'adam' or 'muon', got {optimizer_type}")

    if checkpoint and checkpoint.optimizer_state_dict:
        try:
            optimizer.load_state_dict(checkpoint.optimizer_state_dict)
            logger.info("Successfully loaded optimizer state from checkpoint")
        except ValueError:
            logger.warning("Optimizer state dict doesn't match. Starting with fresh optimizer state.")

    # Set up monitoring (master only)
    if torch_dist_cfg.is_master:
        logger.info("Starting training")
        memory_monitor, system_monitor = setup_monitoring(
            policy=policy,
            experience=experience,
            timer=timer,
        )
    else:
        memory_monitor, system_monitor = None, None

    # Set up wandb metrics (master only)
    if wandb_run and torch_dist_cfg.is_master:
        setup_wandb_metrics(wandb_run)
        log_model_parameters(policy, wandb_run)

    # Initialize stats tracking
    stats_tracker = StatsTracker(rollout_stats=defaultdict(list))
    if stats_client is not None:
        # Extract wandb attributes with defaults
        name = url = "unknown"
        description: str | None = None
        tags: list[str] | None = None
        if wandb_run:
            name = wandb_run.name or name
            url = wandb_run.url
            if wandb_run.tags:
                tags = list(wandb_run.tags)
            description = wandb_run.notes

        try:
            stats_tracker.stats_run_id = stats_client.create_training_run(
                name=name, url=url, description=description, tags=tags
            ).id
        except Exception as e:
            logger.warning(f"Failed to create training run: {e}", exc_info=True)

    if torch_dist_cfg.is_master:
        logger.info(f"Training on {device}")
    wandb_policy_name: str | None = None

    # Main training loop
    try:
        while agent_step < trainer_cfg.total_timesteps:
            steps_before = agent_step
            record_heartbeat()

            with torch_profiler:
                # ---- ROLLOUT PHASE ----
                with timer("_rollout"):
                    raw_infos = []
                    experience.reset_for_rollout()
                    total_steps = 0

                    policy.reset_memory()
                    buffer_step = experience.buffer[experience.ep_indices, experience.ep_lengths - 1]

                    while not experience.ready_for_training:
                        # Get observation
                        o, r, d, t, info, training_env_id, _, num_steps = get_observation(vecenv, device, timer)
                        total_steps += num_steps

                        td = buffer_step[training_env_id].clone()
                        td["env_obs"] = o
                        td["rewards"] = r
                        td["dones"] = d.float()
                        td["truncateds"] = t.float()
                        td.set(
                            "training_env_id_start",
                            torch.full(
                                td.batch_size,
                                training_env_id.start,
                                device=td.device,
                                dtype=torch.long,
                            ),
                        )

                        # Inference
                        with torch.no_grad():
                            policy(td)

                        # Store experience
                        experience.store(
                            data_td=td,
                            env_id=training_env_id,
                        )

                        # Send observation
                        send_observation(vecenv, td["actions"], dtype_actions, timer)

                        if info:
                            raw_infos.extend(info)

                    agent_step += total_steps * torch_dist_cfg.world_size
                accumulate_rollout_stats(raw_infos, stats_tracker.rollout_stats)

                # ---- TRAINING PHASE ----
                with timer("_train"):
                    # Inline PPO training
                    losses.zero()
                    experience.reset_importance_sampling_ratios()

                    # Calculate prioritized sampling parameters
                    anneal_beta = calculate_prioritized_sampling_params(
                        epoch=epoch,
                        total_timesteps=trainer_cfg.total_timesteps,
                        batch_size=trainer_cfg.batch_size,
                        prio_alpha=trainer_cfg.prioritized_experience_replay.prio_alpha,
                        prio_beta0=trainer_cfg.prioritized_experience_replay.prio_beta0,
                    )

                    # Compute initial advantages
                    advantages = torch.zeros(experience.buffer["values"].shape, device=device)
                    initial_importance_sampling_ratio = torch.ones_like(experience.buffer["values"])

                    advantages = compute_advantage(
                        experience.buffer["values"],
                        experience.buffer["rewards"],
                        experience.buffer["dones"],
                        initial_importance_sampling_ratio,
                        advantages,
                        trainer_cfg.ppo.gamma,
                        trainer_cfg.ppo.gae_lambda,
                        trainer_cfg.vtrace.vtrace_rho_clip,
                        trainer_cfg.vtrace.vtrace_c_clip,
                        device,
                    )

                    # Train for multiple epochs
                    minibatch_idx = 0
                    epochs_trained = 0
                    policy_spec = policy.get_agent_experience_spec()

                    for _update_epoch in range(trainer_cfg.update_epochs):
                        for _ in range(experience.num_minibatches):
                            policy.reset_memory()
                            # Sample minibatch
                            minibatch, indices, prio_weights = experience.sample_minibatch(
                                advantages=advantages,
                                prio_alpha=trainer_cfg.prioritized_experience_replay.prio_alpha,
                                prio_beta=anneal_beta,
                            )

                            policy_td = minibatch.select(*policy_spec.keys(include_nested=True))

                            # Process minibatch
                            loss = process_minibatch_update(
                                policy=policy,
                                experience=experience,
                                minibatch=minibatch,
                                policy_td=policy_td,
                                indices=indices,
                                prio_weights=prio_weights,
                                trainer_cfg=trainer_cfg,
                                kickstarter=kickstarter,
                                agent_step=agent_step,
                                losses=losses,
                                device=device,
                            )

                            # Optimizer step
                            optimizer.zero_grad()

                            # This also serves as a barrier for all ranks
                            loss.backward()

                            if (minibatch_idx + 1) % experience.accumulate_minibatches == 0:
                                torch.nn.utils.clip_grad_norm_(policy.parameters(), trainer_cfg.ppo.max_grad_norm)
                                optimizer.step()

                                # Optional weight clipping
                                policy.clip_weights()

                                if device.type == "cuda":
                                    torch.cuda.synchronize()

                            minibatch_idx += 1
                        epochs_trained += 1

                        # Early exit if KL divergence is too high
                        if trainer_cfg.ppo.target_kl is not None:
                            average_approx_kl = losses.approx_kl_sum / losses.minibatches_processed
                            if average_approx_kl > trainer_cfg.ppo.target_kl:
                                break

                    # Calculate explained variance
                    y_pred = experience.buffer["values"].flatten()
                    y_true = advantages.flatten() + experience.buffer["values"].flatten()
                    var_y = y_true.var()
                    losses.explained_variance = (1 - (y_true - y_pred).var() / var_y).item() if var_y > 0 else 0.0
                epoch += epochs_trained

            # Safe to proceed to next rollout phase only once all ranks have completed training
            if torch.distributed.is_initialized():
                torch.distributed.barrier()

            if not torch_dist_cfg.is_master:
                # Only master needs to do bookkeeping
                continue

            torch_profiler.on_epoch_end(epoch)

            with timer("_process_stats"):
                if wandb_run:
                    process_stats(
                        agent_cfg=agent_cfg,
                        stats=stats_tracker.rollout_stats,
                        losses=losses,
                        evals=eval_scores,
                        grad_stats=stats_tracker.grad_stats,
                        experience=experience,
                        policy=policy,
                        timer=timer,
                        trainer_cfg=trainer_cfg,
                        agent_step=agent_step,
                        epoch=epoch,
                        wandb_run=wandb_run,
                        # We know these exist within master
                        memory_monitor=memory_monitor,  # type: ignore[arg-type]
                        system_monitor=system_monitor,  # type: ignore[arg-type]
                        latest_saved_policy_record=latest_saved_policy_record,
                        optimizer=optimizer,
                        kickstarter=kickstarter,
                    )
                # Clear stats after processing
                stats_tracker.clear_rollout_stats()
                stats_tracker.clear_grad_stats()

            log_training_progress(
                epoch=epoch,
                agent_step=agent_step,
                prev_agent_step=steps_before,
                total_timesteps=trainer_cfg.total_timesteps,
                train_time=timer.get_last_elapsed("_train"),
                rollout_time=timer.get_last_elapsed("_rollout"),
                stats_time=timer.get_last_elapsed("_process_stats"),
                run_name=run,
            )
            checkpoint_result = maybe_establish_checkpoint(
                checkpoint_manager=checkpoint_manager,
                epoch=epoch,
                policy=policy,
                agent_step=agent_step,
                eval_scores=eval_scores,
                timer=timer,
                initial_policy_record=initial_policy_record,
                optimizer=optimizer,
                run_dir=run_dir,
                kickstarter=kickstarter,
                wandb_run=wandb_run,
            )
            if checkpoint_result:
                # TODO: wandb_policy_name should come directly from last_saved_policy_record
                latest_saved_policy_record, wandb_policy_name = checkpoint_result

            if trainer_cfg.evaluation and should_run(epoch, trainer_cfg.evaluation.evaluate_interval):
                if latest_saved_policy_record:
                    if stats_client and stats_tracker.stats_run_id:
                        stats_tracker.stats_epoch_id = stats_client.create_epoch(
                            run_id=stats_tracker.stats_run_id,
                            start_training_epoch=stats_tracker.stats_epoch_start,
                            end_training_epoch=epoch,
                        ).id

                    sims = [
                        curriculum.get_task().get_env_cfg().to_sim(f"train_task_{i}")
                        for i in range(trainer_cfg.evaluation.num_training_tasks)
                    ]
                    sims.extend(trainer_cfg.evaluation.simulations)

                    evaluate_local = trainer_cfg.evaluation.evaluate_local
                    if trainer_cfg.evaluation.evaluate_remote:
                        try:
                            evaluate_policy_remote(
                                policy_record=latest_saved_policy_record,
                                simulations=sims,
                                stats_epoch_id=stats_tracker.stats_epoch_id,
                                wandb_policy_name=wandb_policy_name,
                                stats_client=stats_client,
                                wandb_run=wandb_run,
                                trainer_cfg=trainer_cfg,
                            )
                        except Exception as e:
                            logger.error(f"Failed to evaluate policy remotely: {e}", exc_info=True)
                            logger.error("Falling back to local evaluation")
                            evaluate_local = True
                    if evaluate_local:
                        evaluation_results = evaluate_policy(
                            policy_record=latest_saved_policy_record,
                            simulations=sims,
                            device=device,
                            vectorization=system_cfg.vectorization,
                            replay_dir=trainer_cfg.evaluation.replay_dir,
                            stats_epoch_id=stats_tracker.stats_epoch_id,
                            wandb_policy_name=wandb_policy_name,
                            policy_store=policy_store,
                            stats_client=stats_client,
                            logger=logger,
                        )
                        logger.info("Simulation complete")
                        eval_scores = evaluation_results.scores
                        category_scores = list(eval_scores.category_scores.values())
                        if category_scores and latest_saved_policy_record:
                            latest_saved_policy_record.metadata["score"] = float(np.mean(category_scores))
                        if wandb_run is not None and evaluation_results.replay_urls:
                            upload_replay_html(
                                replay_urls=evaluation_results.replay_urls,
                                agent_step=agent_step,
                                epoch=epoch,
                                wandb_run=wandb_run,
                                metric_prefix="training_eval",
                                step_metric_key="metric/epoch",
                                epoch_metric_key="metric/epoch",
                            )

                    stats_tracker.update_epoch_tracking(epoch + 1)

            # Compute gradient stats
            if should_run(epoch, trainer_cfg.grad_mean_variance_interval):
                with timer("grad_stats"):
                    stats_tracker.grad_stats = compute_gradient_stats(policy)

            # Check for abort every 5 epochs
            if should_run(epoch, 5):
                if wandb_run and abort_requested(wandb_run, min_interval_sec=60):
                    logger.info("Abort tag detected. Stopping the run.")
                    trainer_cfg.total_timesteps = int(agent_step)
                    wandb_run.config.update(
                        {"trainer.total_timesteps": trainer_cfg.total_timesteps}, allow_val_change=True
                    )
                    break

        # All ranks wait until training is complete before closing vecenv
        if torch.distributed.is_initialized():
            torch.distributed.barrier()
    except:
        _update_training_status_on_failure(stats_client, stats_tracker.stats_run_id, logger)
        raise

    vecenv.close()

    if not torch_dist_cfg.is_master:
        return

    logger.info("Training complete!")

    # Update training run status to completed
    if stats_client and stats_tracker.stats_run_id:
        try:
            stats_client.update_training_run_status(stats_tracker.stats_run_id, "completed")
            logger.info("Training run status updated to 'completed'")
        except Exception as e:
            logger.warning(f"Failed to update training run status to completed: {e}", exc_info=True)

    timing_summary = timer.get_all_summaries()
    for name, summary in timing_summary.items():
        logger.info(f"  {name}: {timer.format_time(summary['total_elapsed'])}")

    maybe_establish_checkpoint(
        checkpoint_manager=checkpoint_manager,
        epoch=epoch,
        policy=policy,
        agent_step=agent_step,
        eval_scores=eval_scores,
        timer=timer,
        initial_policy_record=initial_policy_record,
        optimizer=optimizer,
        run_dir=run_dir,
        kickstarter=kickstarter,
        force=True,
        wandb_run=wandb_run,
    )

    cleanup_monitoring(memory_monitor, system_monitor)

    # Return stats info for exception handling at higher levels
    if stats_client and stats_tracker and hasattr(stats_tracker, "stats_run_id"):
        return {"stats_run_id": stats_tracker.stats_run_id, "stats_client": stats_client, "logger": logger}
    return None<|MERGE_RESOLUTION|>--- conflicted
+++ resolved
@@ -33,6 +33,7 @@
 from metta.rl.optimization import (
     compute_gradient_stats,
 )
+from metta.rl.policy_initializer import PolicyInitializer
 from metta.rl.policy_management import (
     initialize_policy_for_environment,
     wrap_agent_distributed,
@@ -75,70 +76,6 @@
 logger = logging.getLogger(f"trainer-{_rank}-{_local_rank}")
 
 
-<<<<<<< HEAD
-class PolicyInitializer:
-    def __init__(
-        self,
-        checkpoint_manager: CheckpointManager,
-        agent_cfg: DictConfig,
-        env_cfg: EnvConfig,
-        trainer_cfg: TrainerConfig,
-        checkpoint: TrainerCheckpoint | None,
-        metta_grid_env: MettaGridEnv,
-        device: torch.device,
-    ):
-        self.checkpoint_manager = checkpoint_manager
-        self.agent_cfg = agent_cfg
-        self.env_cfg = env_cfg
-        self.trainer_cfg = trainer_cfg
-        self.checkpoint = checkpoint
-        self.metta_grid_env = metta_grid_env
-        self.device = device
-
-    def get_blank_policy(self):
-        pr, __, _ = self.get_initial_policy()
-        return pr
-
-    def get_initial_policy(self):
-        import torch
-
-        # Load or initialize policy
-        initial_policy_record = latest_saved_policy_record = self.checkpoint_manager.load_or_create_policy(
-            agent_cfg=self.agent_cfg,
-            env_cfg=self.env_cfg,
-            trainer_cfg=self.trainer_cfg,
-            checkpoint=self.checkpoint,
-            metta_grid_env=self.metta_grid_env,
-        )
-
-        # Barrier before compile step
-        if torch.distributed.is_initialized():
-            torch.distributed.barrier()
-
-        policy: PolicyAgent = latest_saved_policy_record.policy
-
-        # Optional compile step
-        if self.trainer_cfg.compile:
-            logger.info("Compiling policy")
-            policy = cast(PolicyAgent, torch.compile(policy, mode=self.trainer_cfg.compile_mode))
-
-        # Wrap in DDP if distributed
-        if torch.distributed.is_initialized():
-            logger.info(f"Initializing DistributedDataParallel on device {self.device}")
-            torch.distributed.barrier()
-            policy = wrap_agent_distributed(policy, self.device)
-            torch.distributed.barrier()
-
-        # Initialize policy for environment after wrapping
-        initialize_policy_for_environment(
-            policy_record=latest_saved_policy_record,
-            metta_grid_env=self.metta_grid_env,
-            device=self.device,
-            restore_feature_mapping=True,
-        )
-
-        return initial_policy_record, latest_saved_policy_record, policy
-=======
 def _update_training_status_on_failure(stats_client: StatsClient | None, stats_run_id, logger) -> None:
     """Helper to update training run status to 'failed' when training encounters an error."""
     if stats_client and stats_run_id:
@@ -147,7 +84,6 @@
             logger.info("Training run status updated to 'failed'")
         except Exception as e:
             logger.warning(f"Failed to update training run status to failed: {e}", exc_info=True)
->>>>>>> 028e96e2
 
 
 def train(
@@ -206,6 +142,15 @@
     # Initialize state containers
     eval_scores = EvalRewardSummary()  # Initialize eval_scores with empty summary
 
+    # Load or initialize policy via TrainerInitializer
+    initializer = PolicyInitializer(
+        agent_cfg=agent_cfg,
+        system_cfg=system_cfg,
+        metta_grid_env=metta_grid_env,
+        is_master=torch_dist_cfg.is_master,
+        device=device,
+    )
+
     # Create checkpoint manager
     checkpoint_manager = CheckpointManager(
         policy_store=policy_store,
@@ -226,18 +171,6 @@
         if checkpoint.stopwatch_state is not None:
             timer.load_state(checkpoint.stopwatch_state, resume_running=True)
 
-    # Load or initialize policy via TrainerInitializer
-    initializer = PolicyInitializer(
-        checkpoint_manager=checkpoint_manager,
-        agent_cfg=agent_cfg,
-        system_cfg=system_cfg,
-        trainer_cfg=trainer_cfg,
-        checkpoint=checkpoint,
-        metta_grid_env=metta_grid_env,
-<<<<<<< HEAD
-=======
-    )
-
     # Don't proceed until all ranks have the policy
     if torch.distributed.is_initialized():
         torch.distributed.barrier()
@@ -262,7 +195,6 @@
     initialize_policy_for_environment(
         policy_record=latest_saved_policy_record,
         metta_grid_env=metta_grid_env,
->>>>>>> 028e96e2
         device=device,
     )
 
