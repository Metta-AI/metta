--- conflicted
+++ resolved
@@ -97,74 +97,7 @@
     )
 
 
-<<<<<<< HEAD
-def save_experiment_config(run_dir: str, config_dict: Dict[str, Any]) -> None:
-    """Save training configuration to config.yaml in the run directory.
-
-    This matches the behavior of tools/train.py which saves the full
-    configuration for reproducibility.
-
-    Args:
-        run_dir: Directory where the run is saved
-        config_dict: Configuration dictionary to save
-    """
-    config_path = os.path.join(run_dir, "config.yaml")
-    OmegaConf.save(config_dict, config_path)
-    logger.info(f"Saved config to {config_path}")
-
-
-def create_policy_store(
-    checkpoint_dir: str,
-    device: str = "cuda",
-    wandb_run: Optional[Any] = None,
-    wandb_entity: Optional[str] = None,
-    wandb_project: Optional[str] = None,
-    policy_cache_size: int = 10,
-) -> PolicyStore:
-    """Create a PolicyStore with proper configuration.
-
-    This creates a PolicyStore that matches what the normal training
-    workflow expects, with all required fields properly set.
-
-    Args:
-        checkpoint_dir: Directory for saving checkpoints
-        device: Device to use (e.g., "cuda", "cpu")
-        wandb_run: Optional wandb run object
-        wandb_entity: Wandb entity (required if using wandb features)
-        wandb_project: Wandb project (required if using wandb features)
-        policy_cache_size: Size of the policy cache (default: 10)
-
-    Returns:
-        Configured PolicyStore instance
-    """
-    logger.info("Creating policy store...")
-    # Create a config that matches what PolicyStore expects
-    config = DictConfig(
-        {
-            "device": device,
-            "policy_cache_size": policy_cache_size,
-            "trainer": {
-                "checkpoint": {
-                    "checkpoint_dir": checkpoint_dir,
-                }
-            },
-        }
-    )
-
-    # Add wandb config if provided
-    if wandb_entity and wandb_project:
-        config["wandb"] = {
-            "entity": wandb_entity,
-            "project": wandb_project,
-        }
-
-    return PolicyStore(config, wandb_run)
-
-
-# Helper to create default environment config - Updated for navigation training
-=======
 # Helper to create default environment config
->>>>>>> 270362c1
 def _get_default_env_config(num_agents: int = 4, width: int = 32, height: int = 32) -> Dict[str, Any]:
     """Get default environment configuration for navigation training."""
     # Object type IDs from mettagrid/src/metta/mettagrid/objects/constants.hpp
@@ -651,11 +584,7 @@
                 lr=learning_rate,
                 betas=betas,
                 eps=eps,
-<<<<<<< HEAD
-                weight_decay=weight_decay,
-=======
                 weight_decay=float(weight_decay),  # type: ignore - PyTorch accepts float
->>>>>>> 270362c1
             )
         elif optimizer_type == "muon":
             from heavyball import ForeachMuon
@@ -665,11 +594,7 @@
                 lr=learning_rate,
                 betas=betas,
                 eps=eps,
-<<<<<<< HEAD
-                weight_decay=weight_decay,
-=======
                 weight_decay=float(weight_decay),  # type: ignore - PyTorch accepts float
->>>>>>> 270362c1
             )
         else:
             raise ValueError(f"Unknown optimizer type: {optimizer_type}. Choose 'adam' or 'muon'")
