--- conflicted
+++ resolved
@@ -170,8 +170,7 @@
             # which prevents them from being saved again. We work around this by creating a fresh
             # instance of the policy class and copying the state dict, allowing successful re-saving.
             # TODO: Remove this workaround when checkpointing refactor is complete
-<<<<<<< HEAD
-            loaded_policy = policy_record.policy()
+            loaded_policy = policy_record.policy
             if hasattr(loaded_policy, "initialize_to_environment"):
                 features = metta_grid_env.get_observation_features()
                 loaded_policy.initialize_to_environment(
@@ -180,8 +179,10 @@
             else:
                 loaded_policy.activate_actions(actions_names, actions_max_params, self.device)
 
-            fresh_policy_record = policy_store.create(metta_grid_env)
-            fresh_policy = fresh_policy_record.policy()
+            fresh_policy_record = policy_store.create_empty_policy_record(policy_record.name)
+            fresh_policy_record.metadata = policy_record.metadata
+
+            fresh_policy = fresh_policy_record.policy
             if hasattr(fresh_policy, "initialize_to_environment"):
                 features = metta_grid_env.get_observation_features()
                 fresh_policy.initialize_to_environment(
@@ -189,19 +190,9 @@
                 )
             else:
                 fresh_policy.activate_actions(actions_names, actions_max_params, self.device)
-=======
-            loaded_policy = policy_record.policy
-            loaded_policy.activate_actions(actions_names, actions_max_params, self.device)
-
-            fresh_policy_record = policy_store.create_empty_policy_record(policy_record.name)
-            fresh_policy_record.metadata = policy_record.metadata
-
-            fresh_policy = fresh_policy_record.policy
-            fresh_policy.activate_actions(actions_names, actions_max_params, self.device)
->>>>>>> 93e1165f
             fresh_policy.load_state_dict(loaded_policy.state_dict(), strict=False)
 
-            self.initial_policy_record = fresh_policy_record
+            self.initial_policy_record = policy_record
             self.policy = fresh_policy
 
         else:
@@ -211,17 +202,14 @@
                 policy_record = self._wait_for_policy_record(policy_store)
 
             self.initial_policy_record = policy_record
-<<<<<<< HEAD
-            self.policy = policy_record.policy()
+            self.policy = policy_record.policy
             if hasattr(self.policy, "initialize_to_environment"):
                 features = metta_grid_env.get_observation_features()
-                self.policy.initialize_to_environment(features, actions_names, actions_max_params, self.device)
+                self.policy.initialize_to_environment(
+                    features, actions_names, actions_max_params, self.device, is_training=True
+                )
             else:
                 self.policy.activate_actions(actions_names, actions_max_params, self.device)
-=======
-            self.policy = policy_record.policy
-            self.policy.activate_actions(actions_names, actions_max_params, self.device)
->>>>>>> 93e1165f
 
         assert self.policy is not None, "Failed to obtain policy"
 
@@ -783,30 +771,20 @@
         # instance of the policy class and copying the state dict, allowing successful re-saving.
         # TODO: Remove this workaround when checkpointing refactor is complete
         logger.info("Creating a fresh policy instance for torch.package to save")
-<<<<<<< HEAD
-        fresh_policy = self.policy_store.create(metta_grid_env).policy()
-        if hasattr(fresh_policy, "initialize_to_environment"):
-            features = metta_grid_env.get_observation_features()
-            fresh_policy.initialize_to_environment(
-                features, metta_grid_env.action_names, metta_grid_env.max_action_args, self.device
-            )
-        else:
-            fresh_policy.activate_actions(metta_grid_env.action_names, metta_grid_env.max_action_args, self.device)
-        fresh_policy.load_state_dict(self.policy.state_dict(), strict=False)
-        policy_to_save = fresh_policy
-
-        self.latest_saved_policy_record = self.policy_store.save(name, path, policy_to_save, metadata)
-        logger.info(f"Saved policy locally: {name}")
-=======
         fresh_policy_record = self.policy_store.create_empty_policy_record(name)
         # copy in the values we want to keep
         fresh_policy_record.metadata = metadata
         fresh_policy_record.policy = policy_to_save
-        policy_to_save.activate_actions(metta_grid_env.action_names, metta_grid_env.max_action_args, self.device)
+        if hasattr(policy_to_save, "initialize_to_environment"):
+            features = metta_grid_env.get_observation_features()
+            policy_to_save.initialize_to_environment(
+                features, metta_grid_env.action_names, metta_grid_env.max_action_args, self.device, is_training=True
+            )
+        else:
+            policy_to_save.activate_actions(metta_grid_env.action_names, metta_grid_env.max_action_args, self.device)
         policy_to_save.load_state_dict(self.policy.state_dict(), strict=False)
 
         self.latest_saved_policy_record = self.policy_store.save(fresh_policy_record)
->>>>>>> 93e1165f
         return self.latest_saved_policy_record
 
     def _maybe_upload_policy_record_to_wandb(self, force: bool = False) -> str | None:
