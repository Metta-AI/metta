<<<<<<< HEAD
import numpy as np
import yaml

from mettagrid.map_builder.map_builder import validate_any_map_builder
=======
from mettagrid.map_builder.ascii import AsciiMapBuilder
>>>>>>> e3560234
from mettagrid.mapgen.utils.storable_map import StorableMap

MAP_LINE_STRINGS = [
    "####",
    "#.m#",
    "#_@#",
    "#n.#",
]

MAP_LINES = [list(line) for line in MAP_LINE_STRINGS]

LEGEND = {
    "#": "wall",
    ".": "empty",
    "m": "mine_red",
    "n": "generator_red",
    "_": "altar",
    "@": "agent.agent",
}


def test_simple_map():
    storable_map = StorableMap.from_cfg(
        validate_any_map_builder(
            {
                "type": "mettagrid.map_builder.ascii.AsciiMapBuilder",
                "map_data": MAP_LINES,
                "char_to_name_map": LEGEND,
            }
        )
    )
<<<<<<< HEAD
    return storable_map


def test_save_and_load_local(tmp_path):
    path = tmp_path / "map.yaml"
    m = simple_map()
    m.save(str(path))

    frontmatter, _ = path.read_text(encoding="utf-8").split("---\n", 1)
    parsed = yaml.safe_load(frontmatter)
    assert parsed["config"]["map_data"] == MAP_LINE_STRINGS
    saved_char_map = parsed["config"].get("char_to_name_map", {})
    for char, name in LEGEND.items():
        assert saved_char_map.get(char) == name, (
            f"Character '{char}' should map to '{name}' but got '{saved_char_map.get(char)}'"
        )

    loaded = StorableMap.from_uri(str(path), char_to_name=m.char_to_name)
    assert np.array_equal(loaded.grid, m.grid)
    assert loaded.char_to_name == m.char_to_name
=======
    assert storable_map.width() == 2
    assert storable_map.height() == 2
>>>>>>> e3560234
<|MERGE_RESOLUTION|>--- conflicted
+++ resolved
@@ -1,11 +1,7 @@
-<<<<<<< HEAD
 import numpy as np
 import yaml
 
 from mettagrid.map_builder.map_builder import validate_any_map_builder
-=======
-from mettagrid.map_builder.ascii import AsciiMapBuilder
->>>>>>> e3560234
 from mettagrid.mapgen.utils.storable_map import StorableMap
 
 MAP_LINE_STRINGS = [
@@ -37,7 +33,6 @@
             }
         )
     )
-<<<<<<< HEAD
     return storable_map
 
 
@@ -58,7 +53,5 @@
     loaded = StorableMap.from_uri(str(path), char_to_name=m.char_to_name)
     assert np.array_equal(loaded.grid, m.grid)
     assert loaded.char_to_name == m.char_to_name
-=======
     assert storable_map.width() == 2
-    assert storable_map.height() == 2
->>>>>>> e3560234
+    assert storable_map.height() == 2