import importlib
from typing import Any, Callable, Optional

import torch
from torchrl.data import Composite, UnboundedDiscrete

from metta.agent.policy import Policy
from metta.common.util.log_config import getRankAwareLogger
from metta.rl.slot_config import LossProfileConfig, PolicySlotConfig
from metta.rl.slot_controller import SlotControllerPolicy
from metta.rl.slot_registry import SlotRegistry
from metta.rl.system_config import SystemConfig
from metta.rl.trainer_config import TrainerConfig
from metta.rl.training import (
    ComponentContext,
    ContextCheckpointer,
    CoreTrainingLoop,
    DistributedHelper,
    Experience,
    TrainerCallback,
    TrainerComponent,
    TrainerState,
    TrainingEnvironment,
)
from metta.rl.training.optimizer import create_optimizer, is_schedulefree_optimizer
from mettagrid.profiling.stopwatch import Stopwatch

try:
    importlib.import_module("pufferlib._C")
except ImportError:
    raise ImportError("Failed to import C/CUDA kernel. Try: pip install --no-build-isolation") from None

logger = getRankAwareLogger(__name__)


class Trainer:
    """Main trainer facade that coordinates all training components."""

    def __init__(
        self,
        cfg: TrainerConfig,
        env: TrainingEnvironment,
        policy: Policy,
        device: torch.device,
        distributed_helper: Optional[DistributedHelper] = None,
        run_name: Optional[str] = None,
    ):
        """Initialize trainer with all components.

        Args:
            cfg: Trainer configuration
            env: TrainingEnvironment instance for experience generation
            policy: The policy/agent to train
            distributed_helper: Optional helper managing torch.distributed lifecycle
        """
        self._env = env
        self._policy = policy
        self._cfg = cfg
        self._device = device
        if self._cfg.detect_anomaly:
            torch.autograd.set_detect_anomaly(True)
            logger.warning("Torch autograd anomaly detection enabled; backward will be slower.")
        if distributed_helper is None:
            distributed_helper = DistributedHelper(SystemConfig(device=self._device.type))
        self._distributed_helper = distributed_helper
        self._run_name = run_name
        self._components: list[TrainerComponent] = []
        self.timer = Stopwatch(log_level=logger.getEffectiveLevel())
        self.timer.start()
        self._slot_registry = SlotRegistry()

        self._policy.to(self._device)
        self._policy.initialize_to_environment(self._env.policy_env_info, self._device)
        self._policy.train()

        slot_state = self._build_slot_state(self._policy)
        if len(slot_state["slots"]) > 1 or not slot_state["slots"][0].use_trainer_policy:
            self._policy = SlotControllerPolicy(
                slot_lookup=slot_state["slot_lookup"],
                slots=slot_state["slots"],
                slot_policies=slot_state["slot_policies"],
                policy_env_info=self._env.policy_env_info,
<<<<<<< HEAD
=======
                controller_device=self._device,
>>>>>>> e2c254c0
                agent_slot_map=slot_state["slot_ids"],
            )

        self._policy = self._distributed_helper.wrap_policy(self._policy, self._device)
        self._policy.to(self._device)
        losses = self._cfg.losses.init_losses(self._policy, self._cfg, self._env, self._device)
        self._policy.train()

        batch_info = self._env.batch_info

        parallel_agents = getattr(self._env, "total_parallel_agents", None)
        if parallel_agents is None:
            parallel_agents = batch_info.num_envs * self._env.policy_env_info.num_agents

        policy_experience_spec = self._extend_policy_experience_spec(
            self._policy.get_agent_experience_spec(),
            has_multiple_slots=len(slot_state["slots"]) > 1,
        )

        self._experience = Experience.from_losses(
            total_agents=parallel_agents,
            batch_size=self._cfg.batch_size,
            bptt_horizon=self._cfg.bptt_horizon,
            minibatch_size=self._cfg.minibatch_size,
            max_minibatch_size=self._cfg.minibatch_size,
            policy_experience_spec=policy_experience_spec,
            losses=losses,
            device=self._device,
        )

        self.optimizer = create_optimizer(self._cfg.optimizer, self._policy)
        self._is_schedulefree = is_schedulefree_optimizer(self.optimizer)

        self._state = TrainerState()

        # Extract curriculum from environment if available
        curriculum = getattr(self._env, "_curriculum", None)

        self._context = ComponentContext(
            state=self._state,
            policy=self._policy,
            env=self._env,
            experience=self._experience,
            optimizer=self.optimizer,
            config=self._cfg,
            stopwatch=self.timer,
            distributed=self._distributed_helper,
            run_name=self._run_name,
            curriculum=curriculum,
        )
        self._context.get_train_epoch_fn = lambda: self._train_epoch_callable
        self._context.set_train_epoch_fn = self._set_train_epoch_callable
        self._context.slot_id_per_agent = slot_state["slot_ids"]
        self._context.loss_profile_id_per_agent = slot_state["loss_profile_ids"]
        self._context.trainable_agent_mask = slot_state["trainable_mask"]
        self._context.slot_id_lookup = slot_state["slot_lookup"]
        self._context.loss_profile_lookup = slot_state["loss_profile_lookup"]
        self._context.policy_slots = slot_state["slots"]
        self._assign_loss_profiles(losses, slot_state["loss_profile_lookup"])

        self._train_epoch_callable: Callable[[], None] = self._run_epoch

        self.core_loop = CoreTrainingLoop(
            policy=self._policy,
            experience=self._experience,
            losses=losses,
            optimizer=self.optimizer,
            device=self._device,
            context=self._context,
        )

        self._losses = losses
        self._context.losses = losses

        for loss in losses.values():
            loss.attach_context(self._context)

        self._prev_agent_step_for_step_callbacks: int = 0

    def _assign_loss_profiles(self, losses: dict[str, Any], loss_profile_lookup: dict[str, int]) -> None:
        """Attach resolved loss profile ids to losses based on config."""

        if not loss_profile_lookup:
            return

        # Build reverse map: profile -> loss names declared in loss_profiles config
        configured_profile_losses: dict[str, set[str]] = {}
        for profile_name, profile_cfg in self._cfg.loss_profiles.items():
            configured_profile_losses[profile_name] = set(getattr(profile_cfg, "losses", []))

        for loss_name, loss_obj in losses.items():
            profiles: set[int] = set()

            cfg_attr = getattr(self._cfg.losses, loss_name, None)
            if cfg_attr is None and loss_name == "action_supervisor":
                cfg_attr = getattr(self._cfg.losses, "supervisor", None)

            explicit = getattr(cfg_attr, "profiles", None)
            if explicit:
                profiles |= {loss_profile_lookup[name] for name in explicit if name in loss_profile_lookup}

            for profile_name, losses_for_profile in configured_profile_losses.items():
                if loss_name in losses_for_profile and profile_name in loss_profile_lookup:
                    profiles.add(loss_profile_lookup[profile_name])

            if profiles:
                loss_obj.loss_profiles = profiles

    def _set_trainable_flag(self, policy: Policy, trainable: bool) -> None:
        """Set requires_grad according to slot.trainable."""

        for param in policy.parameters():
            param.requires_grad = trainable

    @property
    def context(self) -> ComponentContext:
        """Return the shared trainer context."""

        return self._context

    def train(self) -> None:
        """Run the main training loop."""

        try:
            while self._state.agent_step < self._cfg.total_timesteps:
                self._train_epoch_callable()

        except Exception:
            self._invoke_callback(TrainerCallback.FAILURE)
            raise

        self._distributed_helper.synchronize()
        self._invoke_callback(TrainerCallback.TRAINING_COMPLETE)

    def _set_train_epoch_callable(self, fn: Callable[[], None]) -> None:
        self._train_epoch_callable = fn

    def _run_epoch(self) -> None:
        """Run a single training epoch."""
        self._context.reset_for_epoch()

        # Start new epoch
        self.core_loop.on_epoch_start(self._context)

        # Rollout phase
        with self.timer("_rollout"):
            # Ensure ScheduleFree optimizer is in eval mode during rollout
            if self._is_schedulefree:
                self.optimizer.eval()

            rollout_result = self.core_loop.rollout_phase(self._env, self._context)
            self._context.training_env_id = rollout_result.training_env_id
            world_size = self._distributed_helper.get_world_size()
            previous_agent_step = self._context.agent_step
            if rollout_result.agent_steps:
                self._context.record_rollout(rollout_result.agent_steps, world_size)
            if rollout_result.raw_infos:
                self._prev_agent_step_for_step_callbacks = previous_agent_step
                self._invoke_callback(TrainerCallback.STEP, rollout_result.raw_infos)
            self._invoke_callback(TrainerCallback.ROLLOUT_END)

        # Training phase
        with self.timer("_train"):
            if self._context.training_env_id is None:
                raise RuntimeError("Training environment slice unavailable for training phase")

            # ScheduleFree optimizer is in train mode for training phase
            if self._is_schedulefree:
                self.optimizer.train()

            losses_stats, epochs_trained = self.core_loop.training_phase(
                context=self._context,
                update_epochs=self._cfg.update_epochs,
                max_grad_norm=0.5,
            )
            self._context.advance_epoch(epochs_trained)
        # Synchronize before proceeding
        self._distributed_helper.synchronize()

        # Store losses stats for callbacks
        self._context.latest_losses_stats = losses_stats

        # Invoke callbacks for epoch end on every rank. Components that should
        # only run on the master process must set `_master_only` so they aren't
        # registered on other ranks.
        self._invoke_callback(TrainerCallback.EPOCH_END)

        # Progress logging handled by ProgressLogger component

    @staticmethod
    def load_or_create(
        checkpoint_path: str,
        cfg: TrainerConfig,
        training_env: TrainingEnvironment,
        policy: Policy,
        device: torch.device,
        distributed_helper: Optional[DistributedHelper] = None,
        run_name: Optional[str] = None,
    ) -> "Trainer":
        """Create a trainer from a configuration.

        Args:
            distributed_helper: Optional helper to reuse existing process group
        """
        return Trainer(
            cfg,
            training_env,
            policy,
            device,
            distributed_helper=distributed_helper,
            run_name=run_name,
        )

    def register(self, component: TrainerComponent) -> None:
        """Register a training component.

        Args:
            component: Training component to register
        """
        if component._master_only and not self._distributed_helper.is_master():
            return

        self._components.append(component)
        component.register(self._context)

    def _build_slot_state(self, trainer_policy: Policy) -> dict[str, Any]:
        slots_cfg = list(self._cfg.policy_slots or [])
        has_trainer_slot = any(b.use_trainer_policy for b in slots_cfg)
        if not slots_cfg or not has_trainer_slot:
            slots_cfg.insert(0, PolicySlotConfig(id="main", use_trainer_policy=True, trainable=True))

        trainer_slot_count = sum(1 for b in slots_cfg if b.use_trainer_policy)
        if trainer_slot_count > 1:
            raise ValueError("Only one slot may set use_trainer_policy=True")

        slot_lookup: dict[str, int] = {}
        slot_policies: dict[int, Policy] = {}
        for slot in slots_cfg:
            if slot.id in slot_lookup:
                raise ValueError(f"Duplicate policy slot id '{slot.id}'")
            slot_lookup[slot.id] = len(slot_lookup)
            if slot.use_trainer_policy:
                self._set_trainable_flag(trainer_policy, slot.trainable)
                slot_policies[slot_lookup[slot.id]] = trainer_policy
            else:
<<<<<<< HEAD
                loaded_policy = self._slot_registry.get(
                    slot,
                    self._env.policy_env_info,
                    self._device,
                )
=======
                loaded_policy = self._slot_registry.get(slot, self._env.policy_env_info, self._device)
>>>>>>> e2c254c0
                self._set_trainable_flag(loaded_policy, slot.trainable)
                slot_policies[slot_lookup[slot.id]] = loaded_policy

        # Loss profiles (config-only in Phase 0)
        loss_profiles = dict(self._cfg.loss_profiles)
        if not loss_profiles:
            loss_profiles = {"default": LossProfileConfig(losses=[])}
        loss_profile_lookup = {name: idx for idx, name in enumerate(loss_profiles.keys())}

        default_slot_profile = next(iter(loss_profiles))

        num_agents = self._env.policy_env_info.num_agents
        agent_slot_map = self._cfg.agent_slot_map
        if agent_slot_map is None:
            agent_slot_map = [slots_cfg[0].id for _ in range(num_agents)]
        if len(agent_slot_map) != num_agents:
            raise ValueError(f"agent_slot_map must have length num_agents ({num_agents}); got {len(agent_slot_map)}")

        slot_ids = []
        loss_profile_ids = []
        trainable_mask = []
        for idx, slot_id_str in enumerate(agent_slot_map):
            if slot_id_str not in slot_lookup:
                raise ValueError(f"agent_slot_map[{idx}] references unknown slot id '{slot_id_str}'")
            b_idx = slot_lookup[slot_id_str]
            slot = slots_cfg[b_idx]
            slot_ids.append(b_idx)

            profile_name = slot.loss_profile or default_slot_profile
            if profile_name not in loss_profile_lookup:
                # Auto-register profile if referenced but not defined
                loss_profile_lookup[profile_name] = len(loss_profile_lookup)
            loss_profile_ids.append(loss_profile_lookup[profile_name])
            trainable_mask.append(bool(slot.trainable))

        slot_tensor = torch.tensor(slot_ids, dtype=torch.long)
        loss_profile_tensor = torch.tensor(loss_profile_ids, dtype=torch.long)
        trainable_tensor = torch.tensor(trainable_mask, dtype=torch.bool)

        return {
            "slots": slots_cfg,
            "slot_lookup": slot_lookup,
            "loss_profile_lookup": loss_profile_lookup,
            "slot_ids": slot_tensor,
            "loss_profile_ids": loss_profile_tensor,
            "trainable_mask": trainable_tensor,
            "slot_policies": slot_policies,
        }

    def _extend_policy_experience_spec(self, base_spec: Composite, has_multiple_slots: bool) -> Composite:
        """Append slot/loss-profile metadata to the policy experience spec when needed."""

        if not has_multiple_slots:
            return base_spec

        extras = {
            "slot_id": UnboundedDiscrete(shape=torch.Size([]), dtype=torch.int64),
            "loss_profile_id": UnboundedDiscrete(shape=torch.Size([]), dtype=torch.int64),
            "is_trainable_agent": UnboundedDiscrete(shape=torch.Size([]), dtype=torch.bool),
        }
        merged = dict(base_spec.items())
        merged.update(extras)
        return Composite(merged)

    def _invoke_callback(self, callback_type: TrainerCallback, infos: Optional[list[dict[str, Any]]] = None) -> None:
        """Invoke all registered callbacks of the specified type."""
        current_step = self._context.agent_step
        previous_step = getattr(self, "_prev_agent_step_for_step_callbacks", current_step)
        current_epoch = self._context.epoch

        for component in self._components:
            if callback_type == TrainerCallback.STEP:
                if component.should_handle_step(current_step=current_step, previous_step=previous_step) and infos:
                    component.on_step(infos)
            elif callback_type == TrainerCallback.EPOCH_END and component.should_handle_epoch(current_epoch):
                component.on_epoch_end(current_epoch)
            elif callback_type == TrainerCallback.ROLLOUT_END:
                component.on_rollout_end()
            elif callback_type == TrainerCallback.TRAINING_COMPLETE:
                component.on_training_complete()
            elif callback_type == TrainerCallback.FAILURE:
                component.on_failure()

    def restore(self) -> None:
        """Restore trainer state from checkpoints.

        This should be called after setup() to restore any saved state.
        """
        for component in self._components:
            if isinstance(component, ContextCheckpointer):
                component.restore(self._context)
                break
            # Wandb setup will be handled by callbacks if configured<|MERGE_RESOLUTION|>--- conflicted
+++ resolved
@@ -80,10 +80,6 @@
                 slots=slot_state["slots"],
                 slot_policies=slot_state["slot_policies"],
                 policy_env_info=self._env.policy_env_info,
-<<<<<<< HEAD
-=======
-                controller_device=self._device,
->>>>>>> e2c254c0
                 agent_slot_map=slot_state["slot_ids"],
             )
 
@@ -329,15 +325,7 @@
                 self._set_trainable_flag(trainer_policy, slot.trainable)
                 slot_policies[slot_lookup[slot.id]] = trainer_policy
             else:
-<<<<<<< HEAD
-                loaded_policy = self._slot_registry.get(
-                    slot,
-                    self._env.policy_env_info,
-                    self._device,
-                )
-=======
                 loaded_policy = self._slot_registry.get(slot, self._env.policy_env_info, self._device)
->>>>>>> e2c254c0
                 self._set_trainable_flag(loaded_policy, slot.trainable)
                 slot_policies[slot_lookup[slot.id]] = loaded_policy
 
