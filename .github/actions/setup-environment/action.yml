--- conflicted
+++ resolved
@@ -28,13 +28,8 @@
       with:
         version: "0.7.3"
         enable-cache: true
-<<<<<<< HEAD
         prune-cache: false
-        cache-suffix: "${{ inputs.install-mode }}${{ inputs.extra-dependencies != '' && format('-{0}', inputs.extra-dependencies) || '' }}"
-=======
-        prune-cache: true
         cache-suffix: "${{ inputs.install-mode }}-${{ steps.hash.outputs.hash }}"
->>>>>>> f69a23d1
         cache-dependency-glob: |
           uv.lock
           **/pyproject.toml
