import tempfile
from pathlib import Path

import pytest
import torch

import metta.mettagrid.config.envs as eb
from metta.agent.agent_config import AgentConfig
from metta.agent.metta_agent import MettaAgent
from metta.agent.utils import obs_to_td
from metta.mettagrid.mettagrid_env import MettaGridEnv
from metta.rl.checkpoint_manager import CheckpointManager, get_checkpoint_uri_from_dir
from metta.rl.policy_management import resolve_policy
from metta.rl.system_config import SystemConfig


@pytest.fixture
def temp_run_dir():
    """Create a temporary directory for checkpoint tests."""
    with tempfile.TemporaryDirectory() as tmpdir:
        yield tmpdir


@pytest.fixture
def create_env_and_agent():
    """Create a real environment and agent for testing."""
    # Create a small test environment
    env_config = eb.make_navigation(num_agents=1)
    env_config.game.max_steps = 100
    env_config.game.map_builder.width = 8
    env_config.game.map_builder.height = 8

    # Create environment
    env = MettaGridEnv(env_config, render_mode=None)

    # Create system and agent configs
    system_cfg = SystemConfig(device="cpu")
    agent_cfg = AgentConfig(name="fast")

    # Create the agent
    agent = MettaAgent(
        env=env,
        system_cfg=system_cfg,
        policy_architecture_cfg=agent_cfg,
    )

    # Initialize agent to environment
    features = env.get_observation_features()
    agent.initialize_to_environment(features, env.action_names, env.max_action_args, device="cpu")

    return env, agent


class TestCheckpointIntegration:
    """Test checkpoint system with real agents and environments."""

    def test_save_and_load_real_agent(self, temp_run_dir, create_env_and_agent):
        """Test saving and loading a real MettaAgent through checkpoints."""
        env, agent = create_env_and_agent

        # Create checkpoint manager
        checkpoint_manager = CheckpointManager(run_dir=temp_run_dir, run_name="test_run")

        # Run agent to generate some output before saving
        obs, _ = env.reset()
        output_before = agent(obs_to_td(obs))
        values_before = output_before["values"].clone()

        # Save the agent with metadata
        metadata = {
            "agent_step": 1000,
            "total_time": 60.5,
            "score": 0.85,  # Add a score for testing
        }
        checkpoint_manager.save_agent(agent, epoch=1, metadata=metadata)

        # Verify checkpoint was created with correct filename format
        checkpoint_dir = Path(temp_run_dir) / "test_run" / "checkpoints"
        expected_file = checkpoint_dir / "test_run.e1.s1000.t60.sc8500.pt"
        assert expected_file.exists()

        # Load the agent back
        loaded_agent = checkpoint_manager.load_agent(epoch=1)

        # Verify loaded agent works
        agent.eval()
        loaded_agent.eval()
        output_after = loaded_agent(obs_to_td(obs))

        # Values should be identical when in eval mode
        torch.testing.assert_close(values_before, output_after["values"])

    def test_uri_based_loading(self, temp_run_dir, create_env_and_agent):
        """Test loading agents through URI system."""
        env, agent = create_env_and_agent

        # Save agent using checkpoint manager
        checkpoint_manager = CheckpointManager(run_dir=temp_run_dir, run_name="uri_test")
        metadata = {"agent_step": 5000, "total_time": 120.0}
        checkpoint_manager.save_agent(agent, epoch=3, metadata=metadata)

        # Get URI to the checkpoint directory
        checkpoint_dir = Path(temp_run_dir) / "uri_test" / "checkpoints"
        dir_uri = f"file://{checkpoint_dir}"

        # Load using resolve_policy with directory URI
        loaded_policy = resolve_policy(dir_uri, device="cpu")

        # Verify it's a valid agent
        assert callable(loaded_policy)

        # Test with direct file URI
        file_uri = get_checkpoint_uri_from_dir(str(checkpoint_dir))
        loaded_from_file = resolve_policy(file_uri, device="cpu")

        # Both should work
        obs, _ = env.reset()
        output1 = loaded_policy(obs_to_td(obs))
        output2 = loaded_from_file(obs_to_td(obs))

        assert "actions" in output1
        assert "actions" in output2

    def test_checkpoint_with_training_progress(self, temp_run_dir, create_env_and_agent):
        """Test saving multiple checkpoints during training progression."""
        env, agent = create_env_and_agent
        checkpoint_manager = CheckpointManager(run_dir=temp_run_dir, run_name="training_run")

        # Simulate training loop with periodic saves
        obs, _ = env.reset()
        agent_step = 0
        total_time = 0.0

        for epoch in range(1, 4):
            # Simulate some training steps
<<<<<<< HEAD
            for _ in range(100):
=======
            for _step in range(100):
>>>>>>> f603e776
                output = agent(obs_to_td(obs))
                actions = output["actions"].numpy()
                obs, rewards, terminated, truncated, _ = env.step(actions)

                if terminated.any() or truncated.any():
                    obs, _ = env.reset()

                agent_step += 1
                total_time += 0.01  # Simulate time passing

            # Save checkpoint at end of epoch
            score = 0.5 + epoch * 0.1  # Simulate improving scores
            metadata = {"agent_step": agent_step, "total_time": total_time, "score": score}
            checkpoint_manager.save_agent(agent, epoch=epoch, metadata=metadata)

        # Verify we have 3 checkpoints
        checkpoint_dir = Path(temp_run_dir) / "training_run" / "checkpoints"
        checkpoints = list(checkpoint_dir.glob("*.pt"))
        assert len(checkpoints) == 3

        # Load the best checkpoint (should be epoch 3 with score 0.8)
        best_checkpoint = checkpoint_manager.find_best_checkpoint(metric="score")
        assert best_checkpoint is not None

        # Parse the best checkpoint to verify it's epoch 3
        from metta.rl.checkpoint_manager import parse_checkpoint_filename

        _, epoch, _, _, score = parse_checkpoint_filename(Path(best_checkpoint).name)
        assert epoch == 3
        assert abs(score - 0.8) < 0.001  # Account for float precision

    def test_multi_agent_checkpoint(self, temp_run_dir):
        """Test checkpointing with multi-agent environments."""
        # Create multi-agent environment
        env_config = eb.make_arena(num_agents=4)
        env_config.game.max_steps = 50
        env_config.game.map_builder.width = 12
        env_config.game.map_builder.height = 12

        env = MettaGridEnv(env_config, render_mode=None)

        # Create agent with attention architecture for multi-agent
        system_cfg = SystemConfig(device="cpu")
        agent_cfg = AgentConfig(name="latent_attn_tiny")

        agent = MettaAgent(
            env=env,
            system_cfg=system_cfg,
            policy_architecture_cfg=agent_cfg,
        )

        # Initialize
        features = env.get_observation_features()
        agent.initialize_to_environment(features, env.action_names, env.max_action_args, device="cpu")

        # Create checkpoint manager
        checkpoint_manager = CheckpointManager(run_dir=temp_run_dir, run_name="multi_agent")

        # Run a few steps
        obs, _ = env.reset()
        for _ in range(10):
            output = agent(obs_to_td(obs))
            actions = output["actions"].numpy()
            obs, _, terminated, truncated, _ = env.step(actions)
            if terminated.any() or truncated.any():
                obs, _ = env.reset()

        # Save checkpoint
        metadata = {"agent_step": 10, "total_time": 1.0}
        checkpoint_manager.save_agent(agent, epoch=1, metadata=metadata)

        # Load and verify
        loaded_agent = checkpoint_manager.load_agent(epoch=1)

        # Test loaded agent with multi-agent batch
        obs, _ = env.reset()
        output = loaded_agent(obs_to_td(obs))

        # Should handle all 4 agents
        assert output["actions"].shape[0] == 4
        assert output["values"].shape[0] == 4

    def test_checkpoint_cleanup(self, temp_run_dir, create_env_and_agent):
        """Test automatic cleanup of old checkpoints."""
        env, agent = create_env_and_agent
        checkpoint_manager = CheckpointManager(run_dir=temp_run_dir, run_name="cleanup_test")

        # Save multiple checkpoints
        for epoch in range(1, 8):
            metadata = {
                "agent_step": epoch * 1000,
                "total_time": epoch * 10.0,
            }
            checkpoint_manager.save_agent(agent, epoch=epoch, metadata=metadata)

        # Clean up old checkpoints, keeping only last 3
        checkpoint_manager.cleanup_old_checkpoints(keep_last_n=3)

        # Verify only 3 checkpoints remain
        checkpoint_dir = Path(temp_run_dir) / "cleanup_test" / "checkpoints"
        remaining = list(checkpoint_dir.glob("*.pt"))
        assert len(remaining) == 3

        # Verify these are the latest 3 (epochs 5, 6, 7)
        from metta.rl.checkpoint_manager import parse_checkpoint_filename

        epochs = sorted([parse_checkpoint_filename(f.name)[1] for f in remaining])
        assert epochs == [5, 6, 7]

    def test_trainer_state_integration(self, temp_run_dir, create_env_and_agent):
        """Test saving and loading trainer state alongside agent."""
        env, agent = create_env_and_agent
        checkpoint_manager = CheckpointManager(run_dir=temp_run_dir, run_name="trainer_test")

        # Create a simple optimizer for testing
        optimizer = torch.optim.Adam(agent.parameters(), lr=1e-4)

        # Save agent
        metadata = {"agent_step": 2000, "total_time": 45.0}
        checkpoint_manager.save_agent(agent, epoch=2, metadata=metadata)

        # Save trainer state
        trainer_state = {
            "epoch": 2,
            "agent_step": 2000,
            "optimizer_state_dict": optimizer.state_dict(),
            "training_metrics": {"loss": 0.5, "value_loss": 0.3},
        }
        checkpoint_manager.save_trainer_state(trainer_state, epoch=2)

        # Load trainer state back
        loaded_state = checkpoint_manager.load_trainer_state(epoch=2)

        # Verify state was preserved
        assert loaded_state["epoch"] == 2
        assert loaded_state["agent_step"] == 2000
        assert "optimizer_state_dict" in loaded_state
        assert loaded_state["training_metrics"]["loss"] == 0.5

    def test_different_architectures(self, temp_run_dir):
        """Test checkpointing with different agent architectures."""
        architectures = ["fast", "latent_attn_tiny"]

        for arch_name in architectures:
            # Create environment
            env_config = eb.make_navigation(num_agents=1)
            env = MettaGridEnv(env_config, render_mode=None)

            # Create agent with specific architecture
            system_cfg = SystemConfig(device="cpu")
            agent_cfg = AgentConfig(name=arch_name)

            agent = MettaAgent(
                env=env,
                system_cfg=system_cfg,
                policy_architecture_cfg=agent_cfg,
            )

            # Initialize
            features = env.get_observation_features()
            agent.initialize_to_environment(features, env.action_names, env.max_action_args, device="cpu")

            # Create checkpoint manager
            run_name = f"arch_{arch_name}"
            checkpoint_manager = CheckpointManager(run_dir=temp_run_dir, run_name=run_name)

            # Save and load
            metadata = {"agent_step": 100, "total_time": 10.0}
            checkpoint_manager.save_agent(agent, epoch=1, metadata=metadata)

            loaded_agent = checkpoint_manager.load_agent(epoch=1)

            # Test forward pass
            obs, _ = env.reset()
            output = loaded_agent(obs_to_td(obs))

            # All architectures should work after loading
            assert "actions" in output
            assert "values" in output
            assert output["actions"].shape == (obs.shape[0], 2)

    def test_score_based_selection(self, temp_run_dir, create_env_and_agent):
        """Test selecting checkpoints based on score metric."""
        env, agent = create_env_and_agent
        checkpoint_manager = CheckpointManager(run_dir=temp_run_dir, run_name="score_test")

        # Save checkpoints with varying scores
        scores = [0.3, 0.7, 0.5, 0.9, 0.6]
        for epoch, score in enumerate(scores, 1):
            metadata = {"agent_step": epoch * 1000, "total_time": epoch * 10.0, "score": score}
            checkpoint_manager.save_agent(agent, epoch=epoch, metadata=metadata)

        # Select top 2 checkpoints by score
        top_checkpoints = checkpoint_manager.select_checkpoints(metric="score", top_k=2, descending=True)

        assert len(top_checkpoints) == 2

        # Parse and verify these are the highest scoring
        from metta.rl.checkpoint_manager import parse_checkpoint_filename

        selected_scores = []
        for checkpoint_path in top_checkpoints:
            _, _, _, _, score = parse_checkpoint_filename(Path(checkpoint_path).name)
            selected_scores.append(score)

        # Should have selected 0.9 and 0.7
        assert sorted(selected_scores, reverse=True) == [0.9, 0.7]

    def test_checkpoint_exists_check(self, temp_run_dir, create_env_and_agent):
        """Test checking if checkpoints exist."""
        env, agent = create_env_and_agent
        checkpoint_manager = CheckpointManager(run_dir=temp_run_dir, run_name="exists_test")

        # Initially no checkpoints
        assert not checkpoint_manager.exists()

        # Save a checkpoint
        metadata = {"agent_step": 500, "total_time": 5.0}
        checkpoint_manager.save_agent(agent, epoch=1, metadata=metadata)

        # Now checkpoints exist
        assert checkpoint_manager.exists()

        # Check latest epoch
        assert checkpoint_manager.get_latest_epoch() == 1

        # Save another
        metadata = {"agent_step": 1000, "total_time": 10.0}
        checkpoint_manager.save_agent(agent, epoch=2, metadata=metadata)

        # Latest should be 2
        assert checkpoint_manager.get_latest_epoch() == 2<|MERGE_RESOLUTION|>--- conflicted
+++ resolved
@@ -133,11 +133,7 @@
 
         for epoch in range(1, 4):
             # Simulate some training steps
-<<<<<<< HEAD
             for _ in range(100):
-=======
-            for _step in range(100):
->>>>>>> f603e776
                 output = agent(obs_to_td(obs))
                 actions = output["actions"].numpy()
                 obs, rewards, terminated, truncated, _ = env.step(actions)
