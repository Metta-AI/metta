<<<<<<< HEAD
name: "Test Mettascope"
on:
  pull_request:
    paths:
      - "mettascope/**"
      - ".github/workflows/test-mettascope.yml"
  workflow_dispatch: {}

jobs:
  check-container:
    if: false # Workflow disabled #TODO(andre) #dehydration
    name: "Check Container Availability"
    runs-on: ubuntu-latest
    outputs:
      container-tag: ${{ steps.check.outputs.tag }}
    steps:
      - name: Check for PR-specific container
        id: check
        run: |
          if [[ "${{ github.event_name }}" == "pull_request" ]]; then
            PR_TAG="pr-${{ github.event.pull_request.number }}"

            # Check if the PR-specific container exists
            if docker manifest inspect ghcr.io/metta-ai/metta/mettascope-ci:${PR_TAG} >/dev/null 2>&1; then
              echo "Found PR-specific container: ${PR_TAG}"
              echo "tag=${PR_TAG}" >> $GITHUB_OUTPUT
            else
              echo "PR-specific container not found, falling back to latest"
              echo "tag=latest" >> $GITHUB_OUTPUT
            fi
          else
            echo "Not a PR event, using latest"
            echo "tag=latest" >> $GITHUB_OUTPUT
          fi

  test:
    if: false # Workflow disabled
    name: "Lint, Install, and Test"
    runs-on: ubuntu-latest
    needs: check-container
    container:
      image: ghcr.io/metta-ai/metta/mettascope-ci:${{ needs.check-container.outputs.container-tag }}
      options: --shm-size=2gb
      env:
        UV_CACHE_DIR: ${{ github.workspace }}/.uv-cache

    steps:
      - name: Show image used
        run: |
          echo "Using image: ghcr.io/metta-ai/metta/mettascope-ci:${{ needs.check-container.outputs.container-tag }}"

      - name: Checkout repository
        uses: actions/checkout@v4

      - uses: pnpm/action-setup@v4

      - name: Setup Node.js
        uses: actions/setup-node@v4
        with:
          node-version: 24
          cache: pnpm
          cache-dependency-path: pnpm-lock.yaml

      - name: Install Node.js dependencies
        run: pnpm install --filter @softmax/mettascope

      - name: Setup uv
        uses: ./.github/actions/setup-uv
        with:
          install-mode: "full" # for training/replay etc

      - name: Install Mettascope
        run: |
          echo "::group::Mettascope installation"
          echo "Installing Mettascope..."
          ./mettascope/install.sh
          echo "Installation complete"
          echo "::endgroup::"

      # TODO: Re-enable when it stops eating our code.
      # - name: Check format and lint
      #   run: |
      #     cd mettascope
      #     pnpm run lint

      - name: Run training
        run: |
          echo "::group::Training job"
          echo "Starting training job..."
          uv run --no-sync tools/train.py trainer.total_timesteps=10 run=smoke_test +user=ci wandb=off
          echo "::endgroup::"

      - name: Generate replay
        run: |
          echo "::group::Replay generation"
          echo "Generating replay..."
          uv run --no-sync tools/replay.py run=smoke_test +user=ci wandb=off
          echo "Replay generation completed"
          echo "::endgroup::"

      - name: Run playwright tests
        run: |
          echo "::group::Playwright tests"

          # Create a log file for the backend
          BACKEND_LOG="mettascope_backend.log"

          # Start the backend with proper logging
          echo "Starting backend server..."
          uv run --no-sync tools/play.py run=smoke_test +user=ci wandb=off replay_job.open_browser_on_start=false > "$BACKEND_LOG" 2>&1 &
          BACKEND_PID=$!
          echo "Backend started with PID: $BACKEND_PID"

          # Function to check if backend is still running
          check_backend_alive() {
            if ! kill -0 $BACKEND_PID 2>/dev/null; then
              echo "ERROR: Backend process died!"
              echo "Last 50 lines of backend log:"
              tail -50 "$BACKEND_LOG"
              return 1
            fi
            return 0
          }

          # Wait for server to be ready with better diagnostics
          echo "Waiting for server to be ready..."
          MAX_ATTEMPTS=30
          ATTEMPT=0

          while [ $ATTEMPT -lt $MAX_ATTEMPTS ]; do
            ATTEMPT=$((ATTEMPT + 1))

            # Check if backend is still alive
            if ! check_backend_alive; then
              exit 1
            fi

            # Try to connect to the server
            if curl -f http://localhost:8000 >/dev/null 2>&1; then
              echo "✓ Server is ready after $ATTEMPT attempts!"
              break
            elif curl -v http://localhost:8000 2>&1 | grep -q "Connection refused"; then
              echo "Attempt $ATTEMPT/$MAX_ATTEMPTS: Connection refused, server not listening yet..."
            else
              echo "Attempt $ATTEMPT/$MAX_ATTEMPTS: Server not ready (unknown error)..."
              curl -v http://localhost:8000 2>&1 || true
            fi

            # Show recent backend logs every 5 attempts
            if [ $((ATTEMPT % 5)) -eq 0 ]; then
              echo "--- Recent backend logs ---"
              tail -20 "$BACKEND_LOG"
              echo "--- End of backend logs ---"
            fi

            sleep 2
          done

          # Check if we exhausted all attempts
          if [ $ATTEMPT -eq $MAX_ATTEMPTS ]; then
            echo "ERROR: Server failed to start after $MAX_ATTEMPTS attempts"
            echo "Full backend log:"
            cat "$BACKEND_LOG"
            exit 1
          fi

          # Run the actual tests
          cd mettascope
          echo "Running Playwright tests..."
          echo "Current directory: $(pwd)"
          echo "Test files:"
          ls -la tests/*.test.ts || echo "No test files found!"

          # Run tests with more verbose output
          pnpm run test -- --reporter=list || TEST_FAILED=1

          # Kill the backend
          echo "Stopping backend server..."
          kill $BACKEND_PID 2>/dev/null || true

          # Show backend logs if tests failed
          if [ -n "$TEST_FAILED" ]; then
            echo "Tests failed! Backend logs:"
            cat "../$BACKEND_LOG"
            exit 1
          fi

          echo "::endgroup::"

      - name: Run smoke tests against null policy backend
        run: |
          echo "::group::Playwright smoke tests (null policy backend)"

          BACKEND_LOG_NULL="mettascope_backend_null_policy.log"
          echo "Starting backend server with null policy..."
          uv run --no-sync tools/play.py run=smoke_test +user=ci wandb=off replay_job.open_browser_on_start=false replay_job.policy_uri=null > "$BACKEND_LOG_NULL" 2>&1 &
          BACKEND_PID=$!
          echo "Backend (null policy) started with PID: $BACKEND_PID"

          check_backend_alive() {
            if ! kill -0 $BACKEND_PID 2>/dev/null; then
              echo "ERROR: Backend process died!"
              echo "Last 50 lines of backend log:"
              tail -50 "$BACKEND_LOG_NULL"
              return 1
            fi
            return 0
          }

          echo "Waiting for server to be ready..."
          MAX_ATTEMPTS=30
          ATTEMPT=0
          while [ $ATTEMPT -lt $MAX_ATTEMPTS ]; do
            ATTEMPT=$((ATTEMPT + 1))
            if ! check_backend_alive; then
              exit 1
            fi
            if curl -f http://localhost:8000 >/dev/null 2>&1; then
              echo "✓ Server is ready after $ATTEMPT attempts!"
              break
            fi
            sleep 2
          done
          if [ $ATTEMPT -eq $MAX_ATTEMPTS ]; then
            echo "ERROR: Server failed to start after $MAX_ATTEMPTS attempts"
            echo "Full backend log:"
            cat "$BACKEND_LOG_NULL"
            exit 1
          fi

          cd mettascope
          echo "Running existing Playwright smoke tests..."
          pnpm run test -- --reporter=list || TEST_FAILED=1

          echo "Stopping backend server..."
          kill $BACKEND_PID 2>/dev/null || true

          if [ -n "$TEST_FAILED" ]; then
            echo "Tests failed! Backend logs:"
            cat "../$BACKEND_LOG_NULL"
            exit 1
          fi

          echo "::endgroup::"

      - name: Upload test artifacts and logs
        uses: actions/upload-artifact@v4
        if: ${{ always() && !env.ACT }} # Run even on failure, skip when testing locally
        with:
          name: playwright-test-results
          path: |
            mettascope/tests/test-results/
            mettascope_backend.log
            mettascope_backend_null_policy.log
          retention-days: 30
          if-no-files-found: ignore # Don't fail if test-results/ doesn't exist
=======
# TODO(andre) #dehydration
# name: "Test Mettascope"
# on:
#   pull_request:
#     paths:
#       - "mettascope/**"
#       - ".github/workflows/test-mettascope.yml"
#   workflow_dispatch: {}

# jobs:
#   check-container:
#     name: "Check Container Availability"
#     runs-on: ubuntu-latest
#     outputs:
#       container-tag: ${{ steps.check.outputs.tag }}
#     steps:
#       - name: Check for PR-specific container
#         id: check
#         run: |
#           if [[ "${{ github.event_name }}" == "pull_request" ]]; then
#             PR_TAG="pr-${{ github.event.pull_request.number }}"

#             # Check if the PR-specific container exists
#             if docker manifest inspect ghcr.io/metta-ai/metta/mettascope-ci:${PR_TAG} >/dev/null 2>&1; then
#               echo "Found PR-specific container: ${PR_TAG}"
#               echo "tag=${PR_TAG}" >> $GITHUB_OUTPUT
#             else
#               echo "PR-specific container not found, falling back to latest"
#               echo "tag=latest" >> $GITHUB_OUTPUT
#             fi
#           else
#             echo "Not a PR event, using latest"
#             echo "tag=latest" >> $GITHUB_OUTPUT
#           fi

#   test:
#     name: "Lint, Install, and Test"
#     runs-on: ubuntu-latest
#     needs: check-container
#     container:
#       image: ghcr.io/metta-ai/metta/mettascope-ci:${{ needs.check-container.outputs.container-tag }}
#       options: --shm-size=2gb
#       env:
#         UV_CACHE_DIR: ${{ github.workspace }}/.uv-cache

#     steps:
#       - name: Show image used
#         run: |
#           echo "Using image: ghcr.io/metta-ai/metta/mettascope-ci:${{ needs.check-container.outputs.container-tag }}"

#       - name: Checkout repository
#         uses: actions/checkout@v4

#       - uses: pnpm/action-setup@v4

#       - name: Setup Node.js
#         uses: actions/setup-node@v4
#         with:
#           node-version: 24
#           cache: pnpm
#           cache-dependency-path: pnpm-lock.yaml

#       - name: Install Node.js dependencies
#         run: pnpm install --filter @softmax/mettascope

#       - name: Setup uv
#         uses: ./.github/actions/setup-uv
#         with:
#           install-mode: "full" # for training/replay etc

#       - name: Install Mettascope
#         run: |
#           echo "::group::Mettascope installation"
#           echo "Installing Mettascope..."
#           ./mettascope/install.sh
#           echo "Installation complete"
#           echo "::endgroup::"

#       # TODO: Re-enable when it stops eating our code.
#       # - name: Check format and lint
#       #   run: |
#       #     cd mettascope
#       #     pnpm run lint

#       - name: Run training
#         run: |
#           echo "::group::Training job"
#           echo "Starting training job..."
#           uv run --no-sync tools/train.py trainer.total_timesteps=10 run=smoke_test +user=ci wandb=off
#           echo "::endgroup::"

#       - name: Generate replay
#         run: |
#           echo "::group::Replay generation"
#           echo "Generating replay..."
#           uv run --no-sync tools/replay.py run=smoke_test +user=ci wandb=off
#           echo "Replay generation completed"
#           echo "::endgroup::"

#       - name: Run playwright tests
#         run: |
#           echo "::group::Playwright tests"

#           # Create a log file for the backend
#           BACKEND_LOG="mettascope_backend.log"

#           # Start the backend with proper logging
#           echo "Starting backend server..."
#           uv run --no-sync tools/play.py run=smoke_test +user=ci wandb=off replay_job.open_browser_on_start=false > "$BACKEND_LOG" 2>&1 &
#           BACKEND_PID=$!
#           echo "Backend started with PID: $BACKEND_PID"

#           # Function to check if backend is still running
#           check_backend_alive() {
#             if ! kill -0 $BACKEND_PID 2>/dev/null; then
#               echo "ERROR: Backend process died!"
#               echo "Last 50 lines of backend log:"
#               tail -50 "$BACKEND_LOG"
#               return 1
#             fi
#             return 0
#           }

#           # Wait for server to be ready with better diagnostics
#           echo "Waiting for server to be ready..."
#           MAX_ATTEMPTS=30
#           ATTEMPT=0

#           while [ $ATTEMPT -lt $MAX_ATTEMPTS ]; do
#             ATTEMPT=$((ATTEMPT + 1))

#             # Check if backend is still alive
#             if ! check_backend_alive; then
#               exit 1
#             fi

#             # Try to connect to the server
#             if curl -f http://localhost:8000 >/dev/null 2>&1; then
#               echo "✓ Server is ready after $ATTEMPT attempts!"
#               break
#             elif curl -v http://localhost:8000 2>&1 | grep -q "Connection refused"; then
#               echo "Attempt $ATTEMPT/$MAX_ATTEMPTS: Connection refused, server not listening yet..."
#             else
#               echo "Attempt $ATTEMPT/$MAX_ATTEMPTS: Server not ready (unknown error)..."
#               curl -v http://localhost:8000 2>&1 || true
#             fi

#             # Show recent backend logs every 5 attempts
#             if [ $((ATTEMPT % 5)) -eq 0 ]; then
#               echo "--- Recent backend logs ---"
#               tail -20 "$BACKEND_LOG"
#               echo "--- End of backend logs ---"
#             fi

#             sleep 2
#           done

#           # Check if we exhausted all attempts
#           if [ $ATTEMPT -eq $MAX_ATTEMPTS ]; then
#             echo "ERROR: Server failed to start after $MAX_ATTEMPTS attempts"
#             echo "Full backend log:"
#             cat "$BACKEND_LOG"
#             exit 1
#           fi

#           # Run the actual tests
#           cd mettascope
#           echo "Running Playwright tests..."
#           echo "Current directory: $(pwd)"
#           echo "Test files:"
#           ls -la tests/*.test.ts || echo "No test files found!"

#           # Run tests with more verbose output
#           pnpm run test -- --reporter=list || TEST_FAILED=1

#           # Kill the backend
#           echo "Stopping backend server..."
#           kill $BACKEND_PID 2>/dev/null || true

#           # Show backend logs if tests failed
#           if [ -n "$TEST_FAILED" ]; then
#             echo "Tests failed! Backend logs:"
#             cat "../$BACKEND_LOG"
#             exit 1
#           fi

#           echo "::endgroup::"

#       - name: Run smoke tests against null policy backend
#         run: |
#           echo "::group::Playwright smoke tests (null policy backend)"

#           BACKEND_LOG_NULL="mettascope_backend_null_policy.log"
#           echo "Starting backend server with null policy..."
#           uv run --no-sync tools/play.py run=smoke_test +user=ci wandb=off replay_job.open_browser_on_start=false replay_job.policy_uri=null > "$BACKEND_LOG_NULL" 2>&1 &
#           BACKEND_PID=$!
#           echo "Backend (null policy) started with PID: $BACKEND_PID"

#           check_backend_alive() {
#             if ! kill -0 $BACKEND_PID 2>/dev/null; then
#               echo "ERROR: Backend process died!"
#               echo "Last 50 lines of backend log:"
#               tail -50 "$BACKEND_LOG_NULL"
#               return 1
#             fi
#             return 0
#           }

#           echo "Waiting for server to be ready..."
#           MAX_ATTEMPTS=30
#           ATTEMPT=0
#           while [ $ATTEMPT -lt $MAX_ATTEMPTS ]; do
#             ATTEMPT=$((ATTEMPT + 1))
#             if ! check_backend_alive; then
#               exit 1
#             fi
#             if curl -f http://localhost:8000 >/dev/null 2>&1; then
#               echo "✓ Server is ready after $ATTEMPT attempts!"
#               break
#             fi
#             sleep 2
#           done
#           if [ $ATTEMPT -eq $MAX_ATTEMPTS ]; then
#             echo "ERROR: Server failed to start after $MAX_ATTEMPTS attempts"
#             echo "Full backend log:"
#             cat "$BACKEND_LOG_NULL"
#             exit 1
#           fi

#           cd mettascope
#           echo "Running existing Playwright smoke tests..."
#           pnpm run test -- --reporter=list || TEST_FAILED=1

#           echo "Stopping backend server..."
#           kill $BACKEND_PID 2>/dev/null || true

#           if [ -n "$TEST_FAILED" ]; then
#             echo "Tests failed! Backend logs:"
#             cat "../$BACKEND_LOG_NULL"
#             exit 1
#           fi

#           echo "::endgroup::"

#       - name: Upload test artifacts and logs
#         uses: actions/upload-artifact@v4
#         if: ${{ always() && !env.ACT }} # Run even on failure, skip when testing locally
#         with:
#           name: playwright-test-results
#           path: |
#             mettascope/tests/test-results/
#             mettascope_backend.log
#             mettascope_backend_null_policy.log
#           retention-days: 30
#           if-no-files-found: ignore # Don't fail if test-results/ doesn't exist
>>>>>>> b662d630
<|MERGE_RESOLUTION|>--- conflicted
+++ resolved
@@ -1,261 +1,3 @@
-<<<<<<< HEAD
-name: "Test Mettascope"
-on:
-  pull_request:
-    paths:
-      - "mettascope/**"
-      - ".github/workflows/test-mettascope.yml"
-  workflow_dispatch: {}
-
-jobs:
-  check-container:
-    if: false # Workflow disabled #TODO(andre) #dehydration
-    name: "Check Container Availability"
-    runs-on: ubuntu-latest
-    outputs:
-      container-tag: ${{ steps.check.outputs.tag }}
-    steps:
-      - name: Check for PR-specific container
-        id: check
-        run: |
-          if [[ "${{ github.event_name }}" == "pull_request" ]]; then
-            PR_TAG="pr-${{ github.event.pull_request.number }}"
-
-            # Check if the PR-specific container exists
-            if docker manifest inspect ghcr.io/metta-ai/metta/mettascope-ci:${PR_TAG} >/dev/null 2>&1; then
-              echo "Found PR-specific container: ${PR_TAG}"
-              echo "tag=${PR_TAG}" >> $GITHUB_OUTPUT
-            else
-              echo "PR-specific container not found, falling back to latest"
-              echo "tag=latest" >> $GITHUB_OUTPUT
-            fi
-          else
-            echo "Not a PR event, using latest"
-            echo "tag=latest" >> $GITHUB_OUTPUT
-          fi
-
-  test:
-    if: false # Workflow disabled
-    name: "Lint, Install, and Test"
-    runs-on: ubuntu-latest
-    needs: check-container
-    container:
-      image: ghcr.io/metta-ai/metta/mettascope-ci:${{ needs.check-container.outputs.container-tag }}
-      options: --shm-size=2gb
-      env:
-        UV_CACHE_DIR: ${{ github.workspace }}/.uv-cache
-
-    steps:
-      - name: Show image used
-        run: |
-          echo "Using image: ghcr.io/metta-ai/metta/mettascope-ci:${{ needs.check-container.outputs.container-tag }}"
-
-      - name: Checkout repository
-        uses: actions/checkout@v4
-
-      - uses: pnpm/action-setup@v4
-
-      - name: Setup Node.js
-        uses: actions/setup-node@v4
-        with:
-          node-version: 24
-          cache: pnpm
-          cache-dependency-path: pnpm-lock.yaml
-
-      - name: Install Node.js dependencies
-        run: pnpm install --filter @softmax/mettascope
-
-      - name: Setup uv
-        uses: ./.github/actions/setup-uv
-        with:
-          install-mode: "full" # for training/replay etc
-
-      - name: Install Mettascope
-        run: |
-          echo "::group::Mettascope installation"
-          echo "Installing Mettascope..."
-          ./mettascope/install.sh
-          echo "Installation complete"
-          echo "::endgroup::"
-
-      # TODO: Re-enable when it stops eating our code.
-      # - name: Check format and lint
-      #   run: |
-      #     cd mettascope
-      #     pnpm run lint
-
-      - name: Run training
-        run: |
-          echo "::group::Training job"
-          echo "Starting training job..."
-          uv run --no-sync tools/train.py trainer.total_timesteps=10 run=smoke_test +user=ci wandb=off
-          echo "::endgroup::"
-
-      - name: Generate replay
-        run: |
-          echo "::group::Replay generation"
-          echo "Generating replay..."
-          uv run --no-sync tools/replay.py run=smoke_test +user=ci wandb=off
-          echo "Replay generation completed"
-          echo "::endgroup::"
-
-      - name: Run playwright tests
-        run: |
-          echo "::group::Playwright tests"
-
-          # Create a log file for the backend
-          BACKEND_LOG="mettascope_backend.log"
-
-          # Start the backend with proper logging
-          echo "Starting backend server..."
-          uv run --no-sync tools/play.py run=smoke_test +user=ci wandb=off replay_job.open_browser_on_start=false > "$BACKEND_LOG" 2>&1 &
-          BACKEND_PID=$!
-          echo "Backend started with PID: $BACKEND_PID"
-
-          # Function to check if backend is still running
-          check_backend_alive() {
-            if ! kill -0 $BACKEND_PID 2>/dev/null; then
-              echo "ERROR: Backend process died!"
-              echo "Last 50 lines of backend log:"
-              tail -50 "$BACKEND_LOG"
-              return 1
-            fi
-            return 0
-          }
-
-          # Wait for server to be ready with better diagnostics
-          echo "Waiting for server to be ready..."
-          MAX_ATTEMPTS=30
-          ATTEMPT=0
-
-          while [ $ATTEMPT -lt $MAX_ATTEMPTS ]; do
-            ATTEMPT=$((ATTEMPT + 1))
-
-            # Check if backend is still alive
-            if ! check_backend_alive; then
-              exit 1
-            fi
-
-            # Try to connect to the server
-            if curl -f http://localhost:8000 >/dev/null 2>&1; then
-              echo "✓ Server is ready after $ATTEMPT attempts!"
-              break
-            elif curl -v http://localhost:8000 2>&1 | grep -q "Connection refused"; then
-              echo "Attempt $ATTEMPT/$MAX_ATTEMPTS: Connection refused, server not listening yet..."
-            else
-              echo "Attempt $ATTEMPT/$MAX_ATTEMPTS: Server not ready (unknown error)..."
-              curl -v http://localhost:8000 2>&1 || true
-            fi
-
-            # Show recent backend logs every 5 attempts
-            if [ $((ATTEMPT % 5)) -eq 0 ]; then
-              echo "--- Recent backend logs ---"
-              tail -20 "$BACKEND_LOG"
-              echo "--- End of backend logs ---"
-            fi
-
-            sleep 2
-          done
-
-          # Check if we exhausted all attempts
-          if [ $ATTEMPT -eq $MAX_ATTEMPTS ]; then
-            echo "ERROR: Server failed to start after $MAX_ATTEMPTS attempts"
-            echo "Full backend log:"
-            cat "$BACKEND_LOG"
-            exit 1
-          fi
-
-          # Run the actual tests
-          cd mettascope
-          echo "Running Playwright tests..."
-          echo "Current directory: $(pwd)"
-          echo "Test files:"
-          ls -la tests/*.test.ts || echo "No test files found!"
-
-          # Run tests with more verbose output
-          pnpm run test -- --reporter=list || TEST_FAILED=1
-
-          # Kill the backend
-          echo "Stopping backend server..."
-          kill $BACKEND_PID 2>/dev/null || true
-
-          # Show backend logs if tests failed
-          if [ -n "$TEST_FAILED" ]; then
-            echo "Tests failed! Backend logs:"
-            cat "../$BACKEND_LOG"
-            exit 1
-          fi
-
-          echo "::endgroup::"
-
-      - name: Run smoke tests against null policy backend
-        run: |
-          echo "::group::Playwright smoke tests (null policy backend)"
-
-          BACKEND_LOG_NULL="mettascope_backend_null_policy.log"
-          echo "Starting backend server with null policy..."
-          uv run --no-sync tools/play.py run=smoke_test +user=ci wandb=off replay_job.open_browser_on_start=false replay_job.policy_uri=null > "$BACKEND_LOG_NULL" 2>&1 &
-          BACKEND_PID=$!
-          echo "Backend (null policy) started with PID: $BACKEND_PID"
-
-          check_backend_alive() {
-            if ! kill -0 $BACKEND_PID 2>/dev/null; then
-              echo "ERROR: Backend process died!"
-              echo "Last 50 lines of backend log:"
-              tail -50 "$BACKEND_LOG_NULL"
-              return 1
-            fi
-            return 0
-          }
-
-          echo "Waiting for server to be ready..."
-          MAX_ATTEMPTS=30
-          ATTEMPT=0
-          while [ $ATTEMPT -lt $MAX_ATTEMPTS ]; do
-            ATTEMPT=$((ATTEMPT + 1))
-            if ! check_backend_alive; then
-              exit 1
-            fi
-            if curl -f http://localhost:8000 >/dev/null 2>&1; then
-              echo "✓ Server is ready after $ATTEMPT attempts!"
-              break
-            fi
-            sleep 2
-          done
-          if [ $ATTEMPT -eq $MAX_ATTEMPTS ]; then
-            echo "ERROR: Server failed to start after $MAX_ATTEMPTS attempts"
-            echo "Full backend log:"
-            cat "$BACKEND_LOG_NULL"
-            exit 1
-          fi
-
-          cd mettascope
-          echo "Running existing Playwright smoke tests..."
-          pnpm run test -- --reporter=list || TEST_FAILED=1
-
-          echo "Stopping backend server..."
-          kill $BACKEND_PID 2>/dev/null || true
-
-          if [ -n "$TEST_FAILED" ]; then
-            echo "Tests failed! Backend logs:"
-            cat "../$BACKEND_LOG_NULL"
-            exit 1
-          fi
-
-          echo "::endgroup::"
-
-      - name: Upload test artifacts and logs
-        uses: actions/upload-artifact@v4
-        if: ${{ always() && !env.ACT }} # Run even on failure, skip when testing locally
-        with:
-          name: playwright-test-results
-          path: |
-            mettascope/tests/test-results/
-            mettascope_backend.log
-            mettascope_backend_null_policy.log
-          retention-days: 30
-          if-no-files-found: ignore # Don't fail if test-results/ doesn't exist
-=======
 # TODO(andre) #dehydration
 # name: "Test Mettascope"
 # on:
@@ -510,5 +252,4 @@
 #             mettascope_backend.log
 #             mettascope_backend_null_policy.log
 #           retention-days: 30
-#           if-no-files-found: ignore # Don't fail if test-results/ doesn't exist
->>>>>>> b662d630
+#           if-no-files-found: ignore # Don't fail if test-results/ doesn't exist