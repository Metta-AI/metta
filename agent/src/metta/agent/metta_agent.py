import logging
from typing import Any, Optional

import gymnasium as gym
import numpy as np
import torch
from tensordict import TensorDict
from torch import nn
from torch.nn.parallel import DistributedDataParallel
from torchrl.data import Composite, UnboundedContinuous, UnboundedDiscrete

from metta.agent.agent_config import AgentConfig, create_agent
from metta.rl.system_config import SystemConfig

logger = logging.getLogger("metta_agent")


def log_on_master(*args, **argv):
    if not torch.distributed.is_initialized() or torch.distributed.get_rank() == 0:
        logger.info(*args, **argv)


class DistributedMettaAgent(DistributedDataParallel):
    """Because this class passes through __getattr__ to its self.module, it implements everything
    MettaAgent does. We only have a need for this class because using the DistributedDataParallel wrapper
    returns an object of almost the same interface: you need to call .module to get the wrapped agent."""

    module: "MettaAgent"

    def __init__(self, agent: "MettaAgent", device: torch.device):
        log_on_master("Converting BatchNorm layers to SyncBatchNorm for distributed training...")

<<<<<<< HEAD
        # Ensure all ranks are synchronized before SyncBatchNorm conversion to prevent deadlocks
        if torch.distributed.is_initialized():
            torch.distributed.barrier()
        
        layers_converted_agent: "MettaAgent" = torch.nn.SyncBatchNorm.convert_sync_batchnorm(agent)  # type: ignore
=======
        # Check if the agent might have circular references that would cause recursion
        # This can happen with legacy checkpoints wrapped in LegacyMettaAgentAdapter
        try:
            # Try to convert - this will fail with RecursionError if there are circular refs
            layers_converted_agent: "MettaAgent" = torch.nn.SyncBatchNorm.convert_sync_batchnorm(agent)  # type: ignore
        except RecursionError:
            logger.warning(
                "RecursionError during SyncBatchNorm conversion - likely due to circular references. "
                "Skipping SyncBatchNorm conversion."
            )
            layers_converted_agent = agent
>>>>>>> e929d3e8

        # Pass device_ids for GPU, but not for CPU
        if device.type == "cpu":
            super().__init__(module=layers_converted_agent)
        else:
            super().__init__(module=layers_converted_agent, device_ids=[device], output_device=device)

    def __getattr__(self, name: str) -> Any:
        try:  # First try DistributedDataParallel's __getattr__, then self.module's
            return super().__getattr__(name)
        except AttributeError:
            return getattr(self.module, name)


class MettaAgent(nn.Module):
    def __init__(
        self,
        env,
        system_cfg: SystemConfig,
        policy_architecture_cfg: AgentConfig,
        policy: Optional[nn.Module] = None,
    ):
        super().__init__()
        self.cfg = policy_architecture_cfg
        self.device = system_cfg.device

        # Create observation space
        self.obs_space = gym.spaces.Dict(
            {
                "grid_obs": env.single_observation_space,
                "global_vars": gym.spaces.Box(low=-np.inf, high=np.inf, shape=(0,), dtype=np.int32),
            }
        )

        self.obs_width = env.obs_width
        self.obs_height = env.obs_height
        self.action_space = env.single_action_space
        self.feature_normalizations = env.feature_normalizations

        # Create policy if not provided
        if policy is None:
            policy = create_agent(
                config=policy_architecture_cfg,
                obs_space=self.obs_space,
                obs_width=self.obs_width,
                obs_height=self.obs_height,
                feature_normalizations=self.feature_normalizations,
                env=env,
            )
            logger.info(f"Using agent: {policy_architecture_cfg.name}")

        self.policy = policy
        if self.policy is not None:
            self.policy = self.policy.to(self.device)
            self.policy.device = self.device

        self._total_params = sum(p.numel() for p in self.parameters() if p.requires_grad)
        logger.info(f"MettaAgent initialized with {self._total_params:,} parameters")

    def forward(self, td: TensorDict, state=None, action: Optional[torch.Tensor] = None) -> TensorDict:
        """Forward pass through the policy."""
        if self.policy is None:
            raise RuntimeError("No policy set during initialization.")

        return self.policy(td, state, action)

    def reset_memory(self) -> None:
        """Reset memory - delegates to policy."""
        self.policy.reset_memory()

    def get_memory(self) -> dict:
        """Get memory state - delegates to policy if it supports memory."""
        return getattr(self.policy, "get_memory", lambda: {})()

    def get_agent_experience_spec(self) -> Composite:
        return Composite(
            env_obs=UnboundedDiscrete(shape=torch.Size([200, 3]), dtype=torch.uint8),
            action=UnboundedDiscrete(shape=torch.Size([2]), dtype=torch.int64),
            action_dist=UnboundedContinuous(shape=torch.Size([2, 3]), dtype=torch.float32),
        )

    def initialize_to_environment(
        self,
        features: dict[str, dict],
        action_names: list[str],
        action_max_params: list[int],
        device,
        is_training: bool = None,
    ):
        """Initialize the agent to the current environment.

        Handles feature remapping to allow agents trained on one environment to work
        on another environment where features may have different IDs but same names.
        """
        self.device = device

        # Auto-detect training context if not explicitly provided
        if is_training is None:
            is_training = self.training
            log_on_master(f"Auto-detected {'training' if is_training else 'simulation'} context")

        # Build feature mappings
        self.feature_id_to_name = {props["id"]: name for name, props in features.items()}
        self.feature_normalizations = {
            props["id"]: props.get("normalization", 1.0) for props in features.values() if "normalization" in props
        }

        # Handle feature remapping for agent portability
        if not hasattr(self, "original_feature_mapping"):
            # First initialization - store the mapping
            self.original_feature_mapping = {name: props["id"] for name, props in features.items()}
            log_on_master(f"Stored original feature mapping with {len(self.original_feature_mapping)} features")
        else:
            # Re-initialization - create remapping for agent portability
            UNKNOWN_FEATURE_ID = 255
            self.feature_id_remap = {}
            unknown_features = []

            for name, props in features.items():
                new_id = props["id"]
                if name in self.original_feature_mapping:
                    # Remap known features to their original IDs
                    original_id = self.original_feature_mapping[name]
                    if new_id != original_id:
                        self.feature_id_remap[new_id] = original_id
                elif not is_training:
                    # In eval mode, map unknown features to UNKNOWN_FEATURE_ID
                    self.feature_id_remap[new_id] = UNKNOWN_FEATURE_ID
                    unknown_features.append(name)
                else:
                    # In training mode, learn new features
                    self.original_feature_mapping[name] = new_id

            if self.feature_id_remap:
                logger.info(
                    f"Created feature remapping: {len(self.feature_id_remap)} remapped, {len(unknown_features)} unknown"
                )
                # Apply the remapping
                self._apply_feature_remapping(features, UNKNOWN_FEATURE_ID)

        # Store action configuration
        self.action_names = action_names
        self.action_max_params = action_max_params

        # Compute action tensors for efficient indexing
        self.cum_action_max_params = torch.cumsum(
            torch.tensor([0] + action_max_params, device=device, dtype=torch.long), dim=0
        )
        self.action_index_tensor = torch.tensor(
            [[idx, j] for idx, max_param in enumerate(action_max_params) for j in range(max_param + 1)],
            device=device,
            dtype=torch.int32,
        )

        # Generate full action names
        full_action_names = [
            f"{name}_{i}"
            for name, max_param in zip(action_names, action_max_params, strict=False)
            for i in range(max_param + 1)
        ]

        # Initialize policy to environment
        self.policy.initialize_to_environment(full_action_names, device)

        # Share tensors with policy
        self.policy.action_index_tensor = self.action_index_tensor
        self.policy.cum_action_max_params = self.cum_action_max_params

        log_on_master(
            f"Environment initialized with {len(features)} features and actions: "
            f"{list(zip(action_names, action_max_params, strict=False))}"
        )

    def _apply_feature_remapping(self, features: dict[str, dict], unknown_id: int):
        """Apply feature remapping to policy for agent portability across environments."""
        # Build complete remapping tensor
        remap_tensor = torch.arange(256, dtype=torch.uint8, device=self.device)

        # Apply explicit remappings
        for new_id, original_id in self.feature_id_remap.items():
            remap_tensor[new_id] = original_id

        # Map unused feature IDs to UNKNOWN
        current_feature_ids = {props["id"] for props in features.values()}
        for feature_id in range(256):
            if feature_id not in self.feature_id_remap and feature_id not in current_feature_ids:
                remap_tensor[feature_id] = unknown_id

        # Apply remapping to policy if it supports it
        if hasattr(self.policy, "_apply_feature_remapping"):
            self.policy._apply_feature_remapping(remap_tensor)

        self._update_normalization_factors(features)

    def _update_normalization_factors(self, features: dict[str, dict]):
        """Update normalization factors after feature remapping."""
        if hasattr(self.policy, "update_normalization_factors"):
            self.policy.update_normalization_factors(features, getattr(self, "original_feature_mapping", None))

    def get_original_feature_mapping(self) -> dict[str, int] | None:
        """Get the original feature mapping for saving in metadata."""
        return getattr(self, "original_feature_mapping", None)

    @property
    def total_params(self):
        return self._total_params

    @property
    def lstm(self):
        """Access to LSTM component - delegates to policy if it has one."""
        if hasattr(self.policy, "lstm"):
            return self.policy.lstm
        return None

    def l2_init_loss(self) -> torch.Tensor:
        """Calculate L2 initialization loss - delegates to policy."""
        return self.policy.l2_init_loss()

    def clip_weights(self):
        """Clip weights to prevent large updates - delegates to policy."""
        self.policy.clip_weights()

    def update_l2_init_weight_copy(self):
        """Update L2 initialization weight copies - delegates to policy."""
        self.policy.update_l2_init_weight_copy()

    def compute_weight_metrics(self, delta: float = 0.01) -> list[dict]:
        """Compute weight metrics - delegates to policy."""
        return self.policy.compute_weight_metrics(delta)

    def _convert_action_to_logit_index(self, flattened_action: torch.Tensor) -> torch.Tensor:
        """Convert (action_type, action_param) pairs to discrete indices."""
        if hasattr(self.policy, "_convert_action_to_logit_index"):
            return self.policy._convert_action_to_logit_index(flattened_action)
        # Default implementation using MettaAgent's action tensors
        action_type_numbers = flattened_action[:, 0].long()
        action_params = flattened_action[:, 1].long()
        cumulative_sum = self.cum_action_max_params[action_type_numbers]
        return cumulative_sum + action_params

    def _convert_logit_index_to_action(self, logit_indices: torch.Tensor) -> torch.Tensor:
        """Convert discrete logit indices back to (action_type, action_param) pairs."""
        if hasattr(self.policy, "_convert_logit_index_to_action"):
            return self.policy._convert_logit_index_to_action(logit_indices)
        # Default implementation using MettaAgent's action tensors
        return self.action_index_tensor[logit_indices]


PolicyAgent = MettaAgent | DistributedMettaAgent<|MERGE_RESOLUTION|>--- conflicted
+++ resolved
@@ -30,13 +30,10 @@
     def __init__(self, agent: "MettaAgent", device: torch.device):
         log_on_master("Converting BatchNorm layers to SyncBatchNorm for distributed training...")
 
-<<<<<<< HEAD
         # Ensure all ranks are synchronized before SyncBatchNorm conversion to prevent deadlocks
         if torch.distributed.is_initialized():
             torch.distributed.barrier()
-        
-        layers_converted_agent: "MettaAgent" = torch.nn.SyncBatchNorm.convert_sync_batchnorm(agent)  # type: ignore
-=======
+
         # Check if the agent might have circular references that would cause recursion
         # This can happen with legacy checkpoints wrapped in LegacyMettaAgentAdapter
         try:
@@ -48,7 +45,6 @@
                 "Skipping SyncBatchNorm conversion."
             )
             layers_converted_agent = agent
->>>>>>> e929d3e8
 
         # Pass device_ids for GPU, but not for CPU
         if device.type == "cpu":
