--- conflicted
+++ resolved
@@ -235,17 +235,8 @@
         for component in self._components:
             try:
                 if callback_type == TrainerCallback.STEP:
-<<<<<<< HEAD
-                    interval = component._step_interval
-                    if interval and infos:
-                        current_step = self._context.agent_step
-                        previous_step = getattr(self, "_prev_agent_step_for_step_callbacks", current_step)
-                        if current_step // interval > previous_step // interval:
-                            component.on_step(infos)
-=======
-                    if component.should_handle_step(current_step=current_step, previous_step=previous_step):
+                    if component.should_handle_step(current_step=current_step, previous_step=previous_step) and infos:
                         component.on_step(infos)
->>>>>>> 4a435111
                 elif callback_type == TrainerCallback.EPOCH_END:
                     if component.should_handle_epoch(current_epoch):
                         component.on_epoch_end(current_epoch)
