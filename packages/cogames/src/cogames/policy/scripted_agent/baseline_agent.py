"""
Simple Baseline Scripted Agent - Minimal implementation for ablation studies.

This agent only implements the core functionality needed to:
1. Explore the map to find extractors, assembler, and chest
2. Gather resources from nearest extractors
3. Deposit resources at the assembler
4. Assemble hearts and deliver to chest

No advanced features: no coordination, no caching, no probes, no visit scoring.
Just simple, clean, correct behavior.
"""

from __future__ import annotations

import random
from typing import Callable, Optional, Tuple, Union

from cogames.policy import StatefulPolicyImpl
from mettagrid.config.mettagrid_config import CardinalDirection, CardinalDirections
from mettagrid.config.vibes import VIBE_BY_NAME
from mettagrid.policy.policy import MultiAgentPolicy, StatefulAgentPolicy
from mettagrid.policy.policy_env_interface import PolicyEnvInterface
from mettagrid.simulator import Action
from mettagrid.simulator.interface import AgentObservation

from .pathfinding import compute_goal_cells, shortest_path
from .pathfinding import is_traversable as path_is_traversable
from .pathfinding import is_within_bounds as path_is_within_bounds
from .types import (
    BaselineHyperparameters,
    CellType,
    ExtractorInfo,
    ObjectState,
    ParsedObservation,
    Phase,
    SimpleAgentState,
)
from .utils import is_adjacent, is_station, is_wall

# Sentinel for agent-centric features
AGENT_SENTINEL = 0x55


class BaselineAgentPolicyImpl(StatefulPolicyImpl[SimpleAgentState]):
    def __init__(
        self,
        policy_env_info: PolicyEnvInterface,
        agent_id: int,
        hyperparams: BaselineHyperparameters,
    ):
        self._agent_id = agent_id
        self._hyperparams = hyperparams
        self._policy_env_info = policy_env_info

        # Observation grid half-ranges from config
        self._obs_hr = policy_env_info.obs_height // 2  # Egocentric observation half-radius (rows)
        self._obs_wr = policy_env_info.obs_width // 2  # Egocentric observation half-radius (cols)

        # Action lookup
        self._actions = policy_env_info.actions
        self._move_deltas = {
            "north": (-1, 0),
            "south": (1, 0),
            "east": (0, 1),
            "west": (0, -1),
        }

        # Fast lookup tables for observation feature decoding
        self._spatial_feature_names = {
            "tag",
            "converting",
            "cooldown_remaining",
            "clipped",
            "remaining_uses",
        }
        agent_feature_pairs = {
            "agent:group": "agent_group",
            "agent:frozen": "agent_frozen",
            "agent:visitation_counts": "agent_visitation_counts",
        }
        self._agent_feature_key_by_name: dict[str, str] = agent_feature_pairs

        # Protocol feature prefixes (for dynamic recipe discovery)
        self._protocol_input_prefix = "protocol_input:"
        self._protocol_output_prefix = "protocol_output:"

        # Map resource names to their corresponding vibe names for debugging glyphs.
        # This keeps resource naming (carbon, oxygen, germanium, silicon) separate from
        # visual glyph naming (carbon_a, oxygen_a, etc.).
        self._resource_to_vibe: dict[str, str] = {
            "carbon": "carbon_a",
            "oxygen": "oxygen_a",
            "germanium": "germanium_a",
            "silicon": "silicon_a",
        }

    def _change_vibe_action(self, vibe_name: str) -> Action:
        """
        Return a safe vibe-change action.
        Guard only on configured number_of_vibes (>1) to avoid emitting an invalid action.
        """
        change_vibe_cfg = getattr(self._actions, "change_vibe", None)
        if change_vibe_cfg is None:
            return self._actions.noop.Noop()
        num_vibes = int(getattr(change_vibe_cfg, "number_of_vibes", 0))
        if num_vibes <= 1:
            return self._actions.noop.Noop()
<<<<<<< HEAD
        # Raise loudly if the requested vibe isn't registered; silently falling back
        # to noop masks config errors and makes comparisons with other ports harder.
=======

        # Raise an exception if the vibe doesn't exist
>>>>>>> f11e6bf7
        vibe = VIBE_BY_NAME.get(vibe_name)
        if vibe is None:
            raise Exception(f"No valid vibes called {vibe_name}")
        return self._actions.change_vibe.ChangeVibe(vibe)

    def _read_inventory_from_obs(self, s: SimpleAgentState, obs: AgentObservation) -> None:
        """Read inventory from observation tokens at center cell and update state."""
        inv = {}
        center_r, center_c = self._obs_hr, self._obs_wr
        for tok in obs.tokens:
            if tok.location == (center_r, center_c):
                feature_name = tok.feature.name
                if feature_name.startswith("inv:"):
                    resource_name = feature_name[4:]  # Remove "inv:" prefix
                    inv[resource_name] = tok.value

        s.energy = inv.get("energy", 0)
        s.carbon = inv.get("carbon", 0)
        s.oxygen = inv.get("oxygen", 0)
        s.germanium = inv.get("germanium", 0)
        s.silicon = inv.get("silicon", 0)
        s.hearts = inv.get("heart", 0)
        s.decoder = inv.get("decoder", 0)
        s.modulator = inv.get("modulator", 0)
        s.resonator = inv.get("resonator", 0)
        s.scrambler = inv.get("scrambler", 0)

    def initial_agent_state(self) -> SimpleAgentState:
        """Get initial state for an agent."""
        # Cache tag name mapping for efficient tag -> object name lookup
        self._tag_names = self._policy_env_info.tag_id_to_name

        # Use a reasonable default size for origin-relative positioning
        # The agent will expand the map dynamically as it explores
        map_size = 200  # Large enough for most missions
        center = map_size // 2  # Agent starts at center of this larger map

        # Initialize heart recipe from protocols passed via PolicyEnvInterface
        heart_recipe = None
        for protocol in self._policy_env_info.assembler_protocols:
            if protocol.output_resources.get("heart", 0) > 0:
                # Use this protocol's input resources as the heart recipe
                heart_recipe = dict(protocol.input_resources)
                # Remove energy from the recipe if present (agents don't track energy as a gatherable resource)
                heart_recipe.pop("energy", None)
                break

        return SimpleAgentState(
            agent_id=self._agent_id,
            map_height=map_size,
            map_width=map_size,
            occupancy=[[CellType.FREE.value] * map_size for _ in range(map_size)],
            row=center,
            col=center,
            heart_recipe=heart_recipe,
        )

    def _process_feature_at_position(
        self,
        position_features: dict[tuple[int, int], dict[str, Union[int, list[int], dict[str, int]]]],
        pos: tuple[int, int],
        feature_name: str,
        value: int,
    ) -> None:
        """Process a single observation feature and add it to position_features."""
        if pos not in position_features:
            position_features[pos] = {}

        # Handle spatial features (tag, converting, cooldown, etc.)
        if feature_name in self._spatial_feature_names:
            # Tag: collect all tags as a list (objects can have multiple tags)
            if feature_name == "tag":
                tags = position_features[pos].setdefault("tags", [])
                if isinstance(tags, list):
                    tags.append(value)
                return
            # Other spatial features are single values
            position_features[pos][feature_name] = value
            return

        # Handle agent features (agent:group -> agent_group, etc.)
        agent_feature_key = self._agent_feature_key_by_name.get(feature_name)
        if agent_feature_key is not None:
            position_features[pos][agent_feature_key] = value
            return

        # Handle protocol features (recipes)
        if feature_name.startswith(self._protocol_input_prefix):
            resource = feature_name[len(self._protocol_input_prefix) :]
            inputs = position_features[pos].setdefault("protocol_inputs", {})
            if isinstance(inputs, dict):
                inputs[resource] = value
            return

        if feature_name.startswith(self._protocol_output_prefix):
            resource = feature_name[len(self._protocol_output_prefix) :]
            outputs = position_features[pos].setdefault("protocol_outputs", {})
            if isinstance(outputs, dict):
                outputs[resource] = value
            return

    def _create_object_state(self, features: dict[str, Union[int, list[int], dict[str, int]]]) -> ObjectState:
        """Create an ObjectState from collected features.

        Note: Objects can have multiple tags (e.g., "wall" + "green" vibe).
        We use the first tag as the primary object name.
        """
        # Get tags list (now stored as "tags" instead of "tag")
        tags_value = features.get("tags", [])
        if isinstance(tags_value, list):
            tag_ids = list(tags_value)
        elif isinstance(tags_value, int):
            tag_ids = [tags_value]
        else:
            tag_ids = []

        # Use first tag as primary object name
        if tag_ids:
            primary_tag_id = tag_ids[0]
            obj_name = self._tag_names.get(primary_tag_id, f"unknown_tag_{primary_tag_id}")
        else:
            obj_name = "unknown"

        # Helper to safely extract int values
        def get_int(key: str, default: int) -> int:
            val = features.get(key, default)
            return int(val) if isinstance(val, int) else default

        # Helper to safely extract dict values
        def get_dict(key: str) -> dict[str, int]:
            val = features.get(key, {})
            return dict(val) if isinstance(val, dict) else {}

        return ObjectState(
            name=obj_name,
            converting=get_int("converting", 0),
            cooldown_remaining=get_int("cooldown_remaining", 0),
            clipped=get_int("clipped", 0),
            remaining_uses=get_int("remaining_uses", 999),
            protocol_inputs=get_dict("protocol_inputs"),
            protocol_outputs=get_dict("protocol_outputs"),
            agent_group=get_int("agent_group", -1),
            agent_frozen=get_int("agent_frozen", 0),
        )

    def parse_observation(
        self, state: SimpleAgentState, obs: AgentObservation, debug: bool = False
    ) -> ParsedObservation:
        """Parse token-based observation into structured format.

        AgentObservation with tokens (ObservationToken list)
        - Inventory is obtained via agent.inventory (not parsed here)
        - Only spatial features are parsed from observations

        Converts egocentric spatial coordinates to world coordinates using agent position.
        Agent position (agent_row, agent_col) comes from simulation.grid_objects().
        """
        # First pass: collect all spatial features by position
        position_features: dict[tuple[int, int], dict[str, Union[int, list[int], dict[str, int]]]] = {}

        for tok in obs.tokens:
            obs_r, obs_c = tok.location
            feature_name = tok.feature.name
            value = tok.value

            # Skip center location - that's inventory/global obs, obtained via agent.inventory
            if obs_r == self._obs_hr and obs_c == self._obs_wr:
                continue

            # Convert observation-relative coords to world coords
            if state.row >= 0 and state.col >= 0:
                r = obs_r - self._obs_hr + state.row
                c = obs_c - self._obs_wr + state.col

                if 0 <= r < state.map_height and 0 <= c < state.map_width:
                    self._process_feature_at_position(position_features, (r, c), feature_name, value)

        # Second pass: create ObjectState for each position with tags
        nearby_objects = {
            pos: self._create_object_state(features)
            for pos, features in position_features.items()
            if "tags" in features  # Note: stored as "tags" (plural) to support multiple tags per object
        }

        return ParsedObservation(
            row=state.row,
            col=state.col,
            energy=0,  # Inventory obtained via agent.inventory
            carbon=0,
            oxygen=0,
            germanium=0,
            silicon=0,
            hearts=0,
            decoder=0,
            modulator=0,
            resonator=0,
            scrambler=0,
            nearby_objects=nearby_objects,
        )

    def _try_random_direction(self, s: SimpleAgentState) -> Optional[Action]:
        """Try to move in any free adjacent direction, avoiding agent collisions. Returns None if all blocked."""
        directions: list[CardinalDirection] = ["north", "south", "east", "west"]
        random.shuffle(directions)
        for direction in directions:
            dr, dc = self._move_deltas[direction]
            nr, nc = s.row + dr, s.col + dc

            # Check if cell is traversable
            if not (path_is_within_bounds(s, nr, nc) and s.occupancy[nr][nc] == CellType.FREE.value):
                continue

            # Check for agent collision at target world coordinates
            if (nr, nc) in s.agent_occupancy:
                continue

            return self._actions.move.Move(direction)
        return None

    def _clear_stuck_state(self, s: SimpleAgentState) -> None:
        """Clear all stuck detection state."""
        s.stuck_loop_detected = False

    def _check_stuck_and_escape(self, s: SimpleAgentState) -> Optional[Action]:
        """Check if agent is stuck in a loop and return escape action if needed."""
        if not self._hyperparams.stuck_detection_enabled or not s.stuck_loop_detected:
            return None

        action = self._try_random_direction(s)
        self._clear_stuck_state(s)
        return action if action else self._actions.noop.Noop()

    def step_with_state(self, obs: AgentObservation, state: SimpleAgentState) -> Tuple[Action, SimpleAgentState]:
        """Compute action for one agent (returns action index)."""
        state.step_count += 1

        # Store observation for collision detection
        state.current_obs = obs
        state.agent_occupancy.clear()

        # Read inventory from observation tokens at center cell
        self._read_inventory_from_obs(state, obs)
        self._update_agent_position(state)
        parsed = self.parse_observation(state, obs)
        self._update_occupancy_and_discover(state, parsed)

        self._update_phase(state)

        # Update vibe to match phase
        desired_vibe = self._get_vibe_for_phase(state.phase, state)
        if state.current_glyph != desired_vibe:
            state.current_glyph = desired_vibe
            # Return vibe change action this step
            action = self._change_vibe_action(desired_vibe)
            state.last_action = action
            return action, state

        # Check for stuck loop and attempt escape
        action = self._check_stuck_and_escape(state)
        if action is not None:
            state.last_action = action
            return action, state

        action = self._execute_phase(state)

        # Save action for next step's position update
        state.last_action = action

        return action, state

    def _update_occupancy_and_discover(self, s: SimpleAgentState, parsed: ParsedObservation) -> None:
        """Update occupancy map and discover objects from parsed observation."""
        # Discover heart recipe from assembler protocol (if not yet discovered)
        if s.heart_recipe is None:
            for _pos, obj_state in parsed.nearby_objects.items():
                if obj_state.name == "assembler" and obj_state.protocol_inputs:
                    # Check if this is the heart recipe (outputs "heart")
                    if obj_state.protocol_outputs.get("heart", 0) > 0:
                        s.heart_recipe = dict(obj_state.protocol_inputs)
                        break

        # Update occupancy map and discover extractors/stations
        self._discover_objects(s, parsed)

    def _update_agent_position(self, s: SimpleAgentState) -> None:
        """Update agent position based on last action.

        Position is tracked relative to origin (starting position), using only movement deltas.
        No dependency on simulation.grid_objects().

        IMPORTANT: When using objects (extractors, stations), the agent "moves into" them but doesn't
        actually change position. We detect this by checking the using_object_this_step flag.
        """
        # If last action was a move and we're not using an object, update position
        # We assume the move succeeded unless we were using an object
        if s.last_action and s.last_action.name.startswith("move_") and not s.using_object_this_step:
            # Extract direction from action name (e.g., "move_north" -> "north")
            direction = s.last_action.name[5:]  # Remove "move_" prefix
            if direction in self._move_deltas:
                dr, dc = self._move_deltas[direction]
                s.row += dr
                s.col += dc
        # Clear the flag for next step
        s.using_object_this_step = False

        # Update position history and detect loops
        current_pos = (s.row, s.col)
        s.position_history.append(current_pos)
        if len(s.position_history) > self._hyperparams.position_history_size:
            s.position_history.pop(0)

        # Detect if agent is stuck in a back-and-forth loop
        # Check if last 4-6 positions show oscillation (e.g., A->B->A->B or A->B->C->A->B->C)
        if len(s.position_history) >= 6:
            # Check for 2-position loop (A->B->A->B->A->B)
            if (
                s.position_history[-1] == s.position_history[-3] == s.position_history[-5]
                and s.position_history[-2] == s.position_history[-4] == s.position_history[-6]
                and s.position_history[-1] != s.position_history[-2]
            ):
                s.stuck_loop_detected = True
                s.stuck_escape_step = s.step_count
            # Check for 3-position loop (A->B->C->A->B->C)
            elif len(s.position_history) >= 9:
                if (
                    s.position_history[-1] == s.position_history[-4] == s.position_history[-7]
                    and s.position_history[-2] == s.position_history[-5] == s.position_history[-8]
                    and s.position_history[-3] == s.position_history[-6] == s.position_history[-9]
                ):
                    s.stuck_loop_detected = True
                    s.stuck_escape_step = s.step_count

    def _discover_objects(self, s: SimpleAgentState, parsed: ParsedObservation) -> None:
        """Discover extractors and stations from parsed observation."""
        if s.row < 0:
            return

        # First pass: Mark ALL observed cells as FREE (will be updated to OBSTACLE below if needed)
        # This ensures empty cells are marked as traversable
        for obs_r in range(2 * self._obs_hr + 1):
            for obs_c in range(2 * self._obs_wr + 1):
                # Convert observation-relative coords to world coords
                r, c = obs_r - self._obs_hr + s.row, obs_c - self._obs_wr + s.col
                if 0 <= r < s.map_height and 0 <= c < s.map_width:
                    s.occupancy[r][c] = CellType.FREE.value

        # Second pass: mark obstacles and discover objects
        for pos, obj_state in parsed.nearby_objects.items():
            r, c = pos
            obj_name = obj_state.name.lower()

            # Walls are obstacles
            if is_wall(obj_name):
                s.occupancy[r][c] = CellType.OBSTACLE.value
                continue

            # Other agents: track their positions but don't mark as obstacles
            if obj_name == "agent" and obj_state.agent_id != s.agent_id:
                s.agent_occupancy.add((r, c))
                continue

            # Discover stations (all stations are obstacles - can't walk through them)
            for station_name in ("assembler", "chest", "charger"):
                if is_station(obj_name, station_name):
                    s.occupancy[r][c] = CellType.OBSTACLE.value
                    self._discover_station(s, pos, station_name)
                    break
            else:
                # Extractors are also obstacles
                if "extractor" in obj_name:
                    s.occupancy[r][c] = CellType.OBSTACLE.value
                    resource_type = obj_name.replace("_extractor", "").replace("clipped_", "")
                    if resource_type:
                        self._discover_extractor(s, pos, resource_type, obj_state)

    def _discover_station(self, s: SimpleAgentState, pos: tuple[int, int], station_key: str) -> None:
        """Record a discovered station location if not already known."""
        if s.stations.get(station_key) is None:
            s.stations[station_key] = pos

    def _discover_extractor(
        self,
        s: SimpleAgentState,
        pos: tuple[int, int],
        resource_type: str,
        obj_state: ObjectState,
    ) -> None:
        extractor = None
        for existing in s.extractors[resource_type]:
            if existing.position == pos:
                extractor = existing
                break

        if extractor is None:
            extractor = ExtractorInfo(
                position=pos,
                resource_type=resource_type,
                last_seen_step=s.step_count,
            )
            s.extractors[resource_type].append(extractor)

        extractor.last_seen_step = s.step_count
        extractor.converting = obj_state.converting > 0
        extractor.cooldown_remaining = obj_state.cooldown_remaining
        extractor.clipped = obj_state.clipped > 0
        extractor.remaining_uses = obj_state.remaining_uses

    def _update_phase(self, s: SimpleAgentState) -> None:
        """
        Update agent phase based on current goals (no arbitrary thresholds).

        Priority order:
        1. RECHARGE if energy low
        2. DELIVER if have hearts
        3. ASSEMBLE if have all 4 resources
        4. GATHER (default) - collect resources, explore if needed
        """
        old_phase = s.phase

        # Priority 1: Recharge if energy low
        # Enter RECHARGE if energy drops below threshold
        if s.energy < self._hyperparams.recharge_threshold_low:
            if s.phase != Phase.RECHARGE:
                s.phase = Phase.RECHARGE
                # Clear extractor waiting state when leaving GATHER
                s.pending_use_resource = None
                s.pending_use_amount = 0
                s.waiting_at_extractor = None
            return

        # Stay in RECHARGE until energy is fully restored
        if s.phase == Phase.RECHARGE:
            if s.energy >= self._hyperparams.recharge_threshold_high:
                s.phase = Phase.GATHER
                s.target_position = None
            # Still recharging, stay in this phase
            return

        # Priority 2: Deliver hearts if we have any
        if s.hearts > 0:
            if s.phase != Phase.DELIVER:
                s.phase = Phase.DELIVER
                # Clear extractor waiting state when leaving GATHER
                s.pending_use_resource = None
                s.pending_use_amount = 0
                s.waiting_at_extractor = None
            return

        # Priority 3: Assemble if we have all resources
        # Only check if we've discovered the recipe
        can_assemble = False
        if s.heart_recipe is not None:
            can_assemble = (
                s.carbon >= s.heart_recipe.get("carbon", 0)
                and s.oxygen >= s.heart_recipe.get("oxygen", 0)
                and s.germanium >= s.heart_recipe.get("germanium", 0)
                and s.silicon >= s.heart_recipe.get("silicon", 0)
            )

        if can_assemble:
            if s.phase != Phase.ASSEMBLE:
                s.phase = Phase.ASSEMBLE
                # Clear extractor waiting state when leaving GATHER
                s.pending_use_resource = None
                s.pending_use_amount = 0
                s.waiting_at_extractor = None
            return

        # Priority 4: Default to GATHER
        # GATHER will explore internally when it can't find needed extractors
        if s.phase != Phase.GATHER:
            s.phase = Phase.GATHER
            s.target_position = None
            s.pending_use_resource = None
            s.pending_use_amount = 0
            s.waiting_at_extractor = None

        # Invalidate cached path if phase changed (likely targeting something different now)
        if old_phase != s.phase:
            s.cached_path = None
            s.cached_path_target = None

    def _get_vibe_for_phase(self, phase: Phase, state: SimpleAgentState) -> str:
        """Map phase to a vibe for visual debugging in replays."""
        # During GATHER, vibe the target resource we're currently collecting
        if phase == Phase.GATHER and state.target_resource is not None:
            # Map resource name (e.g., "silicon") to a valid vibe name (e.g., "silicon_a").
            return self._resource_to_vibe.get(state.target_resource, "default")

        phase_to_vibe = {
            Phase.GATHER: "carbon_a",  # Default fallback if no target resource
            Phase.ASSEMBLE: "heart_a",  # Red for assembly
            Phase.DELIVER: "default",  # Must be "default" to deposit hearts into chest
            Phase.RECHARGE: "charger",  # Blue/electric for recharging
            Phase.CRAFT_UNCLIP: "gear",  # Gear icon for crafting unclip items
            Phase.UNCLIP: "gear",  # Gear icon for unclipping
        }
        return phase_to_vibe.get(phase, "default")

    def _calculate_deficits(self, s: SimpleAgentState) -> dict[str, int]:
        """Calculate how many more of each resource we need for a heart."""
        # Recipe must be discovered from observations - no hardcoded fallback
        if s.heart_recipe is None:
            raise RuntimeError(
                "Heart recipe not discovered! Agent must observe assembler with correct vibe to learn recipe. "
                "Ensure protocol_details_obs=True in game config."
            )

        return {
            "carbon": max(0, s.heart_recipe.get("carbon", 0) - s.carbon),
            "oxygen": max(0, s.heart_recipe.get("oxygen", 0) - s.oxygen),
            "germanium": max(0, s.heart_recipe.get("germanium", 0) - s.germanium),
            "silicon": max(0, s.heart_recipe.get("silicon", 0) - s.silicon),
        }

    def _execute_phase(self, s: SimpleAgentState) -> Action:
        """Execute action for current phase."""
        if s.phase == Phase.GATHER:
            return self._do_gather(s)
        elif s.phase == Phase.ASSEMBLE:
            return self._do_assemble(s)
        elif s.phase == Phase.DELIVER:
            return self._do_deliver(s)
        elif s.phase == Phase.RECHARGE:
            return self._do_recharge(s)
        elif s.phase == Phase.UNCLIP:
            return self._do_unclip(s)
        return self._actions.noop.Noop()

    def _explore_directional(self, s: SimpleAgentState) -> Action:
        """
        Simple directional exploration: pick a random direction and stick to it for ~15 steps.
        Changes direction when blocked or after persistence expires.
        Uses move_towards for actual movement to benefit from collision detection and pathfinding checks.

        Anti-stuck mechanism: If stuck in a small area (configurable via hyperparameters) for
        a configurable number of steps, navigates to assembler for a configurable duration
        to escape, then continues exploring.
        """
        if s.row < 0:
            return self._actions.noop.Noop()

        # Check if we're in escape mode (navigating to assembler)
        if s.exploration_escape_until_step > 0:
            if s.step_count >= s.exploration_escape_until_step:
                # Done escaping, continue normal exploration
                s.exploration_escape_until_step = 0
            else:
                # Still in escape mode - navigate to assembler
                if s.stations["assembler"] is not None:
                    # Check if we've reached the assembler (adjacent)
                    if is_adjacent((s.row, s.col), s.stations["assembler"]):
                        # Reached assembler! Exit escape mode
                        s.exploration_escape_until_step = 0
                    else:
                        return self._move_towards(s, s.stations["assembler"], reach_adjacent=True)
                else:
                    # Don't know where assembler is yet, just continue exploring
                    s.exploration_escape_until_step = 0

        # Check if stuck in small area using last N positions from history
        if len(s.position_history) >= self._hyperparams.exploration_area_check_window:
            recent_positions = s.position_history[-self._hyperparams.exploration_area_check_window :]
            min_row = min(pos[0] for pos in recent_positions)
            max_row = max(pos[0] for pos in recent_positions)
            min_col = min(pos[1] for pos in recent_positions)
            max_col = max(pos[1] for pos in recent_positions)

            area_height = max_row - min_row + 1
            area_width = max_col - min_col + 1

            if (
                area_height <= self._hyperparams.exploration_area_size_threshold
                and area_width <= self._hyperparams.exploration_area_size_threshold
                and s.stations["assembler"] is not None
            ):
                assembler_pos = s.stations["assembler"]
                if assembler_pos is not None:
                    dist = abs(s.row - assembler_pos[0]) + abs(s.col - assembler_pos[1])
                    # Only trigger escape if far from assembler and not already in escape mode
                    # Also prevent triggering too frequently (wait at least 25 steps since last escape ended)
                    if (
                        dist > self._hyperparams.exploration_assembler_distance_threshold
                        and s.exploration_escape_until_step == 0
                    ):
                        # Stuck in small area and far from assembler! Enter escape mode
                        s.exploration_escape_until_step = s.step_count + self._hyperparams.exploration_escape_duration
                        return self._move_towards(s, assembler_pos, reach_adjacent=True)
        # Check if we should keep current exploration direction
        if s.exploration_target_step is not None:
            steps_in_direction = s.step_count - s.exploration_target_step
            if steps_in_direction < self._hyperparams.exploration_direction_persistence:
                # Still committed to current direction, try to move that way
                if s.exploration_target is not None and isinstance(s.exploration_target, str):
                    # exploration_target stores the direction as a string
                    direction = s.exploration_target
                    # Calculate target position in that direction
                    dr, dc = {"north": (-1, 0), "south": (1, 0), "east": (0, 1), "west": (0, -1)}.get(direction, (0, 0))
                    next_r, next_c = s.row + dr, s.col + dc

                    # Use move_towards to handle the movement (includes all checks)
                    action = self._move_towards(s, (next_r, next_c))

                    # If move_towards returned noop (blocked), pick a new direction
                    if action == self._actions.noop.Noop():
                        # Fall through to pick new direction
                        pass
                    else:
                        return action

        # Need to pick a new direction
        # Try all directions and pick a random valid one
        valid_directions = []
        for direction in CardinalDirections:
            dr, dc = {"north": (-1, 0), "south": (1, 0), "east": (0, 1), "west": (0, -1)}.get(direction, (0, 0))
            next_r, next_c = s.row + dr, s.col + dc
            if path_is_traversable(s, next_r, next_c, CellType):
                valid_directions.append(direction)

        if valid_directions:
            # Pick a random valid direction
            new_direction = random.choice(valid_directions)
            s.exploration_target = new_direction  # Store direction as string
            s.exploration_target_step = s.step_count

            # Calculate target position for the new direction
            dr, dc = {"north": (-1, 0), "south": (1, 0), "east": (0, 1), "west": (0, -1)}.get(new_direction, (0, 0))
            next_r, next_c = s.row + dr, s.col + dc

            # Use move_towards for actual movement
            return self._move_towards(s, (next_r, next_c))

        # No valid moves, use try_random_direction (which also checks agent collisions)
        random_action = self._try_random_direction(s)
        return random_action if random_action else self._actions.noop.Noop()

    def _explore_until(
        self, s: SimpleAgentState, condition: Callable[[], bool], reason: str = "Exploring"
    ) -> Action | None:
        """
        Explore until a condition is met.

        Args:
            condition: Function that returns True when exploration should stop
            reason: Description for logging

        Returns:
            Exploration action if condition not met, None if condition met
        """
        if condition():
            # Condition met, stop exploring
            return None

        # For goal-directed exploration, disable escape mode
        # so we can focus on finding the target object (extractor, assembler, etc.)
        # Escape mode will resume during pure exploration if needed
        s.exploration_escape_until_step = 0

        return self._explore(s)

    def _explore(self, s: SimpleAgentState) -> Action:
        """Execute exploration using directional strategy."""
        return self._explore_directional(s)

    def _find_any_needed_extractor(self, s: SimpleAgentState) -> tuple[ExtractorInfo, str] | None:
        """
        Find ANY extractor that produces ANY resource we need.
        Prioritizes resources by deficit size (biggest deficit first).
        Returns (extractor, resource_type) tuple, or None if nothing found.
        """
        deficits = self._calculate_deficits(s)
        # Sort resources by deficit size (largest first)
        sorted_resources = sorted(deficits.items(), key=lambda x: x[1], reverse=True)

        # Check resources in order of deficit size
        for resource_type, deficit in sorted_resources:
            if deficit > 0:
                extractor = self._find_nearest_extractor(s, resource_type)
                if extractor is not None:
                    return (extractor, resource_type)

        return None

    def _find_extractor_at_position(self, s: SimpleAgentState, pos: tuple[int, int]) -> Optional[ExtractorInfo]:
        """Find extractor at given position in agent's known extractors."""
        for extractor_list in s.extractors.values():
            for ext in extractor_list:
                if ext.position == pos:
                    return ext
        return None

    def _clear_waiting_state(self, s: SimpleAgentState) -> None:
        """Clear extractor waiting state."""
        s.waiting_at_extractor = None
        s.wait_steps = 0

    def _handle_waiting_for_extractor(self, s: SimpleAgentState) -> Optional[Action]:
        """Handle waiting for activated extractor. Returns Noop if still waiting, None if done."""
        if s.pending_use_resource is None or s.waiting_at_extractor is None:
            return None

        # Check if we received resources (inventory increased)
        current_amount = getattr(s, s.pending_use_resource, 0)
        if current_amount > s.pending_use_amount:
            # Success - clear pending state and continue gathering
            s.pending_use_resource = None
            s.pending_use_amount = 0
            self._clear_waiting_state(s)
            return None  # Continue with next resource

        # Look up the extractor we're waiting for
        extractor = self._find_extractor_at_position(s, s.waiting_at_extractor)

        # Calculate timeout based on observed cooldown
        max_wait = extractor.cooldown_remaining + 5 if extractor else 20

        s.wait_steps += 1
        if s.wait_steps > max_wait:
            # Timeout - reset and try again
            s.pending_use_resource = None
            s.pending_use_amount = 0
            self._clear_waiting_state(s)
            return None  # Let _do_gather try again immediately

        return self._actions.noop.Noop()

    def _navigate_to_adjacent(
        self, s: SimpleAgentState, target_pos: tuple[int, int], target_name: str = "target"
    ) -> Optional[Action]:
        """Navigate to adjacent cell of target. Returns action if navigating, None if already adjacent.

        This is a generic helper used for both extractors and stations.
        """
        is_adjacent_to_target = is_adjacent((s.row, s.col), target_pos)

        if is_adjacent_to_target:
            return None  # Already adjacent

        # Move towards target
        action = self._move_towards(s, target_pos, reach_adjacent=True)
        if action == self._actions.noop.Noop():
            return self._explore(s)
        return action

    def _use_object_at(self, s: SimpleAgentState, target_pos: tuple[int, int], using_for: str = "") -> Action:
        """Use an object by moving into its cell. Sets a flag so position tracking knows not to update.

        This is the generic "move into to use" action for extractors, assemblers, chests, chargers, etc.
        The 'using_for' parameter is used for tracking what we're using (e.g., 'extractor', 'assembler').
        """
        action = self._move_into_cell(s, target_pos)

        # Mark that we're using an object so position tracking doesn't update
        s.using_object_this_step = True

        return action

    def _use_extractor_if_ready(self, s: SimpleAgentState, extractor: ExtractorInfo, resource_type: str) -> Action:
        """Try to use extractor if ready. Returns appropriate action."""

        # Wait if on cooldown
        if extractor.cooldown_remaining > 0 or extractor.converting:
            s.waiting_at_extractor = extractor.position
            s.wait_steps += 1
            return self._actions.noop.Noop()

        # Skip if depleted/clipped
        if extractor.remaining_uses == 0 or extractor.clipped:
            self._clear_waiting_state(s)
            return self._actions.noop.Noop()

        # Use it! Track pre-use inventory and activate
        old_amount = getattr(s, resource_type, 0)

        # Set waiting state to detect when resource is received
        s.pending_use_resource = resource_type
        s.pending_use_amount = old_amount
        s.waiting_at_extractor = extractor.position

        return self._use_object_at(s, extractor.position, using_for=f"{resource_type}_extractor")

    def _do_gather(self, s: SimpleAgentState) -> Action:
        """
        Gather resources from nearest extractors.
        Opportunistically uses ANY extractor for ANY needed resource.
        """
        # Handle waiting for activated extractor
        wait_action = self._handle_waiting_for_extractor(s)
        if wait_action is not None:
            return wait_action

        # Check resource deficits
        deficits = self._calculate_deficits(s)

        if all(d <= 0 for d in deficits.values()):
            self._clear_waiting_state(s)
            return self._actions.noop.Noop()

        # Explore until we find an extractor for a needed resource

        explore_action = self._explore_until(
            s,
            condition=lambda: self._find_any_needed_extractor(s) is not None,
            reason=f"Need extractors for: {', '.join(k for k, v in deficits.items() if v > 0)}",
        )
        if explore_action is not None:
            return explore_action

        # Found an extractor - navigate and use it

        result = self._find_any_needed_extractor(s)
        if result is None:
            return self._explore(s)  # Shouldn't happen, but be safe

        extractor, resource_type = result
        s.exploration_target = None  # Clear exploration target
        s.target_resource = resource_type

        # Navigate to extractor if not adjacent
        nav_action = self._navigate_to_adjacent(s, extractor.position, target_name=f"{resource_type}_extractor")
        if nav_action is not None:
            self._clear_waiting_state(s)
            return nav_action

        # Adjacent - try to use it
        return self._use_extractor_if_ready(s, extractor, resource_type)

    def _do_assemble(self, s: SimpleAgentState) -> Action:
        """Assemble hearts at assembler."""
        # Explore until we find assembler
        explore_action = self._explore_until(
            s, condition=lambda: s.stations["assembler"] is not None, reason="Need assembler"
        )
        if explore_action is not None:
            return explore_action

        # First, ensure we have the correct glyph (heart) for assembling
        if s.current_glyph != "heart_a":
            vibe_action = self._actions.change_vibe.ChangeVibe(VIBE_BY_NAME["heart_a"])
            s.current_glyph = "heart_a"
            return vibe_action

        # Assembler is known, navigate to it and use it
        assembler = s.stations["assembler"]
        assert assembler is not None  # Guaranteed by _explore_until above

        # Navigate to adjacent cell
        nav_action = self._navigate_to_adjacent(s, assembler, target_name="assembler")
        if nav_action is not None:
            return nav_action

        # Adjacent - use it
        return self._use_object_at(s, assembler, using_for="assembler")

    def _do_deliver(self, s: SimpleAgentState) -> Action:
        """Deliver hearts to chest."""
        # Explore until we find chest
        explore_action = self._explore_until(s, condition=lambda: s.stations["chest"] is not None, reason="Need chest")
        if explore_action is not None:
            return explore_action

        # First, ensure we have the correct glyph (default/neutral) for chest deposit
        # - "default" vibe: DEPOSIT resources (positive values)
        # - specific resource vibes (e.g., "heart_a"): WITHDRAW resources (negative values)
        if s.current_glyph != "default":
            vibe_action = self._change_vibe_action("default")
            s.current_glyph = "default"
            return vibe_action

        # Chest is known, navigate to it and use it
        chest = s.stations["chest"]
        assert chest is not None  # Guaranteed by _explore_until above

        # Navigate to adjacent cell
        nav_action = self._navigate_to_adjacent(s, chest, target_name="chest")
        if nav_action is not None:
            return nav_action

        # Adjacent - use it
        return self._use_object_at(s, chest, using_for="chest")

    def _do_recharge(self, s: SimpleAgentState) -> Action:
        """Recharge at charger."""
        # Explore until we find charger
        explore_action = self._explore_until(
            s, condition=lambda: s.stations["charger"] is not None, reason="Need charger"
        )
        if explore_action is not None:
            return explore_action

        # Charger is known, navigate to it and use it
        charger = s.stations["charger"]
        assert charger is not None  # Guaranteed by _explore_until above

        # Navigate to adjacent cell
        nav_action = self._navigate_to_adjacent(s, charger, target_name="charger")
        if nav_action is not None:
            return nav_action

        # Adjacent - use it
        return self._use_object_at(s, charger, using_for="charger")

    def _do_unclip(self, s: SimpleAgentState) -> Action:
        """Unclip extractors - this is implemented in the UnclippingAgent."""
        s.phase = Phase.GATHER
        return self._actions.noop.Noop()

    def _find_nearest_extractor(self, s: SimpleAgentState, resource_type: str) -> Optional[ExtractorInfo]:
        """Find the nearest AVAILABLE extractor of the given type."""
        extractors = s.extractors.get(resource_type, [])
        if not extractors:
            return None

        # Filter out clipped or depleted extractors
        available = [e for e in extractors if not e.clipped and e.remaining_uses > 0]

        if not available:
            return None

        def distance(pos: tuple[int, int]) -> int:
            return abs(pos[0] - s.row) + abs(pos[1] - s.col)

        return min(available, key=lambda e: distance(e.position))

    def _move_towards(
        self,
        s: SimpleAgentState,
        target: tuple[int, int],
        *,
        reach_adjacent: bool = False,
        allow_goal_block: bool = False,
    ) -> Action:
        """Pathfind toward a target using BFS with obstacle awareness.

        Uses path caching to avoid recomputing BFS every step - only recomputes when:
        - Target changed
        - Path parameters changed (reach_adjacent)
        - Next step is blocked
        - Path completed or invalid
        """

        start = (s.row, s.col)
        if start == target and not reach_adjacent:
            return self._actions.noop.Noop()

        goal_cells = compute_goal_cells(s, target, reach_adjacent, CellType)
        if not goal_cells:
            return self._actions.noop.Noop()

        # Check if we can reuse cached path
        path = None
        if (
            s.cached_path
            and len(s.cached_path) > 0
            and s.cached_path_target == target
            and s.cached_path_reach_adjacent == reach_adjacent
        ):
            # Validate cached path - check if next step is still walkable
            next_pos = s.cached_path[0]
            if path_is_traversable(s, next_pos[0], next_pos[1], CellType) or (
                allow_goal_block and next_pos in goal_cells
            ):
                # Cached path is valid! Use it
                path = s.cached_path
            # If next step blocked, fall through to recompute

        # Need to recompute path
        if path is None:
            path = shortest_path(s, start, goal_cells, allow_goal_block, CellType)
            # Cache the new path
            s.cached_path = path.copy() if path else None
            s.cached_path_target = target
            s.cached_path_reach_adjacent = reach_adjacent
        if not path:
            # No path found - try a random direction to escape
            random_action = self._try_random_direction(s)
            return random_action if random_action else self._actions.noop.Noop()

        # Get next step from path
        next_pos = path[0]

        # Advance cached path (remove the step we're about to take)
        if s.cached_path and len(s.cached_path) > 0:
            s.cached_path = s.cached_path[1:]  # Remove first element
            # Clear cache if we've reached the end
            if len(s.cached_path) == 0:
                s.cached_path = None
                s.cached_path_target = None

        # Convert next position to action
        dr = next_pos[0] - s.row
        dc = next_pos[1] - s.col

        # Check if there's an agent at the target location in observations
        # Calculate observation coordinates for the target cell
        target_obs_r = self._obs_hr + dr
        target_obs_c = self._obs_wr + dc

        if dr == -1 and dc == 0:
            action = "north"
        elif dr == 1 and dc == 0:
            action = "south"
        elif dr == 0 and dc == 1:
            action = "east"
        elif dr == 0 and dc == -1:
            action = "west"
        else:
            return self._actions.noop.Noop()

        # Check for agent collision and try alternative direction if blocked
        if self._is_agent_at_obs_location(s, target_obs_r, target_obs_c):
            # Agent collision detected! Try a random collision-free direction
            random_action = self._try_random_direction(s)
            if random_action:
                s.cached_path = None
                s.cached_path_target = None
                return random_action
            # No valid moves, just noop
            return self._actions.noop.Noop()

        return self._actions.move.Move(action)

    def _is_agent_at_obs_location(self, s: SimpleAgentState, obs_r: int, obs_c: int) -> bool:
        """Check if there's an agent at the given observation coordinates.

        Args:
            s: Agent state
            obs_r: Row in observation space (relative to agent's view)
            obs_c: Column in observation space (relative to agent's view)

        Returns:
            True if an agent is detected at that location
        """
        if s.current_obs is None:
            return False

        for tok in s.current_obs.tokens:
            if tok.location == (obs_r, obs_c):
                # Check for agent:group feature which indicates another agent
                if tok.feature.name == "agent:group":
                    return True
        return False

    def _move_into_cell(self, s: SimpleAgentState, target: tuple[int, int]) -> Action:
        """Return the action that attempts to step into the target cell.

        Checks for agent occupancy before moving to avoid collisions.
        """
        tr, tc = target
        if s.row == tr and s.col == tc:
            return self._actions.noop.Noop()
        dr = tr - s.row
        dc = tc - s.col

        # Check if another agent is at the target position
        if (tr, tc) in s.agent_occupancy:
            # Another agent is blocking the target, wait or try alternative
            random_action = self._try_random_direction(s)
            return random_action if random_action else self._actions.noop.Noop()

        if dr == -1:
            return self._actions.move.Move("north")
        if dr == 1:
            return self._actions.move.Move("south")
        if dc == 1:
            return self._actions.move.Move("east")
        if dc == -1:
            return self._actions.move.Move("west")
        # Fallback to pathfinder if offsets unexpected
        return self._move_towards(s, target, allow_goal_block=True)


# ============================================================================
# Policy Wrapper Classes
# ============================================================================


class BaselinePolicy(MultiAgentPolicy):
    short_names = ["cvc_simple", "scripted_baseline", "baseline", "simple_baseline"]

    def __init__(self, policy_env_info: PolicyEnvInterface, hyperparams: Optional[BaselineHyperparameters] = None):
        super().__init__(policy_env_info)
        self._agent_policies: dict[int, StatefulAgentPolicy[SimpleAgentState]] = {}
        self._hyperparams = hyperparams or BaselineHyperparameters()

    def agent_policy(self, agent_id: int) -> StatefulAgentPolicy[SimpleAgentState]:
        if agent_id not in self._agent_policies:
            self._agent_policies[agent_id] = StatefulAgentPolicy(
                BaselineAgentPolicyImpl(self._policy_env_info, agent_id, self._hyperparams),
                self._policy_env_info,
                agent_id=agent_id,
            )
        return self._agent_policies[agent_id]


RESOURCE_VIBE_ALIASES: dict[str, str] = {
    "carbon": "carbon_a",
    "oxygen": "oxygen_a",
    "germanium": "germanium_a",
    "silicon": "silicon_a",
    # Crafting resources (appear when crafting unclipping items)
    "decoder": "gear",
    "modulator": "gear",
    "resonator": "gear",
    "scrambler": "gear",
}<|MERGE_RESOLUTION|>--- conflicted
+++ resolved
@@ -106,13 +106,8 @@
         num_vibes = int(getattr(change_vibe_cfg, "number_of_vibes", 0))
         if num_vibes <= 1:
             return self._actions.noop.Noop()
-<<<<<<< HEAD
-        # Raise loudly if the requested vibe isn't registered; silently falling back
-        # to noop masks config errors and makes comparisons with other ports harder.
-=======
-
-        # Raise an exception if the vibe doesn't exist
->>>>>>> f11e6bf7
+        # Raise loudly if the requested vibe isn't registered instead of silently
+        # falling back to noop; otherwise config issues become very hard to spot.
         vibe = VIBE_BY_NAME.get(vibe_name)
         if vibe is None:
             raise Exception(f"No valid vibes called {vibe_name}")
