--- conflicted
+++ resolved
@@ -4,50 +4,11 @@
 from typing import Dict, Optional, cast
 
 import hydra
-<<<<<<< HEAD
-from omegaconf import DictConfig, ListConfig, OmegaConf
-=======
 from omegaconf import DictConfig, OmegaConf
 
 from mettagrid.util.hydra import config_from_path
->>>>>>> d923f227
 
 logger = logging.getLogger(__name__)
-
-
-def config_from_path(config_path: str, overrides: Optional[DictConfig | ListConfig] = None) -> DictConfig | ListConfig:
-    """
-    Load configuration from a path, with better error handling
-
-    Args:
-        config_path: Path to the configuration
-        overrides: Optional overrides to apply to the configuration
-
-    Returns:
-        The loaded configuration
-
-    Raises:
-        ValueError: If the config_path is None or if the configuration could not be loaded
-    """
-    if config_path is None:
-        raise ValueError("Config path cannot be None")
-
-    cfg = hydra.compose(config_name=config_path)
-
-    # when hydra loads a config, it "prefixes" the keys with the path of the config file.
-    # We don't want that prefix, so we remove it.
-    if config_path.startswith("/"):
-        config_path = config_path[1:]
-
-    for p in config_path.split("/")[:-1]:
-        cfg = cfg[p]
-
-    if overrides not in [None, {}]:
-        # Allow overrides that are not in the config.
-        OmegaConf.set_struct(cfg, False)
-        cfg = OmegaConf.merge(cfg, overrides)
-        OmegaConf.set_struct(cfg, True)
-    return cast(DictConfig, cfg)
 
 
 class Curriculum:
