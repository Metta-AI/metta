--- conflicted
+++ resolved
@@ -2,13 +2,9 @@
 import os
 import time
 from collections import defaultdict
-<<<<<<< HEAD
 from contextlib import nullcontext
-from typing import Any
-=======
 from typing import Any, Dict, Set
 from uuid import UUID
->>>>>>> c2c97f7a
 
 import einops
 import numpy as np
@@ -95,18 +91,10 @@
         self.stats = defaultdict(list)
         self.wandb_run = wandb_run
         self.policy_store = policy_store
-<<<<<<< HEAD
-        self._current_eval_score = None
-        self._eval_grouped_scores = {}
-        self._eval_suite_avgs = {}
-        self._eval_categories = set()
-=======
-        self.average_reward = 0.0
         self._current_eval_score: float | None = None
         self._eval_grouped_scores: Dict[str, float] = {}
         self._eval_suite_avgs: Dict[str, float] = {}
         self._eval_categories: Set[str] = set()
->>>>>>> c2c97f7a
 
         curriculum_config = trainer_cfg.get("curriculum", trainer_cfg.get("env", {}))
         env_overrides = DictConfig({"env_overrides": trainer_cfg.env_overrides})
@@ -161,23 +149,15 @@
         self._last_agent_step = self.agent_step
         self._total_minibatches = 0
 
-<<<<<<< HEAD
+        self._stats_epoch_start = self.epoch
+        self._stats_epoch_id: UUID | None = None
+        self._stats_run_id: UUID | None = None
+
         # Optimizer
         assert trainer_cfg.optimizer.type in ("adam", "muon"), (
             f"Optimizer type must be 'adam' or 'muon', got {trainer_cfg.optimizer.type}"
         )
         opt_cls = torch.optim.Adam if trainer_cfg.optimizer.type == "adam" else ForeachMuon
-=======
-        self._stats_epoch_start = self.epoch
-        self._stats_epoch_id: UUID | None = None
-        self._stats_run_id: UUID | None = None
-
-        assert self.trainer_cfg.optimizer.type in (
-            "adam",
-            "muon",
-        ), f"Optimizer type must be 'adam' or 'muon', got {self.trainer_cfg.optimizer.type}"
-        opt_cls = torch.optim.Adam if self.trainer_cfg.optimizer.type == "adam" else ForeachMuon
->>>>>>> c2c97f7a
         self.optimizer = opt_cls(
             self.policy.parameters(),
             lr=trainer_cfg.optimizer.learning_rate,
