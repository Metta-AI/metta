--- conflicted
+++ resolved
@@ -61,7 +61,7 @@
 # outside of the base there are assemblers with better recipes than assemblers in the base
 
 
-#integrate facility training environments
+# integrate facility training environments
 curriculum_args = {
     "multi_agent_singles": {
         "num_cogs": [2, 4, 8, 12, 24],
@@ -165,7 +165,7 @@
         "silicon_extractor_positions": [["Any"]],
         "num_obj_distribution": [2, 4, 8, 10, 15],
         "chest_positions": [["N"]],
-        "regeneration_rate": [2,4,6],
+        "regeneration_rate": [2, 4, 6],
         "shareable_energy": [False],
         "use_terrain": [True],
         "sizes": ["small", "medium"],
@@ -181,7 +181,7 @@
         "silicon_extractor_positions": [["Any"], ["Any", "Any"]],
         "num_obj_distribution": [2, 4, 8, 10, 15],
         "chest_positions": [["N", "S"]],
-        "regeneration_rate": [2,4,6],
+        "regeneration_rate": [2, 4, 6],
         "shareable_energy": [True],
         "use_terrain": [True],
         "sizes": ["small", "medium"],
@@ -354,7 +354,7 @@
         "use_terrain": True,
         "sizes": "medium",
     },
-    #ADD DAVIDS ENVS
+    # ADD DAVIDS ENVS
 }
 
 
@@ -683,11 +683,7 @@
                 [
                     "./devops/skypilot/launch.py",
                     "experiments.recipes.cogs_v_clips.level_1.train",
-<<<<<<< HEAD
-                    f"run=cogs_v_clips.level_1.{curriculum_style}_{architecture}.eval_local.{time.strftime('%Y-%m-%d')}",
-=======
                     f"run=cogs_v_clips.level_1.eval_local.{curriculum_style}_{architecture}.{time.strftime('%Y-%m-%d')}",
->>>>>>> b54a2087
                     f"curriculum_style={curriculum_style}",
                     f"architecture={architecture}",
                     "--gpus=4",
