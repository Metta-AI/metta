--- conflicted
+++ resolved
@@ -2,7 +2,10 @@
 
 import numpy as np
 
-from mettagrid import MettaGridEnv
+from mettagrid import (
+    MettaGridEnv,
+    dtype_actions,
+)
 from mettagrid.mettagrid_c import MettaGrid
 from mettagrid.test_support.orientation import Orientation
 
@@ -29,11 +32,7 @@
     if seed is not None:
         np.random.seed(seed)
 
-<<<<<<< HEAD
     actions = np.zeros((num_agents,), dtype=dtype_actions)
-=======
-    actions = np.zeros((num_agents,), dtype=np.int32)
->>>>>>> dc114cff
 
     for i in range(num_agents):
         if force_action_type is None:
@@ -67,11 +66,7 @@
     # Get initial position for verification
     position_before = get_agent_position(env, agent_idx)
 
-<<<<<<< HEAD
     move_action = np.zeros((env.num_agents,), dtype=dtype_actions)
-=======
-    move_action = np.zeros((env.num_agents,), dtype=np.int32)
->>>>>>> dc114cff
     move_action[agent_idx] = action_names.index(move_action_name)
 
     env.step(move_action)
@@ -133,11 +128,7 @@
         print(f"  Before: {result['orientation_before']}")
 
         # Perform rotation
-<<<<<<< HEAD
         rotate_action = np.zeros((env.num_agents,), dtype=dtype_actions)
-=======
-        rotate_action = np.zeros((env.num_agents,), dtype=np.int32)
->>>>>>> dc114cff
         rotate_action[agent_idx] = rotate_action_idx
 
         env.step(rotate_action)
@@ -194,11 +185,7 @@
     noop_idx = action_names.index("noop")
 
     # Perform noop
-<<<<<<< HEAD
     noop_action = np.zeros((env.num_agents,), dtype=dtype_actions)
-=======
-    noop_action = np.zeros((env.num_agents,), dtype=np.int32)
->>>>>>> dc114cff
     noop_action[agent_idx] = noop_idx
     env.step(noop_action)
 
@@ -243,32 +230,6 @@
 
     action_names = env.action_names()
 
-<<<<<<< HEAD
-    attack_variants = [name for name in action_names if name.startswith("attack_")]
-    fallback_attack = None
-    if "attack" in action_names:
-        fallback_attack = "attack"
-    elif "attack_nearest" in action_names:
-        fallback_attack = "attack_nearest"
-
-    selected_arg: Optional[int] = None
-    if attack_variants:
-        candidate_arg = max(0, min(target_arg, len(attack_variants) - 1))
-        attack_name = f"attack_{candidate_arg}"
-        if attack_name in action_names:
-            attack_idx = action_names.index(attack_name)
-            selected_arg = candidate_arg
-        elif fallback_attack is not None:
-            attack_idx = action_names.index(fallback_attack)
-        else:
-            result["error"] = f"Attack variant {attack_name} not available"
-            return result
-    else:
-        if fallback_attack is None:
-            result["error"] = "Attack action not available"
-            return result
-        attack_idx = action_names.index(fallback_attack)
-=======
     attack_variants = sorted(
         (name for name in action_names if name.startswith("attack_") and name.removeprefix("attack_").isdigit()),
         key=lambda n: int(n.split("_", maxsplit=1)[1]),
@@ -291,7 +252,6 @@
         return result
 
     attack_idx = action_names.index(attack_name)
->>>>>>> dc114cff
 
     # Get initial state for comparison
     objects_before = env.grid_objects()
@@ -304,11 +264,7 @@
             break
 
     # Perform attack
-<<<<<<< HEAD
     attack_action = np.zeros((env.num_agents,), dtype=dtype_actions)
-=======
-    attack_action = np.zeros((env.num_agents,), dtype=np.int32)
->>>>>>> dc114cff
     attack_action[agent_idx] = attack_idx
     env.step(attack_action)
 
@@ -404,11 +360,7 @@
     result["position_before"] = get_agent_position(env, agent_idx)
 
     # Perform swap
-<<<<<<< HEAD
     swap_action = np.zeros((env.num_agents,), dtype=dtype_actions)
-=======
-    swap_action = np.zeros((env.num_agents,), dtype=np.int32)
->>>>>>> dc114cff
     swap_action[agent_idx] = swap_idx
     env.step(swap_action)
 
@@ -431,11 +383,7 @@
         action_names = env.action_names()
         if "noop" in action_names:
             noop_idx = action_names.index("noop")
-<<<<<<< HEAD
             noop_action = np.zeros((env.num_agents,), dtype=dtype_actions)
-=======
-            noop_action = np.zeros((env.num_agents,), dtype=np.int32)
->>>>>>> dc114cff
             noop_action[agent_idx] = noop_idx
             obs, _, _, _, _ = env.step(noop_action)
             return obs.copy()
