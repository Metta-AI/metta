#include <gtest/gtest.h>

#include "actions/attack.hpp"
#include "actions/get_output.hpp"
#include "actions/put_recipe_items.hpp"
#include "event.hpp"
#include "grid.hpp"
#include "objects/agent.hpp"
#include "objects/constants.hpp"
#include "objects/converter.hpp"
#include "objects/wall.hpp"
#include "types.hpp"

// Test-specific inventory item type constants
namespace TestItems {
constexpr uint8_t ORE = 0;
constexpr uint8_t LASER = 1;
constexpr uint8_t ARMOR = 2;
constexpr uint8_t HEART = 3;
constexpr uint8_t CONVERTER = 4;
}  // namespace TestItems

namespace TestRewards {
constexpr float ORE = 0.125f;
constexpr float LASER = 0.0f;
constexpr float ARMOR = 0.0f;
constexpr float HEART = 1.0f;
}  // namespace TestRewards

// Pure C++ tests without any Python/pybind dependencies - we will test those with pytest
class MettaGridCppTest : public ::testing::Test {
protected:
  void SetUp() override {}

  void TearDown() override {}

  // Helper function to create test resource_limits map
  std::map<uint8_t, InventoryQuantity> create_test_resource_limits() {
    std::map<uint8_t, InventoryQuantity> resource_limits;
    resource_limits[TestItems::ORE] = 50;
    resource_limits[TestItems::LASER] = 50;
    resource_limits[TestItems::ARMOR] = 50;
    resource_limits[TestItems::HEART] = 50;
    return resource_limits;
  }

  // Helper function to create test rewards map
  std::map<uint8_t, RewardType> create_test_rewards() {
    std::map<uint8_t, RewardType> rewards;
    rewards[TestItems::ORE] = TestRewards::ORE;
    rewards[TestItems::LASER] = TestRewards::LASER;
    rewards[TestItems::ARMOR] = TestRewards::ARMOR;
    rewards[TestItems::HEART] = TestRewards::HEART;
    return rewards;
  }

  // Helper function to create test resource_reward_max map
  std::map<uint8_t, RewardType> create_test_resource_reward_max() {
    std::map<uint8_t, RewardType> resource_reward_max;
    resource_reward_max[TestItems::ORE] = 10.0f;
    resource_reward_max[TestItems::LASER] = 10.0f;
    resource_reward_max[TestItems::ARMOR] = 10.0f;
    return resource_reward_max;
  }

  AgentConfig create_test_agent_config() {
    return AgentConfig(0,                                  // type_id
                       "agent",                            // type_name
                       1,                                  // group_id
                       "test_group",                       // group_name
                       100,                                // freeze_duration
                       0.0f,                               // action_failure_penalty
                       create_test_resource_limits(),      // resource_limits
                       create_test_rewards(),              // resource_rewards
                       create_test_resource_reward_max(),  // resource_reward_max
                       {},                                 // stat_rewards
                       {},                                 // stat_reward_max
                       0.0f,                               // group_reward_pct
                       0);                                 // glyph
  }
};

// ==================== Agent Tests ====================

TEST_F(MettaGridCppTest, AgentRewards) {
  AgentConfig agent_cfg = create_test_agent_config();
  std::unique_ptr<Agent> agent(new Agent(0, 0, agent_cfg));

  // Test reward values
  EXPECT_FLOAT_EQ(agent->resource_rewards[TestItems::ORE], 0.125f);
  EXPECT_FLOAT_EQ(agent->resource_rewards[TestItems::LASER], 0.0f);
  EXPECT_FLOAT_EQ(agent->resource_rewards[TestItems::ARMOR], 0.0f);
  EXPECT_FLOAT_EQ(agent->resource_rewards[TestItems::HEART], 1.0f);
}

TEST_F(MettaGridCppTest, AgentInventoryUpdate) {
  AgentConfig agent_cfg = create_test_agent_config();
  std::unique_ptr<Agent> agent(new Agent(0, 0, agent_cfg));

  float agent_reward = 0.0f;
  agent->init(&agent_reward);

  // Test adding items
  int delta = agent->update_inventory(TestItems::ORE, 5);
  EXPECT_EQ(delta, 5);
  EXPECT_EQ(agent->inventory[TestItems::ORE], 5);
  EXPECT_FLOAT_EQ(agent_reward, 0.625f);  // 5 * 0.125

  // Test removing items
  delta = agent->update_inventory(TestItems::ORE, -2);
  EXPECT_EQ(delta, -2);
  EXPECT_EQ(agent->inventory[TestItems::ORE], 3);
  EXPECT_FLOAT_EQ(agent_reward, 0.375f);  // 3 * 0.125

  // Test hitting zero
  delta = agent->update_inventory(TestItems::ORE, -10);
  EXPECT_EQ(delta, -3);  // Should only remove what's available
  // check that the item is not in the inventory
  EXPECT_EQ(agent->inventory.find(TestItems::ORE), agent->inventory.end());
  EXPECT_FLOAT_EQ(agent_reward, 0.0f);

  // Test hitting resource_limits limit
  agent->update_inventory(TestItems::ORE, 30);
  delta = agent->update_inventory(TestItems::ORE, 50);  // resource_limits is 50
  EXPECT_EQ(delta, 20);                                 // Should only add up to resource_limits
  EXPECT_EQ(agent->inventory[TestItems::ORE], 50);
  EXPECT_FLOAT_EQ(agent_reward, 6.25f);  // 50 * 0.125
}

// Test for reward capping behavior with a lower cap to actually hit it
TEST_F(MettaGridCppTest, AgentInventoryUpdate_RewardCappingBehavior) {
  // Create a custom config with a lower ore reward cap that we can actually hit
  auto resource_limits = create_test_resource_limits();
  auto rewards = create_test_rewards();

  // Set a lower cap for ORE so we can actually test capping
  std::map<uint8_t, RewardType> resource_reward_max;
  resource_reward_max[TestItems::ORE] = 2.0f;  // Cap at 2.0 instead of 10.0

  AgentConfig agent_cfg(
<<<<<<< HEAD
      0, "agent", 1, "test_group", 100, 0.0f, resource_limits, rewards, resource_reward_max, {}, {}, 0.0f, 0);

  std::unique_ptr<Agent> agent(new Agent(0, 0, agent_cfg));
  float dummy_reward = 0.0f;
  agent->init(&dummy_reward);

  // Test 1: Add items up to the cap
  // 16 ORE * 0.125 = 2.0 (exactly at cap)
  int delta = agent->update_inventory(TestItems::ORE, 16);
  EXPECT_EQ(delta, 16);
  EXPECT_FLOAT_EQ(agent->current_resource_reward, 2.0f);

  // Test 2: Add more items beyond the cap
  // 32 ORE * 0.125 = 4.0, but capped at 2.0
  delta = agent->update_inventory(TestItems::ORE, 16);
  EXPECT_EQ(delta, 16);
  EXPECT_FLOAT_EQ(agent->current_resource_reward, 2.0f);  // Still capped at 2.0

  // Test 3: Remove some items while still over cap
  // 24 ORE * 0.125 = 3.0, but still capped at 2.0
  delta = agent->update_inventory(TestItems::ORE, -8);
  EXPECT_EQ(delta, -8);
  EXPECT_FLOAT_EQ(agent->current_resource_reward, 2.0f);  // Should remain at cap

  // Test 4: Remove enough items to go below cap
  // 12 ORE * 0.125 = 1.5 (now below cap)
  delta = agent->update_inventory(TestItems::ORE, -12);
  EXPECT_EQ(delta, -12);
  EXPECT_FLOAT_EQ(agent->current_resource_reward, 1.5f);  // Now tracking actual value

  // Test 5: Add items again, but not enough to hit cap
  // 14 ORE * 0.125 = 1.75 (still below cap)
  delta = agent->update_inventory(TestItems::ORE, 2);
  EXPECT_EQ(delta, 2);
  EXPECT_FLOAT_EQ(agent->current_resource_reward, 1.75f);

  // Test 6: Add items to go over cap again
  // 20 ORE * 0.125 = 2.5, but capped at 2.0
  delta = agent->update_inventory(TestItems::ORE, 6);
  EXPECT_EQ(delta, 6);
  EXPECT_FLOAT_EQ(agent->current_resource_reward, 2.0f);
}

// Test multiple item types with different caps
TEST_F(MettaGridCppTest, AgentInventoryUpdate_MultipleItemCaps) {
  auto resource_limits = create_test_resource_limits();
  auto rewards = create_test_rewards();

  // Set different caps for different items
  std::map<uint8_t, RewardType> resource_reward_max;
  resource_reward_max[TestItems::ORE] = 2.0f;     // Low cap for ORE
  resource_reward_max[TestItems::HEART] = 30.0f;  // Cap for HEART
  // LASER and ARMOR have no caps

  AgentConfig agent_cfg(
      0, "agent", 1, "test_group", 100, 0.0f, resource_limits, rewards, resource_reward_max, {}, {}, 0.0f, 0);

  std::unique_ptr<Agent> agent(new Agent(0, 0, agent_cfg));
  float dummy_reward = 0.0f;
  agent->init(&dummy_reward);

  // Add ORE beyond its cap
  agent->update_inventory(TestItems::ORE, 50);  // 50 * 0.125 = 6.25, capped at 2.0
  EXPECT_FLOAT_EQ(agent->current_resource_reward, 2.0f);

  // Add HEART up to its cap
  agent->update_inventory(TestItems::HEART, 30);           // 30 * 1.0 = 30.0
  EXPECT_FLOAT_EQ(agent->current_resource_reward, 32.0f);  // 2.0 + 30.0

  // Add more HEART beyond its cap
  agent->update_inventory(TestItems::HEART, 10);           // 40 * 1.0 = 40.0, capped at 30.0
  EXPECT_FLOAT_EQ(agent->current_resource_reward, 32.0f);  // Still 2.0 + 30.0

  // Remove some ORE (still over cap)
  agent->update_inventory(TestItems::ORE, -10);            // 40 * 0.125 = 5.0, still capped at 2.0
  EXPECT_FLOAT_EQ(agent->current_resource_reward, 32.0f);  // No change

  // Remove ORE to go below cap
  agent->update_inventory(TestItems::ORE, -35);              // 5 * 0.125 = 0.625
  EXPECT_FLOAT_EQ(agent->current_resource_reward, 30.625f);  // 0.625 + 30.0

  // Remove HEART to go below its cap
  agent->update_inventory(TestItems::HEART, -15);            // 25 * 1.0 = 25.0
  EXPECT_FLOAT_EQ(agent->current_resource_reward, 25.625f);  // 0.625 + 25.0
=======
      0, "agent", 1, "test_group", 100, 0.0f, resource_limits, rewards, resource_reward_max, {}, {}, 0.0f);

  std::unique_ptr<Agent> agent(new Agent(0, 0, agent_cfg));
  float agent_reward = 0.0f;
  agent->init(&agent_reward);

  // Test 1: Add items up to the cap
  // 16 ORE * 0.125 = 2.0 (exactly at cap)
  int delta = agent->update_inventory(TestItems::ORE, 16);
  EXPECT_EQ(delta, 16);
  EXPECT_EQ(agent->inventory[TestItems::ORE], 16);
  EXPECT_FLOAT_EQ(agent_reward, 2.0f);

  // Test 2: Add more items beyond the cap
  // 32 ORE * 0.125 = 4.0, but capped at 2.0
  delta = agent->update_inventory(TestItems::ORE, 16);
  EXPECT_EQ(delta, 16);
  EXPECT_EQ(agent->inventory[TestItems::ORE], 32);
  EXPECT_FLOAT_EQ(agent_reward, 2.0f);  // Still capped at 2.0

  // Test 3: Remove some items while still over cap
  // 24 ORE * 0.125 = 3.0, but still capped at 2.0
  delta = agent->update_inventory(TestItems::ORE, -8);
  EXPECT_EQ(delta, -8);
  EXPECT_EQ(agent->inventory[TestItems::ORE], 24);
  EXPECT_FLOAT_EQ(agent_reward, 2.0f);  // Should remain at cap

  // Test 4: Remove enough items to go below cap
  // 12 ORE * 0.125 = 1.5 (now below cap)
  delta = agent->update_inventory(TestItems::ORE, -12);
  EXPECT_EQ(delta, -12);
  EXPECT_EQ(agent->inventory[TestItems::ORE], 12);
  EXPECT_FLOAT_EQ(agent_reward, 1.5f);  // Now tracking actual value

  // Test 5: Add items again, but not enough to hit cap
  // 14 ORE * 0.125 = 1.75 (still below cap)
  delta = agent->update_inventory(TestItems::ORE, 2);
  EXPECT_EQ(delta, 2);
  EXPECT_EQ(agent->inventory[TestItems::ORE], 14);
  EXPECT_FLOAT_EQ(agent_reward, 1.75f);

  // Test 6: Add items to go over cap again
  // 20 ORE * 0.125 = 2.5, but capped at 2.0
  delta = agent->update_inventory(TestItems::ORE, 6);
  EXPECT_EQ(delta, 6);
  EXPECT_EQ(agent->inventory[TestItems::ORE], 20);
  EXPECT_FLOAT_EQ(agent_reward, 2.0f);
}

// Test multiple item types with different caps
TEST_F(MettaGridCppTest, AgentInventoryUpdate_MultipleItemCaps) {
  auto resource_limits = create_test_resource_limits();
  auto rewards = create_test_rewards();

  // Set different caps for different items
  std::map<uint8_t, RewardType> resource_reward_max;
  resource_reward_max[TestItems::ORE] = 2.0f;     // Low cap for ORE
  resource_reward_max[TestItems::HEART] = 30.0f;  // Cap for HEART
  // LASER and ARMOR have no caps

  AgentConfig agent_cfg(
      0, "agent", 1, "test_group", 100, 0.0f, resource_limits, rewards, resource_reward_max, {}, {}, 0.0f);

  std::unique_ptr<Agent> agent(new Agent(0, 0, agent_cfg));
  float agent_reward = 0.0f;
  agent->init(&agent_reward);

  // Add ORE beyond its cap
  agent->update_inventory(TestItems::ORE, 50);  // 50 * 0.125 = 6.25, capped at 2.0
  EXPECT_EQ(agent->inventory[TestItems::ORE], 50);
  EXPECT_FLOAT_EQ(agent_reward, 2.0f);

  // Add HEART up to its cap
  agent->update_inventory(TestItems::HEART, 30);  // 30 * 1.0 = 30.0
  EXPECT_EQ(agent->inventory[TestItems::HEART], 30);
  EXPECT_FLOAT_EQ(agent_reward, 32.0f);  // 2.0 + 30.0

  // Add more HEART beyond its cap
  agent->update_inventory(TestItems::HEART, 10);  // 40 * 1.0 = 40.0, capped at 30.0
  EXPECT_EQ(agent->inventory[TestItems::HEART], 40);
  EXPECT_FLOAT_EQ(agent_reward, 32.0f);  // Still 2.0 + 30.0

  // Remove some ORE (still over cap)
  agent->update_inventory(TestItems::ORE, -10);  // 40 * 0.125 = 5.0, still capped at 2.0
  EXPECT_EQ(agent->inventory[TestItems::ORE], 40);
  EXPECT_FLOAT_EQ(agent_reward, 32.0f);  // No change

  // Remove ORE to go below cap
  agent->update_inventory(TestItems::ORE, -35);  // 5 * 0.125 = 0.625
  EXPECT_EQ(agent->inventory[TestItems::ORE], 5);
  EXPECT_FLOAT_EQ(agent_reward, 30.625f);  // 0.625 + 30.0

  // Remove HEART to go below its cap
  agent->update_inventory(TestItems::HEART, -15);  // 25 * 1.0 = 25.0
  EXPECT_EQ(agent->inventory[TestItems::HEART], 25);
  EXPECT_FLOAT_EQ(agent_reward, 25.625f);  // 0.625 + 25.0
>>>>>>> 46352e51
}

// Test edge case: going to zero
TEST_F(MettaGridCppTest, AgentInventoryUpdate_RewardToZero) {
  auto resource_limits = create_test_resource_limits();
  auto rewards = create_test_rewards();

  std::map<uint8_t, RewardType> resource_reward_max;
  resource_reward_max[TestItems::ORE] = 2.0f;

  AgentConfig agent_cfg(
<<<<<<< HEAD
      0, "agent", 1, "test_group", 100, 0.0f, resource_limits, rewards, resource_reward_max, {}, {}, 0.0f, 0);

  std::unique_ptr<Agent> agent(new Agent(0, 0, agent_cfg));
  float dummy_reward = 0.0f;
  agent->init(&dummy_reward);

  // Add items beyond cap
  agent->update_inventory(TestItems::ORE, 50);
  EXPECT_FLOAT_EQ(agent->current_resource_reward, 2.0f);

  // Remove all items
  agent->update_inventory(TestItems::ORE, -50);
  EXPECT_FLOAT_EQ(agent->current_resource_reward, 0.0f);
=======
      0, "agent", 1, "test_group", 100, 0.0f, resource_limits, rewards, resource_reward_max, {}, {}, 0.0f);

  std::unique_ptr<Agent> agent(new Agent(0, 0, agent_cfg));
  float agent_reward = 0.0f;
  agent->init(&agent_reward);

  // Add items beyond cap
  agent->update_inventory(TestItems::ORE, 50);
  EXPECT_EQ(agent->inventory[TestItems::ORE], 50);
  EXPECT_FLOAT_EQ(agent_reward, 2.0f);

  // Remove all items
  agent->update_inventory(TestItems::ORE, -50);
  // When inventory goes to zero, the item should be removed from the map
  EXPECT_EQ(agent->inventory.find(TestItems::ORE), agent->inventory.end());
  EXPECT_FLOAT_EQ(agent_reward, 0.0f);
>>>>>>> 46352e51
}

// ==================== Grid Tests ====================

TEST_F(MettaGridCppTest, GridCreation) {
  Grid grid(5, 10);  // row/height, col/width

  EXPECT_EQ(grid.width, 10);
  EXPECT_EQ(grid.height, 5);
}

TEST_F(MettaGridCppTest, GridObjectManagement) {
  Grid grid(10, 10);

  // Create and add an agent
  AgentConfig agent_cfg = create_test_agent_config();
  Agent* agent = new Agent(2, 3, agent_cfg);

  grid.add_object(agent);

  EXPECT_NE(agent->id, 0);  // Should have been assigned a valid ID
  EXPECT_EQ(agent->location.r, 2);
  EXPECT_EQ(agent->location.c, 3);

  // Verify we can retrieve the agent
  auto retrieved_agent = grid.object(agent->id);
  EXPECT_EQ(retrieved_agent, agent);

  // Verify it's at the expected location
  auto agent_at_location = grid.object_at(GridLocation(2, 3, GridLayer::AgentLayer));
  EXPECT_EQ(agent_at_location, agent);
}

// ==================== Action Tests ====================

TEST_F(MettaGridCppTest, AttackAction) {
  Grid grid(10, 10);

  // Create attacker and target
  AgentConfig attacker_cfg = create_test_agent_config();
  attacker_cfg.group_name = "red";
  Agent* attacker = new Agent(2, 0, attacker_cfg);
  AgentConfig target_cfg = create_test_agent_config();
  target_cfg.group_name = "blue";
  target_cfg.group_id = 2;
  Agent* target = new Agent(0, 0, target_cfg);

  float attacker_reward = 0.0f;
  float target_reward = 0.0f;
  attacker->init(&attacker_reward);
  target->init(&target_reward);

  grid.add_object(attacker);
  grid.add_object(target);

  // Give attacker a laser
  attacker->update_inventory(TestItems::LASER, 2);
  EXPECT_EQ(attacker->inventory[TestItems::LASER], 2);

  // Give target some items and armor
  target->update_inventory(TestItems::ARMOR, 5);
  target->update_inventory(TestItems::HEART, 3);
  EXPECT_EQ(target->inventory[TestItems::ARMOR], 5);
  EXPECT_EQ(target->inventory[TestItems::HEART], 3);

  // Verify attacker orientation
  EXPECT_EQ(attacker->orientation, Orientation::Up);

  // Create attack action handler
  AttackActionConfig attack_cfg({{TestItems::LASER, 1}}, {{TestItems::LASER, 1}}, {{TestItems::ARMOR, 3}});
  Attack attack(attack_cfg);
  attack.init(&grid);

  // Perform attack (arg 5 targets directly in front)
  bool success = attack.handle_action(attacker->id, 5);
  // Hitting a target with armor counts as success
  EXPECT_TRUE(success);

  // Verify that the combat material was consumed
  EXPECT_EQ(attacker->inventory[TestItems::LASER], 1);
  EXPECT_EQ(target->inventory[TestItems::ARMOR], 2);

  // Verify target was not frozen or robbed
  EXPECT_EQ(target->frozen, 0);
  EXPECT_EQ(target->inventory[TestItems::HEART], 3);

  // Attack again, now that armor is gone
  success = attack.handle_action(attacker->id, 5);
  EXPECT_TRUE(success);

  // Verify target's inventory was stolen
  EXPECT_EQ(target->inventory[TestItems::HEART], 0);
  EXPECT_EQ(attacker->inventory[TestItems::HEART], 3);
  // Humorously, the defender's armor was also stolen!
  EXPECT_EQ(target->inventory[TestItems::ARMOR], 0);
  EXPECT_EQ(attacker->inventory[TestItems::ARMOR], 2);
}

TEST_F(MettaGridCppTest, PutRecipeItems) {
  Grid grid(10, 10);

  AgentConfig agent_cfg = create_test_agent_config();
  agent_cfg.group_name = "red";
  agent_cfg.group_id = 1;
  Agent* agent = new Agent(1, 0, agent_cfg);
  float agent_reward = 0.0f;
  agent->init(&agent_reward);

  grid.add_object(agent);

  // Create a generator that takes red ore and outputs batteries
  ConverterConfig generator_cfg(TestItems::CONVERTER,     // type_id
                                "generator",              // type_name
                                {{TestItems::ORE, 1}},    // input_resources
                                {{TestItems::ARMOR, 1}},  // output_resources
                                0,                        // max_output
                                1,                        // conversion_ticks
                                10,                       // cooldown
                                0,                        // initial_resource_count
                                0,                        // color
                                false);                   // recipe_details_obs
  EventManager event_manager;
  Converter* generator = new Converter(0, 0, generator_cfg);
  grid.add_object(generator);
  generator->set_event_manager(&event_manager);

  // Give agent some items
  agent->update_inventory(TestItems::ORE, 1);
  agent->update_inventory(TestItems::HEART, 1);

  // Create put_items action handler
  ActionConfig put_cfg({}, {});
  PutRecipeItems put(put_cfg);
  put.init(&grid);

  // Test putting matching items
  bool success = put.handle_action(agent->id, 0);
  EXPECT_TRUE(success);
  EXPECT_EQ(agent->inventory[TestItems::ORE], 0);      // Ore consumed
  EXPECT_EQ(agent->inventory[TestItems::HEART], 1);    // Heart unchanged
  EXPECT_EQ(generator->inventory[TestItems::ORE], 1);  // Ore added to generator

  // Test putting non-matching items
  success = put.handle_action(agent->id, 0);
  EXPECT_FALSE(success);                                 // Should fail since we only have heart left
  EXPECT_EQ(agent->inventory[TestItems::HEART], 1);      // Heart unchanged
  EXPECT_EQ(generator->inventory[TestItems::HEART], 0);  // No heart in generator
}

TEST_F(MettaGridCppTest, GetOutput) {
  Grid grid(10, 10);

  AgentConfig agent_cfg = create_test_agent_config();
  agent_cfg.group_name = "red";
  agent_cfg.group_id = 1;
  Agent* agent = new Agent(1, 0, agent_cfg);
  float agent_reward = 0.0f;
  agent->init(&agent_reward);

  grid.add_object(agent);

  // Create a generator with initial output
  ConverterConfig generator_cfg(TestItems::CONVERTER,     // type_id
                                "generator",              // type_name
                                {{TestItems::ORE, 1}},    // input_resources
                                {{TestItems::ARMOR, 1}},  // output_resources
                                1,                        // max_output
                                1,                        // conversion_ticks
                                10,                       // cooldown
                                1,                        // initial_items
                                0,                        // color
                                false);                   // recipe_details_obs
  EventManager event_manager;
  Converter* generator = new Converter(0, 0, generator_cfg);
  grid.add_object(generator);
  generator->set_event_manager(&event_manager);

  // Give agent some items
  agent->update_inventory(TestItems::ORE, 1);

  // Create get_output action handler
  ActionConfig get_cfg({}, {});
  GetOutput get(get_cfg);
  get.init(&grid);

  // Test getting output
  bool success = get.handle_action(agent->id, 0);
  EXPECT_TRUE(success);
  EXPECT_EQ(agent->inventory[TestItems::ORE], 1);        // Still have ore
  EXPECT_EQ(agent->inventory[TestItems::ARMOR], 1);      // Also have armor
  EXPECT_EQ(generator->inventory[TestItems::ARMOR], 0);  // Generator gave away its armor
}

// ==================== Event System Tests ====================

TEST_F(MettaGridCppTest, EventManager) {
  Grid grid(10, 10);
  EventManager event_manager;

  // Test that event manager can be initialized
  // (This is a basic test - more complex event testing would require more setup)
  EXPECT_NO_THROW(event_manager.process_events(1));
}<|MERGE_RESOLUTION|>--- conflicted
+++ resolved
@@ -138,92 +138,6 @@
   resource_reward_max[TestItems::ORE] = 2.0f;  // Cap at 2.0 instead of 10.0
 
   AgentConfig agent_cfg(
-<<<<<<< HEAD
-      0, "agent", 1, "test_group", 100, 0.0f, resource_limits, rewards, resource_reward_max, {}, {}, 0.0f, 0);
-
-  std::unique_ptr<Agent> agent(new Agent(0, 0, agent_cfg));
-  float dummy_reward = 0.0f;
-  agent->init(&dummy_reward);
-
-  // Test 1: Add items up to the cap
-  // 16 ORE * 0.125 = 2.0 (exactly at cap)
-  int delta = agent->update_inventory(TestItems::ORE, 16);
-  EXPECT_EQ(delta, 16);
-  EXPECT_FLOAT_EQ(agent->current_resource_reward, 2.0f);
-
-  // Test 2: Add more items beyond the cap
-  // 32 ORE * 0.125 = 4.0, but capped at 2.0
-  delta = agent->update_inventory(TestItems::ORE, 16);
-  EXPECT_EQ(delta, 16);
-  EXPECT_FLOAT_EQ(agent->current_resource_reward, 2.0f);  // Still capped at 2.0
-
-  // Test 3: Remove some items while still over cap
-  // 24 ORE * 0.125 = 3.0, but still capped at 2.0
-  delta = agent->update_inventory(TestItems::ORE, -8);
-  EXPECT_EQ(delta, -8);
-  EXPECT_FLOAT_EQ(agent->current_resource_reward, 2.0f);  // Should remain at cap
-
-  // Test 4: Remove enough items to go below cap
-  // 12 ORE * 0.125 = 1.5 (now below cap)
-  delta = agent->update_inventory(TestItems::ORE, -12);
-  EXPECT_EQ(delta, -12);
-  EXPECT_FLOAT_EQ(agent->current_resource_reward, 1.5f);  // Now tracking actual value
-
-  // Test 5: Add items again, but not enough to hit cap
-  // 14 ORE * 0.125 = 1.75 (still below cap)
-  delta = agent->update_inventory(TestItems::ORE, 2);
-  EXPECT_EQ(delta, 2);
-  EXPECT_FLOAT_EQ(agent->current_resource_reward, 1.75f);
-
-  // Test 6: Add items to go over cap again
-  // 20 ORE * 0.125 = 2.5, but capped at 2.0
-  delta = agent->update_inventory(TestItems::ORE, 6);
-  EXPECT_EQ(delta, 6);
-  EXPECT_FLOAT_EQ(agent->current_resource_reward, 2.0f);
-}
-
-// Test multiple item types with different caps
-TEST_F(MettaGridCppTest, AgentInventoryUpdate_MultipleItemCaps) {
-  auto resource_limits = create_test_resource_limits();
-  auto rewards = create_test_rewards();
-
-  // Set different caps for different items
-  std::map<uint8_t, RewardType> resource_reward_max;
-  resource_reward_max[TestItems::ORE] = 2.0f;     // Low cap for ORE
-  resource_reward_max[TestItems::HEART] = 30.0f;  // Cap for HEART
-  // LASER and ARMOR have no caps
-
-  AgentConfig agent_cfg(
-      0, "agent", 1, "test_group", 100, 0.0f, resource_limits, rewards, resource_reward_max, {}, {}, 0.0f, 0);
-
-  std::unique_ptr<Agent> agent(new Agent(0, 0, agent_cfg));
-  float dummy_reward = 0.0f;
-  agent->init(&dummy_reward);
-
-  // Add ORE beyond its cap
-  agent->update_inventory(TestItems::ORE, 50);  // 50 * 0.125 = 6.25, capped at 2.0
-  EXPECT_FLOAT_EQ(agent->current_resource_reward, 2.0f);
-
-  // Add HEART up to its cap
-  agent->update_inventory(TestItems::HEART, 30);           // 30 * 1.0 = 30.0
-  EXPECT_FLOAT_EQ(agent->current_resource_reward, 32.0f);  // 2.0 + 30.0
-
-  // Add more HEART beyond its cap
-  agent->update_inventory(TestItems::HEART, 10);           // 40 * 1.0 = 40.0, capped at 30.0
-  EXPECT_FLOAT_EQ(agent->current_resource_reward, 32.0f);  // Still 2.0 + 30.0
-
-  // Remove some ORE (still over cap)
-  agent->update_inventory(TestItems::ORE, -10);            // 40 * 0.125 = 5.0, still capped at 2.0
-  EXPECT_FLOAT_EQ(agent->current_resource_reward, 32.0f);  // No change
-
-  // Remove ORE to go below cap
-  agent->update_inventory(TestItems::ORE, -35);              // 5 * 0.125 = 0.625
-  EXPECT_FLOAT_EQ(agent->current_resource_reward, 30.625f);  // 0.625 + 30.0
-
-  // Remove HEART to go below its cap
-  agent->update_inventory(TestItems::HEART, -15);            // 25 * 1.0 = 25.0
-  EXPECT_FLOAT_EQ(agent->current_resource_reward, 25.625f);  // 0.625 + 25.0
-=======
       0, "agent", 1, "test_group", 100, 0.0f, resource_limits, rewards, resource_reward_max, {}, {}, 0.0f);
 
   std::unique_ptr<Agent> agent(new Agent(0, 0, agent_cfg));
@@ -320,7 +234,6 @@
   agent->update_inventory(TestItems::HEART, -15);  // 25 * 1.0 = 25.0
   EXPECT_EQ(agent->inventory[TestItems::HEART], 25);
   EXPECT_FLOAT_EQ(agent_reward, 25.625f);  // 0.625 + 25.0
->>>>>>> 46352e51
 }
 
 // Test edge case: going to zero
@@ -332,21 +245,6 @@
   resource_reward_max[TestItems::ORE] = 2.0f;
 
   AgentConfig agent_cfg(
-<<<<<<< HEAD
-      0, "agent", 1, "test_group", 100, 0.0f, resource_limits, rewards, resource_reward_max, {}, {}, 0.0f, 0);
-
-  std::unique_ptr<Agent> agent(new Agent(0, 0, agent_cfg));
-  float dummy_reward = 0.0f;
-  agent->init(&dummy_reward);
-
-  // Add items beyond cap
-  agent->update_inventory(TestItems::ORE, 50);
-  EXPECT_FLOAT_EQ(agent->current_resource_reward, 2.0f);
-
-  // Remove all items
-  agent->update_inventory(TestItems::ORE, -50);
-  EXPECT_FLOAT_EQ(agent->current_resource_reward, 0.0f);
-=======
       0, "agent", 1, "test_group", 100, 0.0f, resource_limits, rewards, resource_reward_max, {}, {}, 0.0f);
 
   std::unique_ptr<Agent> agent(new Agent(0, 0, agent_cfg));
@@ -363,7 +261,6 @@
   // When inventory goes to zero, the item should be removed from the map
   EXPECT_EQ(agent->inventory.find(TestItems::ORE), agent->inventory.end());
   EXPECT_FLOAT_EQ(agent_reward, 0.0f);
->>>>>>> 46352e51
 }
 
 // ==================== Grid Tests ====================
