import logging
import os
import time
from collections import defaultdict
from pathlib import Path
from typing import Any, Set
from uuid import UUID

import numpy as np
import torch
import torch.distributed
import wandb
from heavyball import ForeachMuon
from omegaconf import DictConfig

from app_backend.stats_client import StatsClient
from metta.agent.metta_agent import DistributedMettaAgent, make_policy
from metta.agent.policy_metadata import PolicyMetadata
from metta.agent.policy_store import PolicyRecord, PolicyStore
from metta.common.memory_monitor import MemoryMonitor
from metta.common.stopwatch import Stopwatch, with_instance_timer
from metta.common.util.heartbeat import record_heartbeat
from metta.common.util.system_monitor import SystemMonitor
from metta.common.util.wandb.wandb_context import WandbRun
from metta.eval.eval_stats_db import EvalStatsDB
from metta.mettagrid.curriculum.util import curriculum_from_config_path
from metta.mettagrid.mettagrid_env import MettaGridEnv
from metta.rl.experience import Experience
from metta.rl.functions import (
    accumulate_rollout_stats,
    calculate_batch_sizes,
    calculate_explained_variance,
    calculate_prioritized_sampling_params,
    compute_advantage,
    get_lstm_config,
    perform_rollout_step,
    process_minibatch_update,
    validate_policy_environment_match,
)
from metta.rl.kickstarter import Kickstarter
from metta.rl.losses import Losses
from metta.rl.torch_profiler import TorchProfiler
from metta.rl.trainer_checkpoint import TrainerCheckpoint
from metta.rl.trainer_config import parse_trainer_config
from metta.rl.vecenv import make_vecenv
from metta.sim.simulation import Simulation
from metta.sim.simulation_config import SimulationSuiteConfig, SingleEnvSimulationConfig
from metta.sim.simulation_suite import SimulationSuite

try:
    from pufferlib import _C  # noqa: F401 - Required for torch.ops.pufferlib
except ImportError:
    raise ImportError(
        "Failed to import C/CUDA advantage kernel. If you have non-default PyTorch, "
        "try installing with --no-build-isolation"
    ) from None

torch.set_float32_matmul_precision("high")

# Get rank for logger name
rank = int(os.environ.get("RANK", 0))
local_rank = int(os.environ.get("LOCAL_RANK", 0))
logger = logging.getLogger(f"trainer-{rank}-{local_rank}")


class MettaTrainer:
    def __init__(
        self,
        cfg: DictConfig,
        wandb_run: WandbRun | None,
        policy_store: PolicyStore,
        sim_suite_config: SimulationSuiteConfig,
        stats_client: StatsClient | None,
        **kwargs: Any,
    ):
        logger.info(f"run_dir = {cfg.run_dir}")
        checkpoints_dir = Path(cfg.run_dir) / "checkpoints"
        if checkpoints_dir.exists():
            files = sorted(os.listdir(checkpoints_dir))
            recent_files = files[-3:] if len(files) >= 3 else files
            logger.info(f"Recent checkpoints: {', '.join(recent_files)}")

        self.cfg = cfg
        self.trainer_cfg = trainer_cfg = parse_trainer_config(cfg)

        # it doesn't make sense to evaluate more often than we checkpoint since we need a saved policy to evaluate
        if (
            trainer_cfg.simulation.evaluate_interval != 0
            and trainer_cfg.simulation.evaluate_interval < trainer_cfg.checkpoint.checkpoint_interval
        ):
            raise ValueError("evaluate_interval must be at least as large as checkpoint_interval")

        if (
            trainer_cfg.simulation.evaluate_interval != 0
            and trainer_cfg.simulation.evaluate_interval < trainer_cfg.checkpoint.wandb_checkpoint_interval
        ):
            raise ValueError("evaluate_interval must be at least as large as wandb_checkpoint_interval")

        # Validate that we save policies locally at least as often as we upload to wandb
        if (
            trainer_cfg.checkpoint.wandb_checkpoint_interval != 0
            and trainer_cfg.checkpoint.checkpoint_interval != 0
            and trainer_cfg.checkpoint.wandb_checkpoint_interval < trainer_cfg.checkpoint.checkpoint_interval
        ):
            raise ValueError(
                "wandb_checkpoint_interval must be at least as large as checkpoint_interval "
                "to ensure policies exist locally before uploading to wandb"
            )

        if trainer_cfg.checkpoint.checkpoint_dir:
            os.makedirs(trainer_cfg.checkpoint.checkpoint_dir, exist_ok=True)

        self.sim_suite_config = sim_suite_config
        self._stats_client = stats_client

        self._master = True
        self._world_size = 1
        self.device: torch.device = torch.device(cfg.device) if isinstance(cfg.device, str) else cfg.device
        self._batch_size = trainer_cfg.batch_size
        self._minibatch_size = trainer_cfg.minibatch_size
        if torch.distributed.is_initialized():
            self._master = int(os.environ["RANK"]) == 0
            self._world_size = torch.distributed.get_world_size()
            logger.info(
                f"Rank: {os.environ['RANK']}, Local rank: {os.environ['LOCAL_RANK']}, World size: {self._world_size}"
            )

        self.torch_profiler = TorchProfiler(self._master, cfg.run_dir, trainer_cfg.profiler_interval_epochs, wandb_run)
        self.losses = Losses()
        self.stats = defaultdict(list)
        self.grad_stats = {}
        self.wandb_run = wandb_run
        self.policy_store = policy_store
        self.evals: dict[str, float] = {}

        self.timer = Stopwatch(logger)
        self.timer.start()

        if self._master:
            self._memory_monitor = MemoryMonitor()
            self._system_monitor = SystemMonitor(
                sampling_interval_sec=1.0,  # Sample every second
                history_size=100,  # Keep last 100 samples
                logger=logger,
                auto_start=True,  # Start monitoring immediately
            )

        curriculum_config = trainer_cfg.curriculum_or_env
        env_overrides = DictConfig(trainer_cfg.env_overrides)
        self._curriculum = curriculum_from_config_path(curriculum_config, env_overrides)
        self._make_vecenv()

        metta_grid_env: MettaGridEnv = self.vecenv.driver_env  # type: ignore
        assert isinstance(metta_grid_env, MettaGridEnv), (
            f"vecenv.driver_env type {type(metta_grid_env).__name__} is not MettaGridEnv"
        )

        self.agent_step: int = 0
        self.epoch: int = 0

        checkpoint = TrainerCheckpoint.load(cfg.run_dir)
        if checkpoint:
            logger.info(f"Restoring from checkpoint at {checkpoint.agent_step} steps")
            self.agent_step = checkpoint.agent_step
            self.epoch = checkpoint.epoch
            if checkpoint.stopwatch_state is not None:
                logger.info("Restoring timer state from checkpoint")
                self.timer.load_state(checkpoint.stopwatch_state, resume_running=True)

        # Note that these fields are specific to MettaGridEnv, which is why we can't keep
        # self.vecenv.driver_env as just the parent class pufferlib.PufferEnv
        actions_names = metta_grid_env.action_names
        actions_max_params = metta_grid_env.max_action_args

        # Load or create policy with distributed coordination
        policy_record = self._load_policy(checkpoint, policy_store)

        if policy_record is not None:
            logging.info(f"LOADED {policy_record.uri}")
            self.latest_saved_policy_record = policy_record
            self.initial_policy_record = policy_record
            self.policy = policy_record.policy
            self.policy.activate_actions(actions_names, actions_max_params, self.device)
        else:
            # In distributed mode, handle policy creation/loading differently
            if torch.distributed.is_initialized() and not self._master:
                # Non-master ranks wait for master to create and save the policy
                default_policy_path = os.path.join(
                    trainer_cfg.checkpoint.checkpoint_dir, policy_store.make_model_name(0)
                )
                logger.info(f"Non-master rank waiting for policy to be created at {default_policy_path}")

                policy_record = self._wait_for_policy_record(default_policy_path)
                if policy_record is None:
                    raise RuntimeError(f"Failed to load policy from {default_policy_path} after waiting")

                self.initial_policy_record = policy_record
                self.latest_saved_policy_record = policy_record
                self.policy = policy_record.policy
                self.policy.activate_actions(actions_names, actions_max_params, self.device)
            else:
                # Master creates and saves new policy
                policy_record = self._create_and_save_policy_record(policy_store, metta_grid_env)
                self.initial_policy_record = policy_record
                self.latest_saved_policy_record = policy_record
                self.policy = policy_record.policy
                self.policy.activate_actions(actions_names, actions_max_params, self.device)

        logging.info(f"USING {self.initial_policy_record.uri}")

        if self._master:
            logger.info(f"MettaTrainer loaded: {self.policy}")

        if trainer_cfg.compile:
            logger.info("Compiling policy")
            self.policy = torch.compile(self.policy, mode=trainer_cfg.compile_mode)

        self.kickstarter = Kickstarter(
            trainer_cfg.kickstart,
            self.device,
            policy_store,
            actions_names,
            actions_max_params,
        )

        if torch.distributed.is_initialized():
            logger.info(f"Initializing DistributedDataParallel on device {self.device}")
            self.policy = DistributedMettaAgent(self.policy, self.device)

        self._make_experience_buffer()

        self._stats_epoch_start = self.epoch
        self._stats_epoch_id: UUID | None = None
        self._stats_run_id: UUID | None = None

        # Optimizer
        optimizer_type = trainer_cfg.optimizer.type
        assert optimizer_type in ("adam", "muon"), f"Optimizer type must be 'adam' or 'muon', got {optimizer_type}"
        opt_cls = torch.optim.Adam if optimizer_type == "adam" else ForeachMuon
        self.optimizer = opt_cls(
            self.policy.parameters(),
            lr=trainer_cfg.optimizer.learning_rate,
            betas=(trainer_cfg.optimizer.beta1, trainer_cfg.optimizer.beta2),
            eps=trainer_cfg.optimizer.eps,
            weight_decay=trainer_cfg.optimizer.weight_decay,
        )

        # Validate that policy matches environment
        validate_policy_environment_match(self.policy, metta_grid_env)

        self.lr_scheduler = None
        if trainer_cfg.lr_scheduler.enabled:
            self.lr_scheduler = torch.optim.lr_scheduler.CosineAnnealingLR(
                self.optimizer, T_max=trainer_cfg.total_timesteps // trainer_cfg.batch_size
            )

        if checkpoint and checkpoint.optimizer_state_dict:
            try:
                self.optimizer.load_state_dict(checkpoint.optimizer_state_dict)
                logger.info("Successfully loaded optimizer state from checkpoint")
            except ValueError:
                logger.warning("Optimizer state dict doesn't match. Starting with fresh optimizer state.")

        if wandb_run and self._master:
            # Define metrics (wandb x-axis values)
            metrics = ["agent_step", "epoch", "total_time", "train_time"]
            for metric in metrics:
                wandb_run.define_metric(f"metric/{metric}")

            # set the default x-axis to be step count
            wandb_run.define_metric("*", step_metric="metric/agent_step")

            # set up plots that do not use steps as the x-axis
            metric_overrides = [
                ("overview/reward_vs_total_time", "metric/total_time"),
            ]

            for metric_name, step_metric in metric_overrides:
                wandb_run.define_metric(metric_name, step_metric=step_metric)

        if self._master:
            self._memory_monitor.add(self, name="MettaTrainer", track_attributes=True)

        logger.info(f"MettaTrainer initialization complete on device: {self.device}")

    def train(self) -> None:
        logger.info("Starting training")
        trainer_cfg = self.trainer_cfg

        if self._stats_client is not None:
            name = self.wandb_run.name if self.wandb_run is not None and self.wandb_run.name is not None else "unknown"
            url = self.wandb_run.url if self.wandb_run is not None else None
            try:
                self._stats_run_id = self._stats_client.create_training_run(name=name, attributes={}, url=url).id
            except Exception as e:
                logger.warning(f"Failed to create training run: {e}")

        logger.info(f"Training on {self.device}")
        wandb_policy_name: str | None = None
        while self.agent_step < trainer_cfg.total_timesteps:
            steps_before = self.agent_step

            with self.torch_profiler:
                self._rollout()
                self._train()

            self.torch_profiler.on_epoch_end(self.epoch)

            # Processing stats
            self._process_stats()

            rollout_time = self.timer.get_last_elapsed("_rollout")
            train_time = self.timer.get_last_elapsed("_train")
            stats_time = self.timer.get_last_elapsed("_process_stats")
            steps_calculated = self.agent_step - steps_before

            total_time = train_time + rollout_time + stats_time
            steps_per_sec = steps_calculated / total_time

            train_pct = (train_time / total_time) * 100
            rollout_pct = (rollout_time / total_time) * 100
            stats_pct = (stats_time / total_time) * 100

            logger.info(
                f"Epoch {self.epoch} - "
                f"{steps_per_sec * self._world_size:.0f} steps/sec "
                f"({train_pct:.0f}% train / {rollout_pct:.0f}% rollout / {stats_pct:.0f}% stats)"
            )

            # Interval periodic tasks
            self._maybe_record_heartbeat()
            self._maybe_save_policy()
            self._maybe_save_training_state()
            wandb_policy_name = self._maybe_upload_policy_record_to_wandb()
            self._maybe_evaluate_policy(wandb_policy_name)
            self._maybe_generate_replay()
            self._maybe_compute_grad_stats()

            self._on_train_step()
            # end loop over total_timesteps

        logger.info("Training complete!")
        timing_summary = self.timer.get_all_summaries()

        for name, summary in timing_summary.items():
            logger.info(f"  {name}: {self.timer.format_time(summary['total_elapsed'])}")

        # Force final saves
        self._maybe_save_policy(force=True)
        self._maybe_save_training_state(force=True)
        self._maybe_upload_policy_record_to_wandb(force=True)

    def _on_train_step(self):
        pass

    @with_instance_timer("_rollout")
    def _rollout(self):
        """Perform rollout phase of training."""
        experience = self.experience
        trainer_cfg = self.trainer_cfg

        raw_infos = []  # Collect raw info for batch processing later
        experience.reset_for_rollout()

        while not experience.ready_for_training:
            # Check for contiguous env ids constraint
            if trainer_cfg.require_contiguous_env_ids:
                raise ValueError(
                    "We are assuming contiguous eng id is always False. async_factor == num_workers = "
                    f"{trainer_cfg.async_factor} != {trainer_cfg.num_workers}"
                )

            # Perform single rollout step
            num_steps, info = perform_rollout_step(self.policy, self.vecenv, experience, self.device, self.timer)

            self.agent_step += num_steps

            # Collect info for batch processing
            if info:
                raw_infos.extend(info)

        # Batch process info dictionaries after rollout
        accumulate_rollout_stats(raw_infos, self.stats)

        # TODO: Better way to enable multiple collects
        return self.stats, self.stats

    @with_instance_timer("_train")
    def _train(self):
        """Perform training phase."""
        experience = self.experience
        trainer_cfg = self.trainer_cfg

        self.losses.zero()

        prio_cfg = trainer_cfg.prioritized_experience_replay
        vtrace_cfg = trainer_cfg.vtrace

        # Reset importance sampling ratios
        experience.reset_importance_sampling_ratios()

        # Prioritized sampling parameters
        anneal_beta = calculate_prioritized_sampling_params(
            epoch=self.epoch,
            total_timesteps=trainer_cfg.total_timesteps,
            batch_size=trainer_cfg.batch_size,
            prio_alpha=prio_cfg.prio_alpha,
            prio_beta0=prio_cfg.prio_beta0,
        )

        # Compute advantages using puff_advantage
        advantages = torch.zeros(experience.values.shape, device=self.device)

        # Initial importance sampling ratio is all ones
        initial_importance_sampling_ratio = torch.ones_like(experience.values)

        advantages = compute_advantage(
            experience.values,
            experience.rewards,
            experience.dones,
            initial_importance_sampling_ratio,
            advantages,
            trainer_cfg.ppo.gamma,
            trainer_cfg.ppo.gae_lambda,
            vtrace_cfg.vtrace_rho_clip,
            vtrace_cfg.vtrace_c_clip,
            self.device,
        )

        # Optimizing the policy and value network
        _total_minibatches = experience.num_minibatches * trainer_cfg.update_epochs
        minibatch_idx = 0

        for _epoch in range(trainer_cfg.update_epochs):
            for _ in range(experience.num_minibatches):
                minibatch = experience.sample_minibatch(
                    advantages=advantages,
                    prio_alpha=prio_cfg.prio_alpha,
                    prio_beta=anneal_beta,
                    minibatch_idx=minibatch_idx,
                    total_minibatches=_total_minibatches,
                )

                # Use the helper function to process minibatch update
                loss = process_minibatch_update(
                    policy=self.policy,
                    experience=experience,
                    minibatch=minibatch,
                    advantages=advantages,
                    trainer_cfg=trainer_cfg,
                    kickstarter=self.kickstarter,
                    agent_step=self.agent_step,
                    losses=self.losses,
                    device=self.device,
                )
<<<<<<< HEAD

                # Update values in experience buffer
                experience.update_values(minibatch["indices"], newvalue.view(minibatch["values"].shape))

                if self.losses is None:
                    raise ValueError("self.losses is None")

                # Update loss tracking for logging
                self.losses.policy_loss_sum += pg_loss.item()
                self.losses.value_loss_sum += v_loss.item()
                self.losses.entropy_sum += entropy_loss.item()
                self.losses.approx_kl_sum += approx_kl.item()
                self.losses.clipfrac_sum += clipfrac.item()
                self.losses.l2_init_loss_sum += l2_init_loss.item() if torch.is_tensor(l2_init_loss) else l2_init_loss
                self.losses.ks_action_loss_sum += ks_action_loss.item()
                self.losses.ks_value_loss_sum += ks_value_loss.item()
                self.losses.importance_sum += importance_sampling_ratio.mean().item()
                self.losses.minibatches_processed += 1
                self.losses.current_logprobs_sum += new_logprobs.mean().item()

=======
>>>>>>> 9e5f115a
                self.optimizer.zero_grad()
                loss.backward()
                if (minibatch_idx + 1) % self.experience.accumulate_minibatches == 0:
                    torch.nn.utils.clip_grad_norm_(self.policy.parameters(), trainer_cfg.ppo.max_grad_norm)
                    self.optimizer.step()

                    if self.cfg.agent.clip_range > 0:
                        self.policy.clip_weights()

                    if str(self.device).startswith("cuda"):
                        torch.cuda.synchronize()

                minibatch_idx += 1
                # end loop over minibatches

            self.epoch += 1

            # check early exit if we have reached target_kl
            if trainer_cfg.ppo.target_kl is not None:
                average_approx_kl = self.losses.approx_kl_sum / self.losses.minibatches_processed
                if average_approx_kl > trainer_cfg.ppo.target_kl:
                    break
            # end loop over epochs

        if self.lr_scheduler is not None:
            self.lr_scheduler.step()

        # Calculate explained variance using helper function
        self.losses.explained_variance = calculate_explained_variance(experience.values, advantages)

    def _should_run(self, interval: int, force: bool = False) -> bool:
        """Check if a periodic task should run based on interval and force flag."""
        if not self._master or not interval:
            return False

        if force:
            return True

        return self.epoch % interval == 0

    def _maybe_record_heartbeat(self, force=False):
        if not self._should_run(10, force):
            return

        record_heartbeat()

    def _maybe_save_training_state(self, force=False):
        """Save training state if on checkpoint interval"""
        if not self._should_run(self.trainer_cfg.checkpoint.checkpoint_interval, force):
            return

        extra_args = {}
        if self.kickstarter.enabled and self.kickstarter.teacher_uri is not None:
            extra_args["teacher_pr_uri"] = self.kickstarter.teacher_uri

        checkpoint = TrainerCheckpoint(
            agent_step=self.agent_step,
            epoch=self.epoch,
            total_agent_step=self.agent_step * self._world_size,
            optimizer_state_dict=self.optimizer.state_dict(),
            stopwatch_state=self.timer.save_state(),
            policy_path=self.latest_saved_policy_uri,
            extra_args=extra_args,
        )
        checkpoint.save(self.cfg.run_dir)
        logger.info(f"Saved training state at epoch {self.epoch}")

    def _maybe_save_policy(self, force=False):
        """Save policy locally if on checkpoint interval"""
        if not self._should_run(self.trainer_cfg.checkpoint.checkpoint_interval, force):
            return

        # Only master saves policies
        if not self._master:
            return

        name = self.policy_store.make_model_name(self.epoch)

        metta_grid_env: MettaGridEnv = self.vecenv.driver_env  # type: ignore
        assert isinstance(metta_grid_env, MettaGridEnv), "vecenv.driver_env must be a MettaGridEnv"

        training_time = self.timer.get_elapsed("_rollout") + self.timer.get_elapsed("_train")

        category_scores_map = {key.split("/")[0]: value for key, value in self.evals.items() if key.endswith("/score")}
        category_score_values = [v for k, v in category_scores_map.items()]
        overall_score = sum(category_score_values) / len(category_score_values) if category_score_values else 0

        metadata = PolicyMetadata(
            agent_step=self.agent_step,
            epoch=self.epoch,
            run=self.cfg.run,
            action_names=metta_grid_env.action_names,
            generation=self.current_policy_generation,
            initial_uri=self.initial_policy_uri,
            train_time=training_time,
            score=overall_score,
            eval_scores=category_scores_map,
        )

        # Create a policy record and assign our current policy to it
        policy_record = self.policy_store.create_empty_policy_record(name)
        policy_record.metadata = metadata

        # Extract the actual policy module from distributed wrapper if needed
        if isinstance(self.policy, DistributedMettaAgent):
            policy_record.policy = self.policy.module
        else:
            policy_record.policy = self.policy

        # Save the policy record
        self.latest_saved_policy_record = self.policy_store.save(policy_record)
        logger.info(f"Successfully saved policy at epoch {self.epoch}")

        # Clean up old policies to prevent disk space issues
        if self.epoch % 10 == 0:  # Clean up every 10 epochs
            self._cleanup_old_policies(keep_last_n=5)

    def _wait_for_policy_record(self, policy_path: str, timeout: int = 300) -> PolicyRecord | None:
        """Wait for a policy file to be created by the master rank.

        Args:
            policy_path: Path to the policy file to wait for
            timeout: Maximum time to wait in seconds

        Returns:
            PolicyRecord if found, None if timeout
        """
        if self._master:
            # Master doesn't need to wait
            return None

        logger.info(f"Non-master rank waiting for policy at {policy_path}")
        start_time = time.time()

        while not os.path.exists(policy_path):
            time.sleep(1)
            elapsed = time.time() - start_time

            if elapsed > timeout:
                logger.error(f"Timeout after {timeout}s waiting for policy at {policy_path}")
                return None

            if int(elapsed) % 10 == 0:  # Log every 10 seconds
                logger.info(f"Still waiting for policy... ({elapsed:.0f}s elapsed)")

        # File exists, but may still be writing. Wait a bit more to ensure it's complete.
        time.sleep(2)

        logger.info(f"Policy file found after {time.time() - start_time:.1f}s, loading...")
        return self.policy_store.policy_record(policy_path)

    def _maybe_upload_policy_record_to_wandb(self, force: bool = False) -> str | None:
        """Upload policy to wandb if on wandb interval"""
        if not self._should_run(self.trainer_cfg.checkpoint.wandb_checkpoint_interval, force):
            return

        if not self.wandb_run:
            return

        if not self.latest_saved_policy_record:
            logger.warning("No policy record to upload to wandb")
            return

        if not self.wandb_run.name:
            logger.warning("No wandb run name was provided")
            return

        result = self.policy_store.add_to_wandb_run(self.wandb_run.name, self.latest_saved_policy_record)
        logger.info(f"Uploaded policy to wandb at epoch {self.epoch}")
        return result

    def _maybe_update_l2_weights(self, force=False):
        """Update L2 init weights if on update interval"""
        if self._should_run(self.cfg.agent.l2_init_weight_update_interval, force):
            self.policy.update_l2_init_weight_copy()

    def _maybe_evaluate_policy(self, wandb_policy_name: str | None = None, force: bool = False):
        """Evaluate policy if on evaluation interval"""
        if self._should_run(self.trainer_cfg.simulation.evaluate_interval, force):
            try:
                self._evaluate_policy(wandb_policy_name)
            except Exception as e:
                logger.error(f"Error evaluating policy: {e}")

            self._stats_epoch_start = self.epoch + 1

    @with_instance_timer("_evaluate_policy", log_level=logging.INFO)
    def _evaluate_policy(self, wandb_policy_name: str | None = None):
        if self._stats_run_id is not None and self._stats_client is not None:
            self._stats_epoch_id = self._stats_client.create_epoch(
                run_id=self._stats_run_id,
                start_training_epoch=self._stats_epoch_start,
                end_training_epoch=self.epoch,
                attributes={},
            ).id

        logger.info(f"Simulating policy: {self.latest_saved_policy_uri} with config: {self.sim_suite_config}")
        sim = SimulationSuite(
            config=self.sim_suite_config,
            policy_pr=self.latest_saved_policy_record,
            policy_store=self.policy_store,
            device=self.device,
            vectorization=self.cfg.vectorization,
            stats_dir="/tmp/stats",
            stats_client=self._stats_client,
            stats_epoch_id=self._stats_epoch_id,
            wandb_policy_name=wandb_policy_name,
        )
        result = sim.simulate()
        stats_db = EvalStatsDB.from_sim_stats_db(result.stats_db)
        logger.info("Simulation complete")

        # Build evaluation metrics
        self.evals = {}  # used for wandb
        categories: Set[str] = set()
        for sim_name in self.sim_suite_config.simulations.keys():
            categories.add(sim_name.split("/")[0])

        for category in categories:
            score = stats_db.get_average_metric_by_filter(
                "reward", self.latest_saved_policy_record, f"sim_name LIKE '%{category}%'"
            )
            logger.info(f"{category} score: {score}")
            record_heartbeat()
            if score is None:
                continue
            self.evals[f"{category}/score"] = score

        # Get detailed per-simulation scores
        all_scores = stats_db.simulation_scores(self.latest_saved_policy_record, "reward")
        for (_, sim_name, _), score in all_scores.items():
            category = sim_name.split("/")[0]
            sim_short_name = sim_name.split("/")[-1]
            self.evals[f"{category}/{sim_short_name}"] = score

    def _maybe_generate_replay(self, force=False):
        """Generate replay if on replay interval"""
        if self._should_run(self.trainer_cfg.simulation.replay_interval, force):
            self._generate_and_upload_replay()

    @with_instance_timer("_generate_and_upload_replay", log_level=logging.INFO)
    def _generate_and_upload_replay(self):
        replay_sim_config = SingleEnvSimulationConfig(
            env="/env/mettagrid/mettagrid",
            num_episodes=1,
            env_overrides=self._curriculum.get_task().env_cfg(),
        )

        replay_simulator = Simulation(
            name=f"replay_{self.epoch}",
            config=replay_sim_config,
            policy_pr=self.latest_saved_policy_record,
            policy_store=self.policy_store,
            device=self.device,
            vectorization=self.cfg.vectorization,
            replay_dir=self.trainer_cfg.simulation.replay_dir,
        )
        results = replay_simulator.simulate()

        if self.wandb_run is not None:
            key, version = self.latest_saved_policy_record.key_and_version()
            replay_urls = results.stats_db.get_replay_urls(key, version)
            if len(replay_urls) > 0:
                replay_url = replay_urls[0]
                player_url = "https://metta-ai.github.io/metta/?replayUrl=" + replay_url
                link_summary = {
                    "replays/link": wandb.Html(f'<a href="{player_url}">MetaScope Replay (Epoch {self.epoch})</a>')
                }
                self.wandb_run.log(link_summary)

    @with_instance_timer("_process_stats")
    def _process_stats(self):
        if not self._master or not self.wandb_run:
            self.stats.clear()
            self.grad_stats.clear()
            return

        # convert lists of values (collected across all environments and rollout steps on this GPU)
        # into single mean values and standard deviations.
        mean_stats = {}
        for k, v in self.stats.items():
            try:
                mean_stats[k] = np.mean(v)
                # Add standard deviation with .std_dev suffix
                mean_stats[f"{k}.std_dev"] = np.std(v)
            except (TypeError, ValueError) as e:
                raise RuntimeError(
                    f"Cannot compute mean for stat '{k}' with value {v!r} (type: {type(v)}). "
                    f"All collected stats must be numeric values or lists of numeric values. "
                    f"Error: {e}"
                ) from e
        self.stats = mean_stats

        weight_stats = {}
        if self.cfg.agent.analyze_weights_interval != 0 and self.epoch % self.cfg.agent.analyze_weights_interval == 0:
            for metrics in self.policy.compute_weight_metrics():
                name = metrics.get("name", "unknown")
                for key, value in metrics.items():
                    if key != "name":
                        weight_stats[f"weights/{key}/{name}"] = value

        elapsed_times = self.timer.get_all_elapsed()
        wall_time = self.timer.get_elapsed()
        train_time = elapsed_times.get("_rollout", 0) + elapsed_times.get("_train", 0)

        lap_times = self.timer.lap_all(self.agent_step, exclude_global=False)
        wall_time_for_lap = lap_times.pop("global", 0)

        # X-axis values for wandb
        metric_stats = {
            "metric/agent_step": self.agent_step * self._world_size,
            "metric/epoch": self.epoch,
            "metric/total_time": wall_time,
            "metric/train_time": train_time,
        }

        epoch_steps = self.timer.get_lap_steps()
        assert epoch_steps is not None

        epoch_steps_per_second = epoch_steps / wall_time_for_lap if wall_time_for_lap > 0 else 0
        steps_per_second = self.timer.get_rate(self.agent_step) if wall_time > 0 else 0

        epoch_steps_per_second *= self._world_size
        steps_per_second *= self._world_size

        timing_stats = {
            **{
                f"timing_per_epoch/frac/{op}": lap_elapsed / wall_time_for_lap if wall_time_for_lap > 0 else 0
                for op, lap_elapsed in lap_times.items()
            },
            **{
                f"timing_per_epoch/msec/{op}": lap_elapsed * 1000 if wall_time_for_lap > 0 else 0
                for op, lap_elapsed in lap_times.items()
            },
            "timing_per_epoch/sps": epoch_steps_per_second,
            **{
                f"timing_cumulative/frac/{op}": elapsed / wall_time if wall_time > 0 else 0
                for op, elapsed in elapsed_times.items()
            },
            "timing_cumulative/sps": steps_per_second,
        }

        environment_stats = {f"env_{k.split('/')[0]}/{'/'.join(k.split('/')[1:])}": v for k, v in self.stats.items()}

        overview = {
            "sps": epoch_steps_per_second,
        }

        # Calculate average reward from all env_task_reward entries
        task_reward_values = [v for k, v in environment_stats.items() if k.startswith("env_task_reward")]
        if task_reward_values:
            mean_reward = sum(task_reward_values) / len(task_reward_values)
            overview["reward"] = mean_reward
            overview["reward_vs_total_time"] = mean_reward

        # include custom stats from trainer config
        if hasattr(self.trainer_cfg, "stats") and hasattr(self.trainer_cfg.stats, "overview"):
            for k, v in self.trainer_cfg.stats.overview.items():
                if k in self.stats:
                    overview[v] = self.stats[k]

        category_scores_map = {key.split("/")[0]: value for key, value in self.evals.items() if key.endswith("/score")}

        for category, score in category_scores_map.items():
            overview[f"{category}_score"] = score

        losses = self.losses.stats()

        # don't plot losses that are unused
        if self.trainer_cfg.ppo.l2_reg_loss_coef == 0:
            losses.pop("l2_reg_loss")
        if self.trainer_cfg.ppo.l2_init_loss_coef == 0:
            losses.pop("l2_init_loss")
        if not self.kickstarter.enabled:
            losses.pop("ks_action_loss")
            losses.pop("ks_value_loss")

        parameters = {
            "learning_rate": self.optimizer.param_groups[0]["lr"],
            "epoch_steps": epoch_steps,
            "num_minibatches": self.experience.num_minibatches,
            "generation": self.current_policy_generation,
            "policy_record_version": self.latest_saved_policy_record.key_and_version()[1]
            if self.latest_saved_policy_record
            else 0,
        }

        self.wandb_run.log(
            {
                **{f"overview/{k}": v for k, v in overview.items()},
                **{f"losses/{k}": v for k, v in losses.items()},
                **{f"experience/{k}": v for k, v in self.experience.stats().items()},
                **{f"parameters/{k}": v for k, v in parameters.items()},
                **{f"eval_{k}": v for k, v in self.evals.items()},
                **{f"monitor/{k}": v for k, v in self._system_monitor.stats().items()},
                **{f"trainer_memory/{k}": v for k, v in self._memory_monitor.stats().items()},
                **environment_stats,
                **weight_stats,
                **timing_stats,
                **metric_stats,
                **self.grad_stats,
            },
            # WandB can automatically increment step on each call to log, but we force the value here
            # to make WandB reject any non-monotonic data points. This hides duplicate data when resuming
            # from checkpoints and keeps graphs clean. The policy is reset to the checkpoint too so the
            # count of steps that contribute to training the saved policies is consistent.
            step=self.agent_step,
        )

        self.stats.clear()
        self.grad_stats.clear()

    def close(self):
        self.vecenv.close()
        if self._master:
            self._memory_monitor.clear()
            self._system_monitor.stop()

    @property
    def latest_saved_policy_uri(self) -> str | None:
        """Get the URI of the latest saved policy, if any."""
        if self.latest_saved_policy_record is None:
            return None
        return self.latest_saved_policy_record.uri

    @property
    def initial_policy_uri(self) -> str | None:
        """Get the URI of the initial policy used to start training."""
        if self.initial_policy_record is None:
            return None
        return self.initial_policy_record.uri

    @property
    def current_policy_generation(self) -> int:
        """Get the current generation number of the policy."""
        if self.initial_policy_record is None:
            return 0
        return self.initial_policy_record.metadata.get("generation", 0) + 1

    def _make_experience_buffer(self):
        vecenv = self.vecenv
        trainer_cfg = self.trainer_cfg

        # Get environment info
        obs_space = vecenv.single_observation_space
        atn_space = vecenv.single_action_space
        total_agents = vecenv.num_agents

        # Calculate minibatch parameters
        max_minibatch_size = trainer_cfg.minibatch_size

        # Get LSTM parameters using helper function
        hidden_size, num_lstm_layers = get_lstm_config(self.policy)

        # Create experience buffer
        self.experience = Experience(
            total_agents=total_agents,
            batch_size=self._batch_size,
            bptt_horizon=trainer_cfg.bptt_horizon,
            minibatch_size=self._minibatch_size,
            max_minibatch_size=max_minibatch_size,
            obs_space=obs_space,
            atn_space=atn_space,
            device=self.device,
            hidden_size=hidden_size,
            cpu_offload=trainer_cfg.cpu_offload,
            num_lstm_layers=num_lstm_layers,
            agents_per_batch=getattr(vecenv, "agents_per_batch", None),
        )

    def _make_vecenv(self):
        """Create a vectorized environment."""
        trainer_cfg = self.trainer_cfg

        num_agents = self._curriculum.get_task().env_cfg().game.num_agents

        # Calculate batch sizes using helper function
        self.target_batch_size, self.batch_size, num_envs = calculate_batch_sizes(
            forward_pass_minibatch_target_size=trainer_cfg.forward_pass_minibatch_target_size,
            num_agents=num_agents,
            num_workers=trainer_cfg.num_workers,
            async_factor=trainer_cfg.async_factor,
        )

        logger.info(
            f"target_batch_size: {self.target_batch_size} = "
            f"min ({trainer_cfg.forward_pass_minibatch_target_size} // {num_agents} , {trainer_cfg.num_workers})"
        )

        logger.info(
            f"forward_pass_batch_size: {self.batch_size} = "
            f"({self.target_batch_size} // {trainer_cfg.num_workers}) * {trainer_cfg.num_workers}"
        )

        logger.info(f"num_envs: {num_envs}")

        if num_envs < 1:
            logger.error(
                f"num_envs = batch_size ({self.batch_size}) * async_factor ({trainer_cfg.async_factor}) "
                f"is {num_envs}, which is less than 1! (Increase trainer.forward_pass_minibatch_target_size)"
            )

        self.vecenv = make_vecenv(
            self._curriculum,
            self.cfg.vectorization,
            num_envs=num_envs,
            batch_size=self.batch_size,
            num_workers=trainer_cfg.num_workers,
            zero_copy=trainer_cfg.zero_copy,
            is_training=True,
        )

        if self.cfg.seed is None:
            self.cfg.seed = np.random.randint(0, 1000000)

        # Use rank-specific seed for environment reset to ensure different
        # processes generate uncorrelated environments in distributed training
        rank = int(os.environ.get("RANK", 0))
        self.vecenv.async_reset(self.cfg.seed + rank)

    def _load_policy(self, checkpoint: TrainerCheckpoint | None, policy_store) -> PolicyRecord | None:
        """Try to load policy from checkpoint or config. Returns None if not found."""
        trainer_cfg = self.trainer_cfg

        # Try checkpoint first
        if checkpoint and checkpoint.policy_path:
            logger.info(f"Loading policy from checkpoint: {checkpoint.policy_path}")
            return policy_store.policy_record(checkpoint.policy_path)

        # Try initial_policy from config
        if trainer_cfg.initial_policy and (initial_uri := trainer_cfg.initial_policy.uri) is not None:
            logger.info(f"Loading initial policy URI: {initial_uri}")
            return policy_store.policy_record(initial_uri)

        # Try default checkpoint path
        policy_path = os.path.join(trainer_cfg.checkpoint.checkpoint_dir, policy_store.make_model_name(0))
        if os.path.exists(policy_path):
            logger.info(f"Loading policy from checkpoint: {policy_path}")
            return policy_store.policy_record(policy_path)

        return None

    def _create_and_save_policy_record(self, policy_store: PolicyStore, env: MettaGridEnv) -> PolicyRecord:
        """Create a new policy and save it."""
        name = policy_store.make_model_name(self.epoch)
        logger.info(f"Creating new policy record: {name}")

        # Create the policy record with a new policy instance
        pr = policy_store.create_empty_policy_record(name)
        pr.policy = make_policy(env, self.cfg)

        # Save the policy record
        saved_pr = policy_store.save(pr)
        logger.info(f"Successfully saved initial policy to {saved_pr.uri}")

        return saved_pr

    def _maybe_compute_grad_stats(self, force=False):
        """Compute and store gradient statistics if on interval."""
        interval = self.trainer_cfg.grad_mean_variance_interval
        if not self._should_run(interval, force):
            return

        with self.timer("grad_stats"):
            all_gradients = []
            for param in self.policy.parameters():
                if param.grad is not None:
                    all_gradients.append(param.grad.view(-1))

            if not all_gradients:
                logger.warning("No gradients found to compute stats.")
                self.grad_stats = {}
                return

            all_gradients_tensor = torch.cat(all_gradients).to(torch.float32)

            grad_mean = all_gradients_tensor.mean()
            grad_variance = all_gradients_tensor.var()
            grad_norm = all_gradients_tensor.norm(2)

            self.grad_stats = {
                "grad/mean": grad_mean.item(),
                "grad/variance": grad_variance.item(),
                "grad/norm": grad_norm.item(),
            }
            logger.info(
                f"Computed gradient stats at epoch {self.epoch}: "
                f"mean={self.grad_stats['grad/mean']:.2e}, "
                f"var={self.grad_stats['grad/variance']:.2e}, "
                f"norm={self.grad_stats['grad/norm']:.2e}"
            )

    def _cleanup_old_policies(self, keep_last_n: int = 5):
        """Clean up old saved policies to prevent memory accumulation.

        Args:
            keep_last_n: Number of most recent policies to keep
        """
        if not self._master or not hasattr(self, "policy_store"):
            return

        try:
            # Get checkpoint directory
            checkpoint_dir = Path(self.trainer_cfg.checkpoint.checkpoint_dir)
            if not checkpoint_dir.exists():
                return

            # List all policy files
            policy_files = sorted(checkpoint_dir.glob("policy_*.pt"))

            # Keep only the most recent ones
            if len(policy_files) > keep_last_n:
                files_to_remove = policy_files[:-keep_last_n]
                for file_path in files_to_remove:
                    try:
                        file_path.unlink()
                        logger.info(f"Removed old policy file: {file_path}")
                    except Exception as e:
                        logger.warning(f"Failed to remove old policy file {file_path}: {e}")

        except Exception as e:
            logger.warning(f"Error during policy cleanup: {e}")


class AbortingTrainer(MettaTrainer):
    def __init__(self, *args: Any, **kwargs: Any):
        super().__init__(*args, **kwargs)

    def _on_train_step(self):
        if self.wandb_run is None:
            return

        if "abort" not in wandb.Api().run(self.wandb_run.path).tags:
            return

        logger.info("Abort tag detected. Stopping the run.")
        self.trainer_cfg.total_timesteps = int(self.agent_step)
        self.wandb_run.config.update(
            {"trainer.total_timesteps": self.trainer_cfg.total_timesteps}, allow_val_change=True
        )<|MERGE_RESOLUTION|>--- conflicted
+++ resolved
@@ -453,7 +453,6 @@
                     losses=self.losses,
                     device=self.device,
                 )
-<<<<<<< HEAD
 
                 # Update values in experience buffer
                 experience.update_values(minibatch["indices"], newvalue.view(minibatch["values"].shape))
@@ -474,8 +473,6 @@
                 self.losses.minibatches_processed += 1
                 self.losses.current_logprobs_sum += new_logprobs.mean().item()
 
-=======
->>>>>>> 9e5f115a
                 self.optimizer.zero_grad()
                 loss.backward()
                 if (minibatch_idx + 1) % self.experience.accumulate_minibatches == 0:
