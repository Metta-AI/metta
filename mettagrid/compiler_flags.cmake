# compiler_flags.cmake - Centralized compiler and linker flags configuration
# Prioritizes consistent warnings across GCC and Clang

# Create interface libraries for different flag categories
add_library(mettagrid_warnings INTERFACE)
add_library(mettagrid_sanitizers INTERFACE)
add_library(mettagrid_debug_flags INTERFACE)
add_library(mettagrid_base_flags INTERFACE)

# ========================= BASE FLAGS =========================
target_compile_options(mettagrid_base_flags INTERFACE
  -fvisibility=hidden
  $<$<CXX_COMPILER_ID:GNU,Clang,AppleClang>:-fno-omit-frame-pointer>
)

target_compile_definitions(mettagrid_base_flags INTERFACE
  "NPY_NO_DEPRECATED_API=NPY_1_7_API_VERSION"
)

set_target_properties(mettagrid_base_flags PROPERTIES
  INTERFACE_POSITION_INDEPENDENT_CODE ON
)

# ========================= WARNING FLAGS =========================
# Only include warnings that work consistently across both GCC and Clang
target_compile_options(mettagrid_warnings INTERFACE
  $<$<CXX_COMPILER_ID:GNU,Clang,AppleClang>:
    # Basic warning sets
    -Wall
    -Wextra
    -Wpedantic

    # Type safety and conversions (consistent behavior)
    -Wconversion
    -Wsign-conversion
    -Wdouble-promotion
    -Wold-style-cast

    # Memory and alignment
    -Wcast-align
    -Wcast-qual

    # C++ specific
    -Woverloaded-virtual
    -Wnon-virtual-dtor

    # Logic and control flow
<<<<<<< HEAD
      $<$<CXX_COMPILER_ID:GNU>:-Wshadow=compatible-local>
      $<$<CXX_COMPILER_ID:Clang,AppleClang>:-Wshadow>
=======
    $<$<CXX_COMPILER_ID:GNU>:-Wshadow=compatible-local> # gcc shadowing warnings are very aggressive by default
    $<$<CXX_COMPILER_ID:Clang,AppleClang>:-Wshadow>
>>>>>>> a4446379
    -Wfloat-equal
  >
)

# ========================= OPTIONAL STRICT MODE =========================
# Create a separate target for platform-specific warnings
# This can be enabled selectively for deeper analysis
add_library(mettagrid_strict_warnings INTERFACE)
target_compile_options(mettagrid_strict_warnings INTERFACE
  $<$<CXX_COMPILER_ID:GNU,Clang,AppleClang>:
    # Clang-specific useful warnings
    $<$<CXX_COMPILER_ID:Clang,AppleClang>:
      -Wthread-safety
      -Wimplicit-int-conversion
      -Wshorten-64-to-32
    >
    # GCC-specific useful warnings
    $<$<CXX_COMPILER_ID:GNU>:
      -Wduplicated-cond
      -Wduplicated-branches
      -Wlogical-op
      -Wuseless-cast
      -Wnull-dereference
    >
  >
)

# ========================= DEBUG-ONLY FLAGS =========================
# Additional warnings for debug builds - keep minimal for consistency
target_compile_options(mettagrid_debug_flags INTERFACE
  $<$<AND:$<CONFIG:Debug>,$<CXX_COMPILER_ID:GNU,Clang,AppleClang>>:
    # Only warnings that behave consistently
    -Wstrict-overflow=5
    -Wfloat-conversion
  >
)

# Debug definitions
target_compile_definitions(mettagrid_debug_flags INTERFACE
  $<$<CONFIG:Debug>:
    _GLIBCXX_DEBUG
    METTAGRID_DEBUG_ASSERTIONS
  >
  $<$<AND:$<CONFIG:Debug>,$<CXX_COMPILER_ID:Clang,AppleClang>>:_LIBCPP_DEBUG=1>
  $<$<CONFIG:Release>:_FORTIFY_SOURCE=2>
)


# ========================= SANITIZERS =========================
# Sanitizer compile flags - keep only cross-platform sanitizers
target_compile_options(mettagrid_sanitizers INTERFACE
  $<$<AND:$<CONFIG:Debug>,$<CXX_COMPILER_ID:GNU,Clang,AppleClang>>:
    -fsanitize=address
    -fsanitize=undefined
    -fsanitize=float-divide-by-zero
    -fno-sanitize-recover=all
    -fstack-protector-strong

    # Disable problematic checks for compatibility
    -fno-sanitize=shift-base
    -fno-sanitize=shift-exponent

    # Platform-specific sanitizers moved to opt-in mode
  >
)

# Sanitizer link flags
target_link_options(mettagrid_sanitizers INTERFACE
  $<$<AND:$<CONFIG:Debug>,$<CXX_COMPILER_ID:GNU,Clang,AppleClang>>:
    -fsanitize=address
    -fsanitize=undefined
  >
)

# ========================= CONVENIENCE TARGETS =========================
# Combined targets for easy use
add_library(mettagrid_common_flags INTERFACE)
target_link_libraries(mettagrid_common_flags INTERFACE
  mettagrid_base_flags
  mettagrid_warnings
  mettagrid_debug_flags
)

add_library(mettagrid_all_flags INTERFACE)
target_link_libraries(mettagrid_all_flags INTERFACE
  mettagrid_common_flags
  mettagrid_sanitizers
)

# ========================= HELPER FUNCTION =========================
# Function to apply flags to a target
function(mettagrid_apply_flags target)
  cmake_parse_arguments(ARG "SANITIZERS;STRICT" "" "" ${ARGN})

  target_link_libraries(${target} PRIVATE mettagrid_common_flags)

  if(ARG_SANITIZERS)
    target_link_libraries(${target} PRIVATE mettagrid_sanitizers)
  endif()

  if(ARG_STRICT)
    target_link_libraries(${target} PRIVATE mettagrid_strict_warnings)
  endif()
endfunction()<|MERGE_RESOLUTION|>--- conflicted
+++ resolved
@@ -45,13 +45,8 @@
     -Wnon-virtual-dtor
 
     # Logic and control flow
-<<<<<<< HEAD
-      $<$<CXX_COMPILER_ID:GNU>:-Wshadow=compatible-local>
-      $<$<CXX_COMPILER_ID:Clang,AppleClang>:-Wshadow>
-=======
     $<$<CXX_COMPILER_ID:GNU>:-Wshadow=compatible-local> # gcc shadowing warnings are very aggressive by default
     $<$<CXX_COMPILER_ID:Clang,AppleClang>:-Wshadow>
->>>>>>> a4446379
     -Wfloat-equal
   >
 )
