--- conflicted
+++ resolved
@@ -53,18 +53,6 @@
     #   tint = color
     # )
 
-<<<<<<< HEAD
-proc boxyMouse*(window: Window): Vec2 =
-  return inverse(bxy.getTransform()) * window.mousePos.vec2
-
-proc nodeTopLeft*(node: Node): Vec2 =
-  ## Return the global top-left position of a node.
-  if node.pixelBox.w != 0 or node.pixelBox.h != 0:
-    return node.pixelBox.xy
-  node.position
-
-=======
->>>>>>> c38c5388
 proc newSeq2D*[T](width: int, height: int): seq[seq[T]] =
   result = newSeq[seq[T]](width)
   for i in 0 ..< width:
