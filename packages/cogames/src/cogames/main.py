#!/usr/bin/env -S uv run

"""CLI for CoGames - collection of environments for multi-agent cooperative and competitive games."""

import importlib.metadata
import json
import logging
import sys
from pathlib import Path
from typing import Literal, Optional

import typer
import yaml
from packaging.version import Version
from rich.console import Console
from rich.table import Table

<<<<<<< HEAD
# Always add current directory to Python path
sys.path.insert(0, ".")

import typer
from rich.console import Console
from rich.table import Table

from cogames.cogs_vs_clips.scenarios import make_map_game, supports_dynamic_spawn

=======
from cogames import evaluate as evaluate_module
from cogames import game, utils
from cogames import play as play_module
from cogames import train as train_module
from cogames.policy.policy import PolicySpec
from cogames.policy.utils import parse_policy_spec, resolve_policy_class_path, resolve_policy_data_path
from mettagrid import MettaGridEnv

# Always add current directory to Python path
sys.path.insert(0, ".")

>>>>>>> dc114cff
logger = logging.getLogger("cogames.main")

app = typer.Typer(help="CoGames - Multi-agent cooperative and competitive games")
console = Console()

# Mapping of shorthand policy names to full class paths
POLICY_SHORTCUTS = {
    "random": "cogames.policy.random.RandomPolicy",
    "simple": "cogames.policy.simple.SimplePolicy",
    "lstm": "cogames.policy.lstm.LSTMPolicy",
    "claude": "cogames.policy.claude.ClaudePolicy",
}


def resolve_policy_class_path(policy: str) -> str:
    """Resolve a policy shorthand or full class path.

    Args:
        policy: Either a shorthand like "random", "simple", "lstm"
                or a full class path like "cogames.policy.random.RandomPolicy"

    Returns:
        Full class path to the policy
    """
    # If it's a shorthand, expand it
    if policy in POLICY_SHORTCUTS:
        return POLICY_SHORTCUTS[policy]
    # Otherwise assume it's already a full class path
    return policy


@app.callback(invoke_without_command=True)
def default(ctx: typer.Context) -> None:
    """Show help when no command is provided."""
    if ctx.invoked_subcommand is None:
        # No command provided, show help
        print(ctx.get_help())


<<<<<<< HEAD
@app.command("games")
=======
mission_argument = typer.Argument(
    None,
    help="Name of the mission. Can be in the format 'map_name' or 'map_name:mission' or 'path/to/mission.yaml'.",
    callback=lambda ctx, value: game.require_mission_argument(ctx, value, console),
)


@app.command("missions", help="List all available missions, or describe a specific mission")
@app.command("games", hidden=True)
>>>>>>> dc114cff
def games_cmd(
    mission_name: str = mission_argument,
    format_: Literal[None, "yaml", "json"] = typer.Option(
        None, "--format", help="Output mission configuration in YAML or JSON."
    ),
    save: Optional[Path] = typer.Option(  # noqa: B008
        None,
        "--save",
        "-s",
        help="Save mission configuration to file (YAML or JSON)",
    ),
) -> None:
<<<<<<< HEAD
    """List all available games or describe a specific game."""
    from cogames import game

    if game_name is None:
        # List all games
        table = game.list_games(console)
        console.print(table)
    else:
        # Get the game configuration
=======
    resolved_mission, env_cfg = utils.get_mission_config(console, mission_name)

    if save is not None:
>>>>>>> dc114cff
        try:
            game.save_mission_config(env_cfg, save)
            console.print(f"[green]Mission configuration saved to: {save}[/green]")
        except ValueError as exc:  # pragma: no cover - user input
            console.print(f"[red]Error saving configuration: {exc}[/red]")
            raise typer.Exit(1) from exc
        return

    if format_ is not None:
        try:
            data = env_cfg.model_dump(mode="json")
            if format_ == "json":
                console.print(json.dumps(data, indent=2))
            else:
                console.print(yaml.safe_dump(data, sort_keys=False))
        except Exception as exc:  # pragma: no cover - serialization errors
            console.print(f"[red]Error formatting configuration: {exc}[/red]")
            raise typer.Exit(1) from exc
        return

    try:
        game.describe_mission(resolved_mission, env_cfg, console)
    except ValueError as exc:  # pragma: no cover - user input
        console.print(f"[red]Error: {exc}[/red]")
        raise typer.Exit(1) from exc


@app.command(name="play")
def play_cmd(
<<<<<<< HEAD
    game_name: Optional[str] = typer.Argument(None, help="Name of the game to play"),
    policy_class_path: str = typer.Option(
        "cogames.policy.random.RandomPolicy", "--policy", help="Path to policy class"
=======
    mission_name: str = mission_argument,
    policy_class_path: str = typer.Option(
        "cogames.policy.random.RandomPolicy",
        "--policy",
        help="Path to policy class",
        callback=resolve_policy_class_path,
    ),
    policy_data_path: Optional[str] = typer.Option(
        None,
        "--policy-data",
        help="Path to policy weights file or directory",
>>>>>>> dc114cff
    ),
    policy_data_path: Optional[str] = typer.Option(None, "--policy-data", help="Path to initial policy weights"),
    interactive: bool = typer.Option(True, "--interactive", "-i", help="Run in interactive mode"),
<<<<<<< HEAD
    steps: int = typer.Option(1000, "--steps", "-s", help="Number of steps to run"),
    render: Literal["gui", "text"] = typer.Option("gui", "--render", "-r", help="Render mode: 'gui' or 'text'"),
    num_cogs: Optional[int] = typer.Option(
        None, "--num-cogs", help="Override number of agents (uses dynamic spawning)"
    ),
) -> None:
    """Play a game."""
    from cogames import game, utils

    # If no game specified, list games
    if game_name is None:
        console.print("[yellow]No game specified. Available games:[/yellow]")
        table = game.list_games(console)
        console.print(table)
        console.print("\n[dim]Usage: cogames play <game>[/dim]")
        return

    # Resolve game name
    resolved_game, error = utils.resolve_game(game_name)
    if error:
        console.print(f"[red]Error: {error}[/red]")
        raise typer.Exit(1)
    assert resolved_game is not None

    # Get the game configuration
    env_cfg = game.get_game(resolved_game)

    # If num_cogs is specified, try to enforce the requested agent count
    if num_cogs is not None:
        updated = False
        try:
            if supports_dynamic_spawn(resolved_game):
                env_cfg = make_map_game(resolved_game, num_agents=num_cogs, dynamic_spawn=True)
                updated = True
        except Exception:
            updated = False

        # Fallback: if the current map builder supports target_agents, set it directly
        if not updated:
            try:
                map_builder = getattr(env_cfg.game, "map_builder", None)
                if hasattr(map_builder, "target_agents"):
                    map_builder.target_agents = num_cogs  # type: ignore[attr-defined]
                    env_cfg.game.num_agents = num_cogs
                    updated = True
            except Exception:
                updated = False

        if updated:
            console.print(f"[green]Using dynamic spawning with {num_cogs} agents[/green]")
        else:
            console.print(
                f"[yellow]Warning: --num-cogs not supported for game '{resolved_game}', "
                f"using default configuration[/yellow]"
            )

    # Resolve policy shorthand
    full_policy_path = resolve_policy_class_path(policy_class_path)
=======
    steps: int = typer.Option(1000, "--steps", "-s", help="Number of steps to run", min=1),
    render: Literal["gui", "text", "none"] = typer.Option(
        "gui", "--render", "-r", help="Render mode: 'gui', 'text', or 'none' (no rendering)"
    ),
) -> None:
    resolved_mission, env_cfg = utils.get_mission_config(console, mission_name)

    try:
        resolved_policy_data = resolve_policy_data_path(
            policy_data_path,
            policy_class_path=policy_class_path,
            game_name=resolved_mission,
            console=console,
        )
    except FileNotFoundError as exc:  # pragma: no cover - user input
        console.print(f"[red]Error: {exc}[/red]")
        raise typer.Exit(1) from exc
>>>>>>> dc114cff

    console.print(f"[cyan]Playing {resolved_mission}[/cyan]")
    console.print(f"Max Steps: {steps}, Interactive: {interactive}, Render: {render}")

    from cogames import play as play_module

    play_module.play(
        console,
        env_cfg=env_cfg,
<<<<<<< HEAD
        policy_class_path=full_policy_path,
        policy_data_path=policy_data_path,
=======
        policy_class_path=policy_class_path,
        policy_data_path=resolved_policy_data,
        game_name=resolved_mission,
>>>>>>> dc114cff
        max_steps=steps,
        seed=42,
        render=render,
        verbose=interactive,
    )


<<<<<<< HEAD
@app.command("make-game")
def make_scenario(
    base_game: Optional[str] = typer.Argument(None, help="Base game to use as template"),
    num_agents: int = typer.Option(2, "--agents", "-a", help="Number of agents"),
    width: int = typer.Option(10, "--width", "-w", help="Map width"),
    height: int = typer.Option(10, "--height", "-h", help="Map height"),
    output: Optional[Path] = typer.Option(None, "--output", "-o", help="Output file path (YAML or JSON)"),  # noqa: B008
=======
@app.command("make-mission", help="Create a new mission configuration")
@app.command("make-game", hidden=True)
def make_mission(
    base_mission: str = mission_argument,
    num_agents: int = typer.Option(2, "--agents", "-a", help="Number of agents", min=1),
    width: int = typer.Option(10, "--width", "-w", help="Map width", min=1),
    height: int = typer.Option(10, "--height", "-h", help="Map height", min=1),
    output: Optional[Path] = typer.Option(None, "--output", "-o", help="Output file path (yml or json)"),  # noqa: B008
>>>>>>> dc114cff
) -> None:
    """Create a new game configuration."""
    from cogames import game, utils

    try:
<<<<<<< HEAD
        # If base_game specified, use it as template
        if base_game:
            resolved_game, error = utils.resolve_game(base_game)
            if error:
                console.print(f"[red]Error: {error}[/red]")
                console.print("Creating from scratch instead...")
            else:
                console.print(f"[cyan]Using {resolved_game} as template[/cyan]")
        else:
            console.print("[cyan]Creating new game from scratch[/cyan]")

        # Use cogs_vs_clips make_game for now
        from cogames.cogs_vs_clips.scenarios import make_game

        # Create game with specified parameters
        new_config = make_game(
            num_cogs=num_agents,
            num_assemblers=1,
            num_chests=1,
        )

        # Update map dimensions
        new_config.game.map_builder.width = width
        new_config.game.map_builder.height = height
        new_config.game.num_agents = num_agents
=======
        _, env_cfg = utils.get_mission_config(console, base_mission)

        # Update map dimensions
        env_cfg.game.map_builder.width = width  # type: ignore[attr-defined]
        env_cfg.game.map_builder.height = height  # type: ignore[attr-defined]
        env_cfg.game.num_agents = num_agents

        # Validate the environment configuration
        _ = MettaGridEnv(env_cfg)
>>>>>>> dc114cff

        if output:
            game.save_mission_config(env_cfg, output)
            console.print(f"[green]Game configuration saved to: {output}[/green]")
        else:
            console.print("\n[yellow]To save this configuration, use the --output option.[/yellow]")

    except Exception as exc:  # pragma: no cover - user input
        console.print(f"[red]Error: {exc}[/red]")
        raise typer.Exit(1) from exc


<<<<<<< HEAD
@app.command(name="train")
def train_cmd(
    game_name: Optional[str] = typer.Argument(None, help="Name of the game to train on"),
=======
@app.command(name="train", help="Train a policy on a mission")
def train_cmd(
    mission_name: str = mission_argument,
>>>>>>> dc114cff
    policy_class_path: str = typer.Option(
        "cogames.policy.simple.SimplePolicy", "--policy", help="Path to policy class"
    ),
    initial_weights_path: Optional[str] = typer.Option(
        None, "--initial-weights", help="Path to initial policy weights"
    ),
    checkpoints_path: str = typer.Option(
        "./train_dir",
        "--checkpoints",
        help="Path to save training data",
    ),
<<<<<<< HEAD
    steps: int = typer.Option(10000, "--steps", "-s", help="Number of training steps"),
=======
    steps: int = typer.Option(10_000_000_000, "--steps", "-s", help="Number of training steps", min=1),
>>>>>>> dc114cff
    device: str = typer.Option(
        "auto",
        "--device",
        help="Device to train on (e.g. 'auto', 'cpu', 'cuda')",
    ),
<<<<<<< HEAD
    seed: int = typer.Option(42, "--seed", help="Seed for training"),
    batch_size: int = typer.Option(4096, "--batch-size", help="Batch size for training"),
    minibatch_size: int = typer.Option(4096, "--minibatch-size", help="Minibatch size for training"),
) -> None:
    """Train a policy on a game."""
    import torch

    from cogames import game, utils
    from cogames import train as train_module

    # If no game specified, list games
    if game_name is None:
        console.print("[yellow]No game specified. Available games:[/yellow]")
        table = game.list_games(console)
        console.print(table)
        console.print("\n[dim]Usage: cogames train <game>[/dim]")
        return

    # Resolve game name
    resolved_game, error = utils.resolve_game(game_name)
    if error:
        console.print(f"[red]Error: {error}[/red]")
        raise typer.Exit(1)
    assert resolved_game is not None
    env_cfg = game.get_game(resolved_game)

    # Resolve policy shorthand
    full_policy_path = resolve_policy_class_path(policy_class_path)

    def resolve_training_device(requested: str) -> torch.device:
        normalized = requested.strip().lower()

        def cuda_usable() -> bool:
            cuda_backend = getattr(torch.backends, "cuda", None)
            if cuda_backend is None or not cuda_backend.is_built():
                return False
            if not hasattr(torch._C, "_cuda_getDeviceCount"):
                return False
            return torch.cuda.is_available()

        if normalized == "auto":
            if cuda_usable():
                return torch.device("cuda")
            console.print("[yellow]CUDA not available; falling back to CPU for training.[/yellow]")
            return torch.device("cpu")

        try:
            candidate = torch.device(requested)
        except (RuntimeError, ValueError):
            console.print(f"[yellow]Warning: Unknown device '{requested}'. Falling back to CPU.[/yellow]")
            return torch.device("cpu")

        if candidate.type == "cuda" and not cuda_usable():
            console.print("[yellow]CUDA requested but unavailable. Training will run on CPU instead.[/yellow]")
            return torch.device("cpu")
=======
    seed: int = typer.Option(42, "--seed", help="Seed for training", min=0),
    batch_size: int = typer.Option(4096, "--batch-size", help="Batch size for training", min=1),
    minibatch_size: int = typer.Option(4096, "--minibatch-size", help="Minibatch size for training", min=1),
    num_workers: Optional[int] = typer.Option(
        None,
        "--num-workers",
        help="Number of worker processes (defaults to number of CPU cores)",
        min=1,
    ),
    parallel_envs: Optional[int] = typer.Option(
        None,
        "--parallel-envs",
        help="Number of parallel environments",
        min=1,
    ),
    vector_batch_size: Optional[int] = typer.Option(
        None,
        "--vector-batch-size",
        help="Override vectorized environment batch size",
        min=1,
    ),
) -> None:
    resolved_mission, env_cfg = utils.get_mission_config(console, mission_name)
>>>>>>> dc114cff

        return candidate

    torch_device = resolve_training_device(device)

    try:
        train_module.train(
            env_cfg=env_cfg,
            policy_class_path=full_policy_path,
            initial_weights_path=initial_weights_path,
            device=torch_device,
            num_steps=steps,
            checkpoints_path=Path(checkpoints_path),
            seed=seed,
            batch_size=batch_size,
            minibatch_size=minibatch_size,
<<<<<<< HEAD
            game_name=resolved_game,
=======
            vector_num_workers=num_workers,
            vector_num_envs=parallel_envs,
            vector_batch_size=vector_batch_size,
            game_name=resolved_mission,
>>>>>>> dc114cff
        )

    except ValueError as exc:  # pragma: no cover - user input
        console.print(f"[red]Error: {exc}[/red]")
        raise typer.Exit(1) from exc

    console.print(f"[green]Training complete. Checkpoints saved to: {checkpoints_path}[/green]")


<<<<<<< HEAD
@app.command()
def evaluate(
    game_name: Optional[str] = typer.Argument(None, help="Name of the game to evaluate"),
    policy: Optional[str] = typer.Argument(None, help="Path to policy checkpoint or 'random' for random policy"),
    episodes: int = typer.Option(10, "--episodes", "-e", help="Number of evaluation episodes"),
) -> None:
    """Evaluate a policy on a game."""
    console.print("[red]Coming soon...[/red]")
=======
@app.command(
    name="eval",
    no_args_is_help=True,
    help="Evaluate one or more policies on a mission",
)
@app.command("evaluate", hidden=True)
def evaluate_cmd(
    mission_name: str = mission_argument,
    policies: list[str] = typer.Argument(  # noqa: B008
        None,
        help=(
            "List of policies in the form '{policy_class_path}[:policy_data_path][:proportion]'. "
            "Provide multiple options for mixed populations."
        ),
    ),
    policy_class_path: str = typer.Option(
        None,
        "--policy",
        help="Path to policy class. Only provide this if you did not supply a list of policies",
        callback=lambda p: None if p is None else resolve_policy_class_path(p),
    ),
    policy_data_path: Optional[str] = typer.Option(
        None,
        "--policy-data",
        help="Path to policy weights file or directory. Only provide this if you did not supply a list of policies",
    ),
    episodes: int = typer.Option(10, "--episodes", "-e", help="Number of evaluation episodes", min=1),
    action_timeout_ms: int = typer.Option(
        250,
        "--action-timeout-ms",
        help="Max milliseconds afforded to generate each action before noop is used by default",
        min=1,
    ),
) -> None:
    if not policies and not policy_class_path:
        console.print("[red]Error: No policies provided[/red]")
        raise typer.Exit(1)
    if policies and (policy_class_path or policy_data_path):
        console.print("[red]Provide --policies or (--policy and --policy-data), not both.[/red]")
        raise typer.Exit(1)
    resolved_game, env_cfg = utils.get_mission_config(console, mission_name)

    try:
        if policies:
            policy_specs = [parse_policy_spec(spec, console=console, game_name=resolved_game) for spec in policies]
        else:
            policy_specs = [
                PolicySpec(
                    policy_class_path=policy_class_path,
                    policy_data_path=resolve_policy_data_path(
                        policy_data_path,
                        policy_class_path=policy_class_path,
                        game_name=resolved_game,
                        console=console,
                    ),
                )
            ]
    except ValueError as exc:  # pragma: no cover - user input
        console.print(f"[red]Error: {exc}[/red]")
        raise typer.Exit(1) from exc
    except FileNotFoundError as exc:  # pragma: no cover - user input
        console.print(f"[red]Error: {exc}[/red]")
        raise typer.Exit(1) from exc

    console.print(f"[cyan]Evaluating {len(policy_specs)} policies on {resolved_game} over {episodes} episodes[/cyan]")

    evaluate_module.evaluate(
        console,
        resolved_game=resolved_game,
        env_cfg=env_cfg,
        policy_specs=policy_specs,
        action_timeout_ms=action_timeout_ms,
        episodes=episodes,
    )
>>>>>>> dc114cff


@app.command(name="version", help="Show version information")
def version_cmd() -> None:
    def public_version(dist_name: str) -> str:
        return str(Version(importlib.metadata.version(dist_name)).public)

    table = Table(show_header=False, box=None, show_lines=False, pad_edge=False)
    table.add_column("", justify="right", style="bold cyan")
    table.add_column("", justify="right")

    for dist_name in ["mettagrid", "pufferlib-core", "cogames"]:
        table.add_row(dist_name, public_version(dist_name))

    console.print(table)


if __name__ == "__main__":
    app()<|MERGE_RESOLUTION|>--- conflicted
+++ resolved
@@ -15,21 +15,11 @@
 from rich.console import Console
 from rich.table import Table
 
-<<<<<<< HEAD
-# Always add current directory to Python path
-sys.path.insert(0, ".")
-
-import typer
-from rich.console import Console
-from rich.table import Table
-
-from cogames.cogs_vs_clips.scenarios import make_map_game, supports_dynamic_spawn
-
-=======
 from cogames import evaluate as evaluate_module
 from cogames import game, utils
 from cogames import play as play_module
 from cogames import train as train_module
+from cogames.cogs_vs_clips.scenarios import make_map_game, supports_dynamic_spawn
 from cogames.policy.policy import PolicySpec
 from cogames.policy.utils import parse_policy_spec, resolve_policy_class_path, resolve_policy_data_path
 from mettagrid import MettaGridEnv
@@ -37,36 +27,13 @@
 # Always add current directory to Python path
 sys.path.insert(0, ".")
 
->>>>>>> dc114cff
 logger = logging.getLogger("cogames.main")
 
-app = typer.Typer(help="CoGames - Multi-agent cooperative and competitive games")
+app = typer.Typer(
+    help="CoGames - Multi-agent cooperative and competitive games",
+    context_settings={"help_option_names": ["-h", "--help"]},
+)
 console = Console()
-
-# Mapping of shorthand policy names to full class paths
-POLICY_SHORTCUTS = {
-    "random": "cogames.policy.random.RandomPolicy",
-    "simple": "cogames.policy.simple.SimplePolicy",
-    "lstm": "cogames.policy.lstm.LSTMPolicy",
-    "claude": "cogames.policy.claude.ClaudePolicy",
-}
-
-
-def resolve_policy_class_path(policy: str) -> str:
-    """Resolve a policy shorthand or full class path.
-
-    Args:
-        policy: Either a shorthand like "random", "simple", "lstm"
-                or a full class path like "cogames.policy.random.RandomPolicy"
-
-    Returns:
-        Full class path to the policy
-    """
-    # If it's a shorthand, expand it
-    if policy in POLICY_SHORTCUTS:
-        return POLICY_SHORTCUTS[policy]
-    # Otherwise assume it's already a full class path
-    return policy
 
 
 @app.callback(invoke_without_command=True)
@@ -77,9 +44,36 @@
         print(ctx.get_help())
 
 
-<<<<<<< HEAD
-@app.command("games")
-=======
+def _apply_num_cogs_override(
+    mission_name: str,
+    env_cfg,
+    num_cogs: Optional[int],
+) -> tuple[Optional[str], Optional[object]]:
+    """Attempt to override the agent count using dynamic spawning helpers."""
+    if num_cogs is None:
+        return None, None
+
+    updated_env = None
+    warning_msg = None
+    if supports_dynamic_spawn(mission_name):
+        try:
+            updated_env = make_map_game(mission_name, num_agents=num_cogs, dynamic_spawn=True)
+        except Exception as exc:  # pragma: no cover - log only
+            warning_msg = f"Dynamic spawn override failed: {exc}"
+
+    if updated_env is None:
+        map_builder = getattr(env_cfg.game, "map_builder", None)
+        if hasattr(map_builder, "target_agents"):
+            try:
+                map_builder.target_agents = num_cogs  # type: ignore[attr-defined]
+                env_cfg.game.num_agents = num_cogs
+                updated_env = env_cfg
+            except Exception as exc:  # pragma: no cover - log only
+                warning_msg = f"Fallback agent override failed: {exc}"
+
+    return warning_msg, updated_env or env_cfg
+
+
 mission_argument = typer.Argument(
     None,
     help="Name of the mission. Can be in the format 'map_name' or 'map_name:mission' or 'path/to/mission.yaml'.",
@@ -89,7 +83,6 @@
 
 @app.command("missions", help="List all available missions, or describe a specific mission")
 @app.command("games", hidden=True)
->>>>>>> dc114cff
 def games_cmd(
     mission_name: str = mission_argument,
     format_: Literal[None, "yaml", "json"] = typer.Option(
@@ -102,21 +95,9 @@
         help="Save mission configuration to file (YAML or JSON)",
     ),
 ) -> None:
-<<<<<<< HEAD
-    """List all available games or describe a specific game."""
-    from cogames import game
-
-    if game_name is None:
-        # List all games
-        table = game.list_games(console)
-        console.print(table)
-    else:
-        # Get the game configuration
-=======
     resolved_mission, env_cfg = utils.get_mission_config(console, mission_name)
 
     if save is not None:
->>>>>>> dc114cff
         try:
             game.save_mission_config(env_cfg, save)
             console.print(f"[green]Mission configuration saved to: {save}[/green]")
@@ -144,13 +125,8 @@
         raise typer.Exit(1) from exc
 
 
-@app.command(name="play")
+@app.command(name="play", no_args_is_help=True, help="Play a game")
 def play_cmd(
-<<<<<<< HEAD
-    game_name: Optional[str] = typer.Argument(None, help="Name of the game to play"),
-    policy_class_path: str = typer.Option(
-        "cogames.policy.random.RandomPolicy", "--policy", help="Path to policy class"
-=======
     mission_name: str = mission_argument,
     policy_class_path: str = typer.Option(
         "cogames.policy.random.RandomPolicy",
@@ -162,76 +138,21 @@
         None,
         "--policy-data",
         help="Path to policy weights file or directory",
->>>>>>> dc114cff
-    ),
-    policy_data_path: Optional[str] = typer.Option(None, "--policy-data", help="Path to initial policy weights"),
+    ),
     interactive: bool = typer.Option(True, "--interactive", "-i", help="Run in interactive mode"),
-<<<<<<< HEAD
-    steps: int = typer.Option(1000, "--steps", "-s", help="Number of steps to run"),
-    render: Literal["gui", "text"] = typer.Option("gui", "--render", "-r", help="Render mode: 'gui' or 'text'"),
-    num_cogs: Optional[int] = typer.Option(
-        None, "--num-cogs", help="Override number of agents (uses dynamic spawning)"
-    ),
-) -> None:
-    """Play a game."""
-    from cogames import game, utils
-
-    # If no game specified, list games
-    if game_name is None:
-        console.print("[yellow]No game specified. Available games:[/yellow]")
-        table = game.list_games(console)
-        console.print(table)
-        console.print("\n[dim]Usage: cogames play <game>[/dim]")
-        return
-
-    # Resolve game name
-    resolved_game, error = utils.resolve_game(game_name)
-    if error:
-        console.print(f"[red]Error: {error}[/red]")
-        raise typer.Exit(1)
-    assert resolved_game is not None
-
-    # Get the game configuration
-    env_cfg = game.get_game(resolved_game)
-
-    # If num_cogs is specified, try to enforce the requested agent count
-    if num_cogs is not None:
-        updated = False
-        try:
-            if supports_dynamic_spawn(resolved_game):
-                env_cfg = make_map_game(resolved_game, num_agents=num_cogs, dynamic_spawn=True)
-                updated = True
-        except Exception:
-            updated = False
-
-        # Fallback: if the current map builder supports target_agents, set it directly
-        if not updated:
-            try:
-                map_builder = getattr(env_cfg.game, "map_builder", None)
-                if hasattr(map_builder, "target_agents"):
-                    map_builder.target_agents = num_cogs  # type: ignore[attr-defined]
-                    env_cfg.game.num_agents = num_cogs
-                    updated = True
-            except Exception:
-                updated = False
-
-        if updated:
-            console.print(f"[green]Using dynamic spawning with {num_cogs} agents[/green]")
-        else:
-            console.print(
-                f"[yellow]Warning: --num-cogs not supported for game '{resolved_game}', "
-                f"using default configuration[/yellow]"
-            )
-
-    # Resolve policy shorthand
-    full_policy_path = resolve_policy_class_path(policy_class_path)
-=======
     steps: int = typer.Option(1000, "--steps", "-s", help="Number of steps to run", min=1),
     render: Literal["gui", "text", "none"] = typer.Option(
         "gui", "--render", "-r", help="Render mode: 'gui', 'text', or 'none' (no rendering)"
     ),
+    num_cogs: Optional[int] = typer.Option(
+        None, "--num-cogs", help="Override number of agents (uses dynamic spawning when supported)"
+    ),
 ) -> None:
     resolved_mission, env_cfg = utils.get_mission_config(console, mission_name)
+
+    warning, env_cfg = _apply_num_cogs_override(resolved_mission, env_cfg, num_cogs)
+    if warning and num_cogs is not None:
+        console.print(f"[yellow]Warning: {warning}. Using default configuration for '{resolved_mission}'.[/yellow]")
 
     try:
         resolved_policy_data = resolve_policy_data_path(
@@ -243,24 +164,16 @@
     except FileNotFoundError as exc:  # pragma: no cover - user input
         console.print(f"[red]Error: {exc}[/red]")
         raise typer.Exit(1) from exc
->>>>>>> dc114cff
 
     console.print(f"[cyan]Playing {resolved_mission}[/cyan]")
     console.print(f"Max Steps: {steps}, Interactive: {interactive}, Render: {render}")
-
-    from cogames import play as play_module
 
     play_module.play(
         console,
         env_cfg=env_cfg,
-<<<<<<< HEAD
-        policy_class_path=full_policy_path,
-        policy_data_path=policy_data_path,
-=======
         policy_class_path=policy_class_path,
         policy_data_path=resolved_policy_data,
         game_name=resolved_mission,
->>>>>>> dc114cff
         max_steps=steps,
         seed=42,
         render=render,
@@ -268,15 +181,6 @@
     )
 
 
-<<<<<<< HEAD
-@app.command("make-game")
-def make_scenario(
-    base_game: Optional[str] = typer.Argument(None, help="Base game to use as template"),
-    num_agents: int = typer.Option(2, "--agents", "-a", help="Number of agents"),
-    width: int = typer.Option(10, "--width", "-w", help="Map width"),
-    height: int = typer.Option(10, "--height", "-h", help="Map height"),
-    output: Optional[Path] = typer.Option(None, "--output", "-o", help="Output file path (YAML or JSON)"),  # noqa: B008
-=======
 @app.command("make-mission", help="Create a new mission configuration")
 @app.command("make-game", hidden=True)
 def make_mission(
@@ -285,39 +189,8 @@
     width: int = typer.Option(10, "--width", "-w", help="Map width", min=1),
     height: int = typer.Option(10, "--height", "-h", help="Map height", min=1),
     output: Optional[Path] = typer.Option(None, "--output", "-o", help="Output file path (yml or json)"),  # noqa: B008
->>>>>>> dc114cff
-) -> None:
-    """Create a new game configuration."""
-    from cogames import game, utils
-
-    try:
-<<<<<<< HEAD
-        # If base_game specified, use it as template
-        if base_game:
-            resolved_game, error = utils.resolve_game(base_game)
-            if error:
-                console.print(f"[red]Error: {error}[/red]")
-                console.print("Creating from scratch instead...")
-            else:
-                console.print(f"[cyan]Using {resolved_game} as template[/cyan]")
-        else:
-            console.print("[cyan]Creating new game from scratch[/cyan]")
-
-        # Use cogs_vs_clips make_game for now
-        from cogames.cogs_vs_clips.scenarios import make_game
-
-        # Create game with specified parameters
-        new_config = make_game(
-            num_cogs=num_agents,
-            num_assemblers=1,
-            num_chests=1,
-        )
-
-        # Update map dimensions
-        new_config.game.map_builder.width = width
-        new_config.game.map_builder.height = height
-        new_config.game.num_agents = num_agents
-=======
+) -> None:
+    try:
         _, env_cfg = utils.get_mission_config(console, base_mission)
 
         # Update map dimensions
@@ -327,7 +200,6 @@
 
         # Validate the environment configuration
         _ = MettaGridEnv(env_cfg)
->>>>>>> dc114cff
 
         if output:
             game.save_mission_config(env_cfg, output)
@@ -340,93 +212,31 @@
         raise typer.Exit(1) from exc
 
 
-<<<<<<< HEAD
-@app.command(name="train")
-def train_cmd(
-    game_name: Optional[str] = typer.Argument(None, help="Name of the game to train on"),
-=======
 @app.command(name="train", help="Train a policy on a mission")
 def train_cmd(
     mission_name: str = mission_argument,
->>>>>>> dc114cff
     policy_class_path: str = typer.Option(
-        "cogames.policy.simple.SimplePolicy", "--policy", help="Path to policy class"
+        "cogames.policy.simple.SimplePolicy",
+        "--policy",
+        help="Path to policy class",
+        callback=resolve_policy_class_path,
     ),
     initial_weights_path: Optional[str] = typer.Option(
-        None, "--initial-weights", help="Path to initial policy weights"
+        None,
+        "--initial-weights",
+        help="Path to initial policy weights .pt file",
     ),
     checkpoints_path: str = typer.Option(
         "./train_dir",
         "--checkpoints",
         help="Path to save training data",
     ),
-<<<<<<< HEAD
-    steps: int = typer.Option(10000, "--steps", "-s", help="Number of training steps"),
-=======
     steps: int = typer.Option(10_000_000_000, "--steps", "-s", help="Number of training steps", min=1),
->>>>>>> dc114cff
     device: str = typer.Option(
         "auto",
         "--device",
         help="Device to train on (e.g. 'auto', 'cpu', 'cuda')",
     ),
-<<<<<<< HEAD
-    seed: int = typer.Option(42, "--seed", help="Seed for training"),
-    batch_size: int = typer.Option(4096, "--batch-size", help="Batch size for training"),
-    minibatch_size: int = typer.Option(4096, "--minibatch-size", help="Minibatch size for training"),
-) -> None:
-    """Train a policy on a game."""
-    import torch
-
-    from cogames import game, utils
-    from cogames import train as train_module
-
-    # If no game specified, list games
-    if game_name is None:
-        console.print("[yellow]No game specified. Available games:[/yellow]")
-        table = game.list_games(console)
-        console.print(table)
-        console.print("\n[dim]Usage: cogames train <game>[/dim]")
-        return
-
-    # Resolve game name
-    resolved_game, error = utils.resolve_game(game_name)
-    if error:
-        console.print(f"[red]Error: {error}[/red]")
-        raise typer.Exit(1)
-    assert resolved_game is not None
-    env_cfg = game.get_game(resolved_game)
-
-    # Resolve policy shorthand
-    full_policy_path = resolve_policy_class_path(policy_class_path)
-
-    def resolve_training_device(requested: str) -> torch.device:
-        normalized = requested.strip().lower()
-
-        def cuda_usable() -> bool:
-            cuda_backend = getattr(torch.backends, "cuda", None)
-            if cuda_backend is None or not cuda_backend.is_built():
-                return False
-            if not hasattr(torch._C, "_cuda_getDeviceCount"):
-                return False
-            return torch.cuda.is_available()
-
-        if normalized == "auto":
-            if cuda_usable():
-                return torch.device("cuda")
-            console.print("[yellow]CUDA not available; falling back to CPU for training.[/yellow]")
-            return torch.device("cpu")
-
-        try:
-            candidate = torch.device(requested)
-        except (RuntimeError, ValueError):
-            console.print(f"[yellow]Warning: Unknown device '{requested}'. Falling back to CPU.[/yellow]")
-            return torch.device("cpu")
-
-        if candidate.type == "cuda" and not cuda_usable():
-            console.print("[yellow]CUDA requested but unavailable. Training will run on CPU instead.[/yellow]")
-            return torch.device("cpu")
-=======
     seed: int = typer.Option(42, "--seed", help="Seed for training", min=0),
     batch_size: int = typer.Option(4096, "--batch-size", help="Batch size for training", min=1),
     minibatch_size: int = typer.Option(4096, "--minibatch-size", help="Minibatch size for training", min=1),
@@ -450,16 +260,13 @@
     ),
 ) -> None:
     resolved_mission, env_cfg = utils.get_mission_config(console, mission_name)
->>>>>>> dc114cff
-
-        return candidate
-
-    torch_device = resolve_training_device(device)
+
+    torch_device = utils.resolve_training_device(console, device)
 
     try:
         train_module.train(
             env_cfg=env_cfg,
-            policy_class_path=full_policy_path,
+            policy_class_path=policy_class_path,
             initial_weights_path=initial_weights_path,
             device=torch_device,
             num_steps=steps,
@@ -467,14 +274,10 @@
             seed=seed,
             batch_size=batch_size,
             minibatch_size=minibatch_size,
-<<<<<<< HEAD
-            game_name=resolved_game,
-=======
             vector_num_workers=num_workers,
             vector_num_envs=parallel_envs,
             vector_batch_size=vector_batch_size,
             game_name=resolved_mission,
->>>>>>> dc114cff
         )
 
     except ValueError as exc:  # pragma: no cover - user input
@@ -484,16 +287,6 @@
     console.print(f"[green]Training complete. Checkpoints saved to: {checkpoints_path}[/green]")
 
 
-<<<<<<< HEAD
-@app.command()
-def evaluate(
-    game_name: Optional[str] = typer.Argument(None, help="Name of the game to evaluate"),
-    policy: Optional[str] = typer.Argument(None, help="Path to policy checkpoint or 'random' for random policy"),
-    episodes: int = typer.Option(10, "--episodes", "-e", help="Number of evaluation episodes"),
-) -> None:
-    """Evaluate a policy on a game."""
-    console.print("[red]Coming soon...[/red]")
-=======
 @app.command(
     name="eval",
     no_args_is_help=True,
@@ -568,7 +361,6 @@
         action_timeout_ms=action_timeout_ms,
         episodes=episodes,
     )
->>>>>>> dc114cff
 
 
 @app.command(name="version", help="Show version information")
