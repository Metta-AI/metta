"""Arena recipe with GRPO (Group Relative Policy Optimization) for comparison testing."""

<<<<<<< HEAD
import metta.agent.policies.vit_grpo
import metta.rl.loss
import metta.rl.loss.grpo
import metta.rl.trainer_config
import metta.rl.training
import metta.tools.train
=======
from metta.agent.policies.vit_grpo import ViTGRPOConfig
from metta.rl.loss.loss_config import LossConfig
from metta.rl.loss.grpo import GRPOConfig
from metta.rl.trainer_config import OptimizerConfig, TrainerConfig
from metta.rl.training import EvaluatorConfig, TrainingEnvironmentConfig
from metta.tools.train import TrainTool
>>>>>>> 0b06b7d5

# Import everything from the base arena recipe
import experiments.recipes.arena
import experiments.recipes.arena_basic_easy_shaped


def train(
    enable_detailed_slice_logging: bool = False,
) -> metta.tools.train.TrainTool:
    """Train with GRPO loss (critic-free, group-based advantages).

    GRPO eliminates the value network and computes advantages by comparing
    each trajectory's return against the mean return of a group of sampled
    trajectories. This can be more sample efficient and stable than PPO
    in certain environments.
    """
    curriculum = experiments.recipes.arena.make_curriculum(
        enable_detailed_slice_logging=enable_detailed_slice_logging
    )

    # Configure GRPO loss
    grpo_config = metta.rl.loss.grpo.GRPOConfig(
        clip_coef=0.2,
        ent_coef=0.01,
        gamma=0.99,
        group_size=4,
        norm_adv=True,
        target_kl=None,
    )

    loss_config = metta.rl.loss.LossConfig(
        loss_configs={"grpo": grpo_config},
    )

    # Configure optimizer
    optimizer_config = metta.rl.trainer_config.OptimizerConfig(
        type="adamw_schedulefree",
        learning_rate=0.01,
        beta1=0.9,
        beta2=0.999,
        eps=3.186531e-07,
        weight_decay=0.01,
        warmup_steps=2000,
    )

    trainer_config = metta.rl.trainer_config.TrainerConfig(
        losses=loss_config,
        optimizer=optimizer_config,
        total_timesteps=50_000_000_000,
    )

    return metta.tools.train.TrainTool(
        training_env=metta.rl.training.TrainingEnvironmentConfig(curriculum=curriculum),
        trainer=trainer_config,
        evaluator=metta.rl.training.EvaluatorConfig(
            simulations=experiments.recipes.arena.simulations()
        ),
        policy_architecture=metta.agent.policies.vit_grpo.ViTGRPOConfig(),
    )


def train_shaped(
    rewards: bool = True, converters: bool = True
) -> metta.tools.train.TrainTool:
    """Train with GRPO loss on shaped rewards task.

    This provides easier training with reward shaping and converters enabled,
    using the critic-free GRPO algorithm.
    """

    # Get the base shaped training tool
    base_tool = experiments.recipes.arena.train_shaped(rewards=rewards)

    # Configure GRPO loss
    grpo_config = metta.rl.loss.grpo.GRPOConfig(
        clip_coef=0.2,
        ent_coef=0.01,
        gamma=0.99,
        group_size=4,
        norm_adv=True,
        target_kl=None,
    )

    loss_config = metta.rl.loss.LossConfig(
        loss_configs={"grpo": grpo_config},
    )

    # Configure optimizer
    optimizer_config = metta.rl.trainer_config.OptimizerConfig(
        type="adamw_schedulefree",
        learning_rate=0.01,
        beta1=0.9,
        beta2=0.999,
        eps=3.186531e-07,
        weight_decay=0.01,
        warmup_steps=2000,
    )

    trainer_config = metta.rl.trainer_config.TrainerConfig(
        losses=loss_config,
        optimizer=optimizer_config,
        total_timesteps=50_000_000_000,
    )

    return metta.tools.train.TrainTool(
        training_env=base_tool.training_env,
        trainer=trainer_config,
        evaluator=base_tool.evaluator,
        policy_architecture=metta.agent.policies.vit_grpo.ViTGRPOConfig(),
    )


def basic_easy_shaped() -> metta.tools.train.TrainTool:
    """Train with GRPO loss on basic easy shaped rewards task.

    This provides easier training with reward shaping and converters enabled,
    using the critic-free GRPO algorithm.
    """

    # Get the base shaped training tool
    base_tool = experiments.recipes.arena_basic_easy_shaped.train()

    # Configure GRPO loss
    grpo_config = metta.rl.loss.grpo.GRPOConfig(
        clip_coef=0.2,
        ent_coef=0.01,
        gamma=0.99,
        group_size=4,
        norm_adv=True,
        target_kl=None,
    )

    loss_config = metta.rl.loss.LossConfig(
        loss_configs={"grpo": grpo_config},
    )

    # Configure optimizer
    optimizer_config = metta.rl.trainer_config.OptimizerConfig(
        type="adamw_schedulefree",
        learning_rate=0.01,
        beta1=0.9,
        beta2=0.999,
        eps=3.186531e-07,
        weight_decay=0.01,
        warmup_steps=2000,
    )

    trainer_config = metta.rl.trainer_config.TrainerConfig(
        losses=loss_config,
        optimizer=optimizer_config,
        total_timesteps=50_000_000_000,
    )

    return metta.tools.train.TrainTool(
        training_env=base_tool.training_env,
        trainer=trainer_config,
        evaluator=base_tool.evaluator,
        policy_architecture=metta.agent.policies.vit_grpo.ViTGRPOConfig(),
    )<|MERGE_RESOLUTION|>--- conflicted
+++ resolved
@@ -1,20 +1,11 @@
 """Arena recipe with GRPO (Group Relative Policy Optimization) for comparison testing."""
 
-<<<<<<< HEAD
 import metta.agent.policies.vit_grpo
-import metta.rl.loss
+import metta.rl.loss.loss_config
 import metta.rl.loss.grpo
 import metta.rl.trainer_config
 import metta.rl.training
 import metta.tools.train
-=======
-from metta.agent.policies.vit_grpo import ViTGRPOConfig
-from metta.rl.loss.loss_config import LossConfig
-from metta.rl.loss.grpo import GRPOConfig
-from metta.rl.trainer_config import OptimizerConfig, TrainerConfig
-from metta.rl.training import EvaluatorConfig, TrainingEnvironmentConfig
-from metta.tools.train import TrainTool
->>>>>>> 0b06b7d5
 
 # Import everything from the base arena recipe
 import experiments.recipes.arena
@@ -45,7 +36,7 @@
         target_kl=None,
     )
 
-    loss_config = metta.rl.loss.LossConfig(
+    loss_config = metta.rl.loss.loss_config.LossConfig(
         loss_configs={"grpo": grpo_config},
     )
 
@@ -98,7 +89,7 @@
         target_kl=None,
     )
 
-    loss_config = metta.rl.loss.LossConfig(
+    loss_config = metta.rl.loss.loss_config.LossConfig(
         loss_configs={"grpo": grpo_config},
     )
 
@@ -147,7 +138,7 @@
         target_kl=None,
     )
 
-    loss_config = metta.rl.loss.LossConfig(
+    loss_config = metta.rl.loss.loss_config.LossConfig(
         loss_configs={"grpo": grpo_config},
     )
 
