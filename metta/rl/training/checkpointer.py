"""Policy checkpoint management component."""

import logging
from typing import Optional

import torch
from pydantic import Field

from metta.agent.policy import Policy, PolicyArchitecture
from metta.common.util.file import write_file
from metta.rl.checkpoint_manager import CheckpointManager
<<<<<<< HEAD
from metta.rl.policy_artifact import policy_spec_from_uri
=======
from metta.rl.policy_artifact import normalize_policy_uri, policy_spec_from_uri, save_policy_artifact_safetensors
>>>>>>> 0f2d531f
from metta.rl.training import DistributedHelper, TrainerComponent
from mettagrid.base_config import Config
from mettagrid.policy.loader import initialize_or_load_policy, save_policy
from mettagrid.policy.policy_env_interface import PolicyEnvInterface

logger = logging.getLogger(__name__)


class CheckpointerConfig(Config):
    """Configuration for policy checkpointing."""

    epoch_interval: int = Field(default=30, ge=0)  # How often to save policy checkpoints (in epochs)


class Checkpointer(TrainerComponent):
    """Manages policy checkpointing with distributed awareness and URI support."""

    def __init__(
        self,
        *,
        config: CheckpointerConfig,
        checkpoint_manager: CheckpointManager,
        distributed_helper: DistributedHelper,
        policy_architecture: PolicyArchitecture,
    ) -> None:
        super().__init__(epoch_interval=max(1, config.epoch_interval))
        self._master_only = True
        self._config = config
        self._checkpoint_manager = checkpoint_manager
        self._distributed = distributed_helper
        self._policy_architecture: PolicyArchitecture = policy_architecture
        self._latest_policy_uri: Optional[str] = None

    # ------------------------------------------------------------------
    # Registration helpers
    # ------------------------------------------------------------------
    def register(self, context) -> None:  # type: ignore[override]
        super().register(context)
        context.latest_policy_uri_fn = self.get_latest_policy_uri
        context.latest_policy_uri_value = self.get_latest_policy_uri()

    # ------------------------------------------------------------------
    # Public helpers
    # ------------------------------------------------------------------
    def load_or_create_policy(
        self,
        policy_env_info: PolicyEnvInterface,
        *,
        policy_uri: Optional[str] = None,
    ) -> Policy:
        """Load the latest policy checkpoint or create a new policy."""

        candidate_uri: Optional[str] = policy_uri or self._checkpoint_manager.get_latest_checkpoint()
        load_device = torch.device(self._distributed.config.device)

        # Distributed: master loads once, broadcasts payload; workers rebuild locally.
        if self._distributed.is_distributed:
            normalized_uri = (
                normalize_policy_uri(candidate_uri) if self._distributed.is_master() and candidate_uri else None
            )
            normalized_uri = self._distributed.broadcast_from_master(normalized_uri)

            if normalized_uri:
<<<<<<< HEAD
                spec = policy_spec_from_uri(
                    normalized_uri,
                    device=load_device,
                    policy_architecture=self._policy_architecture,
                )
=======
                spec = policy_spec_from_uri(normalized_uri, device=load_device)
>>>>>>> 0f2d531f
                payload = None
                if self._distributed.is_master():
                    loaded_policy = initialize_or_load_policy(
                        policy_env_info,
                        spec,
                        arch_hint=self._policy_architecture,
                        device=load_device,
                        strict=True,
                    )
                    if hasattr(loaded_policy, "initialize_to_environment"):
                        loaded_policy.initialize_to_environment(policy_env_info, load_device)
                    state_dict = {k: v.cpu() for k, v in loaded_policy.state_dict().items()}
                    arch = getattr(loaded_policy, "_policy_architecture", self._policy_architecture)
                    action_count = len(policy_env_info.actions.actions())
                    payload = (state_dict, arch, action_count, normalized_uri)
                state_dict, arch, action_count, normalized_uri = self._distributed.broadcast_from_master(payload)

                local_action_count = len(policy_env_info.actions.actions())
                if local_action_count != action_count:
                    msg = f"Action space mismatch on resume: master={action_count}, rank={local_action_count}"
                    raise ValueError(msg)

                policy = arch.make_policy(policy_env_info).to(load_device)
                if hasattr(policy, "initialize_to_environment"):
                    policy.initialize_to_environment(policy_env_info, load_device)
                missing, unexpected = policy.load_state_dict(state_dict, strict=True)
                if missing or unexpected:
                    raise RuntimeError(f"Strict loading failed. Missing: {missing}, Unexpected: {unexpected}")
                if self._distributed.is_master():
                    self._latest_policy_uri = normalized_uri
                    logger.info("Loaded policy from %s", normalized_uri)
                return policy

        # Non-distributed or fallthrough: load locally (fail hard on errors)
        if candidate_uri:
<<<<<<< HEAD
            normalized_uri = CheckpointManager.normalize_uri(candidate_uri)
            spec = policy_spec_from_uri(
                normalized_uri,
                device=load_device,
                policy_architecture=self._policy_architecture,
            )
            policy = initialize_or_load_policy(
                policy_env_info,
                spec,
                arch_hint=self._policy_architecture,
                device=load_device,
                strict=True,
            )
            if hasattr(policy, "initialize_to_environment"):
                policy.initialize_to_environment(policy_env_info, load_device)
=======
            normalized_uri = normalize_policy_uri(candidate_uri)
            spec = policy_spec_from_uri(normalized_uri, device=load_device)
            policy = initialize_or_load_policy(policy_env_info, spec)
            policy = self._ensure_save_capable(policy)
>>>>>>> 0f2d531f
            self._latest_policy_uri = normalized_uri
            logger.info("Loaded policy from %s", normalized_uri)
            return policy

        logger.info("Creating new policy for training run")
        fresh_policy = self._policy_architecture.make_policy(policy_env_info)
        if hasattr(fresh_policy, "initialize_to_environment"):
            fresh_policy.initialize_to_environment(policy_env_info, load_device)
        if not isinstance(fresh_policy, Policy):
            msg = "policy_architecture.make_policy must return a Policy instance"
            raise TypeError(msg)
        return fresh_policy

    def get_latest_policy_uri(self) -> Optional[str]:
        """Return the most recent checkpoint URI."""
        return self._checkpoint_manager.get_latest_checkpoint() or self._latest_policy_uri

    # ------------------------------------------------------------------
    # Callback entry-points
    # ------------------------------------------------------------------
    def on_epoch_end(self, epoch: int) -> None:  # type: ignore[override]
        if not self._distributed.should_checkpoint():
            return

        if epoch % self._config.epoch_interval != 0:
            return

        self._save_policy(epoch)

    def on_training_complete(self) -> None:  # type: ignore[override]
        if not self._distributed.should_checkpoint():
            return

        self._save_policy(self.context.epoch)

    # ------------------------------------------------------------------
    # Internal helpers
    # ------------------------------------------------------------------
    def _save_policy(self, epoch: int) -> None:
        policy = self.context.policy

        filename = f"{self._checkpoint_manager.run_name}:v{epoch}.mpt"
        checkpoint_dir = self._checkpoint_manager.checkpoint_dir
        checkpoint_dir.mkdir(parents=True, exist_ok=True)
        local_path = checkpoint_dir / filename

        local_uri = save_policy(local_path, policy, arch_hint=self._policy_architecture)

        uri = local_uri
        if getattr(self._checkpoint_manager, "_remote_prefix", None):
            remote_uri = f"{self._checkpoint_manager._remote_prefix}/{filename}"
            write_file(remote_uri, str(local_path))
            uri = remote_uri

        self._latest_policy_uri = uri
        self.context.latest_policy_uri_value = uri
        self.context.latest_saved_policy_epoch = epoch
        logger.debug("Policy checkpoint saved to %s", uri)<|MERGE_RESOLUTION|>--- conflicted
+++ resolved
@@ -1,6 +1,7 @@
 """Policy checkpoint management component."""
 
 import logging
+from pathlib import Path
 from typing import Optional
 
 import torch
@@ -9,14 +10,10 @@
 from metta.agent.policy import Policy, PolicyArchitecture
 from metta.common.util.file import write_file
 from metta.rl.checkpoint_manager import CheckpointManager
-<<<<<<< HEAD
-from metta.rl.policy_artifact import policy_spec_from_uri
-=======
 from metta.rl.policy_artifact import normalize_policy_uri, policy_spec_from_uri, save_policy_artifact_safetensors
->>>>>>> 0f2d531f
 from metta.rl.training import DistributedHelper, TrainerComponent
 from mettagrid.base_config import Config
-from mettagrid.policy.loader import initialize_or_load_policy, save_policy
+from mettagrid.policy.loader import initialize_or_load_policy
 from mettagrid.policy.policy_env_interface import PolicyEnvInterface
 
 logger = logging.getLogger(__name__)
@@ -77,26 +74,11 @@
             normalized_uri = self._distributed.broadcast_from_master(normalized_uri)
 
             if normalized_uri:
-<<<<<<< HEAD
-                spec = policy_spec_from_uri(
-                    normalized_uri,
-                    device=load_device,
-                    policy_architecture=self._policy_architecture,
-                )
-=======
                 spec = policy_spec_from_uri(normalized_uri, device=load_device)
->>>>>>> 0f2d531f
                 payload = None
                 if self._distributed.is_master():
-                    loaded_policy = initialize_or_load_policy(
-                        policy_env_info,
-                        spec,
-                        arch_hint=self._policy_architecture,
-                        device=load_device,
-                        strict=True,
-                    )
-                    if hasattr(loaded_policy, "initialize_to_environment"):
-                        loaded_policy.initialize_to_environment(policy_env_info, load_device)
+                    loaded_policy = initialize_or_load_policy(policy_env_info, spec)
+                    loaded_policy = self._ensure_save_capable(loaded_policy)
                     state_dict = {k: v.cpu() for k, v in loaded_policy.state_dict().items()}
                     arch = getattr(loaded_policy, "_policy_architecture", self._policy_architecture)
                     action_count = len(policy_env_info.actions.actions())
@@ -114,6 +96,7 @@
                 missing, unexpected = policy.load_state_dict(state_dict, strict=True)
                 if missing or unexpected:
                     raise RuntimeError(f"Strict loading failed. Missing: {missing}, Unexpected: {unexpected}")
+                policy = self._ensure_save_capable(policy)
                 if self._distributed.is_master():
                     self._latest_policy_uri = normalized_uri
                     logger.info("Loaded policy from %s", normalized_uri)
@@ -121,40 +104,17 @@
 
         # Non-distributed or fallthrough: load locally (fail hard on errors)
         if candidate_uri:
-<<<<<<< HEAD
-            normalized_uri = CheckpointManager.normalize_uri(candidate_uri)
-            spec = policy_spec_from_uri(
-                normalized_uri,
-                device=load_device,
-                policy_architecture=self._policy_architecture,
-            )
-            policy = initialize_or_load_policy(
-                policy_env_info,
-                spec,
-                arch_hint=self._policy_architecture,
-                device=load_device,
-                strict=True,
-            )
-            if hasattr(policy, "initialize_to_environment"):
-                policy.initialize_to_environment(policy_env_info, load_device)
-=======
             normalized_uri = normalize_policy_uri(candidate_uri)
             spec = policy_spec_from_uri(normalized_uri, device=load_device)
             policy = initialize_or_load_policy(policy_env_info, spec)
             policy = self._ensure_save_capable(policy)
->>>>>>> 0f2d531f
             self._latest_policy_uri = normalized_uri
             logger.info("Loaded policy from %s", normalized_uri)
             return policy
 
         logger.info("Creating new policy for training run")
         fresh_policy = self._policy_architecture.make_policy(policy_env_info)
-        if hasattr(fresh_policy, "initialize_to_environment"):
-            fresh_policy.initialize_to_environment(policy_env_info, load_device)
-        if not isinstance(fresh_policy, Policy):
-            msg = "policy_architecture.make_policy must return a Policy instance"
-            raise TypeError(msg)
-        return fresh_policy
+        return self._ensure_save_capable(fresh_policy)
 
     def get_latest_policy_uri(self) -> Optional[str]:
         """Return the most recent checkpoint URI."""
@@ -181,15 +141,39 @@
     # ------------------------------------------------------------------
     # Internal helpers
     # ------------------------------------------------------------------
+    def _policy_to_save(self) -> Policy:
+        policy: Policy = self.context.policy
+        if hasattr(policy, "module"):
+            return policy.module  # type: ignore[return-value]
+        return policy
+
+    def _ensure_save_capable(self, policy: Policy) -> Policy:
+        """Attach a save_policy method if missing so saving is uniform."""
+        if hasattr(policy, "save_policy"):
+            return policy
+
+        def save_policy(self, destination: str | Path, *, policy_architecture: PolicyArchitecture) -> str:
+            path = Path(destination).expanduser()
+            path.parent.mkdir(parents=True, exist_ok=True)
+            save_policy_artifact_safetensors(
+                path,
+                policy_architecture=policy_architecture,
+                state_dict=self.state_dict(),
+            )
+            return f"file://{path.resolve()}"
+
+        policy.save_policy = save_policy.__get__(policy, policy.__class__)  # type: ignore[attr-defined]
+        return policy
+
     def _save_policy(self, epoch: int) -> None:
-        policy = self.context.policy
+        policy = self._ensure_save_capable(self._policy_to_save())
 
         filename = f"{self._checkpoint_manager.run_name}:v{epoch}.mpt"
         checkpoint_dir = self._checkpoint_manager.checkpoint_dir
         checkpoint_dir.mkdir(parents=True, exist_ok=True)
         local_path = checkpoint_dir / filename
 
-        local_uri = save_policy(local_path, policy, arch_hint=self._policy_architecture)
+        local_uri = policy.save_policy(local_path, policy_architecture=self._policy_architecture)
 
         uri = local_uri
         if getattr(self._checkpoint_manager, "_remote_prefix", None):
@@ -199,5 +183,8 @@
 
         self._latest_policy_uri = uri
         self.context.latest_policy_uri_value = uri
-        self.context.latest_saved_policy_epoch = epoch
+        try:
+            self.context.latest_saved_policy_epoch = epoch
+        except AttributeError:
+            logger.debug("Component context missing latest_saved_policy_epoch attribute")
         logger.debug("Policy checkpoint saved to %s", uri)