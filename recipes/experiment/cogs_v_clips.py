"""Core CoGs vs Clips training and evaluation recipe.

This module defines the base tooling for CoGs vs Clips training. Variant-specific
recipes should import from here and extend via custom defaults, similar to how
`recipes.experiment.abes` wraps `recipes.experiment.arena`.
"""

from __future__ import annotations

import itertools
import logging
from typing import Literal, Optional, Sequence

import metta.cogworks.curriculum as cc
from cogames.cli.mission import find_mission, parse_variants

# eval_missions.py was deleted - missions moved to integrated_evals.py
from cogames.cogs_vs_clips.evals.integrated_evals import EVAL_MISSIONS
from cogames.cogs_vs_clips.mission import MAP_MISSION_DELIMITER, Mission, NumCogsVariant
from cogames.cogs_vs_clips.missions import MISSIONS
from cogames.cogs_vs_clips.variants import VARIANTS
from devops.stable.registry import ci_job, stable_job
from devops.stable.runner import AcceptanceCriterion
from metta.cogworks.curriculum.curriculum import (
    CurriculumAlgorithmConfig,
    CurriculumConfig,
    DiscreteRandomConfig,
)
from metta.cogworks.curriculum.learning_progress_algorithm import LearningProgressConfig
from metta.common.wandb.context import WandbConfig
from metta.rl.loss.losses import LossesConfig
from metta.rl.trainer_config import TrainerConfig
from metta.rl.training import CheckpointerConfig, EvaluatorConfig, TrainingEnvironmentConfig
from metta.rl.training.scheduler import HyperUpdateRule, LossRunGate, SchedulerConfig
from metta.sim.simulation_config import SimulationConfig
from metta.sweep.core import Distribution as D
from metta.sweep.core import SweepParameters as SP
from metta.sweep.core import make_sweep
from metta.tools.eval import EvaluateTool
from metta.tools.play import PlayTool
from metta.tools.request_remote_eval import RequestRemoteEvalTool
from metta.tools.stub import StubTool
from metta.tools.sweep import SweepTool
from metta.tools.train import TrainTool
from mettagrid.config.mettagrid_config import MettaGridConfig

logger = logging.getLogger(__name__)

# Single canonical curriculum list (fixed + procedural)
DEFAULT_CURRICULUM_MISSIONS: list[str] = [
    # Core hello_world missions
    "hello_world.easy_hearts",
    "hello_world.oxygen_bottleneck",
    "hello_world.energy_starved",
    "hello_world.distant_resources",
    "hello_world.quadrant_buildings",
    "hello_world.single_use_swarm",
    "hello_world.vibe_check",
    # Training facility curriculum
    "training_facility.harvest",
    "training_facility.vibe_check",
    "training_facility.repair",
    "training_facility.easy_hearts_training_facility",
    # Additional fixed/procedural maps
    "hello_world.hello_world_unclip",
    "hello_world.open_world",
    "hello_world.easy_hearts_hello_world",
    # Machina maps
    "machina_1.open_world",
    "machina_1.balanced_corners",
]

COORDINATION_MISSIONS: list[str] = [
    "distant_resources",
    "quadrant_buildings",
    "single_use_swarm",
]


def _normalize_variant_names(
    *,
    initial: Optional[Sequence[str]] = None,
    variants: Optional[Sequence[str]] = None,
) -> list[str]:
    names: list[str] = []
    for source in (initial, variants):
        if not source:
            continue
        for name in source:
            if name not in names:
                names.append(name)
    return names


def _resolve_mission_template(name: str) -> Mission:
    for mission in MISSIONS:
        if mission.name == name or mission.full_name() == name:
            return mission

    if MAP_MISSION_DELIMITER not in name:
        return find_mission(name, None)

    if name.count(MAP_MISSION_DELIMITER) > 1:
        raise ValueError(f"Mission name can contain at most one '{MAP_MISSION_DELIMITER}' delimiter")

    site_name, mission_name = name.split(MAP_MISSION_DELIMITER)
    return find_mission(site_name, mission_name)


def _resolve_eval_variants(
    train_variants: Optional[Sequence[str]],
    eval_variants: Optional[Sequence[str]],
) -> Optional[list[str]]:
    if eval_variants is not None:
        return list(eval_variants)
    if train_variants is not None:
        return list(train_variants)
    return None


def apply_cvc_sweep_defaults(trainer_cfg: TrainerConfig) -> TrainerConfig:
    """Apply sweep-tuned defaults shared across CVC recipes."""
    trainer_cfg.optimizer.learning_rate = 0.009999999776482582
    trainer_cfg.optimizer.eps = 1.3297974277293179e-08
    trainer_cfg.optimizer.warmup_steps = 1926

    trainer_cfg.losses.ppo.clip_coef = 0.2301655262708664
    trainer_cfg.losses.ppo.gae_lambda = 0.9900000095367432
    trainer_cfg.losses.ppo.vf_coef = 0.5736182332038879
    trainer_cfg.losses.ppo.ent_coef = 0.030000006780028343
    trainer_cfg.losses.ppo.gamma = 0.9700000286102295
    trainer_cfg.losses.ppo.vf_clip_coef = 0.1

    trainer_cfg.losses.ppo_actor.clip_coef = 0.2301655262708664
    trainer_cfg.losses.ppo_actor.ent_coef = 0.030000006780028343

    trainer_cfg.losses.ppo_critic.gamma = 0.9700000286102295
    trainer_cfg.losses.ppo_critic.gae_lambda = 0.9900000095367432
    trainer_cfg.losses.ppo_critic.vf_coef = 0.5736182332038879
    trainer_cfg.losses.ppo_critic.vf_clip_coef = 0.1

    trainer_cfg.losses.quantile_ppo_critic.gamma = 0.9700000286102295
    trainer_cfg.losses.quantile_ppo_critic.gae_lambda = 0.9900000095367432
    trainer_cfg.losses.quantile_ppo_critic.vf_coef = 0.5736182332038879
    trainer_cfg.losses.quantile_ppo_critic.vf_clip_coef = 0.1
    return trainer_cfg


def _prepare_mission(
    base_mission: Mission,
    *,
    num_cogs: int,
    variant_names: Sequence[str] | None = None,
) -> Mission:
    mission = base_mission
    variant_objects = parse_variants(list(variant_names)) if variant_names else []
    if variant_objects:
        mission = mission.with_variants(variant_objects)
    mission = mission.with_variants([NumCogsVariant(num_cogs=num_cogs)])
    return mission


def _add_buckets_to_tasks(
    mission_tasks,
    *,
    dr_rewards: bool = False,
    dr_misc: bool = False,
) -> None:
    """Add buckets to mission tasks based on dr_rewards and dr_misc flags."""
    mission_tasks.add_bucket("game.max_steps", [750, 1000, 1250, 1500])

    if dr_rewards:
        mission_tasks.add_bucket("game.agent.rewards.stats.chest.heart.amount", [0, 1, 5, 10])
        mission_tasks.add_bucket("game.agent.rewards.inventory.heart", [0, 1, 5, 10])
        resources = ["carbon", "oxygen", "germanium", "silicon"]
        for resource in resources:
            mission_tasks.add_bucket(f"game.agent.rewards.inventory.{resource}", [0.0, 0.01, 0.1, 1])
        equipment = ["scrambler", "modulator", "decoder", "resonator"]
        for item in equipment:
            mission_tasks.add_bucket(f"game.agent.rewards.inventory.{item}", [0.0, 0.1, 1.0, 10.0])

    if dr_misc:
        mission_tasks.add_bucket("game.agent.inventory_regen_amounts.energy", [0, 1, 2])
        mission_tasks.add_bucket("game.actions.move.consumed_resources.energy", [1, 2, 3])
        mission_tasks.add_bucket("game.agent.resource_limits.cargo.limit", [25, 50, 100])
        mission_tasks.add_bucket("game.agent.resource_limits.energy.limit", [50, 75, 100])
        mission_tasks.add_bucket("game.clipper.clip_period", [0, 25, 50])
        mission_tasks.add_bucket("game.inventory_regen_interval", [0, 1, 2])


def make_eval_suite(
    num_cogs: int = 4,
    difficulty: str | None = "standard",
    subset: Optional[Sequence[str]] = None,
    variants: Optional[Sequence[str]] = None,
    max_evals: Optional[int] = None,
) -> list[SimulationConfig]:
    """Create a suite of evaluation simulations from CoGames missions.

    Args:
        num_cogs: Number of agents per mission (1, 2, 4, or 8)
        difficulty: Difficulty variant to apply (e.g., "standard", "hard", "story_mode")
        subset: Optional list of mission names to include (defaults to all)
        variants: Additional mission variants to apply (lonely_heart, heart_chorus, ...)

    Returns:
        A list of SimulationConfig objects ready for evaluation.
    """
    if subset:
        missions = [m for m in EVAL_MISSIONS if m.name in subset]
    else:
        missions = EVAL_MISSIONS

    variant_names = _normalize_variant_names(
        initial=[difficulty] if difficulty else None,
        variants=variants,
    )

    simulations: list[SimulationConfig] = []
    for mission_template in missions:
        if num_cogs == 1 and mission_template.name in {
            "go_together",
            "single_use_swarm",
        }:
            continue

        mission = _prepare_mission(
            mission_template,
            num_cogs=num_cogs,
            variant_names=variant_names,
        )

        env_cfg = mission.make_env()
        sim = SimulationConfig(
            suite="cogs_vs_clips",
            name=f"{mission_template.name}_{num_cogs}cogs",
            env=env_cfg,
        )
        simulations.append(sim)

    if max_evals is not None:
        logger.info(f"Limiting evaluations to {max_evals} (got {len(simulations)})")
        simulations = simulations[:max_evals]

    return simulations


def make_training_env(
    num_cogs: int = 4,
    mission: str = "easy_hearts",
    variants: Optional[Sequence[str]] = None,
) -> MettaGridConfig:
    """Create a single training environment from a mission."""
    mission_template = _resolve_mission_template(mission)

    variant_names = _normalize_variant_names(variants=variants)
    prepared_mission = _prepare_mission(
        mission_template,
        num_cogs=num_cogs,
        variant_names=variant_names,
    )
    env = prepared_mission.make_env()

    # If vibe swapping is disabled, prune stale vibe transfers to avoid invalid IDs.
    change_vibe_action = getattr(env.game.actions, "change_vibe", None)
    if change_vibe_action is not None and change_vibe_action.number_of_vibes <= 1:
        allowed_vibes = env.game.vibe_names or ["default"]
        env.game.vibe_names = list(allowed_vibes)

        chest = env.game.objects.get("chest")
        vibe_transfers = getattr(chest, "vibe_transfers", None) if chest is not None else None
        if isinstance(vibe_transfers, dict):
            allowed = set(allowed_vibes)
            chest.vibe_transfers = {vibe: transfers for vibe, transfers in vibe_transfers.items() if vibe in allowed}

    return env


def make_curriculum(
    num_cogs: int = 4,
    missions: Optional[list[str]] = None,
    enable_detailed_slice_logging: bool = False,
    algorithm_config: Optional[CurriculumAlgorithmConfig] = None,
    variants: Optional[Sequence[str]] = None,
    dr_variants: int = 0,
    dr_rewards: bool = False,
    dr_misc: bool = False,
) -> CurriculumConfig:
    """Create a curriculum for CoGs vs Clips training."""
    if missions is None:
        missions = list(DEFAULT_CURRICULUM_MISSIONS)

    all_num_variants_task_sets = []
    for mission_name in missions:
        mission_template = _resolve_mission_template(mission_name)

        # All candidate variants (use provided list when given, otherwise all)
        available_variants = list(variants) if variants is not None else [v.name for v in VARIANTS]

        # Filter to compatible variants for this mission
        compatible_available = [v.name for v in VARIANTS if v.name in available_variants and v.compat(mission_template)]

        # Build groups of variant combinations to merge. Preserve explicit variants when dr_variants=0.
<<<<<<< HEAD
        if variants is not None and dr_variants == 0:
            combination_sizes = [0] + ([len(compatible_available)] if compatible_available else [])
=======
        if dr_variants == 0:
            if variants is None:
                # Keep default single-variant buckets when no explicit variants are provided.
                combination_sizes = range(min(1, len(compatible_available)) + 1)
            else:
                combination_sizes = [0] + ([len(compatible_available)] if compatible_available else [])
>>>>>>> 839a75ff
        else:
            combination_sizes = range(min(dr_variants, len(compatible_available)) + 1)

        variant_combination_groups = [
            list(itertools.combinations(compatible_available, size)) for size in combination_sizes
        ]

        for variant_combinations in variant_combination_groups:
            num_variants_tasks = []
            for variant_combination in variant_combinations:
                # Baseline when no variants selected; otherwise use the chosen combination
                variant_list = None if len(variant_combination) == 0 else list(variant_combination)
                mission_env = make_training_env(
                    num_cogs=num_cogs,
                    mission=mission_name,
                    variants=variant_list,
                )
                mission_env.game.global_obs.goal_obs = True
                mission_tasks = cc.bucketed(mission_env)
                _add_buckets_to_tasks(mission_tasks, dr_rewards=dr_rewards, dr_misc=dr_misc)
                num_variants_tasks.append(mission_tasks)

            # Merge all task sets for this group (previously per num_variants)
            merged_num_variants_tasks = cc.merge(num_variants_tasks)
            all_num_variants_task_sets.append(merged_num_variants_tasks)

    # Merge all task sets from different num_variants values
    merged_tasks = cc.merge(all_num_variants_task_sets)

    if algorithm_config is None:
        algorithm_config = LearningProgressConfig(
            use_bidirectional=True,
            ema_timescale=0.001,
            exploration_bonus=0.1,
            max_memory_tasks=2000,
            max_slice_axes=4,
            enable_detailed_slice_logging=enable_detailed_slice_logging,
        )

    return merged_tasks.to_curriculum(
        num_active_tasks=1500,
        algorithm_config=algorithm_config,
    )


# uv run cogames submit \
#   -p class=mpt,kw.checkpoint_uri=s3://softmax-public/policies/...:v1.mpt \
#   -n your-policy-name-for-leaderboard \
#   --skip-validation
#
# For now we need to run --skip-validation because cogames validation
# doesn't assume the leaderboard runners get to run with the `metta` repo available,
# but in practice they do


def train(
    num_cogs: int = 4,
    curriculum: Optional[CurriculumConfig] = None,
    mission: Optional[str] = None,
    base_missions: Optional[list[str]] = None,
    enable_detailed_slice_logging: bool = False,
    variants: Optional[Sequence[str]] = None,
    eval_variants: Optional[Sequence[str]] = None,
    eval_difficulty: str | None = "standard",
    max_evals: Optional[int] = None,
    bc_policy_uri: Optional[str] = None,
    bc_teacher_lead_prob: float = 1.0,
    bc_steps: Optional[int] = None,
    bc_mode: Literal["sliced_cloner", "supervisor"] = "sliced_cloner",
    use_lp: bool = True,
    dr_variants: int = 0,
    dr_rewards: bool = False,
    dr_misc: bool = False,
    maps_cache_size: Optional[int] = 50,
) -> TrainTool:
    """Create a training tool for CoGs vs Clips."""
    training_missions = base_missions or DEFAULT_CURRICULUM_MISSIONS
    if mission is not None:
        training_missions = [mission]

    cur_alg = LearningProgressConfig() if use_lp else DiscreteRandomConfig()
    curriculum = curriculum or make_curriculum(
        num_cogs=num_cogs,
        missions=training_missions,
        enable_detailed_slice_logging=enable_detailed_slice_logging,
        variants=variants,
        algorithm_config=cur_alg,
        dr_variants=dr_variants,
        dr_rewards=dr_rewards,
        dr_misc=dr_misc,
    )

    trainer_cfg = apply_cvc_sweep_defaults(
        TrainerConfig(
            losses=LossesConfig(),
        )
    )

    resolved_eval_variants = _resolve_eval_variants(variants, eval_variants)
    eval_suite = make_eval_suite(
        num_cogs=num_cogs,
        difficulty=eval_difficulty,
        variants=resolved_eval_variants,
        max_evals=max_evals,
    )

    evaluator_cfg = EvaluatorConfig(
        simulations=eval_suite,
    )

    tt = TrainTool(
        trainer=trainer_cfg,
        training_env=TrainingEnvironmentConfig(curriculum=curriculum),
        evaluator=evaluator_cfg,
    )
    tt.policy_architecture.core_resnet_layers = 2

    if maps_cache_size is not None:
        tt.training_env.maps_cache_size = maps_cache_size

    scheduler_run_gates: list[LossRunGate] = []
    scheduler_rules: list[HyperUpdateRule] = []

    if bc_policy_uri is not None:
        tt.training_env.supervisor_policy_uri = bc_policy_uri
        losses = tt.trainer.losses
        bc_total_steps = bc_steps if bc_steps is not None else (1_000_000_000 if bc_policy_uri is not None else 0)
        scheduler_run_gates = [
            LossRunGate(loss_instance_name="ppo_critic", phase="rollout", begin_at_step=bc_total_steps),
        ]

        if bc_mode == "sliced_cloner":
            losses.ppo_critic.sample_enabled = False
            losses.ppo_critic.train_forward_enabled = False
            losses.sliced_scripted_cloner.enabled = True
            anneal_start = 0
            loss_instance_name = "sliced_scripted_cloner"
            bc_rules = [
                HyperUpdateRule(
                    loss_instance_name="sliced_scripted_cloner",
                    attr_path="teacher_led_proportion",
                    mode="progress",
                    style="linear",
                    start_value=0.2,
                    end_value=0.0,
                    start_agent_step=anneal_start,
                    end_agent_step=bc_total_steps,
                )
            ]
        else:
            losses.supervisor.enabled = True
            losses.supervisor.teacher_lead_prob = bc_teacher_lead_prob
            anneal_start = int(bc_total_steps * 0.5)
            loss_instance_name = "supervisor"
            bc_rules = [
                HyperUpdateRule(
                    loss_instance_name="supervisor",
                    attr_path="action_loss_coef",
                    mode="progress",
                    style="linear",
                    start_value=1.0,
                    end_value=0.0,
                    start_agent_step=anneal_start,
                    end_agent_step=bc_total_steps,
                ),
                HyperUpdateRule(
                    loss_instance_name="supervisor",
                    attr_path="teacher_lead_prob",
                    mode="progress",
                    style="linear",
                    start_value=bc_teacher_lead_prob,
                    end_value=0.0,
                    start_agent_step=anneal_start,
                    end_agent_step=bc_total_steps,
                ),
            ]

        bc_run_gates = [
            LossRunGate(loss_instance_name=loss_instance_name, phase=phase, end_at_step=bc_total_steps)
            for phase in ("rollout", "train")
        ]
        scheduler_run_gates += bc_run_gates
        scheduler_rules += bc_rules

    tt.scheduler = SchedulerConfig(run_gates=scheduler_run_gates, rules=scheduler_rules)

    return tt


def train_variants(
    num_cogs: int = 4,
    base_missions: Optional[list[str]] = None,
    enable_detailed_slice_logging: bool = False,
    algorithm_config: Optional[CurriculumAlgorithmConfig] = None,
    eval_variants: Optional[Sequence[str]] = None,
    eval_difficulty: str | None = "standard",
) -> TrainTool:
    """Create a training tool with curriculum tasks for all variants.

    Loads all available variants and creates a curriculum task for each one,
    merging them into a single curriculum.
    """
    if base_missions is None:
        base_missions = list(DEFAULT_CURRICULUM_MISSIONS)

    # Create tasks for each variant
    all_variant_tasks = []
    for variant in VARIANTS:
        for mission_name in base_missions:
            mission = _resolve_mission_template(mission_name)
            if not variant.compat(mission):
                continue
            mission_env = mission.make_env()
            mission_tasks = cc.bucketed(mission_env)
            all_variant_tasks.append(mission_tasks)

    # Merge all variant tasks
    merged_tasks = cc.merge(all_variant_tasks)

    if algorithm_config is None:
        algorithm_config = LearningProgressConfig(
            use_bidirectional=True,
            ema_timescale=0.001,
            exploration_bonus=0.1,
            max_memory_tasks=2000,
            max_slice_axes=4,
            enable_detailed_slice_logging=enable_detailed_slice_logging,
        )

    curriculum = merged_tasks.to_curriculum(
        num_active_tasks=1500,
        algorithm_config=algorithm_config,
    )

    return train(
        num_cogs=num_cogs,
        curriculum=curriculum,
        eval_variants=eval_variants,
        eval_difficulty=eval_difficulty,
    )


def train_single_mission(
    mission: str = "easy_hearts",
    num_cogs: int = 4,
    variants: Optional[Sequence[str]] = None,
    eval_variants: Optional[Sequence[str]] = None,
    eval_difficulty: str | None = "standard",
) -> TrainTool:
    """Train on a single mission without curriculum."""
    env = make_training_env(
        num_cogs=num_cogs,
        mission=mission,
        variants=variants,
    )

    curriculum_cfg = cc.env_curriculum(env)

    return train(
        num_cogs=num_cogs,
        curriculum=curriculum_cfg,
        variants=variants,
        eval_variants=eval_variants,
        eval_difficulty=eval_difficulty,
    )


def evaluate(
    policy_uris: list[str] | str,
    num_cogs: int = 4,
    difficulty: str | None = "standard",
    subset: Optional[Sequence[str]] = None,
    variants: Optional[Sequence[str]] = None,
) -> EvaluateTool:
    """Evaluate policies on CoGs vs Clips missions."""
    return EvaluateTool(
        simulations=make_eval_suite(
            num_cogs=num_cogs,
            difficulty=difficulty,
            subset=subset,
            variants=variants,
        ),
        policy_uris=policy_uris,
    )


def evaluate_remote(
    policy_uri: str | None = None,
    policy_version_id: str | None = None,
    num_cogs: int = 4,
    difficulty: str | None = "standard",
    subset: Optional[Sequence[str]] = None,
    variants: Optional[Sequence[str]] = None,
) -> RequestRemoteEvalTool:
    """Evaluate policies on CoGs vs Clips missions remotely."""
    return RequestRemoteEvalTool(
        simulations=make_eval_suite(
            num_cogs=num_cogs,
            difficulty=difficulty,
            subset=subset,
            variants=variants,
        ),
        policy_uri=policy_uri,
        policy_version_id=policy_version_id,
        push_metrics_to_wandb=False,
    )


def play(
    policy_uri: Optional[str] = None,
    mission: str = "easy_hearts",
    num_cogs: int = 4,
    variants: Optional[Sequence[str]] = None,
) -> PlayTool:
    """Play a single mission with a policy."""
    env = make_training_env(
        num_cogs=num_cogs,
        mission=mission,
        variants=variants,
    )
    sim = SimulationConfig(
        suite="cogs_vs_clips",
        name=f"{mission}_{num_cogs}cogs",
        env=env,
    )
    return PlayTool(sim=sim, policy_uri=policy_uri)


def play_training_env(
    policy_uri: Optional[str] = None,
    num_cogs: int = 4,
    variants: Optional[Sequence[str]] = None,
) -> PlayTool:
    """Play the default training environment."""
    return play(
        policy_uri=policy_uri,
        mission="easy_hearts",
        num_cogs=num_cogs,
        variants=variants,
    )


def train_coordination(
    num_cogs: int = 4,
    variants: Optional[Sequence[str]] = None,
    eval_variants: Optional[Sequence[str]] = None,
    eval_difficulty: str | None = "standard",
    mission: str | None = None,
) -> TrainTool:
    """Train on coordination-heavy missions or a specific target map."""
    return train(
        num_cogs=num_cogs,
        base_missions=list(COORDINATION_MISSIONS),
        variants=variants,
        eval_variants=eval_variants,
        eval_difficulty=eval_difficulty,
        mission=mission,
    )


def train_sweep(
    num_cogs: int = 4,
    variants: Optional[Sequence[str]] = None,
    eval_variants: Optional[Sequence[str]] = None,
    eval_difficulty: str | None = "standard",
    mission: str | None = None,
) -> TrainTool:
    """Train with heart_chorus baked in (CLI-friendly for sweeps)."""
    base_variants = ["heart_chorus"]
    if variants:
        for v in variants:
            if v not in base_variants:
                base_variants.append(v)

    return train(
        num_cogs=num_cogs,
        base_missions=None,
        variants=base_variants,
        eval_variants=eval_variants or base_variants,
        eval_difficulty=eval_difficulty,
        mission=mission,
    )


def evaluate_stub(*args, **kwargs) -> StubTool:
    """No-op evaluator for sweeps (avoids dispatching eval jobs)."""
    return StubTool()


def sweep(
    sweep_name: str,
    num_cogs: int = 4,
    eval_difficulty: str | None = "standard",
    max_trials: int = 80,
    num_parallel_trials: int = 4,
) -> SweepTool:
    """Hyperparameter sweep targeting train_sweep (heart_chorus baked in)."""

    search_space = {
        **SP.LEARNING_RATE,
        **SP.PPO_CLIP_COEF,
        **SP.PPO_GAE_LAMBDA,
        **SP.PPO_VF_COEF,
        **SP.ADAM_EPS,
        **SP.param(
            "trainer.total_timesteps",
            D.INT_UNIFORM,
            min=5e8,
            max=2e9,
            search_center=1e9,
        ),
    }

    return make_sweep(
        name=sweep_name,
        recipe="recipes.experiment.cogs_v_clips",
        train_entrypoint="train_sweep",
        eval_entrypoint="evaluate_stub",
        metric_key="env_agent/heart.gained",
        search_space=search_space,
        cost_key="metric/total_time",
        max_trials=max_trials,
        num_parallel_trials=num_parallel_trials,
    )


@ci_job(timeout_s=240)
def train_ci() -> TrainTool:
    """Minimal CvC train for CI smoke test."""
    env = make_training_env(num_cogs=2, mission="easy_hearts", variants=["lonely_heart", "heart_chorus", "pack_rat"])
    curriculum_cfg = cc.env_curriculum(env)
    return TrainTool(
        trainer=TrainerConfig(
            total_timesteps=64,
            minibatch_size=8,
            batch_size=64,
            bptt_horizon=8,
            update_epochs=1,
        ),
        training_env=TrainingEnvironmentConfig(
            curriculum=curriculum_cfg,
            forward_pass_minibatch_target_size=8,
            vectorization="serial",
            auto_workers=False,
            num_workers=1,
            async_factor=1,
            maps_cache_size=4,
        ),
        evaluator=EvaluatorConfig(epoch_interval=0, evaluate_local=False, evaluate_remote=False),
        checkpointer=CheckpointerConfig(epoch_interval=1),
        wandb=WandbConfig.Off(),
    )


@ci_job(timeout_s=120)
def play_ci() -> PlayTool:
    """CvC play test with random policy."""
    env = make_training_env(num_cogs=2, mission="easy_hearts")
    sim = SimulationConfig(suite="cogs_vs_clips", name="easy_hearts_ci", env=env)
    return PlayTool(sim=sim, max_steps=10, render="log", open_browser_on_start=False)


@stable_job(
    remote_gpus=1,
    remote_nodes=1,
    timeout_s=43200,
    acceptance=[AcceptanceCriterion(metric="overview/sps", threshold=30000)],
)
def train_200ep() -> TrainTool:
    """CvC 200 epochs (~105M timesteps)."""
    tool = train(num_cogs=4, variants=["lonely_heart", "heart_chorus", "pack_rat"])
    tool.trainer.total_timesteps = 200 * 524288
    return tool


@stable_job(
    remote_gpus=4,
    remote_nodes=4,
    timeout_s=172800,
    acceptance=[AcceptanceCriterion(metric="overview/sps", threshold=80000)],
)
def train_2b() -> TrainTool:
    """CvC multi GPU - 2B timesteps."""
    tool = train(num_cogs=4, variants=["lonely_heart", "heart_chorus", "pack_rat"])
    tool.trainer.total_timesteps = 2_000_000_000
    return tool<|MERGE_RESOLUTION|>--- conflicted
+++ resolved
@@ -301,17 +301,12 @@
         compatible_available = [v.name for v in VARIANTS if v.name in available_variants and v.compat(mission_template)]
 
         # Build groups of variant combinations to merge. Preserve explicit variants when dr_variants=0.
-<<<<<<< HEAD
-        if variants is not None and dr_variants == 0:
-            combination_sizes = [0] + ([len(compatible_available)] if compatible_available else [])
-=======
         if dr_variants == 0:
             if variants is None:
                 # Keep default single-variant buckets when no explicit variants are provided.
                 combination_sizes = range(min(1, len(compatible_available)) + 1)
             else:
                 combination_sizes = [0] + ([len(compatible_available)] if compatible_available else [])
->>>>>>> 839a75ff
         else:
             combination_sizes = range(min(dr_variants, len(compatible_available)) + 1)
 
