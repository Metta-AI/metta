--- conflicted
+++ resolved
@@ -611,11 +611,7 @@
             self.losses.explained_variance = explained_var
             self.epoch += 1
 
-<<<<<<< HEAD
-        profile.update_stats(self.agent_step, self.trainer_cfg.total_timesteps)
-=======
             profile.update_stats(self.agent_step, self.trainer_cfg.total_timesteps)
->>>>>>> d923f227
 
     def _checkpoint_trainer(self):
         if not self._master:
