--- conflicted
+++ resolved
@@ -183,8 +183,7 @@
 
     # Wrap in DDP if distributed
     if torch.distributed.is_initialized():
-        if torch.distributed.get_rank() == 0:
-            logger.info("Initializing DistributedDataParallel")
+        logger.info(f"Initializing DistributedDataParallel on device {device}")
         torch.distributed.barrier()
         policy = wrap_agent_distributed(policy, device)
         torch.distributed.barrier()
@@ -295,210 +294,6 @@
     wandb_policy_name: str | None = None
 
     # Main training loop
-<<<<<<< HEAD
-    while agent_step < trainer_cfg.total_timesteps:
-        steps_before = agent_step
-        record_heartbeat()
-
-        with torch_profiler:
-            # ---- ROLLOUT PHASE ----
-            with timer("_rollout"):
-                raw_infos = []
-                experience.reset_for_rollout()
-                total_steps = 0
-
-                policy.reset_memory()
-                buffer_step = experience.buffer[experience.ep_indices, experience.ep_lengths - 1]
-
-                # Precompute agent split per-env and publish to env for logging
-                npc_mask_per_env: torch.Tensor | None = None
-                agents_per_env = metta_grid_env.num_agents
-                if trainer_cfg.dual_policy.enabled and agents_per_env > 0:
-                    npc_count = int(round(agents_per_env * (1.0 - trainer_cfg.dual_policy.training_agents_pct)))
-                    # Ensure at least 1 student agent and at most agents_per_env-1 NPCs
-                    npc_count = max(0, min(npc_count, agents_per_env - 1))
-                    npc_mask_per_env = torch.zeros(agents_per_env, dtype=torch.bool, device=device)
-                    if npc_count > 0:
-                        # Contiguous split: first N agents are NPCs
-                        npc_indices = torch.arange(npc_count, device=device)
-                        npc_mask_per_env[npc_indices] = True
-                    # let env know grouping for logging (indices are per single env)
-                    try:
-                        npc_agents = torch.nonzero(npc_mask_per_env, as_tuple=False).flatten().tolist()
-                        trained_agents = torch.nonzero(~npc_mask_per_env, as_tuple=False).flatten().tolist()
-                        metta_grid_env._dual_policy_agent_groups = [npc_agents, trained_agents]
-                        if is_master:
-                            logger.info(f"Dual policy groups: NPC={len(npc_agents)}, Trained={len(trained_agents)}")
-                    except Exception as e:
-                        # Treat group assignment failure as critical to training integrity
-                        if is_master:
-                            logger.error(
-                                f"Failed to set dual policy groups: {e}. Disabling dual policy training.",
-                                exc_info=True,
-                            )
-                        trainer_cfg.dual_policy.enabled = False
-                        # Disable env-side dual policy flags as well
-                        try:
-                            metta_grid_env._dual_policy_enabled = False
-                            metta_grid_env._dual_policy_agent_groups = [[], []]
-                        except Exception:
-                            pass
-                        # Reset mask so all agents are treated as students downstream
-                        npc_mask_per_env = None
-
-                while not experience.ready_for_training:
-                    # Get observation
-                    o, r, d, t, info, training_env_id, _, num_steps = get_observation(vecenv, device, timer)
-                    total_steps += num_steps
-
-                    td = buffer_step[training_env_id].clone()
-                    td["env_obs"] = o
-                    td["rewards"] = r
-                    td["dones"] = d.float()
-                    td["truncateds"] = t.float()
-                    td.set(
-                        "training_env_id_start",
-                        torch.full(
-                            td.batch_size,
-                            training_env_id.start,
-                            device=td.device,
-                            dtype=torch.long,
-                        ),
-                    )
-
-                    # Inference
-                    with torch.no_grad():
-                        # Default: student policy acts for all agents
-                        policy(td)
-
-                        # Create student agent mask (inverse of NPC mask)
-                        if npc_mask_per_env is not None and agents_per_env > 0:
-                            student_mask = ~npc_mask_per_env
-                            # Expand mask to match batch size
-                            if td["actions"].ndim == 2:
-                                # Shape like [B*agents_per_env, action_components]
-                                total = td["actions"].shape[0]
-                                if agents_per_env > 0 and total % agents_per_env == 0:
-                                    repeats = total // agents_per_env
-                                    student_mask_flat = student_mask.repeat(repeats)
-                                    td["is_student_agent"] = student_mask_flat.float()
-                                else:
-                                    # Default to all students if can't determine structure
-                                    td["is_student_agent"] = torch.ones(total, device=device, dtype=torch.float32)
-                            else:
-                                # For other shapes, use per-env mask
-                                td["is_student_agent"] = student_mask.float()
-                        else:
-                            # No NPCs, all agents are students
-                            td["is_student_agent"] = torch.ones(td.batch_size[0], device=device, dtype=torch.float32)
-
-                        # If dual-policy is enabled and npc_policy is available, overwrite NPC agents' actions
-                        if (
-                            trainer_cfg.dual_policy.enabled
-                            and npc_policy is not None
-                            and npc_mask_per_env is not None
-                            and npc_mask_per_env.any().item()
-                        ):
-                            td_npc = td.clone()
-                            npc_policy(td_npc)
-                            actions = td["actions"].clone()
-                            # Merge NPC actions depending on action tensor shape
-                            if actions.ndim >= 3:
-                                # Shape like [B, num_agents, action_components]
-                                actions[..., npc_mask_per_env, :] = td_npc["actions"][..., npc_mask_per_env, :]
-                            elif actions.ndim == 2:
-                                # Shape like [B*agents_per_env, action_components]
-                                total = actions.shape[0]
-                                if agents_per_env > 0:
-                                    if total % agents_per_env == 0:
-                                        repeats = total // agents_per_env
-                                        npc_mask_flat = npc_mask_per_env.repeat(repeats)
-                                        # Validate shapes before indexing
-                                        if npc_mask_flat.shape[0] == total and td_npc["actions"].shape[0] == total:
-                                            actions[npc_mask_flat, :] = td_npc["actions"][npc_mask_flat, :]
-                                        else:
-                                            logger.warning(
-                                                "Skipping NPC action assignment due to shape mismatch: "
-                                                f"mask={npc_mask_flat.shape[0]}, actions={total}, "
-                                                f"npc_actions={td_npc['actions'].shape[0]}"
-                                            )
-                                    else:
-                                        logger.warning(
-                                            "Skipping NPC action assignment: total agents "
-                                            f"{total} not divisible by agents_per_env {agents_per_env}"
-                                        )
-                                else:
-                                    logger.warning("Skipping NPC action assignment: agents_per_env <= 0")
-                            else:
-                                # Unsupported shape; skip merge
-                                pass
-                            td["actions"] = actions
-
-                    # Store experience
-                    experience.store(
-                        data_td=td,
-                        env_id=training_env_id,
-                    )
-
-                    # Send observation
-                    send_observation(vecenv, td["actions"], dtype_actions, timer)
-
-                    if info:
-                        raw_infos.extend(info)
-
-                agent_step += total_steps * torch_dist_cfg.world_size
-            accumulate_rollout_stats(raw_infos, stats_tracker.rollout_stats)
-
-            # Aggregate dual_policy stats across all distributed nodes
-            if trainer_cfg.dual_policy.enabled and torch.distributed.is_initialized():
-                _aggregate_dual_policy_stats(stats_tracker.rollout_stats, device)
-
-            # ---- TRAINING PHASE ----
-            with timer("_train"):
-                # Inline PPO training
-                losses.zero()
-                experience.reset_importance_sampling_ratios()
-
-                # Calculate prioritized sampling parameters
-                anneal_beta = calculate_prioritized_sampling_params(
-                    epoch=epoch,
-                    total_timesteps=trainer_cfg.total_timesteps,
-                    batch_size=trainer_cfg.batch_size,
-                    prio_alpha=trainer_cfg.prioritized_experience_replay.prio_alpha,
-                    prio_beta0=trainer_cfg.prioritized_experience_replay.prio_beta0,
-                )
-
-                # Compute initial advantages
-                advantages = torch.zeros(experience.buffer["values"].shape, device=device)
-                initial_importance_sampling_ratio = torch.ones_like(experience.buffer["values"])
-
-                advantages = compute_advantage(
-                    experience.buffer["values"],
-                    experience.buffer["rewards"],
-                    experience.buffer["dones"],
-                    initial_importance_sampling_ratio,
-                    advantages,
-                    trainer_cfg.ppo.gamma,
-                    trainer_cfg.ppo.gae_lambda,
-                    trainer_cfg.vtrace.vtrace_rho_clip,
-                    trainer_cfg.vtrace.vtrace_c_clip,
-                    device,
-                )
-
-                # Train for multiple epochs
-                minibatch_idx = 0
-                epochs_trained = 0
-                policy_spec = policy.get_agent_experience_spec()
-
-                for _update_epoch in range(trainer_cfg.update_epochs):
-                    for _ in range(experience.num_minibatches):
-                        policy.reset_memory()
-                        # Sample minibatch
-                        minibatch, indices, prio_weights = experience.sample_minibatch(
-                            advantages=advantages,
-                            prio_alpha=trainer_cfg.prioritized_experience_replay.prio_alpha,
-                            prio_beta=anneal_beta,
-=======
     try:
         while agent_step < trainer_cfg.total_timesteps:
             steps_before = agent_step
@@ -532,7 +327,6 @@
                                 device=td.device,
                                 dtype=torch.long,
                             ),
->>>>>>> 7681c104
                         )
 
                         # Inference
@@ -745,89 +539,6 @@
                             logger.error("Falling back to local evaluation")
                             evaluate_local = True
 
-<<<<<<< HEAD
-        if not torch_dist_cfg.is_master:
-            # Only master needs to do bookkeeping
-            continue
-
-        torch_profiler.on_epoch_end(epoch)
-
-        with timer("_process_stats"):
-            if wandb_run:
-                process_stats(
-                    agent_cfg=agent_cfg,
-                    stats=stats_tracker.rollout_stats,
-                    losses=losses,
-                    evals=eval_scores,
-                    grad_stats=stats_tracker.grad_stats,
-                    experience=experience,
-                    policy=policy,
-                    timer=timer,
-                    trainer_cfg=trainer_cfg,
-                    agent_step=agent_step,
-                    epoch=epoch,
-                    wandb_run=wandb_run,
-                    # We know these exist within master
-                    memory_monitor=memory_monitor,  # type: ignore[arg-type]
-                    system_monitor=system_monitor,  # type: ignore[arg-type]
-                    latest_saved_policy_record=latest_saved_policy_record,
-                    optimizer=optimizer,
-                    kickstarter=kickstarter,
-                )
-            # Clear stats after processing
-            stats_tracker.clear_rollout_stats()
-            stats_tracker.clear_grad_stats()
-
-        log_training_progress(
-            epoch=epoch,
-            agent_step=agent_step,
-            prev_agent_step=steps_before,
-            total_timesteps=trainer_cfg.total_timesteps,
-            train_time=timer.get_last_elapsed("_train"),
-            rollout_time=timer.get_last_elapsed("_rollout"),
-            stats_time=timer.get_last_elapsed("_process_stats"),
-            run_name=run,
-        )
-        checkpoint_result = maybe_establish_checkpoint(
-            checkpoint_manager=checkpoint_manager,
-            epoch=epoch,
-            policy=policy,
-            agent_step=agent_step,
-            eval_scores=eval_scores,
-            timer=timer,
-            initial_policy_record=initial_policy_record,
-            optimizer=optimizer,
-            run_dir=run_dir,
-            kickstarter=kickstarter,
-            wandb_run=wandb_run,
-        )
-        if checkpoint_result:
-            # TODO: wandb_policy_name should come directly from last_saved_policy_record
-            latest_saved_policy_record, wandb_policy_name = checkpoint_result
-
-        if trainer_cfg.evaluation and should_run(epoch, trainer_cfg.evaluation.evaluate_interval):
-            if latest_saved_policy_record:
-                if stats_client and stats_tracker.stats_run_id:
-                    stats_tracker.stats_epoch_id = stats_client.create_epoch(
-                        run_id=stats_tracker.stats_run_id,
-                        start_training_epoch=stats_tracker.stats_epoch_start,
-                        end_training_epoch=epoch,
-                    ).id
-
-                sims = [
-                    curriculum.get_task().get_env_cfg().to_sim(f"train_task_{i}")
-                    for i in range(trainer_cfg.evaluation.num_training_tasks)
-                ]
-                sims.extend(trainer_cfg.evaluation.simulations)
-
-                evaluate_local = trainer_cfg.evaluation.evaluate_local
-
-                if trainer_cfg.evaluation.evaluate_remote:
-                    try:
-                        evaluate_policy_remote(
-                            policy_record=latest_saved_policy_record,
-                            simulations=sims,
-=======
                     if evaluate_local:
                         evaluation_results = evaluate_policy(
                             policy_record=latest_saved_policy_record,
@@ -835,46 +546,11 @@
                             device=device,
                             vectorization=system_cfg.vectorization,
                             replay_dir=trainer_cfg.evaluation.replay_dir,
->>>>>>> 7681c104
                             stats_epoch_id=stats_tracker.stats_epoch_id,
                             wandb_policy_name=wandb_policy_name,
                             policy_store=policy_store,
                             stats_client=stats_client,
-<<<<<<< HEAD
-                            wandb_run=wandb_run,
-                        )
-                    except Exception as e:
-                        logger.error(f"Failed to evaluate policy remotely: {e}", exc_info=True)
-                        logger.error("Falling back to local evaluation")
-                        evaluate_local = True
-
-                if evaluate_local:
-                    evaluation_results = evaluate_policy(
-                        policy_record=latest_saved_policy_record,
-                        simulations=sims,
-                        device=device,
-                        vectorization=system_cfg.vectorization,
-                        replay_dir=trainer_cfg.evaluation.replay_dir,
-                        stats_epoch_id=stats_tracker.stats_epoch_id,
-                        wandb_policy_name=wandb_policy_name,
-                        policy_store=policy_store,
-                        stats_client=stats_client,
-                        logger=logger,
-                    )
-                    logger.info("Simulation complete")
-                    eval_scores = evaluation_results.scores
-                    category_scores = list(eval_scores.category_scores.values())
-                    if category_scores and latest_saved_policy_record:
-                        latest_saved_policy_record.metadata["score"] = float(np.mean(category_scores))
-                    if wandb_run is not None and evaluation_results.replay_urls:
-                        upload_replay_html(
-                            replay_urls=evaluation_results.replay_urls,
-                            agent_step=agent_step,
-                            epoch=epoch,
-                            wandb_run=wandb_run,
-=======
                             logger=logger,
->>>>>>> 7681c104
                         )
                         logger.info("Simulation complete")
                         eval_scores = evaluation_results.scores
