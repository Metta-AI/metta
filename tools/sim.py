# tools/sim.py
"""
Simulation driver for evaluating policies in the Metta environment.

 ▸ For every requested *policy URI*
   ▸ choose the checkpoint(s) according to selector/metric
   ▸ run the configured `SimulationSuite`
   ▸ export the merged stats DB if an output URI is provided
"""

from __future__ import annotations

import logging
from typing import List

import hydra
from omegaconf import DictConfig, OmegaConf

from metta.agent.policy_store import PolicyStore
from metta.sim.simulation_config import SimulationSuiteConfig
from metta.sim.simulation_suite import SimulationSuite
from metta.util.config import Config
from metta.util.logging import setup_mettagrid_logger
from metta.util.runtime_configuration import setup_mettagrid_environment

<<<<<<< HEAD
=======
SMOKE_TEST_NUM_SIMS = 1
SMOKE_TEST_MIN_SCORE = 0.9

>>>>>>> 13c12a2f
# --------------------------------------------------------------------------- #
# Config objects                                                              #
# --------------------------------------------------------------------------- #


class SimJob(Config):
    simulation_suite: SimulationSuiteConfig
    policy_uris: List[str]
    selector_type: str = "top"
    stats_db_uri: str
    stats_dir: str  # The (local) directory where stats should be stored
    replay_dir: str  # where to store replays
<<<<<<< HEAD
=======
    smoke_test: bool = False
    smoke_test_min_reward: float | None = None
>>>>>>> 13c12a2f


# --------------------------------------------------------------------------- #
# Helpers                                                                     #
# --------------------------------------------------------------------------- #
<<<<<<< HEAD


def simulate_policy(
    sim_job: SimJob,
    policy_uri: str,
    cfg: DictConfig,
    logger: logging.Logger,
) -> None:
    """
    Evaluate **one** policy URI (may expand to several checkpoints).
    All simulations belonging to a single checkpoint are merged into one
    *StatsDB* which is optionally exported.
    """

=======


def simulate_policy(
    sim_job: SimJob,
    policy_uri: str,
    cfg: DictConfig,
    logger: logging.Logger,
) -> None:
    """
    Evaluate **one** policy URI (may expand to several checkpoints).
    All simulations belonging to a single checkpoint are merged into one
    *StatsDB* which is optionally exported.
    """

>>>>>>> 13c12a2f
    policy_store = PolicyStore(cfg, None)
    # TODO: institutionalize this better?
    metric = sim_job.simulation_suite.name + "_score"
    policy_prs = policy_store.policies(policy_uri, sim_job.selector_type, n=1, metric=metric)

    # For each checkpoint of the policy, simulate
    for pr in policy_prs:
        logger.info(f"Evaluating policy {pr.uri}")
        replay_dir = f"{sim_job.replay_dir}/{pr.name}"
        sim = SimulationSuite(
            config=sim_job.simulation_suite,
            policy_pr=pr,
            policy_store=policy_store,
            replay_dir=replay_dir,
            stats_dir=sim_job.stats_dir,
            device=cfg.device,
            vectorization=cfg.vectorization,
        )
        results = sim.simulate()
<<<<<<< HEAD
=======

        if sim_job.smoke_test:
            rewards_df = results.stats_db.query(
                "SELECT AVG(value) AS avg_reward FROM agent_metrics WHERE metric = 'reward'"
            )
            assert len(rewards_df) == 1, f"Expected 1 reward during a smoke test, got {len(rewards_df)}"
            reward = rewards_df.iloc[0]["avg_reward"]
            logger.info("Reward is %s", reward)
            assert reward >= SMOKE_TEST_MIN_SCORE, f"Reward is {reward}, expected at least {SMOKE_TEST_MIN_SCORE}"
            return
>>>>>>> 13c12a2f
        # ------------------------------------------------------------------ #
        # Export                                                             #
        # ------------------------------------------------------------------ #
        logger.info("Exporting merged stats DB → %s", sim_job.stats_db_uri)
        results.stats_db.export(sim_job.stats_db_uri)

        logger.info("Evaluation complete for policy %s", pr.uri)


# --------------------------------------------------------------------------- #
# CLI entry-point                                                             #
# --------------------------------------------------------------------------- #


@hydra.main(version_base=None, config_path="../configs", config_name="sim_job")
def main(cfg: DictConfig) -> None:
    setup_mettagrid_environment(cfg)

    logger = setup_mettagrid_logger("metta.tools.sim")
    logger.info(f"Sim job config:\n{OmegaConf.to_yaml(cfg, resolve=True)}")

    sim_job = SimJob(cfg.sim_job)
<<<<<<< HEAD
    assert isinstance(sim_job, SimJob)
=======
    assert isinstance(sim_job, SimJob), f"Expected SimJob instance, got {type(sim_job).__name__}"

    if sim_job.smoke_test:
        logger.info("Limiting simulations to %d", SMOKE_TEST_NUM_SIMS)
        sim_job.simulation_suite.simulations = {
            k: v
            for i, (k, v) in enumerate(sim_job.simulation_suite.simulations.items())
            if i in range(SMOKE_TEST_NUM_SIMS)
        }
>>>>>>> 13c12a2f

    for policy_uri in sim_job.policy_uris:
        simulate_policy(sim_job, policy_uri, cfg, logger)


if __name__ == "__main__":
    main()<|MERGE_RESOLUTION|>--- conflicted
+++ resolved
@@ -23,12 +23,9 @@
 from metta.util.logging import setup_mettagrid_logger
 from metta.util.runtime_configuration import setup_mettagrid_environment
 
-<<<<<<< HEAD
-=======
 SMOKE_TEST_NUM_SIMS = 1
 SMOKE_TEST_MIN_SCORE = 0.9
 
->>>>>>> 13c12a2f
 # --------------------------------------------------------------------------- #
 # Config objects                                                              #
 # --------------------------------------------------------------------------- #
@@ -41,17 +38,13 @@
     stats_db_uri: str
     stats_dir: str  # The (local) directory where stats should be stored
     replay_dir: str  # where to store replays
-<<<<<<< HEAD
-=======
     smoke_test: bool = False
     smoke_test_min_reward: float | None = None
->>>>>>> 13c12a2f
 
 
 # --------------------------------------------------------------------------- #
 # Helpers                                                                     #
 # --------------------------------------------------------------------------- #
-<<<<<<< HEAD
 
 
 def simulate_policy(
@@ -66,22 +59,6 @@
     *StatsDB* which is optionally exported.
     """
 
-=======
-
-
-def simulate_policy(
-    sim_job: SimJob,
-    policy_uri: str,
-    cfg: DictConfig,
-    logger: logging.Logger,
-) -> None:
-    """
-    Evaluate **one** policy URI (may expand to several checkpoints).
-    All simulations belonging to a single checkpoint are merged into one
-    *StatsDB* which is optionally exported.
-    """
-
->>>>>>> 13c12a2f
     policy_store = PolicyStore(cfg, None)
     # TODO: institutionalize this better?
     metric = sim_job.simulation_suite.name + "_score"
@@ -101,8 +78,6 @@
             vectorization=cfg.vectorization,
         )
         results = sim.simulate()
-<<<<<<< HEAD
-=======
 
         if sim_job.smoke_test:
             rewards_df = results.stats_db.query(
@@ -113,7 +88,6 @@
             logger.info("Reward is %s", reward)
             assert reward >= SMOKE_TEST_MIN_SCORE, f"Reward is {reward}, expected at least {SMOKE_TEST_MIN_SCORE}"
             return
->>>>>>> 13c12a2f
         # ------------------------------------------------------------------ #
         # Export                                                             #
         # ------------------------------------------------------------------ #
@@ -136,9 +110,6 @@
     logger.info(f"Sim job config:\n{OmegaConf.to_yaml(cfg, resolve=True)}")
 
     sim_job = SimJob(cfg.sim_job)
-<<<<<<< HEAD
-    assert isinstance(sim_job, SimJob)
-=======
     assert isinstance(sim_job, SimJob), f"Expected SimJob instance, got {type(sim_job).__name__}"
 
     if sim_job.smoke_test:
@@ -148,7 +119,6 @@
             for i, (k, v) in enumerate(sim_job.simulation_suite.simulations.items())
             if i in range(SMOKE_TEST_NUM_SIMS)
         }
->>>>>>> 13c12a2f
 
     for policy_uri in sim_job.policy_uris:
         simulate_policy(sim_job, policy_uri, cfg, logger)
