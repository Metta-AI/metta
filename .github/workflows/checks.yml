--- conflicted
+++ resolved
@@ -222,7 +222,6 @@
       - name: Checkout code
         uses: actions/checkout@v4
 
-<<<<<<< HEAD
       - name: Setup uv
         uses: ./.github/actions/setup-uv
         with:
@@ -238,10 +237,9 @@
           restore-keys: |
             unit-tests-testmon-v2-${{ runner.os }}-refs/heads/main
             unit-tests-testmon-v2-${{ runner.os }}-
-=======
+
       - name: Setup Environment
         uses: ./.github/actions/setup-environment
->>>>>>> 92becb38
 
       - name: Cache PufferLib clone
         uses: actions/cache@v4
@@ -288,7 +286,6 @@
 
       - name: Upload python test coverage to Codecov
         if: needs.setup-checks.outputs.is_external != 'true'
-<<<<<<< HEAD
         uses: codecov/codecov-action@v4
         with:
           token: ${{ secrets.CODECOV_TOKEN }}
@@ -302,16 +299,6 @@
         uses: codecov/test-results-action@v1
         with:
           token: ${{ secrets.CODECOV_TOKEN }}
-=======
-        env:
-          CODECOV_TOKEN: ${{ secrets.CODECOV_TOKEN }}
-          SUBPACKAGES: "agent common app_backend mettagrid codebot core"
-        run: |
-          # We want to set flags per file so the codecov action is not convenient
-          # If we change to a matrix of runners we should delete the script
-          chmod +x .github/scripts/upload_codecov.py
-          .github/scripts/upload_codecov.py
->>>>>>> 92becb38
 
   unit-tests-summary:
     name: "Tests"
