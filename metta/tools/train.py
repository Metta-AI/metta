--- conflicted
+++ resolved
@@ -2,7 +2,6 @@
 import os
 import platform
 from datetime import timedelta
-from pathlib import Path
 from typing import Any, Optional
 
 import torch
@@ -45,18 +44,8 @@
 )
 from metta.rl.training.scheduler import LossScheduler, SchedulerConfig
 from metta.sim.simulation_config import SimulationConfig
-from metta.tools.utils.auto_config import (
-    auto_run_name,
-    auto_stats_server_uri,
-    auto_wandb_config,
-)
-<<<<<<< HEAD
+from metta.tools.utils.auto_config import auto_run_name, auto_stats_server_uri, auto_wandb_config
 from mettagrid.policy.loader import policy_spec_from_string
-=======
-from mettagrid.policy.loader import resolve_policy_class_path
-from mettagrid.policy.policy import PolicySpec
-from mettagrid.util.uri_resolvers.schemes import policy_spec_from_uri
->>>>>>> 1c79b267
 
 logger = getRankAwareLogger(__name__)
 
@@ -130,22 +119,11 @@
 
         self.training_env.seed += distributed_helper.get_rank()
 
-<<<<<<< HEAD
-        supervisor_policy_spec = policy_spec_from_string(self.training_env.supervisor_policy_uri) if self.training_env.supervisor_policy_uri else None
-=======
-        sup_uri = self.training_env.supervisor_policy_uri
-        supervisor_policy_spec: PolicySpec | None = None
-        if sup_uri:
-            candidate = Path(sup_uri)
-            looks_like_path = candidate.suffix or os.sep in sup_uri or candidate.parent != Path(".")
-            looks_like_uri = "://" in sup_uri
-
-            if looks_like_uri or looks_like_path:
-                supervisor_policy_spec = policy_spec_from_uri(sup_uri)
-            else:
-                class_path = resolve_policy_class_path(sup_uri)
-                supervisor_policy_spec = PolicySpec(class_path=class_path)
->>>>>>> 1c79b267
+        supervisor_policy_spec = (
+            policy_spec_from_string(self.training_env.supervisor_policy_uri)
+            if self.training_env.supervisor_policy_uri
+            else None
+        )
 
         env = VectorizedTrainingEnvironment(self.training_env, supervisor_policy_spec=supervisor_policy_spec)
 
