import logging
from collections import OrderedDict
from contextlib import ExitStack
from typing import Any

import torch
import torch.nn as nn
from tensordict import TensorDict
from tensordict.nn import TensorDictSequential
from torch.nn.parameter import UninitializedParameter
from torchrl.data import Composite, UnboundedDiscrete

from mettagrid.base_config import Config

logger = logging.getLogger("metta_agent")


def log_on_master(*args, **argv):
    if not torch.distributed.is_initialized() or torch.distributed.get_rank() == 0:
        logger.info(*args, **argv)


class PolicyAutoBuilder(nn.Module):
    """Generic policy builder for use with configs."""

    def __init__(self, env, config: Config = None):
        super().__init__()
        self.config = config

        self.components = OrderedDict()
        for component_config in self.config.components:
            name = component_config.name
            self.components[name] = component_config.make_component(env)

        self.action_probs = self.config.action_probs_config.make_component()
        self.network = TensorDictSequential(self.components, inplace=True)
        self._sdpa_context = ExitStack()

        self._total_params = sum(
            param.numel()
            for param in self.parameters()
            if param.requires_grad and not isinstance(param, UninitializedParameter)
        )

    def forward(self, td: TensorDict, action: torch.Tensor = None):
<<<<<<< HEAD
        self.network(td)
        self.action_probs(td, action)
        # Only flatten values if they exist (GRPO policies don't have critic networks)
        if "values" in td.keys():
            td["values"] = td["values"].flatten()
=======
        td = self.network(td)
        if "values" in td.keys():
            values = td["values"]
            td["values"] = values.reshape(td.batch_size.numel())
        td = self.action_probs(td, action)
>>>>>>> 1996217b
        return td

    def initialize_to_environment(
        self,
        env,
        device: torch.device,
    ):
        self.to(device)
        if device.type == "cuda":
            self._configure_sdp()
            torch.set_float32_matmul_precision("medium")
        logs = []
        for _, value in self.components.items():
            if hasattr(value, "initialize_to_environment"):
                logs.append(value.initialize_to_environment(env, device))
        if hasattr(self, "action_probs"):
            if hasattr(self.action_probs, "initialize_to_environment"):
                self.action_probs.initialize_to_environment(env, device)

        for log in logs:
            if log is not None:
                log_on_master(log)

    def _configure_sdp(self) -> None:
        self._sdpa_context.close()
        self._sdpa_context = ExitStack()

        configured = False

        nn_attention = getattr(torch.nn, "attention", None)
        sdpa_kernel = getattr(nn_attention, "sdpa_kernel", None)
        if callable(sdpa_kernel):
            configured = self._enter_sdp_context(
                sdpa_kernel,
                backends=[
                    nn_attention.SDPBackend.FLASH_ATTENTION,
                    nn_attention.SDPBackend.EFFICIENT_ATTENTION,
                    nn_attention.SDPBackend.MATH,
                ],
            )

        if configured:
            return

        cuda_backends = getattr(torch.backends, "cuda", None)
        sdp_kernel = getattr(cuda_backends, "sdp_kernel", None) if cuda_backends else None
        if callable(sdp_kernel):
            configured = self._enter_sdp_context(
                sdp_kernel,
                enable_flash=True,
                enable_mem_efficient=True,
                enable_math=True,
            )

        if configured or not cuda_backends:
            return

        for attr in ("enable_flash_sdp", "enable_mem_efficient_sdp", "enable_math_sdp"):
            fn = getattr(cuda_backends, attr, None)
            if callable(fn):
                fn(True)

    def _enter_sdp_context(self, fn, *args, **kwargs) -> bool:
        try:
            self._sdpa_context.enter_context(fn(*args, **kwargs))
            return True
        except RuntimeError:
            return False

    def __getstate__(self) -> dict[str, Any]:
        state = self.__dict__.copy()
        state["_sdpa_context"] = None
        return state

    def __setstate__(self, state: dict[str, Any]) -> None:
        self.__dict__.update(state)
        self._sdpa_context = ExitStack()

    def reset_memory(self):
        for _, value in self.components.items():
            if hasattr(value, "reset_memory"):
                value.reset_memory()

    @property
    def total_params(self):
        if hasattr(self, "_total_params"):
            return self._total_params

        params = list(self.parameters())
        skipped_lazy_params = sum(isinstance(param, UninitializedParameter) for param in params)
        self._total_params = sum(param.numel() for param in params if not isinstance(param, UninitializedParameter))

        if skipped_lazy_params:
            log_on_master(
                "Skipped %d uninitialized parameters when logging model size.",
                skipped_lazy_params,
            )

        return self._total_params

    def get_agent_experience_spec(self) -> Composite:
        spec = Composite(
            env_obs=UnboundedDiscrete(shape=torch.Size([200, 3]), dtype=torch.uint8),
        )
        for layer in self.components.values():
            if hasattr(layer, "get_agent_experience_spec"):
                spec.update(layer.get_agent_experience_spec())

        return spec<|MERGE_RESOLUTION|>--- conflicted
+++ resolved
@@ -43,19 +43,11 @@
         )
 
     def forward(self, td: TensorDict, action: torch.Tensor = None):
-<<<<<<< HEAD
         self.network(td)
         self.action_probs(td, action)
         # Only flatten values if they exist (GRPO policies don't have critic networks)
         if "values" in td.keys():
             td["values"] = td["values"].flatten()
-=======
-        td = self.network(td)
-        if "values" in td.keys():
-            values = td["values"]
-            td["values"] = values.reshape(td.batch_size.numel())
-        td = self.action_probs(td, action)
->>>>>>> 1996217b
         return td
 
     def initialize_to_environment(
