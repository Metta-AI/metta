--- conflicted
+++ resolved
@@ -113,16 +113,10 @@
 
   object_type_names.resize(object_configs.size());
 
-<<<<<<< HEAD
-  for (auto [key, value] : object_configs) {
-    auto object_cfg = value.cast<py::dict>();
-    TypeId type_id = object_cfg["type_id"].cast<TypeId>();
-=======
   for (const auto& [key, value] : object_configs) {
     GridObjectConfig* object_cfg = value.cast<GridObjectConfig*>();
 
     TypeId type_id = object_cfg->type_id;
->>>>>>> a03084cb
 
     if (type_id >= object_type_names.size()) {
       // Sometimes the type_ids are not contiguous, so we need to resize the vector.
@@ -754,32 +748,6 @@
   return _env->inventory_item_names[item];
 }
 
-<<<<<<< HEAD
-ConverterConfig MettaGrid::_create_converter_config(const py::dict& converter_cfg_py) {
-  std::map<InventoryItem, uint8_t> recipe_input =
-      converter_cfg_py["recipe_input"].cast<std::map<InventoryItem, uint8_t>>();
-  std::map<InventoryItem, uint8_t> recipe_output =
-      converter_cfg_py["recipe_output"].cast<std::map<InventoryItem, uint8_t>>();
-  short max_output = converter_cfg_py["max_output"].cast<short>();
-  unsigned short conversion_ticks = converter_cfg_py["conversion_ticks"].cast<unsigned short>();
-  unsigned short cooldown = converter_cfg_py["cooldown"].cast<unsigned short>();
-  unsigned char initial_items = converter_cfg_py["initial_items"].cast<unsigned char>();
-  ObservationType color = converter_cfg_py["color"].cast<ObservationType>();
-  TypeId type_id = converter_cfg_py["type_id"].cast<TypeId>();
-  std::string type_name = converter_cfg_py["type_name"].cast<std::string>();
-  return ConverterConfig{
-      recipe_input, recipe_output, max_output, conversion_ticks, cooldown, initial_items, color, type_id, type_name};
-}
-
-WallConfig MettaGrid::_create_wall_config(const py::dict& wall_cfg_py) {
-  bool swappable = wall_cfg_py.contains("swappable") ? wall_cfg_py["swappable"].cast<bool>() : false;
-  TypeId type_id = wall_cfg_py["type_id"].cast<TypeId>();
-  std::string type_name = wall_cfg_py["type_name"].cast<std::string>();
-  return WallConfig{type_id, type_name, swappable};
-}
-
-=======
->>>>>>> a03084cb
 // Pybind11 module definition
 PYBIND11_MODULE(mettagrid_c, m) {
   m.doc() = "MettaGrid environment";  // optional module docstring
