from __future__ import annotations

import datetime
import logging
import uuid
from typing import Any, Dict, Optional, cast

import gymnasium as gym
import numpy as np
import pufferlib
from omegaconf import OmegaConf
from pufferlib import unroll_nested_dict
from pydantic import validate_call
from typing_extensions import override

from mettagrid.curriculum import Curriculum
from mettagrid.level_builder import Level
from mettagrid.mettagrid_c import MettaGrid
from mettagrid.replay_writer import ReplayWriter
from mettagrid.stats_writer import StatsWriter
from mettagrid.util.diversity import calculate_diversity_bonus
from mettagrid.util.hydra import simple_instantiate

# These data types must match PufferLib -- see pufferlib/vector.py
<<<<<<< HEAD
=======
#
# Important:
#
# In PufferLib's class Multiprocessing, the data type for actions will be set to int32
# whenever the action space is Discrete or Multidiscrete. If we do not match the data type
# here in our child class, then we will experience extra data conversions in the background.

# Additionally the actions that are sent to the C environment will be int32 (because PufferEnv
# controls the type of self.actions) -- creating an opportunity for type confusion.

#
>>>>>>> 98954bda
dtype_observations = np.dtype(np.uint8)
dtype_terminals = np.dtype(bool)
dtype_truncations = np.dtype(bool)
dtype_rewards = np.dtype(np.float32)
<<<<<<< HEAD
dtype_actions = np.dtype(np.int32)  # forced to int32 when actions are Discrete or MultiDiscrete
=======
dtype_actions = np.dtype(np.int32)  # must be int32!
>>>>>>> 98954bda
dtype_masks = np.dtype(bool)
dtype_success = np.dtype(bool)

logger = logging.getLogger("MettaGridEnv")


def required(func):
    """Marks methods that PufferEnv requires but does not implement for override."""
    return func


class MettaGridEnv(pufferlib.PufferEnv, gym.Env):
    # Type hints for attributes defined in the C++ extension to help Pylance
    observations: np.ndarray
    terminals: np.ndarray
    truncations: np.ndarray
    rewards: np.ndarray
    actions: np.ndarray

    @validate_call(config={"arbitrary_types_allowed": True})
    def __init__(
        self,
        curriculum: Curriculum,
        render_mode: Optional[str],
        level: Optional[Level] = None,
        buf=None,
        stats_writer: Optional[StatsWriter] = None,
        replay_writer: Optional[ReplayWriter] = None,
        **kwargs,
    ):
        self._render_mode = render_mode
        self._curriculum = curriculum
        self._task = self._curriculum.get_task()
        self._level = level
        self._renderer = None
        self._map_labels = []
        self._stats_writer = stats_writer
        self._replay_writer = replay_writer
<<<<<<< HEAD
        self._episode_id: str = ""
=======
        self._episode_id: str | None = None
>>>>>>> 98954bda
        self._reset_at = datetime.datetime.now()
        self._current_seed = 0

        self.labels = self._task.env_cfg().get("labels", None)
        self._should_reset = False

        self._reset_env()
        super().__init__(buf)

        if self._render_mode is not None:
            if self._render_mode == "human":
                from .renderer.nethack import NethackRenderer

                self._renderer = NethackRenderer(self.object_type_names)
            elif self._render_mode == "miniscope":
                from .renderer.miniscope import MiniscopeRenderer

                self._renderer = MiniscopeRenderer(self.object_type_names)

    def _make_episode_id(self):
        return str(uuid.uuid4())

    def _reset_env(self):
        # Prepare the level
        self._task = self._curriculum.get_task()
        level = self._level
        if level is None:
            map_builder = simple_instantiate(self._task.env_cfg().game.map_builder, recursive=True)
            level = map_builder.build()

        # Validate the level
        level_agents = np.count_nonzero(np.char.startswith(level.grid, "agent"))
        assert self._task.env_cfg().game.num_agents == level_agents, (
            f"Number of agents {self._task.env_cfg().game.num_agents} "
            f"does not match number of agents in map {level_agents}"
        )

        # Convert to container for C++ code with explicit casting to Dict[str, Any]
        config_dict = cast(Dict[str, Any], OmegaConf.to_container(self._task.env_cfg()))

        self._map_labels = level.labels

        # Convert string array to list of strings for C++ compatibility
        # TODO: push the not-numpy-array higher up the stack, and consider pushing not-a-sparse-list lower.
        self._c_env = MettaGrid(config_dict, level.grid.tolist())

        self._grid_env = self._c_env

    @override
    def reset(self, seed: int | None = None) -> tuple[np.ndarray, dict]:
<<<<<<< HEAD
        self._reset_env()

        self.observations = self.observations.astype(dtype_observations, copy=False)
        self.terminals = self.terminals.astype(dtype_terminals, copy=False)
        self.truncations = self.truncations.astype(dtype_truncations, copy=False)
        self.rewards = self.rewards.astype(dtype_rewards, copy=False)
=======
        """
        This method overrides the reset method from PufferEnv.
        """

        self._reset_env()

        assert self.observations.dtype == dtype_observations
        assert self.terminals.dtype == dtype_terminals
        assert self.truncations.dtype == dtype_truncations
        assert self.rewards.dtype == dtype_rewards
>>>>>>> 98954bda

        self._c_env.set_buffers(self.observations, self.terminals, self.truncations, self.rewards)

        self._episode_id = self._make_episode_id()
        self._current_seed = seed or 0
        self._reset_at = datetime.datetime.now()
        if self._replay_writer:
            self._replay_writer.start_episode(self._episode_id, self)

        obs, infos = self._c_env.reset()
        self._should_reset = False
        return obs, infos

    @override
    def step(self, actions: np.ndarray) -> tuple[np.ndarray, np.ndarray, np.ndarray, np.ndarray, dict]:
<<<<<<< HEAD
        if __debug__:
            # Validate actions BEFORE type conversion to catch issues early
            from mettagrid.util.actions import validate_actions

            validate_actions(self, actions, logger)
=======
        """
        Execute one timestep of the environment dynamics with the given actions.
>>>>>>> 98954bda

        IMPORTANT: In training mode, the `actions` parameter and `self.actions` may be the same
        object, but in simulation mode they are independent. Always use the passed-in `actions`
        parameter to ensure correct behavior in all contexts.

        Args:
            actions: A numpy array of shape (num_agents, 2) with dtype np.int32

        Returns:
            Tuple of (observations, rewards, terminals, truncations, infos)

        """

        if __debug__:
            from mettagrid.util.actions import validate_actions

            validate_actions(self, actions, logger)

        if self._replay_writer and self._episode_id:
            self._replay_writer.log_pre_step(self._episode_id, actions)

        self._c_env.step(actions)

        if self._replay_writer and self._episode_id:
            self._replay_writer.log_post_step(self._episode_id, self.rewards)

        infos = {}
        if self.terminals.all() or self.truncations.all():
            if self._task.env_cfg().game.diversity_bonus.enabled:
                self.rewards *= calculate_diversity_bonus(
                    self._c_env.get_episode_rewards(),
                    self._c_env.get_agent_groups(),
                    self._task.env_cfg().game.diversity_bonus.similarity_coef,
                    self._task.env_cfg().game.diversity_bonus.diversity_coef,
                )

            self.process_episode_stats(infos)
            self._should_reset = True
            self._task.complete(self._c_env.get_episode_rewards().mean())

        return self.observations, self.rewards, self.terminals, self.truncations, infos

    @override
    def close(self):
        pass

    def process_episode_stats(self, infos: Dict[str, Any]):
        episode_rewards = self._c_env.get_episode_rewards()
        episode_rewards_sum = episode_rewards.sum()
        episode_rewards_mean = episode_rewards_sum / self._c_env.num_agents

        infos.update(
            {
                "episode/reward.sum": episode_rewards_sum,
                "episode/reward.mean": episode_rewards_mean,
                "episode/reward.min": episode_rewards.min(),
                "episode/reward.max": episode_rewards.max(),
                "episode_length": self._c_env.current_step,
                f"task/{self._task.name()}/reward": episode_rewards_mean,
            }
        )

        for label in self._map_labels:
            infos[f"rewards/map:{label}"] = episode_rewards_mean

        if self.labels is not None:
            for label in self.labels:
                infos[f"rewards/env:{label}"] = episode_rewards_mean

        episode_stats = self._c_env.get_episode_stats()

        stat_aggregates = {"converter": {}, "agent": {}}

        for stat_type in ["converter", "agent"]:
            if stat_type in episode_stats:
                for idx, item_stats in enumerate(episode_stats[stat_type]):
                    for stat_name, stat_value in item_stats.items():
                        # Write raw stats
                        infos[f"{stat_type}_raw/{idx}/{stat_name}"] = stat_value

                        # Collect for aggregation
                        if stat_name not in stat_aggregates[stat_type]:
                            stat_aggregates[stat_type][stat_name] = []
                        stat_aggregates[stat_type][stat_name].append(stat_value)

        for stat_type, stat_lists in stat_aggregates.items():
            for name, values in stat_lists.items():
                if values:  # Only if we have values
                    infos[f"{stat_type}/{name}"] = sum(values) / len(values)

        # Flatten game stats
        if "game" in episode_stats:
            for k, v in unroll_nested_dict(episode_stats["game"]):
                infos[f"game/{k}"] = v

        # Handle replay writer
        replay_url = None
        if self._replay_writer:
            assert self._episode_id is not None, "Episode ID must be set before writing a replay"
            replay_url = self._replay_writer.write_replay(self._episode_id)
            infos["replay_url"] = replay_url

        # Handle stats writer
        if self._stats_writer:
            assert self._episode_id is not None, "Episode ID must be set before writing stats"

            # Build attributes
            attributes = {
                "seed": str(self._current_seed),
                "map_w": str(self.map_width),
                "map_h": str(self.map_height),
            }

            # Add configuration attributes
            config_container = OmegaConf.to_container(self._task.env_cfg(), resolve=False)
            for k, v in unroll_nested_dict(config_container):
                attributes[f"config.{str(k).replace('/', '.')}"] = str(v)

            # Build agent metrics
            agent_metrics = {}
            if "agent" in episode_stats:
                for agent_idx, agent_stats in enumerate(episode_stats["agent"]):
                    agent_metrics[agent_idx] = {"reward": float(episode_rewards[agent_idx])}
                    for k, v in agent_stats.items():
                        agent_metrics[agent_idx][k] = float(v)

            # Get agent groups from grid objects
            grid_objects = self._c_env.grid_objects()
            agent_groups = {v["agent_id"]: v["agent:group"] for v in grid_objects.values() if v["type"] == 0}

            # Record the episode
            self._stats_writer.record_episode(
                self._episode_id,
                attributes,
                agent_metrics,
                agent_groups,
                self.max_steps,
                replay_url,
                self._reset_at,
            )

<<<<<<< HEAD
            self._episode_id = ""

=======
>>>>>>> 98954bda
    @property
    def max_steps(self) -> int:
        return self._c_env.max_steps

    @property
    @required
    def single_observation_space(self) -> gym.spaces.Box:
        """
        Return the observation space for a single agent.
        Returns:
            Box: A Box space with shape depending on whether observation tokens are used.
                If using tokens: (num_agents, num_observation_tokens, 3)
                Otherwise: (obs_height, obs_width, num_grid_features)
        """
        return self._c_env.observation_space

    @property
    @required
    def single_action_space(self) -> gym.spaces.MultiDiscrete:
        """
        Return the action space for a single agent.
        Returns:
            MultiDiscrete: A MultiDiscrete space with shape (num_actions, max_action_arg + 1)
        """
        return self._c_env.action_space

    @property
    def action_names(self):
        return self._c_env.action_names()

    @property
    @required
    def num_agents(self) -> int:
        return self._c_env.num_agents

    def render(self):
        if self._renderer is None:
            return None

        return self._renderer.render(self._c_env.current_step, self._c_env.grid_objects())

    @property
    def done(self):
        return self._should_reset

    @property
<<<<<<< HEAD
    def grid_features(self) -> list[str]:
        return self._c_env.grid_features()

    @property
=======
>>>>>>> 98954bda
    def feature_normalizations(self):
        return self._c_env.feature_normalizations()

    @property
    def global_features(self):
        return []

    @property
    def render_mode(self):
        return self._render_mode

    @property
    def map_width(self) -> int:
        return self._c_env.map_width

    @property
    def map_height(self) -> int:
        return self._c_env.map_height

    @property
    def grid_objects(self) -> dict[int, dict[str, Any]]:
        """
        Get information about all grid objects that are present in our map.

        It is important to keep in mind the difference between grid_objects, which are things
        like "walls" or "agents", and grid_features which is the encoded representation of all possible
        observations of grid_objects that is provided to the policy.

        Returns:
            A dictionary mapping object IDs to their properties.
        """
        return self._c_env.grid_objects()

    @property
    def max_action_args(self) -> list[int]:
        """
        Get the maximum argument variant for each action type.
        Returns:
            List of integers representing max parameters for each action type
        """
        action_args_array = self._c_env.max_action_args()
        return [int(x) for x in action_args_array]

    @property
    def action_success(self) -> list[bool]:
        action_success_array = self._c_env.action_success()
        return [bool(x) for x in action_success_array]

    @property
    def object_type_names(self) -> list[str]:
        return self._c_env.object_type_names()

    @property
    def inventory_item_names(self) -> list[str]:
        return self._c_env.inventory_item_names()<|MERGE_RESOLUTION|>--- conflicted
+++ resolved
@@ -22,8 +22,6 @@
 from mettagrid.util.hydra import simple_instantiate
 
 # These data types must match PufferLib -- see pufferlib/vector.py
-<<<<<<< HEAD
-=======
 #
 # Important:
 #
@@ -35,16 +33,11 @@
 # controls the type of self.actions) -- creating an opportunity for type confusion.
 
 #
->>>>>>> 98954bda
 dtype_observations = np.dtype(np.uint8)
 dtype_terminals = np.dtype(bool)
 dtype_truncations = np.dtype(bool)
 dtype_rewards = np.dtype(np.float32)
-<<<<<<< HEAD
-dtype_actions = np.dtype(np.int32)  # forced to int32 when actions are Discrete or MultiDiscrete
-=======
 dtype_actions = np.dtype(np.int32)  # must be int32!
->>>>>>> 98954bda
 dtype_masks = np.dtype(bool)
 dtype_success = np.dtype(bool)
 
@@ -83,11 +76,7 @@
         self._map_labels = []
         self._stats_writer = stats_writer
         self._replay_writer = replay_writer
-<<<<<<< HEAD
-        self._episode_id: str = ""
-=======
         self._episode_id: str | None = None
->>>>>>> 98954bda
         self._reset_at = datetime.datetime.now()
         self._current_seed = 0
 
@@ -138,14 +127,6 @@
 
     @override
     def reset(self, seed: int | None = None) -> tuple[np.ndarray, dict]:
-<<<<<<< HEAD
-        self._reset_env()
-
-        self.observations = self.observations.astype(dtype_observations, copy=False)
-        self.terminals = self.terminals.astype(dtype_terminals, copy=False)
-        self.truncations = self.truncations.astype(dtype_truncations, copy=False)
-        self.rewards = self.rewards.astype(dtype_rewards, copy=False)
-=======
         """
         This method overrides the reset method from PufferEnv.
         """
@@ -156,7 +137,6 @@
         assert self.terminals.dtype == dtype_terminals
         assert self.truncations.dtype == dtype_truncations
         assert self.rewards.dtype == dtype_rewards
->>>>>>> 98954bda
 
         self._c_env.set_buffers(self.observations, self.terminals, self.truncations, self.rewards)
 
@@ -172,16 +152,8 @@
 
     @override
     def step(self, actions: np.ndarray) -> tuple[np.ndarray, np.ndarray, np.ndarray, np.ndarray, dict]:
-<<<<<<< HEAD
-        if __debug__:
-            # Validate actions BEFORE type conversion to catch issues early
-            from mettagrid.util.actions import validate_actions
-
-            validate_actions(self, actions, logger)
-=======
         """
         Execute one timestep of the environment dynamics with the given actions.
->>>>>>> 98954bda
 
         IMPORTANT: In training mode, the `actions` parameter and `self.actions` may be the same
         object, but in simulation mode they are independent. Always use the passed-in `actions`
@@ -323,11 +295,8 @@
                 self._reset_at,
             )
 
-<<<<<<< HEAD
-            self._episode_id = ""
-
-=======
->>>>>>> 98954bda
+            self._episode_id = None
+
     @property
     def max_steps(self) -> int:
         return self._c_env.max_steps
@@ -374,13 +343,6 @@
         return self._should_reset
 
     @property
-<<<<<<< HEAD
-    def grid_features(self) -> list[str]:
-        return self._c_env.grid_features()
-
-    @property
-=======
->>>>>>> 98954bda
     def feature_normalizations(self):
         return self._c_env.feature_normalizations()
 
