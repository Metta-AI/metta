--- conflicted
+++ resolved
@@ -3,12 +3,7 @@
 seed: null
 
 defaults:
-<<<<<<< HEAD
-  - /eval: example_suite
-  - override /env/mettagrid@env: simple
-=======
   - override /env/mettagrid@env: species
->>>>>>> 6c1d1df2
   - override /agent: simple.medium
   - override /sweep: fast
 
