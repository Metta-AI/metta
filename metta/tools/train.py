--- conflicted
+++ resolved
@@ -1,7 +1,6 @@
 import contextlib
 import os
 import platform
-from pathlib import Path
 from typing import Optional
 
 import torch
@@ -15,7 +14,6 @@
 from metta.common.util.log_config import getRankAwareLogger, init_logging
 from metta.common.wandb.context import WandbConfig, WandbContext
 from metta.rl.checkpoint_manager import CheckpointManager
-from metta.rl.system_config import guess_device
 from metta.rl.trainer import Trainer
 from metta.rl.trainer_config import TorchProfilerConfig, TrainerConfig
 from metta.rl.training import (
@@ -57,9 +55,7 @@
 
 class TrainTool(Tool):
     run: Optional[str] = None
-    run_dir: Optional[str] = None  # if none, auto-assigned based on the name
-    remote_prefix: Optional[str] = None
-    device: str = guess_device()
+
     trainer: TrainerConfig = Field(default_factory=TrainerConfig)
     training_env: TrainingEnvironmentConfig
     policy_architecture: PolicyArchitecture = Field(default_factory=FastConfig)
@@ -101,51 +97,35 @@
 
         group_override = args.get("group")
 
-        if self.run_dir is None:
-            self.run_dir = f"{self.system.data_dir}/{self.run}"
-
         if self.wandb == WandbConfig.Unconfigured():
             self.wandb = auto_wandb_config(self.run)
 
         if group_override:
             self.wandb.group = group_override
 
-        self._setup_checkpoint_directory()
         self._setup_remote_prefix()
-
-        init_logging(run_dir=self.run_dir)
 
         if platform.system() == "Darwin" and not self.disable_macbook_optimize:
             self._minimize_config_for_debugging()  # this overrides many config settings for local testings
 
-        os.makedirs(self.run_dir, exist_ok=True)
-        init_logging(run_dir=self.run_dir)
-        record_heartbeat()
-
-        distributed_helper = DistributedHelper(torch.device(self.device))
+        distributed_helper = DistributedHelper(torch.device(self.system_cfg.device))
         distributed_helper.scale_batch_config(self.trainer, self.training_env)
 
         self.training_env.seed += distributed_helper.get_rank()
         env = VectorizedTrainingEnvironment(self.training_env)
 
-        checkpoint_manager = CheckpointManager(
-            run=self.run or "default",
-<<<<<<< HEAD
-            run_dir=self.run_dir or str(Path(self.system.data_dir)),
-            remote_prefix=self.remote_prefix,
-=======
-            run_dir=self.run_dir or str(Path(self.system.data_dir) / (self.run or "default")),
-            remote_prefix=self.trainer.checkpoint.remote_prefix,
->>>>>>> 4db14780
-        )
+        checkpoint_manager = CheckpointManager(run=self.run or "default", system_cfg=self.system_cfg)
 
         if self.evaluator.evaluate_remote and not checkpoint_manager.remote_checkpoints_enabled:
             raise ValueError("without a remote prefix we cannot use remote evaluation")
 
+        init_logging(run_dir=checkpoint_manager.run_dir)
+        record_heartbeat()
+
         policy_checkpointer, policy = self._load_or_create_policy(checkpoint_manager, distributed_helper, env)
         trainer = self._initialize_trainer(env, policy, distributed_helper)
 
-        self._log_run_configuration(distributed_helper, env)
+        self._log_run_configuration(distributed_helper, checkpoint_manager, env)
 
         stats_client = self._maybe_create_stats_client(distributed_helper)
         wandb_manager = self._build_wandb_manager(distributed_helper)
@@ -169,42 +149,9 @@
                 stats_client.close()
             distributed_helper.cleanup()
 
-<<<<<<< HEAD
-    def _setup_checkpoint_directory(self) -> None:
-        """Set up the checkpoint directory if not already configured."""
-        if not self.context_checkpointer.checkpoint_dir:
-            self.context_checkpointer.checkpoint_dir = f"{self.run_dir}/checkpoints/"
-
     def _setup_remote_prefix(self) -> None:
         """Determine and set the remote prefix for policy storage if needed."""
         if self.remote_prefix is None:
-=======
-    def _configure_run_metadata(self, args: dict[str, str]) -> Optional[str]:
-        if "run" in args:
-            assert self.run is None, "run cannot be set via args and config"
-            self.run = args["run"]
-
-        if self.run is None:
-            self.run = auto_run_name(prefix="local")
-
-        group_override = args.get("group")
-
-        run_dir_path = Path(self.run_dir) if self.run_dir else Path(self.system.data_dir)
-        if self.run and run_dir_path.name != self.run:
-            run_dir_path = run_dir_path / self.run
-        self.run_dir = str(run_dir_path)
-
-        if self.wandb == WandbConfig.Unconfigured():
-            self.wandb = auto_wandb_config(self.run)
-
-        if group_override:
-            self.wandb.group = group_override
-
-        return group_override
-
-    def _prepare_run_directories(self) -> None:
-        if self.trainer.checkpoint.remote_prefix is None and self.run is not None:
->>>>>>> 4db14780
             storage_decision = auto_policy_storage_decision(self.run)
             if storage_decision.remote_prefix:
                 self.remote_prefix = storage_decision.remote_prefix
@@ -258,7 +205,7 @@
             self.trainer,
             env,
             policy,
-            torch.device(self.device),
+            torch.device(self.system_cfg.device),
             distributed_helper=distributed_helper,
             run_name=self.run,
         )
@@ -317,8 +264,8 @@
             components.append(
                 Evaluator(
                     config=self.evaluator,
-                    device=torch.device(self.device),
-                    system_cfg=self.system,
+                    device=torch.device(self.system_cfg.device),
+                    system_cfg=self.system_cfg,
                     stats_client=stats_client,
                 )
             )
@@ -351,7 +298,7 @@
                 TorchProfiler(
                     profiler_config=self.torch_profiler,
                     wandb_run=wandb_run,
-                    run_dir=self.run_dir,
+                    run_dir=checkpoint_manager.run_dir,
                     is_master=True,
                 )
             )
@@ -367,16 +314,17 @@
     def _log_run_configuration(
         self,
         distributed_helper: DistributedHelper,
+        checkpoint_manager: CheckpointManager,
         env: VectorizedTrainingEnvironment,
     ) -> None:
         if not distributed_helper.is_master():
             return
 
-        if not self.run_dir:
+        if not checkpoint_manager.run_dir:
             raise ValueError("cannot _log_run_configuration without a valid run_dir")
 
         logger.info(f"Training environment: {env}")
-        config_path = os.path.join(self.run_dir, "config.json")
+        config_path = os.path.join(checkpoint_manager.run_dir, "config.json")
         with open(config_path, "w") as config_file:
             config_file.write(self.model_dump_json(indent=2))
         logger.info(f"Config saved to {config_path}")
