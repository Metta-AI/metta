"""Environment wrappers for mettagrid."""

<<<<<<< HEAD
from .benchmarl_env import MettaGridBenchMARLEnv, MettaGridTask
from .gym_env import MettaGridGymEnv
=======
from .gym_wrapper import SingleAgentWrapper
>>>>>>> 446056b1
from .mettagrid_env import MettaGridEnv
from .pettingzoo_env import MettaGridPettingZooEnv
from .puffer_base import MettaGridPufferBase

__all__ = [
<<<<<<< HEAD
    "MettaGridBenchMARLEnv",
    "MettaGridGymEnv",
=======
    "SingleAgentWrapper",
>>>>>>> 446056b1
    "MettaGridEnv",
    "MettaGridPettingZooEnv",
    "MettaGridPufferBase",
    "MettaGridTask",
]<|MERGE_RESOLUTION|>--- conflicted
+++ resolved
@@ -1,22 +1,16 @@
 """Environment wrappers for mettagrid."""
 
-<<<<<<< HEAD
 from .benchmarl_env import MettaGridBenchMARLEnv, MettaGridTask
 from .gym_env import MettaGridGymEnv
-=======
 from .gym_wrapper import SingleAgentWrapper
->>>>>>> 446056b1
 from .mettagrid_env import MettaGridEnv
 from .pettingzoo_env import MettaGridPettingZooEnv
 from .puffer_base import MettaGridPufferBase
 
 __all__ = [
-<<<<<<< HEAD
     "MettaGridBenchMARLEnv",
     "MettaGridGymEnv",
-=======
     "SingleAgentWrapper",
->>>>>>> 446056b1
     "MettaGridEnv",
     "MettaGridPettingZooEnv",
     "MettaGridPufferBase",
