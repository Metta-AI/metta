--- conflicted
+++ resolved
@@ -454,14 +454,7 @@
     base_missions: Optional[list[str] | str] = None,
     num_cogs: int = 4,
     curriculum: Optional[CurriculumConfig] = None,
-<<<<<<< HEAD
-    variants: Optional[Sequence[str]] = None,
-    exclude_variants: Optional[Sequence[str] | str] = None,
-    all_variants_per_mission: bool = False,
-=======
-    enable_detailed_slice_logging: bool = False,
     variants: Optional[Sequence[str] | str] = None,
->>>>>>> b3434c39
     eval_variants: Optional[Sequence[str]] = None,
     eval_difficulty: str | None = "standard",
 ) -> TrainTool:
@@ -475,19 +468,10 @@
             - A list of mission names or set names
         num_cogs: Number of agents per mission
         curriculum: Optional curriculum configuration (defaults to mission-variant curriculum)
-<<<<<<< HEAD
-        variants: Optional mission variants to apply (only used when all_variants_per_mission=False)
-        exclude_variants: Optional list of variant names to exclude, or comma-separated string
-            (only used when all_variants_per_mission=True)
-        all_variants_per_mission: If True, create separate tasks for each mission-variant combination.
-            If False, apply the same variants to all missions (or no variants if variants=None).
-=======
-        enable_detailed_slice_logging: Enable detailed logging for curriculum slices
         variants: Mission variants to apply. Can be:
             - None: No variants applied (base missions only)
             - "all": All variants applied (creates separate tasks for each mission-variant combination)
             - A list or comma-separated string of specific variant names
->>>>>>> b3434c39
         eval_variants: Optional mission variants to apply during evaluation
         eval_difficulty: Difficulty variant for evaluation
 
@@ -505,15 +489,8 @@
     resolved_curriculum = curriculum or make_curriculum(
         base_missions=base_missions,
         num_cogs=num_cogs,
-<<<<<<< HEAD
-        variants=variants,
-        exclude_variants=resolved_exclude_variants,
-        stats_max_cap=0.5 if all_variants_per_mission else 1.0,
-=======
-        enable_detailed_slice_logging=enable_detailed_slice_logging,
         variants=resolved_variants.names,
         stats_max_cap=stats_max_cap,
->>>>>>> b3434c39
     )
 
     trainer_cfg = TrainerConfig(
