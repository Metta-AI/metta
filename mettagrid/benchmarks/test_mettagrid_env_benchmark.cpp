#include <benchmark/benchmark.h>
#include <pybind11/embed.h>
#include <pybind11/numpy.h>
#include <pybind11/stl.h>

#include <iostream>
#include <memory>
#include <random>
#include <vector>

#include "mettagrid_c.hpp"
#include "objects/agent.hpp"
#include "objects/converter.hpp"
#include "objects/wall.hpp"

namespace py = pybind11;

// TODO: Currently this benchmark requires Python/pybind11 because the MettaGrid
// API is tightly coupled with Python types (py::dict, py::list, py::array_t).
//
// The goal is to refactor MettaGrid to have a pure C++ core with a thin Python
// wrapper layer. When that refactoring is complete, we should be able to:
// 1. Remove all pybind11 includes from this benchmark
// 2. Remove the Python interpreter initialization
// 3. Work directly with C++ types (std::vector, std::map, etc.)
//
// We'll know we've succeeded when this file has zero references to pybind11!

// Helper to print Python path for debugging
void PrintPythonPath() {
  py::module_ sys = py::module_::import("sys");
  py::list path = sys.attr("path");
  std::cout << "Python path:" << std::endl;
  for (auto item : path) {
    std::cout << "  " << py::str(item) << std::endl;
  }
}

// Helper functions for creating configuration and map
py::dict CreateBenchmarkConfig(int num_agents) {
  py::dict game_cfg;

  // Basic game configuration
  game_cfg["num_agents"] = num_agents;
  game_cfg["max_steps"] = 10000;
  game_cfg["obs_width"] = 11;
  game_cfg["obs_height"] = 11;
  game_cfg["num_observation_tokens"] = 100;

  // Import mettagrid_c module to get Python configuration classes
  py::module_ mettagrid_c = py::module_::import("metta.mettagrid.mettagrid_c");

  // Inventory item names configuration
  py::list inventory_item_names;
  inventory_item_names.append("ore");
  inventory_item_names.append("heart");
  game_cfg["inventory_item_names"] = inventory_item_names;

  // Actions configuration
  py::object ActionConfig = mettagrid_c.attr("ActionConfig");
  py::object AttackActionConfig = mettagrid_c.attr("AttackActionConfig");

  py::dict actions_cfg;
  py::object action_cfg = ActionConfig(true, py::dict(), py::dict());
  py::object attack_cfg = AttackActionConfig(true, py::dict(), py::dict(), py::dict());  // NOLINT(readability/fn_size)

  actions_cfg["noop"] = action_cfg;
  actions_cfg["move"] = action_cfg;
  actions_cfg["rotate"] = action_cfg;
  actions_cfg["attack"] = attack_cfg;
  actions_cfg["swap"] = action_cfg;
  actions_cfg["put_items"] = action_cfg;
  actions_cfg["get_items"] = action_cfg;
  actions_cfg["change_color"] = action_cfg;

  game_cfg["actions"] = actions_cfg;

<<<<<<< HEAD
  try {
    // Try to import the module with better error handling
    py::module_ mettagrid_c = py::module_::import("metta.mettagrid.mettagrid_c");

    // Create Python AgentConfig objects
    py::object AgentConfig = mettagrid_c.attr("AgentConfig");
    py::object WallConfig = mettagrid_c.attr("WallConfig");

    py::object agent_cfg1 = AgentConfig(0,           // type_id
                                        "agent",     // type_name
                                        0,           // group_id
                                        "team1",     // group_name
                                        0,           // freeze_duration
                                        0.0f,        // action_failure_penalty
                                        py::dict(),  // max_items_per_type
                                        py::dict(),  // resource_rewards
                                        py::dict(),  // resource_reward_max
                                        0.0f);       // group_reward_pct

    py::object agent_cfg2 = AgentConfig(0,           // type_id
                                        "agent",     // type_name
                                        1,           // group_id
                                        "team2",     // group_name
                                        0,           // freeze_duration
                                        0.0f,        // action_failure_penalty
                                        py::dict(),  // max_items_per_type
                                        py::dict(),  // resource_rewards
                                        py::dict(),  // resource_reward_max
                                        0.0f);       // group_reward_pct

    // Objects configuration
    py::dict objects_cfg;

    py::object wall_cfg = WallConfig(1, "wall", false);

    objects_cfg["wall"] = wall_cfg;
    objects_cfg["agent.team1"] = agent_cfg1;
    objects_cfg["agent.team2"] = agent_cfg2;

    game_cfg["objects"] = objects_cfg;
  } catch (const py::error_already_set& e) {
    std::cerr << "Failed to import module or create configs: " << e.what() << std::endl;
    PrintPythonPath();

    // Alternative: Create configs using C++ objects directly and convert to Python
    std::cerr << "Attempting to create configs directly..." << std::endl;

    // Create C++ configs
    AgentConfig cpp_agent_cfg1(0,
                               "agent",
                               0,
                               "team1",
                               0,
                               0.0f,
                               std::map<InventoryItem, uint8_t>(),
                               std::map<InventoryItem, float>(),
                               std::map<InventoryItem, float>(),
                               0.0f);

    AgentConfig cpp_agent_cfg2(0,
                               "agent",
                               1,
                               "team2",
                               0,
                               0.0f,
                               std::map<InventoryItem, uint8_t>(),
                               std::map<InventoryItem, float>(),
                               std::map<InventoryItem, float>(),
                               0.0f);

    WallConfig cpp_wall_cfg(1, "wall", false);

    // Try to convert to Python objects
    py::dict objects_cfg;
    objects_cfg["wall"] = py::cast(cpp_wall_cfg);
    objects_cfg["agent.team1"] = py::cast(cpp_agent_cfg1);
    objects_cfg["agent.team2"] = py::cast(cpp_agent_cfg2);

    game_cfg["objects"] = objects_cfg;
  }
=======
  // Create Python AgentConfig objects
  py::object AgentConfig = mettagrid_c.attr("AgentConfig");
  py::object WallConfig = mettagrid_c.attr("WallConfig");

  py::object agent_cfg1 = AgentConfig(0,           // type_id
                                      "agent",     // type_name
                                      0,           // group_id
                                      "team1",     // group_name
                                      0,           // freeze_duration
                                      0.0f,        // action_failure_penalty
                                      py::dict(),  // max_items_per_type
                                      py::dict(),  // resource_rewards
                                      py::dict(),  // resource_reward_max
                                      0.0f);       // group_reward_pct

  py::object agent_cfg2 = AgentConfig(0,           // type_id
                                      "agent",     // type_name
                                      1,           // group_id
                                      "team2",     // group_name
                                      0,           // freeze_duration
                                      0.0f,        // action_failure_penalty
                                      py::dict(),  // max_items_per_type
                                      py::dict(),  // resource_rewards
                                      py::dict(),  // resource_reward_max
                                      0.0f);       // group_reward_pct

  // Objects configuration
  py::dict objects_cfg;

  py::object wall_cfg = WallConfig(1, "wall", false);

  objects_cfg["wall"] = wall_cfg;
  objects_cfg["agent.team1"] = agent_cfg1;
  objects_cfg["agent.team2"] = agent_cfg2;

  game_cfg["objects"] = objects_cfg;
>>>>>>> 35d697ad

  return game_cfg;
}

py::list CreateDefaultMap(int num_agents_per_team = 2) {
  py::list map;
  const int width = 32;
  const int height = 32;

  // First, create empty map
  for (int r = 0; r < height; ++r) {
    py::list row;
    for (int c = 0; c < width; ++c) {
      if (r == 0 || r == height - 1 || c == 0 || c == width - 1) {
        row.append("wall");
      } else {
        row.append(".");
      }
    }
    map.append(row);
  }

  // Place agents symmetrically
  int agents_placed = 0;
  std::vector<std::pair<int, int>> positions = {{8, 8},   {8, 24},  {24, 8},  {24, 24}, {16, 8},  {16, 24}, {8, 16},
                                                {24, 16}, {12, 12}, {12, 20}, {20, 12}, {20, 20}, {16, 16}, {16, 12},
                                                {16, 20}, {12, 16}, {20, 16}, {10, 10}, {10, 22}, {22, 10}, {22, 22},
                                                {14, 14}, {14, 18}, {18, 14}, {18, 18}};

  for (size_t i = 0; i < positions.size() && agents_placed < num_agents_per_team * 2; ++i) {
    auto [r, c] = positions[i];
    std::string team = (agents_placed % 2 == 0) ? "agent.team1" : "agent.team2";
    py::list row = map[r].cast<py::list>();
    row[c] = team;
    agents_placed++;
  }

  return map;
}

// Utility function to generate valid random actions
py::array_t<int> GenerateValidRandomActions(MettaGrid* env, int num_agents, std::mt19937* gen) {
  // Get the maximum argument values for each action type
  py::list max_args = env->max_action_args();
  int num_actions = py::len(env->action_names());

  // Create actions array
  std::vector<py::ssize_t> shape = {static_cast<py::ssize_t>(num_agents), 2};
  py::array_t<int> actions(shape);
  auto actions_ptr = static_cast<int*>(actions.request().ptr);

  // Initialize distributions
  std::uniform_int_distribution<> action_dist(0, num_actions - 1);

  for (int i = 0; i < num_agents; ++i) {
    // Choose random action type
    int action_type = action_dist(*gen);

    // Get max allowed argument for this action type
    int max_arg = py::cast<int>(max_args[action_type]);

    // Choose random valid argument (0 to max_arg inclusive)
    int action_arg = 0;
    if (max_arg > 0) {
      std::uniform_int_distribution<> arg_dist(0, max_arg);
      action_arg = arg_dist(*gen);
    }

    // Set the action values
    actions_ptr[i * 2] = action_type;
    actions_ptr[i * 2 + 1] = action_arg;
  }

  return actions;
}

// Pre-generate a sequence of actions for the benchmark
std::vector<py::array_t<int>> PreGenerateActionSequence(MettaGrid* env, int num_agents, int sequence_length) {
  std::vector<py::array_t<int>> action_sequence;
  action_sequence.reserve(sequence_length);

  // Use a deterministic seed for reproducible benchmarks
  std::mt19937 gen(42);

  for (int i = 0; i < sequence_length; ++i) {
    action_sequence.push_back(GenerateValidRandomActions(env, num_agents, &gen));
  }

  return action_sequence;
}

// Matching Python test_step_performance_no_reset
static void BM_MettaGridStep(benchmark::State& state) {  // NOLINT(runtime/references)
  try {
    // Setup with default 4 agents (matching Python benchmark config)
    int num_agents = 4;
    auto cfg = CreateBenchmarkConfig(num_agents);
    auto map = CreateDefaultMap(2);

    auto env = std::make_unique<MettaGrid>(cfg, map, 42);
    env->reset();

    // Verify agent count
    if (env->num_agents() != num_agents) {
      state.SkipWithError("Agent count mismatch");
      return;
    }

    // Pre-generate action sequence matching Python benchmark
    // Python uses: iterations = 1000, rounds = 20, total = 20000
    const int iterations = 1000;
    const int rounds = 20;
    const int total_iterations = iterations * rounds;

    auto action_sequence = PreGenerateActionSequence(env.get(), num_agents, total_iterations);

    // Counter to track which action to use
    size_t iteration_counter = 0;

    // Benchmark loop
    for (auto _ : state) {
      // Get the next action from the pre-generated sequence
      const auto& actions = action_sequence[iteration_counter % action_sequence.size()];
      iteration_counter++;

      // Perform the step
      auto result = env->step(actions);
      benchmark::DoNotOptimize(result);

      // Note: Intentionally ignoring termination states to measure pure step performance,
      // matching the Python implementation
    }

    // Report steps/second as custom counters
    state.counters["env_rate"] = benchmark::Counter(state.iterations(), benchmark::Counter::kIsRate);
    state.counters["agent_rate"] = benchmark::Counter(state.iterations() * num_agents, benchmark::Counter::kIsRate);
  } catch (const py::error_already_set& e) {
    state.SkipWithError(("Python error: " + std::string(e.what())).c_str());
  } catch (const std::exception& e) {
    state.SkipWithError(("C++ error: " + std::string(e.what())).c_str());
  }
}

// Register benchmarks to match Python tests
BENCHMARK(BM_MettaGridStep)->Unit(benchmark::kMillisecond);

// Custom main that properly initializes Python
int main(int argc, char** argv) {
  try {
    py::scoped_interpreter guard{};

    // Add current directory to Python path
    py::module_ sys = py::module_::import("sys");
    py::list path = sys.attr("path");
    path.insert(0, ".");

    // Try to verify module can be imported
    std::cout << "Attempting to import metta.mettagrid.mettagrid_c..." << std::endl;
    try {
      py::module_::import("metta.mettagrid.mettagrid_c");
      std::cout << "Module imported successfully!" << std::endl;
    } catch (const py::error_already_set& e) {
      std::cerr << "Failed to import module: " << e.what() << std::endl;
      PrintPythonPath();
      return 1;
    }

    ::benchmark::Initialize(&argc, argv);
    ::benchmark::RunSpecifiedBenchmarks();
    ::benchmark::Shutdown();
  } catch (const std::exception& e) {
    std::cerr << "Fatal error: " << e.what() << std::endl;
    return 1;
  }

  return 0;
}<|MERGE_RESOLUTION|>--- conflicted
+++ resolved
@@ -75,7 +75,6 @@
 
   game_cfg["actions"] = actions_cfg;
 
-<<<<<<< HEAD
   try {
     // Try to import the module with better error handling
     py::module_ mettagrid_c = py::module_::import("metta.mettagrid.mettagrid_c");
@@ -156,44 +155,6 @@
 
     game_cfg["objects"] = objects_cfg;
   }
-=======
-  // Create Python AgentConfig objects
-  py::object AgentConfig = mettagrid_c.attr("AgentConfig");
-  py::object WallConfig = mettagrid_c.attr("WallConfig");
-
-  py::object agent_cfg1 = AgentConfig(0,           // type_id
-                                      "agent",     // type_name
-                                      0,           // group_id
-                                      "team1",     // group_name
-                                      0,           // freeze_duration
-                                      0.0f,        // action_failure_penalty
-                                      py::dict(),  // max_items_per_type
-                                      py::dict(),  // resource_rewards
-                                      py::dict(),  // resource_reward_max
-                                      0.0f);       // group_reward_pct
-
-  py::object agent_cfg2 = AgentConfig(0,           // type_id
-                                      "agent",     // type_name
-                                      1,           // group_id
-                                      "team2",     // group_name
-                                      0,           // freeze_duration
-                                      0.0f,        // action_failure_penalty
-                                      py::dict(),  // max_items_per_type
-                                      py::dict(),  // resource_rewards
-                                      py::dict(),  // resource_reward_max
-                                      0.0f);       // group_reward_pct
-
-  // Objects configuration
-  py::dict objects_cfg;
-
-  py::object wall_cfg = WallConfig(1, "wall", false);
-
-  objects_cfg["wall"] = wall_cfg;
-  objects_cfg["agent.team1"] = agent_cfg1;
-  objects_cfg["agent.team2"] = agent_cfg2;
-
-  game_cfg["objects"] = objects_cfg;
->>>>>>> 35d697ad
 
   return game_cfg;
 }
