--- conflicted
+++ resolved
@@ -449,7 +449,6 @@
     ax.set_xticklabels(x_labels)
     ax.set_yticklabels(y_labels)
     plt.setp(ax.get_xticklabels(), rotation=0, ha="center")
-<<<<<<< HEAD
 
     cbar = plt.colorbar(im, ax=ax)
     cbar.set_label("Value", rotation=270, labelpad=20, fontweight="bold")
@@ -466,24 +465,6 @@
     plt.savefig(output_path / filename, dpi=150, bbox_inches="tight")
     plt.close()
 
-=======
-
-    cbar = plt.colorbar(im, ax=ax)
-    cbar.set_label("Value", rotation=270, labelpad=20, fontweight="bold")
-
-    for i, _y in enumerate(y_labels):
-        for j, _x in enumerate(x_labels):
-            ax.text(j, i, f"{matrix[i, j]:.1f}", ha="center", va="center", color="black", fontsize=9, fontweight="bold")
-
-    ax.set_title(title, fontsize=14, fontweight="bold", pad=20)
-    ax.set_xlabel(xlabel, fontsize=12, fontweight="bold")
-    ax.set_ylabel(ylabel, fontsize=12, fontweight="bold")
-
-    plt.tight_layout()
-    plt.savefig(output_path / filename, dpi=150, bbox_inches="tight")
-    plt.close()
-
->>>>>>> 71a1bbb5
 
 def create_plots(results: List[EvalResult], output_dir: str = "eval_plots") -> None:
     if not results:
