--- conflicted
+++ resolved
@@ -25,11 +25,7 @@
     # - corner_bundle/cross_bundle can be "none" | "extractors" | "custom".
     # - When both objects and bundle are provided, objects win (per BaseHub logic).
     corner_objects: list[str] | None = None
-<<<<<<< HEAD
-    corner_bundle: Literal["extractors", "none", "custom"] = "none"
-=======
     corner_bundle: Literal["extractors", "none", "custom"] = "extractors"
->>>>>>> 9204f44f
     cross_objects: list[str] | None = None
     cross_bundle: Literal["none", "extractors", "custom"] = "none"
     cross_distance: int = 4
