--- conflicted
+++ resolved
@@ -4,7 +4,6 @@
 # DO NOT MODIFY.
 
 run: andre_local_2025_08_11_a
-<<<<<<< HEAD
 policy_url: null
 
 replay_job:
@@ -20,9 +19,7 @@
             enabled: true
           move_8way:
             enabled: false
-=======
 
 trainer:
   simulation:
-    skip_git_check: true
->>>>>>> a546f373
+    skip_git_check: true