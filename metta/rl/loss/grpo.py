import typing

import numpy as np
import pydantic
import tensordict
import torch
import torchrl.data

<<<<<<< HEAD
import metta.agent.policy
import metta.rl.loss
import metta.rl.training
import mettagrid.base_config
=======
from metta.agent.policy import Policy
from metta.rl.loss.loss import Loss
from metta.rl.training import ComponentContext, TrainingEnvironment
from mettagrid.base_config import Config
>>>>>>> 0b06b7d5


class GRPOConfig(mettagrid.base_config.Config):
    """Configuration for Group Relative Policy Optimization."""

    # Clip coefficient for policy gradient
    clip_coef: float = pydantic.Field(default=0.2, gt=0, le=1.0)
    # Entropy regularization weight
    ent_coef: float = pydantic.Field(default=0.01, ge=0)
    # Discount factor for returns
    gamma: float = pydantic.Field(default=0.99, ge=0, le=1.0)
    # Number of responses to sample per prompt for group comparison
    group_size: int = pydantic.Field(default=4, gt=1)

    # Training parameters
    # Gradient clipping
    max_grad_norm: float = pydantic.Field(default=0.5, gt=0)
    # L2 regularization
    l2_reg_loss_coef: float = pydantic.Field(default=0, ge=0)
    l2_init_loss_coef: float = pydantic.Field(default=0, ge=0)

    # Advantage normalization
    norm_adv: bool = True
    # Target KL for early stopping (None disables)
    target_kl: float | None = None

    def create(
        self,
        policy: metta.agent.policy.Policy,
        trainer_cfg: typing.Any,
        env: metta.rl.training.TrainingEnvironment,
        device: torch.device,
        instance_name: str,
        loss_config: typing.Any,
    ):
        """Points to the GRPO class for initialization."""
        return GRPO(
            policy,
            trainer_cfg,
            env,
            device,
            instance_name=instance_name,
            loss_config=loss_config,
        )


class GRPO(metta.rl.loss.Loss):
    """Group Relative Policy Optimization loss.

    GRPO eliminates the value network and uses group-based advantage estimation,
    where advantages are computed relative to the mean reward of a group of
    sampled responses for each state/prompt.
    """

    __slots__ = (
        "advantages",
        "burn_in_steps",
        "burn_in_steps_iter",
        "last_action",
    )

    def __init__(
        self,
        policy: metta.agent.policy.Policy,
        trainer_cfg: typing.Any,
        env: metta.rl.training.TrainingEnvironment,
        device: torch.device,
        instance_name: str,
        loss_config: typing.Any,
    ):
        super().__init__(policy, trainer_cfg, env, device, instance_name, loss_config)
        self.advantages = torch.tensor(0.0, dtype=torch.float32, device=self.device)
        self.burn_in_steps = 0
        if hasattr(self.policy, "burn_in_steps"):
            self.burn_in_steps = self.policy.burn_in_steps
        self.burn_in_steps_iter = 0
        self.last_action = None
        self.register_state_attr("burn_in_steps_iter")

    def get_experience_spec(self) -> torchrl.data.Composite:
        """Get experience specification without value predictions."""
        act_space = self.env.single_action_space
        act_dtype = torch.int32 if np.issubdtype(act_space.dtype, np.integer) else torch.float32
        scalar_f32 = torchrl.data.UnboundedContinuous(shape=torch.Size([]), dtype=torch.float32)

        return torchrl.data.Composite(
            rewards=scalar_f32,
            dones=scalar_f32,
            truncateds=scalar_f32,
            actions=torchrl.data.UnboundedDiscrete(shape=torch.Size([]), dtype=act_dtype),
            act_log_prob=scalar_f32,
        )

    def run_rollout(self, td: tensordict.TensorDict, context: metta.rl.training.ComponentContext) -> None:
        """Run policy rollout without value prediction."""
        with torch.no_grad():
            self.policy.forward(td)

        if self.burn_in_steps_iter < self.burn_in_steps:
            self.burn_in_steps_iter += 1
            return

        # Store experience
        env_slice = context.training_env_id
        if env_slice is None:
            raise RuntimeError("ComponentContext.training_env_id is required for GRPO rollout")
        self.replay.store(data_td=td, env_id=env_slice)

        return

    def run_train(
        self, shared_loss_data: tensordict.TensorDict, context: metta.rl.training.ComponentContext, mb_idx: int
    ) -> tuple[torch.Tensor, tensordict.TensorDict, bool]:
        """GRPO training loop with group-based advantage estimation."""
        config = self.loss_cfg
        stop_update_epoch = False
        self.policy.reset_memory()
        self.burn_in_steps_iter = 0

        if config.target_kl is not None and mb_idx > 0:
            avg_kl = np.mean(self.loss_tracker["approx_kl"]) if self.loss_tracker["approx_kl"] else 0.0
            if avg_kl > config.target_kl:
                stop_update_epoch = True

        if mb_idx == 0:
            self.advantages = self._compute_group_advantages(context)

        minibatch, indices = self._sample_minibatch()

        shared_loss_data["sampled_mb"] = minibatch
        shared_loss_data["indices"] = tensordict.NonTensorData(indices)

        policy_td = minibatch.select(*self.policy_experience_spec.keys(include_nested=True))
        B, TT = policy_td.batch_size
        policy_td = policy_td.reshape(B * TT)
        policy_td.set("bptt", torch.full((B * TT,), TT, device=policy_td.device, dtype=torch.long))
        policy_td.set("batch", torch.full((B * TT,), B, device=policy_td.device, dtype=torch.long))

        flat_actions = minibatch["actions"].reshape(B * TT, -1)

        policy_td = self.policy.forward(policy_td, action=flat_actions)
        shared_loss_data["policy_td"] = policy_td.reshape(B, TT)

        loss = self._process_minibatch_update(
            minibatch=minibatch,
            policy_td=policy_td,
            indices=indices,
        )

        return loss, shared_loss_data, stop_update_epoch

    def on_train_phase_end(self, context: metta.rl.training.ComponentContext) -> None:
        """Track metrics at the end of training phase."""
        pass

    def _compute_group_advantages(self, context: metta.rl.training.ComponentContext) -> torch.Tensor:
        """Compute group-based advantages relative to mean reward.

        In GRPO, we compute advantages by comparing each trajectory's
        discounted return against the mean return of a group of trajectories.
        This eliminates the need for a value network.
        """
        cfg = self.loss_cfg
        with torch.no_grad():
            # Compute discounted returns for all trajectories
            returns = self._compute_returns(
                self.replay.buffer["rewards"],
                self.replay.buffer["dones"],
                cfg.gamma,
            )

            # Group trajectories and compute advantages relative to group mean
            B = returns.shape[0]
            group_size = min(cfg.group_size, B)

            # Reshape to [num_groups, group_size, seq_len]
            num_groups = B // group_size
            if num_groups == 0:
                # Fallback: if we don't have enough samples, use global mean
                mean_return = returns.mean(dim=0, keepdim=True)
                advantages = returns - mean_return
            else:
                # Trim to divisible by group_size
                returns_grouped = returns[: num_groups * group_size].reshape(num_groups, group_size, -1)

                # Compute group mean for each group
                group_means = returns_grouped.mean(dim=1, keepdim=True)  # [num_groups, 1, seq_len]

                # Advantages are relative to group mean
                advantages_grouped = returns_grouped - group_means

                # Flatten back to [B', seq_len]
                advantages = advantages_grouped.reshape(num_groups * group_size, -1)

                # Handle remaining samples with global mean
                if B > num_groups * group_size:
                    remaining = returns[num_groups * group_size :]
                    remaining_mean = remaining.mean(dim=0, keepdim=True)
                    remaining_adv = remaining - remaining_mean
                    advantages = torch.cat([advantages, remaining_adv], dim=0)

        return advantages

    def _compute_returns(self, rewards: torch.Tensor, dones: torch.Tensor, gamma: float) -> torch.Tensor:
        """Compute discounted returns for each trajectory."""
        B, T = rewards.shape
        returns = torch.zeros_like(rewards)
        running_return = torch.zeros(B, device=rewards.device)

        # Compute returns backward through time
        for t in reversed(range(T)):
            running_return = rewards[:, t] + gamma * running_return * (1 - dones[:, t])
            returns[:, t] = running_return

        return returns

    def _process_minibatch_update(
        self,
        minibatch: tensordict.TensorDict,
        policy_td: tensordict.TensorDict,
        indices: torch.Tensor,
    ) -> torch.Tensor:
        """Process minibatch update using GRPO loss."""
        cfg = self.loss_cfg
        old_logprob = minibatch["act_log_prob"]
        new_logprob = policy_td["act_log_prob"].reshape(old_logprob.shape)
        entropy = policy_td["entropy"]

        importance_sampling_ratio = self._importance_ratio(new_logprob, old_logprob)

        adv = minibatch["advantages"]

        # Normalize advantages
        if cfg.norm_adv:
            adv = (adv - adv.mean()) / (adv.std() + 1e-8)

        pg_loss, entropy_loss, approx_kl, clipfrac = self.compute_grpo_loss(
            new_logprob,
            old_logprob,
            entropy,
            importance_sampling_ratio,
            adv,
        )

        loss = pg_loss - cfg.ent_coef * entropy_loss

        # This is a hack to ensure all parameters participate in the backward pass for DDP.
        # Add dummy loss terms for any unused outputs to ensure all parameters
        # participate in backward pass for DDP. This prevents "unused parameter" errors.
        # TODO: Find a better way to do this.
        for key in policy_td.keys():
            if key not in ["act_log_prob", "entropy"] and isinstance(policy_td[key], torch.Tensor):
                value = policy_td[key]
                if value.requires_grad:
                    # Add zero-weighted term to ensure gradient flow
                    loss = loss + 0.0 * value.sum()

        self._track("policy_loss", pg_loss)
        self._track("entropy", entropy_loss)
        self._track("approx_kl", approx_kl)
        self._track("clipfrac", clipfrac)
        self._track("importance", importance_sampling_ratio.mean())
        self._track("current_logprobs", new_logprob.mean())

        return loss

    def compute_grpo_loss(
        self,
        new_logprob: torch.Tensor,
        old_logprob: torch.Tensor,
        entropy: torch.Tensor,
        importance_sampling_ratio: torch.Tensor,
        adv: torch.Tensor,
    ) -> tuple[torch.Tensor, torch.Tensor, torch.Tensor, torch.Tensor]:
        """Compute GRPO loss (policy gradient only, no value loss)."""
        # Clipped policy gradient loss
        pg_loss1 = -adv * importance_sampling_ratio
        pg_loss2 = -adv * torch.clamp(
            importance_sampling_ratio,
            1 - self.loss_cfg.clip_coef,
            1 + self.loss_cfg.clip_coef,
        )
        pg_loss = torch.max(pg_loss1, pg_loss2).mean()

        entropy_loss = entropy.mean()

        # Compute metrics
        with torch.no_grad():
            logratio = new_logprob - old_logprob
            approx_kl = ((importance_sampling_ratio - 1) - logratio).mean()
            clipfrac = ((importance_sampling_ratio - 1.0).abs() > self.loss_cfg.clip_coef).float().mean()

        return pg_loss, entropy_loss, approx_kl, clipfrac

    def _sample_minibatch(self) -> tuple[tensordict.TensorDict, torch.Tensor]:
        """Sample a minibatch uniformly from the replay buffer."""
        # For GRPO, we use uniform sampling
        num_segments = self.replay.buffer.shape[0]
        idx = torch.randint(0, num_segments, (self.replay.minibatch_segments,), device=self.device)

        minibatch = self.replay.buffer[idx]

        with torch.no_grad():
            minibatch["advantages"] = self.advantages[idx]

        return minibatch.clone(), idx

    def _importance_ratio(self, new_logprob: torch.Tensor, old_logprob: torch.Tensor) -> torch.Tensor:
        logratio = torch.clamp(new_logprob - old_logprob, -10, 10)
        return logratio.exp()

    def _track(self, key: str, value: torch.Tensor) -> None:
        self.loss_tracker[key].append(float(value.item()))<|MERGE_RESOLUTION|>--- conflicted
+++ resolved
@@ -6,17 +6,10 @@
 import torch
 import torchrl.data
 
-<<<<<<< HEAD
 import metta.agent.policy
-import metta.rl.loss
+import metta.rl.loss.loss
 import metta.rl.training
 import mettagrid.base_config
-=======
-from metta.agent.policy import Policy
-from metta.rl.loss.loss import Loss
-from metta.rl.training import ComponentContext, TrainingEnvironment
-from mettagrid.base_config import Config
->>>>>>> 0b06b7d5
 
 
 class GRPOConfig(mettagrid.base_config.Config):
@@ -63,7 +56,7 @@
         )
 
 
-class GRPO(metta.rl.loss.Loss):
+class GRPO(metta.rl.loss.loss.Loss):
     """Group Relative Policy Optimization loss.
 
     GRPO eliminates the value network and uses group-based advantage estimation,
