--- conflicted
+++ resolved
@@ -60,10 +60,6 @@
         return self.module.activate_actions(action_names, action_max_params, device)
 
     def initialize_to_environment(
-<<<<<<< HEAD
-        self, features: dict[str, dict], action_names: list[str], action_max_params: list[int], device: torch.device
-    ) -> None:
-=======
         self,
         features: dict[str, dict],
         action_names: list[str],
@@ -72,7 +68,6 @@
         is_training: bool = True,
     ) -> None:
         # is_training parameter is deprecated and ignored - mode is auto-detected
->>>>>>> 8a1a42d8
         return self.module.initialize_to_environment(features, action_names, action_max_params, device)
 
 
@@ -167,16 +162,12 @@
         component.setup(source_components)
 
     def initialize_to_environment(
-<<<<<<< HEAD
-        self, features: dict[str, dict], action_names: list[str], action_max_params: list[int], device
-=======
         self,
         features: dict[str, dict],
         action_names: list[str],
         action_max_params: list[int],
         device,
         is_training: bool = True,
->>>>>>> 8a1a42d8
     ):
         """
         Initialize the policy to the current environment's features and actions.
@@ -194,27 +185,6 @@
             action_names: List of action names
             action_max_params: List of maximum parameters for each action
             device: Device to place tensors on
-<<<<<<< HEAD
-        """
-        self._initialize_observations(features, device)
-        self.activate_actions(action_names, action_max_params, device)
-
-    def _initialize_observations(self, features: dict[str, dict], device):
-        """
-        Initialize observation features by storing the feature mapping.
-
-        Args:
-            features: Dictionary mapping feature names to their properties
-            device: Device to place tensors on
-        """
-        self.active_features = features
-        self.device = device
-
-        # Create feature_id to feature_name mapping for quick lookup
-        self.feature_id_to_name = {props["id"]: name for name, props in features.items()}
-
-        # Store normalizations by feature ID
-=======
             is_training: Deprecated. Training mode is now automatically detected.
         """
         # Use PyTorch's built-in training mode detection
@@ -228,7 +198,6 @@
 
         # Create quick lookup mappings
         self.feature_id_to_name = {props["id"]: name for name, props in features.items()}
->>>>>>> 8a1a42d8
         self.feature_normalizations = {
             props["id"]: props.get("normalization", 1.0) for props in features.values() if "normalization" in props
         }
@@ -236,29 +205,6 @@
         # Store original feature mapping on first initialization
         if not hasattr(self, "original_feature_mapping"):
             self.original_feature_mapping = {name: props["id"] for name, props in features.items()}
-<<<<<<< HEAD
-            logger.info(f"Stored original feature mapping: {self.original_feature_mapping}")
-
-            # Reserve index 255 for unknown features
-            logger.info("Reserved feature ID 255 for unknown features")
-        else:
-            # Create remapping for subsequent initializations
-            self._create_feature_remapping(features)
-
-        logger.info(f"Initialized observations with {len(features)} features")
-
-    def _create_feature_remapping(self, features: dict[str, dict]):
-        """
-        Create a remapping dictionary to translate new feature IDs to original ones.
-        Unknown features are mapped to index 255.
-        """
-        # Define the unknown feature index
-        UNKNOWN_FEATURE_ID = 255
-
-        # Build remapping dict
-        self.feature_id_remap = {}
-        remapped_count = 0
-=======
             logger.info(f"Stored original feature mapping with {len(self.original_feature_mapping)} features")
         else:
             # Create remapping for subsequent initializations
@@ -268,53 +214,11 @@
         """Create a remapping dictionary to translate new feature IDs to original ones."""
         UNKNOWN_FEATURE_ID = 255
         self.feature_id_remap = {}
->>>>>>> 8a1a42d8
         unknown_features = []
 
         for name, props in features.items():
             new_id = props["id"]
             if name in self.original_feature_mapping:
-<<<<<<< HEAD
-                original_id = self.original_feature_mapping[name]
-                if new_id != original_id:
-                    self.feature_id_remap[new_id] = original_id
-                    remapped_count += 1
-                    logger.info(f"Remapping feature '{name}': {new_id} -> {original_id}")
-            else:
-                # This is a new feature not seen during training
-                self.feature_id_remap[new_id] = UNKNOWN_FEATURE_ID
-                unknown_features.append(name)
-                logger.info(
-                    f"Mapping unknown feature '{name}' (id={new_id}) to UNKNOWN_FEATURE_ID={UNKNOWN_FEATURE_ID}"
-                )
-
-        if remapped_count > 0 or unknown_features:
-            logger.info(
-                f"Created feature remapping with {remapped_count} remapped features "
-                f"and {len(unknown_features)} unknown features"
-            )
-
-            # Update observation component if it supports remapping
-            if "_obs_" in self.components and hasattr(self.components["_obs_"], "update_feature_remapping"):
-                # Convert dict to tensor for components that expect it
-                # Start with identity mapping, then apply specific remappings
-                remap_tensor = torch.arange(256, dtype=torch.uint8, device=self.device)
-
-                # Apply known remappings
-                for new_id, original_id in self.feature_id_remap.items():
-                    remap_tensor[new_id] = original_id
-
-                # Map all feature IDs that aren't in the current environment to UNKNOWN
-                current_feature_ids = {props["id"] for props in features.values()}
-                for feature_id in range(256):
-                    if feature_id not in current_feature_ids and feature_id not in self.feature_id_remap:
-                        remap_tensor[feature_id] = UNKNOWN_FEATURE_ID
-
-                self.components["_obs_"].update_feature_remapping(remap_tensor)
-
-            # Update normalization factors
-            self._update_normalization_factors(features)
-=======
                 # Remap known features to their original IDs
                 original_id = self.original_feature_mapping[name]
                 if new_id != original_id:
@@ -354,7 +258,6 @@
 
         # Update normalization factors
         self._update_normalization_factors(features)
->>>>>>> 8a1a42d8
 
     def _update_normalization_factors(self, features: dict[str, dict]):
         """Update normalization factors for components after feature remapping."""
@@ -372,8 +275,6 @@
 
                 component.register_buffer("_norm_factors", norm_tensor)
 
-<<<<<<< HEAD
-=======
     def get_original_feature_mapping(self) -> dict[str, int] | None:
         """Get the original feature mapping for saving in metadata."""
         return getattr(self, "original_feature_mapping", None)
@@ -388,7 +289,6 @@
         self.original_feature_mapping = mapping.copy()
         logger.info(f"Restored original feature mapping with {len(mapping)} features from metadata")
 
->>>>>>> 8a1a42d8
     def activate_actions(self, action_names: list[str], action_max_params: list[int], device):
         """Run this at the beginning of training."""
         assert isinstance(action_max_params, list), "action_max_params must be a list"
