"""Core CoGs vs Clips training and evaluation recipe.

This module defines the base tooling for CoGs vs Clips training. Variant-specific
recipes should import from here and extend via custom defaults, similar to how
`recipes.experiment.abes` wraps `recipes.experiment.arena`.
"""

<<<<<<< HEAD
from __future__ import annotations

import itertools
=======
>>>>>>> fd32faaa
import logging
from typing import Optional, Sequence

import metta.cogworks.curriculum as cc
from cogames.cli.mission import find_mission, parse_variants

# eval_missions.py was deleted - missions moved to integrated_evals.py
from cogames.cogs_vs_clips.evals.integrated_evals import EVAL_MISSIONS
from cogames.cogs_vs_clips.mission import MAP_MISSION_DELIMITER, Mission, NumCogsVariant
from cogames.cogs_vs_clips.missions import MISSIONS
from cogames.cogs_vs_clips.variants import VARIANTS
from devops.stable.registry import ci_job, stable_job
from devops.stable.runner import AcceptanceCriterion
from metta.cogworks.curriculum.curriculum import (
    CurriculumAlgorithmConfig,
    CurriculumConfig,
    DiscreteRandomConfig,
)
from metta.cogworks.curriculum.learning_progress_algorithm import LearningProgressConfig
from metta.common.wandb.context import WandbConfig
from metta.rl.loss.losses import LossesConfig
from metta.rl.trainer_config import TrainerConfig
from metta.rl.training import CheckpointerConfig, EvaluatorConfig, TrainingEnvironmentConfig
from metta.rl.training.scheduler import HyperUpdateRule, LossRunGate, SchedulerConfig
from metta.rl.training.teacher import TeacherConfig, apply_teacher_phase
from metta.sim.simulation_config import SimulationConfig
from metta.sweep.core import Distribution as D
from metta.sweep.core import ParameterSpec, make_sweep
from metta.sweep.core import SweepParameters as SP
from metta.tools.eval import EvaluateTool
from metta.tools.play import PlayTool
from metta.tools.request_remote_eval import RequestRemoteEvalTool
from metta.tools.stub import StubTool
from metta.tools.sweep import SweepTool
from metta.tools.train import TrainTool
from mettagrid.config.mettagrid_config import MettaGridConfig

logger = logging.getLogger(__name__)

# Single canonical curriculum list (fixed + procedural)
DEFAULT_CURRICULUM_MISSIONS: list[str] = [
    # Core hello_world missions
    "hello_world.easy_hearts",
    "hello_world.oxygen_bottleneck",
    "hello_world.energy_starved",
    "hello_world.distant_resources",
    "hello_world.quadrant_buildings",
    "hello_world.single_use_swarm",
    "hello_world.vibe_check",
    # Training facility curriculum
    "training_facility.harvest",
    "training_facility.vibe_check",
    "training_facility.repair",
    "training_facility.easy_hearts_training_facility",
    # Additional fixed/procedural maps
    "hello_world.hello_world_unclip",
    "hello_world.open_world",
    "hello_world.easy_hearts_hello_world",
    # Machina maps
    "machina_1.open_world",
    "machina_1.balanced_corners",
]

COORDINATION_MISSIONS: list[str] = [
    "distant_resources",
    "quadrant_buildings",
    "single_use_swarm",
]


def _normalize_variant_names(
    *,
    initial: Optional[Sequence[str]] = None,
    variants: Optional[Sequence[str]] = None,
) -> list[str]:
    names: list[str] = []
    for source in (initial, variants):
        if not source:
            continue
        for name in source:
            if name not in names:
                names.append(name)
    return names


def _resolve_mission_template(name: str) -> Mission:
    for mission in MISSIONS:
        if mission.name == name or mission.full_name() == name:
            return mission

    if MAP_MISSION_DELIMITER not in name:
        return find_mission(name, None)

    if name.count(MAP_MISSION_DELIMITER) > 1:
        raise ValueError(f"Mission name can contain at most one '{MAP_MISSION_DELIMITER}' delimiter")

    site_name, mission_name = name.split(MAP_MISSION_DELIMITER)
    return find_mission(site_name, mission_name)


def _resolve_eval_variants(
    train_variants: Optional[Sequence[str]],
    eval_variants: Optional[Sequence[str]],
) -> Optional[list[str]]:
    if eval_variants is not None:
        return list(eval_variants)
    if train_variants is not None:
        return list(train_variants)
    return None


def _prepare_mission(
    base_mission: Mission,
    *,
    num_cogs: int,
    variant_names: Sequence[str] | None = None,
) -> Mission:
    mission = base_mission
    variant_objects = parse_variants(list(variant_names)) if variant_names else []
    if variant_objects:
        mission = mission.with_variants(variant_objects)
    mission = mission.with_variants([NumCogsVariant(num_cogs=num_cogs)])
    return mission


def _add_buckets_to_tasks(
    mission_tasks,
    *,
    dr_rewards: bool = False,
    dr_misc: bool = False,
) -> None:
    """Add buckets to mission tasks based on dr_rewards and dr_misc flags."""
    mission_tasks.add_bucket("game.max_steps", [750, 1000, 1250, 1500])

    if dr_rewards:
        mission_tasks.add_bucket("game.agent.rewards.stats.chest.heart.amount", [0, 1, 5, 10])
        mission_tasks.add_bucket("game.agent.rewards.inventory.heart", [0, 1, 5, 10])
        resources = ["carbon", "oxygen", "germanium", "silicon"]
        for resource in resources:
            mission_tasks.add_bucket(f"game.agent.rewards.inventory.{resource}", [0.0, 0.01, 0.1, 1])
        equipment = ["scrambler", "modulator", "decoder", "resonator"]
        for item in equipment:
            mission_tasks.add_bucket(f"game.agent.rewards.inventory.{item}", [0.0, 0.1, 1.0, 10.0])

    if dr_misc:
        mission_tasks.add_bucket("game.agent.inventory_regen_amounts.energy", [0, 1, 2])
        mission_tasks.add_bucket("game.actions.move.consumed_resources.energy", [1, 2, 3])
        mission_tasks.add_bucket("game.agent.resource_limits.cargo.limit", [25, 50, 100])
        mission_tasks.add_bucket("game.agent.resource_limits.energy.limit", [50, 75, 100])
        mission_tasks.add_bucket("game.clipper.clip_period", [0, 25, 50])
        mission_tasks.add_bucket("game.inventory_regen_interval", [0, 1, 2])


def make_eval_suite(
    num_cogs: int = 4,
    difficulty: str | None = "standard",
    subset: Optional[Sequence[str]] = None,
    variants: Optional[Sequence[str]] = None,
    max_evals: Optional[int] = None,
) -> list[SimulationConfig]:
    """Create a suite of evaluation simulations from CoGames missions.

    Args:
        num_cogs: Number of agents per mission (1, 2, 4, or 8)
        difficulty: Difficulty variant to apply (e.g., "standard", "hard", "story_mode")
        subset: Optional list of mission names to include (defaults to all)
        variants: Additional mission variants to apply (lonely_heart, heart_chorus, ...)

    Returns:
        A list of SimulationConfig objects ready for evaluation.
    """
    if subset:
        missions = [m for m in EVAL_MISSIONS if m.name in subset]
    else:
        missions = EVAL_MISSIONS

    variant_names = _normalize_variant_names(
        initial=[difficulty] if difficulty else None,
        variants=variants,
    )

    simulations: list[SimulationConfig] = []
    for mission_template in missions:
        if num_cogs == 1 and mission_template.name in {
            "go_together",
            "single_use_swarm",
        }:
            continue

        mission = _prepare_mission(
            mission_template,
            num_cogs=num_cogs,
            variant_names=variant_names,
        )

        env_cfg = mission.make_env()
        sim = SimulationConfig(
            suite="cogs_vs_clips",
            name=f"{mission_template.name}_{num_cogs}cogs",
            env=env_cfg,
        )
        simulations.append(sim)

    if max_evals is not None:
        logger.info(f"Limiting evaluations to {max_evals} (got {len(simulations)})")
        simulations = simulations[:max_evals]

    return simulations


def make_training_env(
    num_cogs: int = 4,
    mission: str = "easy_hearts",
    variants: Optional[Sequence[str]] = None,
) -> MettaGridConfig:
    """Create a single training environment from a mission."""
    mission_template = _resolve_mission_template(mission)

    variant_names = _normalize_variant_names(variants=variants)
    prepared_mission = _prepare_mission(
        mission_template,
        num_cogs=num_cogs,
        variant_names=variant_names,
    )
    env = prepared_mission.make_env()

    # If vibe swapping is disabled, prune stale vibe transfers to avoid invalid IDs.
    change_vibe_action = getattr(env.game.actions, "change_vibe", None)
    if change_vibe_action is not None and change_vibe_action.number_of_vibes <= 1:
        allowed_vibes = env.game.vibe_names or ["default"]
        env.game.vibe_names = list(allowed_vibes)

        chest = env.game.objects.get("chest")
        vibe_transfers = getattr(chest, "vibe_transfers", None) if chest is not None else None
        if isinstance(vibe_transfers, dict):
            allowed = set(allowed_vibes)
            chest.vibe_transfers = {vibe: transfers for vibe, transfers in vibe_transfers.items() if vibe in allowed}

    return env


def make_curriculum(
    num_cogs: int = 4,
    missions: Optional[list[str]] = None,
    enable_detailed_slice_logging: bool = False,
    algorithm_config: Optional[CurriculumAlgorithmConfig] = None,
    variants: Optional[Sequence[str]] = None,
    dr_variants: int = 0,
    dr_rewards: bool = False,
    dr_misc: bool = False,
) -> CurriculumConfig:
    """Create a curriculum for CoGs vs Clips training."""
    if missions is None:
        missions = list(DEFAULT_CURRICULUM_MISSIONS)

    all_num_variants_task_sets = []
    for mission_name in missions:
        mission_template = _resolve_mission_template(mission_name)

        # All candidate variants (use provided list when given, otherwise all)
        available_variants = list(variants) if variants is not None else [v.name for v in VARIANTS]

        # Filter to compatible variants for this mission
        compatible_available = [v.name for v in VARIANTS if v.name in available_variants and v.compat(mission_template)]

        # Build groups of variant combinations to merge. Preserve explicit variants when dr_variants=0.
        if dr_variants == 0:
            if variants is None:
                # Keep default single-variant buckets when no explicit variants are provided.
                combination_sizes = range(min(1, len(compatible_available)) + 1)
            else:
                combination_sizes = [0] + ([len(compatible_available)] if compatible_available else [])
        else:
            combination_sizes = range(min(dr_variants, len(compatible_available)) + 1)

        variant_combination_groups = [
            list(itertools.combinations(compatible_available, size)) for size in combination_sizes
        ]

        for variant_combinations in variant_combination_groups:
            num_variants_tasks = []
            for variant_combination in variant_combinations:
                # Baseline when no variants selected; otherwise use the chosen combination
                variant_list = None if len(variant_combination) == 0 else list(variant_combination)
                mission_env = make_training_env(
                    num_cogs=num_cogs,
                    mission=mission_name,
                    variants=variant_list,
                )
                mission_env.game.global_obs.goal_obs = True
                mission_tasks = cc.bucketed(mission_env)
                _add_buckets_to_tasks(mission_tasks, dr_rewards=dr_rewards, dr_misc=dr_misc)
                num_variants_tasks.append(mission_tasks)

            # Merge all task sets for this group (previously per num_variants)
            merged_num_variants_tasks = cc.merge(num_variants_tasks)
            all_num_variants_task_sets.append(merged_num_variants_tasks)

    # Merge all task sets from different num_variants values
    merged_tasks = cc.merge(all_num_variants_task_sets)

    if algorithm_config is None:
        algorithm_config = LearningProgressConfig(
            use_bidirectional=True,
            ema_timescale=0.001,
            exploration_bonus=0.1,
            max_memory_tasks=2000,
            max_slice_axes=4,
            enable_detailed_slice_logging=enable_detailed_slice_logging,
        )

    return merged_tasks.to_curriculum(
        num_active_tasks=1500,
        algorithm_config=algorithm_config,
    )


# uv run cogames submit \
#   -p class=mpt,kw.checkpoint_uri=s3://softmax-public/policies/...:v1.mpt \
#   -n your-policy-name-for-leaderboard \
#   --skip-validation
#
# For now we need to run --skip-validation because cogames validation
# doesn't assume the leaderboard runners get to run with the `metta` repo available,
# but in practice they do


def train(
    num_cogs: int = 4,
    curriculum: Optional[CurriculumConfig] = None,
    mission: Optional[str] = None,
    base_missions: Optional[list[str]] = None,
    enable_detailed_slice_logging: bool = False,
    variants: Optional[Sequence[str]] = None,
    eval_variants: Optional[Sequence[str]] = None,
    eval_difficulty: str | None = "standard",
    max_evals: Optional[int] = None,
    teacher: TeacherConfig | None = None,
    use_lp: bool = True,
<<<<<<< HEAD
    dr_variants: int = 0,
    dr_rewards: bool = False,
    dr_misc: bool = False,
    maps_cache_size: Optional[int] = 50,
=======
    maps_cache_size: Optional[int] = 30,
>>>>>>> fd32faaa
) -> TrainTool:
    """Create a training tool for CoGs vs Clips."""
    training_missions = base_missions or DEFAULT_CURRICULUM_MISSIONS
    if mission is not None:
        training_missions = [mission]

    cur_alg = LearningProgressConfig() if use_lp else DiscreteRandomConfig()
    curriculum = curriculum or make_curriculum(
        num_cogs=num_cogs,
        missions=training_missions,
        enable_detailed_slice_logging=enable_detailed_slice_logging,
        variants=variants,
        algorithm_config=cur_alg,
        dr_variants=dr_variants,
        dr_rewards=dr_rewards,
        dr_misc=dr_misc,
    )

    trainer_cfg = TrainerConfig(losses=LossesConfig())

    resolved_eval_variants = _resolve_eval_variants(variants, eval_variants)
    eval_suite = make_eval_suite(
        num_cogs=num_cogs,
        difficulty=eval_difficulty,
        variants=resolved_eval_variants,
        max_evals=max_evals,
    )

    evaluator_cfg = EvaluatorConfig(
        simulations=eval_suite,
        epoch_interval=600,
    )

    tt = TrainTool(
        trainer=trainer_cfg,
        training_env=TrainingEnvironmentConfig(curriculum=curriculum),
        evaluator=evaluator_cfg,
    )

    if maps_cache_size is not None:
        tt.training_env.maps_cache_size = maps_cache_size

    scheduler_run_gates: list[LossRunGate] = []
    scheduler_rules: list[HyperUpdateRule] = []

    if teacher and teacher.enabled:
        apply_teacher_phase(
            trainer_cfg=tt.trainer,
            training_env_cfg=tt.training_env,
            scheduler_rules=scheduler_rules,
            scheduler_run_gates=scheduler_run_gates,
            teacher_cfg=teacher,
        )

    tt.scheduler = SchedulerConfig(run_gates=scheduler_run_gates, rules=scheduler_rules)

    return tt


def train_variants(
    num_cogs: int = 4,
    base_missions: Optional[list[str]] = None,
    enable_detailed_slice_logging: bool = False,
    algorithm_config: Optional[CurriculumAlgorithmConfig] = None,
    eval_variants: Optional[Sequence[str]] = None,
    eval_difficulty: str | None = "standard",
    teacher: TeacherConfig | None = None,
) -> TrainTool:
    """Create a training tool with curriculum tasks for all variants.

    Loads all available variants and creates a curriculum task for each one,
    merging them into a single curriculum.
    """
    if base_missions is None:
        base_missions = list(DEFAULT_CURRICULUM_MISSIONS)

    # Create tasks for each variant
    all_variant_tasks = []
    for variant in VARIANTS:
        for mission_name in base_missions:
            mission = _resolve_mission_template(mission_name)
            if not variant.compat(mission):
                continue
            mission_env = mission.make_env()
            mission_tasks = cc.bucketed(mission_env)
            all_variant_tasks.append(mission_tasks)

    # Merge all variant tasks
    merged_tasks = cc.merge(all_variant_tasks)

    if algorithm_config is None:
        algorithm_config = LearningProgressConfig(
            use_bidirectional=True,
            ema_timescale=0.001,
            exploration_bonus=0.1,
            max_memory_tasks=2000,
            max_slice_axes=4,
            enable_detailed_slice_logging=enable_detailed_slice_logging,
        )

    curriculum = merged_tasks.to_curriculum(
        num_active_tasks=1500,
        algorithm_config=algorithm_config,
    )

    return train(
        num_cogs=num_cogs,
        curriculum=curriculum,
        eval_variants=eval_variants,
        eval_difficulty=eval_difficulty,
        teacher=teacher,
    )


def train_single_mission(
    mission: str = "easy_hearts",
    num_cogs: int = 4,
    variants: Optional[Sequence[str]] = None,
    eval_variants: Optional[Sequence[str]] = None,
    eval_difficulty: str | None = "standard",
    teacher: TeacherConfig | None = None,
    maps_cache_size: Optional[int] = 30,
) -> TrainTool:
    """Train on a single mission without curriculum."""
    env = make_training_env(
        num_cogs=num_cogs,
        mission=mission,
        variants=variants,
    )

    curriculum_cfg = cc.env_curriculum(env)

    return train(
        num_cogs=num_cogs,
        curriculum=curriculum_cfg,
        variants=variants,
        eval_variants=eval_variants,
        eval_difficulty=eval_difficulty,
        teacher=teacher,
        maps_cache_size=maps_cache_size,
    )


def evaluate(
    policy_uris: list[str] | str,
    num_cogs: int = 4,
    difficulty: str | None = "standard",
    subset: Optional[Sequence[str]] = None,
    variants: Optional[Sequence[str]] = None,
) -> EvaluateTool:
    """Evaluate policies on CoGs vs Clips missions."""
    return EvaluateTool(
        simulations=make_eval_suite(
            num_cogs=num_cogs,
            difficulty=difficulty,
            subset=subset,
            variants=variants,
        ),
        policy_uris=policy_uris,
    )


def evaluate_remote(
    policy_uri: str | None = None,
    policy_version_id: str | None = None,
    num_cogs: int = 4,
    difficulty: str | None = "standard",
    subset: Optional[Sequence[str]] = None,
    variants: Optional[Sequence[str]] = None,
) -> RequestRemoteEvalTool:
    """Evaluate policies on CoGs vs Clips missions remotely."""
    return RequestRemoteEvalTool(
        simulations=make_eval_suite(
            num_cogs=num_cogs,
            difficulty=difficulty,
            subset=subset,
            variants=variants,
        ),
        policy_uri=policy_uri,
        policy_version_id=policy_version_id,
        push_metrics_to_wandb=False,
    )


def play(
    policy_uri: Optional[str] = None,
    mission: str = "easy_hearts",
    num_cogs: int = 4,
    variants: Optional[Sequence[str]] = None,
) -> PlayTool:
    """Play a single mission with a policy."""
    env = make_training_env(
        num_cogs=num_cogs,
        mission=mission,
        variants=variants,
    )
    sim = SimulationConfig(
        suite="cogs_vs_clips",
        name=f"{mission}_{num_cogs}cogs",
        env=env,
    )
    return PlayTool(sim=sim, policy_uri=policy_uri)


def play_training_env(
    policy_uri: Optional[str] = None,
    num_cogs: int = 4,
    variants: Optional[Sequence[str]] = None,
) -> PlayTool:
    """Play the default training environment."""
    return play(
        policy_uri=policy_uri,
        mission="easy_hearts",
        num_cogs=num_cogs,
        variants=variants,
    )


def train_coordination(
    num_cogs: int = 4,
    variants: Optional[Sequence[str]] = None,
    eval_variants: Optional[Sequence[str]] = None,
    eval_difficulty: str | None = "standard",
    mission: str | None = None,
) -> TrainTool:
    """Train on coordination-heavy missions or a specific target map."""
    return train(
        num_cogs=num_cogs,
        base_missions=list(COORDINATION_MISSIONS),
        variants=variants,
        eval_variants=eval_variants,
        eval_difficulty=eval_difficulty,
        mission=mission,
    )


def train_sweep(
    num_cogs: int = 4,
    variants: Optional[Sequence[str]] = None,
    eval_variants: Optional[Sequence[str]] = None,
    eval_difficulty: str | None = "standard",
    mission: str | None = None,
) -> TrainTool:
    """Train with heart_chorus baked in (CLI-friendly for sweeps)."""
    base_variants = ["heart_chorus", "inventory_heart_tune"]
    if variants:
        for v in variants:
            if v not in base_variants:
                base_variants.append(v)

    return train(
        num_cogs=num_cogs,
        base_missions=None,
        variants=base_variants,
        eval_variants=eval_variants or base_variants,
        eval_difficulty=eval_difficulty,
        mission=mission,
    )


def evaluate_stub(*args, **kwargs) -> StubTool:
    """No-op evaluator for sweeps (avoids dispatching eval jobs)."""
    return StubTool()


def get_cvc_sweep_search_space() -> dict[str, ParameterSpec]:
    """Shared sweep parameters for CvC-style PPO + schedulefree runs."""
    return {
        # Optimizer
        **SP.param(
            "trainer.optimizer.learning_rate",
            D.LOG_NORMAL,
            min=5e-3,
            max=1.5e-2,
            search_center=1e-2,
        ),
        **SP.param(
            "trainer.optimizer.eps",
            D.LOG_NORMAL,
            min=1e-8,
            max=2e-6,
            search_center=1e-6,
        ),
        **SP.param(
            "trainer.optimizer.warmup_steps",
            D.INT_UNIFORM,
            min=1500,
            max=3000,
            search_center=2300,
        ),
        # PPO
        **SP.param(
            "trainer.losses.ppo.clip_coef",
            D.UNIFORM,
            min=0.2,
            max=0.32,
            search_center=0.26,
        ),
        **SP.param(
            "trainer.losses.ppo.gae_lambda",
            D.UNIFORM,
            min=0.97,
            max=0.995,
            search_center=0.99,
        ),
        **SP.param(
            "trainer.losses.ppo.vf_coef",
            D.UNIFORM,
            min=0.5,
            max=1.0,
            search_center=0.75,
        ),
        **SP.param(
            "trainer.losses.ppo.ent_coef",
            D.LOG_NORMAL,
            min=0.015,
            max=0.035,
            search_center=0.025,
        ),
        **SP.param(
            "trainer.losses.ppo.gamma",
            D.UNIFORM,
            min=0.968,
            max=0.977,
            search_center=0.973,
        ),
        **SP.categorical(
            "trainer.losses.ppo.vf_clip_coef",
            choices=[0.0, 0.1],
        ),
        **SP.categorical(
            "policy_architecture.core_resnet_layers",
            choices=[1, 2, 3, 4],
        ),
        **SP.categorical(
            "policy_architecture.latent_dim",
            choices=[64, 96, 128],
        ),
        **SP.categorical(
            "policy_architecture.actor_hidden",
            choices=[256, 384, 512],
        ),
        **SP.categorical(
            "policy_architecture.core_num_heads",
            choices=[2, 4, 6],
        ),
        **SP.categorical(
            "policy_architecture.critic_hidden",
            choices=[512, 768, 1024],
        ),
        **SP.categorical(
            "policy_architecture.core_num_latents",
            choices=[12, 16, 20],
        ),
        **SP.categorical(
            "policy_architecture.max_tokens",
            choices=[48, 64, 80],
        ),
        **SP.param(
            "trainer.total_timesteps",
            D.INT_UNIFORM,
            min=9e8,
            max=1.1e9,
            search_center=1e9,
        ),
    }


def sweep(
    sweep_name: str,
    num_cogs: int = 4,
    eval_difficulty: str | None = "standard",
    max_trials: int = 80,
    num_parallel_trials: int = 4,
) -> SweepTool:
    """Hyperparameter sweep targeting train_sweep (heart_chorus baked in)."""

    search_space = get_cvc_sweep_search_space()

    return make_sweep(
        name=sweep_name,
        recipe="recipes.experiment.cogs_v_clips",
        train_entrypoint="train_sweep",
        eval_entrypoint="evaluate_stub",
        metric_key="env_game/assembler.heart.created",
        search_space=search_space,
        cost_key="metric/total_time",
        max_trials=max_trials,
        num_parallel_trials=num_parallel_trials,
    )


@ci_job(timeout_s=240)
def train_ci() -> TrainTool:
    """Minimal CvC train for CI smoke test."""
    env = make_training_env(num_cogs=2, mission="easy_hearts", variants=["lonely_heart", "heart_chorus", "pack_rat"])
    curriculum_cfg = cc.env_curriculum(env)
    return TrainTool(
        trainer=TrainerConfig(
            total_timesteps=64,
            minibatch_size=8,
            batch_size=64,
            bptt_horizon=8,
            update_epochs=1,
        ),
        training_env=TrainingEnvironmentConfig(
            curriculum=curriculum_cfg,
            forward_pass_minibatch_target_size=8,
            vectorization="serial",
            auto_workers=False,
            num_workers=1,
            async_factor=1,
            maps_cache_size=4,
        ),
        evaluator=EvaluatorConfig(epoch_interval=0, evaluate_local=False, evaluate_remote=False),
        checkpointer=CheckpointerConfig(epoch_interval=1),
        wandb=WandbConfig.Off(),
    )


@ci_job(timeout_s=120)
def play_ci() -> PlayTool:
    """CvC play test with random policy."""
    env = make_training_env(num_cogs=2, mission="easy_hearts")
    sim = SimulationConfig(suite="cogs_vs_clips", name="easy_hearts_ci", env=env)
    return PlayTool(sim=sim, max_steps=10, render="log", open_browser_on_start=False)


@stable_job(
    remote_gpus=1,
    remote_nodes=1,
    timeout_s=43200,
    acceptance=[AcceptanceCriterion(metric="overview/sps", threshold=30000)],
)
def train_200ep() -> TrainTool:
    """CvC 200 epochs (~105M timesteps)."""
    tool = train(num_cogs=4, variants=["lonely_heart", "heart_chorus", "pack_rat"])
    tool.trainer.total_timesteps = 200 * 524288
    return tool


@stable_job(
    remote_gpus=4,
    remote_nodes=4,
    timeout_s=172800,
    acceptance=[AcceptanceCriterion(metric="overview/sps", threshold=80000)],
)
def train_2b() -> TrainTool:
    """CvC multi GPU - 2B timesteps."""
    tool = train(num_cogs=4, variants=["lonely_heart", "heart_chorus", "pack_rat"])
    tool.trainer.total_timesteps = 2_000_000_000
    return tool<|MERGE_RESOLUTION|>--- conflicted
+++ resolved
@@ -5,12 +5,9 @@
 `recipes.experiment.abes` wraps `recipes.experiment.arena`.
 """
 
-<<<<<<< HEAD
 from __future__ import annotations
 
 import itertools
-=======
->>>>>>> fd32faaa
 import logging
 from typing import Optional, Sequence
 
@@ -350,14 +347,10 @@
     max_evals: Optional[int] = None,
     teacher: TeacherConfig | None = None,
     use_lp: bool = True,
-<<<<<<< HEAD
     dr_variants: int = 0,
     dr_rewards: bool = False,
     dr_misc: bool = False,
     maps_cache_size: Optional[int] = 50,
-=======
-    maps_cache_size: Optional[int] = 30,
->>>>>>> fd32faaa
 ) -> TrainTool:
     """Create a training tool for CoGs vs Clips."""
     training_missions = base_missions or DEFAULT_CURRICULUM_MISSIONS
