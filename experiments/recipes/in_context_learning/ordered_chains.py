--- conflicted
+++ resolved
@@ -151,7 +151,6 @@
         "densities": ["high"],
         "room_sizes": ["medium"],
     },
-<<<<<<< HEAD
 }
 
 size_ranges: dict[str, tuple[int, int]] = {
@@ -159,8 +158,6 @@
     "small": (8, 12),
     "medium": (12, 16),
     "large": (16, 25),
-=======
->>>>>>> 0fcf56ac
 }
 
 
@@ -358,10 +355,6 @@
         avg_hop,
         max_steps,
         rng,
-<<<<<<< HEAD
-=======
-        max_steps=512,
->>>>>>> 0fcf56ac
     ) -> MettaGridConfig:
         cfg = _BuildCfg()
 
@@ -547,13 +540,9 @@
 
 
 def replay(
-<<<<<<< HEAD
     env: Optional[MettaGridConfig] = None,
     curriculum_style: str = "hard_eval",
     map_dir=None,
-=======
-    env: Optional[MettaGridConfig] = None, curriculum_style: str = "hard_eval"
->>>>>>> 0fcf56ac
 ) -> ReplayTool:
     eval_env = env or make_mettagrid(curriculum_style, map_dir)
     # Default to the research policy if none specified
