--- conflicted
+++ resolved
@@ -247,6 +247,7 @@
         raise ValueError(f"No checkpoint files found in directory: {path}")
     raise ValueError(f"Initial weights path not found: {path}")
 
+
 # Mapping of shorthand policy names to full class paths
 POLICY_SHORTCUTS = {
     "random": "cogames.policy.random.RandomPolicy",
@@ -439,7 +440,6 @@
     steps: int = typer.Option(100, "--steps", "-s", help="Number of steps to run"),
 ) -> None:
     """Play a game."""
-<<<<<<< HEAD
     with _command_timeout(ctx):
         if game_name is None:
             console.print("[yellow]No game specified. Available games:[/yellow]")
@@ -454,55 +454,20 @@
         assert resolved_game is not None
         env_cfg = game.get_game(resolved_game)
 
+        full_policy_path = resolve_policy_class_path(policy_class_path)
+
         console.print(f"[cyan]Playing {resolved_game}[/cyan]")
         console.print(f"Max Steps: {steps}, Interactive: {interactive}")
 
         play.play(
             console,
             env_cfg=env_cfg,
-            policy_class_path=policy_class_path,
+            policy_class_path=full_policy_path,
             policy_data_path=policy_data_path,
             max_steps=steps,
             seed=42,
             verbose=interactive,
         )
-=======
-    from cogames import game, utils
-
-    # If no game specified, list games
-    if game_name is None:
-        console.print("[yellow]No game specified. Available games:[/yellow]")
-        table = game.list_games(console)
-        console.print(table)
-        console.print("\n[dim]Usage: cogames play <game>[/dim]")
-        return
-
-    # Resolve game name
-    resolved_game, error = utils.resolve_game(game_name)
-    if error:
-        console.print(f"[red]Error: {error}[/red]")
-        raise typer.Exit(1)
-    assert resolved_game is not None
-    env_cfg = game.get_game(resolved_game)
-
-    # Resolve policy shorthand
-    full_policy_path = resolve_policy_class_path(policy_class_path)
-
-    console.print(f"[cyan]Playing {resolved_game}[/cyan]")
-    console.print(f"Max Steps: {steps}, Interactive: {interactive}")
-
-    from cogames import play as play_module
-
-    play_module.play(
-        console,
-        env_cfg=env_cfg,
-        policy_class_path=full_policy_path,
-        policy_data_path=policy_data_path,
-        max_steps=steps,
-        seed=42,
-        verbose=interactive,  # Use interactive flag for verbose output
-    )
->>>>>>> f69a3700
 
 
 @app.command("make-game")
@@ -555,7 +520,7 @@
     policy_class_path: Annotated[
         str,
         typer.Option("--policy", help="Path to policy class"),
-    ] = "cogames.examples.simple_policy.SimplePolicy",
+    ] = "cogames.policy.simple.SimplePolicy",
     initial_weights_path: Annotated[
         Optional[Path],
         typer.Option(
@@ -645,6 +610,8 @@
         )
         env_cfgs, env_names = _filter_uniform_agent_count(env_cfgs, env_names)
 
+        representative_game = env_names[0] if env_names else None
+
         if env_cfgs:
             import math
 
@@ -699,33 +666,8 @@
         if effective_minibatch > effective_batch:
             raise typer.BadParameter("minibatch must be <= batch size", param_name="minibatch_size")
 
-<<<<<<< HEAD
         if backend == "ray" and not hasattr(train.pufferlib.vector, "Ray"):
             raise typer.BadParameter("Ray backend is not available", param_name="vector_backend")
-=======
-@app.command(name="train")
-def train_cmd(
-    game_name: Optional[str] = typer.Argument(None, help="Name of the game to train on"),
-    policy_class_path: str = typer.Option(
-        "cogames.policy.simple.SimplePolicy", "--policy", help="Path to policy class"
-    ),
-    initial_weights_path: Optional[str] = typer.Option(
-        None, "--initial-weights", help="Path to initial policy weights"
-    ),
-    checkpoints_path: str = typer.Option(
-        "./train_dir",
-        "--checkpoints",
-        help="Path to save training data",
-    ),
-    steps: int = typer.Option(10000, "--steps", "-s", help="Number of training steps"),
-    device: str = typer.Option("cuda", "--device", help="Device to train on"),
-    seed: int = typer.Option(42, "--seed", help="Seed for training"),
-    batch_size: int = typer.Option(4096, "--batch-size", help="Batch size for training"),
-    minibatch_size: int = typer.Option(4096, "--minibatch-size", help="Minibatch size for training"),
-) -> None:
-    """Train a policy on a game."""
-    import torch
->>>>>>> f69a3700
 
         device_obj = torch.device(resolved_device_name)
 
@@ -742,27 +684,16 @@
 
         _dump_game_configs(env_cfgs, env_names, maps_dir)
 
-<<<<<<< HEAD
+        full_policy_path = resolve_policy_class_path(policy_class_path)
+
         train.train(
             env_cfgs=env_cfgs,
-            policy_class_path=policy_class_path,
+            policy_class_path=full_policy_path,
             initial_weights_path=resolved_initial,
             device=device_obj,
-=======
-    # Resolve policy shorthand
-    full_policy_path = resolve_policy_class_path(policy_class_path)
-
-    try:
-        train_module.train(
-            env_cfg=env_cfg,
-            policy_class_path=full_policy_path,
-            initial_weights_path=initial_weights_path,
-            device=torch.device(device),
->>>>>>> f69a3700
             num_steps=steps,
             checkpoints_path=checkpoints_dir,
             seed=seed,
-<<<<<<< HEAD
             batch_size=effective_batch,
             minibatch_size=effective_minibatch,
             num_envs=resolved_num_envs,
@@ -770,11 +701,7 @@
             use_rnn=use_rnn,
             checkpoint_interval=checkpoint_interval,
             vector_backend=backend,
-=======
-            batch_size=batch_size,
-            minibatch_size=minibatch_size,
-            game_name=resolved_game,
->>>>>>> f69a3700
+            game_name=representative_game,
         )
 
         console.print(f"[green]Training complete. Checkpoints saved to: {checkpoints_dir}[/green]")
