--- conflicted
+++ resolved
@@ -2,12 +2,7 @@
 
 # NumPy 2.0 compatibility for WandB - must be imported before wandb
 import logging
-<<<<<<< HEAD
-import sys
-=======
->>>>>>> 0b315ed7
 
-import hydra
 import numpy as np  # noqa: E402
 
 if not hasattr(np, "byte"):
@@ -25,10 +20,6 @@
 logger = logging.getLogger(__name__)
 
 
-<<<<<<< HEAD
-@hydra.main(config_path="../configs", config_name="sweep_job", version_base=None)
-=======
->>>>>>> 0b315ed7
 def main(cfg: DictConfig) -> int:
     # Extract sweep base name from CLI sweep_name parameter (e.g., "simple_sweep")
     # Individual training runs will be "simple_sweep.r.0", etc.
