--- conflicted
+++ resolved
@@ -14,22 +14,14 @@
       with:
         version: "0.7.3"
         enable-cache: true
-<<<<<<< HEAD
+        # disabling cache saves 30 sec on testing but costs 40 sec in other modes
+        prune-cache: false
+        # we hash in the action script in case the install-mode content has changed
         cache-suffix: "${{ inputs.install-mode }}"
         cache-dependency-glob: |
           uv.lock
-          pyproject.toml
           **/pyproject.toml
-        prune-cache: false
-=======
-        cache-local-path: "${{ github.workspace }}/.uv-cache"
-        # disabling cache saves 30 sec on testing but costs 40 sec in other modes
-        prune-cache: ${{ inputs.install-mode == 'linting' || inputs.install-mode == 'minimal'}}
-        # we hash in the action script in case the install-mode content has changed
-        cache-suffix: "${{ inputs.install-mode }}-${{ hashFiles('.github/actions/setup-uv/action.yml') }}"
-      env:
-        UV_CACHE_DIR: ${{ github.workspace }}/.uv-cache
->>>>>>> 49542eba
+          .github/actions/setup-uv/action.yml
 
     - name: Debug dependencies and cache
       shell: bash
@@ -45,7 +37,7 @@
         echo "🔍 Environment info:"
         echo "RUNNER_OS: ${{ runner.os }}"
         echo "Cache suffix: ${{ inputs.install-mode }}"
-        
+
     - name: Create virtual environment with uv
       shell: bash
       run: |
