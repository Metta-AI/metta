import logging
import os
import platform
from typing import Optional

import torch

import gitta as git
from metta.agent.agent_config import AgentConfig
from metta.agent.policy_store import PolicyStore
from metta.app_backend.clients.stats_client import StatsClient
from metta.common.config.tool import Tool
from metta.common.util.git_repo import REPO_SLUG
from metta.common.util.heartbeat import record_heartbeat
from metta.common.util.logging import get_node_rank, init_logging
from metta.common.wandb.wandb_context import WandbConfig, WandbContext, WandbRun
from metta.core.distributed import TorchDistributedConfig, cleanup_distributed, setup_torch_distributed
from metta.rl.trainer import train
from metta.rl.trainer_config import TrainerConfig
from metta.tools.utils.auto_config import auto_replay_dir, auto_run_name, auto_stats_server_uri, auto_wandb_config

logger = logging.getLogger(__name__)


def log_master(message: str, **kwargs) -> None:
    if get_node_rank() not in ("0", None):
        return
    logger.info(message, **kwargs)


class TrainTool(Tool):
    trainer: TrainerConfig = TrainerConfig()
    wandb: WandbConfig = WandbConfig.Unconfigured()
    policy_architecture: Optional[AgentConfig] = None
    run: Optional[str] = None
    run_dir: Optional[str] = None
    stats_server_uri: Optional[str] = auto_stats_server_uri()

    # Policy configuration
    policy_uri: Optional[str] = None

    # Optional configurations
    map_preview_uri: str | None = None
    disable_macbook_optimize: bool = False

    consumed_args: list[str] = ["run", "group"]

    def invoke(self, args: dict[str, str], overrides: list[str]) -> int | None:
        # Handle run_id being passed via cmd line
        if "run" in args:
            assert self.run is None, "run cannot be set via args and config"
            self.run = args["run"]

        if self.run is None:
            self.run = auto_run_name(prefix="local")
        group_override = args.get("group")

        # Set run_dir based on run name if not explicitly set
        if self.run_dir is None:
            self.run_dir = f"{self.system.data_dir}/{self.run}"

        # Set policy_uri if not set
        if not self.policy_uri:
            self.policy_uri = f"file://{self.run_dir}/checkpoints"

        # Set up checkpoint and replay directories
        if not self.trainer.checkpoint.checkpoint_dir:
            self.trainer.checkpoint.checkpoint_dir = f"{self.run_dir}/checkpoints/"

        # Initialize policy_architecture if not provided
        if self.policy_architecture is None:
            self.policy_architecture = AgentConfig()

        if self.wandb == WandbConfig.Unconfigured():
            self.wandb = auto_wandb_config(self.run)

        # Override group if provided via args (for sweep support)
        if group_override:
            self.wandb.group = group_override

        os.makedirs(self.run_dir, exist_ok=True)

        record_heartbeat()

        init_logging(run_dir=self.run_dir)

        torch_dist_cfg = setup_torch_distributed(self.system.device)

        if not self.trainer.checkpoint.checkpoint_dir:
            self.trainer.checkpoint.checkpoint_dir = f"{self.run_dir}/checkpoints/"

        log_master(
            f"Training {self.run} on "
            + f"{os.environ.get('NODE_INDEX', '0')}: "
            + f"{os.environ.get('LOCAL_RANK', '0')} ({self.system.device})",
        )

        log_master(
            f"Training {self.run} on {self.system.device}",
        )
        if torch_dist_cfg.is_master:
            with WandbContext(self.wandb, self) as wandb_run:
                handle_train(self, torch_dist_cfg, wandb_run)
        else:
            handle_train(self, torch_dist_cfg, None)

        cleanup_distributed()

        return 0


def handle_train(cfg: TrainTool, torch_dist_cfg: TorchDistributedConfig, wandb_run: WandbRun | None) -> None:
    assert cfg.run_dir is not None
    assert cfg.run is not None
    run_dir = cfg.run_dir

    _configure_vecenv_settings(cfg)

    stats_client: StatsClient | None = None
    if cfg.stats_server_uri is not None:
        stats_client = StatsClient.create(cfg.stats_server_uri)

    _configure_evaluation_settings(cfg, stats_client)

    # Handle distributed training batch scaling
    if torch_dist_cfg.distributed:
        if cfg.trainer.scale_batches_by_world_size:
            cfg.trainer.forward_pass_minibatch_target_size = (
                cfg.trainer.forward_pass_minibatch_target_size // torch_dist_cfg.world_size
            )
            cfg.trainer.batch_size = cfg.trainer.batch_size // torch_dist_cfg.world_size

    policy_store = PolicyStore.create(
        device=cfg.system.device,
        data_dir=cfg.system.data_dir,
        wandb_config=cfg.wandb,
        wandb_run=wandb_run,
    )

    if platform.system() == "Darwin" and not cfg.disable_macbook_optimize:
        cfg = _minimize_config_for_debugging(cfg)

    # Save configuration
    if torch_dist_cfg.is_master:
        with open(os.path.join(run_dir, "config.json"), "w") as f:
            f.write(cfg.model_dump_json(indent=2))
            log_master(f"Config saved to {os.path.join(run_dir, 'config.json')}")

    # Use the functional train interface directly
    train(
        run=cfg.run,
        run_dir=run_dir,
        system_cfg=cfg.system,
        agent_cfg=cfg.policy_architecture,
        device=torch.device(cfg.system.device),
        trainer_cfg=cfg.trainer,
        wandb_run=wandb_run,
        policy_store=policy_store,
        stats_client=stats_client,
        torch_dist_cfg=torch_dist_cfg,
    )


def _configure_vecenv_settings(cfg: TrainTool) -> None:
    """Calculate default number of workers based on hardware."""
    if cfg.system.vectorization == "serial":
        cfg.trainer.rollout_workers = 1
        cfg.trainer.async_factor = 1
        return

    ideal_workers = (os.cpu_count() // 2) // torch.cuda.device_count()
    cfg.trainer.rollout_workers = max(1, ideal_workers)


def _configure_evaluation_settings(cfg: TrainTool, stats_client: StatsClient | None) -> None:
    if cfg.trainer.evaluation is None:
        return

    if cfg.trainer.evaluation.replay_dir is None:
        cfg.trainer.evaluation.replay_dir = auto_replay_dir()
<<<<<<< HEAD
        log_on_master(f"Setting replay_dir to {cfg.trainer.evaluation.replay_dir}")
=======
        log_master(f"Setting replay_dir to {cfg.trainer.evaluation.replay_dir}")

    stats_client: StatsClient | None = None
    if cfg.stats_server_uri is not None:
        stats_client = StatsClient.create(cfg.stats_server_uri)

>>>>>>> 7053e69d
    # Determine git hash for remote simulations
    if cfg.trainer.evaluation.evaluate_remote:
        if not stats_client:
            cfg.trainer.evaluation.evaluate_remote = False
            log_master("Not connected to stats server, disabling remote evaluations")
        elif not cfg.trainer.evaluation.evaluate_interval:
            cfg.trainer.evaluation.evaluate_remote = False
            log_master("Evaluate interval set to 0, disabling remote evaluations")
        elif not cfg.trainer.evaluation.git_hash:
            cfg.trainer.evaluation.git_hash = git.get_git_hash_for_remote_task(
                target_repo=REPO_SLUG,
                skip_git_check=cfg.trainer.evaluation.skip_git_check,
                skip_cmd="trainer.evaluation.skip_git_check=true",
            )
            if cfg.trainer.evaluation.git_hash:
                log_master(f"Git hash for remote evaluations: {cfg.trainer.evaluation.git_hash}")
            else:
<<<<<<< HEAD
                log_on_master("No git hash available for remote evaluations")
=======
                log_master("No git hash available for remote evaluations")
    return stats_client
>>>>>>> 7053e69d


def _minimize_config_for_debugging(cfg: TrainTool) -> TrainTool:
    cfg.trainer.minibatch_size = min(cfg.trainer.minibatch_size, 1024)
    cfg.trainer.batch_size = min(cfg.trainer.batch_size, 1024)
    cfg.trainer.async_factor = 1
    cfg.trainer.forward_pass_minibatch_target_size = min(cfg.trainer.forward_pass_minibatch_target_size, 4)
    cfg.trainer.checkpoint.checkpoint_interval = min(cfg.trainer.checkpoint.checkpoint_interval, 10)
    cfg.trainer.checkpoint.wandb_checkpoint_interval = min(cfg.trainer.checkpoint.wandb_checkpoint_interval, 10)
    cfg.trainer.bptt_horizon = min(cfg.trainer.bptt_horizon, 8)
    if cfg.trainer.evaluation:
        cfg.trainer.evaluation.evaluate_interval = min(cfg.trainer.evaluation.evaluate_interval, 10)
    return cfg<|MERGE_RESOLUTION|>--- conflicted
+++ resolved
@@ -178,16 +178,12 @@
 
     if cfg.trainer.evaluation.replay_dir is None:
         cfg.trainer.evaluation.replay_dir = auto_replay_dir()
-<<<<<<< HEAD
-        log_on_master(f"Setting replay_dir to {cfg.trainer.evaluation.replay_dir}")
-=======
         log_master(f"Setting replay_dir to {cfg.trainer.evaluation.replay_dir}")
 
     stats_client: StatsClient | None = None
     if cfg.stats_server_uri is not None:
         stats_client = StatsClient.create(cfg.stats_server_uri)
 
->>>>>>> 7053e69d
     # Determine git hash for remote simulations
     if cfg.trainer.evaluation.evaluate_remote:
         if not stats_client:
@@ -205,12 +201,8 @@
             if cfg.trainer.evaluation.git_hash:
                 log_master(f"Git hash for remote evaluations: {cfg.trainer.evaluation.git_hash}")
             else:
-<<<<<<< HEAD
-                log_on_master("No git hash available for remote evaluations")
-=======
                 log_master("No git hash available for remote evaluations")
     return stats_client
->>>>>>> 7053e69d
 
 
 def _minimize_config_for_debugging(cfg: TrainTool) -> TrainTool:
