--- conflicted
+++ resolved
@@ -5,15 +5,6 @@
 import abc
 import random
 from abc import ABC
-<<<<<<< HEAD
-from typing import ClassVar, Optional, Union
-
-import numpy as np
-from pydantic import ConfigDict, Field
-
-from metta.cogworks.curriculum.task_generator import AnyTaskGeneratorConfig, SingleTaskGeneratorConfig
-from metta.common.config import Config
-=======
 from typing import TYPE_CHECKING, Any, ClassVar, Dict, List, Optional, Union
 
 if TYPE_CHECKING:
@@ -24,7 +15,6 @@
 from metta.cogworks.curriculum.stats import SliceAnalyzer, StatsLogger
 from metta.cogworks.curriculum.task_generator import AnyTaskGeneratorConfig, SingleTaskGeneratorConfig
 from metta.mettagrid.config import Config
->>>>>>> 93e24791
 from metta.mettagrid.mettagrid_config import MettaGridConfig
 
 
@@ -38,11 +28,7 @@
 class CurriculumTask:
     """A task instance with a task_id and env_cfg."""
 
-<<<<<<< HEAD
-    def __init__(self, task_id: int, env_cfg):
-=======
     def __init__(self, task_id: int, env_cfg, slice_values: Optional[Dict[str, Any]] = None):
->>>>>>> 93e24791
         self._task_id = task_id
         self._env_cfg = env_cfg
         self._slice_values = slice_values or {}
@@ -65,14 +51,6 @@
         """Get the slice values that were used to generate this task."""
         return self._slice_values
 
-<<<<<<< HEAD
-class CurriculumAlgorithmConfig(Config, ABC):
-    """Hyperparameters for the CurriculumAlgorithm."""
-
-    type: str = Field(description="Type of algorithm hyperparameters")
-    initial_weights: Optional[list[float]] = None
-
-=======
     def get_bucket_values(self):
         """Get the slice values (backward compatibility alias)."""
         return self._slice_values
@@ -84,7 +62,6 @@
     type: str = Field(description="Type of algorithm hyperparameters")
     initial_weights: Optional[list[float]] = None
 
->>>>>>> 93e24791
     @abc.abstractmethod
     def algorithm_type(self) -> str:
         """Return the algorithm type string used in configs."""
@@ -99,10 +76,6 @@
         Returns:
             Configured curriculum algorithm instance
         """
-<<<<<<< HEAD
-        # The default implementation is to use DiscreteRandomCurriculum
-=======
->>>>>>> 93e24791
         return DiscreteRandomCurriculum(num_tasks, self)
 
     model_config: ClassVar[ConfigDict] = ConfigDict(
@@ -112,40 +85,6 @@
     )
 
 
-<<<<<<< HEAD
-class CurriculumAlgorithm(ABC):
-    """
-    Curriculum algorithms are responsible for:
-    1. Maintaining weights for each child task (optional)
-    2. Updating weights based on task completion feedback (optional)
-    3. Providing normalized probabilities for sampling
-
-    The Curriculum will use these algorithms to decide which child to sample next.
-    """
-
-    num_tasks: int
-    weights: Optional[np.ndarray] = None
-    probabilities: Optional[np.ndarray] = None
-    hypers: CurriculumAlgorithmConfig
-
-    # API that Curriculum uses
-
-    def update(self, child_idx: int, score: float) -> None:
-        """Update weights in-place based on task completion."""
-        self._update_weights(child_idx, score)
-        if self.weights is not None:
-            self._update_probabilities()
-
-    def sample_idx(self) -> int:
-        """Sample a child index based on current probabilities."""
-        if self.probabilities is not None:
-            return np.random.choice(len(self.probabilities), p=self.probabilities)
-        else:
-            # Fallback to uniform random if no probabilities available
-            return np.random.choice(self.num_tasks)
-
-    # Subclass methods to override
-=======
 class CurriculumAlgorithm(StatsLogger, ABC):
     """
     Curriculum algorithms are responsible for:
@@ -205,7 +144,6 @@
             True if task should be evicted
         """
         return False
->>>>>>> 93e24791
 
     def __init__(
         self, num_tasks: int, hypers: Optional[CurriculumAlgorithmConfig] = None, initialize_weights: bool = True
@@ -218,29 +156,6 @@
             hypers = DiscreteRandomConfig()
         self.hypers = hypers
 
-<<<<<<< HEAD
-        # Initialize weights only if requested and algorithm uses them
-        if initialize_weights:
-            if hypers.initial_weights is None:
-                self.weights = np.ones(num_tasks, dtype=np.float32)
-            else:
-                self.weights = np.array(hypers.initial_weights, dtype=np.float32)
-                if len(self.weights) != num_tasks:
-                    raise ValueError(
-                        f"Initial weights must have length {num_tasks}. "
-                        f"weights {self.weights} length: {len(self.weights)}"
-                    )
-            self._update_probabilities()
-
-    def stats(self, prefix: str = "") -> dict[str, float]:
-        """Return statistics for logging purposes. Add `prefix` to all keys."""
-        return {}
-
-    @abc.abstractmethod
-    def _update_weights(self, child_idx: int, score: float) -> None:
-        """Update weights based on task completion. Override in subclasses that use weights."""
-        pass
-=======
         # Initialize stats logging
         enable_detailed = getattr(hypers, "enable_detailed_slice_logging", False)
         StatsLogger.__init__(self, enable_detailed_logging=enable_detailed)
@@ -261,46 +176,14 @@
         """Return statistics for logging purposes. Add `prefix` to all keys."""
         # Use the StatsLogger implementation
         return super().stats(prefix)
->>>>>>> 93e24791
 
     def get_task_from_pool(self, task_generator, rng) -> "CurriculumTask":
         """Get a task from the pool. Default implementation creates a simple task."""
 
-<<<<<<< HEAD
-        # Generate a task ID
-        task_id = rng.randint(0, 1000000)
-
-        # Get environment configuration
-        env_cfg = task_generator.get_task(task_id)
-
-        # Create and return task
-        return CurriculumTask(task_id, env_cfg)
-
-    @abc.abstractmethod
-    def update_task_performance(self, task_id: int, score: float):
-        """Update task performance. Override in subclasses that track performance."""
-        pass
-
-    # Helper methods
-
-    def _update_probabilities(self):
-        """Update the probability distribution based on current weights."""
-        if self.weights is None:
-            return
-
-        assert len(self.weights) == self.num_tasks, (
-            f"Weights must have length {self.num_tasks}. weights {self.weights} length: {len(self.weights)}"
-        )
-        assert self.weights.sum() > 0, f"Weights must be non-zero-sum. weights {self.weights} sum: {self.weights.sum()}"
-        assert np.all(self.weights >= 0), f"Weights must be non-negative. weights {self.weights}"
-        self.probabilities = self.weights / self.weights.sum()
-
-=======
         task_id = rng.randint(0, 1000000)
         env_cfg = task_generator.get_task(task_id)
         return CurriculumTask(task_id, env_cfg)
 
->>>>>>> 93e24791
 
 class DiscreteRandomConfig(CurriculumAlgorithmConfig):
     """Hyperparameters for DiscreteRandomCurriculum."""
@@ -314,14 +197,6 @@
 class DiscreteRandomCurriculum(CurriculumAlgorithm):
     """Curriculum algorithm that samples from a discrete distribution of weights.
 
-<<<<<<< HEAD
-    Already implemented by CurriculumAlgorithm base class - this just provides
-    a named class for the simplest case where weights don't change based on
-    task performance.
-    """
-
-    def _update_weights(self, child_idx: int, score: float) -> None:
-=======
     A named class for the simplest case where weights don't change based on
     task performance.
     """
@@ -336,7 +211,6 @@
 
     def on_task_evicted(self, task_id: int) -> None:
         """No action needed for random curriculum."""
->>>>>>> 93e24791
         pass
 
     def update_task_performance(self, task_id: int, score: float):
@@ -350,18 +224,12 @@
     task_generator: AnyTaskGeneratorConfig = Field(description="TaskGenerator configuration")
     max_task_id: int = Field(default=1000000, gt=0, description="Maximum task ID to generate")
     num_active_tasks: int = Field(default=10000, gt=0, description="Number of active tasks to maintain")
-<<<<<<< HEAD
-    new_task_rate: float = Field(default=0.01, ge=0, le=1.0, description="Rate of new tasks to generate")
-
-    # Algorithm configuration
-=======
 
     # Curriculum behavior options
     min_presentations_for_eviction: int = Field(
         default=5, gt=0, description="Minimum task presentations before eviction"
     )
 
->>>>>>> 93e24791
     algorithm_config: Optional[Union["DiscreteRandomConfig", "LearningProgressConfig"]] = Field(
         default=None, description="Curriculum algorithm hyperparameters"
     )
@@ -382,9 +250,7 @@
     def model_post_init(self, __context) -> None:
         """Validate configuration after initialization."""
         super().model_post_init(__context)
-<<<<<<< HEAD
-
-        # Validate that num_active_tasks doesn't exceed max_task_id
+
         if self.num_active_tasks > self.max_task_id:
             raise ValueError(
                 f"num_active_tasks ({self.num_active_tasks}) cannot exceed max_task_id ({self.max_task_id})"
@@ -393,34 +259,16 @@
     def make(self) -> "Curriculum":
         """Create a Curriculum from this configuration."""
         return Curriculum(self)
-=======
->>>>>>> 93e24791
-
-        if self.num_active_tasks > self.max_task_id:
-            raise ValueError(
-                f"num_active_tasks ({self.num_active_tasks}) cannot exceed max_task_id ({self.max_task_id})"
-            )
-
-<<<<<<< HEAD
-class Curriculum:
-=======
-    def make(self) -> "Curriculum":
-        """Create a Curriculum from this configuration."""
-        return Curriculum(self)
 
 
 class Curriculum(StatsLogger):
->>>>>>> 93e24791
     """Base curriculum class that uses TaskGenerator to generate EnvConfigs and returns Tasks.
 
     Curriculum takes a CurriculumConfig, and supports get_task(). It uses the task generator
     to generate the EnvConfig and then returns a Task(env_cfg). It can optionally use a
     CurriculumAlgorithm for intelligent task selection.
-<<<<<<< HEAD
-=======
 
     Inherits from StatsLogger to provide unified statistics interface.
->>>>>>> 93e24791
     """
 
     def __init__(self, config: CurriculumConfig, seed: int = 0):
@@ -435,27 +283,6 @@
         self._num_created = 0
         self._num_evicted = 0
 
-<<<<<<< HEAD
-        # Initialize curriculum algorithm if provided
-        self._algorithm: Optional[CurriculumAlgorithm] = None
-        if config.algorithm_config is not None:
-            self._algorithm = config.algorithm_config.create(config.num_active_tasks)
-
-    def get_task(self) -> CurriculumTask:
-        """Sample a task from the population."""
-        if self._algorithm is not None:
-            # Use algorithm's unified pool management
-            return self._algorithm.get_task_from_pool(self._task_generator, self._rng)
-        else:
-            # Fallback to simple random selection
-            if len(self._tasks) < self._config.num_active_tasks:
-                task = self._create_task()
-            else:
-                task = self._choose_task()
-                if self._rng.random() < self._config.new_task_rate:
-                    self._evict_task()
-                    task = self._create_task()
-=======
         self._algorithm: Optional[CurriculumAlgorithm] = None
         if config.algorithm_config is not None:
             self._algorithm = config.algorithm_config.create(config.num_active_tasks)
@@ -490,7 +317,6 @@
             # If no eviction happened, choose from existing tasks
             if task is None:
                 task = self._choose_task()
->>>>>>> 93e24791
 
             task._num_scheduled += 1
             return task
@@ -514,10 +340,6 @@
         self._num_evicted += 1
 
     def _choose_task(self) -> CurriculumTask:
-<<<<<<< HEAD
-        """Choose a task from the population."""
-        # Fallback to random selection when no algorithm
-=======
         """Choose a task from the population using algorithm guidance."""
         if self._algorithm is not None:
             # Get algorithm's task selection preferences
@@ -533,7 +355,6 @@
                     return self._tasks[selected_id]
 
         # Fallback to random selection
->>>>>>> 93e24791
         return self._tasks[self._rng.choice(list(self._tasks.keys()))]
 
     def _create_task(self) -> CurriculumTask:
@@ -544,21 +365,6 @@
         self._task_ids.add(task_id)
         env_cfg = self._task_generator.get_task(task_id)
 
-<<<<<<< HEAD
-        task = CurriculumTask(task_id, env_cfg)
-        self._tasks[task_id] = task
-        self._num_created += 1
-
-        return task
-
-    def _evict_task(self):
-        """Evict a task from the population."""
-        # Fall back to random eviction when no algorithm
-        task_id = self._rng.choice(list(self._task_ids))
-        self._task_ids.remove(task_id)
-        self._tasks.pop(task_id)
-        self._num_evicted += 1
-=======
         # Extract bucket values if available
         bucket_values = {}
         if hasattr(self._task_generator, "_last_bucket_values"):
@@ -598,46 +404,16 @@
             base_stats.update(algorithm_stats)
 
         return base_stats
->>>>>>> 93e24791
-
-    def update_task_performance(self, task_id: int, score: float):
-        """Update the curriculum algorithm with task performance."""
-        if self._algorithm is not None:
-            self._algorithm.update_task_performance(task_id, score)
 
     def stats(self) -> dict:
         """Return curriculum statistics for logging purposes."""
-<<<<<<< HEAD
-        # Always include basic curriculum stats
-        base_stats = {
-            "num_created": self._num_created,
-            "num_evicted": self._num_evicted,
-            "num_completed": sum(task._num_completions for task in self._tasks.values()),
-            "num_scheduled": sum(task._num_scheduled for task in self._tasks.values()),
-            "num_active_tasks": len(self._tasks),
-        }
-
-        if self._algorithm is not None:
-            # Add algorithm stats with prefix
-            algorithm_stats = self._algorithm.stats()
-            # Add algorithm prefix to avoid conflicts
-            prefixed_algorithm_stats = {f"algorithm/{k}": v for k, v in algorithm_stats.items()}
-            return {**base_stats, **prefixed_algorithm_stats}
-        else:
-            return base_stats
-=======
         # Use the StatsLogger implementation
         return super().stats()
->>>>>>> 93e24791
 
 
 # Import concrete config classes at the end to avoid circular imports
 # ruff: noqa: E402
-<<<<<<< HEAD
 from metta.cogworks.curriculum.learning_progress_algorithm import LearningProgressConfig
-=======
-from metta.cogworks.curriculum.learning_progress_algorithm import LearningProgressConfig
 
 # Rebuild the model to resolve forward references
-CurriculumConfig.model_rebuild()
->>>>>>> 93e24791
+CurriculumConfig.model_rebuild()