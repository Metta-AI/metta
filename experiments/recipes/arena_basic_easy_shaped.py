import typing

import metta.cogworks.curriculum as cc
import mettagrid.builder.envs as eb
<<<<<<< HEAD
import metta.agent.policies.vit
import metta.agent.policy
import metta.cogworks.curriculum.curriculum
import metta.cogworks.curriculum.learning_progress_algorithm
import metta.rl.loss.loss_config
import metta.rl.trainer_config
import metta.rl.training
import metta.sim.simulation_config
import metta.sweep.core
import metta.tools.eval
import metta.tools.play
import metta.tools.replay
import metta.tools.sweep
import metta.tools.train
import mettagrid


def mettagrid(num_agents: int = 24) -> mettagrid.MettaGridConfig:
=======
from metta.agent.policies.vit import ViTDefaultConfig
from metta.agent.policy import PolicyArchitecture
from metta.cogworks.curriculum.curriculum import (
    CurriculumAlgorithmConfig,
    CurriculumConfig,
)
from metta.cogworks.curriculum.learning_progress_algorithm import LearningProgressConfig
from metta.rl.trainer_config import TorchProfilerConfig, TrainerConfig
from metta.rl.training import EvaluatorConfig, TrainingEnvironmentConfig
from metta.sim.simulation_config import SimulationConfig
from metta.sweep.core import Distribution as D
from metta.sweep.core import SweepParameters as SP
from metta.sweep.core import make_sweep
from metta.tools.eval import EvaluateTool
from metta.tools.play import PlayTool
from metta.tools.replay import ReplayTool
from metta.tools.sweep import SweepTool
from metta.tools.train import TrainTool
from mettagrid import MettaGridConfig


def mettagrid(num_agents: int = 24) -> MettaGridConfig:
>>>>>>> a20e668a
    arena_env = eb.make_arena(num_agents=num_agents)

    arena_env.game.agent.rewards.inventory = {
        "heart": 1,
        "ore_red": 0.1,
        "battery_red": 0.8,
        "laser": 0.5,
        "armor": 0.5,
        "blueprint": 0.5,
    }
    arena_env.game.agent.rewards.inventory_max = {
        "heart": 100,
        "ore_red": 1,
        "battery_red": 1,
        "laser": 1,
        "armor": 1,
        "blueprint": 1,
    }

    return arena_env


def make_curriculum(
    arena_env: typing.Optional[mettagrid.MettaGridConfig] = None,
    enable_detailed_slice_logging: bool = False,
    algorithm_config: typing.Optional[
        metta.cogworks.curriculum.curriculum.CurriculumAlgorithmConfig
    ] = None,
) -> metta.cogworks.curriculum.curriculum.CurriculumConfig:
    arena_env = arena_env or mettagrid()

    arena_tasks = cc.bucketed(arena_env)

    for item in ["ore_red", "battery_red", "laser", "armor"]:
        arena_tasks.add_bucket(
            f"game.agent.rewards.inventory.{item}", [0, 0.1, 0.5, 0.9, 1.0]
        )
        arena_tasks.add_bucket(f"game.agent.rewards.inventory_max.{item}", [1, 2])

    # enable or disable attacks. we use cost instead of 'enabled'
    # to maintain action space consistency.
    arena_tasks.add_bucket("game.actions.attack.consumed_resources.laser", [1, 100])

    if algorithm_config is None:
        algorithm_config = metta.cogworks.curriculum.learning_progress_algorithm.LearningProgressConfig(
            use_bidirectional=True,  # Enable bidirectional learning progress by default
            ema_timescale=0.001,
            exploration_bonus=0.1,
            max_memory_tasks=1000,
            max_slice_axes=5,  # More slices for arena complexity
            enable_detailed_slice_logging=enable_detailed_slice_logging,
        )

    return arena_tasks.to_curriculum(algorithm_config=algorithm_config)


def simulations(
    env: typing.Optional[mettagrid.MettaGridConfig] = None,
) -> list[metta.sim.simulation_config.SimulationConfig]:
    basic_env = env or mettagrid()
    basic_env.game.actions.attack.consumed_resources["laser"] = 100

    combat_env = basic_env.model_copy()
    combat_env.game.actions.attack.consumed_resources["laser"] = 1

    return [
        metta.sim.simulation_config.SimulationConfig(
            suite="arena", name="basic", env=basic_env
        ),
        metta.sim.simulation_config.SimulationConfig(
            suite="arena", name="combat", env=combat_env
        ),
    ]


def train(
    curriculum: typing.Optional[
        metta.cogworks.curriculum.curriculum.CurriculumConfig
    ] = None,
    enable_detailed_slice_logging: bool = False,
    policy_architecture: typing.Optional[metta.agent.policy.PolicyArchitecture] = None,
) -> metta.tools.train.TrainTool:
    curriculum = curriculum or make_curriculum(
        enable_detailed_slice_logging=enable_detailed_slice_logging
    )

    eval_simulations = simulations()
<<<<<<< HEAD
    trainer_cfg = metta.rl.trainer_config.TrainerConfig(
        losses=metta.rl.loss.loss_config.LossConfig(),
    )
=======
    trainer_cfg = TrainerConfig()
>>>>>>> a20e668a

    if policy_architecture is None:
        policy_architecture = metta.agent.policies.vit.ViTDefaultConfig()

    return metta.tools.train.TrainTool(
        trainer=trainer_cfg,
        training_env=metta.rl.training.TrainingEnvironmentConfig(curriculum=curriculum),
        evaluator=metta.rl.training.EvaluatorConfig(simulations=eval_simulations),
        policy_architecture=policy_architecture,
        torch_profiler=metta.rl.trainer_config.TorchProfilerConfig(),
    )


def evaluate(
    policy_uris: typing.Optional[typing.Sequence[str]] = None,
) -> metta.tools.eval.EvaluateTool:
    """Evaluate policies on arena simulations."""
    return metta.tools.eval.EvaluateTool(
        simulations=simulations(), policy_uris=policy_uris or []
    )


def play(policy_uri: typing.Optional[str] = None) -> metta.tools.play.PlayTool:
    """Interactive play with a policy."""
    return metta.tools.play.PlayTool(sim=simulations()[0], policy_uri=policy_uri)


def replay(policy_uri: typing.Optional[str] = None) -> metta.tools.replay.ReplayTool:
    """Generate replay from a policy."""
    return metta.tools.replay.ReplayTool(sim=simulations()[0], policy_uri=policy_uri)


def evaluate_in_sweep(policy_uri: str) -> metta.tools.eval.EvaluateTool:
    """Evaluation tool for sweep runs.

    Uses 10 episodes per simulation with a 4-minute time limit to get
    reliable results quickly during hyperparameter sweeps.
    NB: Please note that this function takes a **single** policy_uri. This is the expected signature in our sweeps.
    Additional arguments are supported through eval_overrides.
    """

    # Create sweep-optimized versions of the standard evaluations
    # Use a dedicated suite name to control the metric namespace in WandB
    basic_env = mettagrid()
    basic_env.game.actions.attack.consumed_resources["laser"] = 100

    combat_env = basic_env.model_copy()
    combat_env.game.actions.attack.consumed_resources["laser"] = 1

    simulations = [
        metta.sim.simulation_config.SimulationConfig(
            suite="sweep",
            name="basic",
            env=basic_env,
            num_episodes=10,  # 10 episodes for statistical reliability
            max_time_s=240,  # 4 minutes max per simulation
        ),
        metta.sim.simulation_config.SimulationConfig(
            suite="sweep",
            name="combat",
            env=combat_env,
            num_episodes=10,
            max_time_s=240,
        ),
    ]

    return metta.tools.eval.EvaluateTool(
        simulations=simulations,
        policy_uris=[policy_uri],
    )


def sweep(sweep_name: str) -> metta.tools.sweep.SweepTool:
    """
    Prototypical sweep function.
    In your own recipe, you likely only every need this. You can override other SweepTool parameters in the CLI.

    Example usage:
        `uv run ./tools/run.py experiments.recipes.arena_basic_easy_shaped.sweep sweep_name="ak.baes.10081528" -- gpus=4 nodes=2`

    We recommend running using local_test=True before running the sweep on the remote:
        `uv run ./tools/run.py experiments.recipes.arena_basic_easy_shaped.sweep sweep_name="ak.baes.10081528.local_test" -- local_test=True`
    This will run a quick local sweep and allow you to catch configuration bugs (NB: Unless those bugs are related to batch_size, minibatch_size, or hardware configuration).
    If this runs smoothly, you must launch the sweep on a remote sandbox (otherwise sweep progress will halt when you close your computer).

    Running on the remote:
        1 - Start a sweep controller sandbox: `./devops/skypilot/sandbox.py --sweep-controller`, and ssh into it.
        2 - Clean git pollution: `git clean -df && git stash`
        3 - Ensure your sky credentials are present: `sky status` -- if not, follow the instructions on screen.
        4 - Install tmux on the sandbox `apt install tmux`
        5 - Launch tmux session: `tmux new -s sweep`
        6 - Launch the sweep: `uv run ./tools/run.py experiments.recipes.arena_basic_easy_shaped.sweep sweep_name="ak.baes.10081528" -- gpus=4 nodes=2`
        7 - Detach when you want: CTRL+B then d
        8 - Attach to look at status/output: `tmux attach -t sweep_configs`

    Please tag Axel (akerbec@softmax.ai) on any bug report.
    """

    # Common parameters are accessible via SP (SweepParameters).
    parameters = [
        metta.sweep.core.SweepParameters.LEARNING_RATE,
        metta.sweep.core.SweepParameters.PPO_CLIP_COEF,
        metta.sweep.core.SweepParameters.PPO_GAE_LAMBDA,
        metta.sweep.core.SweepParameters.PPO_VF_COEF,
        metta.sweep.core.SweepParameters.ADAM_EPS,
        metta.sweep.core.SweepParameters.param(
            "trainer.total_timesteps",
            metta.sweep.core.Distribution.INT_UNIFORM,
            min=5e8,
            max=2e9,
            search_center=7.5e8,
        ),
    ]

    return metta.sweep.core.make_sweep(
        name=sweep_name,
        recipe="experiments.recipes.arena_basic_easy_shaped",
        train_entrypoint="train",
        # NB: You MUST use a specific sweep eval suite, different than those in training.
        # Besides this being a recommended practice, using the same eval suite in both
        # training and scoring will lead to key conflicts that will lock the sweep.
        eval_entrypoint="evaluate_in_sweep",
        # Typically, "evaluator/eval_{suite}/score"
        objective="evaluator/eval_sweep/score",
        parameters=parameters,
        max_trials=80,
        # Default value is 1. We don't recommend going higher than 4.
        # The faster each individual trial, the lower you should set this number.
        num_parallel_trials=4,
    )<|MERGE_RESOLUTION|>--- conflicted
+++ resolved
@@ -2,12 +2,10 @@
 
 import metta.cogworks.curriculum as cc
 import mettagrid.builder.envs as eb
-<<<<<<< HEAD
 import metta.agent.policies.vit
 import metta.agent.policy
 import metta.cogworks.curriculum.curriculum
 import metta.cogworks.curriculum.learning_progress_algorithm
-import metta.rl.loss.loss_config
 import metta.rl.trainer_config
 import metta.rl.training
 import metta.sim.simulation_config
@@ -21,30 +19,6 @@
 
 
 def mettagrid(num_agents: int = 24) -> mettagrid.MettaGridConfig:
-=======
-from metta.agent.policies.vit import ViTDefaultConfig
-from metta.agent.policy import PolicyArchitecture
-from metta.cogworks.curriculum.curriculum import (
-    CurriculumAlgorithmConfig,
-    CurriculumConfig,
-)
-from metta.cogworks.curriculum.learning_progress_algorithm import LearningProgressConfig
-from metta.rl.trainer_config import TorchProfilerConfig, TrainerConfig
-from metta.rl.training import EvaluatorConfig, TrainingEnvironmentConfig
-from metta.sim.simulation_config import SimulationConfig
-from metta.sweep.core import Distribution as D
-from metta.sweep.core import SweepParameters as SP
-from metta.sweep.core import make_sweep
-from metta.tools.eval import EvaluateTool
-from metta.tools.play import PlayTool
-from metta.tools.replay import ReplayTool
-from metta.tools.sweep import SweepTool
-from metta.tools.train import TrainTool
-from mettagrid import MettaGridConfig
-
-
-def mettagrid(num_agents: int = 24) -> MettaGridConfig:
->>>>>>> a20e668a
     arena_env = eb.make_arena(num_agents=num_agents)
 
     arena_env.game.agent.rewards.inventory = {
@@ -70,9 +44,7 @@
 def make_curriculum(
     arena_env: typing.Optional[mettagrid.MettaGridConfig] = None,
     enable_detailed_slice_logging: bool = False,
-    algorithm_config: typing.Optional[
-        metta.cogworks.curriculum.curriculum.CurriculumAlgorithmConfig
-    ] = None,
+    algorithm_config: typing.Optional[metta.cogworks.curriculum.curriculum.CurriculumAlgorithmConfig] = None,
 ) -> metta.cogworks.curriculum.curriculum.CurriculumConfig:
     arena_env = arena_env or mettagrid()
 
@@ -101,9 +73,7 @@
     return arena_tasks.to_curriculum(algorithm_config=algorithm_config)
 
 
-def simulations(
-    env: typing.Optional[mettagrid.MettaGridConfig] = None,
-) -> list[metta.sim.simulation_config.SimulationConfig]:
+def simulations(env: typing.Optional[mettagrid.MettaGridConfig] = None) -> list[metta.sim.simulation_config.SimulationConfig]:
     basic_env = env or mettagrid()
     basic_env.game.actions.attack.consumed_resources["laser"] = 100
 
@@ -111,19 +81,13 @@
     combat_env.game.actions.attack.consumed_resources["laser"] = 1
 
     return [
-        metta.sim.simulation_config.SimulationConfig(
-            suite="arena", name="basic", env=basic_env
-        ),
-        metta.sim.simulation_config.SimulationConfig(
-            suite="arena", name="combat", env=combat_env
-        ),
+        metta.sim.simulation_config.SimulationConfig(suite="arena", name="basic", env=basic_env),
+        metta.sim.simulation_config.SimulationConfig(suite="arena", name="combat", env=combat_env),
     ]
 
 
 def train(
-    curriculum: typing.Optional[
-        metta.cogworks.curriculum.curriculum.CurriculumConfig
-    ] = None,
+    curriculum: typing.Optional[metta.cogworks.curriculum.curriculum.CurriculumConfig] = None,
     enable_detailed_slice_logging: bool = False,
     policy_architecture: typing.Optional[metta.agent.policy.PolicyArchitecture] = None,
 ) -> metta.tools.train.TrainTool:
@@ -132,13 +96,7 @@
     )
 
     eval_simulations = simulations()
-<<<<<<< HEAD
-    trainer_cfg = metta.rl.trainer_config.TrainerConfig(
-        losses=metta.rl.loss.loss_config.LossConfig(),
-    )
-=======
-    trainer_cfg = TrainerConfig()
->>>>>>> a20e668a
+    trainer_cfg = metta.rl.trainer_config.TrainerConfig()
 
     if policy_architecture is None:
         policy_architecture = metta.agent.policies.vit.ViTDefaultConfig()
@@ -152,13 +110,9 @@
     )
 
 
-def evaluate(
-    policy_uris: typing.Optional[typing.Sequence[str]] = None,
-) -> metta.tools.eval.EvaluateTool:
+def evaluate(policy_uris: typing.Optional[typing.Sequence[str]] = None) -> metta.tools.eval.EvaluateTool:
     """Evaluate policies on arena simulations."""
-    return metta.tools.eval.EvaluateTool(
-        simulations=simulations(), policy_uris=policy_uris or []
-    )
+    return metta.tools.eval.EvaluateTool(simulations=simulations(), policy_uris=policy_uris or [])
 
 
 def play(policy_uri: typing.Optional[str] = None) -> metta.tools.play.PlayTool:
