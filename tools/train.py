--- conflicted
+++ resolved
@@ -11,7 +11,7 @@
 from metta.agent.policy_store import PolicyStore
 from metta.sim.map_preview import upload_map_preview
 from metta.sim.simulation_config import SimulationSuiteConfig
-from metta.util.config import Config, config_from_path, setup_metta_environment
+from metta.util.config import Config, setup_metta_environment
 from metta.util.logging import setup_mettagrid_logger
 from metta.util.runtime_configuration import setup_mettagrid_environment
 from metta.util.wandb.wandb_context import WandbContext
@@ -43,17 +43,6 @@
 
     policy_store = PolicyStore(cfg, wandb_run)
 
-<<<<<<< HEAD
-    env_cfg = config_from_path(cfg.trainer.env, cfg.trainer.env_overrides)
-    if env_cfg._target_ == "metta.env.mettagrid_env.MettaGridEnv":
-        # TODO: upload_map_preview() calls MettaGridEnv directly, which will break if our target is MettaGridEnvSet
-        # Should we upload a preview for MettaGridEnvSet?
-        upload_map_preview(env_cfg, train_job.map_preview_uri, wandb_run)
-
-    trainer = hydra.utils.instantiate(
-        cfg.trainer, cfg, wandb_run, policy_store=policy_store, sim_suite_config=train_job.evals
-    )
-=======
     trainer = hydra.utils.instantiate(
         cfg.trainer, cfg, wandb_run, policy_store=policy_store, sim_suite_config=train_job.evals
     )
@@ -62,7 +51,6 @@
         # Should we upload a preview for MettaGridEnvSet?
         upload_map_preview(trainer.env_cfg, train_job.map_preview_uri, wandb_run)
 
->>>>>>> 13c12a2f
     trainer.train()
     trainer.close()
 
