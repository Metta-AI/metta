import contextlib
import os
import platform
from typing import Optional

import torch
from pydantic import Field

from metta.agent.policies.fast import FastConfig
from metta.agent.policy import PolicyArchitecture
from metta.common.tool import Tool
from metta.common.util.heartbeat import record_heartbeat
from metta.common.util.log_config import getRankAwareLogger, init_logging
from metta.common.wandb.wandb_context import WandbConfig, WandbContext
from metta.rl.system_config import guess_device
from metta.rl.trainer import Trainer
from metta.rl.trainer_config import TrainerConfig
<<<<<<< HEAD
from metta.rl.training import (
    DistributedHelper,
    EvaluatorConfig,
    PolicyUploaderConfig,
    TrainerCheckpointerConfig,
)
from metta.rl.training.stats_reporter import StatsConfig, StatsReporter
from metta.rl.training.torch_profiler_component import TorchProfilerConfig
from metta.rl.training.training_environment import TrainingEnvironmentConfig, VectorizedTrainingEnvironment
from metta.rl.training.wandb_logger import WandbLoggerComponent
from metta.tools.utils.auto_config import auto_run_name, auto_stats_server_uri, auto_wandb_config
=======
from metta.tools.utils.auto_config import (
    auto_policy_storage_decision,
    auto_replay_dir,
    auto_run_name,
    auto_stats_server_uri,
    auto_wandb_config,
)
>>>>>>> b34e23cc

logger = getRankAwareLogger(__name__)


class TrainTool(Tool):
    run: Optional[str] = None
    run_dir: Optional[str] = None
    device: str = guess_device()

    trainer: TrainerConfig = Field(default_factory=TrainerConfig)
    training_env: TrainingEnvironmentConfig
    policy_architecture: PolicyArchitecture = Field(default_factory=FastConfig)
    initial_policy_uri: Optional[str] = None
    policy_uploader: PolicyUploaderConfig = Field(default_factory=PolicyUploaderConfig)

    stats_server_uri: Optional[str] = auto_stats_server_uri()
    wandb: WandbConfig = WandbConfig.Unconfigured()
    evaluator: EvaluatorConfig = Field(default_factory=EvaluatorConfig)
    torch_profiler: TorchProfilerConfig = Field(default_factory=TorchProfilerConfig)

    checkpointer: TrainerCheckpointerConfig = Field(default_factory=TrainerCheckpointerConfig)
    stats: StatsConfig = Field(default_factory=StatsConfig)

    # Optional configurations xcxc
    map_preview_uri: str | None = None
    disable_macbook_optimize: bool = False

    def invoke(self, args: dict[str, str]) -> int | None:
        init_logging(run_dir=self.run_dir)

        # Handle run_id being passed via cmd line
        if platform.system() == "Darwin" and not self.disable_macbook_optimize:
            self._minimize_config_for_debugging()
        if "run" in args:
            assert self.run is None, "run cannot be set via args and config"
            self.run = args["run"]

        if self.run is None:
            self.run = auto_run_name(prefix="local")

        # Set run_dir based on run name if not explicitly set
        if self.run_dir is None:
            self.run_dir = f"{self.system.data_dir}/{self.run}"

        # Set up checkpoint and replay directories
        if not self.checkpointer.checkpoint_dir:
            self.checkpointer.checkpoint_dir = f"{self.run_dir}/checkpoints/"

        if self.wandb == WandbConfig.Unconfigured():
            self.wandb = auto_wandb_config(self.run)

<<<<<<< HEAD
=======
        # Override group if provided via args (for sweep support)
        if group_override:
            self.wandb.group = group_override

        if self.trainer.checkpoint.remote_prefix is None and self.run is not None:
            storage_decision = auto_policy_storage_decision(self.run)
            if storage_decision.remote_prefix:
                self.trainer.checkpoint.remote_prefix = storage_decision.remote_prefix
                if storage_decision.reason == "env_override":
                    logger.info_master(
                        "Using POLICY_REMOTE_PREFIX for policy storage: %s",
                        storage_decision.remote_prefix,
                    )
                else:
                    logger.info_master(
                        "Policies will sync to S3 at %s (Softmax AWS profile detected).",
                        storage_decision.remote_prefix,
                    )
            elif storage_decision.reason == "not_connected":
                logger.info_master(
                    "Softmax AWS SSO not detected; policies will remain on local storage. "
                    "Run 'aws sso login --profile softmax' then 'metta status --components=aws' "
                    f"to enable uploads to {storage_decision.base_prefix}."
                )
            elif storage_decision.reason == "aws_not_enabled":
                logger.info_master(
                    "AWS component disabled; policies will remain on local storage. Run 'metta configure aws' if you "
                    "want to set up S3 uploads.",
                )
            elif storage_decision.reason == "no_base_prefix":
                logger.info_master(
                    "Remote policy prefix is unset; policies will remain local. Run 'metta configure aws' to set a "
                    "policy prefix or configure POLICY_REMOTE_PREFIX.",
                )

>>>>>>> b34e23cc
        os.makedirs(self.run_dir, exist_ok=True)
        init_logging(run_dir=self.run_dir)
        record_heartbeat()

        # Create distributed helper early to handle distributed setup
        distributed_helper = DistributedHelper(torch.device(self.device))
        distributed_helper.scale_batch_config(self.trainer)

        # stats_client = StatsClient.create(self.stats_server_uri)
        self.training_env.seed += distributed_helper.get_rank()
        env = VectorizedTrainingEnvironment(self.training_env)
        policy = self.policy_architecture.make_policy(env.meta_data)

        trainer = Trainer(
            self.trainer,
            env,
            policy,
            torch.device(self.device),
        )

        # trainer.register(Evaluator(self.evaluation))
        # trainer.register(PolicyUploader(self.policy_uploader))
        # trainer.register(GradientStatsRecorder(self.gradient_stats))
        # trainer.register(TrainingStatsReporter(StatsConfig(
        # report_to_wandb=bool(wandb_run), report_to_stats_client=bool(stats_client), interval=1)))
        # trainer.register(TrainerCheckpointer(self.checkpointer, distributed_helper))
        # trainer.register(TorchProfiler(self.torch_profiler))
        # trainer.register(SystemMonitor(self.system_monitor))

        # checkpoint_manager = CheckpointManager(
        #     self.run,
        #     self.run_dir,
        # )
        # trainer_state = checkpoint_manager.load_trainer_state()

        if distributed_helper.is_master():
            logger.info(f"Training environment: {env}")

            # Override group if provided via args (for sweep support) xcxc
            # wandb_run = WandbConfig.from_config(self.wandb)

            with open(os.path.join(self.run_dir, "config.json"), "w") as f:
                f.write(self.model_dump_json(indent=2))
                logger.info(f"Config saved to {os.path.join(self.run_dir, 'config.json')}")

        if distributed_helper.is_master() and self.wandb.enabled:
            wandb_manager = WandbContext(self.wandb, self)
        else:
<<<<<<< HEAD
            wandb_manager = contextlib.nullcontext(None)

        try:
            with wandb_manager as wandb_run:
                if wandb_run is not None and distributed_helper.is_master():
                    trainer.register(WandbLoggerComponent(wandb_run))

                if distributed_helper.is_master():
                    stats_config = self.stats.model_copy(update={"report_to_wandb": bool(wandb_run)})
                    if stats_config.report_to_wandb or stats_config.report_to_stats_client:
                        stats_component = StatsReporter.from_config(
                            stats_config,
                            stats_client=None,
                            wandb_run=wandb_run,
                        )
                        trainer.register(stats_component)

                trainer.train()
        finally:
            env.close()
            distributed_helper.cleanup()

    def _minimize_config_for_debugging(self) -> None:
        self.trainer.minibatch_size = min(self.trainer.minibatch_size, 1024)
        self.trainer.batch_size = min(self.trainer.batch_size, 1024)
        self.trainer.bptt_horizon = min(self.trainer.bptt_horizon, 8)

        self.training_env.async_factor = 1
        self.training_env.forward_pass_minibatch_target_size = min(
            self.training_env.forward_pass_minibatch_target_size, 4
        )
        self.checkpointer.epoch_interval = min(self.checkpointer.epoch_interval, 10)
        self.policy_uploader.epoch_interval = min(self.policy_uploader.epoch_interval, 10)

        self.evaluator.epoch_interval = min(self.evaluator.epoch_interval, 10)
=======
            handle_train(self, torch_dist_cfg, None)

        cleanup_distributed()

        return 0


def handle_train(cfg: TrainTool, torch_dist_cfg: TorchDistributedConfig, wandb_run: WandbRun | None) -> None:
    assert cfg.run_dir is not None
    assert cfg.run is not None
    run_dir = cfg.run_dir

    _configure_vecenv_settings(cfg)

    stats_client: StatsClient | None = None
    if cfg.stats_server_uri is not None:
        stats_client = StatsClient.create(cfg.stats_server_uri)

    _configure_evaluation_settings(cfg, stats_client)

    # Handle distributed training batch scaling
    if torch_dist_cfg.distributed:
        if cfg.trainer.scale_batches_by_world_size:
            cfg.trainer.forward_pass_minibatch_target_size = (
                cfg.trainer.forward_pass_minibatch_target_size // torch_dist_cfg.world_size
            )
            cfg.trainer.batch_size = cfg.trainer.batch_size // torch_dist_cfg.world_size

    checkpoint_manager = CheckpointManager(
        run=cfg.run,
        run_dir=cfg.run_dir,
        remote_prefix=cfg.trainer.checkpoint.remote_prefix,
    )

    if platform.system() == "Darwin" and not cfg.disable_macbook_optimize:
        cfg = _minimize_config_for_debugging(cfg)

    # Save configuration
    if torch_dist_cfg.is_master:
        with open(os.path.join(run_dir, "config.json"), "w") as f:
            f.write(cfg.model_dump_json(indent=2))
            logger.info_master(f"Config saved to {os.path.join(run_dir, 'config.json')}")

    assert cfg.run
    assert cfg.policy_architecture

    # Use the functional train interface directly
    train(
        run=cfg.run,
        run_dir=run_dir,
        system_cfg=cfg.system,
        agent_cfg=cfg.policy_architecture,
        device=torch.device(cfg.system.device),
        trainer_cfg=cfg.trainer,
        wandb_run=wandb_run,
        checkpoint_manager=checkpoint_manager,
        stats_client=stats_client,
        torch_dist_cfg=torch_dist_cfg,
    )


def _configure_vecenv_settings(cfg: TrainTool) -> None:
    """Calculate default number of workers based on hardware."""
    if cfg.system.vectorization == "serial":
        cfg.trainer.rollout_workers = 1
        cfg.trainer.async_factor = 1
        return

    num_gpus = torch.cuda.device_count() or 1  # fallback to 1 to avoid division by zero
    cpu_count = os.cpu_count() or 1  # fallback to 1 to avoid division by None
    ideal_workers = (cpu_count // 2) // num_gpus
    cfg.trainer.rollout_workers = max(1, ideal_workers)


def _configure_evaluation_settings(cfg: TrainTool, stats_client: StatsClient | None) -> None:
    if cfg.trainer.evaluation is None:
        return

    if cfg.trainer.evaluation.replay_dir is None:
        cfg.trainer.evaluation.replay_dir = auto_replay_dir()
        logger.info_master(f"Setting replay_dir to {cfg.trainer.evaluation.replay_dir}")

    if cfg.stats_server_uri is not None and stats_client is None:
        stats_client = StatsClient.create(cfg.stats_server_uri)

    # Determine git hash for remote simulations
    if cfg.trainer.evaluation.evaluate_remote:
        if not stats_client:
            cfg.trainer.evaluation.evaluate_remote = False
            logger.info_master("Not connected to stats server, disabling remote evaluations")
        elif not cfg.trainer.evaluation.evaluate_interval:
            cfg.trainer.evaluation.evaluate_remote = False
            logger.info_master("Evaluate interval set to 0, disabling remote evaluations")
        elif not cfg.trainer.evaluation.git_hash:
            cfg.trainer.evaluation.git_hash = git.get_git_hash_for_remote_task(
                target_repo=REPO_SLUG,
                skip_git_check=cfg.trainer.evaluation.skip_git_check,
                skip_cmd="trainer.evaluation.skip_git_check=true",
            )
            if cfg.trainer.evaluation.git_hash:
                logger.info_master(f"Git hash for remote evaluations: {cfg.trainer.evaluation.git_hash}")
            else:
                logger.info_master("No git hash available for remote evaluations")


def _minimize_config_for_debugging(cfg: TrainTool) -> TrainTool:
    cfg.trainer.minibatch_size = min(cfg.trainer.minibatch_size, 1024)
    cfg.trainer.batch_size = min(cfg.trainer.batch_size, 1024)
    cfg.trainer.async_factor = 1
    cfg.trainer.forward_pass_minibatch_target_size = min(cfg.trainer.forward_pass_minibatch_target_size, 4)
    cfg.trainer.checkpoint.checkpoint_interval = min(cfg.trainer.checkpoint.checkpoint_interval, 10)
    cfg.trainer.bptt_horizon = min(cfg.trainer.bptt_horizon, 8)
    if cfg.trainer.evaluation:
        cfg.trainer.evaluation.evaluate_interval = min(cfg.trainer.evaluation.evaluate_interval, 10)
    return cfg
>>>>>>> b34e23cc
<|MERGE_RESOLUTION|>--- conflicted
+++ resolved
@@ -15,7 +15,6 @@
 from metta.rl.system_config import guess_device
 from metta.rl.trainer import Trainer
 from metta.rl.trainer_config import TrainerConfig
-<<<<<<< HEAD
 from metta.rl.training import (
     DistributedHelper,
     EvaluatorConfig,
@@ -26,16 +25,12 @@
 from metta.rl.training.torch_profiler_component import TorchProfilerConfig
 from metta.rl.training.training_environment import TrainingEnvironmentConfig, VectorizedTrainingEnvironment
 from metta.rl.training.wandb_logger import WandbLoggerComponent
-from metta.tools.utils.auto_config import auto_run_name, auto_stats_server_uri, auto_wandb_config
-=======
 from metta.tools.utils.auto_config import (
     auto_policy_storage_decision,
-    auto_replay_dir,
     auto_run_name,
     auto_stats_server_uri,
     auto_wandb_config,
 )
->>>>>>> b34e23cc
 
 logger = getRankAwareLogger(__name__)
 
@@ -59,37 +54,32 @@
     checkpointer: TrainerCheckpointerConfig = Field(default_factory=TrainerCheckpointerConfig)
     stats: StatsConfig = Field(default_factory=StatsConfig)
 
-    # Optional configurations xcxc
     map_preview_uri: str | None = None
     disable_macbook_optimize: bool = False
 
     def invoke(self, args: dict[str, str]) -> int | None:
         init_logging(run_dir=self.run_dir)
 
-        # Handle run_id being passed via cmd line
         if platform.system() == "Darwin" and not self.disable_macbook_optimize:
             self._minimize_config_for_debugging()
+
         if "run" in args:
             assert self.run is None, "run cannot be set via args and config"
             self.run = args["run"]
 
         if self.run is None:
             self.run = auto_run_name(prefix="local")
+        group_override = args.get("group")
 
-        # Set run_dir based on run name if not explicitly set
         if self.run_dir is None:
             self.run_dir = f"{self.system.data_dir}/{self.run}"
 
-        # Set up checkpoint and replay directories
         if not self.checkpointer.checkpoint_dir:
             self.checkpointer.checkpoint_dir = f"{self.run_dir}/checkpoints/"
 
         if self.wandb == WandbConfig.Unconfigured():
             self.wandb = auto_wandb_config(self.run)
 
-<<<<<<< HEAD
-=======
-        # Override group if provided via args (for sweep support)
         if group_override:
             self.wandb.group = group_override
 
@@ -98,42 +88,35 @@
             if storage_decision.remote_prefix:
                 self.trainer.checkpoint.remote_prefix = storage_decision.remote_prefix
                 if storage_decision.reason == "env_override":
-                    logger.info_master(
-                        "Using POLICY_REMOTE_PREFIX for policy storage: %s",
-                        storage_decision.remote_prefix,
-                    )
+                    logger.info("Using POLICY_REMOTE_PREFIX for policy storage: %s", storage_decision.remote_prefix)
                 else:
-                    logger.info_master(
-                        "Policies will sync to S3 at %s (Softmax AWS profile detected).",
+                    logger.info(
+                        "Policies will sync to %s (Softmax AWS profile detected).",
                         storage_decision.remote_prefix,
                     )
             elif storage_decision.reason == "not_connected":
-                logger.info_master(
-                    "Softmax AWS SSO not detected; policies will remain on local storage. "
+                logger.info(
+                    "Softmax AWS SSO not detected; policies will remain local. "
                     "Run 'aws sso login --profile softmax' then 'metta status --components=aws' "
-                    f"to enable uploads to {storage_decision.base_prefix}."
+                    "to enable uploads."
                 )
             elif storage_decision.reason == "aws_not_enabled":
-                logger.info_master(
-                    "AWS component disabled; policies will remain on local storage. Run 'metta configure aws' if you "
-                    "want to set up S3 uploads.",
+                logger.info(
+                    "AWS component disabled; policies will remain local. Run 'metta configure aws' to set up S3."
                 )
             elif storage_decision.reason == "no_base_prefix":
-                logger.info_master(
-                    "Remote policy prefix is unset; policies will remain local. Run 'metta configure aws' to set a "
-                    "policy prefix or configure POLICY_REMOTE_PREFIX.",
+                logger.info(
+                    "Remote policy prefix unset; policies will remain local. Configure POLICY_REMOTE_PREFIX or run "
+                    "'metta configure aws'."
                 )
 
->>>>>>> b34e23cc
         os.makedirs(self.run_dir, exist_ok=True)
         init_logging(run_dir=self.run_dir)
         record_heartbeat()
 
-        # Create distributed helper early to handle distributed setup
         distributed_helper = DistributedHelper(torch.device(self.device))
         distributed_helper.scale_batch_config(self.trainer)
 
-        # stats_client = StatsClient.create(self.stats_server_uri)
         self.training_env.seed += distributed_helper.get_rank()
         env = VectorizedTrainingEnvironment(self.training_env)
         policy = self.policy_architecture.make_policy(env.meta_data)
@@ -145,27 +128,8 @@
             torch.device(self.device),
         )
 
-        # trainer.register(Evaluator(self.evaluation))
-        # trainer.register(PolicyUploader(self.policy_uploader))
-        # trainer.register(GradientStatsRecorder(self.gradient_stats))
-        # trainer.register(TrainingStatsReporter(StatsConfig(
-        # report_to_wandb=bool(wandb_run), report_to_stats_client=bool(stats_client), interval=1)))
-        # trainer.register(TrainerCheckpointer(self.checkpointer, distributed_helper))
-        # trainer.register(TorchProfiler(self.torch_profiler))
-        # trainer.register(SystemMonitor(self.system_monitor))
-
-        # checkpoint_manager = CheckpointManager(
-        #     self.run,
-        #     self.run_dir,
-        # )
-        # trainer_state = checkpoint_manager.load_trainer_state()
-
         if distributed_helper.is_master():
             logger.info(f"Training environment: {env}")
-
-            # Override group if provided via args (for sweep support) xcxc
-            # wandb_run = WandbConfig.from_config(self.wandb)
-
             with open(os.path.join(self.run_dir, "config.json"), "w") as f:
                 f.write(self.model_dump_json(indent=2))
                 logger.info(f"Config saved to {os.path.join(self.run_dir, 'config.json')}")
@@ -173,7 +137,6 @@
         if distributed_helper.is_master() and self.wandb.enabled:
             wandb_manager = WandbContext(self.wandb, self)
         else:
-<<<<<<< HEAD
             wandb_manager = contextlib.nullcontext(None)
 
         try:
@@ -208,121 +171,4 @@
         self.checkpointer.epoch_interval = min(self.checkpointer.epoch_interval, 10)
         self.policy_uploader.epoch_interval = min(self.policy_uploader.epoch_interval, 10)
 
-        self.evaluator.epoch_interval = min(self.evaluator.epoch_interval, 10)
-=======
-            handle_train(self, torch_dist_cfg, None)
-
-        cleanup_distributed()
-
-        return 0
-
-
-def handle_train(cfg: TrainTool, torch_dist_cfg: TorchDistributedConfig, wandb_run: WandbRun | None) -> None:
-    assert cfg.run_dir is not None
-    assert cfg.run is not None
-    run_dir = cfg.run_dir
-
-    _configure_vecenv_settings(cfg)
-
-    stats_client: StatsClient | None = None
-    if cfg.stats_server_uri is not None:
-        stats_client = StatsClient.create(cfg.stats_server_uri)
-
-    _configure_evaluation_settings(cfg, stats_client)
-
-    # Handle distributed training batch scaling
-    if torch_dist_cfg.distributed:
-        if cfg.trainer.scale_batches_by_world_size:
-            cfg.trainer.forward_pass_minibatch_target_size = (
-                cfg.trainer.forward_pass_minibatch_target_size // torch_dist_cfg.world_size
-            )
-            cfg.trainer.batch_size = cfg.trainer.batch_size // torch_dist_cfg.world_size
-
-    checkpoint_manager = CheckpointManager(
-        run=cfg.run,
-        run_dir=cfg.run_dir,
-        remote_prefix=cfg.trainer.checkpoint.remote_prefix,
-    )
-
-    if platform.system() == "Darwin" and not cfg.disable_macbook_optimize:
-        cfg = _minimize_config_for_debugging(cfg)
-
-    # Save configuration
-    if torch_dist_cfg.is_master:
-        with open(os.path.join(run_dir, "config.json"), "w") as f:
-            f.write(cfg.model_dump_json(indent=2))
-            logger.info_master(f"Config saved to {os.path.join(run_dir, 'config.json')}")
-
-    assert cfg.run
-    assert cfg.policy_architecture
-
-    # Use the functional train interface directly
-    train(
-        run=cfg.run,
-        run_dir=run_dir,
-        system_cfg=cfg.system,
-        agent_cfg=cfg.policy_architecture,
-        device=torch.device(cfg.system.device),
-        trainer_cfg=cfg.trainer,
-        wandb_run=wandb_run,
-        checkpoint_manager=checkpoint_manager,
-        stats_client=stats_client,
-        torch_dist_cfg=torch_dist_cfg,
-    )
-
-
-def _configure_vecenv_settings(cfg: TrainTool) -> None:
-    """Calculate default number of workers based on hardware."""
-    if cfg.system.vectorization == "serial":
-        cfg.trainer.rollout_workers = 1
-        cfg.trainer.async_factor = 1
-        return
-
-    num_gpus = torch.cuda.device_count() or 1  # fallback to 1 to avoid division by zero
-    cpu_count = os.cpu_count() or 1  # fallback to 1 to avoid division by None
-    ideal_workers = (cpu_count // 2) // num_gpus
-    cfg.trainer.rollout_workers = max(1, ideal_workers)
-
-
-def _configure_evaluation_settings(cfg: TrainTool, stats_client: StatsClient | None) -> None:
-    if cfg.trainer.evaluation is None:
-        return
-
-    if cfg.trainer.evaluation.replay_dir is None:
-        cfg.trainer.evaluation.replay_dir = auto_replay_dir()
-        logger.info_master(f"Setting replay_dir to {cfg.trainer.evaluation.replay_dir}")
-
-    if cfg.stats_server_uri is not None and stats_client is None:
-        stats_client = StatsClient.create(cfg.stats_server_uri)
-
-    # Determine git hash for remote simulations
-    if cfg.trainer.evaluation.evaluate_remote:
-        if not stats_client:
-            cfg.trainer.evaluation.evaluate_remote = False
-            logger.info_master("Not connected to stats server, disabling remote evaluations")
-        elif not cfg.trainer.evaluation.evaluate_interval:
-            cfg.trainer.evaluation.evaluate_remote = False
-            logger.info_master("Evaluate interval set to 0, disabling remote evaluations")
-        elif not cfg.trainer.evaluation.git_hash:
-            cfg.trainer.evaluation.git_hash = git.get_git_hash_for_remote_task(
-                target_repo=REPO_SLUG,
-                skip_git_check=cfg.trainer.evaluation.skip_git_check,
-                skip_cmd="trainer.evaluation.skip_git_check=true",
-            )
-            if cfg.trainer.evaluation.git_hash:
-                logger.info_master(f"Git hash for remote evaluations: {cfg.trainer.evaluation.git_hash}")
-            else:
-                logger.info_master("No git hash available for remote evaluations")
-
-
-def _minimize_config_for_debugging(cfg: TrainTool) -> TrainTool:
-    cfg.trainer.minibatch_size = min(cfg.trainer.minibatch_size, 1024)
-    cfg.trainer.batch_size = min(cfg.trainer.batch_size, 1024)
-    cfg.trainer.async_factor = 1
-    cfg.trainer.forward_pass_minibatch_target_size = min(cfg.trainer.forward_pass_minibatch_target_size, 4)
-    cfg.trainer.checkpoint.checkpoint_interval = min(cfg.trainer.checkpoint.checkpoint_interval, 10)
-    cfg.trainer.bptt_horizon = min(cfg.trainer.bptt_horizon, 8)
-    if cfg.trainer.evaluation:
-        cfg.trainer.evaluation.evaluate_interval = min(cfg.trainer.evaluation.evaluate_interval, 10)
-    return cfg
->>>>>>> b34e23cc
+        self.evaluator.epoch_interval = min(self.evaluator.epoch_interval, 10)