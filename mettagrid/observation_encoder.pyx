--- conflicted
+++ resolved
@@ -1,18 +1,8 @@
 from libc.stdio cimport printf
 from libcpp.string cimport string
 from libcpp.vector cimport vector
-<<<<<<< HEAD
 from mettagrid.grid_object cimport GridObject, GridObjectId
 from mettagrid.objects cimport ObjectType, Agent, Wall, Generator, Altar, Armory, Lasery, Lab, Factory, Temple, Mine
-=======
-from mettagrid.grid_object cimport GridObject
-from mettagrid.objects.constants cimport ObjectType, InventoryItem
-from mettagrid.objects.wall cimport Wall
-from mettagrid.objects.generator cimport Generator
-from mettagrid.objects.altar cimport Altar
-from mettagrid.objects.agent cimport Agent
-from mettagrid.objects.converter cimport Converter
->>>>>>> c1c8e069
 from mettagrid.observation_encoder cimport ObservationEncoder, ObsType
 import numpy as np
 import gymnasium as gym
@@ -47,36 +37,13 @@
 
     cdef _encode(self, GridObject *obj, ObsType[:] obs, unsigned int offset):
         if obj._type_id == ObjectType.AgentT:
-<<<<<<< HEAD
             (<Agent*>obj).obs(obs[offset:])
         elif obj._type_id == ObjectType.MineT:
             (<Mine*>obj).obs(obs[offset:])
-=======
-            # We inline the agent observations since it's a pain to use memoryviews in cpp
-            obs[offset] = 1
-            obs[offset + 1] = (<Agent*>obj).group
-            obs[offset + 2] = (<Agent*>obj).hp
-            obs[offset + 3] = (<Agent*>obj).frozen
-            obs[offset + 4] = (<Agent*>obj).energy
-            obs[offset + 5] = (<Agent*>obj).orientation
-            obs[offset + 6] = (<Agent*>obj).shield
-            obs[offset + 7] = (<Agent*>obj).color
-            # #InlineInventoryCount
-            for i in range(3):
-                obs[<int>(offset + 8 + i)] = (<Agent*>obj).inventory[i]
->>>>>>> c1c8e069
         elif obj._type_id == ObjectType.WallT:
             (<Wall*>obj).obs(obs[offset:])
         elif obj._type_id == ObjectType.GeneratorT:
             (<Generator*>obj).obs(obs[offset:])
-<<<<<<< HEAD
-=======
-        elif obj._type_id == ObjectType.ConverterT:
-            obs[offset] = 1
-            obs[offset + 1] = (<Converter*>obj).prey_r1_output_energy
-            obs[offset + 2] = (<Converter*>obj).predator_r1_output_energy
-            obs[offset + 3] = (<Converter*>obj).predator_r2_output_energy
->>>>>>> c1c8e069
         elif obj._type_id == ObjectType.AltarT:
             (<Altar*>obj).obs(obs[offset:])
         elif obj._type_id == ObjectType.ArmoryT:
