[build-system]
requires = ["scikit-build-core", "pybind11==2.10.4"]
build-backend = "scikit_build_core.build"

[project]
dependencies = [
  "boto3>=1.38.32",
  "colorama>=0.4.6",
  "cpplint>=2.0.2",
  "duckdb>=1.3.0",
  "einops>=0.8.1",
  "fastapi>=0.115.5",
  "gymnasium>=1.1.1",
  "heavyball>=1.7.2",
  "httpx>=0.28.1",
  "hydra-core>=1.4.0.dev1",
  "imageio>=2.37.0",
  "jmespath>=1.0.1",
  "matplotlib>=3.10.3",
  "metta-app-backend",
  "metta-mettagrid",
  "metta-agent",
  "metta-common",
  "numpy>=2.2.6",
  "omegaconf>=2.4.0.dev3",
  "pandas>=2.3.0",
  "pettingzoo>=1.25.0",
  "pixie-python>=4.3.0",
  "plotly>=6.1.1",
  "psycopg[binary]>=3.2.9",
  "pufferlib",
  "pybind11>=2.10.4",
  "pydantic>=2.11.5",
  "pynvml>=11.5.3",
  "pyright>=1.1.401",
  "pytest>=8.3.3",
  "pytest-benchmark>=5.1.0",
  "pytest-cov>=6.1.1",
  "python-dotenv>=1.1.0",
  "pyyaml>=6.0.2",
  "pyro-ppl>=1.9.1",
  "rich>=13.9.4",
  "ruff>=0.11.13",
  "scipy>=1.15.3",
  "setuptools>=80.9.0",
  "shimmy>=2.0.0",
  "sympy>=1.13.3",
  "tabulate>=0.9.0",
  "tensordict>=0.8.3",
  "termcolor>=2.4.0",
  "testcontainers>=4.10.0",
  "torch>=2.7.1",
  "torchrl>=0.8.1",
  "tqdm>=4.67.1",
  "uvicorn[standard]>=0.34.2",
  "wandb>=0.19.11",
  "wandb-core>=0.17.0b11",
]
name = "metta"
version = "0.1"
description = "Metta AI framework"
readme = "README.md"
requires-python = "==3.11.7"
license = "MIT"

[dependency-groups]
dev = ["skypilot==0.9.3"]

[project.scripts]
skypilot = "devops.skypilot.launch:main"
skypilot-sandbox = "devops.skypilot.sandbox:main"
mapgen = "tools.map.gen:main"
mapgen-scene = "tools.map.gen_scene:main"

[tool.coverage.run]
<<<<<<< HEAD
source = ["metta", "metta.mettagrid", "metta.common", "metta.agent"]
=======
source = ["metta", "metta.mettagrid", "metta.common", "metta.app_backend"]
>>>>>>> a93e1d00

[tool.scikit-build.cmake.define]
CMAKE_BUILD_TYPE = "Release"

[tool.pytest.ini_options]
testpaths = ["tests"]
python_files = ["test_*.py"]
python_functions = ["test_*"]
python_classes = ["Test*"]
filterwarnings = ["ignore::DeprecationWarning:wandb.analytics.sentry"]
markers = ["slow: marks tests as slow (deselect with '-m \"not slow\"')"]

[tool.uv]
cache-keys = [
  { file = "pyproject.toml" },
  { file = "CMakeLists.txt" },
  { file = "metta/**/*.{cpp,hpp}" },
]
default-groups = ["dev"]

[tool.uv.workspace]
members = ["mettagrid", "app_backend", "common", "agent"]

[tool.uv.sources]
pufferlib = { git = "https://github.com/Metta-AI/PufferLib.git", rev = "dcd597ef1a094cc2da886f5a4ab2c7f1b27d0183" }
metta-app-backend = { workspace = true }
metta-mettagrid = { workspace = true }
metta-common = { workspace = true }
metta-agent = { workspace = true }<|MERGE_RESOLUTION|>--- conflicted
+++ resolved
@@ -73,11 +73,13 @@
 mapgen-scene = "tools.map.gen_scene:main"
 
 [tool.coverage.run]
-<<<<<<< HEAD
-source = ["metta", "metta.mettagrid", "metta.common", "metta.agent"]
-=======
-source = ["metta", "metta.mettagrid", "metta.common", "metta.app_backend"]
->>>>>>> a93e1d00
+source = [
+  "metta",
+  "metta.mettagrid",
+  "metta.common",
+  "metta.agent",
+  "metta.app_backend",
+]
 
 [tool.scikit-build.cmake.define]
 CMAKE_BUILD_TYPE = "Release"
