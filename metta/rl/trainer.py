import logging
import os
import time
from collections import defaultdict
from typing import Any

import einops
import numpy as np
import torch
import wandb
from heavyball import ForeachMuon
from omegaconf import DictConfig, ListConfig
from pufferlib import unroll_nested_dict
from wandb.sdk import wandb_run

from metta.agent.metta_agent import DistributedMettaAgent, MettaAgent
from metta.agent.policy_state import PolicyState
from metta.agent.policy_store import PolicyRecord, PolicyStore
from metta.agent.util.debug import assert_shape
from metta.eval.eval_stats_db import EvalStatsDB
from metta.rl.experience import Experience
from metta.rl.fast_gae import compute_gae
from metta.rl.kickstarter import Kickstarter
from metta.rl.losses import Losses
from metta.rl.policy import PytorchAgent
from metta.rl.torch_profiler import TorchProfiler
from metta.rl.trainer_checkpoint import TrainerCheckpoint
from metta.rl.vecenv import make_vecenv
from metta.rl.vecenv_timing import TimedVecenv
from metta.sim.simulation import Simulation
from metta.sim.simulation_config import SimulationSuiteConfig, SingleEnvSimulationConfig
from metta.sim.simulation_suite import SimulationSuite
from mettagrid.curriculum import curriculum_from_config_path
from mettagrid.mettagrid_env import MettaGridEnv, dtype_actions
from mettagrid.util.stopwatch import Stopwatch, with_instance_timer

torch.set_float32_matmul_precision("high")

# Get rank for logger name
rank = int(os.environ.get("RANK", 0))
local_rank = int(os.environ.get("LOCAL_RANK", 0))
logger = logging.getLogger(f"trainer-{rank}-{local_rank}")


class MettaTrainer:
    def __init__(
        self,
        cfg: DictConfig | ListConfig,
        wandb_run: wandb_run.Run | None,
        policy_store: PolicyStore,
        sim_suite_config: SimulationSuiteConfig,
        **kwargs: Any,
    ):
        self.cfg = cfg
        self.trainer_cfg = cfg.trainer

        self.sim_suite_config = sim_suite_config

        self._master = True
        self._world_size = 1
        self.device: torch.device = cfg.device
        self._batch_size = self.trainer_cfg.batch_size
        self._minibatch_size = self.trainer_cfg.minibatch_size
        if torch.distributed.is_initialized():
            self._master = int(os.environ["RANK"]) == 0
            self._world_size = torch.distributed.get_world_size()

            self._batch_size = self.trainer_cfg.batch_size // self._world_size
            self._minibatch_size = self.trainer_cfg.minibatch_size // self._world_size

            logger.info(
                f"Rank: {os.environ['RANK']}, Local rank: {os.environ['LOCAL_RANK']}, World size: {self._world_size}"
            )

        self.torch_profiler = TorchProfiler(self._master, cfg.run_dir, cfg.trainer.profiler_interval_epochs, wandb_run)
        self.losses = Losses()
        self.stats = defaultdict(list)
        self.wandb_run = wandb_run
        self.policy_store = policy_store
        self.mean_reward = 0.0
        self.filtered_mean_reward = 0.0  # IIR filtered value used by self.trainer_cfg.average_reward

        self._current_eval_score = None
        self._eval_grouped_scores = {}
        self._eval_suite_avgs = {}
        self._eval_categories = set()

        self.timer = Stopwatch(logger)
        self.timer.start()

        curriculum_config = self.trainer_cfg.get("curriculum", self.trainer_cfg.get("env", {}))
<<<<<<< HEAD
        env_overrides = DictConfig({"env_overrides": self.trainer_cfg.env_overrides})
        self._curriculum = curriculum_from_config_path(curriculum_config, env_overrides)

=======
        self._curriculum = curriculum_from_config_path(curriculum_config, self.trainer_cfg.env_overrides)
>>>>>>> 7247fca6
        self._make_vecenv()

        metta_grid_env: MettaGridEnv = self.vecenv.driver_env  # type: ignore
        assert isinstance(metta_grid_env, MettaGridEnv), (
            f"vecenv.driver_env type {type(metta_grid_env).__name__} is not MettaGridEnv"
        )

        logger.info("Loading checkpoint")
        os.makedirs(cfg.trainer.checkpoint_dir, exist_ok=True)
        checkpoint = TrainerCheckpoint.load(cfg.run_dir)

        policy_record = None
        load_policy_attempts = 10
        while policy_record is None and load_policy_attempts > 0:
            if checkpoint.policy_path:
                logger.info(f"Loading policy from checkpoint: {checkpoint.policy_path}")
                policy_record = policy_store.policy(checkpoint.policy_path)
                if "filtered_mean_reward" in checkpoint.extra_args:
                    self.filtered_mean_reward = checkpoint.extra_args["filtered_mean_reward"]
            elif cfg.trainer.initial_policy.uri is not None:
                logger.info(f"Loading initial policy URI: {cfg.trainer.initial_policy.uri}")
                policy_record = policy_store.policy(cfg.trainer.initial_policy)
            else:
                policy_path = os.path.join(cfg.trainer.checkpoint_dir, policy_store.make_model_name(0))

                if os.path.exists(policy_path):
                    logger.info(f"Loading policy from checkpoint: {policy_path}")
                    policy_record = policy_store.policy(policy_path)
                elif self._master:
                    logger.info(f"Failed to load policy from default checkpoint: {policy_path}. Creating a new policy!")
                    policy_record = policy_store.create(metta_grid_env)
            if policy_record is not None:
                break
            load_policy_attempts -= 1
            time.sleep(5)

        assert policy_record is not None, "No policy found"

        if self._master:
            logger.info(f"MettaTrainer loaded: {policy_record.policy()}")

        self._initial_pr = policy_record
        self.last_pr = policy_record
        self.policy = policy_record.policy().to(self.device)
        self.policy_record = policy_record
        self.uncompiled_policy = self.policy

        # Note that these fields are specific to MettaGridEnv, which is why we can't keep
        # self.vecenv.driver_env as just the parent class pufferlib.PufferEnv
        actions_names = metta_grid_env.action_names
        actions_max_params = metta_grid_env.max_action_args

        self.policy.activate_actions(actions_names, actions_max_params, self.device)

        if self.trainer_cfg.compile:
            logger.info("Compiling policy")
            self.policy = torch.compile(self.policy, mode=self.trainer_cfg.compile_mode)

        self.kickstarter = Kickstarter(self.cfg, self.policy_store, actions_names, actions_max_params)

        if torch.distributed.is_initialized():
            logger.info(f"Initializing DistributedDataParallel on device {self.device}")
            # Store the original policy for cleanup purposes
            self._original_policy = self.policy
            self.policy = DistributedMettaAgent(self.policy, self.device)

        self._make_experience_buffer()

        self.agent_step = checkpoint.agent_step
        self.epoch = checkpoint.epoch

        assert self.trainer_cfg.optimizer.type in (
            "adam",
            "muon",
        ), f"Optimizer type must be 'adam' or 'muon', got {self.trainer_cfg.optimizer.type}"
        opt_cls = torch.optim.Adam if self.trainer_cfg.optimizer.type == "adam" else ForeachMuon
        self.optimizer = opt_cls(
            self.policy.parameters(),
            lr=self.trainer_cfg.optimizer.learning_rate,
            betas=(self.trainer_cfg.optimizer.beta1, self.trainer_cfg.optimizer.beta2),
            eps=self.trainer_cfg.optimizer.eps,
            weight_decay=self.trainer_cfg.optimizer.weight_decay,
        )

        # validate that policy matches environment
        self.metta_agent: MettaAgent | DistributedMettaAgent = self.policy  # type: ignore
        assert isinstance(self.metta_agent, (MettaAgent, DistributedMettaAgent, PytorchAgent)), self.metta_agent
        _env_shape = metta_grid_env.single_observation_space.shape
        environment_shape = tuple(_env_shape) if isinstance(_env_shape, list) else _env_shape

        if isinstance(self.metta_agent, (MettaAgent, DistributedMettaAgent)):
            found_match = False
            for component_name, component in self.metta_agent.components.items():
                if hasattr(component, "_obs_shape"):
                    found_match = True
                    component_shape = (
                        tuple(component._obs_shape) if isinstance(component._obs_shape, list) else component._obs_shape
                    )
                    if component_shape != environment_shape:
                        raise ValueError(
                            f"Observation space mismatch error:\n"
                            f"[policy] component_name: {component_name}\n"
                            f"[policy] component_shape: {component_shape}\n"
                            f"environment_shape: {environment_shape}\n"
                        )

            if not found_match:
                raise ValueError(
                    "No component with observation shape found in policy. "
                    f"Environment observation shape: {environment_shape}"
                )

        self.lr_scheduler = None
        if self.trainer_cfg.lr_scheduler.enabled:
            self.lr_scheduler = torch.optim.lr_scheduler.CosineAnnealingLR(
                self.optimizer, T_max=self.trainer_cfg.total_timesteps // self.trainer_cfg.batch_size
            )

        if checkpoint.agent_step > 0:
            self.optimizer.load_state_dict(checkpoint.optimizer_state_dict)

        if wandb_run and self._master:
            # Define metrics (wandb x-axis values)
            metrics = ["step", "epoch", "total_time", "train_time"]
            for metric in metrics:
                wandb_run.define_metric(f"metric/{metric}")

            # set the default x-axis to be step count
            for k in ["overview", "env", "losses", "performance"]:
                wandb_run.define_metric(f"{k}/*", step_metric="metric/step")

            # set up plots that do not use steps as the x-axis
            metric_definitions = [
                ("overview/reward_vs_total_time", "metric/total_time"),
                ("overview/reward_vs_train_time", "metric/train_time"),
                ("overview/reward_vs_epoch", "metric/epoch"),
            ]

            for metric_name, step_metric in metric_definitions:
                wandb_run.define_metric(metric_name, step_metric=step_metric)

<<<<<<< HEAD
        self.replay_sim_config = SingleEnvSimulationConfig(
            env="/env/mettagrid/mettagrid",
            num_episodes=1,
            env_overrides=self._curriculum.get_task().env_cfg(),
        )
=======
        self.timer = Stopwatch(logger)
        self.timer.start()
>>>>>>> 7247fca6

        logger.info(f"MettaTrainer initialization complete on device: {self.device}")

    def train(self):
        logger.info("Starting training")

        # it doesn't make sense to evaluate more often than checkpointing since we need a saved policy to evaluate
        if (
            self.trainer_cfg.evaluate_interval != 0
            and self.trainer_cfg.evaluate_interval < self.trainer_cfg.checkpoint_interval
        ):
            raise ValueError("evaluate_interval must be at least as large as checkpoint_interval")

        logger.info(f"Training on {self.device}")
        while self.agent_step < self.trainer_cfg.total_timesteps:
            steps_before = self.agent_step

            with self.torch_profiler:
                self._rollout()
                self._train()

            # Processing stats
            self._process_stats()

            rollout_time = self.timer.get_last_elapsed("_rollout")
            train_time = self.timer.get_last_elapsed("_train")
            stats_time = self.timer.get_last_elapsed("_process_stats")
            steps_calculated = self.agent_step - steps_before
            total_time = train_time + rollout_time + stats_time
            steps_per_sec = steps_calculated / total_time

            train_pct = (train_time / total_time) * 100
            rollout_pct = (rollout_time / total_time) * 100
            stats_pct = (stats_time / total_time) * 100

            logger.info(
                f"Epoch {self.epoch} - "
                f"{steps_per_sec:.0f} steps/sec "
                f"({train_pct:.0f}% train / {rollout_pct:.0f}% rollout / {stats_pct:.0f}% stats)"
            )

            # Checkpointing trainer
            if self.epoch % self.trainer_cfg.checkpoint_interval == 0:
                self._checkpoint_trainer()

            if self.trainer_cfg.evaluate_interval != 0 and self.epoch % self.trainer_cfg.evaluate_interval == 0:
                self._evaluate_policy()

            self.torch_profiler.on_epoch_end(self.epoch)

            if self.epoch % self.trainer_cfg.wandb_checkpoint_interval == 0:
                self._save_policy_to_wandb()

            if (
                self.cfg.agent.l2_init_weight_update_interval != 0
                and self.epoch % self.cfg.agent.l2_init_weight_update_interval == 0
            ):
                self._update_l2_init_weight_copy()

            if self.trainer_cfg.replay_interval != 0 and self.epoch % self.trainer_cfg.replay_interval == 0:
                self._generate_and_upload_replay()

            self._on_train_step()

        timing_summary = self.timer.get_all_summaries()
        logger.info("Training complete!")
        for name, summary in timing_summary.items():
            logger.info(f"  {name}: {self.timer.format_time(summary['total_elapsed'])}")

        self._checkpoint_trainer()
        self._save_policy_to_wandb()

    @with_instance_timer("_evaluate_policy", log_level=logging.INFO)
    def _evaluate_policy(self):
        if not self._master:
            return

        logger.info(f"Simulating policy: {self.last_pr.uri} with config: {self.sim_suite_config}")
        sim = SimulationSuite(
            config=self.sim_suite_config,
            policy_pr=self.last_pr,
            policy_store=self.policy_store,
            device=self.device,
            vectorization=self.cfg.vectorization,
            stats_dir="/tmp/stats",
        )
        result = sim.simulate()
        stats_db = EvalStatsDB.from_sim_stats_db(result.stats_db)

        logger.info("Simulation complete")

        self._eval_categories = set()
        for sim_name in self.sim_suite_config.simulations.keys():
            self._eval_categories.add(sim_name.split("/")[0])
        self._eval_suite_avgs = {}

        # Compute scores for each evaluation category
        for category in self._eval_categories:
            score = stats_db.get_average_metric_by_filter("reward", self.last_pr, f"sim_name LIKE '%{category}%'")
            logger.info(f"{category} score: {score}")
            # Only add the score if we got a non-None result
            if score is not None:
                self._eval_suite_avgs[f"{category}_score"] = score
            else:
                self._eval_suite_avgs[f"{category}_score"] = 0.0

        # Get overall score (average of all rewards)
        overall_score = stats_db.get_average_metric_by_filter("reward", self.last_pr)
        self._current_eval_score = overall_score if overall_score is not None else 0.0
        all_scores = stats_db.simulation_scores(self.last_pr, "reward")

        # Categorize scores by environment type
        self._eval_grouped_scores = {}
        # Process each score and assign to the right category
        for (_, sim_name, _), score in all_scores.items():
            for category in self._eval_categories:
                if category in sim_name.lower():
                    self._eval_grouped_scores[f"{category}/{sim_name.split('/')[-1]}"] = score

    @with_instance_timer("_update_l2_init_weight_copy")
    def _update_l2_init_weight_copy(self):
        self.policy.update_l2_init_weight_copy()

    def _on_train_step(self):
        pass

    @with_instance_timer("_rollout")
    def _rollout(self):
        policy = self.policy
        infos = defaultdict(list)
        lstm_h, lstm_c = self.experience.lstm_h, self.experience.lstm_c

        while not self.experience.full:
            with self.timer("_rollout.env"):
                o, r, d, t, info, env_id, mask = self.vecenv.recv()

                if self.trainer_cfg.require_contiguous_env_ids:
                    raise ValueError(
                        "We are assuming contiguous eng id is always False. async_factor == num_workers = "
                        f"{self.trainer_cfg.async_factor} != {self.trainer_cfg.num_workers}"
                    )

                training_env_id = torch.as_tensor(env_id).to(self.device, non_blocking=True)

            num_steps = sum(mask)
            self.agent_step += num_steps * self._world_size

            o = torch.as_tensor(o)
            r = torch.as_tensor(r)
            d = torch.as_tensor(d)

            with torch.no_grad():
                assert training_env_id is not None and training_env_id.numel() > 0, (
                    "training_env_id must exist and have elements"
                )
                assert training_env_id.device == lstm_h.device, "training_env_id must be on the same device as lstm_h"
                assert training_env_id.dim() == 1, "training_env_id should be 1D (list of env indices)"
                assert training_env_id.max() < lstm_h.shape[1], "Index out of bounds for lstm_h"
                assert training_env_id.min() >= 0, "Negative index in training_env_id"

                state = PolicyState(lstm_h=lstm_h[:, training_env_id], lstm_c=lstm_c[:, training_env_id])

                o_device = o.to(self.device, non_blocking=True)
                actions, selected_action_log_probs, _, value, _ = policy(o_device, state)

                if __debug__:
                    assert_shape(selected_action_log_probs, ("BT",), "selected_action_log_probs")
                    assert_shape(actions, ("BT", 2), "actions")

                lstm_h[:, training_env_id] = (
                    state.lstm_h if state.lstm_h is not None else torch.zeros_like(lstm_h[:, training_env_id])
                )
                lstm_c[:, training_env_id] = (
                    state.lstm_c if state.lstm_c is not None else torch.zeros_like(lstm_c[:, training_env_id])
                )

                if self.device == "cuda":
                    torch.cuda.synchronize()

            value = value.flatten()
            mask = torch.as_tensor(mask)  # * policy.mask)
            o = o if self.trainer_cfg.cpu_offload else o_device
            self.experience.store(o, value, actions, selected_action_log_probs, r, d, training_env_id, mask)

            # At this point, infos contains lists of values collected across:
            # 1. Multiple vectorized environments managed by this GPU's vecenv
            # 2. Multiple rollout steps (until experience buffer is full)
            #
            # - Some stats (like "episode/reward") appear only when episodes complete
            # - Other stats might appear every step
            #
            # These will later be averaged in _process_stats() to get mean values
            # across all environments on this GPU. Stats from other GPUs (if using
            # distributed training) are handled separately and not aggregated here.

            for i in info:
                for k, v in unroll_nested_dict(i):
                    infos[k].append(v)

            with self.timer("_rollout.env"):
                actions_np = actions.cpu().numpy().astype(dtype_actions)
                self.vecenv.send(actions_np)

        for k, v in infos.items():
            if isinstance(v, np.ndarray):
                v = v.tolist()

            if isinstance(v, list):
                if k not in self.stats:
                    self.stats[k] = []
                self.stats[k].extend(v)
            else:
                if k not in self.stats:
                    self.stats[k] = v
                else:
                    try:
                        self.stats[k] += v
                    except TypeError:
                        self.stats[k] = [self.stats[k], v]  # fallback: bundle as list

        # TODO: Better way to enable multiple collects
        self.experience.ptr = 0
        self.experience.step = 0
        return self.stats, infos

    def _get_experience_buffer_mean_reward(self) -> float:
        # Use rewards from experience buffer
        if hasattr(self, "experience") and self.experience.rewards_np is not None:
            return float(np.mean(self.experience.rewards_np))

        return 0.0

    @with_instance_timer("_train")
    def _train(self):
        self.losses.zero()

        idxs = self.experience.sort_training_data()
        dones_np = self.experience.dones_np[idxs]
        values_np = self.experience.values_np[idxs]
        rewards_np = self.experience.rewards_np[idxs]

        self.mean_reward = self._get_experience_buffer_mean_reward()

        if self.trainer_cfg.average_reward:
            # Average reward formulation: A_t = GAE(r_t - ρ, γ=1.0)
            # where ρ is the average reward estimate

            # Apply IIR filter (exponential moving average)
            alpha = self.trainer_cfg.average_reward_alpha
            self.filtered_mean_reward = (1 - alpha) * self.filtered_mean_reward + alpha * self.mean_reward

            # Use filtered estimate for advantage computation
            rewards_np_adjusted = (rewards_np - self.filtered_mean_reward).astype(np.float32)
            effective_gamma = 1.0
            advantages_np = compute_gae(
                dones_np, values_np, rewards_np_adjusted, effective_gamma, self.trainer_cfg.gae_lambda
            )
        else:
            # Standard discounted formulation: A_t = GAE(r_t, γ<1.0)
            effective_gamma = self.trainer_cfg.gamma
            advantages_np = compute_gae(dones_np, values_np, rewards_np, effective_gamma, self.trainer_cfg.gae_lambda)

        self.experience.returns_np = advantages_np + values_np
        self.experience.flatten_batch(advantages_np)

        # Optimizing the policy and value network
        for _epoch in range(self.trainer_cfg.update_epochs):
            lstm_state = PolicyState()
            teacher_lstm_state = []

            for mb in range(self.experience.num_minibatches):
                obs = self.experience.b_obs[mb]
                obs = obs.to(self.device, non_blocking=True)
                atn = self.experience.b_actions[mb]
                old_action_log_probs = self.experience.b_logprobs[mb]
                val = self.experience.b_values[mb]
                adv = self.experience.b_advantages[mb]
                ret = self.experience.b_returns[mb]

                # Forward pass returns: (action, new_action_log_probs, entropy, value, full_log_probs_distribution)
                _, new_action_log_probs, entropy, newvalue, full_log_probs_distribution = self.policy(
                    obs, lstm_state, action=atn
                )
                if self.device == "cuda":
                    torch.cuda.synchronize()

                if __debug__:
                    assert_shape(new_action_log_probs, ("BT",), "new_action_log_probs")
                    assert_shape(old_action_log_probs, ("B", "T"), "old_action_log_probs")

                logratio = new_action_log_probs - old_action_log_probs.reshape(-1)
                ratio = logratio.exp()

                with torch.no_grad():
                    # calculate approx_kl http://joschu.net/blog/kl-approx.html
                    approx_kl = ((ratio - 1) - logratio).mean()
                    clipfrac = ((ratio - 1.0).abs() > self.trainer_cfg.clip_coef).float().mean()

                adv = self._compute_advantage(adv)

                # Policy loss
                pg_loss1 = -adv * ratio
                pg_loss2 = -adv * torch.clamp(ratio, 1 - self.trainer_cfg.clip_coef, 1 + self.trainer_cfg.clip_coef)
                pg_loss = torch.max(pg_loss1, pg_loss2).mean()

                # Value loss
                newvalue = newvalue.view(-1)
                if self.trainer_cfg.clip_vloss:
                    v_loss_unclipped = (newvalue - ret) ** 2
                    v_clipped = val + torch.clamp(
                        newvalue - val,
                        -self.trainer_cfg.vf_clip_coef,
                        self.trainer_cfg.vf_clip_coef,
                    )
                    v_loss_clipped = (v_clipped - ret) ** 2
                    v_loss_max = torch.max(v_loss_unclipped, v_loss_clipped)
                    v_loss = 0.5 * v_loss_max.mean()
                else:
                    v_loss = 0.5 * ((newvalue - ret) ** 2).mean()

                entropy_loss = entropy.mean()

                ks_action_loss, ks_value_loss = self.kickstarter.loss(
                    self.agent_step, full_log_probs_distribution, newvalue, obs, teacher_lstm_state
                )

                l2_reg_loss = torch.tensor(0.0, device=self.device)
                if self.trainer_cfg.l2_reg_loss_coef > 0:
                    l2_reg_loss = self.trainer_cfg.l2_reg_loss_coef * self.policy.l2_reg_loss().to(self.device)

                l2_init_loss = torch.tensor(0.0, device=self.device)
                if self.trainer_cfg.l2_init_loss_coef > 0:
                    l2_init_loss = self.trainer_cfg.l2_init_loss_coef * self.policy.l2_init_loss().to(self.device)

                loss = (
                    pg_loss
                    - self.trainer_cfg.ent_coef * entropy_loss
                    + v_loss * self.trainer_cfg.vf_coef
                    + l2_reg_loss
                    + l2_init_loss
                    + ks_action_loss
                    + ks_value_loss
                )

                self.optimizer.zero_grad()
                loss.backward()
                torch.nn.utils.clip_grad_norm_(self.policy.parameters(), self.trainer_cfg.max_grad_norm)
                self.optimizer.step()

<<<<<<< HEAD
                if self.cfg.agent.clip_range > 0:
                    self.policy.clip_weights()
=======
                with profile.learn:
                    self.optimizer.zero_grad()
                    loss.backward()
                    torch.nn.utils.clip_grad_norm_(self.policy.parameters(), self.trainer_cfg.max_grad_norm)
                    self.optimizer.step()

                    if self.cfg.agent.clip_range > 0:
                        self.policy.clip_weights()

                    if self.device == "cuda":
                        torch.cuda.synchronize()

                with profile.train_misc:
                    self.losses.policy_loss_sum += pg_loss.item()
                    self.losses.value_loss_sum += v_loss.item()
                    self.losses.entropy_sum += entropy_loss.item()
                    self.losses.old_approx_kl_sum += old_approx_kl.item()
                    self.losses.approx_kl_sum += approx_kl.item()
                    self.losses.clipfrac_sum += clipfrac.item()
                    self.losses.l2_reg_loss_sum += l2_reg_loss.item()
                    self.losses.l2_init_loss_sum += l2_init_loss.item()
                    self.losses.ks_action_loss_sum += ks_action_loss.item()
                    self.losses.ks_value_loss_sum += ks_value_loss.item()
                    self.losses.minibatches_processed += 1
>>>>>>> 7247fca6

                if self.device == "cuda":
                    torch.cuda.synchronize()

                self.losses.policy_loss_sum += pg_loss.item()
                self.losses.value_loss_sum += v_loss.item()
                self.losses.entropy_sum += entropy_loss.item()
                self.losses.approx_kl_sum += approx_kl.item()
                self.losses.clipfrac_sum += clipfrac.item()
                self.losses.l2_reg_loss_sum += l2_reg_loss.item()
                self.losses.l2_init_loss_sum += l2_init_loss.item()
                self.losses.ks_action_loss_sum += ks_action_loss.item()
                self.losses.ks_value_loss_sum += ks_value_loss.item()
                self.losses.minibatches_processed += 1
                # end loop over minibatches

            # check early exit if we have reached target_kl
            if self.trainer_cfg.target_kl is not None:
                average_approx_kl = self.losses.approx_kl_sum / self.losses.minibatches_processed
                if average_approx_kl > self.trainer_cfg.target_kl:
                    break

            self.epoch += 1
            # end loop over epochs

        if self.lr_scheduler is not None:
            self.lr_scheduler.step()

        y_pred = self.experience.values_np
        y_true = self.experience.returns_np

        var_y = np.var(y_true)
        explained_var = np.nan if var_y == 0 else 1 - np.var(y_true - y_pred) / var_y
        self.losses.explained_variance = float(explained_var)

    def _checkpoint_trainer(self):
        if not self._master:
            return

        pr = self._checkpoint_policy()

        # Save filtered average reward estimate for restart continuity
        extra_args = {}
        if self.trainer_cfg.average_reward:
            extra_args["filtered_mean_reward"] = self.filtered_mean_reward

        self.checkpoint = TrainerCheckpoint(
            self.agent_step, self.epoch, self.optimizer.state_dict(), pr.local_path(), **extra_args
        ).save(self.cfg.run_dir)

    def _checkpoint_policy(self) -> PolicyRecord | None:
        if not self._master:
            return

        metta_grid_env: MettaGridEnv = self.vecenv.driver_env  # type: ignore
        assert isinstance(metta_grid_env, MettaGridEnv), "vecenv.driver_env must be a MettaGridEnv for checkpointing"

        name = self.policy_store.make_model_name(self.epoch)

        generation = 0
        if self._initial_pr:
            generation = self._initial_pr.metadata.get("generation", 0) + 1

        training_time = self.timer.get_elapsed("_rollout") + self.timer.get_elapsed("_train")

        self.last_pr = self.policy_store.save(
            name,
            os.path.join(self.cfg.trainer.checkpoint_dir, name),
            self.uncompiled_policy,
            metadata={
                "agent_step": self.agent_step,
                "epoch": self.epoch,
                "run": self.cfg.run,
                "action_names": metta_grid_env.action_names,
                "generation": generation,
                "initial_uri": self._initial_pr.uri,
                "train_time": training_time,
                "score": self._current_eval_score,
                "eval_scores": self._eval_suite_avgs,
            },
        )
        # this is hacky, but otherwise the initial_pr points
        # at the same policy as the last_pr
        return self.last_pr

    def _save_policy_to_wandb(self):
        if not self._master:
            return

        if self.wandb_run is None:
            return

        pr = self._checkpoint_policy()
        self.policy_store.add_to_wandb_run(self.wandb_run.name, pr)

    @with_instance_timer("_generate_and_upload_replay", log_level=logging.INFO)
    def _generate_and_upload_replay(self):
        if self._master:
            replay_sim_config = SingleEnvSimulationConfig(
                env="/env/mettagrid/mettagrid",
                num_episodes=1,
                env_overrides=self._curriculum.get_task().env_cfg(),
            )
            logger.info("Generating and saving a replay to wandb and S3.")

            replay_simulator = Simulation(
                name=f"replay_{self.epoch}",
                config=replay_sim_config,
                policy_pr=self.last_pr,
                policy_store=self.policy_store,
                device=self.device,
                vectorization=self.cfg.vectorization,
                replay_dir=self.cfg.trainer.replay_dir,
            )
            results = replay_simulator.simulate()

            if self.wandb_run is not None:
                replay_urls = results.stats_db.get_replay_urls(
                    policy_key=self.last_pr.key(), policy_version=self.last_pr.version()
                )
                if len(replay_urls) > 0:
                    replay_url = replay_urls[0]
                    player_url = "https://metta-ai.github.io/metta/?replayUrl=" + replay_url
                    link_summary = {
                        "replays/link": wandb.Html(f'<a href="{player_url}">MetaScope Replay (Epoch {self.epoch})</a>')
                    }
                    self.wandb_run.log(link_summary)

    @with_instance_timer("_process_stats")
    def _process_stats(self):
        # Early exit if no wandb logging
        if not self.wandb_run or not self._master:
            self.stats.clear()
            return

        # convert lists of values (collected across all environments and rollout steps on this GPU)
        # into single mean values.
        mean_stats = {}
        for k, v in self.stats.items():
            try:
                mean_stats[k] = np.mean(v)
            except (TypeError, ValueError) as e:
                raise RuntimeError(
                    f"Cannot compute mean for stat '{k}' with value {v!r} (type: {type(v)}). "
                    f"All collected stats must be numeric values or lists of numeric values. "
                    f"Error: {e}"
                ) from e
        self.stats = mean_stats

        # Collect weight metrics if needed
        weight_metrics = {}
        if self.cfg.agent.analyze_weights_interval != 0 and self.epoch % self.cfg.agent.analyze_weights_interval == 0:
            for metrics in self.policy.compute_weight_metrics():
                name = metrics.get("name", "unknown")
                for key, value in metrics.items():
                    if key != "name":
                        weight_metrics[f"weights/{key}/{name}"] = value

<<<<<<< HEAD
        elapsed_times = self.timer.get_all_elapsed()
        wall_time = self.timer.get_elapsed()
        train_time = elapsed_times.get("_rollout", 0) + elapsed_times.get("_train", 0)

        # X-axis values for wandb
        metric_stats = {
            "metric/step": self.agent_step,
            "metric/epoch": self.epoch,
            "metric/total_time": wall_time,
            "metric/train_time": train_time,
        }

        lap_times = self.timer.lap_all(self.agent_step)
        wall_time_for_lap = lap_times.pop("global", 0)

        timing_stats = {
            **{
                f"timing_per_epoch/fraction/{op}": lap_elapsed / wall_time_for_lap if wall_time_for_lap > 0 else 0
                for op, lap_elapsed in lap_times.items()
            },
            **{
                f"timing_cumulative/fraction/{op}": elapsed / wall_time if wall_time > 0 else 0
                for op, elapsed in elapsed_times.items()
            },
        }

        delta_steps = self.timer.get_lap_steps()
        if delta_steps is None:
            delta_steps = self.agent_step
        lap_steps_per_second = delta_steps / wall_time_for_lap if wall_time_for_lap > 0 else 0
        steps_per_second = self.timer.get_rate(self.agent_step) if wall_time > 0 else 0

        overview = {
            "sps": steps_per_second,
            "lap_sps": lap_steps_per_second,
            "reward": self.mean_reward,
            "reward_vs_total_time": self.mean_reward,
            "reward_vs_train_time": self.mean_reward,
            "reward_vs_epoch": self.mean_reward,
        }

        # Add custom overview items
=======
        # Calculate derived stats from local roll-outs (master process will handle logging)
        sps = self.profile.SPS
        agent_steps = self.agent_step
        avg_steps_per_update = 0.0
        if self._total_minibatches:
            avg_steps_per_update = (agent_steps - self._last_agent_step) / self._total_minibatches
            self._last_agent_step = agent_steps
        epoch = self.epoch
        learning_rate = self.optimizer.param_groups[0]["lr"]

        performance = {k: v for k, v in self.profile}

        overview = {"SPS": sps}
>>>>>>> 7247fca6
        for k, v in self.trainer_cfg.stats.overview.items():
            if k in self.stats:
                overview[v] = self.stats[k]

        # Add filtered average reward if applicable
        if self.trainer_cfg.average_reward:
            overview["filtered_mean_reward"] = self.filtered_mean_reward

        for category in self._eval_categories:
            score = self._eval_suite_avgs.get(f"{category}_score", None)
            if score is not None:
                overview[f"{category}_evals"] = score

<<<<<<< HEAD
        parameter_stats = {
            "parameter/learning_rate": self.optimizer.param_groups[0]["lr"],
            "parameter/delta_steps": delta_steps,
            "parameter/num_minibatches": self.experience.num_minibatches,
        }
=======
        losses = self.losses.to_dict()

        # don't plot losses that are unused
        if self.trainer_cfg.l2_reg_loss_coef == 0:
            losses.pop("l2_reg_loss")
        if self.trainer_cfg.l2_init_loss_coef == 0:
            losses.pop("l2_init_loss")
        if not self.kickstarter.enabled:
            losses.pop("ks_action_loss")
            losses.pop("ks_value_loss")

        environment = {f"env_{k.split('/')[0]}/{'/'.join(k.split('/')[1:])}": v for k, v in self.stats.items()}

        # Add timing metrics to wandb
        if self.wandb_run and self._master:
            timer_data = {}
            wall_time = self.timer.get_elapsed()  # global timer
            timer_data = self.timer.get_all_elapsed()

            training_time = timer_data.get("_rollout", 0) + timer_data.get("_train", 0)
            overhead_time = wall_time - training_time
            steps_per_sec = (self.agent_step - self._last_agent_step) / training_time if training_time > 0 else 0

            timing_logs = {
                # Key performance indicators
                "timing/steps_per_second": steps_per_sec,
                "timing/training_efficiency": training_time / wall_time if wall_time > 0 else 0,
                "timing/overhead_ratio": overhead_time / wall_time if wall_time > 0 else 0,
                # Breakdown by operation (as a single structured metric)
                "timing/breakdown": {
                    op: {"seconds": elapsed, "fraction": elapsed / wall_time if wall_time > 0 else 0}
                    for op, elapsed in timer_data.items()
                },
                # Total time for reference
                "timing/total_seconds": wall_time,
            }
>>>>>>> 7247fca6

        losses = self.losses.to_dict()

        # don't plot losses that are unused
        if self.trainer_cfg.l2_reg_loss_coef == 0:
            losses.pop("l2_reg_loss")
        if self.trainer_cfg.l2_init_loss_coef == 0:
            losses.pop("l2_init_loss")
        if not self.kickstarter.enabled:
            losses.pop("ks_action_loss")
            losses.pop("ks_value_loss")

        environment_stats = {f"env_{k.split('/')[0]}/{'/'.join(k.split('/')[1:])}": v for k, v in self.stats.items()}

        # Log everything to wandb
        self.wandb_run.log(
            {
                **{f"overview/{k}": v for k, v in overview.items()},
                **{f"losses/{k}": v for k, v in losses.items()},
                **environment_stats,
                **weight_metrics,
                **self._eval_grouped_scores,
                **parameter_stats,
                **timing_stats,
                **metric_stats,
            }
        )

        # Clear state for next iteration
        self._eval_grouped_scores = {}
        self.stats.clear()

    @with_instance_timer("_compute_advantage")
    def _compute_advantage(self, adv: torch.Tensor) -> torch.Tensor:
        """Compute normalized advantages, handling distributed training synchronization."""
        adv = adv.reshape(-1)
        if self.trainer_cfg.norm_adv:
            if torch.distributed.is_initialized():
                local_sum = einops.rearrange(adv.sum(), "-> 1")
                local_sq_sum = einops.rearrange((adv * adv).sum(), "-> 1")
                local_count = torch.tensor([adv.numel()], dtype=adv.dtype, device=adv.device)

                stats = einops.rearrange([local_sum, local_sq_sum, local_count], "one float -> (float one)")
                torch.distributed.all_reduce(stats, op=torch.distributed.ReduceOp.SUM)

                global_sum, global_sq_sum, global_count = stats[0], stats[1], stats[2]
                mu = global_sum / global_count
                var = (global_sq_sum / global_count) - (mu * mu)
                std = torch.sqrt(var.clamp(min=1e-8))

                adv = (adv - mu) / (std + 1e-8)
            else:
                adv = (adv - adv.mean()) / (adv.std() + 1e-8)
        return adv

    @with_instance_timer("close")
    def close(self):
        self.vecenv.close()

    def initial_pr_uri(self) -> str:
        return self._initial_pr.uri

    def last_pr_uri(self) -> str:
        return self.last_pr.uri

    def _make_experience_buffer(self):
        metta_grid_env: MettaGridEnv = self.vecenv.driver_env  # type: ignore
        assert isinstance(metta_grid_env, MettaGridEnv), (
            "vecenv.driver_env must be a MettaGridEnv for experience buffer"
        )

        # Extract environment specifications
        obs_shape = metta_grid_env.single_observation_space.shape
        obs_dtype = metta_grid_env.single_observation_space.dtype
        atn_shape = metta_grid_env.single_action_space.shape
        atn_dtype = metta_grid_env.single_action_space.dtype

        # Use num_agents for the total number of environments/states to track
        lstm_total_agents = getattr(self.vecenv, "num_agents", 0)
        assert lstm_total_agents > 0, "self.vecenv.num_agents not found!"
        logging.info(f"Creating experience buffer with lstm_total_agents={lstm_total_agents} (from vecenv.num_agents)")

        # Handle policy fields with assertions
        assert hasattr(self.policy, "hidden_size"), "Policy must have hidden_size attribute"
        hidden_size = int(getattr(self.policy, "hidden_size", -1))
        assert hidden_size > 0, f"Policy hidden_size cannot be converted to int: {type(hidden_size)}"

        assert hasattr(self.policy, "lstm"), "Policy must have lstm attribute"
        lstm = getattr(self.policy, "lstm", {})
        assert isinstance(lstm, torch.nn.modules.rnn.LSTM), (
            f"Policy lstm must be a valid LSTM instance, got: {type(lstm)}"
        )

        # Create the Experience buffer with appropriate parameters
        self.experience = Experience(
            batch_size=self._batch_size,  # Total number of environment steps to collect before updating
            bptt_horizon=self.trainer_cfg.bptt_horizon,  # Sequence length for BPTT (backpropagation through time)
            minibatch_size=self._minibatch_size,  # Size of minibatches for training
            hidden_size=hidden_size,  # Dimension of the policy's hidden state
            obs_shape=obs_shape,  # Shape of a single observation
            obs_dtype=obs_dtype,  # Data type of observations
            atn_shape=atn_shape,  # Shape of a single action
            atn_dtype=atn_dtype,  # Data type of actions
            cpu_offload=self.trainer_cfg.cpu_offload,  # Whether to store data on CPU and transfer to GPU as needed
            device=self.device,  # Device to store tensors on ("cuda" or "cpu")
            lstm=lstm,  # LSTM module from the policy (needed for dimensions) # type: ignore - Pylance is wrong
            lstm_total_agents=lstm_total_agents,  # Total number of LSTM states to maintain
        )

    @with_instance_timer("_make_vecenv")
    def _make_vecenv(self):
        """Create a vectorized environment."""

        num_agents = self._curriculum.get_task().env_cfg().game.num_agents

        self.target_batch_size = self.trainer_cfg.forward_pass_minibatch_target_size // num_agents
        if self.target_batch_size < 2:  # pufferlib bug requires batch size >= 2
            self.target_batch_size = 2

        forward_pass_batch_size = (
            self.target_batch_size // self.trainer_cfg.num_workers
        ) * self.trainer_cfg.num_workers
        logger.info(f"vecenv_batch_size: {forward_pass_batch_size}")

        num_envs = forward_pass_batch_size * self.trainer_cfg.async_factor
        logger.info(f"num_envs: {num_envs}")

        if num_envs < 1:
            logger.error(
                f"num_envs = batch_size ({forward_pass_batch_size}) * async_factor ({self.trainer_cfg.async_factor}) "
                f"is {num_envs}, which is less than 1! (Increase trainer.forward_pass_minibatch_target_size)"
            )

        vecenv = make_vecenv(
            self._curriculum,
            self.cfg.vectorization,
            num_envs=num_envs,
            batch_size=forward_pass_batch_size,
            num_workers=self.trainer_cfg.num_workers,
            zero_copy=self.trainer_cfg.zero_copy,
        )

        self.vecenv = TimedVecenv(vecenv, self.timer)

        if self.cfg.seed is None:
            self.cfg.seed = np.random.randint(0, 1000000)

        # Use rank-specific seed for environment reset to ensure different
        # processes generate uncorrelated environments in distributed training
        rank = int(os.environ.get("RANK", 0))
        self.vecenv.async_reset(self.cfg.seed + rank)


class AbortingTrainer(MettaTrainer):
    def __init__(self, *args: Any, **kwargs: Any):
        super().__init__(*args, **kwargs)

    def _on_train_step(self):
        if self.wandb_run is None:
            return

        if "abort" not in wandb.Api().run(self.wandb_run.path).tags:
            return

        logger.info("Abort tag detected. Stopping the run.")
        self.cfg.trainer.total_timesteps = int(self.agent_step)
        self.wandb_run.config.update(
            {"trainer.total_timesteps": self.cfg.trainer.total_timesteps}, allow_val_change=True
        )<|MERGE_RESOLUTION|>--- conflicted
+++ resolved
@@ -89,13 +89,8 @@
         self.timer.start()
 
         curriculum_config = self.trainer_cfg.get("curriculum", self.trainer_cfg.get("env", {}))
-<<<<<<< HEAD
-        env_overrides = DictConfig({"env_overrides": self.trainer_cfg.env_overrides})
-        self._curriculum = curriculum_from_config_path(curriculum_config, env_overrides)
-
-=======
         self._curriculum = curriculum_from_config_path(curriculum_config, self.trainer_cfg.env_overrides)
->>>>>>> 7247fca6
+
         self._make_vecenv()
 
         metta_grid_env: MettaGridEnv = self.vecenv.driver_env  # type: ignore
@@ -237,17 +232,6 @@
             for metric_name, step_metric in metric_definitions:
                 wandb_run.define_metric(metric_name, step_metric=step_metric)
 
-<<<<<<< HEAD
-        self.replay_sim_config = SingleEnvSimulationConfig(
-            env="/env/mettagrid/mettagrid",
-            num_episodes=1,
-            env_overrides=self._curriculum.get_task().env_cfg(),
-        )
-=======
-        self.timer = Stopwatch(logger)
-        self.timer.start()
->>>>>>> 7247fca6
-
         logger.info(f"MettaTrainer initialization complete on device: {self.device}")
 
     def train(self):
@@ -596,35 +580,8 @@
                 torch.nn.utils.clip_grad_norm_(self.policy.parameters(), self.trainer_cfg.max_grad_norm)
                 self.optimizer.step()
 
-<<<<<<< HEAD
                 if self.cfg.agent.clip_range > 0:
                     self.policy.clip_weights()
-=======
-                with profile.learn:
-                    self.optimizer.zero_grad()
-                    loss.backward()
-                    torch.nn.utils.clip_grad_norm_(self.policy.parameters(), self.trainer_cfg.max_grad_norm)
-                    self.optimizer.step()
-
-                    if self.cfg.agent.clip_range > 0:
-                        self.policy.clip_weights()
-
-                    if self.device == "cuda":
-                        torch.cuda.synchronize()
-
-                with profile.train_misc:
-                    self.losses.policy_loss_sum += pg_loss.item()
-                    self.losses.value_loss_sum += v_loss.item()
-                    self.losses.entropy_sum += entropy_loss.item()
-                    self.losses.old_approx_kl_sum += old_approx_kl.item()
-                    self.losses.approx_kl_sum += approx_kl.item()
-                    self.losses.clipfrac_sum += clipfrac.item()
-                    self.losses.l2_reg_loss_sum += l2_reg_loss.item()
-                    self.losses.l2_init_loss_sum += l2_init_loss.item()
-                    self.losses.ks_action_loss_sum += ks_action_loss.item()
-                    self.losses.ks_value_loss_sum += ks_value_loss.item()
-                    self.losses.minibatches_processed += 1
->>>>>>> 7247fca6
 
                 if self.device == "cuda":
                     torch.cuda.synchronize()
@@ -775,15 +732,14 @@
         self.stats = mean_stats
 
         # Collect weight metrics if needed
-        weight_metrics = {}
+        weight_stats = {}
         if self.cfg.agent.analyze_weights_interval != 0 and self.epoch % self.cfg.agent.analyze_weights_interval == 0:
             for metrics in self.policy.compute_weight_metrics():
                 name = metrics.get("name", "unknown")
                 for key, value in metrics.items():
                     if key != "name":
-                        weight_metrics[f"weights/{key}/{name}"] = value
-
-<<<<<<< HEAD
+                        weight_stats[f"weights/{key}/{name}"] = value
+
         elapsed_times = self.timer.get_all_elapsed()
         wall_time = self.timer.get_elapsed()
         train_time = elapsed_times.get("_rollout", 0) + elapsed_times.get("_train", 0)
@@ -826,21 +782,6 @@
         }
 
         # Add custom overview items
-=======
-        # Calculate derived stats from local roll-outs (master process will handle logging)
-        sps = self.profile.SPS
-        agent_steps = self.agent_step
-        avg_steps_per_update = 0.0
-        if self._total_minibatches:
-            avg_steps_per_update = (agent_steps - self._last_agent_step) / self._total_minibatches
-            self._last_agent_step = agent_steps
-        epoch = self.epoch
-        learning_rate = self.optimizer.param_groups[0]["lr"]
-
-        performance = {k: v for k, v in self.profile}
-
-        overview = {"SPS": sps}
->>>>>>> 7247fca6
         for k, v in self.trainer_cfg.stats.overview.items():
             if k in self.stats:
                 overview[v] = self.stats[k]
@@ -854,13 +795,12 @@
             if score is not None:
                 overview[f"{category}_evals"] = score
 
-<<<<<<< HEAD
         parameter_stats = {
             "parameter/learning_rate": self.optimizer.param_groups[0]["lr"],
             "parameter/delta_steps": delta_steps,
             "parameter/num_minibatches": self.experience.num_minibatches,
         }
-=======
+
         losses = self.losses.to_dict()
 
         # don't plot losses that are unused
@@ -872,44 +812,6 @@
             losses.pop("ks_action_loss")
             losses.pop("ks_value_loss")
 
-        environment = {f"env_{k.split('/')[0]}/{'/'.join(k.split('/')[1:])}": v for k, v in self.stats.items()}
-
-        # Add timing metrics to wandb
-        if self.wandb_run and self._master:
-            timer_data = {}
-            wall_time = self.timer.get_elapsed()  # global timer
-            timer_data = self.timer.get_all_elapsed()
-
-            training_time = timer_data.get("_rollout", 0) + timer_data.get("_train", 0)
-            overhead_time = wall_time - training_time
-            steps_per_sec = (self.agent_step - self._last_agent_step) / training_time if training_time > 0 else 0
-
-            timing_logs = {
-                # Key performance indicators
-                "timing/steps_per_second": steps_per_sec,
-                "timing/training_efficiency": training_time / wall_time if wall_time > 0 else 0,
-                "timing/overhead_ratio": overhead_time / wall_time if wall_time > 0 else 0,
-                # Breakdown by operation (as a single structured metric)
-                "timing/breakdown": {
-                    op: {"seconds": elapsed, "fraction": elapsed / wall_time if wall_time > 0 else 0}
-                    for op, elapsed in timer_data.items()
-                },
-                # Total time for reference
-                "timing/total_seconds": wall_time,
-            }
->>>>>>> 7247fca6
-
-        losses = self.losses.to_dict()
-
-        # don't plot losses that are unused
-        if self.trainer_cfg.l2_reg_loss_coef == 0:
-            losses.pop("l2_reg_loss")
-        if self.trainer_cfg.l2_init_loss_coef == 0:
-            losses.pop("l2_init_loss")
-        if not self.kickstarter.enabled:
-            losses.pop("ks_action_loss")
-            losses.pop("ks_value_loss")
-
         environment_stats = {f"env_{k.split('/')[0]}/{'/'.join(k.split('/')[1:])}": v for k, v in self.stats.items()}
 
         # Log everything to wandb
@@ -918,7 +820,7 @@
                 **{f"overview/{k}": v for k, v in overview.items()},
                 **{f"losses/{k}": v for k, v in losses.items()},
                 **environment_stats,
-                **weight_metrics,
+                **weight_stats,
                 **self._eval_grouped_scores,
                 **parameter_stats,
                 **timing_stats,
