from typing import Any, ClassVar, List, Literal, Optional

from pydantic import ConfigDict, Field, model_validator

from metta.cogworks.curriculum import CurriculumConfig, env_curriculum
from metta.common.config import Config
from metta.mettagrid.config.envs import make_arena
from metta.rl.hyperparameter_scheduler_config import HyperparameterSchedulerConfig
from metta.rl.kickstarter_config import KickstartConfig
from metta.sim.simulation_config import SimulationConfig

CheckpointFileType = Literal["pt", "safetensors", "pt_also_emit_safetensors"]


class OptimizerConfig(Config):
    type: Literal["adam", "muon"] = "adam"
    # Learning rate: Type 2 default chosen by sweep
    learning_rate: float = Field(default=0.000457, gt=0, le=1.0)
    # Beta1: Standard Adam default from Kingma & Ba (2014) "Adam: A Method for Stochastic Optimization"
    beta1: float = Field(default=0.9, ge=0, le=1.0)
    # Beta2: Standard Adam default from Kingma & Ba (2014)
    beta2: float = Field(default=0.999, ge=0, le=1.0)
    # Epsilon: Type 2 default chosen arbitrarily
    eps: float = Field(default=1e-12, gt=0)
    # Weight decay: Disabled by default, common practice for RL to avoid over-regularization
    weight_decay: float = Field(default=0, ge=0)


class PrioritizedExperienceReplayConfig(Config):
    # Alpha=0 disables prioritization (uniform sampling), Type 2 default to be updated by sweep
    prio_alpha: float = Field(default=0.0, ge=0, le=1.0)
    # Beta0=0.6: From Schaul et al. (2016) "Prioritized Experience Replay" paper
    prio_beta0: float = Field(default=0.6, ge=0, le=1.0)


class VTraceConfig(Config):
    # V-trace rho clipping at 1.0: From IMPALA paper (Espeholt et al., 2018), standard for on-policy
    vtrace_rho_clip: float = Field(default=1.0, gt=0)
    # V-trace c clipping at 1.0: From IMPALA paper (Espeholt et al., 2018), standard for on-policy
    vtrace_c_clip: float = Field(default=1.0, gt=0)


class InitialPolicyConfig(Config):
    uri: str | None = None
    # Type="top": Empirical best performing
    type: Literal["top", "latest", "specific"] = "top"
    # Range=1: Select single best policy, standard practice
    range: int = Field(default=1, gt=0)
    # Metric="epoch": Default sorting by training progress
    metric: str = "epoch"
    filters: dict[str, Any] = Field(default_factory=dict)


class CheckpointConfig(Config):
<<<<<<< HEAD
    # Checkpoint every 60s: Balance between recovery granularity and I/O overhead
    checkpoint_interval: int = Field(default=60, gt=0)
    # W&B every 5 min: Less frequent due to network overhead and storage costs
    wandb_checkpoint_interval: int = Field(default=300, ge=0)  # 0 to disable
    checkpoint_dir: str = Field(default="")
    # Checkpoint file type: Controls the format of saved checkpoint files
    checkpoint_file_type: CheckpointFileType = Field(default="pt")
=======
    # Checkpoint every 5 epochs
    checkpoint_interval: int = Field(default=5, ge=0)
    # W&B every 5 epochs
    wandb_checkpoint_interval: int = Field(default=5, ge=0)
    checkpoint_dir: str | None = Field(default=None)
>>>>>>> 028e96e2


class EvaluationConfig(Config):
    simulations: List[SimulationConfig] = Field(default_factory=list)
    replay_dir: str | None = Field(default=None)

    # Interval at which to evaluate and generate replays: Type 2 arbitrary default
    evaluate_interval: int = Field(default=50, ge=0)  # 0 to disable
    evaluate_remote: bool = Field(default=False)
    evaluate_local: bool = Field(default=True)
    skip_git_check: bool = Field(default=False)
    git_hash: str | None = Field(default=None)
    num_training_tasks: int = Field(default=1)


class PPOConfig(Config):
    # PPO hyperparameters
    # Clip coefficient: 0.1 is conservative, common range 0.1-0.3 from PPO paper (Schulman et al., 2017)
    clip_coef: float = Field(default=0.1, gt=0, le=1.0)
    # Entropy coefficient: Type 2 default chosen from sweep
    ent_coef: float = Field(default=0.0021, ge=0)
    # GAE lambda: Type 2 default chosen from sweep, deviates from typical 0.95, bias/variance tradeoff
    gae_lambda: float = Field(default=0.916, ge=0, le=1.0)
    # Gamma: Type 2 default chosen from sweep, deviates from typical 0.99, suggests shorter
    # effective horizon for multi-agent
    gamma: float = Field(default=0.977, ge=0, le=1.0)

    # Training parameters
    # Gradient clipping: 0.5 is standard PPO default to prevent instability
    max_grad_norm: float = Field(default=0.5, gt=0)
    # Value function clipping: Matches policy clip for consistency
    vf_clip_coef: float = Field(default=0.1, ge=0)
    # Value coefficient: Type 2 default chosen from sweep, balances policy vs value loss
    vf_coef: float = Field(default=0.44, ge=0)
    # L2 regularization: Disabled by default, common in RL
    l2_reg_loss_coef: float = Field(default=0, ge=0)
    l2_init_loss_coef: float = Field(default=0, ge=0)

    # Normalization and clipping
    # Advantage normalization: Standard PPO practice for stability
    norm_adv: bool = True
    # Value loss clipping: PPO best practice from implementation details
    clip_vloss: bool = True
    # Target KL: None allows unlimited updates, common for stable environments
    target_kl: float | None = None


class TorchProfilerConfig(Config):
    interval_epochs: int = Field(default=0, ge=0)  # 0 to disable
    # Upload location: None disables uploads, supports s3:// or local paths
    profile_dir: str | None = Field(default=None)

    @property
    def enabled(self) -> bool:
        return self.interval_epochs > 0

    @model_validator(mode="after")
    def validate_fields(self) -> "TorchProfilerConfig":
        if self.enabled:
            assert self.profile_dir, "profile_dir must be set"
        return self


class TrainerConfig(Config):
    # Core training parameters
    # Total timesteps: Type 2 arbitrary default
    total_timesteps: int = Field(default=50_000_000_000, gt=0)

    # PPO configuration
    ppo: PPOConfig = Field(default_factory=PPOConfig)

    # Optimizer and scheduler
    optimizer: OptimizerConfig = Field(default_factory=OptimizerConfig)

    # Experience replay
    prioritized_experience_replay: PrioritizedExperienceReplayConfig = Field(
        default_factory=PrioritizedExperienceReplayConfig
    )

    # V-trace
    vtrace: VTraceConfig = Field(default_factory=VTraceConfig)

    # System configuration
    # Zero copy: Performance optimization to avoid memory copies (default assumes multiprocessing)
    zero_copy: bool = True
    # Contiguous env IDs not required: More flexible env management
    require_contiguous_env_ids: bool = False
    # Verbose logging for debugging and monitoring
    verbose: bool = True

    # Batch configuration
    # Batch size: Type 2 default chosen from sweep
    batch_size: int = Field(default=524288, gt=0)
    # Minibatch: Type 2 default chosen from sweep
    minibatch_size: int = Field(default=16384, gt=0)
    # BPTT horizon: Type 2 default chosen arbitrarily
    bptt_horizon: int = Field(default=64, gt=0)
    # Single epoch: Type 2 default chosen arbitrarily PPO typically uses 3-10, but 1 works with large batches
    update_epochs: int = Field(default=1, gt=0)
    # Fixed batch size across GPUs for consistent hyperparameters
    scale_batches_by_world_size: bool = False

    # Performance configuration
    # CPU offload disabled: Keep tensors on GPU for speed
    cpu_offload: bool = False
    # Torch compile disabled by default for stability
    compile: bool = False
    # Reduce-overhead mode: Best for training loops when compile is enabled
    compile_mode: Literal["default", "reduce-overhead", "max-autotune"] = "reduce-overhead"
    # Profile every 10K epochs: Infrequent to minimize overhead
    profiler: TorchProfilerConfig = Field(default_factory=TorchProfilerConfig)

    # Forward minibatch
    forward_pass_minibatch_target_size: int = Field(default=4096, gt=0)

    # Async factor 2: overlaps computation and communication for efficiency
    async_factor: int = Field(default=2, gt=0)

    # scheduler registry
    hyperparameter_scheduler: HyperparameterSchedulerConfig = Field(default_factory=HyperparameterSchedulerConfig)

    # Kickstart
    kickstart: KickstartConfig = Field(default_factory=KickstartConfig)

    # Base trainer fields
    # Number of parallel workers: No default, must be set based on hardware
    rollout_workers: int = Field(default=1, gt=0)

    # Default curriculum: Simple environment for initial experiments
    curriculum: CurriculumConfig = env_curriculum(make_arena(num_agents=24))
    initial_policy: InitialPolicyConfig = Field(default_factory=InitialPolicyConfig)

    checkpoint: CheckpointConfig = Field(default_factory=CheckpointConfig)

    # Simulation configuration
    evaluation: Optional[EvaluationConfig] = Field(default=EvaluationConfig())

    # Grad mean variance logging
    # Disabled by default: Expensive diagnostic for debugging training instability
    grad_mean_variance_interval: int = Field(default=0, ge=0)  # 0 to disable

    model_config: ClassVar[ConfigDict] = ConfigDict(
        extra="forbid",
        validate_assignment=True,
        populate_by_name=True,
    )

    @model_validator(mode="after")
    def validate_fields(self) -> "TrainerConfig":
        if self.minibatch_size > self.batch_size:
            raise ValueError("minibatch_size must be <= batch_size")
        if self.batch_size % self.minibatch_size != 0:
            raise ValueError("batch_size must be divisible by minibatch_size")

        # it doesn't make sense to evaluate more often than we checkpoint since we need a saved policy to evaluate
        if self.evaluation and self.evaluation.evaluate_interval != 0:
            if self.evaluation.evaluate_interval < self.checkpoint.checkpoint_interval:
                raise ValueError(
                    f"evaluate_interval must be at least as large as checkpoint_interval "
                    f"({self.evaluation.evaluate_interval} < {self.checkpoint.checkpoint_interval})"
                )
            if self.evaluation.evaluate_interval < self.checkpoint.wandb_checkpoint_interval:
                raise ValueError(
                    f"evaluate_interval must be at least as large as wandb_checkpoint_interval "
                    f"({self.evaluation.evaluate_interval} < {self.checkpoint.wandb_checkpoint_interval})"
                )

        # Validate that we save policies locally at least as often as we upload to wandb
        if (
            self.checkpoint.wandb_checkpoint_interval != 0
            and self.checkpoint.checkpoint_interval != 0
            and self.checkpoint.wandb_checkpoint_interval < self.checkpoint.checkpoint_interval
        ):
            raise ValueError(
                f"wandb_checkpoint_interval must be at least as large as checkpoint_interval "
                f"to ensure policies exist locally before uploading to wandb "
                f"({self.checkpoint.wandb_checkpoint_interval} < {self.checkpoint.checkpoint_interval})"
            )

        return self<|MERGE_RESOLUTION|>--- conflicted
+++ resolved
@@ -52,21 +52,17 @@
 
 
 class CheckpointConfig(Config):
-<<<<<<< HEAD
-    # Checkpoint every 60s: Balance between recovery granularity and I/O overhead
-    checkpoint_interval: int = Field(default=60, gt=0)
-    # W&B every 5 min: Less frequent due to network overhead and storage costs
-    wandb_checkpoint_interval: int = Field(default=300, ge=0)  # 0 to disable
-    checkpoint_dir: str = Field(default="")
-    # Checkpoint file type: Controls the format of saved checkpoint files
-    checkpoint_file_type: CheckpointFileType = Field(default="pt")
-=======
     # Checkpoint every 5 epochs
     checkpoint_interval: int = Field(default=5, ge=0)
     # W&B every 5 epochs
     wandb_checkpoint_interval: int = Field(default=5, ge=0)
     checkpoint_dir: str | None = Field(default=None)
->>>>>>> 028e96e2
+    checkpoint_file_type: CheckpointFileType = Field(default="pt")
+
+    def model_suffix(self) -> str:
+        if self.checkpoint_file_type == "safetensors":
+            return ".safetensors"
+        return ".pt"
 
 
 class EvaluationConfig(Config):
