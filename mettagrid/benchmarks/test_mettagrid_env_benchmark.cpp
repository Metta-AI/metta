--- conflicted
+++ resolved
@@ -77,11 +77,7 @@
                                                              std::map<InventoryItem, InventoryQuantity>(),
                                                              0.0f);
 
-<<<<<<< HEAD
-  return GameConfig(num_agents, 10000, 11, inventory_item_names, 100, actions_cfg, objects_cfg);
-=======
   return GameConfig(num_agents, 10000, false, 11, 11, inventory_item_names, 100, actions_cfg, objects_cfg);
->>>>>>> d506811b
 }
 
 py::list CreateDefaultMap(int num_agents_per_team = 2) {
