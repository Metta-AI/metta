--- conflicted
+++ resolved
@@ -64,12 +64,7 @@
 
 
 class TrainerConfig(Config):
-<<<<<<< HEAD
-    total_timesteps: int = Field(default=50_000_000_000, gt=0)
-
-=======
     total_timesteps: int = Field(default=10_000_000_000, gt=0)
->>>>>>> 391091fa
     losses: LossesConfig = Field(default_factory=LossesConfig)
     optimizer: OptimizerConfig = Field(default_factory=OptimizerConfig)
     sampling: SamplingConfig = Field(default_factory=SamplingConfig)
