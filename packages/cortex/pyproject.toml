--- conflicted
+++ resolved
@@ -8,13 +8,8 @@
 description = "Memory module library for Metta policies"
 readme = "README.md"
 requires-python = ">=3.11"
-<<<<<<< HEAD
 license = { text = "MIT" }
-authors = [{ name = "Metta AI" }]
-=======
-license = "MIT"
 authors = [{ name = "Subhojeet Pramanik", email = "email@subho.in" }]
->>>>>>> 6910db91
 dependencies = [
   "torch",
   "pydantic>=2.11.5",
