defaults:
  - /env/mettagrid/mettagrid_deterministic@
  - _self_

sampling: 1

game:
  num_agents: 4
  max_steps: 1000
  map_builder:
    _target_: mettagrid.room.multi_room.MultiRoom
    num_rooms: ${..num_agents}
    border_width: 6

    room:
      _target_: mettagrid.room.terrain_from_numpy.TerrainFromNumpy
<<<<<<< HEAD
      border_width: 1
=======
      border_width: 3
>>>>>>> 17625560
      agents: 1
      objects:
        altar: 30
  objects:
    altar:
      cooldown: 1000
      input_battery.red: 3
      output_heart: 1
      max_output: 5
      conversion_ticks: 1
      initial_items: 1<|MERGE_RESOLUTION|>--- conflicted
+++ resolved
@@ -14,11 +14,7 @@
 
     room:
       _target_: mettagrid.room.terrain_from_numpy.TerrainFromNumpy
-<<<<<<< HEAD
-      border_width: 1
-=======
       border_width: 3
->>>>>>> 17625560
       agents: 1
       objects:
         altar: 30
