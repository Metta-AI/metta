version = 1
revision = 3
requires-python = "==3.11.7"
resolution-markers = [
    "sys_platform == 'linux'",
    "sys_platform != 'linux'",
]

[manifest]
members = [
    "codebot",
    "experiments",
    "gitta",
    "metta",
    "metta-agent",
    "metta-app-backend",
    "metta-common",
    "metta-mcp-server",
    "metta-mettagrid",
]

[[package]]
name = "aiofiles"
version = "24.1.0"
source = { registry = "https://pypi.org/simple" }
sdist = { url = "https://files.pythonhosted.org/packages/0b/03/a88171e277e8caa88a4c77808c20ebb04ba74cc4681bf1e9416c862de237/aiofiles-24.1.0.tar.gz", hash = "sha256:22a075c9e5a3810f0c2e48f3008c94d68c65d763b9b03857924c99e57355166c", size = 30247, upload-time = "2024-06-24T11:02:03.584Z" }
wheels = [
    { url = "https://files.pythonhosted.org/packages/a5/45/30bb92d442636f570cb5651bc661f52b610e2eec3f891a5dc3a4c3667db0/aiofiles-24.1.0-py3-none-any.whl", hash = "sha256:b4ec55f4195e3eb5d7abd1bf7e061763e864dd4954231fb8539a0ef8bb8260e5", size = 15896, upload-time = "2024-06-24T11:02:01.529Z" },
]

[[package]]
name = "aiohappyeyeballs"
version = "2.6.1"
source = { registry = "https://pypi.org/simple" }
sdist = { url = "https://files.pythonhosted.org/packages/26/30/f84a107a9c4331c14b2b586036f40965c128aa4fee4dda5d3d51cb14ad54/aiohappyeyeballs-2.6.1.tar.gz", hash = "sha256:c3f9d0113123803ccadfdf3f0faa505bc78e6a72d1cc4806cbd719826e943558", size = 22760, upload-time = "2025-03-12T01:42:48.764Z" }
wheels = [
    { url = "https://files.pythonhosted.org/packages/0f/15/5bf3b99495fb160b63f95972b81750f18f7f4e02ad051373b669d17d44f2/aiohappyeyeballs-2.6.1-py3-none-any.whl", hash = "sha256:f349ba8f4b75cb25c99c5c2d84e997e485204d2902a9597802b0371f09331fb8", size = 15265, upload-time = "2025-03-12T01:42:47.083Z" },
]

[[package]]
name = "aiohttp"
version = "3.12.15"
source = { registry = "https://pypi.org/simple" }
dependencies = [
    { name = "aiohappyeyeballs" },
    { name = "aiosignal" },
    { name = "attrs" },
    { name = "frozenlist" },
    { name = "multidict" },
    { name = "propcache" },
    { name = "yarl" },
]
sdist = { url = "https://files.pythonhosted.org/packages/9b/e7/d92a237d8802ca88483906c388f7c201bbe96cd80a165ffd0ac2f6a8d59f/aiohttp-3.12.15.tar.gz", hash = "sha256:4fc61385e9c98d72fcdf47e6dd81833f47b2f77c114c29cd64a361be57a763a2", size = 7823716, upload-time = "2025-07-29T05:52:32.215Z" }
wheels = [
    { url = "https://files.pythonhosted.org/packages/20/19/9e86722ec8e835959bd97ce8c1efa78cf361fa4531fca372551abcc9cdd6/aiohttp-3.12.15-cp311-cp311-macosx_10_9_universal2.whl", hash = "sha256:d3ce17ce0220383a0f9ea07175eeaa6aa13ae5a41f30bc61d84df17f0e9b1117", size = 711246, upload-time = "2025-07-29T05:50:15.937Z" },
    { url = "https://files.pythonhosted.org/packages/71/f9/0a31fcb1a7d4629ac9d8f01f1cb9242e2f9943f47f5d03215af91c3c1a26/aiohttp-3.12.15-cp311-cp311-macosx_10_9_x86_64.whl", hash = "sha256:010cc9bbd06db80fe234d9003f67e97a10fe003bfbedb40da7d71c1008eda0fe", size = 483515, upload-time = "2025-07-29T05:50:17.442Z" },
    { url = "https://files.pythonhosted.org/packages/62/6c/94846f576f1d11df0c2e41d3001000527c0fdf63fce7e69b3927a731325d/aiohttp-3.12.15-cp311-cp311-macosx_11_0_arm64.whl", hash = "sha256:3f9d7c55b41ed687b9d7165b17672340187f87a773c98236c987f08c858145a9", size = 471776, upload-time = "2025-07-29T05:50:19.568Z" },
    { url = "https://files.pythonhosted.org/packages/f8/6c/f766d0aaafcee0447fad0328da780d344489c042e25cd58fde566bf40aed/aiohttp-3.12.15-cp311-cp311-manylinux_2_17_aarch64.manylinux2014_aarch64.whl", hash = "sha256:bc4fbc61bb3548d3b482f9ac7ddd0f18c67e4225aaa4e8552b9f1ac7e6bda9e5", size = 1741977, upload-time = "2025-07-29T05:50:21.665Z" },
    { url = "https://files.pythonhosted.org/packages/17/e5/fb779a05ba6ff44d7bc1e9d24c644e876bfff5abe5454f7b854cace1b9cc/aiohttp-3.12.15-cp311-cp311-manylinux_2_17_armv7l.manylinux2014_armv7l.manylinux_2_31_armv7l.whl", hash = "sha256:7fbc8a7c410bb3ad5d595bb7118147dfbb6449d862cc1125cf8867cb337e8728", size = 1690645, upload-time = "2025-07-29T05:50:23.333Z" },
    { url = "https://files.pythonhosted.org/packages/37/4e/a22e799c2035f5d6a4ad2cf8e7c1d1bd0923192871dd6e367dafb158b14c/aiohttp-3.12.15-cp311-cp311-manylinux_2_17_ppc64le.manylinux2014_ppc64le.whl", hash = "sha256:74dad41b3458dbb0511e760fb355bb0b6689e0630de8a22b1b62a98777136e16", size = 1789437, upload-time = "2025-07-29T05:50:25.007Z" },
    { url = "https://files.pythonhosted.org/packages/28/e5/55a33b991f6433569babb56018b2fb8fb9146424f8b3a0c8ecca80556762/aiohttp-3.12.15-cp311-cp311-manylinux_2_17_s390x.manylinux2014_s390x.whl", hash = "sha256:3b6f0af863cf17e6222b1735a756d664159e58855da99cfe965134a3ff63b0b0", size = 1828482, upload-time = "2025-07-29T05:50:26.693Z" },
    { url = "https://files.pythonhosted.org/packages/c6/82/1ddf0ea4f2f3afe79dffed5e8a246737cff6cbe781887a6a170299e33204/aiohttp-3.12.15-cp311-cp311-manylinux_2_17_x86_64.manylinux2014_x86_64.whl", hash = "sha256:b5b7fe4972d48a4da367043b8e023fb70a04d1490aa7d68800e465d1b97e493b", size = 1730944, upload-time = "2025-07-29T05:50:28.382Z" },
    { url = "https://files.pythonhosted.org/packages/1b/96/784c785674117b4cb3877522a177ba1b5e4db9ce0fd519430b5de76eec90/aiohttp-3.12.15-cp311-cp311-manylinux_2_5_i686.manylinux1_i686.manylinux_2_17_i686.manylinux2014_i686.whl", hash = "sha256:6443cca89553b7a5485331bc9bedb2342b08d073fa10b8c7d1c60579c4a7b9bd", size = 1668020, upload-time = "2025-07-29T05:50:30.032Z" },
    { url = "https://files.pythonhosted.org/packages/12/8a/8b75f203ea7e5c21c0920d84dd24a5c0e971fe1e9b9ebbf29ae7e8e39790/aiohttp-3.12.15-cp311-cp311-musllinux_1_2_aarch64.whl", hash = "sha256:6c5f40ec615e5264f44b4282ee27628cea221fcad52f27405b80abb346d9f3f8", size = 1716292, upload-time = "2025-07-29T05:50:31.983Z" },
    { url = "https://files.pythonhosted.org/packages/47/0b/a1451543475bb6b86a5cfc27861e52b14085ae232896a2654ff1231c0992/aiohttp-3.12.15-cp311-cp311-musllinux_1_2_armv7l.whl", hash = "sha256:2abbb216a1d3a2fe86dbd2edce20cdc5e9ad0be6378455b05ec7f77361b3ab50", size = 1711451, upload-time = "2025-07-29T05:50:33.989Z" },
    { url = "https://files.pythonhosted.org/packages/55/fd/793a23a197cc2f0d29188805cfc93aa613407f07e5f9da5cd1366afd9d7c/aiohttp-3.12.15-cp311-cp311-musllinux_1_2_i686.whl", hash = "sha256:db71ce547012a5420a39c1b744d485cfb823564d01d5d20805977f5ea1345676", size = 1691634, upload-time = "2025-07-29T05:50:35.846Z" },
    { url = "https://files.pythonhosted.org/packages/ca/bf/23a335a6670b5f5dfc6d268328e55a22651b440fca341a64fccf1eada0c6/aiohttp-3.12.15-cp311-cp311-musllinux_1_2_ppc64le.whl", hash = "sha256:ced339d7c9b5030abad5854aa5413a77565e5b6e6248ff927d3e174baf3badf7", size = 1785238, upload-time = "2025-07-29T05:50:37.597Z" },
    { url = "https://files.pythonhosted.org/packages/57/4f/ed60a591839a9d85d40694aba5cef86dde9ee51ce6cca0bb30d6eb1581e7/aiohttp-3.12.15-cp311-cp311-musllinux_1_2_s390x.whl", hash = "sha256:7c7dd29c7b5bda137464dc9bfc738d7ceea46ff70309859ffde8c022e9b08ba7", size = 1805701, upload-time = "2025-07-29T05:50:39.591Z" },
    { url = "https://files.pythonhosted.org/packages/85/e0/444747a9455c5de188c0f4a0173ee701e2e325d4b2550e9af84abb20cdba/aiohttp-3.12.15-cp311-cp311-musllinux_1_2_x86_64.whl", hash = "sha256:421da6fd326460517873274875c6c5a18ff225b40da2616083c5a34a7570b685", size = 1718758, upload-time = "2025-07-29T05:50:41.292Z" },
    { url = "https://files.pythonhosted.org/packages/36/ab/1006278d1ffd13a698e5dd4bfa01e5878f6bddefc296c8b62649753ff249/aiohttp-3.12.15-cp311-cp311-win32.whl", hash = "sha256:4420cf9d179ec8dfe4be10e7d0fe47d6d606485512ea2265b0d8c5113372771b", size = 428868, upload-time = "2025-07-29T05:50:43.063Z" },
    { url = "https://files.pythonhosted.org/packages/10/97/ad2b18700708452400278039272032170246a1bf8ec5d832772372c71f1a/aiohttp-3.12.15-cp311-cp311-win_amd64.whl", hash = "sha256:edd533a07da85baa4b423ee8839e3e91681c7bfa19b04260a469ee94b778bf6d", size = 453273, upload-time = "2025-07-29T05:50:44.613Z" },
]

[[package]]
name = "aiosignal"
version = "1.4.0"
source = { registry = "https://pypi.org/simple" }
dependencies = [
    { name = "frozenlist" },
    { name = "typing-extensions" },
]
sdist = { url = "https://files.pythonhosted.org/packages/61/62/06741b579156360248d1ec624842ad0edf697050bbaf7c3e46394e106ad1/aiosignal-1.4.0.tar.gz", hash = "sha256:f47eecd9468083c2029cc99945502cb7708b082c232f9aca65da147157b251c7", size = 25007, upload-time = "2025-07-03T22:54:43.528Z" }
wheels = [
    { url = "https://files.pythonhosted.org/packages/fb/76/641ae371508676492379f16e2fa48f4e2c11741bd63c48be4b12a6b09cba/aiosignal-1.4.0-py3-none-any.whl", hash = "sha256:053243f8b92b990551949e63930a839ff0cf0b0ebbe0597b0f3fb19e1a0fe82e", size = 7490, upload-time = "2025-07-03T22:54:42.156Z" },
]

[[package]]
name = "airtrain"
version = "0.1.68"
source = { registry = "https://pypi.org/simple" }
dependencies = [
    { name = "anthropic" },
    { name = "boto3" },
    { name = "cerebras-cloud-sdk" },
    { name = "click" },
    { name = "colorama" },
    { name = "firebase-admin" },
    { name = "fireworks-ai" },
    { name = "google-genai" },
    { name = "google-generativeai" },
    { name = "groq" },
    { name = "loguru" },
    { name = "openai" },
    { name = "posthog" },
    { name = "prompt-toolkit" },
    { name = "pydantic" },
    { name = "python-dotenv" },
    { name = "pyyaml" },
    { name = "requests" },
    { name = "rich" },
    { name = "together" },
    { name = "typer" },
]
sdist = { url = "https://files.pythonhosted.org/packages/37/9b/799a7288e923d95d318c80118bc8d7869cc8ae398fbbce247bbd62e200f1/airtrain-0.1.68.tar.gz", hash = "sha256:d4f02c4bfc3be8de99dccb2ad60dd83d1a9f35935f528db9933c9af6bc5be436", size = 89374, upload-time = "2025-04-10T06:53:29.695Z" }
wheels = [
    { url = "https://files.pythonhosted.org/packages/69/be/bc703dd2a2abbe2f95fca3d49f69d30225ffe5cfd8f0657f4ec306c90cdc/airtrain-0.1.68-py3-none-any.whl", hash = "sha256:c14218d24cdbde1a51ad0bf6ab5746740c6924cbe0e3481dabef3fbf436d5b62", size = 146866, upload-time = "2025-04-10T06:53:28.469Z" },
]

[[package]]
name = "alembic"
version = "1.16.5"
source = { registry = "https://pypi.org/simple" }
dependencies = [
    { name = "mako" },
    { name = "sqlalchemy" },
    { name = "typing-extensions" },
]
sdist = { url = "https://files.pythonhosted.org/packages/9a/ca/4dc52902cf3491892d464f5265a81e9dff094692c8a049a3ed6a05fe7ee8/alembic-1.16.5.tar.gz", hash = "sha256:a88bb7f6e513bd4301ecf4c7f2206fe93f9913f9b48dac3b78babde2d6fe765e", size = 1969868, upload-time = "2025-08-27T18:02:05.668Z" }
wheels = [
    { url = "https://files.pythonhosted.org/packages/39/4a/4c61d4c84cfd9befb6fa08a702535b27b21fff08c946bc2f6139decbf7f7/alembic-1.16.5-py3-none-any.whl", hash = "sha256:e845dfe090c5ffa7b92593ae6687c5cb1a101e91fa53868497dbd79847f9dbe3", size = 247355, upload-time = "2025-08-27T18:02:07.37Z" },
]

[[package]]
name = "altair"
version = "5.5.0"
source = { registry = "https://pypi.org/simple" }
dependencies = [
    { name = "jinja2" },
    { name = "jsonschema" },
    { name = "narwhals" },
    { name = "packaging" },
    { name = "typing-extensions" },
]
sdist = { url = "https://files.pythonhosted.org/packages/16/b1/f2969c7bdb8ad8bbdda031687defdce2c19afba2aa2c8e1d2a17f78376d8/altair-5.5.0.tar.gz", hash = "sha256:d960ebe6178c56de3855a68c47b516be38640b73fb3b5111c2a9ca90546dd73d", size = 705305, upload-time = "2024-11-23T23:39:58.542Z" }
wheels = [
    { url = "https://files.pythonhosted.org/packages/aa/f3/0b6ced594e51cc95d8c1fc1640d3623770d01e4969d29c0bd09945fafefa/altair-5.5.0-py3-none-any.whl", hash = "sha256:91a310b926508d560fe0148d02a194f38b824122641ef528113d029fcd129f8c", size = 731200, upload-time = "2024-11-23T23:39:56.4Z" },
]

[[package]]
name = "annotated-types"
version = "0.7.0"
source = { registry = "https://pypi.org/simple" }
sdist = { url = "https://files.pythonhosted.org/packages/ee/67/531ea369ba64dcff5ec9c3402f9f51bf748cec26dde048a2f973a4eea7f5/annotated_types-0.7.0.tar.gz", hash = "sha256:aff07c09a53a08bc8cfccb9c85b05f1aa9a2a6f23728d790723543408344ce89", size = 16081, upload-time = "2024-05-20T21:33:25.928Z" }
wheels = [
    { url = "https://files.pythonhosted.org/packages/78/b6/6307fbef88d9b5ee7421e68d78a9f162e0da4900bc5f5793f6d3d0e34fb8/annotated_types-0.7.0-py3-none-any.whl", hash = "sha256:1f02e8b43a8fbbc3f3e0d4f0f4bfc8131bcb4eebe8849b8e5c773f3a1c582a53", size = 13643, upload-time = "2024-05-20T21:33:24.1Z" },
]

[[package]]
name = "anthropic"
version = "0.64.0"
source = { registry = "https://pypi.org/simple" }
dependencies = [
    { name = "anyio" },
    { name = "distro" },
    { name = "httpx" },
    { name = "jiter" },
    { name = "pydantic" },
    { name = "sniffio" },
    { name = "typing-extensions" },
]
sdist = { url = "https://files.pythonhosted.org/packages/d8/4f/f2b880cba1a76f3acc7d5eb2ae217632eac1b8cef5ed3027493545c59eba/anthropic-0.64.0.tar.gz", hash = "sha256:3d496c91a63dff64f451b3e8e4b238a9640bf87b0c11d0b74ddc372ba5a3fe58", size = 427893, upload-time = "2025-08-13T17:09:49.915Z" }
wheels = [
    { url = "https://files.pythonhosted.org/packages/a9/b2/2d268bcd5d6441df9dc0ebebc67107657edb8b0150d3fda1a5b81d1bec45/anthropic-0.64.0-py3-none-any.whl", hash = "sha256:6f5f7d913a6a95eb7f8e1bda4e75f76670e8acd8d4cd965e02e2a256b0429dd1", size = 297244, upload-time = "2025-08-13T17:09:47.908Z" },
]

[[package]]
name = "anyio"
version = "4.10.0"
source = { registry = "https://pypi.org/simple" }
dependencies = [
    { name = "idna" },
    { name = "sniffio" },
    { name = "typing-extensions" },
]
sdist = { url = "https://files.pythonhosted.org/packages/f1/b4/636b3b65173d3ce9a38ef5f0522789614e590dab6a8d505340a4efe4c567/anyio-4.10.0.tar.gz", hash = "sha256:3f3fae35c96039744587aa5b8371e7e8e603c0702999535961dd336026973ba6", size = 213252, upload-time = "2025-08-04T08:54:26.451Z" }
wheels = [
    { url = "https://files.pythonhosted.org/packages/6f/12/e5e0282d673bb9746bacfb6e2dba8719989d3660cdb2ea79aee9a9651afb/anyio-4.10.0-py3-none-any.whl", hash = "sha256:60e474ac86736bbfd6f210f7a61218939c318f43f9972497381f1c5e930ed3d1", size = 107213, upload-time = "2025-08-04T08:54:24.882Z" },
]

[[package]]
name = "anywidget"
version = "0.9.18"
source = { registry = "https://pypi.org/simple" }
dependencies = [
    { name = "ipywidgets" },
    { name = "psygnal" },
    { name = "typing-extensions" },
]
sdist = { url = "https://files.pythonhosted.org/packages/ed/69/20423d6abd2a57d767d20a9dcf3f816bd4cbbe4813ac7c7158ba16e44c3f/anywidget-0.9.18.tar.gz", hash = "sha256:262cf459b517a7d044d6fbc84b953e9c83f026790b2dd3ce90f21a7f8eded00f", size = 9808509, upload-time = "2025-03-23T20:01:22.358Z" }
wheels = [
    { url = "https://files.pythonhosted.org/packages/2b/f0/09a30ca0551af20c7cefa7464b7ccb6f5407a550b83c4dcb15c410814849/anywidget-0.9.18-py3-none-any.whl", hash = "sha256:944b82ef1dd17b8ff0fb6d1f199f613caf9111338e6e2857da478f6e73770cb8", size = 220671, upload-time = "2025-03-23T20:01:21.057Z" },
]

[[package]]
name = "appnope"
version = "0.1.4"
source = { registry = "https://pypi.org/simple" }
sdist = { url = "https://files.pythonhosted.org/packages/35/5d/752690df9ef5b76e169e68d6a129fa6d08a7100ca7f754c89495db3c6019/appnope-0.1.4.tar.gz", hash = "sha256:1de3860566df9caf38f01f86f65e0e13e379af54f9e4bee1e66b48f2efffd1ee", size = 4170, upload-time = "2024-02-06T09:43:11.258Z" }
wheels = [
    { url = "https://files.pythonhosted.org/packages/81/29/5ecc3a15d5a33e31b26c11426c45c501e439cb865d0bff96315d86443b78/appnope-0.1.4-py2.py3-none-any.whl", hash = "sha256:502575ee11cd7a28c0205f379b525beefebab9d161b7c964670864014ed7213c", size = 4321, upload-time = "2024-02-06T09:43:09.663Z" },
]

[[package]]
name = "argon2-cffi"
version = "25.1.0"
source = { registry = "https://pypi.org/simple" }
dependencies = [
    { name = "argon2-cffi-bindings" },
]
sdist = { url = "https://files.pythonhosted.org/packages/0e/89/ce5af8a7d472a67cc819d5d998aa8c82c5d860608c4db9f46f1162d7dab9/argon2_cffi-25.1.0.tar.gz", hash = "sha256:694ae5cc8a42f4c4e2bf2ca0e64e51e23a040c6a517a85074683d3959e1346c1", size = 45706, upload-time = "2025-06-03T06:55:32.073Z" }
wheels = [
    { url = "https://files.pythonhosted.org/packages/4f/d3/a8b22fa575b297cd6e3e3b0155c7e25db170edf1c74783d6a31a2490b8d9/argon2_cffi-25.1.0-py3-none-any.whl", hash = "sha256:fdc8b074db390fccb6eb4a3604ae7231f219aa669a2652e0f20e16ba513d5741", size = 14657, upload-time = "2025-06-03T06:55:30.804Z" },
]

[[package]]
name = "argon2-cffi-bindings"
version = "25.1.0"
source = { registry = "https://pypi.org/simple" }
dependencies = [
    { name = "cffi" },
]
sdist = { url = "https://files.pythonhosted.org/packages/5c/2d/db8af0df73c1cf454f71b2bbe5e356b8c1f8041c979f505b3d3186e520a9/argon2_cffi_bindings-25.1.0.tar.gz", hash = "sha256:b957f3e6ea4d55d820e40ff76f450952807013d361a65d7f28acc0acbf29229d", size = 1783441, upload-time = "2025-07-30T10:02:05.147Z" }
wheels = [
    { url = "https://files.pythonhosted.org/packages/1d/57/96b8b9f93166147826da5f90376e784a10582dd39a393c99bb62cfcf52f0/argon2_cffi_bindings-25.1.0-cp39-abi3-macosx_10_9_universal2.whl", hash = "sha256:aecba1723ae35330a008418a91ea6cfcedf6d31e5fbaa056a166462ff066d500", size = 54121, upload-time = "2025-07-30T10:01:50.815Z" },
    { url = "https://files.pythonhosted.org/packages/0a/08/a9bebdb2e0e602dde230bdde8021b29f71f7841bd54801bcfd514acb5dcf/argon2_cffi_bindings-25.1.0-cp39-abi3-macosx_10_9_x86_64.whl", hash = "sha256:2630b6240b495dfab90aebe159ff784d08ea999aa4b0d17efa734055a07d2f44", size = 29177, upload-time = "2025-07-30T10:01:51.681Z" },
    { url = "https://files.pythonhosted.org/packages/b6/02/d297943bcacf05e4f2a94ab6f462831dc20158614e5d067c35d4e63b9acb/argon2_cffi_bindings-25.1.0-cp39-abi3-macosx_11_0_arm64.whl", hash = "sha256:7aef0c91e2c0fbca6fc68e7555aa60ef7008a739cbe045541e438373bc54d2b0", size = 31090, upload-time = "2025-07-30T10:01:53.184Z" },
    { url = "https://files.pythonhosted.org/packages/c1/93/44365f3d75053e53893ec6d733e4a5e3147502663554b4d864587c7828a7/argon2_cffi_bindings-25.1.0-cp39-abi3-manylinux_2_26_aarch64.manylinux_2_28_aarch64.whl", hash = "sha256:1e021e87faa76ae0d413b619fe2b65ab9a037f24c60a1e6cc43457ae20de6dc6", size = 81246, upload-time = "2025-07-30T10:01:54.145Z" },
    { url = "https://files.pythonhosted.org/packages/09/52/94108adfdd6e2ddf58be64f959a0b9c7d4ef2fa71086c38356d22dc501ea/argon2_cffi_bindings-25.1.0-cp39-abi3-manylinux_2_26_x86_64.manylinux_2_28_x86_64.whl", hash = "sha256:d3e924cfc503018a714f94a49a149fdc0b644eaead5d1f089330399134fa028a", size = 87126, upload-time = "2025-07-30T10:01:55.074Z" },
    { url = "https://files.pythonhosted.org/packages/72/70/7a2993a12b0ffa2a9271259b79cc616e2389ed1a4d93842fac5a1f923ffd/argon2_cffi_bindings-25.1.0-cp39-abi3-musllinux_1_2_aarch64.whl", hash = "sha256:c87b72589133f0346a1cb8d5ecca4b933e3c9b64656c9d175270a000e73b288d", size = 80343, upload-time = "2025-07-30T10:01:56.007Z" },
    { url = "https://files.pythonhosted.org/packages/78/9a/4e5157d893ffc712b74dbd868c7f62365618266982b64accab26bab01edc/argon2_cffi_bindings-25.1.0-cp39-abi3-musllinux_1_2_x86_64.whl", hash = "sha256:1db89609c06afa1a214a69a462ea741cf735b29a57530478c06eb81dd403de99", size = 86777, upload-time = "2025-07-30T10:01:56.943Z" },
    { url = "https://files.pythonhosted.org/packages/74/cd/15777dfde1c29d96de7f18edf4cc94c385646852e7c7b0320aa91ccca583/argon2_cffi_bindings-25.1.0-cp39-abi3-win32.whl", hash = "sha256:473bcb5f82924b1becbb637b63303ec8d10e84c8d241119419897a26116515d2", size = 27180, upload-time = "2025-07-30T10:01:57.759Z" },
    { url = "https://files.pythonhosted.org/packages/e2/c6/a759ece8f1829d1f162261226fbfd2c6832b3ff7657384045286d2afa384/argon2_cffi_bindings-25.1.0-cp39-abi3-win_amd64.whl", hash = "sha256:a98cd7d17e9f7ce244c0803cad3c23a7d379c301ba618a5fa76a67d116618b98", size = 31715, upload-time = "2025-07-30T10:01:58.56Z" },
    { url = "https://files.pythonhosted.org/packages/42/b9/f8d6fa329ab25128b7e98fd83a3cb34d9db5b059a9847eddb840a0af45dd/argon2_cffi_bindings-25.1.0-cp39-abi3-win_arm64.whl", hash = "sha256:b0fdbcf513833809c882823f98dc2f931cf659d9a1429616ac3adebb49f5db94", size = 27149, upload-time = "2025-07-30T10:01:59.329Z" },
]

[[package]]
name = "arrow"
version = "1.3.0"
source = { registry = "https://pypi.org/simple" }
dependencies = [
    { name = "python-dateutil" },
    { name = "types-python-dateutil" },
]
sdist = { url = "https://files.pythonhosted.org/packages/2e/00/0f6e8fcdb23ea632c866620cc872729ff43ed91d284c866b515c6342b173/arrow-1.3.0.tar.gz", hash = "sha256:d4540617648cb5f895730f1ad8c82a65f2dad0166f57b75f3ca54759c4d67a85", size = 131960, upload-time = "2023-09-30T22:11:18.25Z" }
wheels = [
    { url = "https://files.pythonhosted.org/packages/f8/ed/e97229a566617f2ae958a6b13e7cc0f585470eac730a73e9e82c32a3cdd2/arrow-1.3.0-py3-none-any.whl", hash = "sha256:c728b120ebc00eb84e01882a6f5e7927a53960aa990ce7dd2b10f39005a67f80", size = 66419, upload-time = "2023-09-30T22:11:16.072Z" },
]

[[package]]
name = "asttokens"
version = "3.0.0"
source = { registry = "https://pypi.org/simple" }
sdist = { url = "https://files.pythonhosted.org/packages/4a/e7/82da0a03e7ba5141f05cce0d302e6eed121ae055e0456ca228bf693984bc/asttokens-3.0.0.tar.gz", hash = "sha256:0dcd8baa8d62b0c1d118b399b2ddba3c4aff271d0d7a9e0d4c1681c79035bbc7", size = 61978, upload-time = "2024-11-30T04:30:14.439Z" }
wheels = [
    { url = "https://files.pythonhosted.org/packages/25/8a/c46dcc25341b5bce5472c718902eb3d38600a903b14fa6aeecef3f21a46f/asttokens-3.0.0-py3-none-any.whl", hash = "sha256:e3078351a059199dd5138cb1c706e6430c05eff2ff136af5eb4790f9d28932e2", size = 26918, upload-time = "2024-11-30T04:30:10.946Z" },
]

[[package]]
name = "async-lru"
version = "2.0.5"
source = { registry = "https://pypi.org/simple" }
sdist = { url = "https://files.pythonhosted.org/packages/b2/4d/71ec4d3939dc755264f680f6c2b4906423a304c3d18e96853f0a595dfe97/async_lru-2.0.5.tar.gz", hash = "sha256:481d52ccdd27275f42c43a928b4a50c3bfb2d67af4e78b170e3e0bb39c66e5bb", size = 10380, upload-time = "2025-03-16T17:25:36.919Z" }
wheels = [
    { url = "https://files.pythonhosted.org/packages/03/49/d10027df9fce941cb8184e78a02857af36360d33e1721df81c5ed2179a1a/async_lru-2.0.5-py3-none-any.whl", hash = "sha256:ab95404d8d2605310d345932697371a5f40def0487c03d6d0ad9138de52c9943", size = 6069, upload-time = "2025-03-16T17:25:35.422Z" },
]

[[package]]
name = "attrs"
version = "25.3.0"
source = { registry = "https://pypi.org/simple" }
sdist = { url = "https://files.pythonhosted.org/packages/5a/b0/1367933a8532ee6ff8d63537de4f1177af4bff9f3e829baf7331f595bb24/attrs-25.3.0.tar.gz", hash = "sha256:75d7cefc7fb576747b2c81b4442d4d4a1ce0900973527c011d1030fd3bf4af1b", size = 812032, upload-time = "2025-03-13T11:10:22.779Z" }
wheels = [
    { url = "https://files.pythonhosted.org/packages/77/06/bb80f5f86020c4551da315d78b3ab75e8228f89f0162f2c3a819e407941a/attrs-25.3.0-py3-none-any.whl", hash = "sha256:427318ce031701fea540783410126f03899a97ffc6f61596ad581ac2e40e3bc3", size = 63815, upload-time = "2025-03-13T11:10:21.14Z" },
]

[[package]]
name = "authlib"
version = "1.6.3"
source = { registry = "https://pypi.org/simple" }
dependencies = [
    { name = "cryptography" },
]
sdist = { url = "https://files.pythonhosted.org/packages/5d/c6/d9a9db2e71957827e23a34322bde8091b51cb778dcc38885b84c772a1ba9/authlib-1.6.3.tar.gz", hash = "sha256:9f7a982cc395de719e4c2215c5707e7ea690ecf84f1ab126f28c053f4219e610", size = 160836, upload-time = "2025-08-26T12:13:25.206Z" }
wheels = [
    { url = "https://files.pythonhosted.org/packages/25/2f/efa9d26dbb612b774990741fd8f13c7cf4cfd085b870e4a5af5c82eaf5f1/authlib-1.6.3-py2.py3-none-any.whl", hash = "sha256:7ea0f082edd95a03b7b72edac65ec7f8f68d703017d7e37573aee4fc603f2a48", size = 240105, upload-time = "2025-08-26T12:13:23.889Z" },
]

[[package]]
name = "babel"
version = "2.17.0"
source = { registry = "https://pypi.org/simple" }
sdist = { url = "https://files.pythonhosted.org/packages/7d/6b/d52e42361e1aa00709585ecc30b3f9684b3ab62530771402248b1b1d6240/babel-2.17.0.tar.gz", hash = "sha256:0c54cffb19f690cdcc52a3b50bcbf71e07a808d1c80d549f2459b9d2cf0afb9d", size = 9951852, upload-time = "2025-02-01T15:17:41.026Z" }
wheels = [
    { url = "https://files.pythonhosted.org/packages/b7/b8/3fe70c75fe32afc4bb507f75563d39bc5642255d1d94f1f23604725780bf/babel-2.17.0-py3-none-any.whl", hash = "sha256:4d0b53093fdfb4b21c92b5213dba5a1b23885afa8383709427046b21c366e5f2", size = 10182537, upload-time = "2025-02-01T15:17:37.39Z" },
]

[[package]]
name = "backoff"
version = "2.2.1"
source = { registry = "https://pypi.org/simple" }
sdist = { url = "https://files.pythonhosted.org/packages/47/d7/5bbeb12c44d7c4f2fb5b56abce497eb5ed9f34d85701de869acedd602619/backoff-2.2.1.tar.gz", hash = "sha256:03f829f5bb1923180821643f8753b0502c3b682293992485b0eef2807afa5cba", size = 17001, upload-time = "2022-10-05T19:19:32.061Z" }
wheels = [
    { url = "https://files.pythonhosted.org/packages/df/73/b6e24bd22e6720ca8ee9a85a0c4a2971af8497d8f3193fa05390cbd46e09/backoff-2.2.1-py3-none-any.whl", hash = "sha256:63579f9a0628e06278f7e47b7d7d5b6ce20dc65c5e96a6f3ca99a6adca0396e8", size = 15148, upload-time = "2022-10-05T19:19:30.546Z" },
]

[[package]]
name = "basedpyright"
version = "1.31.3"
source = { registry = "https://pypi.org/simple" }
dependencies = [
    { name = "nodejs-wheel-binaries" },
]
sdist = { url = "https://files.pythonhosted.org/packages/64/3e/e5cd03d33a6ddd341427a0fe2fb27944ae11973069a8b880dad99102361b/basedpyright-1.31.3.tar.gz", hash = "sha256:c77bff2dc7df4fe09c0ee198589d8d24faaf8bfd883ee9e0af770b1a275a58f8", size = 22481852, upload-time = "2025-08-20T15:08:25.131Z" }
wheels = [
    { url = "https://files.pythonhosted.org/packages/d1/e5/edf168b8dd936bb82a97ebb76e7295c94a4f9d1c2e8e8a04696ef2b3a524/basedpyright-1.31.3-py3-none-any.whl", hash = "sha256:bdb0b5a9abe287a023d330fc71eaed181aaffd48f1dec59567f912cf716f38ff", size = 11722347, upload-time = "2025-08-20T15:08:20.528Z" },
]

[[package]]
name = "beautifulsoup4"
version = "4.13.5"
source = { registry = "https://pypi.org/simple" }
dependencies = [
    { name = "soupsieve" },
    { name = "typing-extensions" },
]
sdist = { url = "https://files.pythonhosted.org/packages/85/2e/3e5079847e653b1f6dc647aa24549d68c6addb4c595cc0d902d1b19308ad/beautifulsoup4-4.13.5.tar.gz", hash = "sha256:5e70131382930e7c3de33450a2f54a63d5e4b19386eab43a5b34d594268f3695", size = 622954, upload-time = "2025-08-24T14:06:13.168Z" }
wheels = [
    { url = "https://files.pythonhosted.org/packages/04/eb/f4151e0c7377a6e08a38108609ba5cede57986802757848688aeedd1b9e8/beautifulsoup4-4.13.5-py3-none-any.whl", hash = "sha256:642085eaa22233aceadff9c69651bc51e8bf3f874fb6d7104ece2beb24b47c4a", size = 105113, upload-time = "2025-08-24T14:06:14.884Z" },
]

[[package]]
name = "bidict"
version = "0.23.1"
source = { registry = "https://pypi.org/simple" }
sdist = { url = "https://files.pythonhosted.org/packages/9a/6e/026678aa5a830e07cd9498a05d3e7e650a4f56a42f267a53d22bcda1bdc9/bidict-0.23.1.tar.gz", hash = "sha256:03069d763bc387bbd20e7d49914e75fc4132a41937fa3405417e1a5a2d006d71", size = 29093, upload-time = "2024-02-18T19:09:05.748Z" }
wheels = [
    { url = "https://files.pythonhosted.org/packages/99/37/e8730c3587a65eb5645d4aba2d27aae48e8003614d6aaf15dda67f702f1f/bidict-0.23.1-py3-none-any.whl", hash = "sha256:5dae8d4d79b552a71cbabc7deb25dfe8ce710b17ff41711e13010ead2abfc3e5", size = 32764, upload-time = "2024-02-18T19:09:04.156Z" },
]

[[package]]
name = "bleach"
version = "6.2.0"
source = { registry = "https://pypi.org/simple" }
dependencies = [
    { name = "webencodings" },
]
sdist = { url = "https://files.pythonhosted.org/packages/76/9a/0e33f5054c54d349ea62c277191c020c2d6ef1d65ab2cb1993f91ec846d1/bleach-6.2.0.tar.gz", hash = "sha256:123e894118b8a599fd80d3ec1a6d4cc7ce4e5882b1317a7e1ba69b56e95f991f", size = 203083, upload-time = "2024-10-29T18:30:40.477Z" }
wheels = [
    { url = "https://files.pythonhosted.org/packages/fc/55/96142937f66150805c25c4d0f31ee4132fd33497753400734f9dfdcbdc66/bleach-6.2.0-py3-none-any.whl", hash = "sha256:117d9c6097a7c3d22fd578fcd8d35ff1e125df6736f554da4e432fdd63f31e5e", size = 163406, upload-time = "2024-10-29T18:30:38.186Z" },
]

[package.optional-dependencies]
css = [
    { name = "tinycss2" },
]

[[package]]
name = "boto3"
version = "1.40.19"
source = { registry = "https://pypi.org/simple" }
dependencies = [
    { name = "botocore" },
    { name = "jmespath" },
    { name = "s3transfer" },
]
sdist = { url = "https://files.pythonhosted.org/packages/d4/d6/f67e90c53f499a12353e6f19104fc55f9fc9ec514207dbe08e1e1de9a45b/boto3-1.40.19.tar.gz", hash = "sha256:772f259fdef6efa752c5744e140c0371593a20a0c728cce91d67b8b58d1090e7", size = 111524, upload-time = "2025-08-27T19:19:38.453Z" }
wheels = [
    { url = "https://files.pythonhosted.org/packages/d3/15/3886b46973d10814f0aa89e94e03182f233fd478b2be317e706d9f0e85bd/boto3-1.40.19-py3-none-any.whl", hash = "sha256:9cdf01576fae6cb12b71fd6b793f34876feafa962cdaf3a9489253580355fc60", size = 139324, upload-time = "2025-08-27T19:19:36.693Z" },
]

[[package]]
name = "botocore"
version = "1.40.19"
source = { registry = "https://pypi.org/simple" }
dependencies = [
    { name = "jmespath" },
    { name = "python-dateutil" },
    { name = "urllib3" },
]
sdist = { url = "https://files.pythonhosted.org/packages/b9/8c/8e319b9936fea23a3be19fac2921dd91cc60a99c0cf771d7d676e3329bb3/botocore-1.40.19.tar.gz", hash = "sha256:becc101b3047ec4cffa6c86bab747b8312db20529ee0132fe77007092a9c9f85", size = 14320063, upload-time = "2025-08-27T19:19:27.94Z" }
wheels = [
    { url = "https://files.pythonhosted.org/packages/20/11/a633975158d79bb361ebaa802c393f5408b4cf95226ba3abe573f29741fb/botocore-1.40.19-py3-none-any.whl", hash = "sha256:6a7c2ceaf8ed3321cf4bc15420dad4e778263d3b480c86f7fd9da982e1deaa64", size = 13985499, upload-time = "2025-08-27T19:19:22.249Z" },
]

[[package]]
name = "bravado"
version = "11.1.0"
source = { registry = "https://pypi.org/simple" }
dependencies = [
    { name = "bravado-core" },
    { name = "monotonic" },
    { name = "msgpack" },
    { name = "python-dateutil" },
    { name = "pyyaml" },
    { name = "requests" },
    { name = "simplejson" },
    { name = "six" },
    { name = "typing-extensions" },
]
sdist = { url = "https://files.pythonhosted.org/packages/5e/cc/49c20eb8b0d1dbfc85b40f1636163cf8182db814205e4d6052c6167f6b94/bravado-11.1.0.tar.gz", hash = "sha256:f88a6e8a7aa15d947fa8abc8c601cf3da6720b84755254f4a15cfda9419a1990", size = 37438, upload-time = "2025-02-13T09:07:05.822Z" }
wheels = [
    { url = "https://files.pythonhosted.org/packages/b4/65/5f66e75cc3b4e83b22187041380b29486197592c7681d4a16956e40129f3/bravado-11.1.0-py2.py3-none-any.whl", hash = "sha256:a403ef29ec2dda20a855c7c1bd591795d24e16af4fe96e2d7cb3d6edabeba94d", size = 37567, upload-time = "2025-02-13T09:07:04.171Z" },
]

[[package]]
name = "bravado-core"
version = "6.1.1"
source = { registry = "https://pypi.org/simple" }
dependencies = [
    { name = "jsonref" },
    { name = "jsonschema", extra = ["format-nongpl"] },
    { name = "msgpack" },
    { name = "python-dateutil" },
    { name = "pytz" },
    { name = "pyyaml" },
    { name = "requests" },
    { name = "simplejson" },
    { name = "six" },
    { name = "swagger-spec-validator" },
]
sdist = { url = "https://files.pythonhosted.org/packages/ca/6d/1ffa5c64533bc2fa436afdb9ef287cb0c0d443ef1e84db0601b0af7ce6f5/bravado-core-6.1.1.tar.gz", hash = "sha256:8cf1f7bbac2f7c696d37e970253938b5be4ddec92c8d5e64400b17469c3714b4", size = 63851, upload-time = "2023-12-14T22:27:42.168Z" }

[[package]]
name = "bytecode"
version = "0.16.2"
source = { registry = "https://pypi.org/simple" }
sdist = { url = "https://files.pythonhosted.org/packages/53/bb/51d95655573fefef01943b911875ddc94a2ff0a82167c4a831c11d248150/bytecode-0.16.2.tar.gz", hash = "sha256:f05020b6dc1f48cdadd946f7c3a03131ba0f312bd103767c5d75559de5c308f8", size = 103023, upload-time = "2025-04-14T13:39:25.895Z" }
wheels = [
    { url = "https://files.pythonhosted.org/packages/a7/98/2e09512abee834dc98afa3c167c04b042f2dd29846f5832da3fbe2907660/bytecode-0.16.2-py3-none-any.whl", hash = "sha256:0a7dea0387ec5cae5ec77578690c5ca7470c8a202c50ce64a426d86380cddd7f", size = 42029, upload-time = "2025-04-14T13:39:24.497Z" },
]

[[package]]
name = "cachecontrol"
version = "0.14.3"
source = { registry = "https://pypi.org/simple" }
dependencies = [
    { name = "msgpack" },
    { name = "requests" },
]
sdist = { url = "https://files.pythonhosted.org/packages/58/3a/0cbeb04ea57d2493f3ec5a069a117ab467f85e4a10017c6d854ddcbff104/cachecontrol-0.14.3.tar.gz", hash = "sha256:73e7efec4b06b20d9267b441c1f733664f989fb8688391b670ca812d70795d11", size = 28985, upload-time = "2025-04-30T16:45:06.135Z" }
wheels = [
    { url = "https://files.pythonhosted.org/packages/81/4c/800b0607b00b3fd20f1087f80ab53d6b4d005515b0f773e4831e37cfa83f/cachecontrol-0.14.3-py3-none-any.whl", hash = "sha256:b35e44a3113f17d2a31c1e6b27b9de6d4405f84ae51baa8c1d3cc5b633010cae", size = 21802, upload-time = "2025-04-30T16:45:03.863Z" },
]

[[package]]
name = "cachetools"
version = "5.5.2"
source = { registry = "https://pypi.org/simple" }
sdist = { url = "https://files.pythonhosted.org/packages/6c/81/3747dad6b14fa2cf53fcf10548cf5aea6913e96fab41a3c198676f8948a5/cachetools-5.5.2.tar.gz", hash = "sha256:1a661caa9175d26759571b2e19580f9d6393969e5dfca11fdb1f947a23e640d4", size = 28380, upload-time = "2025-02-20T21:01:19.524Z" }
wheels = [
    { url = "https://files.pythonhosted.org/packages/72/76/20fa66124dbe6be5cafeb312ece67de6b61dd91a0247d1ea13db4ebb33c2/cachetools-5.5.2-py3-none-any.whl", hash = "sha256:d26a22bcc62eb95c3beabd9f1ee5e820d3d2704fe2967cbe350e20c8ffcd3f0a", size = 10080, upload-time = "2025-02-20T21:01:16.647Z" },
]

[[package]]
name = "casbin"
version = "1.43.0"
source = { registry = "https://pypi.org/simple" }
dependencies = [
    { name = "simpleeval" },
]
sdist = { url = "https://files.pythonhosted.org/packages/ad/df/ff2aa55cf0d7c14622ce4f9252cdc34c828c81d4213965d73207ac5434ae/casbin-1.43.0.tar.gz", hash = "sha256:d2e90ce8e72f912877851e94d37999f32c558c6ba7aba0437d483275262e86e0", size = 425727, upload-time = "2025-05-10T06:57:18.902Z" }
wheels = [
    { url = "https://files.pythonhosted.org/packages/08/07/facef6abd81378e6153b757dc1848621675d971fbc88ebb5d182ebc1c37f/casbin-1.43.0-py3-none-any.whl", hash = "sha256:63a3d1228870250e859ccd94133fe478821093f71dd37f05e0baa0c6fea26623", size = 475059, upload-time = "2025-05-10T06:57:16.89Z" },
]

[[package]]
name = "cerebras-cloud-sdk"
version = "1.46.0"
source = { registry = "https://pypi.org/simple" }
dependencies = [
    { name = "anyio" },
    { name = "distro" },
    { name = "httpx" },
    { name = "pydantic" },
    { name = "sniffio" },
    { name = "typing-extensions" },
]
sdist = { url = "https://files.pythonhosted.org/packages/4a/fb/713b81beaebe90ee8f401c559e908bd52391b1faa7fe031ab945f537e384/cerebras_cloud_sdk-1.46.0.tar.gz", hash = "sha256:5b74ac2a3e59fd3d0713f6364753234a69f8d31b7d5a17d8bbe0b38a55c5c966", size = 120269, upload-time = "2025-08-05T22:49:50.726Z" }
wheels = [
    { url = "https://files.pythonhosted.org/packages/34/50/2b52948bfa2fa7029d60fcee346569cf72649994cf75af2e46e3ac4435f0/cerebras_cloud_sdk-1.46.0-py3-none-any.whl", hash = "sha256:8d24e8b420eccf0233fd5e1ea383acc17cb9b83d25ae8319eab91f0dec7e0b15", size = 91250, upload-time = "2025-08-05T22:49:49.792Z" },
]

[[package]]
name = "certifi"
version = "2025.8.3"
source = { registry = "https://pypi.org/simple" }
sdist = { url = "https://files.pythonhosted.org/packages/dc/67/960ebe6bf230a96cda2e0abcf73af550ec4f090005363542f0765df162e0/certifi-2025.8.3.tar.gz", hash = "sha256:e564105f78ded564e3ae7c923924435e1daa7463faeab5bb932bc53ffae63407", size = 162386, upload-time = "2025-08-03T03:07:47.08Z" }
wheels = [
    { url = "https://files.pythonhosted.org/packages/e5/48/1549795ba7742c948d2ad169c1c8cdbae65bc450d6cd753d124b17c8cd32/certifi-2025.8.3-py3-none-any.whl", hash = "sha256:f6c12493cfb1b06ba2ff328595af9350c65d6644968e5d3a2ffd78699af217a5", size = 161216, upload-time = "2025-08-03T03:07:45.777Z" },
]

[[package]]
name = "cffi"
version = "1.17.1"
source = { registry = "https://pypi.org/simple" }
dependencies = [
    { name = "pycparser" },
]
sdist = { url = "https://files.pythonhosted.org/packages/fc/97/c783634659c2920c3fc70419e3af40972dbaf758daa229a7d6ea6135c90d/cffi-1.17.1.tar.gz", hash = "sha256:1c39c6016c32bc48dd54561950ebd6836e1670f2ae46128f67cf49e789c52824", size = 516621, upload-time = "2024-09-04T20:45:21.852Z" }
wheels = [
    { url = "https://files.pythonhosted.org/packages/6b/f4/927e3a8899e52a27fa57a48607ff7dc91a9ebe97399b357b85a0c7892e00/cffi-1.17.1-cp311-cp311-macosx_10_9_x86_64.whl", hash = "sha256:a45e3c6913c5b87b3ff120dcdc03f6131fa0065027d0ed7ee6190736a74cd401", size = 182264, upload-time = "2024-09-04T20:43:51.124Z" },
    { url = "https://files.pythonhosted.org/packages/6c/f5/6c3a8efe5f503175aaddcbea6ad0d2c96dad6f5abb205750d1b3df44ef29/cffi-1.17.1-cp311-cp311-macosx_11_0_arm64.whl", hash = "sha256:30c5e0cb5ae493c04c8b42916e52ca38079f1b235c2f8ae5f4527b963c401caf", size = 178651, upload-time = "2024-09-04T20:43:52.872Z" },
    { url = "https://files.pythonhosted.org/packages/94/dd/a3f0118e688d1b1a57553da23b16bdade96d2f9bcda4d32e7d2838047ff7/cffi-1.17.1-cp311-cp311-manylinux_2_12_i686.manylinux2010_i686.manylinux_2_17_i686.manylinux2014_i686.whl", hash = "sha256:f75c7ab1f9e4aca5414ed4d8e5c0e303a34f4421f8a0d47a4d019ceff0ab6af4", size = 445259, upload-time = "2024-09-04T20:43:56.123Z" },
    { url = "https://files.pythonhosted.org/packages/2e/ea/70ce63780f096e16ce8588efe039d3c4f91deb1dc01e9c73a287939c79a6/cffi-1.17.1-cp311-cp311-manylinux_2_17_aarch64.manylinux2014_aarch64.whl", hash = "sha256:a1ed2dd2972641495a3ec98445e09766f077aee98a1c896dcb4ad0d303628e41", size = 469200, upload-time = "2024-09-04T20:43:57.891Z" },
    { url = "https://files.pythonhosted.org/packages/1c/a0/a4fa9f4f781bda074c3ddd57a572b060fa0df7655d2a4247bbe277200146/cffi-1.17.1-cp311-cp311-manylinux_2_17_ppc64le.manylinux2014_ppc64le.whl", hash = "sha256:46bf43160c1a35f7ec506d254e5c890f3c03648a4dbac12d624e4490a7046cd1", size = 477235, upload-time = "2024-09-04T20:44:00.18Z" },
    { url = "https://files.pythonhosted.org/packages/62/12/ce8710b5b8affbcdd5c6e367217c242524ad17a02fe5beec3ee339f69f85/cffi-1.17.1-cp311-cp311-manylinux_2_17_s390x.manylinux2014_s390x.whl", hash = "sha256:a24ed04c8ffd54b0729c07cee15a81d964e6fee0e3d4d342a27b020d22959dc6", size = 459721, upload-time = "2024-09-04T20:44:01.585Z" },
    { url = "https://files.pythonhosted.org/packages/ff/6b/d45873c5e0242196f042d555526f92aa9e0c32355a1be1ff8c27f077fd37/cffi-1.17.1-cp311-cp311-manylinux_2_17_x86_64.manylinux2014_x86_64.whl", hash = "sha256:610faea79c43e44c71e1ec53a554553fa22321b65fae24889706c0a84d4ad86d", size = 467242, upload-time = "2024-09-04T20:44:03.467Z" },
    { url = "https://files.pythonhosted.org/packages/1a/52/d9a0e523a572fbccf2955f5abe883cfa8bcc570d7faeee06336fbd50c9fc/cffi-1.17.1-cp311-cp311-musllinux_1_1_aarch64.whl", hash = "sha256:a9b15d491f3ad5d692e11f6b71f7857e7835eb677955c00cc0aefcd0669adaf6", size = 477999, upload-time = "2024-09-04T20:44:05.023Z" },
    { url = "https://files.pythonhosted.org/packages/44/74/f2a2460684a1a2d00ca799ad880d54652841a780c4c97b87754f660c7603/cffi-1.17.1-cp311-cp311-musllinux_1_1_i686.whl", hash = "sha256:de2ea4b5833625383e464549fec1bc395c1bdeeb5f25c4a3a82b5a8c756ec22f", size = 454242, upload-time = "2024-09-04T20:44:06.444Z" },
    { url = "https://files.pythonhosted.org/packages/f8/4a/34599cac7dfcd888ff54e801afe06a19c17787dfd94495ab0c8d35fe99fb/cffi-1.17.1-cp311-cp311-musllinux_1_1_x86_64.whl", hash = "sha256:fc48c783f9c87e60831201f2cce7f3b2e4846bf4d8728eabe54d60700b318a0b", size = 478604, upload-time = "2024-09-04T20:44:08.206Z" },
    { url = "https://files.pythonhosted.org/packages/34/33/e1b8a1ba29025adbdcda5fb3a36f94c03d771c1b7b12f726ff7fef2ebe36/cffi-1.17.1-cp311-cp311-win32.whl", hash = "sha256:85a950a4ac9c359340d5963966e3e0a94a676bd6245a4b55bc43949eee26a655", size = 171727, upload-time = "2024-09-04T20:44:09.481Z" },
    { url = "https://files.pythonhosted.org/packages/3d/97/50228be003bb2802627d28ec0627837ac0bf35c90cf769812056f235b2d1/cffi-1.17.1-cp311-cp311-win_amd64.whl", hash = "sha256:caaf0640ef5f5517f49bc275eca1406b0ffa6aa184892812030f04c2abf589a0", size = 181400, upload-time = "2024-09-04T20:44:10.873Z" },
]

[[package]]
name = "charset-normalizer"
version = "3.4.3"
source = { registry = "https://pypi.org/simple" }
sdist = { url = "https://files.pythonhosted.org/packages/83/2d/5fd176ceb9b2fc619e63405525573493ca23441330fcdaee6bef9460e924/charset_normalizer-3.4.3.tar.gz", hash = "sha256:6fce4b8500244f6fcb71465d4a4930d132ba9ab8e71a7859e6a5d59851068d14", size = 122371, upload-time = "2025-08-09T07:57:28.46Z" }
wheels = [
    { url = "https://files.pythonhosted.org/packages/7f/b5/991245018615474a60965a7c9cd2b4efbaabd16d582a5547c47ee1c7730b/charset_normalizer-3.4.3-cp311-cp311-macosx_10_9_universal2.whl", hash = "sha256:b256ee2e749283ef3ddcff51a675ff43798d92d746d1a6e4631bf8c707d22d0b", size = 204483, upload-time = "2025-08-09T07:55:53.12Z" },
    { url = "https://files.pythonhosted.org/packages/c7/2a/ae245c41c06299ec18262825c1569c5d3298fc920e4ddf56ab011b417efd/charset_normalizer-3.4.3-cp311-cp311-manylinux2014_aarch64.manylinux_2_17_aarch64.manylinux_2_28_aarch64.whl", hash = "sha256:13faeacfe61784e2559e690fc53fa4c5ae97c6fcedb8eb6fb8d0a15b475d2c64", size = 145520, upload-time = "2025-08-09T07:55:54.712Z" },
    { url = "https://files.pythonhosted.org/packages/3a/a4/b3b6c76e7a635748c4421d2b92c7b8f90a432f98bda5082049af37ffc8e3/charset_normalizer-3.4.3-cp311-cp311-manylinux2014_ppc64le.manylinux_2_17_ppc64le.manylinux_2_28_ppc64le.whl", hash = "sha256:00237675befef519d9af72169d8604a067d92755e84fe76492fef5441db05b91", size = 158876, upload-time = "2025-08-09T07:55:56.024Z" },
    { url = "https://files.pythonhosted.org/packages/e2/e6/63bb0e10f90a8243c5def74b5b105b3bbbfb3e7bb753915fe333fb0c11ea/charset_normalizer-3.4.3-cp311-cp311-manylinux2014_s390x.manylinux_2_17_s390x.manylinux_2_28_s390x.whl", hash = "sha256:585f3b2a80fbd26b048a0be90c5aae8f06605d3c92615911c3a2b03a8a3b796f", size = 156083, upload-time = "2025-08-09T07:55:57.582Z" },
    { url = "https://files.pythonhosted.org/packages/87/df/b7737ff046c974b183ea9aa111b74185ac8c3a326c6262d413bd5a1b8c69/charset_normalizer-3.4.3-cp311-cp311-manylinux2014_x86_64.manylinux_2_17_x86_64.manylinux_2_28_x86_64.whl", hash = "sha256:0e78314bdc32fa80696f72fa16dc61168fda4d6a0c014e0380f9d02f0e5d8a07", size = 150295, upload-time = "2025-08-09T07:55:59.147Z" },
    { url = "https://files.pythonhosted.org/packages/61/f1/190d9977e0084d3f1dc169acd060d479bbbc71b90bf3e7bf7b9927dec3eb/charset_normalizer-3.4.3-cp311-cp311-musllinux_1_2_aarch64.whl", hash = "sha256:96b2b3d1a83ad55310de8c7b4a2d04d9277d5591f40761274856635acc5fcb30", size = 148379, upload-time = "2025-08-09T07:56:00.364Z" },
    { url = "https://files.pythonhosted.org/packages/4c/92/27dbe365d34c68cfe0ca76f1edd70e8705d82b378cb54ebbaeabc2e3029d/charset_normalizer-3.4.3-cp311-cp311-musllinux_1_2_ppc64le.whl", hash = "sha256:939578d9d8fd4299220161fdd76e86c6a251987476f5243e8864a7844476ba14", size = 160018, upload-time = "2025-08-09T07:56:01.678Z" },
    { url = "https://files.pythonhosted.org/packages/99/04/baae2a1ea1893a01635d475b9261c889a18fd48393634b6270827869fa34/charset_normalizer-3.4.3-cp311-cp311-musllinux_1_2_s390x.whl", hash = "sha256:fd10de089bcdcd1be95a2f73dbe6254798ec1bda9f450d5828c96f93e2536b9c", size = 157430, upload-time = "2025-08-09T07:56:02.87Z" },
    { url = "https://files.pythonhosted.org/packages/2f/36/77da9c6a328c54d17b960c89eccacfab8271fdaaa228305330915b88afa9/charset_normalizer-3.4.3-cp311-cp311-musllinux_1_2_x86_64.whl", hash = "sha256:1e8ac75d72fa3775e0b7cb7e4629cec13b7514d928d15ef8ea06bca03ef01cae", size = 151600, upload-time = "2025-08-09T07:56:04.089Z" },
    { url = "https://files.pythonhosted.org/packages/64/d4/9eb4ff2c167edbbf08cdd28e19078bf195762e9bd63371689cab5ecd3d0d/charset_normalizer-3.4.3-cp311-cp311-win32.whl", hash = "sha256:6cf8fd4c04756b6b60146d98cd8a77d0cdae0e1ca20329da2ac85eed779b6849", size = 99616, upload-time = "2025-08-09T07:56:05.658Z" },
    { url = "https://files.pythonhosted.org/packages/f4/9c/996a4a028222e7761a96634d1820de8a744ff4327a00ada9c8942033089b/charset_normalizer-3.4.3-cp311-cp311-win_amd64.whl", hash = "sha256:31a9a6f775f9bcd865d88ee350f0ffb0e25936a7f930ca98995c05abf1faf21c", size = 107108, upload-time = "2025-08-09T07:56:07.176Z" },
    { url = "https://files.pythonhosted.org/packages/8a/1f/f041989e93b001bc4e44bb1669ccdcf54d3f00e628229a85b08d330615c5/charset_normalizer-3.4.3-py3-none-any.whl", hash = "sha256:ce571ab16d890d23b5c278547ba694193a45011ff86a9162a71307ed9f86759a", size = 53175, upload-time = "2025-08-09T07:57:26.864Z" },
]

[[package]]
name = "click"
version = "8.1.8"
source = { registry = "https://pypi.org/simple" }
dependencies = [
    { name = "colorama", marker = "sys_platform == 'win32'" },
]
sdist = { url = "https://files.pythonhosted.org/packages/b9/2e/0090cbf739cee7d23781ad4b89a9894a41538e4fcf4c31dcdd705b78eb8b/click-8.1.8.tar.gz", hash = "sha256:ed53c9d8990d83c2a27deae68e4ee337473f6330c040a31d4225c9574d16096a", size = 226593, upload-time = "2024-12-21T18:38:44.339Z" }
wheels = [
    { url = "https://files.pythonhosted.org/packages/7e/d4/7ebdbd03970677812aac39c869717059dbb71a4cfc033ca6e5221787892c/click-8.1.8-py3-none-any.whl", hash = "sha256:63c132bbbed01578a06712a2d1f497bb62d9c1c0d329b7903a866228027263b2", size = 98188, upload-time = "2024-12-21T18:38:41.666Z" },
]

[[package]]
name = "cloudpickle"
version = "3.1.1"
source = { registry = "https://pypi.org/simple" }
sdist = { url = "https://files.pythonhosted.org/packages/52/39/069100b84d7418bc358d81669d5748efb14b9cceacd2f9c75f550424132f/cloudpickle-3.1.1.tar.gz", hash = "sha256:b216fa8ae4019d5482a8ac3c95d8f6346115d8835911fd4aefd1a445e4242c64", size = 22113, upload-time = "2025-01-14T17:02:05.085Z" }
wheels = [
    { url = "https://files.pythonhosted.org/packages/7e/e8/64c37fadfc2816a7701fa8a6ed8d87327c7d54eacfbfb6edab14a2f2be75/cloudpickle-3.1.1-py3-none-any.whl", hash = "sha256:c8c5a44295039331ee9dad40ba100a9c7297b6f988e50e87ccdf3765a668350e", size = 20992, upload-time = "2025-01-14T17:02:02.417Z" },
]

[[package]]
name = "codebot"
version = "0.1.0"
source = { editable = "codebot" }
dependencies = [
    { name = "click" },
    { name = "gitta" },
    { name = "tiktoken" },
]

[package.metadata]
requires-dist = [
    { name = "click", specifier = ">=8.0" },
    { name = "gitta", editable = "gitta" },
    { name = "tiktoken", specifier = ">=0.9.0" },
]

[[package]]
name = "colorama"
version = "0.4.6"
source = { registry = "https://pypi.org/simple" }
sdist = { url = "https://files.pythonhosted.org/packages/d8/53/6f443c9a4a8358a93a6792e2acffb9d9d5cb0a5cfd8802644b7b1c9a02e4/colorama-0.4.6.tar.gz", hash = "sha256:08695f5cb7ed6e0531a20572697297273c47b8cae5a63ffc6d6ed5c201be6e44", size = 27697, upload-time = "2022-10-25T02:36:22.414Z" }
wheels = [
    { url = "https://files.pythonhosted.org/packages/d1/d6/3965ed04c63042e047cb6a3e6ed1a63a35087b6a609aa3a15ed8ac56c221/colorama-0.4.6-py2.py3-none-any.whl", hash = "sha256:4f1d9991f5acc0ca119f9d443620b77f9d6b33703e51011c16baf57afb285fc6", size = 25335, upload-time = "2022-10-25T02:36:20.889Z" },
]

[[package]]
name = "comm"
version = "0.2.3"
source = { registry = "https://pypi.org/simple" }
sdist = { url = "https://files.pythonhosted.org/packages/4c/13/7d740c5849255756bc17888787313b61fd38a0a8304fc4f073dfc46122aa/comm-0.2.3.tar.gz", hash = "sha256:2dc8048c10962d55d7ad693be1e7045d891b7ce8d999c97963a5e3e99c055971", size = 6319, upload-time = "2025-07-25T14:02:04.452Z" }
wheels = [
    { url = "https://files.pythonhosted.org/packages/60/97/891a0971e1e4a8c5d2b20bbe0e524dc04548d2307fee33cdeba148fd4fc7/comm-0.2.3-py3-none-any.whl", hash = "sha256:c615d91d75f7f04f095b30d1c1711babd43bdc6419c1be9886a85f2f4e489417", size = 7294, upload-time = "2025-07-25T14:02:02.896Z" },
]

[[package]]
name = "contourpy"
version = "1.3.3"
source = { registry = "https://pypi.org/simple" }
dependencies = [
    { name = "numpy" },
]
sdist = { url = "https://files.pythonhosted.org/packages/58/01/1253e6698a07380cd31a736d248a3f2a50a7c88779a1813da27503cadc2a/contourpy-1.3.3.tar.gz", hash = "sha256:083e12155b210502d0bca491432bb04d56dc3432f95a979b429f2848c3dbe880", size = 13466174, upload-time = "2025-07-26T12:03:12.549Z" }
wheels = [
    { url = "https://files.pythonhosted.org/packages/91/2e/c4390a31919d8a78b90e8ecf87cd4b4c4f05a5b48d05ec17db8e5404c6f4/contourpy-1.3.3-cp311-cp311-macosx_10_9_x86_64.whl", hash = "sha256:709a48ef9a690e1343202916450bc48b9e51c049b089c7f79a267b46cffcdaa1", size = 288773, upload-time = "2025-07-26T12:01:02.277Z" },
    { url = "https://files.pythonhosted.org/packages/0d/44/c4b0b6095fef4dc9c420e041799591e3b63e9619e3044f7f4f6c21c0ab24/contourpy-1.3.3-cp311-cp311-macosx_11_0_arm64.whl", hash = "sha256:23416f38bfd74d5d28ab8429cc4d63fa67d5068bd711a85edb1c3fb0c3e2f381", size = 270149, upload-time = "2025-07-26T12:01:04.072Z" },
    { url = "https://files.pythonhosted.org/packages/30/2e/dd4ced42fefac8470661d7cb7e264808425e6c5d56d175291e93890cce09/contourpy-1.3.3-cp311-cp311-manylinux_2_26_aarch64.manylinux_2_28_aarch64.whl", hash = "sha256:929ddf8c4c7f348e4c0a5a3a714b5c8542ffaa8c22954862a46ca1813b667ee7", size = 329222, upload-time = "2025-07-26T12:01:05.688Z" },
    { url = "https://files.pythonhosted.org/packages/f2/74/cc6ec2548e3d276c71389ea4802a774b7aa3558223b7bade3f25787fafc2/contourpy-1.3.3-cp311-cp311-manylinux_2_26_ppc64le.manylinux_2_28_ppc64le.whl", hash = "sha256:9e999574eddae35f1312c2b4b717b7885d4edd6cb46700e04f7f02db454e67c1", size = 377234, upload-time = "2025-07-26T12:01:07.054Z" },
    { url = "https://files.pythonhosted.org/packages/03/b3/64ef723029f917410f75c09da54254c5f9ea90ef89b143ccadb09df14c15/contourpy-1.3.3-cp311-cp311-manylinux_2_26_s390x.manylinux_2_28_s390x.whl", hash = "sha256:0bf67e0e3f482cb69779dd3061b534eb35ac9b17f163d851e2a547d56dba0a3a", size = 380555, upload-time = "2025-07-26T12:01:08.801Z" },
    { url = "https://files.pythonhosted.org/packages/5f/4b/6157f24ca425b89fe2eb7e7be642375711ab671135be21e6faa100f7448c/contourpy-1.3.3-cp311-cp311-manylinux_2_27_x86_64.manylinux_2_28_x86_64.whl", hash = "sha256:51e79c1f7470158e838808d4a996fa9bac72c498e93d8ebe5119bc1e6becb0db", size = 355238, upload-time = "2025-07-26T12:01:10.319Z" },
    { url = "https://files.pythonhosted.org/packages/98/56/f914f0dd678480708a04cfd2206e7c382533249bc5001eb9f58aa693e200/contourpy-1.3.3-cp311-cp311-musllinux_1_2_aarch64.whl", hash = "sha256:598c3aaece21c503615fd59c92a3598b428b2f01bfb4b8ca9c4edeecc2438620", size = 1326218, upload-time = "2025-07-26T12:01:12.659Z" },
    { url = "https://files.pythonhosted.org/packages/fb/d7/4a972334a0c971acd5172389671113ae82aa7527073980c38d5868ff1161/contourpy-1.3.3-cp311-cp311-musllinux_1_2_x86_64.whl", hash = "sha256:322ab1c99b008dad206d406bb61d014cf0174df491ae9d9d0fac6a6fda4f977f", size = 1392867, upload-time = "2025-07-26T12:01:15.533Z" },
    { url = "https://files.pythonhosted.org/packages/75/3e/f2cc6cd56dc8cff46b1a56232eabc6feea52720083ea71ab15523daab796/contourpy-1.3.3-cp311-cp311-win32.whl", hash = "sha256:fd907ae12cd483cd83e414b12941c632a969171bf90fc937d0c9f268a31cafff", size = 183677, upload-time = "2025-07-26T12:01:17.088Z" },
    { url = "https://files.pythonhosted.org/packages/98/4b/9bd370b004b5c9d8045c6c33cf65bae018b27aca550a3f657cdc99acdbd8/contourpy-1.3.3-cp311-cp311-win_amd64.whl", hash = "sha256:3519428f6be58431c56581f1694ba8e50626f2dd550af225f82fb5f5814d2a42", size = 225234, upload-time = "2025-07-26T12:01:18.256Z" },
    { url = "https://files.pythonhosted.org/packages/d9/b6/71771e02c2e004450c12b1120a5f488cad2e4d5b590b1af8bad060360fe4/contourpy-1.3.3-cp311-cp311-win_arm64.whl", hash = "sha256:15ff10bfada4bf92ec8b31c62bf7c1834c244019b4a33095a68000d7075df470", size = 193123, upload-time = "2025-07-26T12:01:19.848Z" },
    { url = "https://files.pythonhosted.org/packages/a5/29/8dcfe16f0107943fa92388c23f6e05cff0ba58058c4c95b00280d4c75a14/contourpy-1.3.3-pp311-pypy311_pp73-macosx_10_15_x86_64.whl", hash = "sha256:cd5dfcaeb10f7b7f9dc8941717c6c2ade08f587be2226222c12b25f0483ed497", size = 278809, upload-time = "2025-07-26T12:02:52.74Z" },
    { url = "https://files.pythonhosted.org/packages/85/a9/8b37ef4f7dafeb335daee3c8254645ef5725be4d9c6aa70b50ec46ef2f7e/contourpy-1.3.3-pp311-pypy311_pp73-macosx_11_0_arm64.whl", hash = "sha256:0c1fc238306b35f246d61a1d416a627348b5cf0648648a031e14bb8705fcdfe8", size = 261593, upload-time = "2025-07-26T12:02:54.037Z" },
    { url = "https://files.pythonhosted.org/packages/0a/59/ebfb8c677c75605cc27f7122c90313fd2f375ff3c8d19a1694bda74aaa63/contourpy-1.3.3-pp311-pypy311_pp73-manylinux_2_26_aarch64.manylinux_2_28_aarch64.whl", hash = "sha256:70f9aad7de812d6541d29d2bbf8feb22ff7e1c299523db288004e3157ff4674e", size = 302202, upload-time = "2025-07-26T12:02:55.947Z" },
    { url = "https://files.pythonhosted.org/packages/3c/37/21972a15834d90bfbfb009b9d004779bd5a07a0ec0234e5ba8f64d5736f4/contourpy-1.3.3-pp311-pypy311_pp73-manylinux_2_27_x86_64.manylinux_2_28_x86_64.whl", hash = "sha256:5ed3657edf08512fc3fe81b510e35c2012fbd3081d2e26160f27ca28affec989", size = 329207, upload-time = "2025-07-26T12:02:57.468Z" },
    { url = "https://files.pythonhosted.org/packages/0c/58/bd257695f39d05594ca4ad60df5bcb7e32247f9951fd09a9b8edb82d1daa/contourpy-1.3.3-pp311-pypy311_pp73-win_amd64.whl", hash = "sha256:3d1a3799d62d45c18bafd41c5fa05120b96a28079f2393af559b843d1a966a77", size = 225315, upload-time = "2025-07-26T12:02:58.801Z" },
]

[[package]]
name = "coverage"
version = "7.10.5"
source = { registry = "https://pypi.org/simple" }
sdist = { url = "https://files.pythonhosted.org/packages/61/83/153f54356c7c200013a752ce1ed5448573dca546ce125801afca9e1ac1a4/coverage-7.10.5.tar.gz", hash = "sha256:f2e57716a78bc3ae80b2207be0709a3b2b63b9f2dcf9740ee6ac03588a2015b6", size = 821662, upload-time = "2025-08-23T14:42:44.78Z" }
wheels = [
    { url = "https://files.pythonhosted.org/packages/cb/f2/336d34d2fc1291ca7c18eeb46f64985e6cef5a1a7ef6d9c23720c6527289/coverage-7.10.5-cp311-cp311-macosx_10_9_x86_64.whl", hash = "sha256:c177e6ffe2ebc7c410785307758ee21258aa8e8092b44d09a2da767834f075f2", size = 216890, upload-time = "2025-08-23T14:40:43.627Z" },
    { url = "https://files.pythonhosted.org/packages/39/ea/92448b07cc1cf2b429d0ce635f59cf0c626a5d8de21358f11e92174ff2a6/coverage-7.10.5-cp311-cp311-macosx_11_0_arm64.whl", hash = "sha256:14d6071c51ad0f703d6440827eaa46386169b5fdced42631d5a5ac419616046f", size = 217287, upload-time = "2025-08-23T14:40:45.214Z" },
    { url = "https://files.pythonhosted.org/packages/96/ba/ad5b36537c5179c808d0ecdf6e4aa7630b311b3c12747ad624dcd43a9b6b/coverage-7.10.5-cp311-cp311-manylinux1_i686.manylinux_2_28_i686.manylinux_2_5_i686.whl", hash = "sha256:61f78c7c3bc272a410c5ae3fde7792b4ffb4acc03d35a7df73ca8978826bb7ab", size = 247683, upload-time = "2025-08-23T14:40:46.791Z" },
    { url = "https://files.pythonhosted.org/packages/28/e5/fe3bbc8d097029d284b5fb305b38bb3404895da48495f05bff025df62770/coverage-7.10.5-cp311-cp311-manylinux1_x86_64.manylinux_2_28_x86_64.manylinux_2_5_x86_64.whl", hash = "sha256:f39071caa126f69d63f99b324fb08c7b1da2ec28cbb1fe7b5b1799926492f65c", size = 249614, upload-time = "2025-08-23T14:40:48.082Z" },
    { url = "https://files.pythonhosted.org/packages/69/9c/a1c89a8c8712799efccb32cd0a1ee88e452f0c13a006b65bb2271f1ac767/coverage-7.10.5-cp311-cp311-manylinux2014_aarch64.manylinux_2_17_aarch64.manylinux_2_28_aarch64.whl", hash = "sha256:343a023193f04d46edc46b2616cdbee68c94dd10208ecd3adc56fcc54ef2baa1", size = 251719, upload-time = "2025-08-23T14:40:49.349Z" },
    { url = "https://files.pythonhosted.org/packages/e9/be/5576b5625865aa95b5633315f8f4142b003a70c3d96e76f04487c3b5cc95/coverage-7.10.5-cp311-cp311-musllinux_1_2_aarch64.whl", hash = "sha256:585ffe93ae5894d1ebdee69fc0b0d4b7c75d8007983692fb300ac98eed146f78", size = 249411, upload-time = "2025-08-23T14:40:50.624Z" },
    { url = "https://files.pythonhosted.org/packages/94/0a/e39a113d4209da0dbbc9385608cdb1b0726a4d25f78672dc51c97cfea80f/coverage-7.10.5-cp311-cp311-musllinux_1_2_i686.whl", hash = "sha256:b0ef4e66f006ed181df29b59921bd8fc7ed7cd6a9289295cd8b2824b49b570df", size = 247466, upload-time = "2025-08-23T14:40:52.362Z" },
    { url = "https://files.pythonhosted.org/packages/40/cb/aebb2d8c9e3533ee340bea19b71c5b76605a0268aa49808e26fe96ec0a07/coverage-7.10.5-cp311-cp311-musllinux_1_2_x86_64.whl", hash = "sha256:eb7b0bbf7cc1d0453b843eca7b5fa017874735bef9bfdfa4121373d2cc885ed6", size = 248104, upload-time = "2025-08-23T14:40:54.064Z" },
    { url = "https://files.pythonhosted.org/packages/08/e6/26570d6ccce8ff5de912cbfd268e7f475f00597cb58da9991fa919c5e539/coverage-7.10.5-cp311-cp311-win32.whl", hash = "sha256:1d043a8a06987cc0c98516e57c4d3fc2c1591364831e9deb59c9e1b4937e8caf", size = 219327, upload-time = "2025-08-23T14:40:55.424Z" },
    { url = "https://files.pythonhosted.org/packages/79/79/5f48525e366e518b36e66167e3b6e5db6fd54f63982500c6a5abb9d3dfbd/coverage-7.10.5-cp311-cp311-win_amd64.whl", hash = "sha256:fefafcca09c3ac56372ef64a40f5fe17c5592fab906e0fdffd09543f3012ba50", size = 220213, upload-time = "2025-08-23T14:40:56.724Z" },
    { url = "https://files.pythonhosted.org/packages/40/3c/9058128b7b0bf333130c320b1eb1ae485623014a21ee196d68f7737f8610/coverage-7.10.5-cp311-cp311-win_arm64.whl", hash = "sha256:7e78b767da8b5fc5b2faa69bb001edafcd6f3995b42a331c53ef9572c55ceb82", size = 218893, upload-time = "2025-08-23T14:40:58.011Z" },
    { url = "https://files.pythonhosted.org/packages/08/b6/fff6609354deba9aeec466e4bcaeb9d1ed3e5d60b14b57df2a36fb2273f2/coverage-7.10.5-py3-none-any.whl", hash = "sha256:0be24d35e4db1d23d0db5c0f6a74a962e2ec83c426b5cac09f4234aadef38e4a", size = 208736, upload-time = "2025-08-23T14:42:43.145Z" },
]

[[package]]
name = "cpplint"
version = "2.0.2"
source = { registry = "https://pypi.org/simple" }
sdist = { url = "https://files.pythonhosted.org/packages/c5/83/47a9e7513ba4d943a9dac2f6752b444377c91880f4f4968799b4f42d89cc/cpplint-2.0.2.tar.gz", hash = "sha256:8a5971e4b5490133e425284f0c566c7ade0b959e61018d2c9af3ff7f357ddc57", size = 373781, upload-time = "2025-04-08T01:22:26.017Z" }
wheels = [
    { url = "https://files.pythonhosted.org/packages/66/65/08d3a5039b565231c501b31d1a973d4222e9803c03b2c31a9c08bdec3e30/cpplint-2.0.2-py3-none-any.whl", hash = "sha256:7ec188b5a08e604294ae7e7f88ec3ece2699de857f0533b305620c8cf237cad5", size = 81987, upload-time = "2025-04-08T01:22:24.101Z" },
]

[[package]]
name = "cryptography"
version = "45.0.6"
source = { registry = "https://pypi.org/simple" }
dependencies = [
    { name = "cffi", marker = "platform_python_implementation != 'PyPy'" },
]
sdist = { url = "https://files.pythonhosted.org/packages/d6/0d/d13399c94234ee8f3df384819dc67e0c5ce215fb751d567a55a1f4b028c7/cryptography-45.0.6.tar.gz", hash = "sha256:5c966c732cf6e4a276ce83b6e4c729edda2df6929083a952cc7da973c539c719", size = 744949, upload-time = "2025-08-05T23:59:27.93Z" }
wheels = [
    { url = "https://files.pythonhosted.org/packages/8c/29/2793d178d0eda1ca4a09a7c4e09a5185e75738cc6d526433e8663b460ea6/cryptography-45.0.6-cp311-abi3-macosx_10_9_universal2.whl", hash = "sha256:048e7ad9e08cf4c0ab07ff7f36cc3115924e22e2266e034450a890d9e312dd74", size = 7042702, upload-time = "2025-08-05T23:58:23.464Z" },
    { url = "https://files.pythonhosted.org/packages/b3/b6/cabd07410f222f32c8d55486c464f432808abaa1f12af9afcbe8f2f19030/cryptography-45.0.6-cp311-abi3-manylinux2014_aarch64.manylinux_2_17_aarch64.whl", hash = "sha256:44647c5d796f5fc042bbc6d61307d04bf29bccb74d188f18051b635f20a9c75f", size = 4206483, upload-time = "2025-08-05T23:58:27.132Z" },
    { url = "https://files.pythonhosted.org/packages/8b/9e/f9c7d36a38b1cfeb1cc74849aabe9bf817990f7603ff6eb485e0d70e0b27/cryptography-45.0.6-cp311-abi3-manylinux2014_x86_64.manylinux_2_17_x86_64.whl", hash = "sha256:e40b80ecf35ec265c452eea0ba94c9587ca763e739b8e559c128d23bff7ebbbf", size = 4429679, upload-time = "2025-08-05T23:58:29.152Z" },
    { url = "https://files.pythonhosted.org/packages/9c/2a/4434c17eb32ef30b254b9e8b9830cee4e516f08b47fdd291c5b1255b8101/cryptography-45.0.6-cp311-abi3-manylinux_2_28_aarch64.whl", hash = "sha256:00e8724bdad672d75e6f069b27970883179bd472cd24a63f6e620ca7e41cc0c5", size = 4210553, upload-time = "2025-08-05T23:58:30.596Z" },
    { url = "https://files.pythonhosted.org/packages/ef/1d/09a5df8e0c4b7970f5d1f3aff1b640df6d4be28a64cae970d56c6cf1c772/cryptography-45.0.6-cp311-abi3-manylinux_2_28_armv7l.manylinux_2_31_armv7l.whl", hash = "sha256:7a3085d1b319d35296176af31c90338eeb2ddac8104661df79f80e1d9787b8b2", size = 3894499, upload-time = "2025-08-05T23:58:32.03Z" },
    { url = "https://files.pythonhosted.org/packages/79/62/120842ab20d9150a9d3a6bdc07fe2870384e82f5266d41c53b08a3a96b34/cryptography-45.0.6-cp311-abi3-manylinux_2_28_x86_64.whl", hash = "sha256:1b7fa6a1c1188c7ee32e47590d16a5a0646270921f8020efc9a511648e1b2e08", size = 4458484, upload-time = "2025-08-05T23:58:33.526Z" },
    { url = "https://files.pythonhosted.org/packages/fd/80/1bc3634d45ddfed0871bfba52cf8f1ad724761662a0c792b97a951fb1b30/cryptography-45.0.6-cp311-abi3-manylinux_2_34_aarch64.whl", hash = "sha256:275ba5cc0d9e320cd70f8e7b96d9e59903c815ca579ab96c1e37278d231fc402", size = 4210281, upload-time = "2025-08-05T23:58:35.445Z" },
    { url = "https://files.pythonhosted.org/packages/7d/fe/ffb12c2d83d0ee625f124880a1f023b5878f79da92e64c37962bbbe35f3f/cryptography-45.0.6-cp311-abi3-manylinux_2_34_x86_64.whl", hash = "sha256:f4028f29a9f38a2025abedb2e409973709c660d44319c61762202206ed577c42", size = 4456890, upload-time = "2025-08-05T23:58:36.923Z" },
    { url = "https://files.pythonhosted.org/packages/8c/8e/b3f3fe0dc82c77a0deb5f493b23311e09193f2268b77196ec0f7a36e3f3e/cryptography-45.0.6-cp311-abi3-musllinux_1_2_aarch64.whl", hash = "sha256:ee411a1b977f40bd075392c80c10b58025ee5c6b47a822a33c1198598a7a5f05", size = 4333247, upload-time = "2025-08-05T23:58:38.781Z" },
    { url = "https://files.pythonhosted.org/packages/b3/a6/c3ef2ab9e334da27a1d7b56af4a2417d77e7806b2e0f90d6267ce120d2e4/cryptography-45.0.6-cp311-abi3-musllinux_1_2_x86_64.whl", hash = "sha256:e2a21a8eda2d86bb604934b6b37691585bd095c1f788530c1fcefc53a82b3453", size = 4565045, upload-time = "2025-08-05T23:58:40.415Z" },
    { url = "https://files.pythonhosted.org/packages/31/c3/77722446b13fa71dddd820a5faab4ce6db49e7e0bf8312ef4192a3f78e2f/cryptography-45.0.6-cp311-abi3-win32.whl", hash = "sha256:d063341378d7ee9c91f9d23b431a3502fc8bfacd54ef0a27baa72a0843b29159", size = 2928923, upload-time = "2025-08-05T23:58:41.919Z" },
    { url = "https://files.pythonhosted.org/packages/38/63/a025c3225188a811b82932a4dcc8457a26c3729d81578ccecbcce2cb784e/cryptography-45.0.6-cp311-abi3-win_amd64.whl", hash = "sha256:833dc32dfc1e39b7376a87b9a6a4288a10aae234631268486558920029b086ec", size = 3403805, upload-time = "2025-08-05T23:58:43.792Z" },
    { url = "https://files.pythonhosted.org/packages/5b/af/bcfbea93a30809f126d51c074ee0fac5bd9d57d068edf56c2a73abedbea4/cryptography-45.0.6-cp37-abi3-macosx_10_9_universal2.whl", hash = "sha256:3436128a60a5e5490603ab2adbabc8763613f638513ffa7d311c900a8349a2a0", size = 7020111, upload-time = "2025-08-05T23:58:45.316Z" },
    { url = "https://files.pythonhosted.org/packages/98/c6/ea5173689e014f1a8470899cd5beeb358e22bb3cf5a876060f9d1ca78af4/cryptography-45.0.6-cp37-abi3-manylinux2014_aarch64.manylinux_2_17_aarch64.whl", hash = "sha256:0d9ef57b6768d9fa58e92f4947cea96ade1233c0e236db22ba44748ffedca394", size = 4198169, upload-time = "2025-08-05T23:58:47.121Z" },
    { url = "https://files.pythonhosted.org/packages/ba/73/b12995edc0c7e2311ffb57ebd3b351f6b268fed37d93bfc6f9856e01c473/cryptography-45.0.6-cp37-abi3-manylinux2014_x86_64.manylinux_2_17_x86_64.whl", hash = "sha256:ea3c42f2016a5bbf71825537c2ad753f2870191134933196bee408aac397b3d9", size = 4421273, upload-time = "2025-08-05T23:58:48.557Z" },
    { url = "https://files.pythonhosted.org/packages/f7/6e/286894f6f71926bc0da67408c853dd9ba953f662dcb70993a59fd499f111/cryptography-45.0.6-cp37-abi3-manylinux_2_28_aarch64.whl", hash = "sha256:20ae4906a13716139d6d762ceb3e0e7e110f7955f3bc3876e3a07f5daadec5f3", size = 4199211, upload-time = "2025-08-05T23:58:50.139Z" },
    { url = "https://files.pythonhosted.org/packages/de/34/a7f55e39b9623c5cb571d77a6a90387fe557908ffc44f6872f26ca8ae270/cryptography-45.0.6-cp37-abi3-manylinux_2_28_armv7l.manylinux_2_31_armv7l.whl", hash = "sha256:2dac5ec199038b8e131365e2324c03d20e97fe214af051d20c49db129844e8b3", size = 3883732, upload-time = "2025-08-05T23:58:52.253Z" },
    { url = "https://files.pythonhosted.org/packages/f9/b9/c6d32edbcba0cd9f5df90f29ed46a65c4631c4fbe11187feb9169c6ff506/cryptography-45.0.6-cp37-abi3-manylinux_2_28_x86_64.whl", hash = "sha256:18f878a34b90d688982e43f4b700408b478102dd58b3e39de21b5ebf6509c301", size = 4450655, upload-time = "2025-08-05T23:58:53.848Z" },
    { url = "https://files.pythonhosted.org/packages/77/2d/09b097adfdee0227cfd4c699b3375a842080f065bab9014248933497c3f9/cryptography-45.0.6-cp37-abi3-manylinux_2_34_aarch64.whl", hash = "sha256:5bd6020c80c5b2b2242d6c48487d7b85700f5e0038e67b29d706f98440d66eb5", size = 4198956, upload-time = "2025-08-05T23:58:55.209Z" },
    { url = "https://files.pythonhosted.org/packages/55/66/061ec6689207d54effdff535bbdf85cc380d32dd5377173085812565cf38/cryptography-45.0.6-cp37-abi3-manylinux_2_34_x86_64.whl", hash = "sha256:eccddbd986e43014263eda489abbddfbc287af5cddfd690477993dbb31e31016", size = 4449859, upload-time = "2025-08-05T23:58:56.639Z" },
    { url = "https://files.pythonhosted.org/packages/41/ff/e7d5a2ad2d035e5a2af116e1a3adb4d8fcd0be92a18032917a089c6e5028/cryptography-45.0.6-cp37-abi3-musllinux_1_2_aarch64.whl", hash = "sha256:550ae02148206beb722cfe4ef0933f9352bab26b087af00e48fdfb9ade35c5b3", size = 4320254, upload-time = "2025-08-05T23:58:58.833Z" },
    { url = "https://files.pythonhosted.org/packages/82/27/092d311af22095d288f4db89fcaebadfb2f28944f3d790a4cf51fe5ddaeb/cryptography-45.0.6-cp37-abi3-musllinux_1_2_x86_64.whl", hash = "sha256:5b64e668fc3528e77efa51ca70fadcd6610e8ab231e3e06ae2bab3b31c2b8ed9", size = 4554815, upload-time = "2025-08-05T23:59:00.283Z" },
    { url = "https://files.pythonhosted.org/packages/7e/01/aa2f4940262d588a8fdf4edabe4cda45854d00ebc6eaac12568b3a491a16/cryptography-45.0.6-cp37-abi3-win32.whl", hash = "sha256:780c40fb751c7d2b0c6786ceee6b6f871e86e8718a8ff4bc35073ac353c7cd02", size = 2912147, upload-time = "2025-08-05T23:59:01.716Z" },
    { url = "https://files.pythonhosted.org/packages/0a/bc/16e0276078c2de3ceef6b5a34b965f4436215efac45313df90d55f0ba2d2/cryptography-45.0.6-cp37-abi3-win_amd64.whl", hash = "sha256:20d15aed3ee522faac1a39fbfdfee25d17b1284bafd808e1640a74846d7c4d1b", size = 3390459, upload-time = "2025-08-05T23:59:03.358Z" },
    { url = "https://files.pythonhosted.org/packages/61/69/c252de4ec047ba2f567ecb53149410219577d408c2aea9c989acae7eafce/cryptography-45.0.6-pp311-pypy311_pp73-macosx_10_9_x86_64.whl", hash = "sha256:fc022c1fa5acff6def2fc6d7819bbbd31ccddfe67d075331a65d9cfb28a20983", size = 3584669, upload-time = "2025-08-05T23:59:15.431Z" },
    { url = "https://files.pythonhosted.org/packages/e3/fe/deea71e9f310a31fe0a6bfee670955152128d309ea2d1c79e2a5ae0f0401/cryptography-45.0.6-pp311-pypy311_pp73-manylinux_2_28_aarch64.whl", hash = "sha256:3de77e4df42ac8d4e4d6cdb342d989803ad37707cf8f3fbf7b088c9cbdd46427", size = 4153022, upload-time = "2025-08-05T23:59:16.954Z" },
    { url = "https://files.pythonhosted.org/packages/60/45/a77452f5e49cb580feedba6606d66ae7b82c128947aa754533b3d1bd44b0/cryptography-45.0.6-pp311-pypy311_pp73-manylinux_2_28_x86_64.whl", hash = "sha256:599c8d7df950aa68baa7e98f7b73f4f414c9f02d0e8104a30c0182a07732638b", size = 4386802, upload-time = "2025-08-05T23:59:18.55Z" },
    { url = "https://files.pythonhosted.org/packages/a3/b9/a2f747d2acd5e3075fdf5c145c7c3568895daaa38b3b0c960ef830db6cdc/cryptography-45.0.6-pp311-pypy311_pp73-manylinux_2_34_aarch64.whl", hash = "sha256:31a2b9a10530a1cb04ffd6aa1cd4d3be9ed49f7d77a4dafe198f3b382f41545c", size = 4152706, upload-time = "2025-08-05T23:59:20.044Z" },
    { url = "https://files.pythonhosted.org/packages/81/ec/381b3e8d0685a3f3f304a382aa3dfce36af2d76467da0fd4bb21ddccc7b2/cryptography-45.0.6-pp311-pypy311_pp73-manylinux_2_34_x86_64.whl", hash = "sha256:e5b3dda1b00fb41da3af4c5ef3f922a200e33ee5ba0f0bc9ecf0b0c173958385", size = 4386740, upload-time = "2025-08-05T23:59:21.525Z" },
    { url = "https://files.pythonhosted.org/packages/0a/76/cf8d69da8d0b5ecb0db406f24a63a3f69ba5e791a11b782aeeefef27ccbb/cryptography-45.0.6-pp311-pypy311_pp73-win_amd64.whl", hash = "sha256:629127cfdcdc6806dfe234734d7cb8ac54edaf572148274fa377a7d3405b0043", size = 3331874, upload-time = "2025-08-05T23:59:23.017Z" },
]

[[package]]
name = "cycler"
version = "0.12.1"
source = { registry = "https://pypi.org/simple" }
sdist = { url = "https://files.pythonhosted.org/packages/a9/95/a3dbbb5028f35eafb79008e7522a75244477d2838f38cbb722248dabc2a8/cycler-0.12.1.tar.gz", hash = "sha256:88bb128f02ba341da8ef447245a9e138fae777f6a23943da4540077d3601eb1c", size = 7615, upload-time = "2023-10-07T05:32:18.335Z" }
wheels = [
    { url = "https://files.pythonhosted.org/packages/e7/05/c19819d5e3d95294a6f5947fb9b9629efb316b96de511b418c53d245aae6/cycler-0.12.1-py3-none-any.whl", hash = "sha256:85cef7cff222d8644161529808465972e51340599459b8ac3ccbac5a854e0d30", size = 8321, upload-time = "2023-10-07T05:32:16.783Z" },
]

[[package]]
name = "cyclopts"
version = "3.23.0"
source = { registry = "https://pypi.org/simple" }
dependencies = [
    { name = "attrs" },
    { name = "docstring-parser" },
    { name = "rich" },
    { name = "rich-rst" },
]
sdist = { url = "https://files.pythonhosted.org/packages/40/8b/87b309117bb0892233d279dc402603c1d44c13912baf54d0a9eb8d6205ce/cyclopts-3.23.0.tar.gz", hash = "sha256:e8e28386b600c12a6db8916f2191bfdb4518260fbbceb16177f0fecae7ac7996", size = 75161, upload-time = "2025-08-25T13:14:27.869Z" }
wheels = [
    { url = "https://files.pythonhosted.org/packages/ab/12/d5131ad8675207e51caac3fd6ce16359f170f09ee6dc1725f82f8b9ea860/cyclopts-3.23.0-py3-none-any.whl", hash = "sha256:544ae741596bd7ce5dfc0aecf7e4ce9aa452c69dfcec0c66d20a63798dd51fb1", size = 85211, upload-time = "2025-08-25T13:14:26.679Z" },
]

[[package]]
name = "ddtrace"
version = "3.12.3"
source = { registry = "https://pypi.org/simple" }
dependencies = [
    { name = "bytecode" },
    { name = "envier" },
    { name = "opentelemetry-api" },
    { name = "protobuf" },
    { name = "typing-extensions" },
    { name = "wrapt" },
]
sdist = { url = "https://files.pythonhosted.org/packages/20/90/d688adf8b3d5c87ae2b9ea8b9437bdf5e2b8eb1fa84d1313d61c267a987d/ddtrace-3.12.3.tar.gz", hash = "sha256:680c5f1676249d2ec85d2f0ed3ab11f7a8ebd2748ee3e566369456bd405961b6", size = 6928880, upload-time = "2025-08-27T14:28:18.995Z" }
wheels = [
    { url = "https://files.pythonhosted.org/packages/fb/59/5a9948a4b9fd0c14c4efcd066df09890fe9ea94d43ddb02f0d94cb38e023/ddtrace-3.12.3-cp311-cp311-macosx_12_0_arm64.whl", hash = "sha256:4ff7419975d3d0caa8665ca122dd1d40a0ab27ea7f872dc054e7dd4d4313e587", size = 6332401, upload-time = "2025-08-27T14:26:07.024Z" },
    { url = "https://files.pythonhosted.org/packages/58/8c/f029a1f3e03465dbcda2302b3dfadf476f82b899437a761e07e465d7350e/ddtrace-3.12.3-cp311-cp311-macosx_12_0_x86_64.whl", hash = "sha256:e349cc75c7edd252a78c3568096665a339770ff7dc65d1e5e1338089cc4142cc", size = 6675990, upload-time = "2025-08-27T14:26:08.783Z" },
    { url = "https://files.pythonhosted.org/packages/8c/0a/51c026a7d97cfc6589a9cb853c765f5e02b85562f0a96b093352b6fbf040/ddtrace-3.12.3-cp311-cp311-manylinux_2_17_aarch64.manylinux2014_aarch64.whl", hash = "sha256:69b4d1f43a08fb5e73e9dea4205993b4ecd24937cdd0be8b83d4ab40ca22607d", size = 6798085, upload-time = "2025-08-27T14:26:10.609Z" },
    { url = "https://files.pythonhosted.org/packages/18/b6/8e95b2960cb4348b276e928dda8d491bcb727f2de07fd9b8f26e2dacd975/ddtrace-3.12.3-cp311-cp311-manylinux_2_17_i686.manylinux2014_i686.whl", hash = "sha256:a34fbd0ae4e9c74a21156882375a8a11839588b76db60fee35bd24623b425f99", size = 4948477, upload-time = "2025-08-27T14:26:12.284Z" },
    { url = "https://files.pythonhosted.org/packages/e1/09/041f89f9ff88974db0581deac874abc96e64cb53479e2ec116b868a47ffe/ddtrace-3.12.3-cp311-cp311-manylinux_2_17_x86_64.manylinux2014_x86_64.whl", hash = "sha256:1a78cb69829c7255f5475634d59b00a78f83d39adb18961c5b532e3b49214c36", size = 7098169, upload-time = "2025-08-27T14:26:14.321Z" },
    { url = "https://files.pythonhosted.org/packages/21/ef/1473cdd11494b08f69b9b6a1c25d49bb766bdeb4a8c999007bfc555b3fc7/ddtrace-3.12.3-cp311-cp311-musllinux_1_2_aarch64.whl", hash = "sha256:ff4c8985c888a5445216547a4c0ab0b1e6381c37c4bb66c02a814eba835c07d3", size = 7733989, upload-time = "2025-08-27T14:26:16.47Z" },
    { url = "https://files.pythonhosted.org/packages/b8/71/e61d627583b9b2ba3427dbc3b7cc756366e86c09e44b2650503c85c833fc/ddtrace-3.12.3-cp311-cp311-musllinux_1_2_i686.whl", hash = "sha256:d52310bb6063577c17619d1b8fa562b960e9d233c2b93a96a0ee47afcb751079", size = 6021842, upload-time = "2025-08-27T14:26:18.889Z" },
    { url = "https://files.pythonhosted.org/packages/dd/6f/ec001982d92fb2bf978425ac92f575ba894f293ba14106597b56529f6880/ddtrace-3.12.3-cp311-cp311-musllinux_1_2_x86_64.whl", hash = "sha256:26cd3c92e532e599b191054f54bf99fda3fa7ede1c5de6f762612c5ea15c7e39", size = 8129555, upload-time = "2025-08-27T14:26:21.102Z" },
    { url = "https://files.pythonhosted.org/packages/1b/4e/1205bf7c0d542142e92c0e98089e00786832c53149ec60c77865cd3508b8/ddtrace-3.12.3-cp311-cp311-win32.whl", hash = "sha256:48a1df8d8d7c9bd36fb19d5f895528226fbf454ed89286a8d5894ef620300ff3", size = 4364232, upload-time = "2025-08-27T14:26:23.322Z" },
    { url = "https://files.pythonhosted.org/packages/65/a5/8b18966775e84bda79c77a9eba009f622d23f63688e37e6dca826598b5ca/ddtrace-3.12.3-cp311-cp311-win_amd64.whl", hash = "sha256:e1f6ff52fad0d9ed6ab30ac0da78ea8c6f5f1e4b41821d2ebe985ff23a59d516", size = 4873454, upload-time = "2025-08-27T14:26:25.236Z" },
]

[[package]]
name = "debugpy"
version = "1.8.16"
source = { registry = "https://pypi.org/simple" }
sdist = { url = "https://files.pythonhosted.org/packages/ca/d4/722d0bcc7986172ac2ef3c979ad56a1030e3afd44ced136d45f8142b1f4a/debugpy-1.8.16.tar.gz", hash = "sha256:31e69a1feb1cf6b51efbed3f6c9b0ef03bc46ff050679c4be7ea6d2e23540870", size = 1643809, upload-time = "2025-08-06T18:00:02.647Z" }
wheels = [
    { url = "https://files.pythonhosted.org/packages/63/d6/ad70ba8b49b23fa286fb21081cf732232cc19374af362051da9c7537ae52/debugpy-1.8.16-cp311-cp311-macosx_14_0_universal2.whl", hash = "sha256:67371b28b79a6a12bcc027d94a06158f2fde223e35b5c4e0783b6f9d3b39274a", size = 2184063, upload-time = "2025-08-06T18:00:11.885Z" },
    { url = "https://files.pythonhosted.org/packages/aa/49/7b03e88dea9759a4c7910143f87f92beb494daaae25560184ff4ae883f9e/debugpy-1.8.16-cp311-cp311-manylinux_2_5_x86_64.manylinux1_x86_64.manylinux_2_17_x86_64.manylinux2014_x86_64.whl", hash = "sha256:b2abae6dd02523bec2dee16bd6b0781cccb53fd4995e5c71cc659b5f45581898", size = 3134837, upload-time = "2025-08-06T18:00:13.782Z" },
    { url = "https://files.pythonhosted.org/packages/5d/52/b348930316921de7565fbe37a487d15409041713004f3d74d03eb077dbd4/debugpy-1.8.16-cp311-cp311-win32.whl", hash = "sha256:f8340a3ac2ed4f5da59e064aa92e39edd52729a88fbde7bbaa54e08249a04493", size = 5159142, upload-time = "2025-08-06T18:00:15.391Z" },
    { url = "https://files.pythonhosted.org/packages/d8/ef/9aa9549ce1e10cea696d980292e71672a91ee4a6a691ce5f8629e8f48c49/debugpy-1.8.16-cp311-cp311-win_amd64.whl", hash = "sha256:70f5fcd6d4d0c150a878d2aa37391c52de788c3dc680b97bdb5e529cb80df87a", size = 5183117, upload-time = "2025-08-06T18:00:17.251Z" },
    { url = "https://files.pythonhosted.org/packages/52/57/ecc9ae29fa5b2d90107cd1d9bf8ed19aacb74b2264d986ae9d44fe9bdf87/debugpy-1.8.16-py2.py3-none-any.whl", hash = "sha256:19c9521962475b87da6f673514f7fd610328757ec993bf7ec0d8c96f9a325f9e", size = 5287700, upload-time = "2025-08-06T18:00:42.333Z" },
]

[[package]]
name = "decorator"
version = "5.2.1"
source = { registry = "https://pypi.org/simple" }
sdist = { url = "https://files.pythonhosted.org/packages/43/fa/6d96a0978d19e17b68d634497769987b16c8f4cd0a7a05048bec693caa6b/decorator-5.2.1.tar.gz", hash = "sha256:65f266143752f734b0a7cc83c46f4618af75b8c5911b00ccb61d0ac9b6da0360", size = 56711, upload-time = "2025-02-24T04:41:34.073Z" }
wheels = [
    { url = "https://files.pythonhosted.org/packages/4e/8c/f3147f5c4b73e7550fe5f9352eaa956ae838d5c51eb58e7a25b9f3e2643b/decorator-5.2.1-py3-none-any.whl", hash = "sha256:d316bb415a2d9e2d2b3abcc4084c6502fc09240e292cd76a76afc106a1c8e04a", size = 9190, upload-time = "2025-02-24T04:41:32.565Z" },
]

[[package]]
name = "defusedxml"
version = "0.7.1"
source = { registry = "https://pypi.org/simple" }
sdist = { url = "https://files.pythonhosted.org/packages/0f/d5/c66da9b79e5bdb124974bfe172b4daf3c984ebd9c2a06e2b8a4dc7331c72/defusedxml-0.7.1.tar.gz", hash = "sha256:1bb3032db185915b62d7c6209c5a8792be6a32ab2fedacc84e01b52c51aa3e69", size = 75520, upload-time = "2021-03-08T10:59:26.269Z" }
wheels = [
    { url = "https://files.pythonhosted.org/packages/07/6c/aa3f2f849e01cb6a001cd8554a88d4c77c5c1a31c95bdf1cf9301e6d9ef4/defusedxml-0.7.1-py2.py3-none-any.whl", hash = "sha256:a352e7e428770286cc899e2542b6cdaedb2b4953ff269a210103ec58f6198a61", size = 25604, upload-time = "2021-03-08T10:59:24.45Z" },
]

[[package]]
name = "distro"
version = "1.9.0"
source = { registry = "https://pypi.org/simple" }
sdist = { url = "https://files.pythonhosted.org/packages/fc/f8/98eea607f65de6527f8a2e8885fc8015d3e6f5775df186e443e0964a11c3/distro-1.9.0.tar.gz", hash = "sha256:2fa77c6fd8940f116ee1d6b94a2f90b13b5ea8d019b98bc8bafdcabcdd9bdbed", size = 60722, upload-time = "2023-12-24T09:54:32.31Z" }
wheels = [
    { url = "https://files.pythonhosted.org/packages/12/b3/231ffd4ab1fc9d679809f356cebee130ac7daa00d6d6f3206dd4fd137e9e/distro-1.9.0-py3-none-any.whl", hash = "sha256:7bffd925d65168f85027d8da9af6bddab658135b840670a223589bc0c8ef02b2", size = 20277, upload-time = "2023-12-24T09:54:30.421Z" },
]

[[package]]
name = "dnspython"
version = "2.7.0"
source = { registry = "https://pypi.org/simple" }
sdist = { url = "https://files.pythonhosted.org/packages/b5/4a/263763cb2ba3816dd94b08ad3a33d5fdae34ecb856678773cc40a3605829/dnspython-2.7.0.tar.gz", hash = "sha256:ce9c432eda0dc91cf618a5cedf1a4e142651196bbcd2c80e89ed5a907e5cfaf1", size = 345197, upload-time = "2024-10-05T20:14:59.362Z" }
wheels = [
    { url = "https://files.pythonhosted.org/packages/68/1b/e0a87d256e40e8c888847551b20a017a6b98139178505dc7ffb96f04e954/dnspython-2.7.0-py3-none-any.whl", hash = "sha256:b4c34b7d10b51bcc3a5071e7b8dee77939f1e878477eeecc965e9835f63c6c86", size = 313632, upload-time = "2024-10-05T20:14:57.687Z" },
]

[[package]]
name = "docker"
version = "7.1.0"
source = { registry = "https://pypi.org/simple" }
dependencies = [
    { name = "pywin32", marker = "sys_platform == 'win32'" },
    { name = "requests" },
    { name = "urllib3" },
]
sdist = { url = "https://files.pythonhosted.org/packages/91/9b/4a2ea29aeba62471211598dac5d96825bb49348fa07e906ea930394a83ce/docker-7.1.0.tar.gz", hash = "sha256:ad8c70e6e3f8926cb8a92619b832b4ea5299e2831c14284663184e200546fa6c", size = 117834, upload-time = "2024-05-23T11:13:57.216Z" }
wheels = [
    { url = "https://files.pythonhosted.org/packages/e3/26/57c6fb270950d476074c087527a558ccb6f4436657314bfb6cdf484114c4/docker-7.1.0-py3-none-any.whl", hash = "sha256:c96b93b7f0a746f9e77d325bcfb87422a3d8bd4f03136ae8a85b37f1898d5fc0", size = 147774, upload-time = "2024-05-23T11:13:55.01Z" },
]

[[package]]
name = "docstring-parser"
version = "0.17.0"
source = { registry = "https://pypi.org/simple" }
sdist = { url = "https://files.pythonhosted.org/packages/b2/9d/c3b43da9515bd270df0f80548d9944e389870713cc1fe2b8fb35fe2bcefd/docstring_parser-0.17.0.tar.gz", hash = "sha256:583de4a309722b3315439bb31d64ba3eebada841f2e2cee23b99df001434c912", size = 27442, upload-time = "2025-07-21T07:35:01.868Z" }
wheels = [
    { url = "https://files.pythonhosted.org/packages/55/e2/2537ebcff11c1ee1ff17d8d0b6f4db75873e3b0fb32c2d4a2ee31ecb310a/docstring_parser-0.17.0-py3-none-any.whl", hash = "sha256:cf2569abd23dce8099b300f9b4fa8191e9582dda731fd533daf54c4551658708", size = 36896, upload-time = "2025-07-21T07:35:00.684Z" },
]

[[package]]
name = "docutils"
version = "0.22"
source = { registry = "https://pypi.org/simple" }
sdist = { url = "https://files.pythonhosted.org/packages/e9/86/5b41c32ecedcfdb4c77b28b6cb14234f252075f8cdb254531727a35547dd/docutils-0.22.tar.gz", hash = "sha256:ba9d57750e92331ebe7c08a1bbf7a7f8143b86c476acd51528b042216a6aad0f", size = 2277984, upload-time = "2025-07-29T15:20:31.06Z" }
wheels = [
    { url = "https://files.pythonhosted.org/packages/44/57/8db39bc5f98f042e0153b1de9fb88e1a409a33cda4dd7f723c2ed71e01f6/docutils-0.22-py3-none-any.whl", hash = "sha256:4ed966a0e96a0477d852f7af31bdcb3adc049fbb35ccba358c2ea8a03287615e", size = 630709, upload-time = "2025-07-29T15:20:28.335Z" },
]

[[package]]
name = "dotenv"
version = "0.9.9"
source = { registry = "https://pypi.org/simple" }
dependencies = [
    { name = "python-dotenv" },
]
wheels = [
    { url = "https://files.pythonhosted.org/packages/b2/b7/545d2c10c1fc15e48653c91efde329a790f2eecfbbf2bd16003b5db2bab0/dotenv-0.9.9-py2.py3-none-any.whl", hash = "sha256:29cf74a087b31dafdb5a446b6d7e11cbce8ed2741540e2339c69fbef92c94ce9", size = 1892, upload-time = "2025-02-19T22:15:01.647Z" },
]

[[package]]
name = "duckdb"
version = "1.3.2"
source = { registry = "https://pypi.org/simple" }
sdist = { url = "https://files.pythonhosted.org/packages/47/24/a2e7fb78fba577641c286fe33185789ab1e1569ccdf4d142e005995991d2/duckdb-1.3.2.tar.gz", hash = "sha256:c658df8a1bc78704f702ad0d954d82a1edd4518d7a04f00027ec53e40f591ff5", size = 11627775, upload-time = "2025-07-08T10:41:14.444Z" }
wheels = [
    { url = "https://files.pythonhosted.org/packages/38/16/4cde40c37dd1f48d2f9ffa63027e8b668391c5cc32cbb59f7ca8b1cec6e2/duckdb-1.3.2-cp311-cp311-macosx_12_0_arm64.whl", hash = "sha256:e1872cf63aae28c3f1dc2e19b5e23940339fc39fb3425a06196c5d00a8d01040", size = 15520798, upload-time = "2025-07-08T10:40:13.867Z" },
    { url = "https://files.pythonhosted.org/packages/22/ca/9ca65db51868604007114a27cc7d44864d89328ad6a934668626618147ff/duckdb-1.3.2-cp311-cp311-macosx_12_0_universal2.whl", hash = "sha256:db256c206056468ae6a9e931776bdf7debaffc58e19a0ff4fa9e7e1e82d38b3b", size = 32502242, upload-time = "2025-07-08T10:40:15.949Z" },
    { url = "https://files.pythonhosted.org/packages/9e/ca/7f7cf01dd7731d358632fb516521f2962070a627558fb6fc3137e594bbaa/duckdb-1.3.2-cp311-cp311-macosx_12_0_x86_64.whl", hash = "sha256:1d57df2149d6e4e0bd5198689316c5e2ceec7f6ac0a9ec11bc2b216502a57b34", size = 17091841, upload-time = "2025-07-08T10:40:18.539Z" },
    { url = "https://files.pythonhosted.org/packages/4c/7f/38e518b8f51299410dcad9f1e99f1c99f3592516581467a2da344d3b5951/duckdb-1.3.2-cp311-cp311-manylinux_2_27_aarch64.manylinux_2_28_aarch64.whl", hash = "sha256:54f76c8b1e2a19dfe194027894209ce9ddb073fd9db69af729a524d2860e4680", size = 19158775, upload-time = "2025-07-08T10:40:20.804Z" },
    { url = "https://files.pythonhosted.org/packages/90/a3/41f3d42fddd9629846aac328eb295170e76782d8dfc5e58b3584b96fa296/duckdb-1.3.2-cp311-cp311-manylinux_2_27_x86_64.manylinux_2_28_x86_64.whl", hash = "sha256:45bea70b3e93c6bf766ce2f80fc3876efa94c4ee4de72036417a7bd1e32142fe", size = 21093951, upload-time = "2025-07-08T10:40:22.686Z" },
    { url = "https://files.pythonhosted.org/packages/11/8e/c5444b6890ae7f00836fd0cd17799abbcc3066bbab32e90b04aa8a8a5087/duckdb-1.3.2-cp311-cp311-musllinux_1_2_x86_64.whl", hash = "sha256:003f7d36f0d8a430cb0e00521f18b7d5ee49ec98aaa541914c6d0e008c306f1a", size = 22743891, upload-time = "2025-07-08T10:40:24.987Z" },
    { url = "https://files.pythonhosted.org/packages/87/a1/e240bd07671542ddf2084962e68a7d5c9b068d8da3f938e935af69441355/duckdb-1.3.2-cp311-cp311-win_amd64.whl", hash = "sha256:0eb210cedf08b067fa90c666339688f1c874844a54708562282bc54b0189aac6", size = 11387047, upload-time = "2025-07-08T10:40:27.443Z" },
]

[[package]]
name = "einops"
version = "0.8.1"
source = { registry = "https://pypi.org/simple" }
sdist = { url = "https://files.pythonhosted.org/packages/e5/81/df4fbe24dff8ba3934af99044188e20a98ed441ad17a274539b74e82e126/einops-0.8.1.tar.gz", hash = "sha256:de5d960a7a761225532e0f1959e5315ebeafc0cd43394732f103ca44b9837e84", size = 54805, upload-time = "2025-02-09T03:17:00.434Z" }
wheels = [
    { url = "https://files.pythonhosted.org/packages/87/62/9773de14fe6c45c23649e98b83231fffd7b9892b6cf863251dc2afa73643/einops-0.8.1-py3-none-any.whl", hash = "sha256:919387eb55330f5757c6bea9165c5ff5cfe63a642682ea788a6d472576d81737", size = 64359, upload-time = "2025-02-09T03:17:01.998Z" },
]

[[package]]
name = "email-validator"
version = "2.3.0"
source = { registry = "https://pypi.org/simple" }
dependencies = [
    { name = "dnspython" },
    { name = "idna" },
]
sdist = { url = "https://files.pythonhosted.org/packages/f5/22/900cb125c76b7aaa450ce02fd727f452243f2e91a61af068b40adba60ea9/email_validator-2.3.0.tar.gz", hash = "sha256:9fc05c37f2f6cf439ff414f8fc46d917929974a82244c20eb10231ba60c54426", size = 51238, upload-time = "2025-08-26T13:09:06.831Z" }
wheels = [
    { url = "https://files.pythonhosted.org/packages/de/15/545e2b6cf2e3be84bc1ed85613edd75b8aea69807a71c26f4ca6a9258e82/email_validator-2.3.0-py3-none-any.whl", hash = "sha256:80f13f623413e6b197ae73bb10bf4eb0908faf509ad8362c5edeb0be7fd450b4", size = 35604, upload-time = "2025-08-26T13:09:05.858Z" },
]

[[package]]
name = "envier"
version = "0.6.1"
source = { registry = "https://pypi.org/simple" }
sdist = { url = "https://files.pythonhosted.org/packages/19/e7/4fe4d3f6e21213cea9bcddc36ba60e6ae4003035f9ce8055e6a9f0322ddb/envier-0.6.1.tar.gz", hash = "sha256:3309a01bb3d8850c9e7a31a5166d5a836846db2faecb79b9cb32654dd50ca9f9", size = 10063, upload-time = "2024-10-22T09:56:47.226Z" }
wheels = [
    { url = "https://files.pythonhosted.org/packages/56/e9/30493b1cc967f7c07869de4b2ab3929151a58e6bb04495015554d24b61db/envier-0.6.1-py3-none-any.whl", hash = "sha256:73609040a76be48bbcb97074d9969666484aa0de706183a6e9ef773156a8a6a9", size = 10638, upload-time = "2024-10-22T09:56:45.968Z" },
]

[[package]]
name = "eval-type-backport"
version = "0.2.2"
source = { registry = "https://pypi.org/simple" }
sdist = { url = "https://files.pythonhosted.org/packages/30/ea/8b0ac4469d4c347c6a385ff09dc3c048c2d021696664e26c7ee6791631b5/eval_type_backport-0.2.2.tar.gz", hash = "sha256:f0576b4cf01ebb5bd358d02314d31846af5e07678387486e2c798af0e7d849c1", size = 9079, upload-time = "2024-12-21T20:09:46.005Z" }
wheels = [
    { url = "https://files.pythonhosted.org/packages/ce/31/55cd413eaccd39125368be33c46de24a1f639f2e12349b0361b4678f3915/eval_type_backport-0.2.2-py3-none-any.whl", hash = "sha256:cb6ad7c393517f476f96d456d0412ea80f0a8cf96f6892834cd9340149111b0a", size = 5830, upload-time = "2024-12-21T20:09:44.175Z" },
]

[[package]]
name = "exceptiongroup"
version = "1.3.0"
source = { registry = "https://pypi.org/simple" }
dependencies = [
    { name = "typing-extensions" },
]
sdist = { url = "https://files.pythonhosted.org/packages/0b/9f/a65090624ecf468cdca03533906e7c69ed7588582240cfe7cc9e770b50eb/exceptiongroup-1.3.0.tar.gz", hash = "sha256:b241f5885f560bc56a59ee63ca4c6a8bfa46ae4ad651af316d4e81817bb9fd88", size = 29749, upload-time = "2025-05-10T17:42:51.123Z" }
wheels = [
    { url = "https://files.pythonhosted.org/packages/36/f4/c6e662dade71f56cd2f3735141b265c3c79293c109549c1e6933b0651ffc/exceptiongroup-1.3.0-py3-none-any.whl", hash = "sha256:4d111e6e0c13d0644cad6ddaa7ed0261a0b36971f6d23e7ec9b4b9097da78a10", size = 16674, upload-time = "2025-05-10T17:42:49.33Z" },
]

[[package]]
name = "execnet"
version = "2.1.1"
source = { registry = "https://pypi.org/simple" }
sdist = { url = "https://files.pythonhosted.org/packages/bb/ff/b4c0dc78fbe20c3e59c0c7334de0c27eb4001a2b2017999af398bf730817/execnet-2.1.1.tar.gz", hash = "sha256:5189b52c6121c24feae288166ab41b32549c7e2348652736540b9e6e7d4e72e3", size = 166524, upload-time = "2024-04-08T09:04:19.245Z" }
wheels = [
    { url = "https://files.pythonhosted.org/packages/43/09/2aea36ff60d16dd8879bdb2f5b3ee0ba8d08cbbdcdfe870e695ce3784385/execnet-2.1.1-py3-none-any.whl", hash = "sha256:26dee51f1b80cebd6d0ca8e74dd8745419761d3bef34163928cbebbdc4749fdc", size = 40612, upload-time = "2024-04-08T09:04:17.414Z" },
]

[[package]]
name = "executing"
version = "2.2.0"
source = { registry = "https://pypi.org/simple" }
sdist = { url = "https://files.pythonhosted.org/packages/91/50/a9d80c47ff289c611ff12e63f7c5d13942c65d68125160cefd768c73e6e4/executing-2.2.0.tar.gz", hash = "sha256:5d108c028108fe2551d1a7b2e8b713341e2cb4fc0aa7dcf966fa4327a5226755", size = 978693, upload-time = "2025-01-22T15:41:29.403Z" }
wheels = [
    { url = "https://files.pythonhosted.org/packages/7b/8f/c4d9bafc34ad7ad5d8dc16dd1347ee0e507a52c3adb6bfa8887e1c6a26ba/executing-2.2.0-py2.py3-none-any.whl", hash = "sha256:11387150cad388d62750327a53d3339fad4888b39a6fe233c3afbb54ecffd3aa", size = 26702, upload-time = "2025-01-22T15:41:25.929Z" },
]

[[package]]
name = "experiments"
version = "0.1.0"
source = { editable = "experiments" }
dependencies = [
    { name = "jupytext" },
    { name = "moutils" },
]

[package.metadata]
requires-dist = [
    { name = "jupytext", specifier = ">=1.17.2" },
    { name = "moutils", specifier = ">=0.3.12" },
]

[[package]]
name = "farama-notifications"
version = "0.0.4"
source = { registry = "https://pypi.org/simple" }
sdist = { url = "https://files.pythonhosted.org/packages/2e/2c/8384832b7a6b1fd6ba95bbdcae26e7137bb3eedc955c42fd5cdcc086cfbf/Farama-Notifications-0.0.4.tar.gz", hash = "sha256:13fceff2d14314cf80703c8266462ebf3733c7d165336eee998fc58e545efd18", size = 2131, upload-time = "2023-02-27T18:28:41.047Z" }
wheels = [
    { url = "https://files.pythonhosted.org/packages/05/2c/ffc08c54c05cdce6fbed2aeebc46348dbe180c6d2c541c7af7ba0aa5f5f8/Farama_Notifications-0.0.4-py3-none-any.whl", hash = "sha256:14de931035a41961f7c056361dc7f980762a143d05791ef5794a751a2caf05ae", size = 2511, upload-time = "2023-02-27T18:28:39.447Z" },
]

[[package]]
name = "fastapi"
version = "0.116.1"
source = { registry = "https://pypi.org/simple" }
dependencies = [
    { name = "pydantic" },
    { name = "starlette" },
    { name = "typing-extensions" },
]
sdist = { url = "https://files.pythonhosted.org/packages/78/d7/6c8b3bfe33eeffa208183ec037fee0cce9f7f024089ab1c5d12ef04bd27c/fastapi-0.116.1.tar.gz", hash = "sha256:ed52cbf946abfd70c5a0dccb24673f0670deeb517a88b3544d03c2a6bf283143", size = 296485, upload-time = "2025-07-11T16:22:32.057Z" }
wheels = [
    { url = "https://files.pythonhosted.org/packages/e5/47/d63c60f59a59467fda0f93f46335c9d18526d7071f025cb5b89d5353ea42/fastapi-0.116.1-py3-none-any.whl", hash = "sha256:c46ac7c312df840f0c9e220f7964bada936781bc4e2e6eb71f1c4d7553786565", size = 95631, upload-time = "2025-07-11T16:22:30.485Z" },
]

[[package]]
name = "fastjsonschema"
version = "2.21.2"
source = { registry = "https://pypi.org/simple" }
sdist = { url = "https://files.pythonhosted.org/packages/20/b5/23b216d9d985a956623b6bd12d4086b60f0059b27799f23016af04a74ea1/fastjsonschema-2.21.2.tar.gz", hash = "sha256:b1eb43748041c880796cd077f1a07c3d94e93ae84bba5ed36800a33554ae05de", size = 374130, upload-time = "2025-08-14T18:49:36.666Z" }
wheels = [
    { url = "https://files.pythonhosted.org/packages/cb/a8/20d0723294217e47de6d9e2e40fd4a9d2f7c4b6ef974babd482a59743694/fastjsonschema-2.21.2-py3-none-any.whl", hash = "sha256:1c797122d0a86c5cace2e54bf4e819c36223b552017172f32c5c024a6b77e463", size = 24024, upload-time = "2025-08-14T18:49:34.776Z" },
]

[[package]]
name = "fastmcp"
version = "2.11.3"
source = { registry = "https://pypi.org/simple" }
dependencies = [
    { name = "authlib" },
    { name = "cyclopts" },
    { name = "exceptiongroup" },
    { name = "httpx" },
    { name = "mcp" },
    { name = "openapi-core" },
    { name = "openapi-pydantic" },
    { name = "pydantic", extra = ["email"] },
    { name = "pyperclip" },
    { name = "python-dotenv" },
    { name = "rich" },
]
sdist = { url = "https://files.pythonhosted.org/packages/06/80/13aec687ec21727b0fe6d26c6fe2febb33ae24e24c980929a706db3a8bc2/fastmcp-2.11.3.tar.gz", hash = "sha256:e8e3834a3e0b513712b8e63a6f0d4cbe19093459a1da3f7fbf8ef2810cfd34e3", size = 2692092, upload-time = "2025-08-11T21:38:46.493Z" }
wheels = [
    { url = "https://files.pythonhosted.org/packages/61/05/63f63ad5b6789a730d94b8cb3910679c5da1ed5b4e38c957140ac9edcf0e/fastmcp-2.11.3-py3-none-any.whl", hash = "sha256:28f22126c90fd36e5de9cc68b9c271b6d832dcf322256f23d220b68afb3352cc", size = 260231, upload-time = "2025-08-11T21:38:44.746Z" },
]

[[package]]
name = "filelock"
version = "3.19.1"
source = { registry = "https://pypi.org/simple" }
sdist = { url = "https://files.pythonhosted.org/packages/40/bb/0ab3e58d22305b6f5440629d20683af28959bf793d98d11950e305c1c326/filelock-3.19.1.tar.gz", hash = "sha256:66eda1888b0171c998b35be2bcc0f6d75c388a7ce20c3f3f37aa8e96c2dddf58", size = 17687, upload-time = "2025-08-14T16:56:03.016Z" }
wheels = [
    { url = "https://files.pythonhosted.org/packages/42/14/42b2651a2f46b022ccd948bca9f2d5af0fd8929c4eec235b8d6d844fbe67/filelock-3.19.1-py3-none-any.whl", hash = "sha256:d38e30481def20772f5baf097c122c3babc4fcdb7e14e57049eb9d88c6dc017d", size = 15988, upload-time = "2025-08-14T16:56:01.633Z" },
]

[[package]]
name = "firebase-admin"
version = "7.1.0"
source = { registry = "https://pypi.org/simple" }
dependencies = [
    { name = "cachecontrol" },
    { name = "google-api-core", extra = ["grpc"], marker = "platform_python_implementation != 'PyPy'" },
    { name = "google-cloud-firestore", marker = "platform_python_implementation != 'PyPy'" },
    { name = "google-cloud-storage" },
    { name = "httpx", extra = ["http2"] },
    { name = "pyjwt", extra = ["crypto"] },
]
sdist = { url = "https://files.pythonhosted.org/packages/aa/41/859f78701761bed7abdb8a7c050819c654dad17f96c658dcdf263d5a9641/firebase_admin-7.1.0.tar.gz", hash = "sha256:a163014a4368c43f7efa409948065f8856b51bd2ae5d82c24586e546d5fd4a26", size = 194786, upload-time = "2025-07-31T20:36:39.512Z" }
wheels = [
    { url = "https://files.pythonhosted.org/packages/c4/16/eb9bf44cdc7af0317a70ae770ad4170b9fcfbb660ac32806742506be1246/firebase_admin-7.1.0-py3-none-any.whl", hash = "sha256:1913e783b7ad56f891e1aca86e6fdde6a8ec49b7a920dd451da155e8647506c8", size = 137140, upload-time = "2025-07-31T20:36:38.266Z" },
]

[[package]]
name = "fireworks-ai"
version = "0.15.15"
source = { registry = "https://pypi.org/simple" }
dependencies = [
    { name = "httpx" },
    { name = "httpx-sse" },
    { name = "httpx-ws" },
    { name = "pillow" },
    { name = "pydantic" },
]
sdist = { url = "https://files.pythonhosted.org/packages/20/5b/7ed59473cd8420a44d11d15594b00c3395e9af726f7c5a632171b02ffdc8/fireworks_ai-0.15.15.tar.gz", hash = "sha256:d558e02df06844cb33344d33ecfb1c619a5e82d2ec4d8f51a0a45b7de5d3f4a0", size = 91475, upload-time = "2025-06-20T21:11:27.957Z" }
wheels = [
    { url = "https://files.pythonhosted.org/packages/5f/e7/319a4ce37bed682741bc8ebbb84b7983da3d8cd7ac069d86b52a37d79f2e/fireworks_ai-0.15.15-py3-none-any.whl", hash = "sha256:1047b8e575a536898a827b089b0022c1fab207940f9773b90fa357ebf942f5c9", size = 112831, upload-time = "2025-06-20T21:11:26.701Z" },
]

[[package]]
name = "fonttools"
version = "4.59.2"
source = { registry = "https://pypi.org/simple" }
sdist = { url = "https://files.pythonhosted.org/packages/0d/a5/fba25f9fbdab96e26dedcaeeba125e5f05a09043bf888e0305326e55685b/fonttools-4.59.2.tar.gz", hash = "sha256:e72c0749b06113f50bcb80332364c6be83a9582d6e3db3fe0b280f996dc2ef22", size = 3540889, upload-time = "2025-08-27T16:40:30.97Z" }
wheels = [
    { url = "https://files.pythonhosted.org/packages/f8/53/742fcd750ae0bdc74de4c0ff923111199cc2f90a4ee87aaddad505b6f477/fonttools-4.59.2-cp311-cp311-macosx_10_9_universal2.whl", hash = "sha256:511946e8d7ea5c0d6c7a53c4cb3ee48eda9ab9797cd9bf5d95829a398400354f", size = 2774961, upload-time = "2025-08-27T16:38:47.536Z" },
    { url = "https://files.pythonhosted.org/packages/57/2a/976f5f9fa3b4dd911dc58d07358467bec20e813d933bc5d3db1a955dd456/fonttools-4.59.2-cp311-cp311-macosx_10_9_x86_64.whl", hash = "sha256:8e5e2682cf7be766d84f462ba8828d01e00c8751a8e8e7ce12d7784ccb69a30d", size = 2344690, upload-time = "2025-08-27T16:38:49.723Z" },
    { url = "https://files.pythonhosted.org/packages/c1/8f/b7eefc274fcf370911e292e95565c8253b0b87c82a53919ab3c795a4f50e/fonttools-4.59.2-cp311-cp311-manylinux2014_aarch64.manylinux_2_17_aarch64.manylinux_2_28_aarch64.whl", hash = "sha256:5729e12a982dba3eeae650de48b06f3b9ddb51e9aee2fcaf195b7d09a96250e2", size = 5026910, upload-time = "2025-08-27T16:38:51.904Z" },
    { url = "https://files.pythonhosted.org/packages/69/95/864726eaa8f9d4e053d0c462e64d5830ec7c599cbdf1db9e40f25ca3972e/fonttools-4.59.2-cp311-cp311-manylinux2014_x86_64.manylinux_2_17_x86_64.whl", hash = "sha256:c52694eae5d652361d59ecdb5a2246bff7cff13b6367a12da8499e9df56d148d", size = 4971031, upload-time = "2025-08-27T16:38:53.676Z" },
    { url = "https://files.pythonhosted.org/packages/24/4c/b8c4735ebdea20696277c70c79e0de615dbe477834e5a7c2569aa1db4033/fonttools-4.59.2-cp311-cp311-musllinux_1_2_aarch64.whl", hash = "sha256:f1f1bbc23ba1312bd8959896f46f667753b90216852d2a8cfa2d07e0cb234144", size = 5006112, upload-time = "2025-08-27T16:38:55.69Z" },
    { url = "https://files.pythonhosted.org/packages/3b/23/f9ea29c292aa2fc1ea381b2e5621ac436d5e3e0a5dee24ffe5404e58eae8/fonttools-4.59.2-cp311-cp311-musllinux_1_2_x86_64.whl", hash = "sha256:1a1bfe5378962825dabe741720885e8b9ae9745ec7ecc4a5ec1f1ce59a6062bf", size = 5117671, upload-time = "2025-08-27T16:38:58.984Z" },
    { url = "https://files.pythonhosted.org/packages/ba/07/cfea304c555bf06e86071ff2a3916bc90f7c07ec85b23bab758d4908c33d/fonttools-4.59.2-cp311-cp311-win32.whl", hash = "sha256:e937790f3c2c18a1cbc7da101550a84319eb48023a715914477d2e7faeaba570", size = 2218157, upload-time = "2025-08-27T16:39:00.75Z" },
    { url = "https://files.pythonhosted.org/packages/d7/de/35d839aa69db737a3f9f3a45000ca24721834d40118652a5775d5eca8ebb/fonttools-4.59.2-cp311-cp311-win_amd64.whl", hash = "sha256:9836394e2f4ce5f9c0a7690ee93bd90aa1adc6b054f1a57b562c5d242c903104", size = 2265846, upload-time = "2025-08-27T16:39:02.453Z" },
    { url = "https://files.pythonhosted.org/packages/65/a4/d2f7be3c86708912c02571db0b550121caab8cd88a3c0aacb9cfa15ea66e/fonttools-4.59.2-py3-none-any.whl", hash = "sha256:8bd0f759020e87bb5d323e6283914d9bf4ae35a7307dafb2cbd1e379e720ad37", size = 1132315, upload-time = "2025-08-27T16:40:28.984Z" },
]

[[package]]
name = "fqdn"
version = "1.5.1"
source = { registry = "https://pypi.org/simple" }
sdist = { url = "https://files.pythonhosted.org/packages/30/3e/a80a8c077fd798951169626cde3e239adeba7dab75deb3555716415bd9b0/fqdn-1.5.1.tar.gz", hash = "sha256:105ed3677e767fb5ca086a0c1f4bb66ebc3c100be518f0e0d755d9eae164d89f", size = 6015, upload-time = "2021-03-11T07:16:29.08Z" }
wheels = [
    { url = "https://files.pythonhosted.org/packages/cf/58/8acf1b3e91c58313ce5cb67df61001fc9dcd21be4fadb76c1a2d540e09ed/fqdn-1.5.1-py3-none-any.whl", hash = "sha256:3a179af3761e4df6eb2e026ff9e1a3033d3587bf980a0b1b2e1e5d08d7358014", size = 9121, upload-time = "2021-03-11T07:16:28.351Z" },
]

[[package]]
name = "frozenlist"
version = "1.7.0"
source = { registry = "https://pypi.org/simple" }
sdist = { url = "https://files.pythonhosted.org/packages/79/b1/b64018016eeb087db503b038296fd782586432b9c077fc5c7839e9cb6ef6/frozenlist-1.7.0.tar.gz", hash = "sha256:2e310d81923c2437ea8670467121cc3e9b0f76d3043cc1d2331d56c7fb7a3a8f", size = 45078, upload-time = "2025-06-09T23:02:35.538Z" }
wheels = [
    { url = "https://files.pythonhosted.org/packages/34/7e/803dde33760128acd393a27eb002f2020ddb8d99d30a44bfbaab31c5f08a/frozenlist-1.7.0-cp311-cp311-macosx_10_9_universal2.whl", hash = "sha256:aa51e147a66b2d74de1e6e2cf5921890de6b0f4820b257465101d7f37b49fb5a", size = 82251, upload-time = "2025-06-09T23:00:16.279Z" },
    { url = "https://files.pythonhosted.org/packages/75/a9/9c2c5760b6ba45eae11334db454c189d43d34a4c0b489feb2175e5e64277/frozenlist-1.7.0-cp311-cp311-macosx_10_9_x86_64.whl", hash = "sha256:9b35db7ce1cd71d36ba24f80f0c9e7cff73a28d7a74e91fe83e23d27c7828750", size = 48183, upload-time = "2025-06-09T23:00:17.698Z" },
    { url = "https://files.pythonhosted.org/packages/47/be/4038e2d869f8a2da165f35a6befb9158c259819be22eeaf9c9a8f6a87771/frozenlist-1.7.0-cp311-cp311-macosx_11_0_arm64.whl", hash = "sha256:34a69a85e34ff37791e94542065c8416c1afbf820b68f720452f636d5fb990cd", size = 47107, upload-time = "2025-06-09T23:00:18.952Z" },
    { url = "https://files.pythonhosted.org/packages/79/26/85314b8a83187c76a37183ceed886381a5f992975786f883472fcb6dc5f2/frozenlist-1.7.0-cp311-cp311-manylinux_2_17_aarch64.manylinux2014_aarch64.whl", hash = "sha256:4a646531fa8d82c87fe4bb2e596f23173caec9185bfbca5d583b4ccfb95183e2", size = 237333, upload-time = "2025-06-09T23:00:20.275Z" },
    { url = "https://files.pythonhosted.org/packages/1f/fd/e5b64f7d2c92a41639ffb2ad44a6a82f347787abc0c7df5f49057cf11770/frozenlist-1.7.0-cp311-cp311-manylinux_2_17_armv7l.manylinux2014_armv7l.manylinux_2_31_armv7l.whl", hash = "sha256:79b2ffbba483f4ed36a0f236ccb85fbb16e670c9238313709638167670ba235f", size = 231724, upload-time = "2025-06-09T23:00:21.705Z" },
    { url = "https://files.pythonhosted.org/packages/20/fb/03395c0a43a5976af4bf7534759d214405fbbb4c114683f434dfdd3128ef/frozenlist-1.7.0-cp311-cp311-manylinux_2_17_ppc64le.manylinux2014_ppc64le.whl", hash = "sha256:a26f205c9ca5829cbf82bb2a84b5c36f7184c4316617d7ef1b271a56720d6b30", size = 245842, upload-time = "2025-06-09T23:00:23.148Z" },
    { url = "https://files.pythonhosted.org/packages/d0/15/c01c8e1dffdac5d9803507d824f27aed2ba76b6ed0026fab4d9866e82f1f/frozenlist-1.7.0-cp311-cp311-manylinux_2_17_s390x.manylinux2014_s390x.whl", hash = "sha256:bcacfad3185a623fa11ea0e0634aac7b691aa925d50a440f39b458e41c561d98", size = 239767, upload-time = "2025-06-09T23:00:25.103Z" },
    { url = "https://files.pythonhosted.org/packages/14/99/3f4c6fe882c1f5514b6848aa0a69b20cb5e5d8e8f51a339d48c0e9305ed0/frozenlist-1.7.0-cp311-cp311-manylinux_2_5_i686.manylinux1_i686.manylinux_2_17_i686.manylinux2014_i686.whl", hash = "sha256:72c1b0fe8fe451b34f12dce46445ddf14bd2a5bcad7e324987194dc8e3a74c86", size = 224130, upload-time = "2025-06-09T23:00:27.061Z" },
    { url = "https://files.pythonhosted.org/packages/4d/83/220a374bd7b2aeba9d0725130665afe11de347d95c3620b9b82cc2fcab97/frozenlist-1.7.0-cp311-cp311-manylinux_2_5_x86_64.manylinux1_x86_64.manylinux_2_17_x86_64.manylinux2014_x86_64.whl", hash = "sha256:61d1a5baeaac6c0798ff6edfaeaa00e0e412d49946c53fae8d4b8e8b3566c4ae", size = 235301, upload-time = "2025-06-09T23:00:29.02Z" },
    { url = "https://files.pythonhosted.org/packages/03/3c/3e3390d75334a063181625343e8daab61b77e1b8214802cc4e8a1bb678fc/frozenlist-1.7.0-cp311-cp311-musllinux_1_2_aarch64.whl", hash = "sha256:7edf5c043c062462f09b6820de9854bf28cc6cc5b6714b383149745e287181a8", size = 234606, upload-time = "2025-06-09T23:00:30.514Z" },
    { url = "https://files.pythonhosted.org/packages/23/1e/58232c19608b7a549d72d9903005e2d82488f12554a32de2d5fb59b9b1ba/frozenlist-1.7.0-cp311-cp311-musllinux_1_2_armv7l.whl", hash = "sha256:d50ac7627b3a1bd2dcef6f9da89a772694ec04d9a61b66cf87f7d9446b4a0c31", size = 248372, upload-time = "2025-06-09T23:00:31.966Z" },
    { url = "https://files.pythonhosted.org/packages/c0/a4/e4a567e01702a88a74ce8a324691e62a629bf47d4f8607f24bf1c7216e7f/frozenlist-1.7.0-cp311-cp311-musllinux_1_2_i686.whl", hash = "sha256:ce48b2fece5aeb45265bb7a58259f45027db0abff478e3077e12b05b17fb9da7", size = 229860, upload-time = "2025-06-09T23:00:33.375Z" },
    { url = "https://files.pythonhosted.org/packages/73/a6/63b3374f7d22268b41a9db73d68a8233afa30ed164c46107b33c4d18ecdd/frozenlist-1.7.0-cp311-cp311-musllinux_1_2_ppc64le.whl", hash = "sha256:fe2365ae915a1fafd982c146754e1de6ab3478def8a59c86e1f7242d794f97d5", size = 245893, upload-time = "2025-06-09T23:00:35.002Z" },
    { url = "https://files.pythonhosted.org/packages/6d/eb/d18b3f6e64799a79673c4ba0b45e4cfbe49c240edfd03a68be20002eaeaa/frozenlist-1.7.0-cp311-cp311-musllinux_1_2_s390x.whl", hash = "sha256:45a6f2fdbd10e074e8814eb98b05292f27bad7d1883afbe009d96abdcf3bc898", size = 246323, upload-time = "2025-06-09T23:00:36.468Z" },
    { url = "https://files.pythonhosted.org/packages/5a/f5/720f3812e3d06cd89a1d5db9ff6450088b8f5c449dae8ffb2971a44da506/frozenlist-1.7.0-cp311-cp311-musllinux_1_2_x86_64.whl", hash = "sha256:21884e23cffabb157a9dd7e353779077bf5b8f9a58e9b262c6caad2ef5f80a56", size = 233149, upload-time = "2025-06-09T23:00:37.963Z" },
    { url = "https://files.pythonhosted.org/packages/69/68/03efbf545e217d5db8446acfd4c447c15b7c8cf4dbd4a58403111df9322d/frozenlist-1.7.0-cp311-cp311-win32.whl", hash = "sha256:284d233a8953d7b24f9159b8a3496fc1ddc00f4db99c324bd5fb5f22d8698ea7", size = 39565, upload-time = "2025-06-09T23:00:39.753Z" },
    { url = "https://files.pythonhosted.org/packages/58/17/fe61124c5c333ae87f09bb67186d65038834a47d974fc10a5fadb4cc5ae1/frozenlist-1.7.0-cp311-cp311-win_amd64.whl", hash = "sha256:387cbfdcde2f2353f19c2f66bbb52406d06ed77519ac7ee21be0232147c2592d", size = 44019, upload-time = "2025-06-09T23:00:40.988Z" },
    { url = "https://files.pythonhosted.org/packages/ee/45/b82e3c16be2182bff01179db177fe144d58b5dc787a7d4492c6ed8b9317f/frozenlist-1.7.0-py3-none-any.whl", hash = "sha256:9a5af342e34f7e97caf8c995864c7a396418ae2859cc6fdf1b1073020d516a7e", size = 13106, upload-time = "2025-06-09T23:02:34.204Z" },
]

[[package]]
name = "fsspec"
version = "2025.7.0"
source = { registry = "https://pypi.org/simple" }
sdist = { url = "https://files.pythonhosted.org/packages/8b/02/0835e6ab9cfc03916fe3f78c0956cfcdb6ff2669ffa6651065d5ebf7fc98/fsspec-2025.7.0.tar.gz", hash = "sha256:786120687ffa54b8283d942929540d8bc5ccfa820deb555a2b5d0ed2b737bf58", size = 304432, upload-time = "2025-07-15T16:05:21.19Z" }
wheels = [
    { url = "https://files.pythonhosted.org/packages/2f/e0/014d5d9d7a4564cf1c40b5039bc882db69fd881111e03ab3657ac0b218e2/fsspec-2025.7.0-py3-none-any.whl", hash = "sha256:8b012e39f63c7d5f10474de957f3ab793b47b45ae7d39f2fb735f8bbe25c0e21", size = 199597, upload-time = "2025-07-15T16:05:19.529Z" },
]

[[package]]
name = "future"
version = "1.0.0"
source = { registry = "https://pypi.org/simple" }
sdist = { url = "https://files.pythonhosted.org/packages/a7/b2/4140c69c6a66432916b26158687e821ba631a4c9273c474343badf84d3ba/future-1.0.0.tar.gz", hash = "sha256:bd2968309307861edae1458a4f8a4f3598c03be43b97521076aebf5d94c07b05", size = 1228490, upload-time = "2024-02-21T11:52:38.461Z" }
wheels = [
    { url = "https://files.pythonhosted.org/packages/da/71/ae30dadffc90b9006d77af76b393cb9dfbfc9629f339fc1574a1c52e6806/future-1.0.0-py3-none-any.whl", hash = "sha256:929292d34f5872e70396626ef385ec22355a1fae8ad29e1a734c3e43f9fbc216", size = 491326, upload-time = "2024-02-21T11:52:35.956Z" },
]

[[package]]
name = "gitdb"
version = "4.0.12"
source = { registry = "https://pypi.org/simple" }
dependencies = [
    { name = "smmap" },
]
sdist = { url = "https://files.pythonhosted.org/packages/72/94/63b0fc47eb32792c7ba1fe1b694daec9a63620db1e313033d18140c2320a/gitdb-4.0.12.tar.gz", hash = "sha256:5ef71f855d191a3326fcfbc0d5da835f26b13fbcba60c32c21091c349ffdb571", size = 394684, upload-time = "2025-01-02T07:20:46.413Z" }
wheels = [
    { url = "https://files.pythonhosted.org/packages/a0/61/5c78b91c3143ed5c14207f463aecfc8f9dbb5092fb2869baf37c273b2705/gitdb-4.0.12-py3-none-any.whl", hash = "sha256:67073e15955400952c6565cc3e707c554a4eea2e428946f7a4c162fab9bd9bcf", size = 62794, upload-time = "2025-01-02T07:20:43.624Z" },
]

[[package]]
name = "gitpython"
version = "3.1.45"
source = { registry = "https://pypi.org/simple" }
dependencies = [
    { name = "gitdb" },
]
sdist = { url = "https://files.pythonhosted.org/packages/9a/c8/dd58967d119baab745caec2f9d853297cec1989ec1d63f677d3880632b88/gitpython-3.1.45.tar.gz", hash = "sha256:85b0ee964ceddf211c41b9f27a49086010a190fd8132a24e21f362a4b36a791c", size = 215076, upload-time = "2025-07-24T03:45:54.871Z" }
wheels = [
    { url = "https://files.pythonhosted.org/packages/01/61/d4b89fec821f72385526e1b9d9a3a0385dda4a72b206d28049e2c7cd39b8/gitpython-3.1.45-py3-none-any.whl", hash = "sha256:8908cb2e02fb3b93b7eb0f2827125cb699869470432cc885f019b8fd0fccff77", size = 208168, upload-time = "2025-07-24T03:45:52.517Z" },
]

[[package]]
<<<<<<< HEAD
name = "google-ai-generativelanguage"
version = "0.6.15"
source = { registry = "https://pypi.org/simple" }
dependencies = [
    { name = "google-api-core", extra = ["grpc"] },
    { name = "google-auth" },
    { name = "proto-plus" },
    { name = "protobuf" },
]
sdist = { url = "https://files.pythonhosted.org/packages/11/d1/48fe5d7a43d278e9f6b5ada810b0a3530bbeac7ed7fcbcd366f932f05316/google_ai_generativelanguage-0.6.15.tar.gz", hash = "sha256:8f6d9dc4c12b065fe2d0289026171acea5183ebf2d0b11cefe12f3821e159ec3", size = 1375443, upload-time = "2025-01-13T21:50:47.459Z" }
wheels = [
    { url = "https://files.pythonhosted.org/packages/7c/a3/67b8a6ff5001a1d8864922f2d6488dc2a14367ceb651bc3f09a947f2f306/google_ai_generativelanguage-0.6.15-py3-none-any.whl", hash = "sha256:5a03ef86377aa184ffef3662ca28f19eeee158733e45d7947982eb953c6ebb6c", size = 1327356, upload-time = "2025-01-13T21:50:44.174Z" },
=======
name = "gitta"
version = "0.1.0"
source = { editable = "gitta" }
dependencies = [
    { name = "httpx" },
]

[package.dev-dependencies]
dev = [
    { name = "pytest" },
    { name = "pytest-cov" },
]

[package.metadata]
requires-dist = [{ name = "httpx", specifier = ">=0.24.0" }]

[package.metadata.requires-dev]
dev = [
    { name = "pytest", specifier = ">=8.3.3" },
    { name = "pytest-cov", specifier = ">=6.1.1" },
>>>>>>> 7be7d766
]

[[package]]
name = "google-api-core"
version = "2.25.1"
source = { registry = "https://pypi.org/simple" }
dependencies = [
    { name = "google-auth" },
    { name = "googleapis-common-protos" },
    { name = "proto-plus" },
    { name = "protobuf" },
    { name = "requests" },
]
sdist = { url = "https://files.pythonhosted.org/packages/dc/21/e9d043e88222317afdbdb567165fdbc3b0aad90064c7e0c9eb0ad9955ad8/google_api_core-2.25.1.tar.gz", hash = "sha256:d2aaa0b13c78c61cb3f4282c464c046e45fbd75755683c9c525e6e8f7ed0a5e8", size = 165443, upload-time = "2025-06-12T20:52:20.439Z" }
wheels = [
    { url = "https://files.pythonhosted.org/packages/14/4b/ead00905132820b623732b175d66354e9d3e69fcf2a5dcdab780664e7896/google_api_core-2.25.1-py3-none-any.whl", hash = "sha256:8a2a56c1fef82987a524371f99f3bd0143702fecc670c72e600c1cda6bf8dbb7", size = 160807, upload-time = "2025-06-12T20:52:19.334Z" },
]

[package.optional-dependencies]
grpc = [
    { name = "grpcio" },
    { name = "grpcio-status" },
]

[[package]]
name = "google-api-python-client"
version = "2.179.0"
source = { registry = "https://pypi.org/simple" }
dependencies = [
    { name = "google-api-core" },
    { name = "google-auth" },
    { name = "google-auth-httplib2" },
    { name = "httplib2" },
    { name = "uritemplate" },
]
sdist = { url = "https://files.pythonhosted.org/packages/73/ed/6e7865324252ea0a9f7c8171a3a00439a1e8447a5dc08e6d6c483777bb38/google_api_python_client-2.179.0.tar.gz", hash = "sha256:76a774a49dd58af52e74ce7114db387e58f0aaf6760c9cf9201ab6d731d8bd8d", size = 13397672, upload-time = "2025-08-13T18:45:28.838Z" }
wheels = [
    { url = "https://files.pythonhosted.org/packages/42/d4/2568d5d907582cc145f3ffede43879746fd4b331308088a0fc57f7ecdbca/google_api_python_client-2.179.0-py3-none-any.whl", hash = "sha256:79ab5039d70c59dab874fd18333fca90fb469be51c96113cb133e5fc1f0b2a79", size = 13955142, upload-time = "2025-08-13T18:45:25.944Z" },
]

[[package]]
name = "google-auth"
version = "2.40.3"
source = { registry = "https://pypi.org/simple" }
dependencies = [
    { name = "cachetools" },
    { name = "pyasn1-modules" },
    { name = "rsa" },
]
sdist = { url = "https://files.pythonhosted.org/packages/9e/9b/e92ef23b84fa10a64ce4831390b7a4c2e53c0132568d99d4ae61d04c8855/google_auth-2.40.3.tar.gz", hash = "sha256:500c3a29adedeb36ea9cf24b8d10858e152f2412e3ca37829b3fa18e33d63b77", size = 281029, upload-time = "2025-06-04T18:04:57.577Z" }
wheels = [
    { url = "https://files.pythonhosted.org/packages/17/63/b19553b658a1692443c62bd07e5868adaa0ad746a0751ba62c59568cd45b/google_auth-2.40.3-py2.py3-none-any.whl", hash = "sha256:1370d4593e86213563547f97a92752fc658456fe4514c809544f330fed45a7ca", size = 216137, upload-time = "2025-06-04T18:04:55.573Z" },
]

[[package]]
name = "google-auth-httplib2"
version = "0.2.0"
source = { registry = "https://pypi.org/simple" }
dependencies = [
    { name = "google-auth" },
    { name = "httplib2" },
]
sdist = { url = "https://files.pythonhosted.org/packages/56/be/217a598a818567b28e859ff087f347475c807a5649296fb5a817c58dacef/google-auth-httplib2-0.2.0.tar.gz", hash = "sha256:38aa7badf48f974f1eb9861794e9c0cb2a0511a4ec0679b1f886d108f5640e05", size = 10842, upload-time = "2023-12-12T17:40:30.722Z" }
wheels = [
    { url = "https://files.pythonhosted.org/packages/be/8a/fe34d2f3f9470a27b01c9e76226965863f153d5fbe276f83608562e49c04/google_auth_httplib2-0.2.0-py2.py3-none-any.whl", hash = "sha256:b65a0a2123300dd71281a7bf6e64d65a0759287df52729bdd1ae2e47dc311a3d", size = 9253, upload-time = "2023-12-12T17:40:13.055Z" },
]

[[package]]
name = "google-auth-oauthlib"
version = "1.2.2"
source = { registry = "https://pypi.org/simple" }
dependencies = [
    { name = "google-auth" },
    { name = "requests-oauthlib" },
]
sdist = { url = "https://files.pythonhosted.org/packages/fb/87/e10bf24f7bcffc1421b84d6f9c3377c30ec305d082cd737ddaa6d8f77f7c/google_auth_oauthlib-1.2.2.tar.gz", hash = "sha256:11046fb8d3348b296302dd939ace8af0a724042e8029c1b872d87fabc9f41684", size = 20955, upload-time = "2025-04-22T16:40:29.172Z" }
wheels = [
    { url = "https://files.pythonhosted.org/packages/ac/84/40ee070be95771acd2f4418981edb834979424565c3eec3cd88b6aa09d24/google_auth_oauthlib-1.2.2-py3-none-any.whl", hash = "sha256:fd619506f4b3908b5df17b65f39ca8d66ea56986e5472eb5978fd8f3786f00a2", size = 19072, upload-time = "2025-04-22T16:40:28.174Z" },
]

[[package]]
name = "google-cloud-core"
version = "2.4.3"
source = { registry = "https://pypi.org/simple" }
dependencies = [
    { name = "google-api-core" },
    { name = "google-auth" },
]
sdist = { url = "https://files.pythonhosted.org/packages/d6/b8/2b53838d2acd6ec6168fd284a990c76695e84c65deee79c9f3a4276f6b4f/google_cloud_core-2.4.3.tar.gz", hash = "sha256:1fab62d7102844b278fe6dead3af32408b1df3eb06f5c7e8634cbd40edc4da53", size = 35861, upload-time = "2025-03-10T21:05:38.948Z" }
wheels = [
    { url = "https://files.pythonhosted.org/packages/40/86/bda7241a8da2d28a754aad2ba0f6776e35b67e37c36ae0c45d49370f1014/google_cloud_core-2.4.3-py2.py3-none-any.whl", hash = "sha256:5130f9f4c14b4fafdff75c79448f9495cfade0d8775facf1b09c3bf67e027f6e", size = 29348, upload-time = "2025-03-10T21:05:37.785Z" },
]

[[package]]
name = "google-cloud-firestore"
version = "2.21.0"
source = { registry = "https://pypi.org/simple" }
dependencies = [
    { name = "google-api-core", extra = ["grpc"] },
    { name = "google-auth" },
    { name = "google-cloud-core" },
    { name = "proto-plus" },
    { name = "protobuf" },
]
sdist = { url = "https://files.pythonhosted.org/packages/80/9d/027b9bf61a44422bcdcb00a2acc59152065b1cffa1fc89da62277730973e/google_cloud_firestore-2.21.0.tar.gz", hash = "sha256:0c37faa8506297f827eefc38feb155247a6dcb9a541289631015d125f1b003f8", size = 528159, upload-time = "2025-06-03T19:28:27.195Z" }
wheels = [
    { url = "https://files.pythonhosted.org/packages/0a/03/94755c64a2fb85cba734ac05a4f80096b8c0acfab0508c9d52c57f571687/google_cloud_firestore-2.21.0-py3-none-any.whl", hash = "sha256:bf33ccc38a27afc60748d1f9bb7c46b078d0d39d288636bdfd967611d7b3f17f", size = 368813, upload-time = "2025-06-03T19:28:25.131Z" },
]

[[package]]
name = "google-cloud-storage"
version = "3.3.0"
source = { registry = "https://pypi.org/simple" }
dependencies = [
    { name = "google-api-core" },
    { name = "google-auth" },
    { name = "google-cloud-core" },
    { name = "google-crc32c" },
    { name = "google-resumable-media" },
    { name = "requests" },
]
sdist = { url = "https://files.pythonhosted.org/packages/1e/91/10b9ddd5baacde375dcd7e6716b5024b3f65a22366f74c26926b6aa84e4e/google_cloud_storage-3.3.0.tar.gz", hash = "sha256:ae9d891d53e17d9681d7c4ef1ffeea0cde9bdc53d5b64fa6ff6bf30d1911cf61", size = 7781974, upload-time = "2025-08-12T09:10:36.245Z" }
wheels = [
    { url = "https://files.pythonhosted.org/packages/41/9d/2814a2c47429dc2e197e176de25a946d4538422b081ade8638e585e4006f/google_cloud_storage-3.3.0-py3-none-any.whl", hash = "sha256:0338ecd6621b3ecacb108f1cf7513ff0d1bca7f1ff4d58e0220b59f3a725ff23", size = 274270, upload-time = "2025-08-12T09:10:34.793Z" },
]

[[package]]
name = "google-crc32c"
version = "1.7.1"
source = { registry = "https://pypi.org/simple" }
sdist = { url = "https://files.pythonhosted.org/packages/19/ae/87802e6d9f9d69adfaedfcfd599266bf386a54d0be058b532d04c794f76d/google_crc32c-1.7.1.tar.gz", hash = "sha256:2bff2305f98846f3e825dbeec9ee406f89da7962accdb29356e4eadc251bd472", size = 14495, upload-time = "2025-03-26T14:29:13.32Z" }
wheels = [
    { url = "https://files.pythonhosted.org/packages/f7/94/220139ea87822b6fdfdab4fb9ba81b3fff7ea2c82e2af34adc726085bffc/google_crc32c-1.7.1-cp311-cp311-macosx_12_0_arm64.whl", hash = "sha256:6fbab4b935989e2c3610371963ba1b86afb09537fd0c633049be82afe153ac06", size = 30468, upload-time = "2025-03-26T14:32:52.215Z" },
    { url = "https://files.pythonhosted.org/packages/94/97/789b23bdeeb9d15dc2904660463ad539d0318286d7633fe2760c10ed0c1c/google_crc32c-1.7.1-cp311-cp311-macosx_12_0_x86_64.whl", hash = "sha256:ed66cbe1ed9cbaaad9392b5259b3eba4a9e565420d734e6238813c428c3336c9", size = 30313, upload-time = "2025-03-26T14:57:38.758Z" },
    { url = "https://files.pythonhosted.org/packages/81/b8/976a2b843610c211e7ccb3e248996a61e87dbb2c09b1499847e295080aec/google_crc32c-1.7.1-cp311-cp311-manylinux_2_17_aarch64.manylinux2014_aarch64.whl", hash = "sha256:ee6547b657621b6cbed3562ea7826c3e11cab01cd33b74e1f677690652883e77", size = 33048, upload-time = "2025-03-26T14:41:30.679Z" },
    { url = "https://files.pythonhosted.org/packages/c9/16/a3842c2cf591093b111d4a5e2bfb478ac6692d02f1b386d2a33283a19dc9/google_crc32c-1.7.1-cp311-cp311-manylinux_2_17_x86_64.manylinux2014_x86_64.whl", hash = "sha256:d68e17bad8f7dd9a49181a1f5a8f4b251c6dbc8cc96fb79f1d321dfd57d66f53", size = 32669, upload-time = "2025-03-26T14:41:31.432Z" },
    { url = "https://files.pythonhosted.org/packages/04/17/ed9aba495916fcf5fe4ecb2267ceb851fc5f273c4e4625ae453350cfd564/google_crc32c-1.7.1-cp311-cp311-win_amd64.whl", hash = "sha256:6335de12921f06e1f774d0dd1fbea6bf610abe0887a1638f64d694013138be5d", size = 33476, upload-time = "2025-03-26T14:29:10.211Z" },
    { url = "https://files.pythonhosted.org/packages/16/1b/1693372bf423ada422f80fd88260dbfd140754adb15cbc4d7e9a68b1cb8e/google_crc32c-1.7.1-pp311-pypy311_pp73-manylinux_2_17_aarch64.manylinux2014_aarch64.whl", hash = "sha256:85fef7fae11494e747c9fd1359a527e5970fc9603c90764843caabd3a16a0a48", size = 28241, upload-time = "2025-03-26T14:41:45.898Z" },
    { url = "https://files.pythonhosted.org/packages/fd/3c/2a19a60a473de48717b4efb19398c3f914795b64a96cf3fbe82588044f78/google_crc32c-1.7.1-pp311-pypy311_pp73-manylinux_2_17_x86_64.manylinux2014_x86_64.whl", hash = "sha256:6efb97eb4369d52593ad6f75e7e10d053cf00c48983f7a973105bc70b0ac4d82", size = 28048, upload-time = "2025-03-26T14:41:46.696Z" },
]

[[package]]
name = "google-genai"
version = "1.32.0"
source = { registry = "https://pypi.org/simple" }
dependencies = [
    { name = "anyio" },
    { name = "google-auth" },
    { name = "httpx" },
    { name = "pydantic" },
    { name = "requests" },
    { name = "tenacity" },
    { name = "typing-extensions" },
    { name = "websockets" },
]
sdist = { url = "https://files.pythonhosted.org/packages/03/ab/e6cdd8fa957c647ef00c4da7c59d0e734354bd49ed8d98c860732d8e1944/google_genai-1.32.0.tar.gz", hash = "sha256:349da3f5ff0e981066bd508585fcdd308d28fc4646f318c8f6d1aa6041f4c7e3", size = 240802, upload-time = "2025-08-27T22:16:32.781Z" }
wheels = [
    { url = "https://files.pythonhosted.org/packages/59/55/be09472f7a656af1208196d2ef9a3d2710f3cbcf695f51acbcbe28b9472b/google_genai-1.32.0-py3-none-any.whl", hash = "sha256:c0c4b1d45adf3aa99501050dd73da2f0dea09374002231052d81a6765d15e7f6", size = 241680, upload-time = "2025-08-27T22:16:31.409Z" },
]

[[package]]
name = "google-generativeai"
version = "0.8.5"
source = { registry = "https://pypi.org/simple" }
dependencies = [
    { name = "google-ai-generativelanguage" },
    { name = "google-api-core" },
    { name = "google-api-python-client" },
    { name = "google-auth" },
    { name = "protobuf" },
    { name = "pydantic" },
    { name = "tqdm" },
    { name = "typing-extensions" },
]
wheels = [
    { url = "https://files.pythonhosted.org/packages/6e/40/c42ff9ded9f09ec9392879a8e6538a00b2dc185e834a3392917626255419/google_generativeai-0.8.5-py3-none-any.whl", hash = "sha256:22b420817fb263f8ed520b33285f45976d5b21e904da32b80d4fd20c055123a2", size = 155427, upload-time = "2025-04-17T00:40:00.67Z" },
]

[[package]]
name = "google-resumable-media"
version = "2.7.2"
source = { registry = "https://pypi.org/simple" }
dependencies = [
    { name = "google-crc32c" },
]
sdist = { url = "https://files.pythonhosted.org/packages/58/5a/0efdc02665dca14e0837b62c8a1a93132c264bd02054a15abb2218afe0ae/google_resumable_media-2.7.2.tar.gz", hash = "sha256:5280aed4629f2b60b847b0d42f9857fd4935c11af266744df33d8074cae92fe0", size = 2163099, upload-time = "2024-08-07T22:20:38.555Z" }
wheels = [
    { url = "https://files.pythonhosted.org/packages/82/35/b8d3baf8c46695858cb9d8835a53baa1eeb9906ddaf2f728a5f5b640fd1e/google_resumable_media-2.7.2-py2.py3-none-any.whl", hash = "sha256:3ce7551e9fe6d99e9a126101d2536612bb73486721951e9562fee0f90c6ababa", size = 81251, upload-time = "2024-08-07T22:20:36.409Z" },
]

[[package]]
name = "googleapis-common-protos"
version = "1.70.0"
source = { registry = "https://pypi.org/simple" }
dependencies = [
    { name = "protobuf" },
]
sdist = { url = "https://files.pythonhosted.org/packages/39/24/33db22342cf4a2ea27c9955e6713140fedd51e8b141b5ce5260897020f1a/googleapis_common_protos-1.70.0.tar.gz", hash = "sha256:0e1b44e0ea153e6594f9f394fef15193a68aaaea2d843f83e2742717ca753257", size = 145903, upload-time = "2025-04-14T10:17:02.924Z" }
wheels = [
    { url = "https://files.pythonhosted.org/packages/86/f1/62a193f0227cf15a920390abe675f386dec35f7ae3ffe6da582d3ade42c7/googleapis_common_protos-1.70.0-py3-none-any.whl", hash = "sha256:b8bfcca8c25a2bb253e0e0b0adaf8c00773e5e6af6fd92397576680b807e0fd8", size = 294530, upload-time = "2025-04-14T10:17:01.271Z" },
]

[[package]]
name = "greenlet"
version = "3.2.4"
source = { registry = "https://pypi.org/simple" }
sdist = { url = "https://files.pythonhosted.org/packages/03/b8/704d753a5a45507a7aab61f18db9509302ed3d0a27ac7e0359ec2905b1a6/greenlet-3.2.4.tar.gz", hash = "sha256:0dca0d95ff849f9a364385f36ab49f50065d76964944638be9691e1832e9f86d", size = 188260, upload-time = "2025-08-07T13:24:33.51Z" }
wheels = [
    { url = "https://files.pythonhosted.org/packages/a4/de/f28ced0a67749cac23fecb02b694f6473f47686dff6afaa211d186e2ef9c/greenlet-3.2.4-cp311-cp311-macosx_11_0_universal2.whl", hash = "sha256:96378df1de302bc38e99c3a9aa311967b7dc80ced1dcc6f171e99842987882a2", size = 272305, upload-time = "2025-08-07T13:15:41.288Z" },
    { url = "https://files.pythonhosted.org/packages/09/16/2c3792cba130000bf2a31c5272999113f4764fd9d874fb257ff588ac779a/greenlet-3.2.4-cp311-cp311-manylinux2014_aarch64.manylinux_2_17_aarch64.whl", hash = "sha256:1ee8fae0519a337f2329cb78bd7a8e128ec0f881073d43f023c7b8d4831d5246", size = 632472, upload-time = "2025-08-07T13:42:55.044Z" },
    { url = "https://files.pythonhosted.org/packages/ae/8f/95d48d7e3d433e6dae5b1682e4292242a53f22df82e6d3dda81b1701a960/greenlet-3.2.4-cp311-cp311-manylinux2014_ppc64le.manylinux_2_17_ppc64le.whl", hash = "sha256:94abf90142c2a18151632371140b3dba4dee031633fe614cb592dbb6c9e17bc3", size = 644646, upload-time = "2025-08-07T13:45:26.523Z" },
    { url = "https://files.pythonhosted.org/packages/d5/5e/405965351aef8c76b8ef7ad370e5da58d57ef6068df197548b015464001a/greenlet-3.2.4-cp311-cp311-manylinux2014_s390x.manylinux_2_17_s390x.whl", hash = "sha256:4d1378601b85e2e5171b99be8d2dc85f594c79967599328f95c1dc1a40f1c633", size = 640519, upload-time = "2025-08-07T13:53:13.928Z" },
    { url = "https://files.pythonhosted.org/packages/25/5d/382753b52006ce0218297ec1b628e048c4e64b155379331f25a7316eb749/greenlet-3.2.4-cp311-cp311-manylinux2014_x86_64.manylinux_2_17_x86_64.whl", hash = "sha256:0db5594dce18db94f7d1650d7489909b57afde4c580806b8d9203b6e79cdc079", size = 639707, upload-time = "2025-08-07T13:18:27.146Z" },
    { url = "https://files.pythonhosted.org/packages/1f/8e/abdd3f14d735b2929290a018ecf133c901be4874b858dd1c604b9319f064/greenlet-3.2.4-cp311-cp311-manylinux_2_24_x86_64.manylinux_2_28_x86_64.whl", hash = "sha256:2523e5246274f54fdadbce8494458a2ebdcdbc7b802318466ac5606d3cded1f8", size = 587684, upload-time = "2025-08-07T13:18:25.164Z" },
    { url = "https://files.pythonhosted.org/packages/5d/65/deb2a69c3e5996439b0176f6651e0052542bb6c8f8ec2e3fba97c9768805/greenlet-3.2.4-cp311-cp311-musllinux_1_1_aarch64.whl", hash = "sha256:1987de92fec508535687fb807a5cea1560f6196285a4cde35c100b8cd632cc52", size = 1116647, upload-time = "2025-08-07T13:42:38.655Z" },
    { url = "https://files.pythonhosted.org/packages/3f/cc/b07000438a29ac5cfb2194bfc128151d52f333cee74dd7dfe3fb733fc16c/greenlet-3.2.4-cp311-cp311-musllinux_1_1_x86_64.whl", hash = "sha256:55e9c5affaa6775e2c6b67659f3a71684de4c549b3dd9afca3bc773533d284fa", size = 1142073, upload-time = "2025-08-07T13:18:21.737Z" },
    { url = "https://files.pythonhosted.org/packages/d8/0f/30aef242fcab550b0b3520b8e3561156857c94288f0332a79928c31a52cf/greenlet-3.2.4-cp311-cp311-win_amd64.whl", hash = "sha256:9c40adce87eaa9ddb593ccb0fa6a07caf34015a29bf8d344811665b573138db9", size = 299100, upload-time = "2025-08-07T13:44:12.287Z" },
]

[[package]]
name = "groq"
version = "0.31.0"
source = { registry = "https://pypi.org/simple" }
dependencies = [
    { name = "anyio" },
    { name = "distro" },
    { name = "httpx" },
    { name = "pydantic" },
    { name = "sniffio" },
    { name = "typing-extensions" },
]
sdist = { url = "https://files.pythonhosted.org/packages/66/a2/77fd1460e7d55859219223719aa44ae8902a3a1ad333cd5faf330eb0b894/groq-0.31.0.tar.gz", hash = "sha256:182252e9bf0d696df607c137cbafa851d2c84aaf94bcfe9165c0bc231043490c", size = 136237, upload-time = "2025-08-05T23:14:01.183Z" }
wheels = [
    { url = "https://files.pythonhosted.org/packages/ab/f8/14672d69a91495f43462c5490067eeafc30346e81bda1a62848e897f9bc3/groq-0.31.0-py3-none-any.whl", hash = "sha256:5e3c7ec9728b7cccf913da982a9b5ebb46dc18a070b35e12a3d6a1e12d6b0f7f", size = 131365, upload-time = "2025-08-05T23:13:59.768Z" },
]

[[package]]
name = "grpcio"
version = "1.74.0"
source = { registry = "https://pypi.org/simple" }
sdist = { url = "https://files.pythonhosted.org/packages/38/b4/35feb8f7cab7239c5b94bd2db71abb3d6adb5f335ad8f131abb6060840b6/grpcio-1.74.0.tar.gz", hash = "sha256:80d1f4fbb35b0742d3e3d3bb654b7381cd5f015f8497279a1e9c21ba623e01b1", size = 12756048, upload-time = "2025-07-24T18:54:23.039Z" }
wheels = [
    { url = "https://files.pythonhosted.org/packages/e7/77/b2f06db9f240a5abeddd23a0e49eae2b6ac54d85f0e5267784ce02269c3b/grpcio-1.74.0-cp311-cp311-linux_armv7l.whl", hash = "sha256:69e1a8180868a2576f02356565f16635b99088da7df3d45aaa7e24e73a054e31", size = 5487368, upload-time = "2025-07-24T18:53:03.548Z" },
    { url = "https://files.pythonhosted.org/packages/48/99/0ac8678a819c28d9a370a663007581744a9f2a844e32f0fa95e1ddda5b9e/grpcio-1.74.0-cp311-cp311-macosx_11_0_universal2.whl", hash = "sha256:8efe72fde5500f47aca1ef59495cb59c885afe04ac89dd11d810f2de87d935d4", size = 10999804, upload-time = "2025-07-24T18:53:05.095Z" },
    { url = "https://files.pythonhosted.org/packages/45/c6/a2d586300d9e14ad72e8dc211c7aecb45fe9846a51e558c5bca0c9102c7f/grpcio-1.74.0-cp311-cp311-manylinux_2_17_aarch64.whl", hash = "sha256:a8f0302f9ac4e9923f98d8e243939a6fb627cd048f5cd38595c97e38020dffce", size = 5987667, upload-time = "2025-07-24T18:53:07.157Z" },
    { url = "https://files.pythonhosted.org/packages/c9/57/5f338bf56a7f22584e68d669632e521f0de460bb3749d54533fc3d0fca4f/grpcio-1.74.0-cp311-cp311-manylinux_2_17_i686.manylinux2014_i686.whl", hash = "sha256:2f609a39f62a6f6f05c7512746798282546358a37ea93c1fcbadf8b2fed162e3", size = 6655612, upload-time = "2025-07-24T18:53:09.244Z" },
    { url = "https://files.pythonhosted.org/packages/82/ea/a4820c4c44c8b35b1903a6c72a5bdccec92d0840cf5c858c498c66786ba5/grpcio-1.74.0-cp311-cp311-manylinux_2_17_x86_64.manylinux2014_x86_64.whl", hash = "sha256:c98e0b7434a7fa4e3e63f250456eaef52499fba5ae661c58cc5b5477d11e7182", size = 6219544, upload-time = "2025-07-24T18:53:11.221Z" },
    { url = "https://files.pythonhosted.org/packages/a4/17/0537630a921365928f5abb6d14c79ba4dcb3e662e0dbeede8af4138d9dcf/grpcio-1.74.0-cp311-cp311-musllinux_1_1_aarch64.whl", hash = "sha256:662456c4513e298db6d7bd9c3b8df6f75f8752f0ba01fb653e252ed4a59b5a5d", size = 6334863, upload-time = "2025-07-24T18:53:12.925Z" },
    { url = "https://files.pythonhosted.org/packages/e2/a6/85ca6cb9af3f13e1320d0a806658dca432ff88149d5972df1f7b51e87127/grpcio-1.74.0-cp311-cp311-musllinux_1_1_i686.whl", hash = "sha256:3d14e3c4d65e19d8430a4e28ceb71ace4728776fd6c3ce34016947474479683f", size = 7019320, upload-time = "2025-07-24T18:53:15.002Z" },
    { url = "https://files.pythonhosted.org/packages/4f/a7/fe2beab970a1e25d2eff108b3cf4f7d9a53c185106377a3d1989216eba45/grpcio-1.74.0-cp311-cp311-musllinux_1_1_x86_64.whl", hash = "sha256:1bf949792cee20d2078323a9b02bacbbae002b9e3b9e2433f2741c15bdeba1c4", size = 6514228, upload-time = "2025-07-24T18:53:16.999Z" },
    { url = "https://files.pythonhosted.org/packages/6a/c2/2f9c945c8a248cebc3ccda1b7a1bf1775b9d7d59e444dbb18c0014e23da6/grpcio-1.74.0-cp311-cp311-win32.whl", hash = "sha256:55b453812fa7c7ce2f5c88be3018fb4a490519b6ce80788d5913f3f9d7da8c7b", size = 3817216, upload-time = "2025-07-24T18:53:20.564Z" },
    { url = "https://files.pythonhosted.org/packages/ff/d1/a9cf9c94b55becda2199299a12b9feef0c79946b0d9d34c989de6d12d05d/grpcio-1.74.0-cp311-cp311-win_amd64.whl", hash = "sha256:86ad489db097141a907c559988c29718719aa3e13370d40e20506f11b4de0d11", size = 4495380, upload-time = "2025-07-24T18:53:22.058Z" },
]

[[package]]
name = "grpcio-status"
version = "1.71.2"
source = { registry = "https://pypi.org/simple" }
dependencies = [
    { name = "googleapis-common-protos" },
    { name = "grpcio" },
    { name = "protobuf" },
]
sdist = { url = "https://files.pythonhosted.org/packages/fd/d1/b6e9877fedae3add1afdeae1f89d1927d296da9cf977eca0eb08fb8a460e/grpcio_status-1.71.2.tar.gz", hash = "sha256:c7a97e176df71cdc2c179cd1847d7fc86cca5832ad12e9798d7fed6b7a1aab50", size = 13677, upload-time = "2025-06-28T04:24:05.426Z" }
wheels = [
    { url = "https://files.pythonhosted.org/packages/67/58/317b0134129b556a93a3b0afe00ee675b5657f0155509e22fcb853bafe2d/grpcio_status-1.71.2-py3-none-any.whl", hash = "sha256:803c98cb6a8b7dc6dbb785b1111aed739f241ab5e9da0bba96888aa74704cfd3", size = 14424, upload-time = "2025-06-28T04:23:42.136Z" },
]

[[package]]
name = "gym"
version = "0.23.0"
source = { registry = "https://pypi.org/simple" }
dependencies = [
    { name = "cloudpickle" },
    { name = "gym-notices" },
    { name = "numpy" },
]
sdist = { url = "https://files.pythonhosted.org/packages/66/17/b4ec403562c0e8c56f1ce095dcf6d65b7faeabff87f46b6097ab45e6001a/gym-0.23.0.tar.gz", hash = "sha256:dbd3d0c50fc1260b57e6f12ba792152b73551730512623b7653d6dfb2f7a105d", size = 624422, upload-time = "2022-03-07T22:01:56.3Z" }

[[package]]
name = "gym-notices"
version = "0.1.0"
source = { registry = "https://pypi.org/simple" }
sdist = { url = "https://files.pythonhosted.org/packages/a2/4d/035922b950b224ee4b65a9a4550a22eac8985a3f0e1ef42546d9047e7a72/gym_notices-0.1.0.tar.gz", hash = "sha256:9f9477ef68a8c15e42625d4fa53631237e3e6ae947f325b5c149c081499adc1b", size = 3084, upload-time = "2025-07-27T10:12:41.534Z" }
wheels = [
    { url = "https://files.pythonhosted.org/packages/41/55/55d157aa8693090954fc9639bf27218240517c3bc7afa6e97412da6ebfd9/gym_notices-0.1.0-py3-none-any.whl", hash = "sha256:a943af4446cb619d04fd1e470b9272b4473e08a06d1c7cc9005755a4a0b8c905", size = 3349, upload-time = "2025-07-27T10:12:40.039Z" },
]

[[package]]
name = "gymnasium"
version = "0.29.1"
source = { registry = "https://pypi.org/simple" }
dependencies = [
    { name = "cloudpickle" },
    { name = "farama-notifications" },
    { name = "numpy" },
    { name = "typing-extensions" },
]
sdist = { url = "https://files.pythonhosted.org/packages/0d/f8/5699ddb3e1c4f6d97b8930e573074849b921da8374fccd141f0f3a9bd713/gymnasium-0.29.1.tar.gz", hash = "sha256:1a532752efcb7590478b1cc7aa04f608eb7a2fdad5570cd217b66b6a35274bb1", size = 820485, upload-time = "2023-08-21T13:07:32.024Z" }
wheels = [
    { url = "https://files.pythonhosted.org/packages/a8/4d/3cbfd81ed84db450dbe73a89afcd8bc405273918415649ac6683356afe92/gymnasium-0.29.1-py3-none-any.whl", hash = "sha256:61c3384b5575985bb7f85e43213bcb40f36fcdff388cae6bc229304c71f2843e", size = 953939, upload-time = "2023-08-21T13:07:29.934Z" },
]

[[package]]
name = "h11"
version = "0.16.0"
source = { registry = "https://pypi.org/simple" }
sdist = { url = "https://files.pythonhosted.org/packages/01/ee/02a2c011bdab74c6fb3c75474d40b3052059d95df7e73351460c8588d963/h11-0.16.0.tar.gz", hash = "sha256:4e35b956cf45792e4caa5885e69fba00bdbc6ffafbfa020300e549b208ee5ff1", size = 101250, upload-time = "2025-04-24T03:35:25.427Z" }
wheels = [
    { url = "https://files.pythonhosted.org/packages/04/4b/29cac41a4d98d144bf5f6d33995617b185d14b22401f75ca86f384e87ff1/h11-0.16.0-py3-none-any.whl", hash = "sha256:63cf8bbe7522de3bf65932fda1d9c2772064ffb3dae62d55932da54b31cb6c86", size = 37515, upload-time = "2025-04-24T03:35:24.344Z" },
]

[[package]]
name = "h2"
version = "4.3.0"
source = { registry = "https://pypi.org/simple" }
dependencies = [
    { name = "hpack" },
    { name = "hyperframe" },
]
sdist = { url = "https://files.pythonhosted.org/packages/1d/17/afa56379f94ad0fe8defd37d6eb3f89a25404ffc71d4d848893d270325fc/h2-4.3.0.tar.gz", hash = "sha256:6c59efe4323fa18b47a632221a1888bd7fde6249819beda254aeca909f221bf1", size = 2152026, upload-time = "2025-08-23T18:12:19.778Z" }
wheels = [
    { url = "https://files.pythonhosted.org/packages/69/b2/119f6e6dcbd96f9069ce9a2665e0146588dc9f88f29549711853645e736a/h2-4.3.0-py3-none-any.whl", hash = "sha256:c438f029a25f7945c69e0ccf0fb951dc3f73a5f6412981daee861431b70e2bdd", size = 61779, upload-time = "2025-08-23T18:12:17.779Z" },
]

[[package]]
name = "heavyball"
version = "1.7.2"
source = { registry = "https://pypi.org/simple" }
dependencies = [
    { name = "numpy" },
    { name = "opt-einsum" },
    { name = "torch" },
]
sdist = { url = "https://files.pythonhosted.org/packages/6d/48/7c45b21591b3ba6e81e266ff24b571571aa938e03bf3c377d4aad00e5b5a/heavyball-1.7.2.tar.gz", hash = "sha256:0aa07f06d00484876cbaf0800ac727e2ba1af355f4c69710ae626f794fc6663e", size = 61920, upload-time = "2025-03-29T19:58:16.293Z" }
wheels = [
    { url = "https://files.pythonhosted.org/packages/fc/70/4dcd9d09a2c8f930d65b5fd734c8acb644f7fa033fc83fa0c468612fc228/heavyball-1.7.2-py3-none-any.whl", hash = "sha256:6acc6ba4221db8f96d56c37c21b4882725088179ab03216363e435699026728d", size = 39276, upload-time = "2025-03-29T19:58:12.568Z" },
]

[[package]]
name = "hpack"
version = "4.1.0"
source = { registry = "https://pypi.org/simple" }
sdist = { url = "https://files.pythonhosted.org/packages/2c/48/71de9ed269fdae9c8057e5a4c0aa7402e8bb16f2c6e90b3aa53327b113f8/hpack-4.1.0.tar.gz", hash = "sha256:ec5eca154f7056aa06f196a557655c5b009b382873ac8d1e66e79e87535f1dca", size = 51276, upload-time = "2025-01-22T21:44:58.347Z" }
wheels = [
    { url = "https://files.pythonhosted.org/packages/07/c6/80c95b1b2b94682a72cbdbfb85b81ae2daffa4291fbfa1b1464502ede10d/hpack-4.1.0-py3-none-any.whl", hash = "sha256:157ac792668d995c657d93111f46b4535ed114f0c9c8d672271bbec7eae1b496", size = 34357, upload-time = "2025-01-22T21:44:56.92Z" },
]

[[package]]
name = "httpcore"
version = "1.0.9"
source = { registry = "https://pypi.org/simple" }
dependencies = [
    { name = "certifi" },
    { name = "h11" },
]
sdist = { url = "https://files.pythonhosted.org/packages/06/94/82699a10bca87a5556c9c59b5963f2d039dbd239f25bc2a63907a05a14cb/httpcore-1.0.9.tar.gz", hash = "sha256:6e34463af53fd2ab5d807f399a9b45ea31c3dfa2276f15a2c3f00afff6e176e8", size = 85484, upload-time = "2025-04-24T22:06:22.219Z" }
wheels = [
    { url = "https://files.pythonhosted.org/packages/7e/f5/f66802a942d491edb555dd61e3a9961140fd64c90bce1eafd741609d334d/httpcore-1.0.9-py3-none-any.whl", hash = "sha256:2d400746a40668fc9dec9810239072b40b4484b640a8c38fd654a024c7a1bf55", size = 78784, upload-time = "2025-04-24T22:06:20.566Z" },
]

[[package]]
name = "httplib2"
version = "0.22.0"
source = { registry = "https://pypi.org/simple" }
dependencies = [
    { name = "pyparsing" },
]
sdist = { url = "https://files.pythonhosted.org/packages/3d/ad/2371116b22d616c194aa25ec410c9c6c37f23599dcd590502b74db197584/httplib2-0.22.0.tar.gz", hash = "sha256:d7a10bc5ef5ab08322488bde8c726eeee5c8618723fdb399597ec58f3d82df81", size = 351116, upload-time = "2023-03-21T22:29:37.214Z" }
wheels = [
    { url = "https://files.pythonhosted.org/packages/a8/6c/d2fbdaaa5959339d53ba38e94c123e4e84b8fbc4b84beb0e70d7c1608486/httplib2-0.22.0-py3-none-any.whl", hash = "sha256:14ae0a53c1ba8f3d37e9e27cf37eabb0fb9980f435ba405d546948b009dd64dc", size = 96854, upload-time = "2023-03-21T22:29:35.683Z" },
]

[[package]]
name = "httptools"
version = "0.6.4"
source = { registry = "https://pypi.org/simple" }
sdist = { url = "https://files.pythonhosted.org/packages/a7/9a/ce5e1f7e131522e6d3426e8e7a490b3a01f39a6696602e1c4f33f9e94277/httptools-0.6.4.tar.gz", hash = "sha256:4e93eee4add6493b59a5c514da98c939b244fce4a0d8879cd3f466562f4b7d5c", size = 240639, upload-time = "2024-10-16T19:45:08.902Z" }
wheels = [
    { url = "https://files.pythonhosted.org/packages/7b/26/bb526d4d14c2774fe07113ca1db7255737ffbb119315839af2065abfdac3/httptools-0.6.4-cp311-cp311-macosx_10_9_universal2.whl", hash = "sha256:f47f8ed67cc0ff862b84a1189831d1d33c963fb3ce1ee0c65d3b0cbe7b711069", size = 199029, upload-time = "2024-10-16T19:44:18.427Z" },
    { url = "https://files.pythonhosted.org/packages/a6/17/3e0d3e9b901c732987a45f4f94d4e2c62b89a041d93db89eafb262afd8d5/httptools-0.6.4-cp311-cp311-macosx_11_0_arm64.whl", hash = "sha256:0614154d5454c21b6410fdf5262b4a3ddb0f53f1e1721cfd59d55f32138c578a", size = 103492, upload-time = "2024-10-16T19:44:19.515Z" },
    { url = "https://files.pythonhosted.org/packages/b7/24/0fe235d7b69c42423c7698d086d4db96475f9b50b6ad26a718ef27a0bce6/httptools-0.6.4-cp311-cp311-manylinux_2_17_aarch64.manylinux2014_aarch64.whl", hash = "sha256:f8787367fbdfccae38e35abf7641dafc5310310a5987b689f4c32cc8cc3ee975", size = 462891, upload-time = "2024-10-16T19:44:21.067Z" },
    { url = "https://files.pythonhosted.org/packages/b1/2f/205d1f2a190b72da6ffb5f41a3736c26d6fa7871101212b15e9b5cd8f61d/httptools-0.6.4-cp311-cp311-manylinux_2_5_x86_64.manylinux1_x86_64.manylinux_2_17_x86_64.manylinux2014_x86_64.whl", hash = "sha256:40b0f7fe4fd38e6a507bdb751db0379df1e99120c65fbdc8ee6c1d044897a636", size = 459788, upload-time = "2024-10-16T19:44:22.958Z" },
    { url = "https://files.pythonhosted.org/packages/6e/4c/d09ce0eff09057a206a74575ae8f1e1e2f0364d20e2442224f9e6612c8b9/httptools-0.6.4-cp311-cp311-musllinux_1_2_aarch64.whl", hash = "sha256:40a5ec98d3f49904b9fe36827dcf1aadfef3b89e2bd05b0e35e94f97c2b14721", size = 433214, upload-time = "2024-10-16T19:44:24.513Z" },
    { url = "https://files.pythonhosted.org/packages/3e/d2/84c9e23edbccc4a4c6f96a1b8d99dfd2350289e94f00e9ccc7aadde26fb5/httptools-0.6.4-cp311-cp311-musllinux_1_2_x86_64.whl", hash = "sha256:dacdd3d10ea1b4ca9df97a0a303cbacafc04b5cd375fa98732678151643d4988", size = 434120, upload-time = "2024-10-16T19:44:26.295Z" },
    { url = "https://files.pythonhosted.org/packages/d0/46/4d8e7ba9581416de1c425b8264e2cadd201eb709ec1584c381f3e98f51c1/httptools-0.6.4-cp311-cp311-win_amd64.whl", hash = "sha256:288cd628406cc53f9a541cfaf06041b4c71d751856bab45e3702191f931ccd17", size = 88565, upload-time = "2024-10-16T19:44:29.188Z" },
]

[[package]]
name = "httpx"
version = "0.28.1"
source = { registry = "https://pypi.org/simple" }
dependencies = [
    { name = "anyio" },
    { name = "certifi" },
    { name = "httpcore" },
    { name = "idna" },
]
sdist = { url = "https://files.pythonhosted.org/packages/b1/df/48c586a5fe32a0f01324ee087459e112ebb7224f646c0b5023f5e79e9956/httpx-0.28.1.tar.gz", hash = "sha256:75e98c5f16b0f35b567856f597f06ff2270a374470a5c2392242528e3e3e42fc", size = 141406, upload-time = "2024-12-06T15:37:23.222Z" }
wheels = [
    { url = "https://files.pythonhosted.org/packages/2a/39/e50c7c3a983047577ee07d2a9e53faf5a69493943ec3f6a384bdc792deb2/httpx-0.28.1-py3-none-any.whl", hash = "sha256:d909fcccc110f8c7faf814ca82a9a4d816bc5a6dbfea25d6591d6985b8ba59ad", size = 73517, upload-time = "2024-12-06T15:37:21.509Z" },
]

[package.optional-dependencies]
http2 = [
    { name = "h2" },
]

[[package]]
name = "httpx-sse"
version = "0.4.1"
source = { registry = "https://pypi.org/simple" }
sdist = { url = "https://files.pythonhosted.org/packages/6e/fa/66bd985dd0b7c109a3bcb89272ee0bfb7e2b4d06309ad7b38ff866734b2a/httpx_sse-0.4.1.tar.gz", hash = "sha256:8f44d34414bc7b21bf3602713005c5df4917884f76072479b21f68befa4ea26e", size = 12998, upload-time = "2025-06-24T13:21:05.71Z" }
wheels = [
    { url = "https://files.pythonhosted.org/packages/25/0a/6269e3473b09aed2dab8aa1a600c70f31f00ae1349bee30658f7e358a159/httpx_sse-0.4.1-py3-none-any.whl", hash = "sha256:cba42174344c3a5b06f255ce65b350880f962d99ead85e776f23c6618a377a37", size = 8054, upload-time = "2025-06-24T13:21:04.772Z" },
]

[[package]]
name = "httpx-ws"
version = "0.7.2"
source = { registry = "https://pypi.org/simple" }
dependencies = [
    { name = "anyio" },
    { name = "httpcore" },
    { name = "httpx" },
    { name = "wsproto" },
]
sdist = { url = "https://files.pythonhosted.org/packages/56/ba/e310ccdb8f18a2b894bfacd085ef390cf6cc70bb10ff9f109d58d94f6b47/httpx_ws-0.7.2.tar.gz", hash = "sha256:93edea6c8fc313464fc287bff7d2ad20e6196b7754c76f946f73b4af79886d4e", size = 24513, upload-time = "2025-03-28T13:20:03.039Z" }
wheels = [
    { url = "https://files.pythonhosted.org/packages/03/3d/2113a5c7af9a13663fa026882d0302ed4142960388536f885dacd6be7038/httpx_ws-0.7.2-py3-none-any.whl", hash = "sha256:dd7bf9dbaa96dcd5cef1af3a7e1130cfac068bebecce25a74145022f5a8427a3", size = 14424, upload-time = "2025-03-28T13:20:04.238Z" },
]

[[package]]
name = "hydra-core"
version = "1.4.0.dev1"
source = { registry = "https://pypi.org/simple" }
dependencies = [
    { name = "omegaconf" },
    { name = "packaging" },
]
sdist = { url = "https://files.pythonhosted.org/packages/5a/05/01eac7f7e16d91933bfb802724847fd004952bff38a72fde51dc19a42af7/hydra_core-1.4.0.dev1.tar.gz", hash = "sha256:664e6755ea78f070b403df911fc460ea3464fdc59bd03affc0d6ffef9dd53221", size = 3287831, upload-time = "2024-07-10T20:09:41.548Z" }
wheels = [
    { url = "https://files.pythonhosted.org/packages/d0/d2/cf3b19412d1e8b397fd041500d1dccc5e902eb078bc91e3a7244452be9ff/hydra_core-1.4.0.dev1-py3-none-any.whl", hash = "sha256:e82753fe3aff8526ee1e72711f6f941beffcc9a2c1830b76c34242963835d039", size = 154173, upload-time = "2024-07-10T20:09:39.213Z" },
]

[[package]]
name = "hyperframe"
version = "6.1.0"
source = { registry = "https://pypi.org/simple" }
sdist = { url = "https://files.pythonhosted.org/packages/02/e7/94f8232d4a74cc99514c13a9f995811485a6903d48e5d952771ef6322e30/hyperframe-6.1.0.tar.gz", hash = "sha256:f630908a00854a7adeabd6382b43923a4c4cd4b821fcb527e6ab9e15382a3b08", size = 26566, upload-time = "2025-01-22T21:41:49.302Z" }
wheels = [
    { url = "https://files.pythonhosted.org/packages/48/30/47d0bf6072f7252e6521f3447ccfa40b421b6824517f82854703d0f5a98b/hyperframe-6.1.0-py3-none-any.whl", hash = "sha256:b03380493a519fce58ea5af42e4a42317bf9bd425596f7a0835ffce80f1a42e5", size = 13007, upload-time = "2025-01-22T21:41:47.295Z" },
]

[[package]]
name = "idna"
version = "3.10"
source = { registry = "https://pypi.org/simple" }
sdist = { url = "https://files.pythonhosted.org/packages/f1/70/7703c29685631f5a7590aa73f1f1d3fa9a380e654b86af429e0934a32f7d/idna-3.10.tar.gz", hash = "sha256:12f65c9b470abda6dc35cf8e63cc574b1c52b11df2c86030af0ac09b01b13ea9", size = 190490, upload-time = "2024-09-15T18:07:39.745Z" }
wheels = [
    { url = "https://files.pythonhosted.org/packages/76/c6/c88e154df9c4e1a2a66ccf0005a88dfb2650c1dffb6f5ce603dfbd452ce3/idna-3.10-py3-none-any.whl", hash = "sha256:946d195a0d259cbba61165e88e65941f16e9b36ea6ddb97f00452bae8b1287d3", size = 70442, upload-time = "2024-09-15T18:07:37.964Z" },
]

[[package]]
name = "imageio"
version = "2.37.0"
source = { registry = "https://pypi.org/simple" }
dependencies = [
    { name = "numpy" },
    { name = "pillow" },
]
sdist = { url = "https://files.pythonhosted.org/packages/0c/47/57e897fb7094afb2d26e8b2e4af9a45c7cf1a405acdeeca001fdf2c98501/imageio-2.37.0.tar.gz", hash = "sha256:71b57b3669666272c818497aebba2b4c5f20d5b37c81720e5e1a56d59c492996", size = 389963, upload-time = "2025-01-20T02:42:37.089Z" }
wheels = [
    { url = "https://files.pythonhosted.org/packages/cb/bd/b394387b598ed84d8d0fa90611a90bee0adc2021820ad5729f7ced74a8e2/imageio-2.37.0-py3-none-any.whl", hash = "sha256:11efa15b87bc7871b61590326b2d635439acc321cf7f8ce996f812543ce10eed", size = 315796, upload-time = "2025-01-20T02:42:34.931Z" },
]

[[package]]
name = "importlib-metadata"
version = "8.7.0"
source = { registry = "https://pypi.org/simple" }
dependencies = [
    { name = "zipp" },
]
sdist = { url = "https://files.pythonhosted.org/packages/76/66/650a33bd90f786193e4de4b3ad86ea60b53c89b669a5c7be931fac31cdb0/importlib_metadata-8.7.0.tar.gz", hash = "sha256:d13b81ad223b890aa16c5471f2ac3056cf76c5f10f82d6f9292f0b415f389000", size = 56641, upload-time = "2025-04-27T15:29:01.736Z" }
wheels = [
    { url = "https://files.pythonhosted.org/packages/20/b0/36bd937216ec521246249be3bf9855081de4c5e06a0c9b4219dbeda50373/importlib_metadata-8.7.0-py3-none-any.whl", hash = "sha256:e5dd1551894c77868a30651cef00984d50e1002d06942a7101d34870c5f02afd", size = 27656, upload-time = "2025-04-27T15:29:00.214Z" },
]

[[package]]
name = "importlib-resources"
version = "6.5.2"
source = { registry = "https://pypi.org/simple" }
sdist = { url = "https://files.pythonhosted.org/packages/cf/8c/f834fbf984f691b4f7ff60f50b514cc3de5cc08abfc3295564dd89c5e2e7/importlib_resources-6.5.2.tar.gz", hash = "sha256:185f87adef5bcc288449d98fb4fba07cea78bc036455dd44c5fc4a2fe78fed2c", size = 44693, upload-time = "2025-01-03T18:51:56.698Z" }
wheels = [
    { url = "https://files.pythonhosted.org/packages/a4/ed/1f1afb2e9e7f38a545d628f864d562a5ae64fe6f7a10e28ffb9b185b4e89/importlib_resources-6.5.2-py3-none-any.whl", hash = "sha256:789cfdc3ed28c78b67a06acb8126751ced69a3d5f79c095a98298cd8a760ccec", size = 37461, upload-time = "2025-01-03T18:51:54.306Z" },
]

[[package]]
name = "iniconfig"
version = "2.1.0"
source = { registry = "https://pypi.org/simple" }
sdist = { url = "https://files.pythonhosted.org/packages/f2/97/ebf4da567aa6827c909642694d71c9fcf53e5b504f2d96afea02718862f3/iniconfig-2.1.0.tar.gz", hash = "sha256:3abbd2e30b36733fee78f9c7f7308f2d0050e88f0087fd25c2645f63c773e1c7", size = 4793, upload-time = "2025-03-19T20:09:59.721Z" }
wheels = [
    { url = "https://files.pythonhosted.org/packages/2c/e1/e6716421ea10d38022b952c159d5161ca1193197fb744506875fbb87ea7b/iniconfig-2.1.0-py3-none-any.whl", hash = "sha256:9deba5723312380e77435581c6bf4935c94cbfab9b1ed33ef8d238ea168eb760", size = 6050, upload-time = "2025-03-19T20:10:01.071Z" },
]

[[package]]
name = "ipykernel"
version = "6.30.1"
source = { registry = "https://pypi.org/simple" }
dependencies = [
    { name = "appnope", marker = "sys_platform == 'darwin'" },
    { name = "comm" },
    { name = "debugpy" },
    { name = "ipython" },
    { name = "jupyter-client" },
    { name = "jupyter-core" },
    { name = "matplotlib-inline" },
    { name = "nest-asyncio" },
    { name = "packaging" },
    { name = "psutil" },
    { name = "pyzmq" },
    { name = "tornado" },
    { name = "traitlets" },
]
sdist = { url = "https://files.pythonhosted.org/packages/bb/76/11082e338e0daadc89c8ff866185de11daf67d181901038f9e139d109761/ipykernel-6.30.1.tar.gz", hash = "sha256:6abb270161896402e76b91394fcdce5d1be5d45f456671e5080572f8505be39b", size = 166260, upload-time = "2025-08-04T15:47:35.018Z" }
wheels = [
    { url = "https://files.pythonhosted.org/packages/fc/c7/b445faca8deb954fe536abebff4ece5b097b923de482b26e78448c89d1dd/ipykernel-6.30.1-py3-none-any.whl", hash = "sha256:aa6b9fb93dca949069d8b85b6c79b2518e32ac583ae9c7d37c51d119e18b3fb4", size = 117484, upload-time = "2025-08-04T15:47:32.622Z" },
]

[[package]]
name = "ipython"
version = "9.4.0"
source = { registry = "https://pypi.org/simple" }
dependencies = [
    { name = "colorama", marker = "sys_platform == 'win32'" },
    { name = "decorator" },
    { name = "ipython-pygments-lexers" },
    { name = "jedi" },
    { name = "matplotlib-inline" },
    { name = "pexpect", marker = "sys_platform != 'emscripten' and sys_platform != 'win32'" },
    { name = "prompt-toolkit" },
    { name = "pygments" },
    { name = "stack-data" },
    { name = "traitlets" },
    { name = "typing-extensions" },
]
sdist = { url = "https://files.pythonhosted.org/packages/54/80/406f9e3bde1c1fd9bf5a0be9d090f8ae623e401b7670d8f6fdf2ab679891/ipython-9.4.0.tar.gz", hash = "sha256:c033c6d4e7914c3d9768aabe76bbe87ba1dc66a92a05db6bfa1125d81f2ee270", size = 4385338, upload-time = "2025-07-01T11:11:30.606Z" }
wheels = [
    { url = "https://files.pythonhosted.org/packages/63/f8/0031ee2b906a15a33d6bfc12dd09c3dfa966b3cb5b284ecfb7549e6ac3c4/ipython-9.4.0-py3-none-any.whl", hash = "sha256:25850f025a446d9b359e8d296ba175a36aedd32e83ca9b5060430fe16801f066", size = 611021, upload-time = "2025-07-01T11:11:27.85Z" },
]

[[package]]
name = "ipython-pygments-lexers"
version = "1.1.1"
source = { registry = "https://pypi.org/simple" }
dependencies = [
    { name = "pygments" },
]
sdist = { url = "https://files.pythonhosted.org/packages/ef/4c/5dd1d8af08107f88c7f741ead7a40854b8ac24ddf9ae850afbcf698aa552/ipython_pygments_lexers-1.1.1.tar.gz", hash = "sha256:09c0138009e56b6854f9535736f4171d855c8c08a563a0dcd8022f78355c7e81", size = 8393, upload-time = "2025-01-17T11:24:34.505Z" }
wheels = [
    { url = "https://files.pythonhosted.org/packages/d9/33/1f075bf72b0b747cb3288d011319aaf64083cf2efef8354174e3ed4540e2/ipython_pygments_lexers-1.1.1-py3-none-any.whl", hash = "sha256:a9462224a505ade19a605f71f8fa63c2048833ce50abc86768a0d81d876dc81c", size = 8074, upload-time = "2025-01-17T11:24:33.271Z" },
]

[[package]]
name = "ipywidgets"
version = "8.1.7"
source = { registry = "https://pypi.org/simple" }
dependencies = [
    { name = "comm" },
    { name = "ipython" },
    { name = "jupyterlab-widgets" },
    { name = "traitlets" },
    { name = "widgetsnbextension" },
]
sdist = { url = "https://files.pythonhosted.org/packages/3e/48/d3dbac45c2814cb73812f98dd6b38bbcc957a4e7bb31d6ea9c03bf94ed87/ipywidgets-8.1.7.tar.gz", hash = "sha256:15f1ac050b9ccbefd45dccfbb2ef6bed0029d8278682d569d71b8dd96bee0376", size = 116721, upload-time = "2025-05-05T12:42:03.489Z" }
wheels = [
    { url = "https://files.pythonhosted.org/packages/58/6a/9166369a2f092bd286d24e6307de555d63616e8ddb373ebad2b5635ca4cd/ipywidgets-8.1.7-py3-none-any.whl", hash = "sha256:764f2602d25471c213919b8a1997df04bef869251db4ca8efba1b76b1bd9f7bb", size = 139806, upload-time = "2025-05-05T12:41:56.833Z" },
]

[[package]]
name = "isodate"
version = "0.7.2"
source = { registry = "https://pypi.org/simple" }
sdist = { url = "https://files.pythonhosted.org/packages/54/4d/e940025e2ce31a8ce1202635910747e5a87cc3a6a6bb2d00973375014749/isodate-0.7.2.tar.gz", hash = "sha256:4cd1aa0f43ca76f4a6c6c0292a85f40b35ec2e43e315b59f06e6d32171a953e6", size = 29705, upload-time = "2024-10-08T23:04:11.5Z" }
wheels = [
    { url = "https://files.pythonhosted.org/packages/15/aa/0aca39a37d3c7eb941ba736ede56d689e7be91cab5d9ca846bde3999eba6/isodate-0.7.2-py3-none-any.whl", hash = "sha256:28009937d8031054830160fce6d409ed342816b543597cece116d966c6d99e15", size = 22320, upload-time = "2024-10-08T23:04:09.501Z" },
]

[[package]]
name = "isoduration"
version = "20.11.0"
source = { registry = "https://pypi.org/simple" }
dependencies = [
    { name = "arrow" },
]
sdist = { url = "https://files.pythonhosted.org/packages/7c/1a/3c8edc664e06e6bd06cce40c6b22da5f1429aa4224d0c590f3be21c91ead/isoduration-20.11.0.tar.gz", hash = "sha256:ac2f9015137935279eac671f94f89eb00584f940f5dc49462a0c4ee692ba1bd9", size = 11649, upload-time = "2020-11-01T11:00:00.312Z" }
wheels = [
    { url = "https://files.pythonhosted.org/packages/7b/55/e5326141505c5d5e34c5e0935d2908a74e4561eca44108fbfb9c13d2911a/isoduration-20.11.0-py3-none-any.whl", hash = "sha256:b2904c2a4228c3d44f409c8ae8e2370eb21a26f7ac2ec5446df141dde3452042", size = 11321, upload-time = "2020-11-01T10:59:58.02Z" },
]

[[package]]
name = "itsdangerous"
version = "2.2.0"
source = { registry = "https://pypi.org/simple" }
sdist = { url = "https://files.pythonhosted.org/packages/9c/cb/8ac0172223afbccb63986cc25049b154ecfb5e85932587206f42317be31d/itsdangerous-2.2.0.tar.gz", hash = "sha256:e0050c0b7da1eea53ffaf149c0cfbb5c6e2e2b69c4bef22c81fa6eb73e5f6173", size = 54410, upload-time = "2024-04-16T21:28:15.614Z" }
wheels = [
    { url = "https://files.pythonhosted.org/packages/04/96/92447566d16df59b2a776c0fb82dbc4d9e07cd95062562af01e408583fc4/itsdangerous-2.2.0-py3-none-any.whl", hash = "sha256:c6242fc49e35958c8b15141343aa660db5fc54d4f13a1db01a3f5891b98700ef", size = 16234, upload-time = "2024-04-16T21:28:14.499Z" },
]

[[package]]
name = "jedi"
version = "0.19.2"
source = { registry = "https://pypi.org/simple" }
dependencies = [
    { name = "parso" },
]
sdist = { url = "https://files.pythonhosted.org/packages/72/3a/79a912fbd4d8dd6fbb02bf69afd3bb72cf0c729bb3063c6f4498603db17a/jedi-0.19.2.tar.gz", hash = "sha256:4770dc3de41bde3966b02eb84fbcf557fb33cce26ad23da12c742fb50ecb11f0", size = 1231287, upload-time = "2024-11-11T01:41:42.873Z" }
wheels = [
    { url = "https://files.pythonhosted.org/packages/c0/5a/9cac0c82afec3d09ccd97c8b6502d48f165f9124db81b4bcb90b4af974ee/jedi-0.19.2-py2.py3-none-any.whl", hash = "sha256:a8ef22bde8490f57fe5c7681a3c83cb58874daf72b4784de3cce5b6ef6edb5b9", size = 1572278, upload-time = "2024-11-11T01:41:40.175Z" },
]

[[package]]
name = "jinja2"
version = "3.1.6"
source = { registry = "https://pypi.org/simple" }
dependencies = [
    { name = "markupsafe" },
]
sdist = { url = "https://files.pythonhosted.org/packages/df/bf/f7da0350254c0ed7c72f3e33cef02e048281fec7ecec5f032d4aac52226b/jinja2-3.1.6.tar.gz", hash = "sha256:0137fb05990d35f1275a587e9aee6d56da821fc83491a0fb838183be43f66d6d", size = 245115, upload-time = "2025-03-05T20:05:02.478Z" }
wheels = [
    { url = "https://files.pythonhosted.org/packages/62/a1/3d680cbfd5f4b8f15abc1d571870c5fc3e594bb582bc3b64ea099db13e56/jinja2-3.1.6-py3-none-any.whl", hash = "sha256:85ece4451f492d0c13c5dd7c13a64681a86afae63a5f347908daf103ce6d2f67", size = 134899, upload-time = "2025-03-05T20:05:00.369Z" },
]

[[package]]
name = "jiter"
version = "0.10.0"
source = { registry = "https://pypi.org/simple" }
sdist = { url = "https://files.pythonhosted.org/packages/ee/9d/ae7ddb4b8ab3fb1b51faf4deb36cb48a4fbbd7cb36bad6a5fca4741306f7/jiter-0.10.0.tar.gz", hash = "sha256:07a7142c38aacc85194391108dc91b5b57093c978a9932bd86a36862759d9500", size = 162759, upload-time = "2025-05-18T19:04:59.73Z" }
wheels = [
    { url = "https://files.pythonhosted.org/packages/1b/dd/6cefc6bd68b1c3c979cecfa7029ab582b57690a31cd2f346c4d0ce7951b6/jiter-0.10.0-cp311-cp311-macosx_10_12_x86_64.whl", hash = "sha256:3bebe0c558e19902c96e99217e0b8e8b17d570906e72ed8a87170bc290b1e978", size = 317473, upload-time = "2025-05-18T19:03:25.942Z" },
    { url = "https://files.pythonhosted.org/packages/be/cf/fc33f5159ce132be1d8dd57251a1ec7a631c7df4bd11e1cd198308c6ae32/jiter-0.10.0-cp311-cp311-macosx_11_0_arm64.whl", hash = "sha256:558cc7e44fd8e507a236bee6a02fa17199ba752874400a0ca6cd6e2196cdb7dc", size = 321971, upload-time = "2025-05-18T19:03:27.255Z" },
    { url = "https://files.pythonhosted.org/packages/68/a4/da3f150cf1d51f6c472616fb7650429c7ce053e0c962b41b68557fdf6379/jiter-0.10.0-cp311-cp311-manylinux_2_17_aarch64.manylinux2014_aarch64.whl", hash = "sha256:4d613e4b379a07d7c8453c5712ce7014e86c6ac93d990a0b8e7377e18505e98d", size = 345574, upload-time = "2025-05-18T19:03:28.63Z" },
    { url = "https://files.pythonhosted.org/packages/84/34/6e8d412e60ff06b186040e77da5f83bc158e9735759fcae65b37d681f28b/jiter-0.10.0-cp311-cp311-manylinux_2_17_armv7l.manylinux2014_armv7l.whl", hash = "sha256:f62cf8ba0618eda841b9bf61797f21c5ebd15a7a1e19daab76e4e4b498d515b2", size = 371028, upload-time = "2025-05-18T19:03:30.292Z" },
    { url = "https://files.pythonhosted.org/packages/fb/d9/9ee86173aae4576c35a2f50ae930d2ccb4c4c236f6cb9353267aa1d626b7/jiter-0.10.0-cp311-cp311-manylinux_2_17_ppc64le.manylinux2014_ppc64le.whl", hash = "sha256:919d139cdfa8ae8945112398511cb7fca58a77382617d279556b344867a37e61", size = 491083, upload-time = "2025-05-18T19:03:31.654Z" },
    { url = "https://files.pythonhosted.org/packages/d9/2c/f955de55e74771493ac9e188b0f731524c6a995dffdcb8c255b89c6fb74b/jiter-0.10.0-cp311-cp311-manylinux_2_17_s390x.manylinux2014_s390x.whl", hash = "sha256:13ddbc6ae311175a3b03bd8994881bc4635c923754932918e18da841632349db", size = 388821, upload-time = "2025-05-18T19:03:33.184Z" },
    { url = "https://files.pythonhosted.org/packages/81/5a/0e73541b6edd3f4aada586c24e50626c7815c561a7ba337d6a7eb0a915b4/jiter-0.10.0-cp311-cp311-manylinux_2_17_x86_64.manylinux2014_x86_64.whl", hash = "sha256:4c440ea003ad10927a30521a9062ce10b5479592e8a70da27f21eeb457b4a9c5", size = 352174, upload-time = "2025-05-18T19:03:34.965Z" },
    { url = "https://files.pythonhosted.org/packages/1c/c0/61eeec33b8c75b31cae42be14d44f9e6fe3ac15a4e58010256ac3abf3638/jiter-0.10.0-cp311-cp311-manylinux_2_5_i686.manylinux1_i686.whl", hash = "sha256:dc347c87944983481e138dea467c0551080c86b9d21de6ea9306efb12ca8f606", size = 391869, upload-time = "2025-05-18T19:03:36.436Z" },
    { url = "https://files.pythonhosted.org/packages/41/22/5beb5ee4ad4ef7d86f5ea5b4509f680a20706c4a7659e74344777efb7739/jiter-0.10.0-cp311-cp311-musllinux_1_1_aarch64.whl", hash = "sha256:13252b58c1f4d8c5b63ab103c03d909e8e1e7842d302473f482915d95fefd605", size = 523741, upload-time = "2025-05-18T19:03:38.168Z" },
    { url = "https://files.pythonhosted.org/packages/ea/10/768e8818538e5817c637b0df52e54366ec4cebc3346108a4457ea7a98f32/jiter-0.10.0-cp311-cp311-musllinux_1_1_x86_64.whl", hash = "sha256:7d1bbf3c465de4a24ab12fb7766a0003f6f9bce48b8b6a886158c4d569452dc5", size = 514527, upload-time = "2025-05-18T19:03:39.577Z" },
    { url = "https://files.pythonhosted.org/packages/73/6d/29b7c2dc76ce93cbedabfd842fc9096d01a0550c52692dfc33d3cc889815/jiter-0.10.0-cp311-cp311-win32.whl", hash = "sha256:db16e4848b7e826edca4ccdd5b145939758dadf0dc06e7007ad0e9cfb5928ae7", size = 210765, upload-time = "2025-05-18T19:03:41.271Z" },
    { url = "https://files.pythonhosted.org/packages/c2/c9/d394706deb4c660137caf13e33d05a031d734eb99c051142e039d8ceb794/jiter-0.10.0-cp311-cp311-win_amd64.whl", hash = "sha256:9c9c1d5f10e18909e993f9641f12fe1c77b3e9b533ee94ffa970acc14ded3812", size = 209234, upload-time = "2025-05-18T19:03:42.918Z" },
]

[[package]]
name = "jmespath"
version = "1.0.1"
source = { registry = "https://pypi.org/simple" }
sdist = { url = "https://files.pythonhosted.org/packages/00/2a/e867e8531cf3e36b41201936b7fa7ba7b5702dbef42922193f05c8976cd6/jmespath-1.0.1.tar.gz", hash = "sha256:90261b206d6defd58fdd5e85f478bf633a2901798906be2ad389150c5c60edbe", size = 25843, upload-time = "2022-06-17T18:00:12.224Z" }
wheels = [
    { url = "https://files.pythonhosted.org/packages/31/b4/b9b800c45527aadd64d5b442f9b932b00648617eb5d63d2c7a6587b7cafc/jmespath-1.0.1-py3-none-any.whl", hash = "sha256:02e2e4cc71b5bcab88332eebf907519190dd9e6e82107fa7f83b1003a6252980", size = 20256, upload-time = "2022-06-17T18:00:10.251Z" },
]

[[package]]
name = "json5"
version = "0.12.1"
source = { registry = "https://pypi.org/simple" }
sdist = { url = "https://files.pythonhosted.org/packages/12/ae/929aee9619e9eba9015207a9d2c1c54db18311da7eb4dcf6d41ad6f0eb67/json5-0.12.1.tar.gz", hash = "sha256:b2743e77b3242f8d03c143dd975a6ec7c52e2f2afe76ed934e53503dd4ad4990", size = 52191, upload-time = "2025-08-12T19:47:42.583Z" }
wheels = [
    { url = "https://files.pythonhosted.org/packages/85/e2/05328bd2621be49a6fed9e3030b1e51a2d04537d3f816d211b9cc53c5262/json5-0.12.1-py3-none-any.whl", hash = "sha256:d9c9b3bc34a5f54d43c35e11ef7cb87d8bdd098c6ace87117a7b7e83e705c1d5", size = 36119, upload-time = "2025-08-12T19:47:41.131Z" },
]

[[package]]
name = "jsonpointer"
version = "3.0.0"
source = { registry = "https://pypi.org/simple" }
sdist = { url = "https://files.pythonhosted.org/packages/6a/0a/eebeb1fa92507ea94016a2a790b93c2ae41a7e18778f85471dc54475ed25/jsonpointer-3.0.0.tar.gz", hash = "sha256:2b2d729f2091522d61c3b31f82e11870f60b68f43fbc705cb76bf4b832af59ef", size = 9114, upload-time = "2024-06-10T19:24:42.462Z" }
wheels = [
    { url = "https://files.pythonhosted.org/packages/71/92/5e77f98553e9e75130c78900d000368476aed74276eb8ae8796f65f00918/jsonpointer-3.0.0-py2.py3-none-any.whl", hash = "sha256:13e088adc14fca8b6aa8177c044e12701e6ad4b28ff10e65f2267a90109c9942", size = 7595, upload-time = "2024-06-10T19:24:40.698Z" },
]

[[package]]
name = "jsonref"
version = "1.1.0"
source = { registry = "https://pypi.org/simple" }
sdist = { url = "https://files.pythonhosted.org/packages/aa/0d/c1f3277e90ccdb50d33ed5ba1ec5b3f0a242ed8c1b1a85d3afeb68464dca/jsonref-1.1.0.tar.gz", hash = "sha256:32fe8e1d85af0fdefbebce950af85590b22b60f9e95443176adbde4e1ecea552", size = 8814, upload-time = "2023-01-16T16:10:04.455Z" }
wheels = [
    { url = "https://files.pythonhosted.org/packages/0c/ec/e1db9922bceb168197a558a2b8c03a7963f1afe93517ddd3cf99f202f996/jsonref-1.1.0-py3-none-any.whl", hash = "sha256:590dc7773df6c21cbf948b5dac07a72a251db28b0238ceecce0a2abfa8ec30a9", size = 9425, upload-time = "2023-01-16T16:10:02.255Z" },
]

[[package]]
name = "jsonschema"
version = "4.25.1"
source = { registry = "https://pypi.org/simple" }
dependencies = [
    { name = "attrs" },
    { name = "jsonschema-specifications" },
    { name = "referencing" },
    { name = "rpds-py" },
]
sdist = { url = "https://files.pythonhosted.org/packages/74/69/f7185de793a29082a9f3c7728268ffb31cb5095131a9c139a74078e27336/jsonschema-4.25.1.tar.gz", hash = "sha256:e4a9655ce0da0c0b67a085847e00a3a51449e1157f4f75e9fb5aa545e122eb85", size = 357342, upload-time = "2025-08-18T17:03:50.038Z" }
wheels = [
    { url = "https://files.pythonhosted.org/packages/bf/9c/8c95d856233c1f82500c2450b8c68576b4cf1c871db3afac5c34ff84e6fd/jsonschema-4.25.1-py3-none-any.whl", hash = "sha256:3fba0169e345c7175110351d456342c364814cfcf3b964ba4587f22915230a63", size = 90040, upload-time = "2025-08-18T17:03:48.373Z" },
]

[package.optional-dependencies]
format-nongpl = [
    { name = "fqdn" },
    { name = "idna" },
    { name = "isoduration" },
    { name = "jsonpointer" },
    { name = "rfc3339-validator" },
    { name = "rfc3986-validator" },
    { name = "rfc3987-syntax" },
    { name = "uri-template" },
    { name = "webcolors" },
]

[[package]]
name = "jsonschema-path"
version = "0.3.4"
source = { registry = "https://pypi.org/simple" }
dependencies = [
    { name = "pathable" },
    { name = "pyyaml" },
    { name = "referencing" },
    { name = "requests" },
]
sdist = { url = "https://files.pythonhosted.org/packages/6e/45/41ebc679c2a4fced6a722f624c18d658dee42612b83ea24c1caf7c0eb3a8/jsonschema_path-0.3.4.tar.gz", hash = "sha256:8365356039f16cc65fddffafda5f58766e34bebab7d6d105616ab52bc4297001", size = 11159, upload-time = "2025-01-24T14:33:16.547Z" }
wheels = [
    { url = "https://files.pythonhosted.org/packages/cb/58/3485da8cb93d2f393bce453adeef16896751f14ba3e2024bc21dc9597646/jsonschema_path-0.3.4-py3-none-any.whl", hash = "sha256:f502191fdc2b22050f9a81c9237be9d27145b9001c55842bece5e94e382e52f8", size = 14810, upload-time = "2025-01-24T14:33:14.652Z" },
]

[[package]]
name = "jsonschema-specifications"
version = "2025.4.1"
source = { registry = "https://pypi.org/simple" }
dependencies = [
    { name = "referencing" },
]
sdist = { url = "https://files.pythonhosted.org/packages/bf/ce/46fbd9c8119cfc3581ee5643ea49464d168028cfb5caff5fc0596d0cf914/jsonschema_specifications-2025.4.1.tar.gz", hash = "sha256:630159c9f4dbea161a6a2205c3011cc4f18ff381b189fff48bb39b9bf26ae608", size = 15513, upload-time = "2025-04-23T12:34:07.418Z" }
wheels = [
    { url = "https://files.pythonhosted.org/packages/01/0e/b27cdbaccf30b890c40ed1da9fd4a3593a5cf94dae54fb34f8a4b74fcd3f/jsonschema_specifications-2025.4.1-py3-none-any.whl", hash = "sha256:4653bffbd6584f7de83a67e0d620ef16900b390ddc7939d56684d6c81e33f1af", size = 18437, upload-time = "2025-04-23T12:34:05.422Z" },
]

[[package]]
name = "jupyter-client"
version = "8.6.3"
source = { registry = "https://pypi.org/simple" }
dependencies = [
    { name = "jupyter-core" },
    { name = "python-dateutil" },
    { name = "pyzmq" },
    { name = "tornado" },
    { name = "traitlets" },
]
sdist = { url = "https://files.pythonhosted.org/packages/71/22/bf9f12fdaeae18019a468b68952a60fe6dbab5d67cd2a103cac7659b41ca/jupyter_client-8.6.3.tar.gz", hash = "sha256:35b3a0947c4a6e9d589eb97d7d4cd5e90f910ee73101611f01283732bd6d9419", size = 342019, upload-time = "2024-09-17T10:44:17.613Z" }
wheels = [
    { url = "https://files.pythonhosted.org/packages/11/85/b0394e0b6fcccd2c1eeefc230978a6f8cb0c5df1e4cd3e7625735a0d7d1e/jupyter_client-8.6.3-py3-none-any.whl", hash = "sha256:e8a19cc986cc45905ac3362915f410f3af85424b4c0905e94fa5f2cb08e8f23f", size = 106105, upload-time = "2024-09-17T10:44:15.218Z" },
]

[[package]]
name = "jupyter-core"
version = "5.8.1"
source = { registry = "https://pypi.org/simple" }
dependencies = [
    { name = "platformdirs" },
    { name = "pywin32", marker = "platform_python_implementation != 'PyPy' and sys_platform == 'win32'" },
    { name = "traitlets" },
]
sdist = { url = "https://files.pythonhosted.org/packages/99/1b/72906d554acfeb588332eaaa6f61577705e9ec752ddb486f302dafa292d9/jupyter_core-5.8.1.tar.gz", hash = "sha256:0a5f9706f70e64786b75acba995988915ebd4601c8a52e534a40b51c95f59941", size = 88923, upload-time = "2025-05-27T07:38:16.655Z" }
wheels = [
    { url = "https://files.pythonhosted.org/packages/2f/57/6bffd4b20b88da3800c5d691e0337761576ee688eb01299eae865689d2df/jupyter_core-5.8.1-py3-none-any.whl", hash = "sha256:c28d268fc90fb53f1338ded2eb410704c5449a358406e8a948b75706e24863d0", size = 28880, upload-time = "2025-05-27T07:38:15.137Z" },
]

[[package]]
name = "jupyter-events"
version = "0.12.0"
source = { registry = "https://pypi.org/simple" }
dependencies = [
    { name = "jsonschema", extra = ["format-nongpl"] },
    { name = "packaging" },
    { name = "python-json-logger" },
    { name = "pyyaml" },
    { name = "referencing" },
    { name = "rfc3339-validator" },
    { name = "rfc3986-validator" },
    { name = "traitlets" },
]
sdist = { url = "https://files.pythonhosted.org/packages/9d/c3/306d090461e4cf3cd91eceaff84bede12a8e52cd821c2d20c9a4fd728385/jupyter_events-0.12.0.tar.gz", hash = "sha256:fc3fce98865f6784c9cd0a56a20644fc6098f21c8c33834a8d9fe383c17e554b", size = 62196, upload-time = "2025-02-03T17:23:41.485Z" }
wheels = [
    { url = "https://files.pythonhosted.org/packages/e2/48/577993f1f99c552f18a0428731a755e06171f9902fa118c379eb7c04ea22/jupyter_events-0.12.0-py3-none-any.whl", hash = "sha256:6464b2fa5ad10451c3d35fabc75eab39556ae1e2853ad0c0cc31b656731a97fb", size = 19430, upload-time = "2025-02-03T17:23:38.643Z" },
]

[[package]]
name = "jupyter-lsp"
version = "2.3.0"
source = { registry = "https://pypi.org/simple" }
dependencies = [
    { name = "jupyter-server" },
]
sdist = { url = "https://files.pythonhosted.org/packages/eb/5a/9066c9f8e94ee517133cd98dba393459a16cd48bba71a82f16a65415206c/jupyter_lsp-2.3.0.tar.gz", hash = "sha256:458aa59339dc868fb784d73364f17dbce8836e906cd75fd471a325cba02e0245", size = 54823, upload-time = "2025-08-27T17:47:34.671Z" }
wheels = [
    { url = "https://files.pythonhosted.org/packages/1a/60/1f6cee0c46263de1173894f0fafcb3475ded276c472c14d25e0280c18d6d/jupyter_lsp-2.3.0-py3-none-any.whl", hash = "sha256:e914a3cb2addf48b1c7710914771aaf1819d46b2e5a79b0f917b5478ec93f34f", size = 76687, upload-time = "2025-08-27T17:47:33.15Z" },
]

[[package]]
name = "jupyter-server"
version = "2.17.0"
source = { registry = "https://pypi.org/simple" }
dependencies = [
    { name = "anyio" },
    { name = "argon2-cffi" },
    { name = "jinja2" },
    { name = "jupyter-client" },
    { name = "jupyter-core" },
    { name = "jupyter-events" },
    { name = "jupyter-server-terminals" },
    { name = "nbconvert" },
    { name = "nbformat" },
    { name = "overrides" },
    { name = "packaging" },
    { name = "prometheus-client" },
    { name = "pywinpty", marker = "os_name == 'nt' and sys_platform != 'linux'" },
    { name = "pyzmq" },
    { name = "send2trash" },
    { name = "terminado" },
    { name = "tornado" },
    { name = "traitlets" },
    { name = "websocket-client" },
]
sdist = { url = "https://files.pythonhosted.org/packages/5b/ac/e040ec363d7b6b1f11304cc9f209dac4517ece5d5e01821366b924a64a50/jupyter_server-2.17.0.tar.gz", hash = "sha256:c38ea898566964c888b4772ae1ed58eca84592e88251d2cfc4d171f81f7e99d5", size = 731949, upload-time = "2025-08-21T14:42:54.042Z" }
wheels = [
    { url = "https://files.pythonhosted.org/packages/92/80/a24767e6ca280f5a49525d987bf3e4d7552bf67c8be07e8ccf20271f8568/jupyter_server-2.17.0-py3-none-any.whl", hash = "sha256:e8cb9c7db4251f51ed307e329b81b72ccf2056ff82d50524debde1ee1870e13f", size = 388221, upload-time = "2025-08-21T14:42:52.034Z" },
]

[[package]]
name = "jupyter-server-terminals"
version = "0.5.3"
source = { registry = "https://pypi.org/simple" }
dependencies = [
    { name = "pywinpty", marker = "os_name == 'nt' and sys_platform != 'linux'" },
    { name = "terminado" },
]
sdist = { url = "https://files.pythonhosted.org/packages/fc/d5/562469734f476159e99a55426d697cbf8e7eb5efe89fb0e0b4f83a3d3459/jupyter_server_terminals-0.5.3.tar.gz", hash = "sha256:5ae0295167220e9ace0edcfdb212afd2b01ee8d179fe6f23c899590e9b8a5269", size = 31430, upload-time = "2024-03-12T14:37:03.049Z" }
wheels = [
    { url = "https://files.pythonhosted.org/packages/07/2d/2b32cdbe8d2a602f697a649798554e4f072115438e92249624e532e8aca6/jupyter_server_terminals-0.5.3-py3-none-any.whl", hash = "sha256:41ee0d7dc0ebf2809c668e0fc726dfaf258fcd3e769568996ca731b6194ae9aa", size = 13656, upload-time = "2024-03-12T14:37:00.708Z" },
]

[[package]]
name = "jupyterlab"
version = "4.4.6"
source = { registry = "https://pypi.org/simple" }
dependencies = [
    { name = "async-lru" },
    { name = "httpx" },
    { name = "ipykernel" },
    { name = "jinja2" },
    { name = "jupyter-core" },
    { name = "jupyter-lsp" },
    { name = "jupyter-server" },
    { name = "jupyterlab-server" },
    { name = "notebook-shim" },
    { name = "packaging" },
    { name = "setuptools" },
    { name = "tornado" },
    { name = "traitlets" },
]
sdist = { url = "https://files.pythonhosted.org/packages/1e/5c/14f0852233d60d30bf0f22a817d6c20ac555d73526cc915274f97c07a2b9/jupyterlab-4.4.6.tar.gz", hash = "sha256:e0b720ff5392846bdbc01745f32f29f4d001c071a4bff94d8b516ba89b5a4157", size = 23040936, upload-time = "2025-08-15T11:44:15.915Z" }
wheels = [
    { url = "https://files.pythonhosted.org/packages/53/38/6182d63f39428821e705e86fba61704fc69769a24ca5a9578c2c04986c9a/jupyterlab-4.4.6-py3-none-any.whl", hash = "sha256:e877e930f46dde2e3ee9da36a935c6cd4fdb15aa7440519d0fde696f9fadb833", size = 12268564, upload-time = "2025-08-15T11:44:11.42Z" },
]

[[package]]
name = "jupyterlab-pygments"
version = "0.3.0"
source = { registry = "https://pypi.org/simple" }
sdist = { url = "https://files.pythonhosted.org/packages/90/51/9187be60d989df97f5f0aba133fa54e7300f17616e065d1ada7d7646b6d6/jupyterlab_pygments-0.3.0.tar.gz", hash = "sha256:721aca4d9029252b11cfa9d185e5b5af4d54772bb8072f9b7036f4170054d35d", size = 512900, upload-time = "2023-11-23T09:26:37.44Z" }
wheels = [
    { url = "https://files.pythonhosted.org/packages/b1/dd/ead9d8ea85bf202d90cc513b533f9c363121c7792674f78e0d8a854b63b4/jupyterlab_pygments-0.3.0-py3-none-any.whl", hash = "sha256:841a89020971da1d8693f1a99997aefc5dc424bb1b251fd6322462a1b8842780", size = 15884, upload-time = "2023-11-23T09:26:34.325Z" },
]

[[package]]
name = "jupyterlab-server"
version = "2.27.3"
source = { registry = "https://pypi.org/simple" }
dependencies = [
    { name = "babel" },
    { name = "jinja2" },
    { name = "json5" },
    { name = "jsonschema" },
    { name = "jupyter-server" },
    { name = "packaging" },
    { name = "requests" },
]
sdist = { url = "https://files.pythonhosted.org/packages/0a/c9/a883ce65eb27905ce77ace410d83587c82ea64dc85a48d1f7ed52bcfa68d/jupyterlab_server-2.27.3.tar.gz", hash = "sha256:eb36caca59e74471988f0ae25c77945610b887f777255aa21f8065def9e51ed4", size = 76173, upload-time = "2024-07-16T17:02:04.149Z" }
wheels = [
    { url = "https://files.pythonhosted.org/packages/54/09/2032e7d15c544a0e3cd831c51d77a8ca57f7555b2e1b2922142eddb02a84/jupyterlab_server-2.27.3-py3-none-any.whl", hash = "sha256:e697488f66c3db49df675158a77b3b017520d772c6e1548c7d9bcc5df7944ee4", size = 59700, upload-time = "2024-07-16T17:02:01.115Z" },
]

[[package]]
name = "jupyterlab-widgets"
version = "3.0.15"
source = { registry = "https://pypi.org/simple" }
sdist = { url = "https://files.pythonhosted.org/packages/b9/7d/160595ca88ee87ac6ba95d82177d29ec60aaa63821d3077babb22ce031a5/jupyterlab_widgets-3.0.15.tar.gz", hash = "sha256:2920888a0c2922351a9202817957a68c07d99673504d6cd37345299e971bb08b", size = 213149, upload-time = "2025-05-05T12:32:31.004Z" }
wheels = [
    { url = "https://files.pythonhosted.org/packages/43/6a/ca128561b22b60bd5a0c4ea26649e68c8556b82bc70a0c396eebc977fe86/jupyterlab_widgets-3.0.15-py3-none-any.whl", hash = "sha256:d59023d7d7ef71400d51e6fee9a88867f6e65e10a4201605d2d7f3e8f012a31c", size = 216571, upload-time = "2025-05-05T12:32:29.534Z" },
]

[[package]]
name = "jupytext"
version = "1.17.2"
source = { registry = "https://pypi.org/simple" }
dependencies = [
    { name = "markdown-it-py" },
    { name = "mdit-py-plugins" },
    { name = "nbformat" },
    { name = "packaging" },
    { name = "pyyaml" },
]
sdist = { url = "https://files.pythonhosted.org/packages/30/ce/0bd5290ca4978777154e2683413dca761781aacf57f7dc0146f5210df8b1/jupytext-1.17.2.tar.gz", hash = "sha256:772d92898ac1f2ded69106f897b34af48ce4a85c985fa043a378ff5a65455f02", size = 3748577, upload-time = "2025-06-01T21:31:48.231Z" }
wheels = [
    { url = "https://files.pythonhosted.org/packages/ed/f1/82ea8e783433707cafd9790099a2d19f113c22f32a31c8bb5abdc7a61dbb/jupytext-1.17.2-py3-none-any.whl", hash = "sha256:4f85dc43bb6a24b75491c5c434001ad5ef563932f68f15dd3e1c8ce12a4a426b", size = 164401, upload-time = "2025-06-01T21:31:46.319Z" },
]

[[package]]
name = "kiwisolver"
version = "1.4.9"
source = { registry = "https://pypi.org/simple" }
sdist = { url = "https://files.pythonhosted.org/packages/5c/3c/85844f1b0feb11ee581ac23fe5fce65cd049a200c1446708cc1b7f922875/kiwisolver-1.4.9.tar.gz", hash = "sha256:c3b22c26c6fd6811b0ae8363b95ca8ce4ea3c202d3d0975b2914310ceb1bcc4d", size = 97564, upload-time = "2025-08-10T21:27:49.279Z" }
wheels = [
    { url = "https://files.pythonhosted.org/packages/6f/ab/c80b0d5a9d8a1a65f4f815f2afff9798b12c3b9f31f1d304dd233dd920e2/kiwisolver-1.4.9-cp311-cp311-macosx_10_9_universal2.whl", hash = "sha256:eb14a5da6dc7642b0f3a18f13654847cd8b7a2550e2645a5bda677862b03ba16", size = 124167, upload-time = "2025-08-10T21:25:53.403Z" },
    { url = "https://files.pythonhosted.org/packages/a0/c0/27fe1a68a39cf62472a300e2879ffc13c0538546c359b86f149cc19f6ac3/kiwisolver-1.4.9-cp311-cp311-macosx_10_9_x86_64.whl", hash = "sha256:39a219e1c81ae3b103643d2aedb90f1ef22650deb266ff12a19e7773f3e5f089", size = 66579, upload-time = "2025-08-10T21:25:54.79Z" },
    { url = "https://files.pythonhosted.org/packages/31/a2/a12a503ac1fd4943c50f9822678e8015a790a13b5490354c68afb8489814/kiwisolver-1.4.9-cp311-cp311-macosx_11_0_arm64.whl", hash = "sha256:2405a7d98604b87f3fc28b1716783534b1b4b8510d8142adca34ee0bc3c87543", size = 65309, upload-time = "2025-08-10T21:25:55.76Z" },
    { url = "https://files.pythonhosted.org/packages/66/e1/e533435c0be77c3f64040d68d7a657771194a63c279f55573188161e81ca/kiwisolver-1.4.9-cp311-cp311-manylinux2014_x86_64.manylinux_2_17_x86_64.whl", hash = "sha256:dc1ae486f9abcef254b5618dfb4113dd49f94c68e3e027d03cf0143f3f772b61", size = 1435596, upload-time = "2025-08-10T21:25:56.861Z" },
    { url = "https://files.pythonhosted.org/packages/67/1e/51b73c7347f9aabdc7215aa79e8b15299097dc2f8e67dee2b095faca9cb0/kiwisolver-1.4.9-cp311-cp311-manylinux_2_24_aarch64.manylinux_2_28_aarch64.whl", hash = "sha256:8a1f570ce4d62d718dce3f179ee78dac3b545ac16c0c04bb363b7607a949c0d1", size = 1246548, upload-time = "2025-08-10T21:25:58.246Z" },
    { url = "https://files.pythonhosted.org/packages/21/aa/72a1c5d1e430294f2d32adb9542719cfb441b5da368d09d268c7757af46c/kiwisolver-1.4.9-cp311-cp311-manylinux_2_24_ppc64le.manylinux_2_28_ppc64le.whl", hash = "sha256:cb27e7b78d716c591e88e0a09a2139c6577865d7f2e152488c2cc6257f460872", size = 1263618, upload-time = "2025-08-10T21:25:59.857Z" },
    { url = "https://files.pythonhosted.org/packages/a3/af/db1509a9e79dbf4c260ce0cfa3903ea8945f6240e9e59d1e4deb731b1a40/kiwisolver-1.4.9-cp311-cp311-manylinux_2_24_s390x.manylinux_2_28_s390x.whl", hash = "sha256:15163165efc2f627eb9687ea5f3a28137217d217ac4024893d753f46bce9de26", size = 1317437, upload-time = "2025-08-10T21:26:01.105Z" },
    { url = "https://files.pythonhosted.org/packages/e0/f2/3ea5ee5d52abacdd12013a94130436e19969fa183faa1e7c7fbc89e9a42f/kiwisolver-1.4.9-cp311-cp311-musllinux_1_2_aarch64.whl", hash = "sha256:bdee92c56a71d2b24c33a7d4c2856bd6419d017e08caa7802d2963870e315028", size = 2195742, upload-time = "2025-08-10T21:26:02.675Z" },
    { url = "https://files.pythonhosted.org/packages/6f/9b/1efdd3013c2d9a2566aa6a337e9923a00590c516add9a1e89a768a3eb2fc/kiwisolver-1.4.9-cp311-cp311-musllinux_1_2_ppc64le.whl", hash = "sha256:412f287c55a6f54b0650bd9b6dce5aceddb95864a1a90c87af16979d37c89771", size = 2290810, upload-time = "2025-08-10T21:26:04.009Z" },
    { url = "https://files.pythonhosted.org/packages/fb/e5/cfdc36109ae4e67361f9bc5b41323648cb24a01b9ade18784657e022e65f/kiwisolver-1.4.9-cp311-cp311-musllinux_1_2_s390x.whl", hash = "sha256:2c93f00dcba2eea70af2be5f11a830a742fe6b579a1d4e00f47760ef13be247a", size = 2461579, upload-time = "2025-08-10T21:26:05.317Z" },
    { url = "https://files.pythonhosted.org/packages/62/86/b589e5e86c7610842213994cdea5add00960076bef4ae290c5fa68589cac/kiwisolver-1.4.9-cp311-cp311-musllinux_1_2_x86_64.whl", hash = "sha256:f117e1a089d9411663a3207ba874f31be9ac8eaa5b533787024dc07aeb74f464", size = 2268071, upload-time = "2025-08-10T21:26:06.686Z" },
    { url = "https://files.pythonhosted.org/packages/3b/c6/f8df8509fd1eee6c622febe54384a96cfaf4d43bf2ccec7a0cc17e4715c9/kiwisolver-1.4.9-cp311-cp311-win_amd64.whl", hash = "sha256:be6a04e6c79819c9a8c2373317d19a96048e5a3f90bec587787e86a1153883c2", size = 73840, upload-time = "2025-08-10T21:26:07.94Z" },
    { url = "https://files.pythonhosted.org/packages/e2/2d/16e0581daafd147bc11ac53f032a2b45eabac897f42a338d0a13c1e5c436/kiwisolver-1.4.9-cp311-cp311-win_arm64.whl", hash = "sha256:0ae37737256ba2de764ddc12aed4956460277f00c4996d51a197e72f62f5eec7", size = 65159, upload-time = "2025-08-10T21:26:09.048Z" },
    { url = "https://files.pythonhosted.org/packages/a3/0f/36d89194b5a32c054ce93e586d4049b6c2c22887b0eb229c61c68afd3078/kiwisolver-1.4.9-pp311-pypy311_pp73-macosx_10_15_x86_64.whl", hash = "sha256:720e05574713db64c356e86732c0f3c5252818d05f9df320f0ad8380641acea5", size = 60104, upload-time = "2025-08-10T21:27:43.287Z" },
    { url = "https://files.pythonhosted.org/packages/52/ba/4ed75f59e4658fd21fe7dde1fee0ac397c678ec3befba3fe6482d987af87/kiwisolver-1.4.9-pp311-pypy311_pp73-macosx_11_0_arm64.whl", hash = "sha256:17680d737d5335b552994a2008fab4c851bcd7de33094a82067ef3a576ff02fa", size = 58592, upload-time = "2025-08-10T21:27:44.314Z" },
    { url = "https://files.pythonhosted.org/packages/33/01/a8ea7c5ea32a9b45ceeaee051a04c8ed4320f5add3c51bfa20879b765b70/kiwisolver-1.4.9-pp311-pypy311_pp73-manylinux2014_x86_64.manylinux_2_17_x86_64.whl", hash = "sha256:85b5352f94e490c028926ea567fc569c52ec79ce131dadb968d3853e809518c2", size = 80281, upload-time = "2025-08-10T21:27:45.369Z" },
    { url = "https://files.pythonhosted.org/packages/da/e3/dbd2ecdce306f1d07a1aaf324817ee993aab7aee9db47ceac757deabafbe/kiwisolver-1.4.9-pp311-pypy311_pp73-manylinux_2_24_aarch64.manylinux_2_28_aarch64.whl", hash = "sha256:464415881e4801295659462c49461a24fb107c140de781d55518c4b80cb6790f", size = 78009, upload-time = "2025-08-10T21:27:46.376Z" },
    { url = "https://files.pythonhosted.org/packages/da/e9/0d4add7873a73e462aeb45c036a2dead2562b825aa46ba326727b3f31016/kiwisolver-1.4.9-pp311-pypy311_pp73-win_amd64.whl", hash = "sha256:fb940820c63a9590d31d88b815e7a3aa5915cad3ce735ab45f0c730b39547de1", size = 73929, upload-time = "2025-08-10T21:27:48.236Z" },
]

[[package]]
name = "lark"
version = "1.2.2"
source = { registry = "https://pypi.org/simple" }
sdist = { url = "https://files.pythonhosted.org/packages/af/60/bc7622aefb2aee1c0b4ba23c1446d3e30225c8770b38d7aedbfb65ca9d5a/lark-1.2.2.tar.gz", hash = "sha256:ca807d0162cd16cef15a8feecb862d7319e7a09bdb13aef927968e45040fed80", size = 252132, upload-time = "2024-08-13T19:49:00.652Z" }
wheels = [
    { url = "https://files.pythonhosted.org/packages/2d/00/d90b10b962b4277f5e64a78b6609968859ff86889f5b898c1a778c06ec00/lark-1.2.2-py3-none-any.whl", hash = "sha256:c2276486b02f0f1b90be155f2c8ba4a8e194d42775786db622faccd652d8e80c", size = 111036, upload-time = "2024-08-13T19:48:58.603Z" },
]

[[package]]
name = "lazy-object-proxy"
version = "1.12.0"
source = { registry = "https://pypi.org/simple" }
sdist = { url = "https://files.pythonhosted.org/packages/08/a2/69df9c6ba6d316cfd81fe2381e464db3e6de5db45f8c43c6a23504abf8cb/lazy_object_proxy-1.12.0.tar.gz", hash = "sha256:1f5a462d92fd0cfb82f1fab28b51bfb209fabbe6aabf7f0d51472c0c124c0c61", size = 43681, upload-time = "2025-08-22T13:50:06.783Z" }
wheels = [
    { url = "https://files.pythonhosted.org/packages/01/b3/4684b1e128a87821e485f5a901b179790e6b5bc02f89b7ee19c23be36ef3/lazy_object_proxy-1.12.0-cp311-cp311-macosx_11_0_arm64.whl", hash = "sha256:1cf69cd1a6c7fe2dbcc3edaa017cf010f4192e53796538cc7d5e1fedbfa4bcff", size = 26656, upload-time = "2025-08-22T13:42:30.605Z" },
    { url = "https://files.pythonhosted.org/packages/3a/03/1bdc21d9a6df9ff72d70b2ff17d8609321bea4b0d3cffd2cea92fb2ef738/lazy_object_proxy-1.12.0-cp311-cp311-manylinux1_x86_64.manylinux_2_28_x86_64.manylinux_2_5_x86_64.whl", hash = "sha256:efff4375a8c52f55a145dc8487a2108c2140f0bec4151ab4e1843e52eb9987ad", size = 68832, upload-time = "2025-08-22T13:42:31.675Z" },
    { url = "https://files.pythonhosted.org/packages/3d/4b/5788e5e8bd01d19af71e50077ab020bc5cce67e935066cd65e1215a09ff9/lazy_object_proxy-1.12.0-cp311-cp311-manylinux2014_aarch64.manylinux_2_17_aarch64.manylinux_2_28_aarch64.whl", hash = "sha256:1192e8c2f1031a6ff453ee40213afa01ba765b3dc861302cd91dbdb2e2660b00", size = 69148, upload-time = "2025-08-22T13:42:32.876Z" },
    { url = "https://files.pythonhosted.org/packages/79/0e/090bf070f7a0de44c61659cb7f74c2fe02309a77ca8c4b43adfe0b695f66/lazy_object_proxy-1.12.0-cp311-cp311-musllinux_1_2_aarch64.whl", hash = "sha256:3605b632e82a1cbc32a1e5034278a64db555b3496e0795723ee697006b980508", size = 67800, upload-time = "2025-08-22T13:42:34.054Z" },
    { url = "https://files.pythonhosted.org/packages/cf/d2/b320325adbb2d119156f7c506a5fbfa37fcab15c26d13cf789a90a6de04e/lazy_object_proxy-1.12.0-cp311-cp311-musllinux_1_2_x86_64.whl", hash = "sha256:a61095f5d9d1a743e1e20ec6d6db6c2ca511961777257ebd9b288951b23b44fa", size = 68085, upload-time = "2025-08-22T13:42:35.197Z" },
    { url = "https://files.pythonhosted.org/packages/6a/48/4b718c937004bf71cd82af3713874656bcb8d0cc78600bf33bb9619adc6c/lazy_object_proxy-1.12.0-cp311-cp311-win_amd64.whl", hash = "sha256:997b1d6e10ecc6fb6fe0f2c959791ae59599f41da61d652f6c903d1ee58b7370", size = 26535, upload-time = "2025-08-22T13:42:36.521Z" },
    { url = "https://files.pythonhosted.org/packages/41/a0/b91504515c1f9a299fc157967ffbd2f0321bce0516a3d5b89f6f4cad0355/lazy_object_proxy-1.12.0-pp39.pp310.pp311.graalpy311-none-any.whl", hash = "sha256:c3b2e0af1f7f77c4263759c4824316ce458fabe0fceadcd24ef8ca08b2d1e402", size = 15072, upload-time = "2025-08-22T13:50:05.498Z" },
]

[[package]]
name = "loguru"
version = "0.7.3"
source = { registry = "https://pypi.org/simple" }
dependencies = [
    { name = "colorama", marker = "sys_platform == 'win32'" },
    { name = "win32-setctime", marker = "sys_platform == 'win32'" },
]
sdist = { url = "https://files.pythonhosted.org/packages/3a/05/a1dae3dffd1116099471c643b8924f5aa6524411dc6c63fdae648c4f1aca/loguru-0.7.3.tar.gz", hash = "sha256:19480589e77d47b8d85b2c827ad95d49bf31b0dcde16593892eb51dd18706eb6", size = 63559, upload-time = "2024-12-06T11:20:56.608Z" }
wheels = [
    { url = "https://files.pythonhosted.org/packages/0c/29/0348de65b8cc732daa3e33e67806420b2ae89bdce2b04af740289c5c6c8c/loguru-0.7.3-py3-none-any.whl", hash = "sha256:31a33c10c8e1e10422bfd431aeb5d351c7cf7fa671e3c4df004162264b28220c", size = 61595, upload-time = "2024-12-06T11:20:54.538Z" },
]

[[package]]
name = "loro"
version = "1.5.4"
source = { registry = "https://pypi.org/simple" }
sdist = { url = "https://files.pythonhosted.org/packages/6f/56/755b0cde1197884a601420fb6353f3dc0558de66adfd43dc00753b5e6c38/loro-1.5.4.tar.gz", hash = "sha256:bc2d522e4c02922cad65ef5df6dd4e1fe55ddfad3ae7b5f1754f356ccf42f639", size = 63610, upload-time = "2025-08-14T14:11:39.951Z" }
wheels = [
    { url = "https://files.pythonhosted.org/packages/7f/89/c74df6499d20a38e04993ca0da0aafe054108b42c5ab2e3fe01acd9ca991/loro-1.5.4-cp311-cp311-macosx_10_12_x86_64.whl", hash = "sha256:330d82b5c5b4af5126f4884e938ed636799f0d27884ea497667856e8d5893774", size = 3108196, upload-time = "2025-08-14T08:58:05.641Z" },
    { url = "https://files.pythonhosted.org/packages/28/c7/587c57d8541d65ba5e2cd858a2ca2a7629a029a5965fea91a627ed67d08a/loro-1.5.4-cp311-cp311-macosx_11_0_arm64.whl", hash = "sha256:eb7a78aac9c2c29ba831a016c9ba6819ad12d8c60f5391479e2be72cc2982a99", size = 2908942, upload-time = "2025-08-14T08:57:39.524Z" },
    { url = "https://files.pythonhosted.org/packages/fe/f1/ca03430e33805ed186497ce18ac546cfd0a551b13d026b0c1564a8a8dc4c/loro-1.5.4-cp311-cp311-manylinux_2_17_aarch64.manylinux2014_aarch64.whl", hash = "sha256:82ef6a6de2d3cf15259f2d06810288fce6c46e767c3b34150f9e49e1eb2608d0", size = 3125757, upload-time = "2025-08-14T08:50:46.692Z" },
    { url = "https://files.pythonhosted.org/packages/ed/a2/a9abd3fe3a2e36dfc0efb542b20c8b5911e4774bd013599f1c67fabf79c1/loro-1.5.4-cp311-cp311-manylinux_2_17_armv7l.manylinux2014_armv7l.whl", hash = "sha256:b71170342e4eca0823832de0ed3e2d9e1ea54b8562fc51059a2fac1484c3c2b1", size = 3183503, upload-time = "2025-08-14T08:51:52.139Z" },
    { url = "https://files.pythonhosted.org/packages/01/23/229194a67e9404b9121e7fbcab5530fa5198314fa7bbba0169a60c11ce16/loro-1.5.4-cp311-cp311-manylinux_2_17_ppc64le.manylinux2014_ppc64le.whl", hash = "sha256:81896117375927da329b6df893ad50aa7c526b5c6d59beefb58f2904e2bdc28f", size = 3580878, upload-time = "2025-08-14T08:52:55.979Z" },
    { url = "https://files.pythonhosted.org/packages/e6/f4/4c6ed29b76875f0a351ec355be9ba5389f9d365252ef02ceedc915710be7/loro-1.5.4-cp311-cp311-manylinux_2_17_s390x.manylinux2014_s390x.whl", hash = "sha256:071d088e2c8aff3a479ae3f812de0cb8257ee4e4eb6e558731a8c2ece113e00e", size = 3285747, upload-time = "2025-08-14T08:54:01.565Z" },
    { url = "https://files.pythonhosted.org/packages/33/2d/304d4bfd612bbb4ba0306a8751f7b3c0c61048a9a281781ad2734164bf36/loro-1.5.4-cp311-cp311-manylinux_2_17_x86_64.manylinux2014_x86_64.whl", hash = "sha256:9c09d43e60dda61257ad097d80c9288b75d1b05984ba3121c957b34e74afcb2b", size = 3227491, upload-time = "2025-08-14T08:56:04.836Z" },
    { url = "https://files.pythonhosted.org/packages/95/5d/e8760c5ea4a8a63bdf0557f8121c0ad287c07b767aeaa1a04ddcaa66ad1c/loro-1.5.4-cp311-cp311-manylinux_2_5_i686.manylinux1_i686.whl", hash = "sha256:f18e3176915b0abb36cf28319ea6cc8ef7f527092b32e506b2d65e8c2518c604", size = 3522824, upload-time = "2025-08-14T08:55:05.166Z" },
    { url = "https://files.pythonhosted.org/packages/cc/fc/cc7a05b3ca9eaf74f67329302a18252914d640e8182ed922cab3c5ae7cb2/loro-1.5.4-cp311-cp311-musllinux_1_2_aarch64.whl", hash = "sha256:0761b5a994e3530ed2e2b64251e2f911bd2f25f4a9b959b6e23bc914e69c5c63", size = 3282322, upload-time = "2025-08-14T08:59:02.365Z" },
    { url = "https://files.pythonhosted.org/packages/09/3a/cc7f3eff3b6efb3320777be4655a8bd550f9a2cf3e529d9efe36a0fcf1d3/loro-1.5.4-cp311-cp311-musllinux_1_2_armv7l.whl", hash = "sha256:dc87d46d216659a7686e262c2b12de6df092204c1a7beb52a0ae450597b82cf2", size = 3451667, upload-time = "2025-08-14T14:10:07.497Z" },
    { url = "https://files.pythonhosted.org/packages/7e/d5/b1cf39c3fa040b7243315f4c18c831ae64d67e83b91d461502d65686e2f4/loro-1.5.4-cp311-cp311-musllinux_1_2_i686.whl", hash = "sha256:56369a4c2207b0fd5098d52204b78859f91557fe61d38d25c4a1720208394c25", size = 3520536, upload-time = "2025-08-14T14:10:40.132Z" },
    { url = "https://files.pythonhosted.org/packages/d7/4a/257ef21ced6005b75d5612664a9633017d3cd5cdf8caaa5668adaa3177c7/loro-1.5.4-cp311-cp311-musllinux_1_2_x86_64.whl", hash = "sha256:a8f73e0c122887cda124b15f28ac1a83cb77639fa9d55de085db9005af1243c8", size = 3396378, upload-time = "2025-08-14T14:11:11.194Z" },
    { url = "https://files.pythonhosted.org/packages/d5/7e/fa17b5dfccd1ca3eff9321a504d4ba83dbb8d0b6f81b5e50e58d796edbb0/loro-1.5.4-cp311-cp311-win32.whl", hash = "sha256:4d28e4f1f158d4ecf957d308d6abbe4c129470690d4ceda18461ebda4bc39bd0", size = 2584122, upload-time = "2025-08-14T14:12:00.829Z" },
    { url = "https://files.pythonhosted.org/packages/56/8e/f1edd5fe08610ee2e5287edf52ad73ebe6c7ad95678720a755c5717b66fb/loro-1.5.4-cp311-cp311-win_amd64.whl", hash = "sha256:724eb1a40c249fa80b6771208eb95275956e86f3962ba54af42ad5d610e303e8", size = 2744396, upload-time = "2025-08-14T14:11:42.955Z" },
    { url = "https://files.pythonhosted.org/packages/81/19/041cf10b95513d165404652236fb2c7ec6f62ccb0ff4c2ea0da470476de0/loro-1.5.4-pp311-pypy311_pp73-manylinux_2_17_aarch64.manylinux2014_aarch64.whl", hash = "sha256:0fe859d038a18e043e18478c9781ae6ed34368b597ca2e734f4261f554dd6f2d", size = 3123507, upload-time = "2025-08-14T08:51:00.291Z" },
    { url = "https://files.pythonhosted.org/packages/fe/57/7b72f401092870a7f113e988a10f5ccd9284e01dee2b2c7b90fa9fe4606a/loro-1.5.4-pp311-pypy311_pp73-manylinux_2_17_armv7l.manylinux2014_armv7l.whl", hash = "sha256:75d100adbfa1fda145fb1d88369d244cfa67348d50fe968ec6451c44fcb12899", size = 3183394, upload-time = "2025-08-14T08:52:05.288Z" },
    { url = "https://files.pythonhosted.org/packages/b4/ae/fed96060761f9b85ada228f6ea3f2c3b74fd35971ba3b6bbf91b558f9931/loro-1.5.4-pp311-pypy311_pp73-manylinux_2_17_ppc64le.manylinux2014_ppc64le.whl", hash = "sha256:c2c4397c25e356b7b42c546509262fa5cb2351144ec1223fe6d2733b01429cbf", size = 3580599, upload-time = "2025-08-14T08:53:08.984Z" },
    { url = "https://files.pythonhosted.org/packages/6a/3a/d7c01f6d514e7c3085f603bfd05186b88d525c458d8e1b1b8fa6edfa3982/loro-1.5.4-pp311-pypy311_pp73-manylinux_2_17_s390x.manylinux2014_s390x.whl", hash = "sha256:d086a24074300958bbe2e9a35fd4eabc3ef8ce6a082399d7c00f8299d2da03e3", size = 3284180, upload-time = "2025-08-14T08:54:15.109Z" },
    { url = "https://files.pythonhosted.org/packages/e1/49/5608596b7b94f45bee54a5bae08110e1d3484f540625262e68bc6645bf75/loro-1.5.4-pp311-pypy311_pp73-manylinux_2_17_x86_64.manylinux2014_x86_64.whl", hash = "sha256:6f9ae531b15c2baa80ea86a4f51919720b2ce928431d3b59136f6a6578cccd1e", size = 3226468, upload-time = "2025-08-14T08:56:17.76Z" },
    { url = "https://files.pythonhosted.org/packages/cc/49/2a30e3db4224886dfcd26d918b387bca6cc3a73f2437b731fc66b0048c53/loro-1.5.4-pp311-pypy311_pp73-manylinux_2_5_i686.manylinux1_i686.whl", hash = "sha256:af1ca8c4297280c8abdbf13db1fb798b1d05b6f6a6c0c6d3bfb54f3198745b5f", size = 3521508, upload-time = "2025-08-14T08:55:17.807Z" },
    { url = "https://files.pythonhosted.org/packages/19/39/a17528564f4454c8a30229993d841bfd83e71c1a59fb031f2576d0ebc5b7/loro-1.5.4-pp311-pypy311_pp73-musllinux_1_2_aarch64.whl", hash = "sha256:06765745f4a572b7da84aefc4919933971ae9c9f0f7c27d5ef2506c15480f121", size = 3280223, upload-time = "2025-08-14T08:59:14.941Z" },
    { url = "https://files.pythonhosted.org/packages/56/3d/958aad3d9337d1207c31d8d50f6dd3c8a5760e6f0abfc92292ced0f9062a/loro-1.5.4-pp311-pypy311_pp73-musllinux_1_2_armv7l.whl", hash = "sha256:75eb8e015cc7ed1f35145f73eb7dda08e360b2b24ae49c4cf0346d6a64e92f3b", size = 3451176, upload-time = "2025-08-14T14:10:19.046Z" },
    { url = "https://files.pythonhosted.org/packages/42/60/d2c289f4b802a147ece9c0e43729bc5d98731e4f6fe008e4b64cbefa4810/loro-1.5.4-pp311-pypy311_pp73-musllinux_1_2_i686.whl", hash = "sha256:10e8388655843b06f64a7869206d345a6c72974dc3ab0967819e0e50704c857f", size = 3520366, upload-time = "2025-08-14T14:10:50.342Z" },
    { url = "https://files.pythonhosted.org/packages/0d/62/161f9d0bf5169be07cb4139d2c1a55496dd1c00ac8acdeace325c2374faa/loro-1.5.4-pp311-pypy311_pp73-musllinux_1_2_x86_64.whl", hash = "sha256:70313496189443a1ebbc84286ca8b42c65af635807d6ae66ea306992283ee95c", size = 3397061, upload-time = "2025-08-14T14:11:21.139Z" },
]

[[package]]
name = "mako"
version = "1.3.10"
source = { registry = "https://pypi.org/simple" }
dependencies = [
    { name = "markupsafe" },
]
sdist = { url = "https://files.pythonhosted.org/packages/9e/38/bd5b78a920a64d708fe6bc8e0a2c075e1389d53bef8413725c63ba041535/mako-1.3.10.tar.gz", hash = "sha256:99579a6f39583fa7e5630a28c3c1f440e4e97a414b80372649c0ce338da2ea28", size = 392474, upload-time = "2025-04-10T12:44:31.16Z" }
wheels = [
    { url = "https://files.pythonhosted.org/packages/87/fb/99f81ac72ae23375f22b7afdb7642aba97c00a713c217124420147681a2f/mako-1.3.10-py3-none-any.whl", hash = "sha256:baef24a52fc4fc514a0887ac600f9f1cff3d82c61d4d700a1fa84d597b88db59", size = 78509, upload-time = "2025-04-10T12:50:53.297Z" },
]

[[package]]
name = "marimo"
version = "0.15.0"
source = { registry = "https://pypi.org/simple" }
dependencies = [
    { name = "click" },
    { name = "docutils" },
    { name = "itsdangerous" },
    { name = "jedi" },
    { name = "loro" },
    { name = "markdown" },
    { name = "narwhals" },
    { name = "packaging" },
    { name = "psutil" },
    { name = "pygments" },
    { name = "pymdown-extensions" },
    { name = "pyyaml" },
    { name = "starlette" },
    { name = "tomlkit" },
    { name = "uvicorn" },
    { name = "websockets" },
]
sdist = { url = "https://files.pythonhosted.org/packages/02/00/b10b887a8242cdf05941dbfe15ae0c04dace745f8a3d89b13478627c8ad0/marimo-0.15.0.tar.gz", hash = "sha256:021c3a77eda44b1c880f317449c4a5354a5bbf581491e101551d3812fde1acd4", size = 31143943, upload-time = "2025-08-21T21:06:52.11Z" }
wheels = [
    { url = "https://files.pythonhosted.org/packages/b6/4b/6ae6b73d67981ee8d95fd38d1e6bd2e7247ee9bfb52eaf9510f95b9378f2/marimo-0.15.0-py3-none-any.whl", hash = "sha256:b089b51b625e59dffff36a19293684b458440045e5c600cf426b6a5ca69ce924", size = 31382684, upload-time = "2025-08-21T21:06:56.578Z" },
]

[[package]]
name = "markdown"
version = "3.8.2"
source = { registry = "https://pypi.org/simple" }
sdist = { url = "https://files.pythonhosted.org/packages/d7/c2/4ab49206c17f75cb08d6311171f2d65798988db4360c4d1485bd0eedd67c/markdown-3.8.2.tar.gz", hash = "sha256:247b9a70dd12e27f67431ce62523e675b866d254f900c4fe75ce3dda62237c45", size = 362071, upload-time = "2025-06-19T17:12:44.483Z" }
wheels = [
    { url = "https://files.pythonhosted.org/packages/96/2b/34cc11786bc00d0f04d0f5fdc3a2b1ae0b6239eef72d3d345805f9ad92a1/markdown-3.8.2-py3-none-any.whl", hash = "sha256:5c83764dbd4e00bdd94d85a19b8d55ccca20fe35b2e678a1422b380324dd5f24", size = 106827, upload-time = "2025-06-19T17:12:42.994Z" },
]

[[package]]
name = "markdown-it-py"
version = "4.0.0"
source = { registry = "https://pypi.org/simple" }
dependencies = [
    { name = "mdurl" },
]
sdist = { url = "https://files.pythonhosted.org/packages/5b/f5/4ec618ed16cc4f8fb3b701563655a69816155e79e24a17b651541804721d/markdown_it_py-4.0.0.tar.gz", hash = "sha256:cb0a2b4aa34f932c007117b194e945bd74e0ec24133ceb5bac59009cda1cb9f3", size = 73070, upload-time = "2025-08-11T12:57:52.854Z" }
wheels = [
    { url = "https://files.pythonhosted.org/packages/94/54/e7d793b573f298e1c9013b8c4dade17d481164aa517d1d7148619c2cedbf/markdown_it_py-4.0.0-py3-none-any.whl", hash = "sha256:87327c59b172c5011896038353a81343b6754500a08cd7a4973bb48c6d578147", size = 87321, upload-time = "2025-08-11T12:57:51.923Z" },
]

[[package]]
name = "markupsafe"
version = "3.0.2"
source = { registry = "https://pypi.org/simple" }
sdist = { url = "https://files.pythonhosted.org/packages/b2/97/5d42485e71dfc078108a86d6de8fa46db44a1a9295e89c5d6d4a06e23a62/markupsafe-3.0.2.tar.gz", hash = "sha256:ee55d3edf80167e48ea11a923c7386f4669df67d7994554387f84e7d8b0a2bf0", size = 20537, upload-time = "2024-10-18T15:21:54.129Z" }
wheels = [
    { url = "https://files.pythonhosted.org/packages/6b/28/bbf83e3f76936960b850435576dd5e67034e200469571be53f69174a2dfd/MarkupSafe-3.0.2-cp311-cp311-macosx_10_9_universal2.whl", hash = "sha256:9025b4018f3a1314059769c7bf15441064b2207cb3f065e6ea1e7359cb46db9d", size = 14353, upload-time = "2024-10-18T15:21:02.187Z" },
    { url = "https://files.pythonhosted.org/packages/6c/30/316d194b093cde57d448a4c3209f22e3046c5bb2fb0820b118292b334be7/MarkupSafe-3.0.2-cp311-cp311-macosx_11_0_arm64.whl", hash = "sha256:93335ca3812df2f366e80509ae119189886b0f3c2b81325d39efdb84a1e2ae93", size = 12392, upload-time = "2024-10-18T15:21:02.941Z" },
    { url = "https://files.pythonhosted.org/packages/f2/96/9cdafba8445d3a53cae530aaf83c38ec64c4d5427d975c974084af5bc5d2/MarkupSafe-3.0.2-cp311-cp311-manylinux_2_17_aarch64.manylinux2014_aarch64.whl", hash = "sha256:2cb8438c3cbb25e220c2ab33bb226559e7afb3baec11c4f218ffa7308603c832", size = 23984, upload-time = "2024-10-18T15:21:03.953Z" },
    { url = "https://files.pythonhosted.org/packages/f1/a4/aefb044a2cd8d7334c8a47d3fb2c9f328ac48cb349468cc31c20b539305f/MarkupSafe-3.0.2-cp311-cp311-manylinux_2_17_x86_64.manylinux2014_x86_64.whl", hash = "sha256:a123e330ef0853c6e822384873bef7507557d8e4a082961e1defa947aa59ba84", size = 23120, upload-time = "2024-10-18T15:21:06.495Z" },
    { url = "https://files.pythonhosted.org/packages/8d/21/5e4851379f88f3fad1de30361db501300d4f07bcad047d3cb0449fc51f8c/MarkupSafe-3.0.2-cp311-cp311-manylinux_2_5_i686.manylinux1_i686.manylinux_2_17_i686.manylinux2014_i686.whl", hash = "sha256:1e084f686b92e5b83186b07e8a17fc09e38fff551f3602b249881fec658d3eca", size = 23032, upload-time = "2024-10-18T15:21:07.295Z" },
    { url = "https://files.pythonhosted.org/packages/00/7b/e92c64e079b2d0d7ddf69899c98842f3f9a60a1ae72657c89ce2655c999d/MarkupSafe-3.0.2-cp311-cp311-musllinux_1_2_aarch64.whl", hash = "sha256:d8213e09c917a951de9d09ecee036d5c7d36cb6cb7dbaece4c71a60d79fb9798", size = 24057, upload-time = "2024-10-18T15:21:08.073Z" },
    { url = "https://files.pythonhosted.org/packages/f9/ac/46f960ca323037caa0a10662ef97d0a4728e890334fc156b9f9e52bcc4ca/MarkupSafe-3.0.2-cp311-cp311-musllinux_1_2_i686.whl", hash = "sha256:5b02fb34468b6aaa40dfc198d813a641e3a63b98c2b05a16b9f80b7ec314185e", size = 23359, upload-time = "2024-10-18T15:21:09.318Z" },
    { url = "https://files.pythonhosted.org/packages/69/84/83439e16197337b8b14b6a5b9c2105fff81d42c2a7c5b58ac7b62ee2c3b1/MarkupSafe-3.0.2-cp311-cp311-musllinux_1_2_x86_64.whl", hash = "sha256:0bff5e0ae4ef2e1ae4fdf2dfd5b76c75e5c2fa4132d05fc1b0dabcd20c7e28c4", size = 23306, upload-time = "2024-10-18T15:21:10.185Z" },
    { url = "https://files.pythonhosted.org/packages/9a/34/a15aa69f01e2181ed8d2b685c0d2f6655d5cca2c4db0ddea775e631918cd/MarkupSafe-3.0.2-cp311-cp311-win32.whl", hash = "sha256:6c89876f41da747c8d3677a2b540fb32ef5715f97b66eeb0c6b66f5e3ef6f59d", size = 15094, upload-time = "2024-10-18T15:21:11.005Z" },
    { url = "https://files.pythonhosted.org/packages/da/b8/3a3bd761922d416f3dc5d00bfbed11f66b1ab89a0c2b6e887240a30b0f6b/MarkupSafe-3.0.2-cp311-cp311-win_amd64.whl", hash = "sha256:70a87b411535ccad5ef2f1df5136506a10775d267e197e4cf531ced10537bd6b", size = 15521, upload-time = "2024-10-18T15:21:12.911Z" },
]

[[package]]
name = "matplotlib"
version = "3.10.5"
source = { registry = "https://pypi.org/simple" }
dependencies = [
    { name = "contourpy" },
    { name = "cycler" },
    { name = "fonttools" },
    { name = "kiwisolver" },
    { name = "numpy" },
    { name = "packaging" },
    { name = "pillow" },
    { name = "pyparsing" },
    { name = "python-dateutil" },
]
sdist = { url = "https://files.pythonhosted.org/packages/43/91/f2939bb60b7ebf12478b030e0d7f340247390f402b3b189616aad790c366/matplotlib-3.10.5.tar.gz", hash = "sha256:352ed6ccfb7998a00881692f38b4ca083c691d3e275b4145423704c34c909076", size = 34804044, upload-time = "2025-07-31T18:09:33.805Z" }
wheels = [
    { url = "https://files.pythonhosted.org/packages/aa/c7/1f2db90a1d43710478bb1e9b57b162852f79234d28e4f48a28cc415aa583/matplotlib-3.10.5-cp311-cp311-macosx_10_12_x86_64.whl", hash = "sha256:dcfc39c452c6a9f9028d3e44d2d721484f665304857188124b505b2c95e1eecf", size = 8239216, upload-time = "2025-07-31T18:07:51.947Z" },
    { url = "https://files.pythonhosted.org/packages/82/6d/ca6844c77a4f89b1c9e4d481c412e1d1dbabf2aae2cbc5aa2da4a1d6683e/matplotlib-3.10.5-cp311-cp311-macosx_11_0_arm64.whl", hash = "sha256:903352681b59f3efbf4546985142a9686ea1d616bb054b09a537a06e4b892ccf", size = 8102130, upload-time = "2025-07-31T18:07:53.65Z" },
    { url = "https://files.pythonhosted.org/packages/1d/1e/5e187a30cc673a3e384f3723e5f3c416033c1d8d5da414f82e4e731128ea/matplotlib-3.10.5-cp311-cp311-manylinux2014_x86_64.manylinux_2_17_x86_64.whl", hash = "sha256:080c3676a56b8ee1c762bcf8fca3fe709daa1ee23e6ef06ad9f3fc17332f2d2a", size = 8666471, upload-time = "2025-07-31T18:07:55.304Z" },
    { url = "https://files.pythonhosted.org/packages/03/c0/95540d584d7d645324db99a845ac194e915ef75011a0d5e19e1b5cee7e69/matplotlib-3.10.5-cp311-cp311-manylinux_2_27_aarch64.manylinux_2_28_aarch64.whl", hash = "sha256:4b4984d5064a35b6f66d2c11d668565f4389b1119cc64db7a4c1725bc11adffc", size = 9500518, upload-time = "2025-07-31T18:07:57.199Z" },
    { url = "https://files.pythonhosted.org/packages/ba/2e/e019352099ea58b4169adb9c6e1a2ad0c568c6377c2b677ee1f06de2adc7/matplotlib-3.10.5-cp311-cp311-musllinux_1_2_x86_64.whl", hash = "sha256:3967424121d3a46705c9fa9bdb0931de3228f13f73d7bb03c999c88343a89d89", size = 9552372, upload-time = "2025-07-31T18:07:59.41Z" },
    { url = "https://files.pythonhosted.org/packages/b7/81/3200b792a5e8b354f31f4101ad7834743ad07b6d620259f2059317b25e4d/matplotlib-3.10.5-cp311-cp311-win_amd64.whl", hash = "sha256:33775bbeb75528555a15ac29396940128ef5613cf9a2d31fb1bfd18b3c0c0903", size = 8100634, upload-time = "2025-07-31T18:08:01.801Z" },
    { url = "https://files.pythonhosted.org/packages/52/46/a944f6f0c1f5476a0adfa501969d229ce5ae60cf9a663be0e70361381f89/matplotlib-3.10.5-cp311-cp311-win_arm64.whl", hash = "sha256:c61333a8e5e6240e73769d5826b9a31d8b22df76c0778f8480baf1b4b01c9420", size = 7978880, upload-time = "2025-07-31T18:08:03.407Z" },
    { url = "https://files.pythonhosted.org/packages/dc/d6/e921be4e1a5f7aca5194e1f016cb67ec294548e530013251f630713e456d/matplotlib-3.10.5-pp311-pypy311_pp73-macosx_10_15_x86_64.whl", hash = "sha256:160e125da27a749481eaddc0627962990f6029811dbeae23881833a011a0907f", size = 8233224, upload-time = "2025-07-31T18:09:27.512Z" },
    { url = "https://files.pythonhosted.org/packages/ec/74/a2b9b04824b9c349c8f1b2d21d5af43fa7010039427f2b133a034cb09e59/matplotlib-3.10.5-pp311-pypy311_pp73-macosx_11_0_arm64.whl", hash = "sha256:ac3d50760394d78a3c9be6b28318fe22b494c4fcf6407e8fd4794b538251899b", size = 8098539, upload-time = "2025-07-31T18:09:29.629Z" },
    { url = "https://files.pythonhosted.org/packages/fc/66/cd29ebc7f6c0d2a15d216fb572573e8fc38bd5d6dec3bd9d7d904c0949f7/matplotlib-3.10.5-pp311-pypy311_pp73-manylinux2014_x86_64.manylinux_2_17_x86_64.whl", hash = "sha256:6c49465bf689c4d59d174d0c7795fb42a21d4244d11d70e52b8011987367ac61", size = 8672192, upload-time = "2025-07-31T18:09:31.407Z" },
]

[[package]]
name = "matplotlib-inline"
version = "0.1.7"
source = { registry = "https://pypi.org/simple" }
dependencies = [
    { name = "traitlets" },
]
sdist = { url = "https://files.pythonhosted.org/packages/99/5b/a36a337438a14116b16480db471ad061c36c3694df7c2084a0da7ba538b7/matplotlib_inline-0.1.7.tar.gz", hash = "sha256:8423b23ec666be3d16e16b60bdd8ac4e86e840ebd1dd11a30b9f117f2fa0ab90", size = 8159, upload-time = "2024-04-15T13:44:44.803Z" }
wheels = [
    { url = "https://files.pythonhosted.org/packages/8f/8e/9ad090d3553c280a8060fbf6e24dc1c0c29704ee7d1c372f0c174aa59285/matplotlib_inline-0.1.7-py3-none-any.whl", hash = "sha256:df192d39a4ff8f21b1895d72e6a13f5fcc5099f00fa84384e0ea28c2cc0653ca", size = 9899, upload-time = "2024-04-15T13:44:43.265Z" },
]

[[package]]
name = "mcp"
version = "1.13.1"
source = { registry = "https://pypi.org/simple" }
dependencies = [
    { name = "anyio" },
    { name = "httpx" },
    { name = "httpx-sse" },
    { name = "jsonschema" },
    { name = "pydantic" },
    { name = "pydantic-settings" },
    { name = "python-multipart" },
    { name = "pywin32", marker = "sys_platform == 'win32'" },
    { name = "sse-starlette" },
    { name = "starlette" },
    { name = "uvicorn", marker = "sys_platform != 'emscripten'" },
]
sdist = { url = "https://files.pythonhosted.org/packages/66/3c/82c400c2d50afdac4fbefb5b4031fd327e2ad1f23ccef8eee13c5909aa48/mcp-1.13.1.tar.gz", hash = "sha256:165306a8fd7991dc80334edd2de07798175a56461043b7ae907b279794a834c5", size = 438198, upload-time = "2025-08-22T09:22:16.061Z" }
wheels = [
    { url = "https://files.pythonhosted.org/packages/19/3f/d085c7f49ade6d273b185d61ec9405e672b6433f710ea64a90135a8dd445/mcp-1.13.1-py3-none-any.whl", hash = "sha256:c314e7c8bd477a23ba3ef472ee5a32880316c42d03e06dcfa31a1cc7a73b65df", size = 161494, upload-time = "2025-08-22T09:22:14.705Z" },
]

[[package]]
name = "mdit-py-plugins"
version = "0.5.0"
source = { registry = "https://pypi.org/simple" }
dependencies = [
    { name = "markdown-it-py" },
]
sdist = { url = "https://files.pythonhosted.org/packages/b2/fd/a756d36c0bfba5f6e39a1cdbdbfdd448dc02692467d83816dff4592a1ebc/mdit_py_plugins-0.5.0.tar.gz", hash = "sha256:f4918cb50119f50446560513a8e311d574ff6aaed72606ddae6d35716fe809c6", size = 44655, upload-time = "2025-08-11T07:25:49.083Z" }
wheels = [
    { url = "https://files.pythonhosted.org/packages/fb/86/dd6e5db36df29e76c7a7699123569a4a18c1623ce68d826ed96c62643cae/mdit_py_plugins-0.5.0-py3-none-any.whl", hash = "sha256:07a08422fc1936a5d26d146759e9155ea466e842f5ab2f7d2266dd084c8dab1f", size = 57205, upload-time = "2025-08-11T07:25:47.597Z" },
]

[[package]]
name = "mdurl"
version = "0.1.2"
source = { registry = "https://pypi.org/simple" }
sdist = { url = "https://files.pythonhosted.org/packages/d6/54/cfe61301667036ec958cb99bd3efefba235e65cdeb9c84d24a8293ba1d90/mdurl-0.1.2.tar.gz", hash = "sha256:bb413d29f5eea38f31dd4754dd7377d4465116fb207585f97bf925588687c1ba", size = 8729, upload-time = "2022-08-14T12:40:10.846Z" }
wheels = [
    { url = "https://files.pythonhosted.org/packages/b3/38/89ba8ad64ae25be8de66a6d463314cf1eb366222074cfda9ee839c56a4b4/mdurl-0.1.2-py3-none-any.whl", hash = "sha256:84008a41e51615a49fc9966191ff91509e3c40b939176e643fd50a5c2196b8f8", size = 9979, upload-time = "2022-08-14T12:40:09.779Z" },
]

[[package]]
name = "metta"
version = "0.1"
source = { editable = "." }
dependencies = [
    { name = "altair" },
    { name = "anywidget" },
    { name = "bidict" },
    { name = "boto3" },
    { name = "codebot" },
    { name = "colorama" },
    { name = "cpplint" },
    { name = "ddtrace" },
    { name = "duckdb" },
    { name = "einops" },
    { name = "fastapi" },
    { name = "google-api-python-client" },
    { name = "google-auth" },
    { name = "google-auth-oauthlib" },
    { name = "gymnasium" },
    { name = "heavyball" },
    { name = "httpx" },
    { name = "hydra-core" },
    { name = "imageio" },
    { name = "ipywidgets" },
    { name = "jmespath" },
    { name = "jupyterlab" },
    { name = "marimo" },
    { name = "matplotlib" },
    { name = "metta-agent" },
    { name = "metta-app-backend" },
    { name = "metta-common" },
    { name = "metta-mcp-server" },
    { name = "metta-mettagrid" },
    { name = "notebook" },
    { name = "numpy" },
    { name = "omegaconf" },
    { name = "pandas" },
    { name = "pettingzoo" },
    { name = "pixie-python" },
    { name = "plotly" },
    { name = "psycopg", extra = ["binary"] },
    { name = "pufferlib" },
    { name = "pyarrow" },
    { name = "pybind11" },
    { name = "pydantic" },
    { name = "pydantic-settings" },
    { name = "pynvml" },
    { name = "pyro-ppl" },
    { name = "python-dotenv" },
    { name = "pyyaml" },
    { name = "rich" },
    { name = "scipy" },
    { name = "setuptools" },
    { name = "shimmy" },
    { name = "simple-term-menu" },
    { name = "sympy" },
    { name = "tabulate" },
    { name = "tensordict" },
    { name = "termcolor" },
    { name = "testcontainers" },
    { name = "tiktoken" },
    { name = "torch" },
    { name = "torchrl" },
    { name = "tqdm" },
    { name = "traitlets" },
    { name = "uvicorn", extra = ["standard"] },
    { name = "wandb" },
    { name = "wandb-core" },
    { name = "widgetsnbextension" },
]

[package.dev-dependencies]
dev = [
    { name = "ipykernel" },
    { name = "ipython" },
    { name = "pyright" },
    { name = "pytest" },
    { name = "pytest-benchmark" },
    { name = "pytest-cov" },
    { name = "pytest-testmon" },
    { name = "pytest-xdist" },
    { name = "ruff" },
    { name = "skypilot" },
]

[package.metadata]
requires-dist = [
    { name = "altair", specifier = ">=5.5.0" },
    { name = "anywidget", specifier = ">=0.9.18" },
    { name = "bidict", specifier = ">=0.23.1" },
    { name = "boto3", specifier = ">=1.38.32" },
    { name = "codebot", editable = "codebot" },
    { name = "colorama", specifier = ">=0.4.6" },
    { name = "cpplint", specifier = ">=2.0.2" },
    { name = "ddtrace", specifier = ">=2.6.0" },
    { name = "duckdb", specifier = ">=1.3.0" },
    { name = "einops", specifier = ">=0.8.1" },
    { name = "fastapi", specifier = ">=0.115.5" },
    { name = "google-api-python-client", specifier = ">=2.0.0" },
    { name = "google-auth", specifier = ">=2.0.0" },
    { name = "google-auth-oauthlib", specifier = ">=1.0.0" },
    { name = "gymnasium", specifier = "==0.29.1" },
    { name = "heavyball", specifier = ">=1.7.2" },
    { name = "httpx", specifier = ">=0.28.1" },
    { name = "hydra-core", specifier = ">=1.4.0.dev1" },
    { name = "imageio", specifier = ">=2.37.0" },
    { name = "ipywidgets", specifier = ">=8.1.7" },
    { name = "jmespath", specifier = ">=1.0.1" },
    { name = "jupyterlab", specifier = ">=4.4.4" },
    { name = "marimo", specifier = "==0.15.0" },
    { name = "matplotlib", specifier = ">=3.10.3" },
    { name = "metta-agent", editable = "agent" },
    { name = "metta-app-backend", editable = "app_backend" },
    { name = "metta-common", editable = "common" },
    { name = "metta-mcp-server", editable = "mcp_server" },
    { name = "metta-mettagrid", editable = "mettagrid" },
    { name = "notebook", specifier = ">=7.4.4" },
    { name = "numpy", specifier = ">=1.26.4,<2" },
    { name = "omegaconf", specifier = ">=2.4.0.dev3" },
    { name = "pandas", specifier = ">=2.3.0" },
    { name = "pettingzoo", specifier = ">=1.24.1,<1.25" },
    { name = "pixie-python", specifier = ">=4.3.0" },
    { name = "plotly", specifier = ">=6.1.1" },
    { name = "psycopg", extras = ["binary"], specifier = ">=3.2.9" },
    { name = "pufferlib", specifier = ">=3.0.0,<3.1.0" },
    { name = "pyarrow", specifier = ">=21.0.0" },
    { name = "pybind11", specifier = ">=2.10.4" },
    { name = "pydantic", specifier = ">=2.11.5" },
    { name = "pydantic-settings", specifier = ">=2.10.1" },
    { name = "pynvml", specifier = ">=11.5.3" },
    { name = "pyro-ppl", specifier = ">=1.9.1" },
    { name = "python-dotenv", specifier = ">=1.1.0" },
    { name = "pyyaml", specifier = ">=6.0.2" },
    { name = "rich", specifier = ">=13.9.4" },
    { name = "scipy", specifier = ">=1.15.3" },
    { name = "setuptools", specifier = ">=80.9.0" },
    { name = "shimmy", specifier = ">=1.3.0,<2.0" },
    { name = "simple-term-menu", specifier = ">=1.6.4" },
    { name = "sympy", specifier = ">=1.13.3" },
    { name = "tabulate", specifier = ">=0.9.0" },
    { name = "tensordict", specifier = ">=0.8.3" },
    { name = "termcolor", specifier = ">=2.4.0" },
    { name = "testcontainers", specifier = ">=4.10.0" },
    { name = "tiktoken", specifier = ">=0.9.0" },
    { name = "torch", specifier = ">=2.7.1" },
    { name = "torchrl", specifier = ">=0.8.1" },
    { name = "tqdm", specifier = ">=4.67.1" },
    { name = "traitlets", specifier = ">=5.14.3" },
    { name = "uvicorn", extras = ["standard"], specifier = ">=0.34.2" },
    { name = "wandb", specifier = ">=0.19.11" },
    { name = "wandb-core", specifier = ">=0.17.0b11" },
    { name = "widgetsnbextension", specifier = ">=4.0.14" },
]

[package.metadata.requires-dev]
dev = [
    { name = "ipykernel", specifier = ">=6.29.5" },
    { name = "ipython", specifier = ">=9.4.0" },
    { name = "pyright", specifier = ">=1.1.401" },
    { name = "pytest", specifier = ">=8.3.3" },
    { name = "pytest-benchmark", specifier = ">=5.1.0" },
    { name = "pytest-cov", specifier = ">=6.1.1" },
    { name = "pytest-testmon", specifier = ">=2.1.3" },
    { name = "pytest-xdist", specifier = ">=3.8.0" },
    { name = "ruff", specifier = ">=0.11.13" },
    { name = "skypilot", specifier = "==0.10.1" },
]

[[package]]
name = "metta-agent"
version = "0.1.0"
source = { editable = "agent" }
dependencies = [
    { name = "pufferlib" },
]

[package.dev-dependencies]
dev = [
    { name = "pyright" },
    { name = "pytest" },
    { name = "pytest-benchmark" },
    { name = "pytest-cov" },
    { name = "pytest-xdist" },
    { name = "ruff" },
]

[package.metadata]
requires-dist = [{ name = "pufferlib", specifier = ">=3.0.0,<3.1.0" }]

[package.metadata.requires-dev]
dev = [
    { name = "pyright", specifier = ">=1.1.401" },
    { name = "pytest", specifier = ">=8.3.3" },
    { name = "pytest-benchmark", specifier = ">=5.1.0" },
    { name = "pytest-cov", specifier = ">=6.1.1" },
    { name = "pytest-xdist", specifier = ">=3.8.0" },
    { name = "ruff", specifier = ">=0.11.13" },
]

[[package]]
name = "metta-app-backend"
version = "0.1.0"
source = { editable = "app_backend" }
dependencies = [
    { name = "boto3" },
    { name = "ddtrace" },
    { name = "fastapi" },
    { name = "gitta" },
    { name = "httpx" },
    { name = "metta-common" },
    { name = "psycopg", extra = ["binary", "pool"] },
    { name = "pydantic" },
    { name = "pytest-asyncio" },
    { name = "uvicorn", extra = ["standard"] },
    { name = "wandb" },
]

[package.dev-dependencies]
dev = [
    { name = "pyright" },
    { name = "pytest" },
    { name = "pytest-benchmark" },
    { name = "pytest-cov" },
    { name = "pytest-xdist" },
    { name = "ruff" },
]

[package.metadata]
requires-dist = [
    { name = "boto3", specifier = ">=1.38.32" },
    { name = "ddtrace", specifier = ">=2.6.0" },
    { name = "fastapi", specifier = ">=0.115.5" },
    { name = "gitta", editable = "gitta" },
    { name = "httpx", specifier = ">=0.28.1" },
    { name = "metta-common", editable = "common" },
    { name = "psycopg", extras = ["binary", "pool"], specifier = ">=3.2.9" },
    { name = "pydantic", specifier = ">=2.11.5" },
    { name = "pytest-asyncio", specifier = ">=1.0.0" },
    { name = "uvicorn", extras = ["standard"], specifier = ">=0.34.2" },
    { name = "wandb", specifier = ">=0.19.11" },
]

[package.metadata.requires-dev]
dev = [
    { name = "pyright", specifier = ">=1.1.401" },
    { name = "pytest", specifier = ">=8.3.3" },
    { name = "pytest-benchmark", specifier = ">=5.1.0" },
    { name = "pytest-cov", specifier = ">=6.1.1" },
    { name = "pytest-xdist", specifier = ">=3.8.0" },
    { name = "ruff", specifier = ">=0.11.13" },
]

[[package]]
name = "metta-common"
version = "0.1.0"
source = { editable = "common" }

[package.dev-dependencies]
dev = [
    { name = "pyright" },
    { name = "pytest" },
    { name = "pytest-benchmark" },
    { name = "pytest-cov" },
    { name = "pytest-xdist" },
    { name = "ruff" },
]

[package.metadata]

[package.metadata.requires-dev]
dev = [
    { name = "pyright", specifier = ">=1.1.401" },
    { name = "pytest", specifier = ">=8.3.3" },
    { name = "pytest-benchmark", specifier = ">=5.1.0" },
    { name = "pytest-cov", specifier = ">=6.1.1" },
    { name = "pytest-xdist", specifier = ">=3.8.0" },
    { name = "ruff", specifier = ">=0.11.13" },
]

[[package]]
name = "metta-mcp-server"
version = "0.1.0"
source = { editable = "mcp_server" }
dependencies = [
    { name = "basedpyright" },
    { name = "boto3" },
    { name = "dotenv" },
    { name = "fastmcp" },
    { name = "mcp" },
    { name = "modelcontextprotocol" },
    { name = "pathlib" },
    { name = "pytest" },
    { name = "typing" },
    { name = "wandb" },
]

[package.metadata]
requires-dist = [
    { name = "basedpyright", specifier = ">=1.31.3" },
    { name = "boto3", specifier = ">=1.34.0" },
    { name = "dotenv", specifier = ">=0.9.9" },
    { name = "fastmcp", specifier = ">=2.11.3" },
    { name = "mcp", specifier = ">=1.13.0" },
    { name = "modelcontextprotocol", specifier = ">=0.1.0" },
    { name = "pathlib", specifier = ">=1.0.1" },
    { name = "pytest", specifier = ">=8.4.1" },
    { name = "typing", specifier = ">=3.7.4.3" },
    { name = "wandb", specifier = ">=0.17.0" },
]

[[package]]
name = "metta-mettagrid"
version = "0.1.6"
source = { editable = "mettagrid" }
dependencies = [
    { name = "boto3" },
    { name = "botocore" },
    { name = "duckdb" },
    { name = "filelock" },
    { name = "google-api-python-client" },
    { name = "google-auth" },
    { name = "google-auth-oauthlib" },
    { name = "gymnasium" },
    { name = "matplotlib" },
    { name = "metta-common" },
    { name = "numpy" },
    { name = "omegaconf" },
    { name = "pandas" },
    { name = "pettingzoo" },
    { name = "pufferlib" },
    { name = "pydantic" },
    { name = "pyyaml" },
    { name = "rich" },
    { name = "scipy" },
    { name = "tabulate" },
    { name = "termcolor" },
    { name = "tqdm" },
    { name = "wandb" },
]

[package.dev-dependencies]
dev = [
    { name = "pytest" },
    { name = "pytest-benchmark" },
    { name = "pytest-xdist" },
]

[package.metadata]
requires-dist = [
    { name = "boto3", specifier = ">=1.38.32" },
    { name = "botocore", specifier = ">=1.38.29" },
    { name = "duckdb", specifier = ">=1.3.0" },
    { name = "filelock", specifier = ">=3.18.0" },
    { name = "google-api-python-client", specifier = ">=2.0.0" },
    { name = "google-auth", specifier = ">=2.0.0" },
    { name = "google-auth-oauthlib", specifier = ">=1.0.0" },
    { name = "gymnasium", specifier = "==0.29.1" },
    { name = "matplotlib", specifier = ">=3.10.3" },
    { name = "metta-common", editable = "common" },
    { name = "numpy", specifier = ">=1.26.4,<2" },
    { name = "omegaconf", specifier = ">=2.4.0.dev3" },
    { name = "pandas", specifier = ">=2.3.0" },
    { name = "pettingzoo", specifier = ">=1.24.1,<1.25" },
    { name = "pufferlib", specifier = ">=3.0.0,<3.1.0" },
    { name = "pydantic", specifier = ">=2.11.5" },
    { name = "pyyaml", specifier = ">=6.0.2" },
    { name = "rich", specifier = ">=13.9.4" },
    { name = "scipy", specifier = ">=1.15.3" },
    { name = "tabulate", specifier = ">=0.9.0" },
    { name = "termcolor", specifier = ">=2.4.0" },
    { name = "tqdm", specifier = ">=4.67.1" },
    { name = "wandb", specifier = ">=0.19.11" },
]

[package.metadata.requires-dev]
dev = [
    { name = "pytest", specifier = ">=8.3.3" },
    { name = "pytest-benchmark", specifier = ">=5.1.0" },
    { name = "pytest-xdist", specifier = ">=3.8.0" },
]

[[package]]
name = "mistune"
version = "3.1.3"
source = { registry = "https://pypi.org/simple" }
sdist = { url = "https://files.pythonhosted.org/packages/c4/79/bda47f7dd7c3c55770478d6d02c9960c430b0cf1773b72366ff89126ea31/mistune-3.1.3.tar.gz", hash = "sha256:a7035c21782b2becb6be62f8f25d3df81ccb4d6fa477a6525b15af06539f02a0", size = 94347, upload-time = "2025-03-19T14:27:24.955Z" }
wheels = [
    { url = "https://files.pythonhosted.org/packages/01/4d/23c4e4f09da849e127e9f123241946c23c1e30f45a88366879e064211815/mistune-3.1.3-py3-none-any.whl", hash = "sha256:1a32314113cff28aa6432e99e522677c8587fd83e3d51c29b82a52409c842bd9", size = 53410, upload-time = "2025-03-19T14:27:23.451Z" },
]

[[package]]
name = "modelcontextprotocol"
version = "0.1.0"
source = { registry = "https://pypi.org/simple" }
dependencies = [
    { name = "airtrain" },
    { name = "packaging" },
    { name = "python-dotenv" },
    { name = "requests" },
    { name = "rich" },
    { name = "typer" },
]
sdist = { url = "https://files.pythonhosted.org/packages/d1/d5/7b0368d7fef112eba89ea2857f81be739bc8cec52417b0379c4e9af95b04/modelcontextprotocol-0.1.0.tar.gz", hash = "sha256:cb1145d926e35b288f54156c5a0c8650aea8ff5dce6d7074c5482a06f06ea69b", size = 20714, upload-time = "2025-03-30T01:41:41.289Z" }
wheels = [
    { url = "https://files.pythonhosted.org/packages/31/20/1598707bee3d819cf0d40dc60699d3a576c748012580260098c83cb51708/modelcontextprotocol-0.1.0-py3-none-any.whl", hash = "sha256:cf0c998552b393ab8a5a3c83c6d074ceb6bdda1c955ae7b5faff0a72d671b6f3", size = 22180, upload-time = "2025-03-30T01:41:39.792Z" },
]

[[package]]
name = "monotonic"
version = "1.6"
source = { registry = "https://pypi.org/simple" }
sdist = { url = "https://files.pythonhosted.org/packages/ea/ca/8e91948b782ddfbd194f323e7e7d9ba12e5877addf04fb2bf8fca38e86ac/monotonic-1.6.tar.gz", hash = "sha256:3a55207bcfed53ddd5c5bae174524062935efed17792e9de2ad0205ce9ad63f7", size = 7615, upload-time = "2021-08-11T14:37:28.79Z" }
wheels = [
    { url = "https://files.pythonhosted.org/packages/9a/67/7e8406a29b6c45be7af7740456f7f37025f0506ae2e05fb9009a53946860/monotonic-1.6-py2.py3-none-any.whl", hash = "sha256:68687e19a14f11f26d140dd5c86f3dba4bf5df58003000ed467e0e2a69bca96c", size = 8154, upload-time = "2021-04-09T21:58:05.122Z" },
]

[[package]]
name = "more-itertools"
version = "10.7.0"
source = { registry = "https://pypi.org/simple" }
sdist = { url = "https://files.pythonhosted.org/packages/ce/a0/834b0cebabbfc7e311f30b46c8188790a37f89fc8d756660346fe5abfd09/more_itertools-10.7.0.tar.gz", hash = "sha256:9fddd5403be01a94b204faadcff459ec3568cf110265d3c54323e1e866ad29d3", size = 127671, upload-time = "2025-04-22T14:17:41.838Z" }
wheels = [
    { url = "https://files.pythonhosted.org/packages/2b/9f/7ba6f94fc1e9ac3d2b853fdff3035fb2fa5afbed898c4a72b8a020610594/more_itertools-10.7.0-py3-none-any.whl", hash = "sha256:d43980384673cb07d2f7d2d918c616b30c659c089ee23953f601d6609c67510e", size = 65278, upload-time = "2025-04-22T14:17:40.49Z" },
]

[[package]]
name = "moutils"
version = "0.3.12"
source = { registry = "https://pypi.org/simple" }
dependencies = [
    { name = "anywidget" },
    { name = "marimo" },
    { name = "requests" },
]
sdist = { url = "https://files.pythonhosted.org/packages/b3/36/4435c811526bdc505085a9b7257ba3921e4cf18f416e3bc4976a215e47c4/moutils-0.3.12.tar.gz", hash = "sha256:6380fe05349ebafe016be70d1c8569dc349b23212790963c81e5bffa336ca162", size = 108578, upload-time = "2025-07-16T13:33:20.631Z" }
wheels = [
    { url = "https://files.pythonhosted.org/packages/3d/bc/01e1a05e8ade9e030b5916ce62c275f7f75c0be9ce2dd79a97d988e95de6/moutils-0.3.12-py2.py3-none-any.whl", hash = "sha256:184d0e4427f7c9dd217c06490b1294762926595b1db291735359a3cb43dda79f", size = 44042, upload-time = "2025-07-16T13:33:19.57Z" },
]

[[package]]
name = "mpmath"
version = "1.3.0"
source = { registry = "https://pypi.org/simple" }
sdist = { url = "https://files.pythonhosted.org/packages/e0/47/dd32fa426cc72114383ac549964eecb20ecfd886d1e5ccf5340b55b02f57/mpmath-1.3.0.tar.gz", hash = "sha256:7a28eb2a9774d00c7bc92411c19a89209d5da7c4c9a9e227be8330a23a25b91f", size = 508106, upload-time = "2023-03-07T16:47:11.061Z" }
wheels = [
    { url = "https://files.pythonhosted.org/packages/43/e3/7d92a15f894aa0c9c4b49b8ee9ac9850d6e63b03c9c32c0367a13ae62209/mpmath-1.3.0-py3-none-any.whl", hash = "sha256:a0b2b9fe80bbcd81a6647ff13108738cfb482d481d826cc0e02f5b35e5c88d2c", size = 536198, upload-time = "2023-03-07T16:47:09.197Z" },
]

[[package]]
name = "msgpack"
version = "1.1.1"
source = { registry = "https://pypi.org/simple" }
sdist = { url = "https://files.pythonhosted.org/packages/45/b1/ea4f68038a18c77c9467400d166d74c4ffa536f34761f7983a104357e614/msgpack-1.1.1.tar.gz", hash = "sha256:77b79ce34a2bdab2594f490c8e80dd62a02d650b91a75159a63ec413b8d104cd", size = 173555, upload-time = "2025-06-13T06:52:51.324Z" }
wheels = [
    { url = "https://files.pythonhosted.org/packages/7f/83/97f24bf9848af23fe2ba04380388216defc49a8af6da0c28cc636d722502/msgpack-1.1.1-cp311-cp311-macosx_10_9_x86_64.whl", hash = "sha256:71ef05c1726884e44f8b1d1773604ab5d4d17729d8491403a705e649116c9558", size = 82728, upload-time = "2025-06-13T06:51:50.68Z" },
    { url = "https://files.pythonhosted.org/packages/aa/7f/2eaa388267a78401f6e182662b08a588ef4f3de6f0eab1ec09736a7aaa2b/msgpack-1.1.1-cp311-cp311-macosx_11_0_arm64.whl", hash = "sha256:36043272c6aede309d29d56851f8841ba907a1a3d04435e43e8a19928e243c1d", size = 79279, upload-time = "2025-06-13T06:51:51.72Z" },
    { url = "https://files.pythonhosted.org/packages/f8/46/31eb60f4452c96161e4dfd26dbca562b4ec68c72e4ad07d9566d7ea35e8a/msgpack-1.1.1-cp311-cp311-manylinux_2_17_aarch64.manylinux2014_aarch64.whl", hash = "sha256:a32747b1b39c3ac27d0670122b57e6e57f28eefb725e0b625618d1b59bf9d1e0", size = 423859, upload-time = "2025-06-13T06:51:52.749Z" },
    { url = "https://files.pythonhosted.org/packages/45/16/a20fa8c32825cc7ae8457fab45670c7a8996d7746ce80ce41cc51e3b2bd7/msgpack-1.1.1-cp311-cp311-manylinux_2_17_x86_64.manylinux2014_x86_64.whl", hash = "sha256:8a8b10fdb84a43e50d38057b06901ec9da52baac6983d3f709d8507f3889d43f", size = 429975, upload-time = "2025-06-13T06:51:53.97Z" },
    { url = "https://files.pythonhosted.org/packages/86/ea/6c958e07692367feeb1a1594d35e22b62f7f476f3c568b002a5ea09d443d/msgpack-1.1.1-cp311-cp311-manylinux_2_5_i686.manylinux1_i686.manylinux_2_17_i686.manylinux2014_i686.whl", hash = "sha256:ba0c325c3f485dc54ec298d8b024e134acf07c10d494ffa24373bea729acf704", size = 413528, upload-time = "2025-06-13T06:51:55.507Z" },
    { url = "https://files.pythonhosted.org/packages/75/05/ac84063c5dae79722bda9f68b878dc31fc3059adb8633c79f1e82c2cd946/msgpack-1.1.1-cp311-cp311-musllinux_1_2_aarch64.whl", hash = "sha256:88daaf7d146e48ec71212ce21109b66e06a98e5e44dca47d853cbfe171d6c8d2", size = 413338, upload-time = "2025-06-13T06:51:57.023Z" },
    { url = "https://files.pythonhosted.org/packages/69/e8/fe86b082c781d3e1c09ca0f4dacd457ede60a13119b6ce939efe2ea77b76/msgpack-1.1.1-cp311-cp311-musllinux_1_2_i686.whl", hash = "sha256:d8b55ea20dc59b181d3f47103f113e6f28a5e1c89fd5b67b9140edb442ab67f2", size = 422658, upload-time = "2025-06-13T06:51:58.419Z" },
    { url = "https://files.pythonhosted.org/packages/3b/2b/bafc9924df52d8f3bb7c00d24e57be477f4d0f967c0a31ef5e2225e035c7/msgpack-1.1.1-cp311-cp311-musllinux_1_2_x86_64.whl", hash = "sha256:4a28e8072ae9779f20427af07f53bbb8b4aa81151054e882aee333b158da8752", size = 427124, upload-time = "2025-06-13T06:51:59.969Z" },
    { url = "https://files.pythonhosted.org/packages/a2/3b/1f717e17e53e0ed0b68fa59e9188f3f610c79d7151f0e52ff3cd8eb6b2dc/msgpack-1.1.1-cp311-cp311-win32.whl", hash = "sha256:7da8831f9a0fdb526621ba09a281fadc58ea12701bc709e7b8cbc362feabc295", size = 65016, upload-time = "2025-06-13T06:52:01.294Z" },
    { url = "https://files.pythonhosted.org/packages/48/45/9d1780768d3b249accecc5a38c725eb1e203d44a191f7b7ff1941f7df60c/msgpack-1.1.1-cp311-cp311-win_amd64.whl", hash = "sha256:5fd1b58e1431008a57247d6e7cc4faa41c3607e8e7d4aaf81f7c29ea013cb458", size = 72267, upload-time = "2025-06-13T06:52:02.568Z" },
]

[[package]]
name = "multidict"
version = "6.6.4"
source = { registry = "https://pypi.org/simple" }
sdist = { url = "https://files.pythonhosted.org/packages/69/7f/0652e6ed47ab288e3756ea9c0df8b14950781184d4bd7883f4d87dd41245/multidict-6.6.4.tar.gz", hash = "sha256:d2d4e4787672911b48350df02ed3fa3fffdc2f2e8ca06dd6afdf34189b76a9dd", size = 101843, upload-time = "2025-08-11T12:08:48.217Z" }
wheels = [
    { url = "https://files.pythonhosted.org/packages/6b/7f/90a7f01e2d005d6653c689039977f6856718c75c5579445effb7e60923d1/multidict-6.6.4-cp311-cp311-macosx_10_9_universal2.whl", hash = "sha256:c7a0e9b561e6460484318a7612e725df1145d46b0ef57c6b9866441bf6e27e0c", size = 76472, upload-time = "2025-08-11T12:06:29.006Z" },
    { url = "https://files.pythonhosted.org/packages/54/a3/bed07bc9e2bb302ce752f1dabc69e884cd6a676da44fb0e501b246031fdd/multidict-6.6.4-cp311-cp311-macosx_10_9_x86_64.whl", hash = "sha256:6bf2f10f70acc7a2446965ffbc726e5fc0b272c97a90b485857e5c70022213eb", size = 44634, upload-time = "2025-08-11T12:06:30.374Z" },
    { url = "https://files.pythonhosted.org/packages/a7/4b/ceeb4f8f33cf81277da464307afeaf164fb0297947642585884f5cad4f28/multidict-6.6.4-cp311-cp311-macosx_11_0_arm64.whl", hash = "sha256:66247d72ed62d5dd29752ffc1d3b88f135c6a8de8b5f63b7c14e973ef5bda19e", size = 44282, upload-time = "2025-08-11T12:06:31.958Z" },
    { url = "https://files.pythonhosted.org/packages/03/35/436a5da8702b06866189b69f655ffdb8f70796252a8772a77815f1812679/multidict-6.6.4-cp311-cp311-manylinux1_i686.manylinux2014_i686.manylinux_2_17_i686.manylinux_2_5_i686.whl", hash = "sha256:105245cc6b76f51e408451a844a54e6823bbd5a490ebfe5bdfc79798511ceded", size = 229696, upload-time = "2025-08-11T12:06:33.087Z" },
    { url = "https://files.pythonhosted.org/packages/b6/0e/915160be8fecf1fca35f790c08fb74ca684d752fcba62c11daaf3d92c216/multidict-6.6.4-cp311-cp311-manylinux2014_aarch64.manylinux_2_17_aarch64.manylinux_2_28_aarch64.whl", hash = "sha256:cbbc54e58b34c3bae389ef00046be0961f30fef7cb0dd9c7756aee376a4f7683", size = 246665, upload-time = "2025-08-11T12:06:34.448Z" },
    { url = "https://files.pythonhosted.org/packages/08/ee/2f464330acd83f77dcc346f0b1a0eaae10230291450887f96b204b8ac4d3/multidict-6.6.4-cp311-cp311-manylinux2014_armv7l.manylinux_2_17_armv7l.manylinux_2_31_armv7l.whl", hash = "sha256:56c6b3652f945c9bc3ac6c8178cd93132b8d82dd581fcbc3a00676c51302bc1a", size = 225485, upload-time = "2025-08-11T12:06:35.672Z" },
    { url = "https://files.pythonhosted.org/packages/71/cc/9a117f828b4d7fbaec6adeed2204f211e9caf0a012692a1ee32169f846ae/multidict-6.6.4-cp311-cp311-manylinux2014_ppc64le.manylinux_2_17_ppc64le.manylinux_2_28_ppc64le.whl", hash = "sha256:b95494daf857602eccf4c18ca33337dd2be705bccdb6dddbfc9d513e6addb9d9", size = 257318, upload-time = "2025-08-11T12:06:36.98Z" },
    { url = "https://files.pythonhosted.org/packages/25/77/62752d3dbd70e27fdd68e86626c1ae6bccfebe2bb1f84ae226363e112f5a/multidict-6.6.4-cp311-cp311-manylinux2014_s390x.manylinux_2_17_s390x.manylinux_2_28_s390x.whl", hash = "sha256:e5b1413361cef15340ab9dc61523e653d25723e82d488ef7d60a12878227ed50", size = 254689, upload-time = "2025-08-11T12:06:38.233Z" },
    { url = "https://files.pythonhosted.org/packages/00/6e/fac58b1072a6fc59af5e7acb245e8754d3e1f97f4f808a6559951f72a0d4/multidict-6.6.4-cp311-cp311-manylinux2014_x86_64.manylinux_2_17_x86_64.manylinux_2_28_x86_64.whl", hash = "sha256:e167bf899c3d724f9662ef00b4f7fef87a19c22b2fead198a6f68b263618df52", size = 246709, upload-time = "2025-08-11T12:06:39.517Z" },
    { url = "https://files.pythonhosted.org/packages/01/ef/4698d6842ef5e797c6db7744b0081e36fb5de3d00002cc4c58071097fac3/multidict-6.6.4-cp311-cp311-musllinux_1_2_aarch64.whl", hash = "sha256:aaea28ba20a9026dfa77f4b80369e51cb767c61e33a2d4043399c67bd95fb7c6", size = 243185, upload-time = "2025-08-11T12:06:40.796Z" },
    { url = "https://files.pythonhosted.org/packages/aa/c9/d82e95ae1d6e4ef396934e9b0e942dfc428775f9554acf04393cce66b157/multidict-6.6.4-cp311-cp311-musllinux_1_2_armv7l.whl", hash = "sha256:8c91cdb30809a96d9ecf442ec9bc45e8cfaa0f7f8bdf534e082c2443a196727e", size = 237838, upload-time = "2025-08-11T12:06:42.595Z" },
    { url = "https://files.pythonhosted.org/packages/57/cf/f94af5c36baaa75d44fab9f02e2a6bcfa0cd90acb44d4976a80960759dbc/multidict-6.6.4-cp311-cp311-musllinux_1_2_i686.whl", hash = "sha256:1a0ccbfe93ca114c5d65a2471d52d8829e56d467c97b0e341cf5ee45410033b3", size = 246368, upload-time = "2025-08-11T12:06:44.304Z" },
    { url = "https://files.pythonhosted.org/packages/4a/fe/29f23460c3d995f6a4b678cb2e9730e7277231b981f0b234702f0177818a/multidict-6.6.4-cp311-cp311-musllinux_1_2_ppc64le.whl", hash = "sha256:55624b3f321d84c403cb7d8e6e982f41ae233d85f85db54ba6286f7295dc8a9c", size = 253339, upload-time = "2025-08-11T12:06:45.597Z" },
    { url = "https://files.pythonhosted.org/packages/29/b6/fd59449204426187b82bf8a75f629310f68c6adc9559dc922d5abe34797b/multidict-6.6.4-cp311-cp311-musllinux_1_2_s390x.whl", hash = "sha256:4a1fb393a2c9d202cb766c76208bd7945bc194eba8ac920ce98c6e458f0b524b", size = 246933, upload-time = "2025-08-11T12:06:46.841Z" },
    { url = "https://files.pythonhosted.org/packages/19/52/d5d6b344f176a5ac3606f7a61fb44dc746e04550e1a13834dff722b8d7d6/multidict-6.6.4-cp311-cp311-musllinux_1_2_x86_64.whl", hash = "sha256:43868297a5759a845fa3a483fb4392973a95fb1de891605a3728130c52b8f40f", size = 242225, upload-time = "2025-08-11T12:06:48.588Z" },
    { url = "https://files.pythonhosted.org/packages/ec/d3/5b2281ed89ff4d5318d82478a2a2450fcdfc3300da48ff15c1778280ad26/multidict-6.6.4-cp311-cp311-win32.whl", hash = "sha256:ed3b94c5e362a8a84d69642dbeac615452e8af9b8eb825b7bc9f31a53a1051e2", size = 41306, upload-time = "2025-08-11T12:06:49.95Z" },
    { url = "https://files.pythonhosted.org/packages/74/7d/36b045c23a1ab98507aefd44fd8b264ee1dd5e5010543c6fccf82141ccef/multidict-6.6.4-cp311-cp311-win_amd64.whl", hash = "sha256:d8c112f7a90d8ca5d20213aa41eac690bb50a76da153e3afb3886418e61cb22e", size = 46029, upload-time = "2025-08-11T12:06:51.082Z" },
    { url = "https://files.pythonhosted.org/packages/0f/5e/553d67d24432c5cd52b49047f2d248821843743ee6d29a704594f656d182/multidict-6.6.4-cp311-cp311-win_arm64.whl", hash = "sha256:3bb0eae408fa1996d87247ca0d6a57b7fc1dcf83e8a5c47ab82c558c250d4adf", size = 43017, upload-time = "2025-08-11T12:06:52.243Z" },
    { url = "https://files.pythonhosted.org/packages/fd/69/b547032297c7e63ba2af494edba695d781af8a0c6e89e4d06cf848b21d80/multidict-6.6.4-py3-none-any.whl", hash = "sha256:27d8f8e125c07cb954e54d75d04905a9bba8a439c1d84aca94949d4d03d8601c", size = 12313, upload-time = "2025-08-11T12:08:46.891Z" },
]

[[package]]
name = "narwhals"
version = "2.2.0"
source = { registry = "https://pypi.org/simple" }
sdist = { url = "https://files.pythonhosted.org/packages/01/8f/6b3d8c19540eaaa50778a8bbbe54e025d3f93aca6cdd5a4de3044c36f83c/narwhals-2.2.0.tar.gz", hash = "sha256:f6a34f2699acabe2c17339c104f0bec28b9f7a55fbc7f8d485d49bea72d12b8a", size = 547070, upload-time = "2025-08-25T07:51:58.904Z" }
wheels = [
    { url = "https://files.pythonhosted.org/packages/dd/54/1ecca75e51d7da8ca53d1ffa8636ef9077a6eaa31f43ade71360b3e6449a/narwhals-2.2.0-py3-none-any.whl", hash = "sha256:2b5e3d61a486fa4328c286b0c8018b3e781a964947ff725d66ba12f6d5ca3d2a", size = 401021, upload-time = "2025-08-25T07:51:56.97Z" },
]

[[package]]
name = "nbclient"
version = "0.10.2"
source = { registry = "https://pypi.org/simple" }
dependencies = [
    { name = "jupyter-client" },
    { name = "jupyter-core" },
    { name = "nbformat" },
    { name = "traitlets" },
]
sdist = { url = "https://files.pythonhosted.org/packages/87/66/7ffd18d58eae90d5721f9f39212327695b749e23ad44b3881744eaf4d9e8/nbclient-0.10.2.tar.gz", hash = "sha256:90b7fc6b810630db87a6d0c2250b1f0ab4cf4d3c27a299b0cde78a4ed3fd9193", size = 62424, upload-time = "2024-12-19T10:32:27.164Z" }
wheels = [
    { url = "https://files.pythonhosted.org/packages/34/6d/e7fa07f03a4a7b221d94b4d586edb754a9b0dc3c9e2c93353e9fa4e0d117/nbclient-0.10.2-py3-none-any.whl", hash = "sha256:4ffee11e788b4a27fabeb7955547e4318a5298f34342a4bfd01f2e1faaeadc3d", size = 25434, upload-time = "2024-12-19T10:32:24.139Z" },
]

[[package]]
name = "nbconvert"
version = "7.16.6"
source = { registry = "https://pypi.org/simple" }
dependencies = [
    { name = "beautifulsoup4" },
    { name = "bleach", extra = ["css"] },
    { name = "defusedxml" },
    { name = "jinja2" },
    { name = "jupyter-core" },
    { name = "jupyterlab-pygments" },
    { name = "markupsafe" },
    { name = "mistune" },
    { name = "nbclient" },
    { name = "nbformat" },
    { name = "packaging" },
    { name = "pandocfilters" },
    { name = "pygments" },
    { name = "traitlets" },
]
sdist = { url = "https://files.pythonhosted.org/packages/a3/59/f28e15fc47ffb73af68a8d9b47367a8630d76e97ae85ad18271b9db96fdf/nbconvert-7.16.6.tar.gz", hash = "sha256:576a7e37c6480da7b8465eefa66c17844243816ce1ccc372633c6b71c3c0f582", size = 857715, upload-time = "2025-01-28T09:29:14.724Z" }
wheels = [
    { url = "https://files.pythonhosted.org/packages/cc/9a/cd673b2f773a12c992f41309ef81b99da1690426bd2f96957a7ade0d3ed7/nbconvert-7.16.6-py3-none-any.whl", hash = "sha256:1375a7b67e0c2883678c48e506dc320febb57685e5ee67faa51b18a90f3a712b", size = 258525, upload-time = "2025-01-28T09:29:12.551Z" },
]

[[package]]
name = "nbformat"
version = "5.10.4"
source = { registry = "https://pypi.org/simple" }
dependencies = [
    { name = "fastjsonschema" },
    { name = "jsonschema" },
    { name = "jupyter-core" },
    { name = "traitlets" },
]
sdist = { url = "https://files.pythonhosted.org/packages/6d/fd/91545e604bc3dad7dca9ed03284086039b294c6b3d75c0d2fa45f9e9caf3/nbformat-5.10.4.tar.gz", hash = "sha256:322168b14f937a5d11362988ecac2a4952d3d8e3a2cbeb2319584631226d5b3a", size = 142749, upload-time = "2024-04-04T11:20:37.371Z" }
wheels = [
    { url = "https://files.pythonhosted.org/packages/a9/82/0340caa499416c78e5d8f5f05947ae4bc3cba53c9f038ab6e9ed964e22f1/nbformat-5.10.4-py3-none-any.whl", hash = "sha256:3b48d6c8fbca4b299bf3982ea7db1af21580e4fec269ad087b9e81588891200b", size = 78454, upload-time = "2024-04-04T11:20:34.895Z" },
]

[[package]]
name = "neptune"
version = "1.14.0"
source = { registry = "https://pypi.org/simple" }
dependencies = [
    { name = "boto3" },
    { name = "bravado" },
    { name = "click" },
    { name = "future" },
    { name = "gitpython" },
    { name = "oauthlib" },
    { name = "packaging" },
    { name = "pandas" },
    { name = "pillow" },
    { name = "psutil" },
    { name = "pyjwt" },
    { name = "requests" },
    { name = "requests-oauthlib" },
    { name = "six" },
    { name = "swagger-spec-validator" },
    { name = "typing-extensions" },
    { name = "urllib3" },
    { name = "websocket-client" },
]
sdist = { url = "https://files.pythonhosted.org/packages/4f/62/0507203429e64eac26509c48518e8f6f3997a9480efa9176166f714a049c/neptune-1.14.0.tar.gz", hash = "sha256:041396cbd24d5af0e0887f1fa6da0367837c55f1032bb7ff5d8ec010fd75fac1", size = 260645, upload-time = "2025-04-15T07:28:34.617Z" }
wheels = [
    { url = "https://files.pythonhosted.org/packages/67/71/51f3392fc1ac96ef7e98295dc23fda960b71c9675d534963f9ed91174ffb/neptune-1.14.0-py3-none-any.whl", hash = "sha256:09485726e5de481871cd0d0763bba96503f00ec1a4ee24509c308f903f036937", size = 487891, upload-time = "2025-04-15T07:28:32.442Z" },
]

[[package]]
name = "nest-asyncio"
version = "1.6.0"
source = { registry = "https://pypi.org/simple" }
sdist = { url = "https://files.pythonhosted.org/packages/83/f8/51569ac65d696c8ecbee95938f89d4abf00f47d58d48f6fbabfe8f0baefe/nest_asyncio-1.6.0.tar.gz", hash = "sha256:6f172d5449aca15afd6c646851f4e31e02c598d553a667e38cafa997cfec55fe", size = 7418, upload-time = "2024-01-21T14:25:19.227Z" }
wheels = [
    { url = "https://files.pythonhosted.org/packages/a0/c4/c2971a3ba4c6103a3d10c4b0f24f461ddc027f0f09763220cf35ca1401b3/nest_asyncio-1.6.0-py3-none-any.whl", hash = "sha256:87af6efd6b5e897c81050477ef65c62e2b2f35d51703cae01aff2905b1852e1c", size = 5195, upload-time = "2024-01-21T14:25:17.223Z" },
]

[[package]]
name = "networkx"
version = "3.5"
source = { registry = "https://pypi.org/simple" }
sdist = { url = "https://files.pythonhosted.org/packages/6c/4f/ccdb8ad3a38e583f214547fd2f7ff1fc160c43a75af88e6aec213404b96a/networkx-3.5.tar.gz", hash = "sha256:d4c6f9cf81f52d69230866796b82afbccdec3db7ae4fbd1b65ea750feed50037", size = 2471065, upload-time = "2025-05-29T11:35:07.804Z" }
wheels = [
    { url = "https://files.pythonhosted.org/packages/eb/8d/776adee7bbf76365fdd7f2552710282c79a4ead5d2a46408c9043a2b70ba/networkx-3.5-py3-none-any.whl", hash = "sha256:0030d386a9a06dee3565298b4a734b68589749a544acbb6c412dc9e2489ec6ec", size = 2034406, upload-time = "2025-05-29T11:35:04.961Z" },
]

[[package]]
name = "nodeenv"
version = "1.9.1"
source = { registry = "https://pypi.org/simple" }
sdist = { url = "https://files.pythonhosted.org/packages/43/16/fc88b08840de0e0a72a2f9d8c6bae36be573e475a6326ae854bcc549fc45/nodeenv-1.9.1.tar.gz", hash = "sha256:6ec12890a2dab7946721edbfbcd91f3319c6ccc9aec47be7c7e6b7011ee6645f", size = 47437, upload-time = "2024-06-04T18:44:11.171Z" }
wheels = [
    { url = "https://files.pythonhosted.org/packages/d2/1d/1b658dbd2b9fa9c4c9f32accbfc0205d532c8c6194dc0f2a4c0428e7128a/nodeenv-1.9.1-py2.py3-none-any.whl", hash = "sha256:ba11c9782d29c27c70ffbdda2d7415098754709be8a7056d79a737cd901155c9", size = 22314, upload-time = "2024-06-04T18:44:08.352Z" },
]

[[package]]
name = "nodejs-wheel-binaries"
version = "22.18.0"
source = { registry = "https://pypi.org/simple" }
wheels = [
    { url = "https://files.pythonhosted.org/packages/7e/6d/773e09de4a052cc75c129c3766a3cf77c36bff8504a38693b735f4a1eb55/nodejs_wheel_binaries-22.18.0-py2.py3-none-macosx_11_0_arm64.whl", hash = "sha256:53b04495857755c5d5658f7ac969d84f25898fe0b0c1bdc41172e5e0ac6105ca", size = 50873051, upload-time = "2025-08-01T11:10:29.475Z" },
    { url = "https://files.pythonhosted.org/packages/ae/fc/3d6fd4ad5d26c9acd46052190d6a8895dc5050297b03d9cce03def53df0d/nodejs_wheel_binaries-22.18.0-py2.py3-none-macosx_11_0_x86_64.whl", hash = "sha256:bd4d016257d4dfe604ed526c19bd4695fdc4f4cc32e8afc4738111447aa96d03", size = 51814481, upload-time = "2025-08-01T11:10:33.086Z" },
    { url = "https://files.pythonhosted.org/packages/10/f9/7be44809a861605f844077f9e731a117b669d5ca6846a7820e7dd82c9fad/nodejs_wheel_binaries-22.18.0-py2.py3-none-manylinux_2_17_aarch64.manylinux2014_aarch64.whl", hash = "sha256:f3b125f94f3f5e8ab9560d3bd637497f02e45470aeea74cf6fe60afe751cfa5f", size = 57804907, upload-time = "2025-08-01T11:10:36.83Z" },
    { url = "https://files.pythonhosted.org/packages/e9/67/563e74a0dff653ec7ddee63dc49b3f37a20df39f23675cfc801d7e8e4bb7/nodejs_wheel_binaries-22.18.0-py2.py3-none-manylinux_2_17_x86_64.manylinux2014_x86_64.whl", hash = "sha256:78bbb81b6e67c15f04e2a9c6c220d7615fb46ae8f1ad388df0d66abac6bed5f8", size = 58335587, upload-time = "2025-08-01T11:10:40.716Z" },
    { url = "https://files.pythonhosted.org/packages/b6/b1/ec45fefef60223dd40e7953e2ff087964e200d6ec2d04eae0171d6428679/nodejs_wheel_binaries-22.18.0-py2.py3-none-musllinux_1_2_aarch64.whl", hash = "sha256:f5d3ea8b7f957ae16b73241451f6ce831d6478156f363cce75c7ea71cbe6c6f7", size = 59662356, upload-time = "2025-08-01T11:10:44.795Z" },
    { url = "https://files.pythonhosted.org/packages/a2/ed/6de2c73499eebf49d0d20e0704f64566029a3441c48cd4f655d49befd28b/nodejs_wheel_binaries-22.18.0-py2.py3-none-musllinux_1_2_x86_64.whl", hash = "sha256:bcda35b07677039670102a6f9b78c2313fd526111d407cb7ffc2a4c243a48ef9", size = 60706806, upload-time = "2025-08-01T11:10:48.985Z" },
    { url = "https://files.pythonhosted.org/packages/2b/f5/487434b1792c4f28c63876e4a896f2b6e953e2dc1f0b3940e912bd087755/nodejs_wheel_binaries-22.18.0-py2.py3-none-win_amd64.whl", hash = "sha256:0f55e72733f1df2f542dce07f35145ac2e125408b5e2051cac08e5320e41b4d1", size = 39998139, upload-time = "2025-08-01T11:10:52.676Z" },
]

[[package]]
name = "notebook"
version = "7.4.5"
source = { registry = "https://pypi.org/simple" }
dependencies = [
    { name = "jupyter-server" },
    { name = "jupyterlab" },
    { name = "jupyterlab-server" },
    { name = "notebook-shim" },
    { name = "tornado" },
]
sdist = { url = "https://files.pythonhosted.org/packages/9f/21/9669982f9569e7478763837e0d35b9fd9f43de0eb5ab5d6ca620b8019cfc/notebook-7.4.5.tar.gz", hash = "sha256:7c2c4ea245913c3ad8ab3e5d36b34a842c06e524556f5c2e1f5d7d08c986615e", size = 13888993, upload-time = "2025-08-05T07:40:56.529Z" }
wheels = [
    { url = "https://files.pythonhosted.org/packages/fe/c7/207fd1138bd82435d13b6d8640a240be4d855b8ddb41f6bf31aca5be64df/notebook-7.4.5-py3-none-any.whl", hash = "sha256:351635461aca9dad08cf8946a4216f963e2760cc1bf7b1aaaecb23afc33ec046", size = 14295193, upload-time = "2025-08-05T07:40:52.586Z" },
]

[[package]]
name = "notebook-shim"
version = "0.2.4"
source = { registry = "https://pypi.org/simple" }
dependencies = [
    { name = "jupyter-server" },
]
sdist = { url = "https://files.pythonhosted.org/packages/54/d2/92fa3243712b9a3e8bafaf60aac366da1cada3639ca767ff4b5b3654ec28/notebook_shim-0.2.4.tar.gz", hash = "sha256:b4b2cfa1b65d98307ca24361f5b30fe785b53c3fd07b7a47e89acb5e6ac638cb", size = 13167, upload-time = "2024-02-14T23:35:18.353Z" }
wheels = [
    { url = "https://files.pythonhosted.org/packages/f9/33/bd5b9137445ea4b680023eb0469b2bb969d61303dedb2aac6560ff3d14a1/notebook_shim-0.2.4-py3-none-any.whl", hash = "sha256:411a5be4e9dc882a074ccbcae671eda64cceb068767e9a3419096986560e1cef", size = 13307, upload-time = "2024-02-14T23:35:16.286Z" },
]

[[package]]
name = "numpy"
version = "1.26.4"
source = { registry = "https://pypi.org/simple" }
sdist = { url = "https://files.pythonhosted.org/packages/65/6e/09db70a523a96d25e115e71cc56a6f9031e7b8cd166c1ac8438307c14058/numpy-1.26.4.tar.gz", hash = "sha256:2a02aba9ed12e4ac4eb3ea9421c420301a0c6460d9830d74a9df87efa4912010", size = 15786129, upload-time = "2024-02-06T00:26:44.495Z" }
wheels = [
    { url = "https://files.pythonhosted.org/packages/11/57/baae43d14fe163fa0e4c47f307b6b2511ab8d7d30177c491960504252053/numpy-1.26.4-cp311-cp311-macosx_10_9_x86_64.whl", hash = "sha256:4c66707fabe114439db9068ee468c26bbdf909cac0fb58686a42a24de1760c71", size = 20630554, upload-time = "2024-02-05T23:51:50.149Z" },
    { url = "https://files.pythonhosted.org/packages/1a/2e/151484f49fd03944c4a3ad9c418ed193cfd02724e138ac8a9505d056c582/numpy-1.26.4-cp311-cp311-macosx_11_0_arm64.whl", hash = "sha256:edd8b5fe47dab091176d21bb6de568acdd906d1887a4584a15a9a96a1dca06ef", size = 13997127, upload-time = "2024-02-05T23:52:15.314Z" },
    { url = "https://files.pythonhosted.org/packages/79/ae/7e5b85136806f9dadf4878bf73cf223fe5c2636818ba3ab1c585d0403164/numpy-1.26.4-cp311-cp311-manylinux_2_17_aarch64.manylinux2014_aarch64.whl", hash = "sha256:7ab55401287bfec946ced39700c053796e7cc0e3acbef09993a9ad2adba6ca6e", size = 14222994, upload-time = "2024-02-05T23:52:47.569Z" },
    { url = "https://files.pythonhosted.org/packages/3a/d0/edc009c27b406c4f9cbc79274d6e46d634d139075492ad055e3d68445925/numpy-1.26.4-cp311-cp311-manylinux_2_17_x86_64.manylinux2014_x86_64.whl", hash = "sha256:666dbfb6ec68962c033a450943ded891bed2d54e6755e35e5835d63f4f6931d5", size = 18252005, upload-time = "2024-02-05T23:53:15.637Z" },
    { url = "https://files.pythonhosted.org/packages/09/bf/2b1aaf8f525f2923ff6cfcf134ae5e750e279ac65ebf386c75a0cf6da06a/numpy-1.26.4-cp311-cp311-musllinux_1_1_aarch64.whl", hash = "sha256:96ff0b2ad353d8f990b63294c8986f1ec3cb19d749234014f4e7eb0112ceba5a", size = 13885297, upload-time = "2024-02-05T23:53:42.16Z" },
    { url = "https://files.pythonhosted.org/packages/df/a0/4e0f14d847cfc2a633a1c8621d00724f3206cfeddeb66d35698c4e2cf3d2/numpy-1.26.4-cp311-cp311-musllinux_1_1_x86_64.whl", hash = "sha256:60dedbb91afcbfdc9bc0b1f3f402804070deed7392c23eb7a7f07fa857868e8a", size = 18093567, upload-time = "2024-02-05T23:54:11.696Z" },
    { url = "https://files.pythonhosted.org/packages/d2/b7/a734c733286e10a7f1a8ad1ae8c90f2d33bf604a96548e0a4a3a6739b468/numpy-1.26.4-cp311-cp311-win32.whl", hash = "sha256:1af303d6b2210eb850fcf03064d364652b7120803a0b872f5211f5234b399f20", size = 5968812, upload-time = "2024-02-05T23:54:26.453Z" },
    { url = "https://files.pythonhosted.org/packages/3f/6b/5610004206cf7f8e7ad91c5a85a8c71b2f2f8051a0c0c4d5916b76d6cbb2/numpy-1.26.4-cp311-cp311-win_amd64.whl", hash = "sha256:cd25bcecc4974d09257ffcd1f098ee778f7834c3ad767fe5db785be9a4aa9cb2", size = 15811913, upload-time = "2024-02-05T23:54:53.933Z" },
]

[[package]]
name = "nvidia-cublas-cu12"
version = "12.8.4.1"
source = { registry = "https://pypi.org/simple" }
wheels = [
    { url = "https://files.pythonhosted.org/packages/dc/61/e24b560ab2e2eaeb3c839129175fb330dfcfc29e5203196e5541a4c44682/nvidia_cublas_cu12-12.8.4.1-py3-none-manylinux_2_27_x86_64.whl", hash = "sha256:8ac4e771d5a348c551b2a426eda6193c19aa630236b418086020df5ba9667142", size = 594346921, upload-time = "2025-03-07T01:44:31.254Z" },
]

[[package]]
name = "nvidia-cuda-cupti-cu12"
version = "12.8.90"
source = { registry = "https://pypi.org/simple" }
wheels = [
    { url = "https://files.pythonhosted.org/packages/f8/02/2adcaa145158bf1a8295d83591d22e4103dbfd821bcaf6f3f53151ca4ffa/nvidia_cuda_cupti_cu12-12.8.90-py3-none-manylinux2014_x86_64.manylinux_2_17_x86_64.whl", hash = "sha256:ea0cb07ebda26bb9b29ba82cda34849e73c166c18162d3913575b0c9db9a6182", size = 10248621, upload-time = "2025-03-07T01:40:21.213Z" },
]

[[package]]
name = "nvidia-cuda-nvrtc-cu12"
version = "12.8.93"
source = { registry = "https://pypi.org/simple" }
wheels = [
    { url = "https://files.pythonhosted.org/packages/05/6b/32f747947df2da6994e999492ab306a903659555dddc0fbdeb9d71f75e52/nvidia_cuda_nvrtc_cu12-12.8.93-py3-none-manylinux2010_x86_64.manylinux_2_12_x86_64.whl", hash = "sha256:a7756528852ef889772a84c6cd89d41dfa74667e24cca16bb31f8f061e3e9994", size = 88040029, upload-time = "2025-03-07T01:42:13.562Z" },
]

[[package]]
name = "nvidia-cuda-runtime-cu12"
version = "12.8.90"
source = { registry = "https://pypi.org/simple" }
wheels = [
    { url = "https://files.pythonhosted.org/packages/0d/9b/a997b638fcd068ad6e4d53b8551a7d30fe8b404d6f1804abf1df69838932/nvidia_cuda_runtime_cu12-12.8.90-py3-none-manylinux2014_x86_64.manylinux_2_17_x86_64.whl", hash = "sha256:adade8dcbd0edf427b7204d480d6066d33902cab2a4707dcfc48a2d0fd44ab90", size = 954765, upload-time = "2025-03-07T01:40:01.615Z" },
]

[[package]]
name = "nvidia-cudnn-cu12"
version = "9.10.2.21"
source = { registry = "https://pypi.org/simple" }
dependencies = [
    { name = "nvidia-cublas-cu12", marker = "sys_platform == 'linux'" },
]
wheels = [
    { url = "https://files.pythonhosted.org/packages/ba/51/e123d997aa098c61d029f76663dedbfb9bc8dcf8c60cbd6adbe42f76d049/nvidia_cudnn_cu12-9.10.2.21-py3-none-manylinux_2_27_x86_64.whl", hash = "sha256:949452be657fa16687d0930933f032835951ef0892b37d2d53824d1a84dc97a8", size = 706758467, upload-time = "2025-06-06T21:54:08.597Z" },
]

[[package]]
name = "nvidia-cufft-cu12"
version = "11.3.3.83"
source = { registry = "https://pypi.org/simple" }
dependencies = [
    { name = "nvidia-nvjitlink-cu12", marker = "sys_platform == 'linux'" },
]
wheels = [
    { url = "https://files.pythonhosted.org/packages/1f/13/ee4e00f30e676b66ae65b4f08cb5bcbb8392c03f54f2d5413ea99a5d1c80/nvidia_cufft_cu12-11.3.3.83-py3-none-manylinux2014_x86_64.manylinux_2_17_x86_64.whl", hash = "sha256:4d2dd21ec0b88cf61b62e6b43564355e5222e4a3fb394cac0db101f2dd0d4f74", size = 193118695, upload-time = "2025-03-07T01:45:27.821Z" },
]

[[package]]
name = "nvidia-cufile-cu12"
version = "1.13.1.3"
source = { registry = "https://pypi.org/simple" }
wheels = [
    { url = "https://files.pythonhosted.org/packages/bb/fe/1bcba1dfbfb8d01be8d93f07bfc502c93fa23afa6fd5ab3fc7c1df71038a/nvidia_cufile_cu12-1.13.1.3-py3-none-manylinux2014_x86_64.manylinux_2_17_x86_64.whl", hash = "sha256:1d069003be650e131b21c932ec3d8969c1715379251f8d23a1860554b1cb24fc", size = 1197834, upload-time = "2025-03-07T01:45:50.723Z" },
]

[[package]]
name = "nvidia-curand-cu12"
version = "10.3.9.90"
source = { registry = "https://pypi.org/simple" }
wheels = [
    { url = "https://files.pythonhosted.org/packages/fb/aa/6584b56dc84ebe9cf93226a5cde4d99080c8e90ab40f0c27bda7a0f29aa1/nvidia_curand_cu12-10.3.9.90-py3-none-manylinux_2_27_x86_64.whl", hash = "sha256:b32331d4f4df5d6eefa0554c565b626c7216f87a06a4f56fab27c3b68a830ec9", size = 63619976, upload-time = "2025-03-07T01:46:23.323Z" },
]

[[package]]
name = "nvidia-cusolver-cu12"
version = "11.7.3.90"
source = { registry = "https://pypi.org/simple" }
dependencies = [
    { name = "nvidia-cublas-cu12", marker = "sys_platform == 'linux'" },
    { name = "nvidia-cusparse-cu12", marker = "sys_platform == 'linux'" },
    { name = "nvidia-nvjitlink-cu12", marker = "sys_platform == 'linux'" },
]
wheels = [
    { url = "https://files.pythonhosted.org/packages/85/48/9a13d2975803e8cf2777d5ed57b87a0b6ca2cc795f9a4f59796a910bfb80/nvidia_cusolver_cu12-11.7.3.90-py3-none-manylinux_2_27_x86_64.whl", hash = "sha256:4376c11ad263152bd50ea295c05370360776f8c3427b30991df774f9fb26c450", size = 267506905, upload-time = "2025-03-07T01:47:16.273Z" },
]

[[package]]
name = "nvidia-cusparse-cu12"
version = "12.5.8.93"
source = { registry = "https://pypi.org/simple" }
dependencies = [
    { name = "nvidia-nvjitlink-cu12", marker = "sys_platform == 'linux'" },
]
wheels = [
    { url = "https://files.pythonhosted.org/packages/c2/f5/e1854cb2f2bcd4280c44736c93550cc300ff4b8c95ebe370d0aa7d2b473d/nvidia_cusparse_cu12-12.5.8.93-py3-none-manylinux2014_x86_64.manylinux_2_17_x86_64.whl", hash = "sha256:1ec05d76bbbd8b61b06a80e1eaf8cf4959c3d4ce8e711b65ebd0443bb0ebb13b", size = 288216466, upload-time = "2025-03-07T01:48:13.779Z" },
]

[[package]]
name = "nvidia-cusparselt-cu12"
version = "0.7.1"
source = { registry = "https://pypi.org/simple" }
wheels = [
    { url = "https://files.pythonhosted.org/packages/56/79/12978b96bd44274fe38b5dde5cfb660b1d114f70a65ef962bcbbed99b549/nvidia_cusparselt_cu12-0.7.1-py3-none-manylinux2014_x86_64.whl", hash = "sha256:f1bb701d6b930d5a7cea44c19ceb973311500847f81b634d802b7b539dc55623", size = 287193691, upload-time = "2025-02-26T00:15:44.104Z" },
]

[[package]]
name = "nvidia-ml-py"
version = "12.575.51"
source = { registry = "https://pypi.org/simple" }
sdist = { url = "https://files.pythonhosted.org/packages/d2/4d/6f017814ed5ac28e08e1b8a62e3a258957da27582c89b7f8f8b15ac3d2e7/nvidia_ml_py-12.575.51.tar.gz", hash = "sha256:6490e93fea99eb4e966327ae18c6eec6256194c921f23459c8767aee28c54581", size = 46597, upload-time = "2025-05-06T20:46:37.962Z" }
wheels = [
    { url = "https://files.pythonhosted.org/packages/db/24/552ebea28f0570b9e65e62b50287a273804c9f997cc1c2dcd4e2d64b9e7d/nvidia_ml_py-12.575.51-py3-none-any.whl", hash = "sha256:eb8641800d98ce40a22f479873f34b482e214a7e80349c63be51c3919845446e", size = 47547, upload-time = "2025-05-06T20:46:36.457Z" },
]

[[package]]
name = "nvidia-nccl-cu12"
version = "2.27.3"
source = { registry = "https://pypi.org/simple" }
wheels = [
    { url = "https://files.pythonhosted.org/packages/5c/5b/4e4fff7bad39adf89f735f2bc87248c81db71205b62bcc0d5ca5b606b3c3/nvidia_nccl_cu12-2.27.3-py3-none-manylinux2014_x86_64.manylinux_2_17_x86_64.whl", hash = "sha256:adf27ccf4238253e0b826bce3ff5fa532d65fc42322c8bfdfaf28024c0fbe039", size = 322364134, upload-time = "2025-06-03T21:58:04.013Z" },
]

[[package]]
name = "nvidia-nvjitlink-cu12"
version = "12.8.93"
source = { registry = "https://pypi.org/simple" }
wheels = [
    { url = "https://files.pythonhosted.org/packages/f6/74/86a07f1d0f42998ca31312f998bd3b9a7eff7f52378f4f270c8679c77fb9/nvidia_nvjitlink_cu12-12.8.93-py3-none-manylinux2010_x86_64.manylinux_2_12_x86_64.whl", hash = "sha256:81ff63371a7ebd6e6451970684f916be2eab07321b73c9d244dc2b4da7f73b88", size = 39254836, upload-time = "2025-03-07T01:49:55.661Z" },
]

[[package]]
name = "nvidia-nvtx-cu12"
version = "12.8.90"
source = { registry = "https://pypi.org/simple" }
wheels = [
    { url = "https://files.pythonhosted.org/packages/a2/eb/86626c1bbc2edb86323022371c39aa48df6fd8b0a1647bc274577f72e90b/nvidia_nvtx_cu12-12.8.90-py3-none-manylinux2014_x86_64.manylinux_2_17_x86_64.whl", hash = "sha256:5b17e2001cc0d751a5bc2c6ec6d26ad95913324a4adb86788c944f8ce9ba441f", size = 89954, upload-time = "2025-03-07T01:42:44.131Z" },
]

[[package]]
name = "oauthlib"
version = "3.3.1"
source = { registry = "https://pypi.org/simple" }
sdist = { url = "https://files.pythonhosted.org/packages/0b/5f/19930f824ffeb0ad4372da4812c50edbd1434f678c90c2733e1188edfc63/oauthlib-3.3.1.tar.gz", hash = "sha256:0f0f8aa759826a193cf66c12ea1af1637f87b9b4622d46e866952bb022e538c9", size = 185918, upload-time = "2025-06-19T22:48:08.269Z" }
wheels = [
    { url = "https://files.pythonhosted.org/packages/be/9c/92789c596b8df838baa98fa71844d84283302f7604ed565dafe5a6b5041a/oauthlib-3.3.1-py3-none-any.whl", hash = "sha256:88119c938d2b8fb88561af5f6ee0eec8cc8d552b7bb1f712743136eb7523b7a1", size = 160065, upload-time = "2025-06-19T22:48:06.508Z" },
]

[[package]]
name = "omegaconf"
version = "2.4.0.dev3"
source = { registry = "https://pypi.org/simple" }
dependencies = [
    { name = "pyyaml" },
]
sdist = { url = "https://files.pythonhosted.org/packages/86/49/6368e41ec04eafc08895f5e56677914314a1bdf084376a7e392eb17905a7/omegaconf-2.4.0.dev3.tar.gz", hash = "sha256:9948b9bfb15074863883bb90c4bfc9f3878af392e77ef5d8c9b01fac834745b1", size = 3440280, upload-time = "2024-02-29T17:01:42.975Z" }
wheels = [
    { url = "https://files.pythonhosted.org/packages/dc/08/29b30970ce5e22440e2bc1fd929a79de08feb3c6c054bc7e832228fc1a94/omegaconf-2.4.0.dev3-py3-none-any.whl", hash = "sha256:acffa42eab0d9cb09ccead6e80d1dfd20a625e21602353f267f3bc2cd131f7b2", size = 224417, upload-time = "2024-02-29T17:01:39.557Z" },
]

[[package]]
name = "openai"
version = "1.102.0"
source = { registry = "https://pypi.org/simple" }
dependencies = [
    { name = "anyio" },
    { name = "distro" },
    { name = "httpx" },
    { name = "jiter" },
    { name = "pydantic" },
    { name = "sniffio" },
    { name = "tqdm" },
    { name = "typing-extensions" },
]
sdist = { url = "https://files.pythonhosted.org/packages/07/55/da5598ed5c6bdd9939633854049cddc5cbac0da938dfcfcb3c6b119c16c0/openai-1.102.0.tar.gz", hash = "sha256:2e0153bcd64a6523071e90211cbfca1f2bbc5ceedd0993ba932a5869f93b7fc9", size = 519027, upload-time = "2025-08-26T20:50:29.397Z" }
wheels = [
    { url = "https://files.pythonhosted.org/packages/bd/0d/c9e7016d82c53c5b5e23e2bad36daebb8921ed44f69c0a985c6529a35106/openai-1.102.0-py3-none-any.whl", hash = "sha256:d751a7e95e222b5325306362ad02a7aa96e1fab3ed05b5888ce1c7ca63451345", size = 812015, upload-time = "2025-08-26T20:50:27.219Z" },
]

[[package]]
name = "openapi-core"
version = "0.19.5"
source = { registry = "https://pypi.org/simple" }
dependencies = [
    { name = "isodate" },
    { name = "jsonschema" },
    { name = "jsonschema-path" },
    { name = "more-itertools" },
    { name = "openapi-schema-validator" },
    { name = "openapi-spec-validator" },
    { name = "parse" },
    { name = "typing-extensions" },
    { name = "werkzeug" },
]
sdist = { url = "https://files.pythonhosted.org/packages/b1/35/1acaa5f2fcc6e54eded34a2ec74b479439c4e469fc4e8d0e803fda0234db/openapi_core-0.19.5.tar.gz", hash = "sha256:421e753da56c391704454e66afe4803a290108590ac8fa6f4a4487f4ec11f2d3", size = 103264, upload-time = "2025-03-20T20:17:28.193Z" }
wheels = [
    { url = "https://files.pythonhosted.org/packages/27/6f/83ead0e2e30a90445ee4fc0135f43741aebc30cca5b43f20968b603e30b6/openapi_core-0.19.5-py3-none-any.whl", hash = "sha256:ef7210e83a59394f46ce282639d8d26ad6fc8094aa904c9c16eb1bac8908911f", size = 106595, upload-time = "2025-03-20T20:17:26.77Z" },
]

[[package]]
name = "openapi-pydantic"
version = "0.5.1"
source = { registry = "https://pypi.org/simple" }
dependencies = [
    { name = "pydantic" },
]
sdist = { url = "https://files.pythonhosted.org/packages/02/2e/58d83848dd1a79cb92ed8e63f6ba901ca282c5f09d04af9423ec26c56fd7/openapi_pydantic-0.5.1.tar.gz", hash = "sha256:ff6835af6bde7a459fb93eb93bb92b8749b754fc6e51b2f1590a19dc3005ee0d", size = 60892, upload-time = "2025-01-08T19:29:27.083Z" }
wheels = [
    { url = "https://files.pythonhosted.org/packages/12/cf/03675d8bd8ecbf4445504d8071adab19f5f993676795708e36402ab38263/openapi_pydantic-0.5.1-py3-none-any.whl", hash = "sha256:a3a09ef4586f5bd760a8df7f43028b60cafb6d9f61de2acba9574766255ab146", size = 96381, upload-time = "2025-01-08T19:29:25.275Z" },
]

[[package]]
name = "openapi-schema-validator"
version = "0.6.3"
source = { registry = "https://pypi.org/simple" }
dependencies = [
    { name = "jsonschema" },
    { name = "jsonschema-specifications" },
    { name = "rfc3339-validator" },
]
sdist = { url = "https://files.pythonhosted.org/packages/8b/f3/5507ad3325169347cd8ced61c232ff3df70e2b250c49f0fe140edb4973c6/openapi_schema_validator-0.6.3.tar.gz", hash = "sha256:f37bace4fc2a5d96692f4f8b31dc0f8d7400fd04f3a937798eaf880d425de6ee", size = 11550, upload-time = "2025-01-10T18:08:22.268Z" }
wheels = [
    { url = "https://files.pythonhosted.org/packages/21/c6/ad0fba32775ae749016829dace42ed80f4407b171da41313d1a3a5f102e4/openapi_schema_validator-0.6.3-py3-none-any.whl", hash = "sha256:f3b9870f4e556b5a62a1c39da72a6b4b16f3ad9c73dc80084b1b11e74ba148a3", size = 8755, upload-time = "2025-01-10T18:08:19.758Z" },
]

[[package]]
name = "openapi-spec-validator"
version = "0.7.2"
source = { registry = "https://pypi.org/simple" }
dependencies = [
    { name = "jsonschema" },
    { name = "jsonschema-path" },
    { name = "lazy-object-proxy" },
    { name = "openapi-schema-validator" },
]
sdist = { url = "https://files.pythonhosted.org/packages/82/af/fe2d7618d6eae6fb3a82766a44ed87cd8d6d82b4564ed1c7cfb0f6378e91/openapi_spec_validator-0.7.2.tar.gz", hash = "sha256:cc029309b5c5dbc7859df0372d55e9d1ff43e96d678b9ba087f7c56fc586f734", size = 36855, upload-time = "2025-06-07T14:48:56.299Z" }
wheels = [
    { url = "https://files.pythonhosted.org/packages/27/dd/b3fd642260cb17532f66cc1e8250f3507d1e580483e209dc1e9d13bd980d/openapi_spec_validator-0.7.2-py3-none-any.whl", hash = "sha256:4bbdc0894ec85f1d1bea1d6d9c8b2c3c8d7ccaa13577ef40da9c006c9fd0eb60", size = 39713, upload-time = "2025-06-07T14:48:54.077Z" },
]

[[package]]
name = "opentelemetry-api"
version = "1.36.0"
source = { registry = "https://pypi.org/simple" }
dependencies = [
    { name = "importlib-metadata" },
    { name = "typing-extensions" },
]
sdist = { url = "https://files.pythonhosted.org/packages/27/d2/c782c88b8afbf961d6972428821c302bd1e9e7bc361352172f0ca31296e2/opentelemetry_api-1.36.0.tar.gz", hash = "sha256:9a72572b9c416d004d492cbc6e61962c0501eaf945ece9b5a0f56597d8348aa0", size = 64780, upload-time = "2025-07-29T15:12:06.02Z" }
wheels = [
    { url = "https://files.pythonhosted.org/packages/bb/ee/6b08dde0a022c463b88f55ae81149584b125a42183407dc1045c486cc870/opentelemetry_api-1.36.0-py3-none-any.whl", hash = "sha256:02f20bcacf666e1333b6b1f04e647dc1d5111f86b8e510238fcc56d7762cda8c", size = 65564, upload-time = "2025-07-29T15:11:47.998Z" },
]

[[package]]
name = "opt-einsum"
version = "3.4.0"
source = { registry = "https://pypi.org/simple" }
sdist = { url = "https://files.pythonhosted.org/packages/8c/b9/2ac072041e899a52f20cf9510850ff58295003aa75525e58343591b0cbfb/opt_einsum-3.4.0.tar.gz", hash = "sha256:96ca72f1b886d148241348783498194c577fa30a8faac108586b14f1ba4473ac", size = 63004, upload-time = "2024-09-26T14:33:24.483Z" }
wheels = [
    { url = "https://files.pythonhosted.org/packages/23/cd/066e86230ae37ed0be70aae89aabf03ca8d9f39c8aea0dec8029455b5540/opt_einsum-3.4.0-py3-none-any.whl", hash = "sha256:69bb92469f86a1565195ece4ac0323943e83477171b91d24c35afe028a90d7cd", size = 71932, upload-time = "2024-09-26T14:33:23.039Z" },
]

[[package]]
name = "orjson"
version = "3.11.3"
source = { registry = "https://pypi.org/simple" }
sdist = { url = "https://files.pythonhosted.org/packages/be/4d/8df5f83256a809c22c4d6792ce8d43bb503be0fb7a8e4da9025754b09658/orjson-3.11.3.tar.gz", hash = "sha256:1c0603b1d2ffcd43a411d64797a19556ef76958aef1c182f22dc30860152a98a", size = 5482394, upload-time = "2025-08-26T17:46:43.171Z" }
wheels = [
    { url = "https://files.pythonhosted.org/packages/cd/8b/360674cd817faef32e49276187922a946468579fcaf37afdfb6c07046e92/orjson-3.11.3-cp311-cp311-macosx_10_15_x86_64.macosx_11_0_arm64.macosx_10_15_universal2.whl", hash = "sha256:9d2ae0cc6aeb669633e0124531f342a17d8e97ea999e42f12a5ad4adaa304c5f", size = 238238, upload-time = "2025-08-26T17:44:54.214Z" },
    { url = "https://files.pythonhosted.org/packages/05/3d/5fa9ea4b34c1a13be7d9046ba98d06e6feb1d8853718992954ab59d16625/orjson-3.11.3-cp311-cp311-macosx_15_0_arm64.whl", hash = "sha256:ba21dbb2493e9c653eaffdc38819b004b7b1b246fb77bfc93dc016fe664eac91", size = 127713, upload-time = "2025-08-26T17:44:55.596Z" },
    { url = "https://files.pythonhosted.org/packages/e5/5f/e18367823925e00b1feec867ff5f040055892fc474bf5f7875649ecfa586/orjson-3.11.3-cp311-cp311-manylinux_2_17_aarch64.manylinux2014_aarch64.whl", hash = "sha256:00f1a271e56d511d1569937c0447d7dce5a99a33ea0dec76673706360a051904", size = 123241, upload-time = "2025-08-26T17:44:57.185Z" },
    { url = "https://files.pythonhosted.org/packages/0f/bd/3c66b91c4564759cf9f473251ac1650e446c7ba92a7c0f9f56ed54f9f0e6/orjson-3.11.3-cp311-cp311-manylinux_2_17_armv7l.manylinux2014_armv7l.whl", hash = "sha256:b67e71e47caa6680d1b6f075a396d04fa6ca8ca09aafb428731da9b3ea32a5a6", size = 127895, upload-time = "2025-08-26T17:44:58.349Z" },
    { url = "https://files.pythonhosted.org/packages/82/b5/dc8dcd609db4766e2967a85f63296c59d4722b39503e5b0bf7fd340d387f/orjson-3.11.3-cp311-cp311-manylinux_2_17_i686.manylinux2014_i686.whl", hash = "sha256:d7d012ebddffcce8c85734a6d9e5f08180cd3857c5f5a3ac70185b43775d043d", size = 130303, upload-time = "2025-08-26T17:44:59.491Z" },
    { url = "https://files.pythonhosted.org/packages/48/c2/d58ec5fd1270b2aa44c862171891adc2e1241bd7dab26c8f46eb97c6c6f1/orjson-3.11.3-cp311-cp311-manylinux_2_17_ppc64le.manylinux2014_ppc64le.whl", hash = "sha256:dd759f75d6b8d1b62012b7f5ef9461d03c804f94d539a5515b454ba3a6588038", size = 132366, upload-time = "2025-08-26T17:45:00.654Z" },
    { url = "https://files.pythonhosted.org/packages/73/87/0ef7e22eb8dd1ef940bfe3b9e441db519e692d62ed1aae365406a16d23d0/orjson-3.11.3-cp311-cp311-manylinux_2_17_s390x.manylinux2014_s390x.whl", hash = "sha256:6890ace0809627b0dff19cfad92d69d0fa3f089d3e359a2a532507bb6ba34efb", size = 135180, upload-time = "2025-08-26T17:45:02.424Z" },
    { url = "https://files.pythonhosted.org/packages/bb/6a/e5bf7b70883f374710ad74faf99bacfc4b5b5a7797c1d5e130350e0e28a3/orjson-3.11.3-cp311-cp311-manylinux_2_17_x86_64.manylinux2014_x86_64.whl", hash = "sha256:f9d4a5e041ae435b815e568537755773d05dac031fee6a57b4ba70897a44d9d2", size = 132741, upload-time = "2025-08-26T17:45:03.663Z" },
    { url = "https://files.pythonhosted.org/packages/bd/0c/4577fd860b6386ffaa56440e792af01c7882b56d2766f55384b5b0e9d39b/orjson-3.11.3-cp311-cp311-musllinux_1_2_aarch64.whl", hash = "sha256:2d68bf97a771836687107abfca089743885fb664b90138d8761cce61d5625d55", size = 131104, upload-time = "2025-08-26T17:45:04.939Z" },
    { url = "https://files.pythonhosted.org/packages/66/4b/83e92b2d67e86d1c33f2ea9411742a714a26de63641b082bdbf3d8e481af/orjson-3.11.3-cp311-cp311-musllinux_1_2_armv7l.whl", hash = "sha256:bfc27516ec46f4520b18ef645864cee168d2a027dbf32c5537cb1f3e3c22dac1", size = 403887, upload-time = "2025-08-26T17:45:06.228Z" },
    { url = "https://files.pythonhosted.org/packages/6d/e5/9eea6a14e9b5ceb4a271a1fd2e1dec5f2f686755c0fab6673dc6ff3433f4/orjson-3.11.3-cp311-cp311-musllinux_1_2_i686.whl", hash = "sha256:f66b001332a017d7945e177e282a40b6997056394e3ed7ddb41fb1813b83e824", size = 145855, upload-time = "2025-08-26T17:45:08.338Z" },
    { url = "https://files.pythonhosted.org/packages/45/78/8d4f5ad0c80ba9bf8ac4d0fc71f93a7d0dc0844989e645e2074af376c307/orjson-3.11.3-cp311-cp311-musllinux_1_2_x86_64.whl", hash = "sha256:212e67806525d2561efbfe9e799633b17eb668b8964abed6b5319b2f1cfbae1f", size = 135361, upload-time = "2025-08-26T17:45:09.625Z" },
    { url = "https://files.pythonhosted.org/packages/0b/5f/16386970370178d7a9b438517ea3d704efcf163d286422bae3b37b88dbb5/orjson-3.11.3-cp311-cp311-win32.whl", hash = "sha256:6e8e0c3b85575a32f2ffa59de455f85ce002b8bdc0662d6b9c2ed6d80ab5d204", size = 136190, upload-time = "2025-08-26T17:45:10.962Z" },
    { url = "https://files.pythonhosted.org/packages/09/60/db16c6f7a41dd8ac9fb651f66701ff2aeb499ad9ebc15853a26c7c152448/orjson-3.11.3-cp311-cp311-win_amd64.whl", hash = "sha256:6be2f1b5d3dc99a5ce5ce162fc741c22ba9f3443d3dd586e6a1211b7bc87bc7b", size = 131389, upload-time = "2025-08-26T17:45:12.285Z" },
    { url = "https://files.pythonhosted.org/packages/3e/2a/bb811ad336667041dea9b8565c7c9faf2f59b47eb5ab680315eea612ef2e/orjson-3.11.3-cp311-cp311-win_arm64.whl", hash = "sha256:fafb1a99d740523d964b15c8db4eabbfc86ff29f84898262bf6e3e4c9e97e43e", size = 126120, upload-time = "2025-08-26T17:45:13.515Z" },
]

[[package]]
name = "overrides"
version = "7.7.0"
source = { registry = "https://pypi.org/simple" }
sdist = { url = "https://files.pythonhosted.org/packages/36/86/b585f53236dec60aba864e050778b25045f857e17f6e5ea0ae95fe80edd2/overrides-7.7.0.tar.gz", hash = "sha256:55158fa3d93b98cc75299b1e67078ad9003ca27945c76162c1c0766d6f91820a", size = 22812, upload-time = "2024-01-27T21:01:33.423Z" }
wheels = [
    { url = "https://files.pythonhosted.org/packages/2c/ab/fc8290c6a4c722e5514d80f62b2dc4c4df1a68a41d1364e625c35990fcf3/overrides-7.7.0-py3-none-any.whl", hash = "sha256:c7ed9d062f78b8e4c1a7b70bd8796b35ead4d9f510227ef9c5dc7626c60d7e49", size = 17832, upload-time = "2024-01-27T21:01:31.393Z" },
]

[[package]]
name = "packaging"
version = "25.0"
source = { registry = "https://pypi.org/simple" }
sdist = { url = "https://files.pythonhosted.org/packages/a1/d4/1fc4078c65507b51b96ca8f8c3ba19e6a61c8253c72794544580a7b6c24d/packaging-25.0.tar.gz", hash = "sha256:d443872c98d677bf60f6a1f2f8c1cb748e8fe762d2bf9d3148b5599295b0fc4f", size = 165727, upload-time = "2025-04-19T11:48:59.673Z" }
wheels = [
    { url = "https://files.pythonhosted.org/packages/20/12/38679034af332785aac8774540895e234f4d07f7545804097de4b666afd8/packaging-25.0-py3-none-any.whl", hash = "sha256:29572ef2b1f17581046b3a2227d5c611fb25ec70ca1ba8554b24b0e69331a484", size = 66469, upload-time = "2025-04-19T11:48:57.875Z" },
]

[[package]]
name = "pandas"
version = "2.3.2"
source = { registry = "https://pypi.org/simple" }
dependencies = [
    { name = "numpy" },
    { name = "python-dateutil" },
    { name = "pytz" },
    { name = "tzdata" },
]
sdist = { url = "https://files.pythonhosted.org/packages/79/8e/0e90233ac205ad182bd6b422532695d2b9414944a280488105d598c70023/pandas-2.3.2.tar.gz", hash = "sha256:ab7b58f8f82706890924ccdfb5f48002b83d2b5a3845976a9fb705d36c34dcdb", size = 4488684, upload-time = "2025-08-21T10:28:29.257Z" }
wheels = [
    { url = "https://files.pythonhosted.org/packages/7a/59/f3e010879f118c2d400902d2d871c2226cef29b08c09fb8dc41111730400/pandas-2.3.2-cp311-cp311-macosx_10_9_x86_64.whl", hash = "sha256:1333e9c299adcbb68ee89a9bb568fc3f20f9cbb419f1dd5225071e6cddb2a743", size = 11563308, upload-time = "2025-08-21T10:26:56.656Z" },
    { url = "https://files.pythonhosted.org/packages/38/18/48f10f1cc5c397af59571d638d211f494dba481f449c19adbd282aa8f4ca/pandas-2.3.2-cp311-cp311-macosx_11_0_arm64.whl", hash = "sha256:76972bcbd7de8e91ad5f0ca884a9f2c477a2125354af624e022c49e5bd0dfff4", size = 10820319, upload-time = "2025-08-21T10:26:59.162Z" },
    { url = "https://files.pythonhosted.org/packages/95/3b/1e9b69632898b048e223834cd9702052bcf06b15e1ae716eda3196fb972e/pandas-2.3.2-cp311-cp311-manylinux_2_17_aarch64.manylinux2014_aarch64.whl", hash = "sha256:b98bdd7c456a05eef7cd21fd6b29e3ca243591fe531c62be94a2cc987efb5ac2", size = 11790097, upload-time = "2025-08-21T10:27:02.204Z" },
    { url = "https://files.pythonhosted.org/packages/8b/ef/0e2ffb30b1f7fbc9a588bd01e3c14a0d96854d09a887e15e30cc19961227/pandas-2.3.2-cp311-cp311-manylinux_2_17_x86_64.manylinux2014_x86_64.whl", hash = "sha256:1d81573b3f7db40d020983f78721e9bfc425f411e616ef019a10ebf597aedb2e", size = 12397958, upload-time = "2025-08-21T10:27:05.409Z" },
    { url = "https://files.pythonhosted.org/packages/23/82/e6b85f0d92e9afb0e7f705a51d1399b79c7380c19687bfbf3d2837743249/pandas-2.3.2-cp311-cp311-musllinux_1_2_aarch64.whl", hash = "sha256:e190b738675a73b581736cc8ec71ae113d6c3768d0bd18bffa5b9a0927b0b6ea", size = 13225600, upload-time = "2025-08-21T10:27:07.791Z" },
    { url = "https://files.pythonhosted.org/packages/e8/f1/f682015893d9ed51611948bd83683670842286a8edd4f68c2c1c3b231eef/pandas-2.3.2-cp311-cp311-musllinux_1_2_x86_64.whl", hash = "sha256:c253828cb08f47488d60f43c5fc95114c771bbfff085da54bfc79cb4f9e3a372", size = 13879433, upload-time = "2025-08-21T10:27:10.347Z" },
    { url = "https://files.pythonhosted.org/packages/a7/e7/ae86261695b6c8a36d6a4c8d5f9b9ede8248510d689a2f379a18354b37d7/pandas-2.3.2-cp311-cp311-win_amd64.whl", hash = "sha256:9467697b8083f9667b212633ad6aa4ab32436dcbaf4cd57325debb0ddef2012f", size = 11336557, upload-time = "2025-08-21T10:27:12.983Z" },
]

[[package]]
name = "pandocfilters"
version = "1.5.1"
source = { registry = "https://pypi.org/simple" }
sdist = { url = "https://files.pythonhosted.org/packages/70/6f/3dd4940bbe001c06a65f88e36bad298bc7a0de5036115639926b0c5c0458/pandocfilters-1.5.1.tar.gz", hash = "sha256:002b4a555ee4ebc03f8b66307e287fa492e4a77b4ea14d3f934328297bb4939e", size = 8454, upload-time = "2024-01-18T20:08:13.726Z" }
wheels = [
    { url = "https://files.pythonhosted.org/packages/ef/af/4fbc8cab944db5d21b7e2a5b8e9211a03a79852b1157e2c102fcc61ac440/pandocfilters-1.5.1-py2.py3-none-any.whl", hash = "sha256:93be382804a9cdb0a7267585f157e5d1731bbe5545a85b268d6f5fe6232de2bc", size = 8663, upload-time = "2024-01-18T20:08:11.28Z" },
]

[[package]]
name = "parse"
version = "1.20.2"
source = { registry = "https://pypi.org/simple" }
sdist = { url = "https://files.pythonhosted.org/packages/4f/78/d9b09ba24bb36ef8b83b71be547e118d46214735b6dfb39e4bfde0e9b9dd/parse-1.20.2.tar.gz", hash = "sha256:b41d604d16503c79d81af5165155c0b20f6c8d6c559efa66b4b695c3e5a0a0ce", size = 29391, upload-time = "2024-06-11T04:41:57.34Z" }
wheels = [
    { url = "https://files.pythonhosted.org/packages/d0/31/ba45bf0b2aa7898d81cbbfac0e88c267befb59ad91a19e36e1bc5578ddb1/parse-1.20.2-py2.py3-none-any.whl", hash = "sha256:967095588cb802add9177d0c0b6133b5ba33b1ea9007ca800e526f42a85af558", size = 20126, upload-time = "2024-06-11T04:41:55.057Z" },
]

[[package]]
name = "parso"
version = "0.8.5"
source = { registry = "https://pypi.org/simple" }
sdist = { url = "https://files.pythonhosted.org/packages/d4/de/53e0bcf53d13e005bd8c92e7855142494f41171b34c2536b86187474184d/parso-0.8.5.tar.gz", hash = "sha256:034d7354a9a018bdce352f48b2a8a450f05e9d6ee85db84764e9b6bd96dafe5a", size = 401205, upload-time = "2025-08-23T15:15:28.028Z" }
wheels = [
    { url = "https://files.pythonhosted.org/packages/16/32/f8e3c85d1d5250232a5d3477a2a28cc291968ff175caeadaf3cc19ce0e4a/parso-0.8.5-py2.py3-none-any.whl", hash = "sha256:646204b5ee239c396d040b90f9e272e9a8017c630092bf59980beb62fd033887", size = 106668, upload-time = "2025-08-23T15:15:25.663Z" },
]

[[package]]
name = "passlib"
version = "1.7.4"
source = { registry = "https://pypi.org/simple" }
sdist = { url = "https://files.pythonhosted.org/packages/b6/06/9da9ee59a67fae7761aab3ccc84fa4f3f33f125b370f1ccdb915bf967c11/passlib-1.7.4.tar.gz", hash = "sha256:defd50f72b65c5402ab2c573830a6978e5f202ad0d984793c8dde2c4152ebe04", size = 689844, upload-time = "2020-10-08T19:00:52.121Z" }
wheels = [
    { url = "https://files.pythonhosted.org/packages/3b/a4/ab6b7589382ca3df236e03faa71deac88cae040af60c071a78d254a62172/passlib-1.7.4-py2.py3-none-any.whl", hash = "sha256:aa6bca462b8d8bda89c70b382f0c298a20b5560af6cbfa2dce410c0a2fb669f1", size = 525554, upload-time = "2020-10-08T19:00:49.856Z" },
]

[[package]]
name = "pathable"
version = "0.4.4"
source = { registry = "https://pypi.org/simple" }
sdist = { url = "https://files.pythonhosted.org/packages/67/93/8f2c2075b180c12c1e9f6a09d1a985bc2036906b13dff1d8917e395f2048/pathable-0.4.4.tar.gz", hash = "sha256:6905a3cd17804edfac7875b5f6c9142a218c7caef78693c2dbbbfbac186d88b2", size = 8124, upload-time = "2025-01-10T18:43:13.247Z" }
wheels = [
    { url = "https://files.pythonhosted.org/packages/7d/eb/b6260b31b1a96386c0a880edebe26f89669098acea8e0318bff6adb378fd/pathable-0.4.4-py3-none-any.whl", hash = "sha256:5ae9e94793b6ef5a4cbe0a7ce9dbbefc1eec38df253763fd0aeeacf2762dbbc2", size = 9592, upload-time = "2025-01-10T18:43:11.88Z" },
]

[[package]]
name = "pathlib"
version = "1.0.1"
source = { registry = "https://pypi.org/simple" }
sdist = { url = "https://files.pythonhosted.org/packages/ac/aa/9b065a76b9af472437a0059f77e8f962fe350438b927cb80184c32f075eb/pathlib-1.0.1.tar.gz", hash = "sha256:6940718dfc3eff4258203ad5021090933e5c04707d5ca8cc9e73c94a7894ea9f", size = 49298, upload-time = "2014-09-03T15:41:57.18Z" }
wheels = [
    { url = "https://files.pythonhosted.org/packages/78/f9/690a8600b93c332de3ab4a344a4ac34f00c8f104917061f779db6a918ed6/pathlib-1.0.1-py3-none-any.whl", hash = "sha256:f35f95ab8b0f59e6d354090350b44a80a80635d22efdedfa84c7ad1cf0a74147", size = 14363, upload-time = "2022-05-04T13:37:20.585Z" },
]

[[package]]
name = "pendulum"
version = "3.1.0"
source = { registry = "https://pypi.org/simple" }
dependencies = [
    { name = "python-dateutil" },
    { name = "tzdata" },
]
sdist = { url = "https://files.pythonhosted.org/packages/23/7c/009c12b86c7cc6c403aec80f8a4308598dfc5995e5c523a5491faaa3952e/pendulum-3.1.0.tar.gz", hash = "sha256:66f96303560f41d097bee7d2dc98ffca716fbb3a832c4b3062034c2d45865015", size = 85930, upload-time = "2025-04-19T14:30:01.675Z" }
wheels = [
    { url = "https://files.pythonhosted.org/packages/5e/6e/d28d3c22e6708b819a94c05bd05a3dfaed5c685379e8b6dc4b34b473b942/pendulum-3.1.0-cp311-cp311-macosx_10_12_x86_64.whl", hash = "sha256:61a03d14f8c64d13b2f7d5859e4b4053c4a7d3b02339f6c71f3e4606bfd67423", size = 338596, upload-time = "2025-04-19T14:01:11.306Z" },
    { url = "https://files.pythonhosted.org/packages/e1/e6/43324d58021d463c2eeb6146b169d2c935f2f840f9e45ac2d500453d954c/pendulum-3.1.0-cp311-cp311-macosx_11_0_arm64.whl", hash = "sha256:e674ed2d158afa5c361e60f1f67872dc55b492a10cacdaa7fcd7b7da5f158f24", size = 325854, upload-time = "2025-04-19T14:01:13.156Z" },
    { url = "https://files.pythonhosted.org/packages/b0/a7/d2ae79b960bfdea94dab67e2f118697b08bc9e98eb6bd8d32c4d99240da3/pendulum-3.1.0-cp311-cp311-manylinux_2_17_aarch64.manylinux2014_aarch64.whl", hash = "sha256:7c75377eb16e58bbe7e03ea89eeea49be6fc5de0934a4aef0e263f8b4fa71bc2", size = 344334, upload-time = "2025-04-19T14:01:15.151Z" },
    { url = "https://files.pythonhosted.org/packages/96/94/941f071212e23c29aae7def891fb636930c648386e059ce09ea0dcd43933/pendulum-3.1.0-cp311-cp311-manylinux_2_17_ppc64le.manylinux2014_ppc64le.whl", hash = "sha256:656b8b0ce070f0f2e5e2668247d3c783c55336534aa1f13bd0969535878955e1", size = 382259, upload-time = "2025-04-19T14:01:16.924Z" },
    { url = "https://files.pythonhosted.org/packages/51/ad/a78a701656aec00d16fee636704445c23ca11617a0bfe7c3848d1caa5157/pendulum-3.1.0-cp311-cp311-manylinux_2_17_s390x.manylinux2014_s390x.whl", hash = "sha256:48962903e6c1afe1f13548cb6252666056086c107d59e3d64795c58c9298bc2e", size = 436361, upload-time = "2025-04-19T14:01:18.796Z" },
    { url = "https://files.pythonhosted.org/packages/da/93/83f59ccbf4435c29dca8c63a6560fcbe4783079a468a5f91d9f886fd21f0/pendulum-3.1.0-cp311-cp311-manylinux_2_17_x86_64.manylinux2014_x86_64.whl", hash = "sha256:d364ec3f8e65010fefd4b0aaf7be5eb97e5df761b107a06f5e743b7c3f52c311", size = 353653, upload-time = "2025-04-19T14:01:20.159Z" },
    { url = "https://files.pythonhosted.org/packages/6f/0f/42d6644ec6339b41066f594e52d286162aecd2e9735aaf994d7e00c9e09d/pendulum-3.1.0-cp311-cp311-musllinux_1_1_aarch64.whl", hash = "sha256:dd52caffc2afb86612ec43bbeb226f204ea12ebff9f3d12f900a7d3097210fcc", size = 524567, upload-time = "2025-04-19T14:01:21.457Z" },
    { url = "https://files.pythonhosted.org/packages/de/45/d84d909202755ab9d3379e5481fdf70f53344ebefbd68d6f5803ddde98a6/pendulum-3.1.0-cp311-cp311-musllinux_1_1_x86_64.whl", hash = "sha256:d439fccaa35c91f686bd59d30604dab01e8b5c1d0dd66e81648c432fd3f8a539", size = 525571, upload-time = "2025-04-19T14:01:23.329Z" },
    { url = "https://files.pythonhosted.org/packages/0d/e0/4de160773ce3c2f7843c310db19dd919a0cd02cc1c0384866f63b18a6251/pendulum-3.1.0-cp311-cp311-win_amd64.whl", hash = "sha256:43288773a86d9c5c0ddb645f88f615ff6bd12fd1410b34323662beccb18f3b49", size = 260259, upload-time = "2025-04-19T14:01:24.689Z" },
    { url = "https://files.pythonhosted.org/packages/c1/7f/ffa278f78112c6c6e5130a702042f52aab5c649ae2edf814df07810bbba5/pendulum-3.1.0-cp311-cp311-win_arm64.whl", hash = "sha256:569ea5072ae0f11d625e03b36d865f8037b76e838a3b621f6967314193896a11", size = 253899, upload-time = "2025-04-19T14:01:26.442Z" },
    { url = "https://files.pythonhosted.org/packages/6e/23/e98758924d1b3aac11a626268eabf7f3cf177e7837c28d47bf84c64532d0/pendulum-3.1.0-py3-none-any.whl", hash = "sha256:f9178c2a8e291758ade1e8dd6371b1d26d08371b4c7730a6e9a3ef8b16ebae0f", size = 111799, upload-time = "2025-04-19T14:02:34.739Z" },
]

[[package]]
name = "pettingzoo"
version = "1.24.1"
source = { registry = "https://pypi.org/simple" }
dependencies = [
    { name = "gymnasium" },
    { name = "numpy" },
]
sdist = { url = "https://files.pythonhosted.org/packages/61/06/e535acabcaea79bcef5d60a9d38034c59835af40a8abb72d16ddc7c435bb/pettingzoo-1.24.1.tar.gz", hash = "sha256:6c4ee9487002883fba3ca1f87c58617a4a24dbd461aacbee90a69c09e3d6b79a", size = 717817, upload-time = "2023-09-04T05:27:36.396Z" }
wheels = [
    { url = "https://files.pythonhosted.org/packages/a1/20/8a691db095fb53f3f1d276beaa9a6cb12fbfa908031253b12c86b976c12b/pettingzoo-1.24.1-py3-none-any.whl", hash = "sha256:110ab96cdd1bcc013994712b2e2a2e4fee3f1ba93d17c58652bdf2348e74c2bf", size = 840819, upload-time = "2023-09-04T05:27:34.244Z" },
]

[[package]]
name = "pexpect"
version = "4.9.0"
source = { registry = "https://pypi.org/simple" }
dependencies = [
    { name = "ptyprocess" },
]
sdist = { url = "https://files.pythonhosted.org/packages/42/92/cc564bf6381ff43ce1f4d06852fc19a2f11d180f23dc32d9588bee2f149d/pexpect-4.9.0.tar.gz", hash = "sha256:ee7d41123f3c9911050ea2c2dac107568dc43b2d3b0c7557a33212c398ead30f", size = 166450, upload-time = "2023-11-25T09:07:26.339Z" }
wheels = [
    { url = "https://files.pythonhosted.org/packages/9e/c3/059298687310d527a58bb01f3b1965787ee3b40dce76752eda8b44e9a2c5/pexpect-4.9.0-py2.py3-none-any.whl", hash = "sha256:7236d1e080e4936be2dc3e326cec0af72acf9212a7e1d060210e70a47e253523", size = 63772, upload-time = "2023-11-25T06:56:14.81Z" },
]

[[package]]
name = "pillow"
version = "11.3.0"
source = { registry = "https://pypi.org/simple" }
sdist = { url = "https://files.pythonhosted.org/packages/f3/0d/d0d6dea55cd152ce3d6767bb38a8fc10e33796ba4ba210cbab9354b6d238/pillow-11.3.0.tar.gz", hash = "sha256:3828ee7586cd0b2091b6209e5ad53e20d0649bbe87164a459d0676e035e8f523", size = 47113069, upload-time = "2025-07-01T09:16:30.666Z" }
wheels = [
    { url = "https://files.pythonhosted.org/packages/db/26/77f8ed17ca4ffd60e1dcd220a6ec6d71210ba398cfa33a13a1cd614c5613/pillow-11.3.0-cp311-cp311-macosx_10_10_x86_64.whl", hash = "sha256:1cd110edf822773368b396281a2293aeb91c90a2db00d78ea43e7e861631b722", size = 5316531, upload-time = "2025-07-01T09:13:59.203Z" },
    { url = "https://files.pythonhosted.org/packages/cb/39/ee475903197ce709322a17a866892efb560f57900d9af2e55f86db51b0a5/pillow-11.3.0-cp311-cp311-macosx_11_0_arm64.whl", hash = "sha256:9c412fddd1b77a75aa904615ebaa6001f169b26fd467b4be93aded278266b288", size = 4686560, upload-time = "2025-07-01T09:14:01.101Z" },
    { url = "https://files.pythonhosted.org/packages/d5/90/442068a160fd179938ba55ec8c97050a612426fae5ec0a764e345839f76d/pillow-11.3.0-cp311-cp311-manylinux2014_aarch64.manylinux_2_17_aarch64.whl", hash = "sha256:7d1aa4de119a0ecac0a34a9c8bde33f34022e2e8f99104e47a3ca392fd60e37d", size = 5870978, upload-time = "2025-07-03T13:09:55.638Z" },
    { url = "https://files.pythonhosted.org/packages/13/92/dcdd147ab02daf405387f0218dcf792dc6dd5b14d2573d40b4caeef01059/pillow-11.3.0-cp311-cp311-manylinux2014_x86_64.manylinux_2_17_x86_64.whl", hash = "sha256:91da1d88226663594e3f6b4b8c3c8d85bd504117d043740a8e0ec449087cc494", size = 7641168, upload-time = "2025-07-03T13:10:00.37Z" },
    { url = "https://files.pythonhosted.org/packages/6e/db/839d6ba7fd38b51af641aa904e2960e7a5644d60ec754c046b7d2aee00e5/pillow-11.3.0-cp311-cp311-manylinux_2_27_aarch64.manylinux_2_28_aarch64.whl", hash = "sha256:643f189248837533073c405ec2f0bb250ba54598cf80e8c1e043381a60632f58", size = 5973053, upload-time = "2025-07-01T09:14:04.491Z" },
    { url = "https://files.pythonhosted.org/packages/f2/2f/d7675ecae6c43e9f12aa8d58b6012683b20b6edfbdac7abcb4e6af7a3784/pillow-11.3.0-cp311-cp311-manylinux_2_27_x86_64.manylinux_2_28_x86_64.whl", hash = "sha256:106064daa23a745510dabce1d84f29137a37224831d88eb4ce94bb187b1d7e5f", size = 6640273, upload-time = "2025-07-01T09:14:06.235Z" },
    { url = "https://files.pythonhosted.org/packages/45/ad/931694675ede172e15b2ff03c8144a0ddaea1d87adb72bb07655eaffb654/pillow-11.3.0-cp311-cp311-musllinux_1_2_aarch64.whl", hash = "sha256:cd8ff254faf15591e724dc7c4ddb6bf4793efcbe13802a4ae3e863cd300b493e", size = 6082043, upload-time = "2025-07-01T09:14:07.978Z" },
    { url = "https://files.pythonhosted.org/packages/3a/04/ba8f2b11fc80d2dd462d7abec16351b45ec99cbbaea4387648a44190351a/pillow-11.3.0-cp311-cp311-musllinux_1_2_x86_64.whl", hash = "sha256:932c754c2d51ad2b2271fd01c3d121daaa35e27efae2a616f77bf164bc0b3e94", size = 6715516, upload-time = "2025-07-01T09:14:10.233Z" },
    { url = "https://files.pythonhosted.org/packages/48/59/8cd06d7f3944cc7d892e8533c56b0acb68399f640786313275faec1e3b6f/pillow-11.3.0-cp311-cp311-win32.whl", hash = "sha256:b4b8f3efc8d530a1544e5962bd6b403d5f7fe8b9e08227c6b255f98ad82b4ba0", size = 6274768, upload-time = "2025-07-01T09:14:11.921Z" },
    { url = "https://files.pythonhosted.org/packages/f1/cc/29c0f5d64ab8eae20f3232da8f8571660aa0ab4b8f1331da5c2f5f9a938e/pillow-11.3.0-cp311-cp311-win_amd64.whl", hash = "sha256:1a992e86b0dd7aeb1f053cd506508c0999d710a8f07b4c791c63843fc6a807ac", size = 6986055, upload-time = "2025-07-01T09:14:13.623Z" },
    { url = "https://files.pythonhosted.org/packages/c6/df/90bd886fabd544c25addd63e5ca6932c86f2b701d5da6c7839387a076b4a/pillow-11.3.0-cp311-cp311-win_arm64.whl", hash = "sha256:30807c931ff7c095620fe04448e2c2fc673fcbb1ffe2a7da3fb39613489b1ddd", size = 2423079, upload-time = "2025-07-01T09:14:15.268Z" },
    { url = "https://files.pythonhosted.org/packages/9e/e3/6fa84033758276fb31da12e5fb66ad747ae83b93c67af17f8c6ff4cc8f34/pillow-11.3.0-pp311-pypy311_pp73-macosx_10_15_x86_64.whl", hash = "sha256:7c8ec7a017ad1bd562f93dbd8505763e688d388cde6e4a010ae1486916e713e6", size = 5270566, upload-time = "2025-07-01T09:16:19.801Z" },
    { url = "https://files.pythonhosted.org/packages/5b/ee/e8d2e1ab4892970b561e1ba96cbd59c0d28cf66737fc44abb2aec3795a4e/pillow-11.3.0-pp311-pypy311_pp73-macosx_11_0_arm64.whl", hash = "sha256:9ab6ae226de48019caa8074894544af5b53a117ccb9d3b3dcb2871464c829438", size = 4654618, upload-time = "2025-07-01T09:16:21.818Z" },
    { url = "https://files.pythonhosted.org/packages/f2/6d/17f80f4e1f0761f02160fc433abd4109fa1548dcfdca46cfdadaf9efa565/pillow-11.3.0-pp311-pypy311_pp73-manylinux2014_aarch64.manylinux_2_17_aarch64.whl", hash = "sha256:fe27fb049cdcca11f11a7bfda64043c37b30e6b91f10cb5bab275806c32f6ab3", size = 4874248, upload-time = "2025-07-03T13:11:20.738Z" },
    { url = "https://files.pythonhosted.org/packages/de/5f/c22340acd61cef960130585bbe2120e2fd8434c214802f07e8c03596b17e/pillow-11.3.0-pp311-pypy311_pp73-manylinux2014_x86_64.manylinux_2_17_x86_64.whl", hash = "sha256:465b9e8844e3c3519a983d58b80be3f668e2a7a5db97f2784e7079fbc9f9822c", size = 6583963, upload-time = "2025-07-03T13:11:26.283Z" },
    { url = "https://files.pythonhosted.org/packages/31/5e/03966aedfbfcbb4d5f8aa042452d3361f325b963ebbadddac05b122e47dd/pillow-11.3.0-pp311-pypy311_pp73-manylinux_2_27_aarch64.manylinux_2_28_aarch64.whl", hash = "sha256:5418b53c0d59b3824d05e029669efa023bbef0f3e92e75ec8428f3799487f361", size = 4957170, upload-time = "2025-07-01T09:16:23.762Z" },
    { url = "https://files.pythonhosted.org/packages/cc/2d/e082982aacc927fc2cab48e1e731bdb1643a1406acace8bed0900a61464e/pillow-11.3.0-pp311-pypy311_pp73-manylinux_2_27_x86_64.manylinux_2_28_x86_64.whl", hash = "sha256:504b6f59505f08ae014f724b6207ff6222662aab5cc9542577fb084ed0676ac7", size = 5581505, upload-time = "2025-07-01T09:16:25.593Z" },
    { url = "https://files.pythonhosted.org/packages/34/e7/ae39f538fd6844e982063c3a5e4598b8ced43b9633baa3a85ef33af8c05c/pillow-11.3.0-pp311-pypy311_pp73-win_amd64.whl", hash = "sha256:c84d689db21a1c397d001aa08241044aa2069e7587b398c8cc63020390b1c1b8", size = 6984598, upload-time = "2025-07-01T09:16:27.732Z" },
]

[[package]]
name = "pixie-python"
version = "4.3.0"
source = { registry = "https://pypi.org/simple" }
sdist = { url = "https://files.pythonhosted.org/packages/8b/b6/b568fc34b6a00db41d0f97a0c35e6eb9ec574815f7d7a4200318436c91b7/pixie-python-4.3.0.tar.gz", hash = "sha256:ec7ab8e5fbf3147bef086b84e53224331bb639b7be5910f656e84ae6131561cb", size = 1523363, upload-time = "2022-05-24T02:04:45.347Z" }

[[package]]
name = "platformdirs"
version = "4.4.0"
source = { registry = "https://pypi.org/simple" }
sdist = { url = "https://files.pythonhosted.org/packages/23/e8/21db9c9987b0e728855bd57bff6984f67952bea55d6f75e055c46b5383e8/platformdirs-4.4.0.tar.gz", hash = "sha256:ca753cf4d81dc309bc67b0ea38fd15dc97bc30ce419a7f58d13eb3bf14c4febf", size = 21634, upload-time = "2025-08-26T14:32:04.268Z" }
wheels = [
    { url = "https://files.pythonhosted.org/packages/40/4b/2028861e724d3bd36227adfa20d3fd24c3fc6d52032f4a93c133be5d17ce/platformdirs-4.4.0-py3-none-any.whl", hash = "sha256:abd01743f24e5287cd7a5db3752faf1a2d65353f38ec26d98e25a6db65958c85", size = 18654, upload-time = "2025-08-26T14:32:02.735Z" },
]

[[package]]
name = "plotly"
version = "6.3.0"
source = { registry = "https://pypi.org/simple" }
dependencies = [
    { name = "narwhals" },
    { name = "packaging" },
]
sdist = { url = "https://files.pythonhosted.org/packages/a0/64/850de5076f4436410e1ce4f6a69f4313ef6215dfea155f3f6559335cad29/plotly-6.3.0.tar.gz", hash = "sha256:8840a184d18ccae0f9189c2b9a2943923fd5cae7717b723f36eef78f444e5a73", size = 6923926, upload-time = "2025-08-12T20:22:14.127Z" }
wheels = [
    { url = "https://files.pythonhosted.org/packages/95/a9/12e2dc726ba1ba775a2c6922d5d5b4488ad60bdab0888c337c194c8e6de8/plotly-6.3.0-py3-none-any.whl", hash = "sha256:7ad806edce9d3cdd882eaebaf97c0c9e252043ed1ed3d382c3e3520ec07806d4", size = 9791257, upload-time = "2025-08-12T20:22:09.205Z" },
]

[[package]]
name = "pluggy"
version = "1.6.0"
source = { registry = "https://pypi.org/simple" }
sdist = { url = "https://files.pythonhosted.org/packages/f9/e2/3e91f31a7d2b083fe6ef3fa267035b518369d9511ffab804f839851d2779/pluggy-1.6.0.tar.gz", hash = "sha256:7dcc130b76258d33b90f61b658791dede3486c3e6bfb003ee5c9bfb396dd22f3", size = 69412, upload-time = "2025-05-15T12:30:07.975Z" }
wheels = [
    { url = "https://files.pythonhosted.org/packages/54/20/4d324d65cc6d9205fabedc306948156824eb9f0ee1633355a8f7ec5c66bf/pluggy-1.6.0-py3-none-any.whl", hash = "sha256:e920276dd6813095e9377c0bc5566d94c932c33b27a3e3945d8389c374dd4746", size = 20538, upload-time = "2025-05-15T12:30:06.134Z" },
]

[[package]]
name = "posthog"
version = "6.7.0"
source = { registry = "https://pypi.org/simple" }
dependencies = [
    { name = "backoff" },
    { name = "distro" },
    { name = "python-dateutil" },
    { name = "requests" },
    { name = "six" },
    { name = "typing-extensions" },
]
sdist = { url = "https://files.pythonhosted.org/packages/f0/6a/47e1a47512d58415a0139d8885a4713673cc4308c4b93f888f9d6d7fe284/posthog-6.7.0.tar.gz", hash = "sha256:a5e64cb9014b161ae77f6ff599eca55723d10dd81db7fe37dbdf037958f55684", size = 104843, upload-time = "2025-08-26T22:32:27.428Z" }
wheels = [
    { url = "https://files.pythonhosted.org/packages/a7/19/a3f587fc8cf6a9fafa5d5e257bc10d324e0900c11479e985b24c3c13f2d2/posthog-6.7.0-py3-none-any.whl", hash = "sha256:ecc79b3e72629ab50e306df7617797ca83287b2e4103aeb43de3c02bb846b649", size = 122346, upload-time = "2025-08-26T22:32:26.068Z" },
]

[[package]]
name = "prettytable"
version = "3.16.0"
source = { registry = "https://pypi.org/simple" }
dependencies = [
    { name = "wcwidth" },
]
sdist = { url = "https://files.pythonhosted.org/packages/99/b1/85e18ac92afd08c533603e3393977b6bc1443043115a47bb094f3b98f94f/prettytable-3.16.0.tar.gz", hash = "sha256:3c64b31719d961bf69c9a7e03d0c1e477320906a98da63952bc6698d6164ff57", size = 66276, upload-time = "2025-03-24T19:39:04.008Z" }
wheels = [
    { url = "https://files.pythonhosted.org/packages/02/c7/5613524e606ea1688b3bdbf48aa64bafb6d0a4ac3750274c43b6158a390f/prettytable-3.16.0-py3-none-any.whl", hash = "sha256:b5eccfabb82222f5aa46b798ff02a8452cf530a352c31bddfa29be41242863aa", size = 33863, upload-time = "2025-03-24T19:39:02.359Z" },
]

[[package]]
name = "prometheus-client"
version = "0.22.1"
source = { registry = "https://pypi.org/simple" }
sdist = { url = "https://files.pythonhosted.org/packages/5e/cf/40dde0a2be27cc1eb41e333d1a674a74ce8b8b0457269cc640fd42b07cf7/prometheus_client-0.22.1.tar.gz", hash = "sha256:190f1331e783cf21eb60bca559354e0a4d4378facecf78f5428c39b675d20d28", size = 69746, upload-time = "2025-06-02T14:29:01.152Z" }
wheels = [
    { url = "https://files.pythonhosted.org/packages/32/ae/ec06af4fe3ee72d16973474f122541746196aaa16cea6f66d18b963c6177/prometheus_client-0.22.1-py3-none-any.whl", hash = "sha256:cca895342e308174341b2cbf99a56bef291fbc0ef7b9e5412a0f26d653ba7094", size = 58694, upload-time = "2025-06-02T14:29:00.068Z" },
]

[[package]]
name = "prompt-toolkit"
version = "3.0.52"
source = { registry = "https://pypi.org/simple" }
dependencies = [
    { name = "wcwidth" },
]
sdist = { url = "https://files.pythonhosted.org/packages/a1/96/06e01a7b38dce6fe1db213e061a4602dd6032a8a97ef6c1a862537732421/prompt_toolkit-3.0.52.tar.gz", hash = "sha256:28cde192929c8e7321de85de1ddbe736f1375148b02f2e17edd840042b1be855", size = 434198, upload-time = "2025-08-27T15:24:02.057Z" }
wheels = [
    { url = "https://files.pythonhosted.org/packages/84/03/0d3ce49e2505ae70cf43bc5bb3033955d2fc9f932163e84dc0779cc47f48/prompt_toolkit-3.0.52-py3-none-any.whl", hash = "sha256:9aac639a3bbd33284347de5ad8d68ecc044b91a762dc39b7c21095fcd6a19955", size = 391431, upload-time = "2025-08-27T15:23:59.498Z" },
]

[[package]]
name = "propcache"
version = "0.3.2"
source = { registry = "https://pypi.org/simple" }
sdist = { url = "https://files.pythonhosted.org/packages/a6/16/43264e4a779dd8588c21a70f0709665ee8f611211bdd2c87d952cfa7c776/propcache-0.3.2.tar.gz", hash = "sha256:20d7d62e4e7ef05f221e0db2856b979540686342e7dd9973b815599c7057e168", size = 44139, upload-time = "2025-06-09T22:56:06.081Z" }
wheels = [
    { url = "https://files.pythonhosted.org/packages/80/8d/e8b436717ab9c2cfc23b116d2c297305aa4cd8339172a456d61ebf5669b8/propcache-0.3.2-cp311-cp311-macosx_10_9_universal2.whl", hash = "sha256:0b8d2f607bd8f80ddc04088bc2a037fdd17884a6fcadc47a96e334d72f3717be", size = 74207, upload-time = "2025-06-09T22:54:05.399Z" },
    { url = "https://files.pythonhosted.org/packages/d6/29/1e34000e9766d112171764b9fa3226fa0153ab565d0c242c70e9945318a7/propcache-0.3.2-cp311-cp311-macosx_10_9_x86_64.whl", hash = "sha256:06766d8f34733416e2e34f46fea488ad5d60726bb9481d3cddf89a6fa2d9603f", size = 43648, upload-time = "2025-06-09T22:54:08.023Z" },
    { url = "https://files.pythonhosted.org/packages/46/92/1ad5af0df781e76988897da39b5f086c2bf0f028b7f9bd1f409bb05b6874/propcache-0.3.2-cp311-cp311-macosx_11_0_arm64.whl", hash = "sha256:a2dc1f4a1df4fecf4e6f68013575ff4af84ef6f478fe5344317a65d38a8e6dc9", size = 43496, upload-time = "2025-06-09T22:54:09.228Z" },
    { url = "https://files.pythonhosted.org/packages/b3/ce/e96392460f9fb68461fabab3e095cb00c8ddf901205be4eae5ce246e5b7e/propcache-0.3.2-cp311-cp311-manylinux_2_17_aarch64.manylinux2014_aarch64.whl", hash = "sha256:be29c4f4810c5789cf10ddf6af80b041c724e629fa51e308a7a0fb19ed1ef7bf", size = 217288, upload-time = "2025-06-09T22:54:10.466Z" },
    { url = "https://files.pythonhosted.org/packages/c5/2a/866726ea345299f7ceefc861a5e782b045545ae6940851930a6adaf1fca6/propcache-0.3.2-cp311-cp311-manylinux_2_17_ppc64le.manylinux2014_ppc64le.whl", hash = "sha256:59d61f6970ecbd8ff2e9360304d5c8876a6abd4530cb752c06586849ac8a9dc9", size = 227456, upload-time = "2025-06-09T22:54:11.828Z" },
    { url = "https://files.pythonhosted.org/packages/de/03/07d992ccb6d930398689187e1b3c718339a1c06b8b145a8d9650e4726166/propcache-0.3.2-cp311-cp311-manylinux_2_17_s390x.manylinux2014_s390x.whl", hash = "sha256:62180e0b8dbb6b004baec00a7983e4cc52f5ada9cd11f48c3528d8cfa7b96a66", size = 225429, upload-time = "2025-06-09T22:54:13.823Z" },
    { url = "https://files.pythonhosted.org/packages/5d/e6/116ba39448753b1330f48ab8ba927dcd6cf0baea8a0ccbc512dfb49ba670/propcache-0.3.2-cp311-cp311-manylinux_2_17_x86_64.manylinux2014_x86_64.whl", hash = "sha256:c144ca294a204c470f18cf4c9d78887810d04a3e2fbb30eea903575a779159df", size = 213472, upload-time = "2025-06-09T22:54:15.232Z" },
    { url = "https://files.pythonhosted.org/packages/a6/85/f01f5d97e54e428885a5497ccf7f54404cbb4f906688a1690cd51bf597dc/propcache-0.3.2-cp311-cp311-manylinux_2_5_i686.manylinux1_i686.manylinux_2_17_i686.manylinux2014_i686.whl", hash = "sha256:c5c2a784234c28854878d68978265617aa6dc0780e53d44b4d67f3651a17a9a2", size = 204480, upload-time = "2025-06-09T22:54:17.104Z" },
    { url = "https://files.pythonhosted.org/packages/e3/79/7bf5ab9033b8b8194cc3f7cf1aaa0e9c3256320726f64a3e1f113a812dce/propcache-0.3.2-cp311-cp311-musllinux_1_2_aarch64.whl", hash = "sha256:5745bc7acdafa978ca1642891b82c19238eadc78ba2aaa293c6863b304e552d7", size = 214530, upload-time = "2025-06-09T22:54:18.512Z" },
    { url = "https://files.pythonhosted.org/packages/31/0b/bd3e0c00509b609317df4a18e6b05a450ef2d9a963e1d8bc9c9415d86f30/propcache-0.3.2-cp311-cp311-musllinux_1_2_armv7l.whl", hash = "sha256:c0075bf773d66fa8c9d41f66cc132ecc75e5bb9dd7cce3cfd14adc5ca184cb95", size = 205230, upload-time = "2025-06-09T22:54:19.947Z" },
    { url = "https://files.pythonhosted.org/packages/7a/23/fae0ff9b54b0de4e819bbe559508da132d5683c32d84d0dc2ccce3563ed4/propcache-0.3.2-cp311-cp311-musllinux_1_2_i686.whl", hash = "sha256:5f57aa0847730daceff0497f417c9de353c575d8da3579162cc74ac294c5369e", size = 206754, upload-time = "2025-06-09T22:54:21.716Z" },
    { url = "https://files.pythonhosted.org/packages/b7/7f/ad6a3c22630aaa5f618b4dc3c3598974a72abb4c18e45a50b3cdd091eb2f/propcache-0.3.2-cp311-cp311-musllinux_1_2_ppc64le.whl", hash = "sha256:eef914c014bf72d18efb55619447e0aecd5fb7c2e3fa7441e2e5d6099bddff7e", size = 218430, upload-time = "2025-06-09T22:54:23.17Z" },
    { url = "https://files.pythonhosted.org/packages/5b/2c/ba4f1c0e8a4b4c75910742f0d333759d441f65a1c7f34683b4a74c0ee015/propcache-0.3.2-cp311-cp311-musllinux_1_2_s390x.whl", hash = "sha256:2a4092e8549031e82facf3decdbc0883755d5bbcc62d3aea9d9e185549936dcf", size = 223884, upload-time = "2025-06-09T22:54:25.539Z" },
    { url = "https://files.pythonhosted.org/packages/88/e4/ebe30fc399e98572019eee82ad0caf512401661985cbd3da5e3140ffa1b0/propcache-0.3.2-cp311-cp311-musllinux_1_2_x86_64.whl", hash = "sha256:85871b050f174bc0bfb437efbdb68aaf860611953ed12418e4361bc9c392749e", size = 211480, upload-time = "2025-06-09T22:54:26.892Z" },
    { url = "https://files.pythonhosted.org/packages/96/0a/7d5260b914e01d1d0906f7f38af101f8d8ed0dc47426219eeaf05e8ea7c2/propcache-0.3.2-cp311-cp311-win32.whl", hash = "sha256:36c8d9b673ec57900c3554264e630d45980fd302458e4ac801802a7fd2ef7897", size = 37757, upload-time = "2025-06-09T22:54:28.241Z" },
    { url = "https://files.pythonhosted.org/packages/e1/2d/89fe4489a884bc0da0c3278c552bd4ffe06a1ace559db5ef02ef24ab446b/propcache-0.3.2-cp311-cp311-win_amd64.whl", hash = "sha256:e53af8cb6a781b02d2ea079b5b853ba9430fcbe18a8e3ce647d5982a3ff69f39", size = 41500, upload-time = "2025-06-09T22:54:29.4Z" },
    { url = "https://files.pythonhosted.org/packages/cc/35/cc0aaecf278bb4575b8555f2b137de5ab821595ddae9da9d3cd1da4072c7/propcache-0.3.2-py3-none-any.whl", hash = "sha256:98f1ec44fb675f5052cccc8e609c46ed23a35a1cfd18545ad4e29002d858a43f", size = 12663, upload-time = "2025-06-09T22:56:04.484Z" },
]

[[package]]
name = "proto-plus"
version = "1.26.1"
source = { registry = "https://pypi.org/simple" }
dependencies = [
    { name = "protobuf" },
]
sdist = { url = "https://files.pythonhosted.org/packages/f4/ac/87285f15f7cce6d4a008f33f1757fb5a13611ea8914eb58c3d0d26243468/proto_plus-1.26.1.tar.gz", hash = "sha256:21a515a4c4c0088a773899e23c7bbade3d18f9c66c73edd4c7ee3816bc96a012", size = 56142, upload-time = "2025-03-10T15:54:38.843Z" }
wheels = [
    { url = "https://files.pythonhosted.org/packages/4e/6d/280c4c2ce28b1593a19ad5239c8b826871fc6ec275c21afc8e1820108039/proto_plus-1.26.1-py3-none-any.whl", hash = "sha256:13285478c2dcf2abb829db158e1047e2f1e8d63a077d94263c2b88b043c75a66", size = 50163, upload-time = "2025-03-10T15:54:37.335Z" },
]

[[package]]
name = "protobuf"
version = "5.29.5"
source = { registry = "https://pypi.org/simple" }
sdist = { url = "https://files.pythonhosted.org/packages/43/29/d09e70352e4e88c9c7a198d5645d7277811448d76c23b00345670f7c8a38/protobuf-5.29.5.tar.gz", hash = "sha256:bc1463bafd4b0929216c35f437a8e28731a2b7fe3d98bb77a600efced5a15c84", size = 425226, upload-time = "2025-05-28T23:51:59.82Z" }
wheels = [
    { url = "https://files.pythonhosted.org/packages/5f/11/6e40e9fc5bba02988a214c07cf324595789ca7820160bfd1f8be96e48539/protobuf-5.29.5-cp310-abi3-win32.whl", hash = "sha256:3f1c6468a2cfd102ff4703976138844f78ebd1fb45f49011afc5139e9e283079", size = 422963, upload-time = "2025-05-28T23:51:41.204Z" },
    { url = "https://files.pythonhosted.org/packages/81/7f/73cefb093e1a2a7c3ffd839e6f9fcafb7a427d300c7f8aef9c64405d8ac6/protobuf-5.29.5-cp310-abi3-win_amd64.whl", hash = "sha256:3f76e3a3675b4a4d867b52e4a5f5b78a2ef9565549d4037e06cf7b0942b1d3fc", size = 434818, upload-time = "2025-05-28T23:51:44.297Z" },
    { url = "https://files.pythonhosted.org/packages/dd/73/10e1661c21f139f2c6ad9b23040ff36fee624310dc28fba20d33fdae124c/protobuf-5.29.5-cp38-abi3-macosx_10_9_universal2.whl", hash = "sha256:e38c5add5a311f2a6eb0340716ef9b039c1dfa428b28f25a7838ac329204a671", size = 418091, upload-time = "2025-05-28T23:51:45.907Z" },
    { url = "https://files.pythonhosted.org/packages/6c/04/98f6f8cf5b07ab1294c13f34b4e69b3722bb609c5b701d6c169828f9f8aa/protobuf-5.29.5-cp38-abi3-manylinux2014_aarch64.whl", hash = "sha256:fa18533a299d7ab6c55a238bf8629311439995f2e7eca5caaff08663606e9015", size = 319824, upload-time = "2025-05-28T23:51:47.545Z" },
    { url = "https://files.pythonhosted.org/packages/85/e4/07c80521879c2d15f321465ac24c70efe2381378c00bf5e56a0f4fbac8cd/protobuf-5.29.5-cp38-abi3-manylinux2014_x86_64.whl", hash = "sha256:63848923da3325e1bf7e9003d680ce6e14b07e55d0473253a690c3a8b8fd6e61", size = 319942, upload-time = "2025-05-28T23:51:49.11Z" },
    { url = "https://files.pythonhosted.org/packages/7e/cc/7e77861000a0691aeea8f4566e5d3aa716f2b1dece4a24439437e41d3d25/protobuf-5.29.5-py3-none-any.whl", hash = "sha256:6cf42630262c59b2d8de33954443d94b746c952b01434fc58a417fdbd2e84bd5", size = 172823, upload-time = "2025-05-28T23:51:58.157Z" },
]

[[package]]
name = "psutil"
version = "7.0.0"
source = { registry = "https://pypi.org/simple" }
sdist = { url = "https://files.pythonhosted.org/packages/2a/80/336820c1ad9286a4ded7e845b2eccfcb27851ab8ac6abece774a6ff4d3de/psutil-7.0.0.tar.gz", hash = "sha256:7be9c3eba38beccb6495ea33afd982a44074b78f28c434a1f51cc07fd315c456", size = 497003, upload-time = "2025-02-13T21:54:07.946Z" }
wheels = [
    { url = "https://files.pythonhosted.org/packages/ed/e6/2d26234410f8b8abdbf891c9da62bee396583f713fb9f3325a4760875d22/psutil-7.0.0-cp36-abi3-macosx_10_9_x86_64.whl", hash = "sha256:101d71dc322e3cffd7cea0650b09b3d08b8e7c4109dd6809fe452dfd00e58b25", size = 238051, upload-time = "2025-02-13T21:54:12.36Z" },
    { url = "https://files.pythonhosted.org/packages/04/8b/30f930733afe425e3cbfc0e1468a30a18942350c1a8816acfade80c005c4/psutil-7.0.0-cp36-abi3-macosx_11_0_arm64.whl", hash = "sha256:39db632f6bb862eeccf56660871433e111b6ea58f2caea825571951d4b6aa3da", size = 239535, upload-time = "2025-02-13T21:54:16.07Z" },
    { url = "https://files.pythonhosted.org/packages/2a/ed/d362e84620dd22876b55389248e522338ed1bf134a5edd3b8231d7207f6d/psutil-7.0.0-cp36-abi3-manylinux_2_12_i686.manylinux2010_i686.manylinux_2_17_i686.manylinux2014_i686.whl", hash = "sha256:1fcee592b4c6f146991ca55919ea3d1f8926497a713ed7faaf8225e174581e91", size = 275004, upload-time = "2025-02-13T21:54:18.662Z" },
    { url = "https://files.pythonhosted.org/packages/bf/b9/b0eb3f3cbcb734d930fdf839431606844a825b23eaf9a6ab371edac8162c/psutil-7.0.0-cp36-abi3-manylinux_2_12_x86_64.manylinux2010_x86_64.manylinux_2_17_x86_64.manylinux2014_x86_64.whl", hash = "sha256:4b1388a4f6875d7e2aff5c4ca1cc16c545ed41dd8bb596cefea80111db353a34", size = 277986, upload-time = "2025-02-13T21:54:21.811Z" },
    { url = "https://files.pythonhosted.org/packages/eb/a2/709e0fe2f093556c17fbafda93ac032257242cabcc7ff3369e2cb76a97aa/psutil-7.0.0-cp36-abi3-manylinux_2_17_aarch64.manylinux2014_aarch64.whl", hash = "sha256:a5f098451abc2828f7dc6b58d44b532b22f2088f4999a937557b603ce72b1993", size = 279544, upload-time = "2025-02-13T21:54:24.68Z" },
    { url = "https://files.pythonhosted.org/packages/50/e6/eecf58810b9d12e6427369784efe814a1eec0f492084ce8eb8f4d89d6d61/psutil-7.0.0-cp37-abi3-win32.whl", hash = "sha256:ba3fcef7523064a6c9da440fc4d6bd07da93ac726b5733c29027d7dc95b39d99", size = 241053, upload-time = "2025-02-13T21:54:34.31Z" },
    { url = "https://files.pythonhosted.org/packages/50/1b/6921afe68c74868b4c9fa424dad3be35b095e16687989ebbb50ce4fceb7c/psutil-7.0.0-cp37-abi3-win_amd64.whl", hash = "sha256:4cf3d4eb1aa9b348dec30105c55cd9b7d4629285735a102beb4441e38db90553", size = 244885, upload-time = "2025-02-13T21:54:37.486Z" },
]

[[package]]
name = "psycopg"
version = "3.2.9"
source = { registry = "https://pypi.org/simple" }
dependencies = [
    { name = "typing-extensions" },
    { name = "tzdata", marker = "sys_platform == 'win32'" },
]
sdist = { url = "https://files.pythonhosted.org/packages/27/4a/93a6ab570a8d1a4ad171a1f4256e205ce48d828781312c0bbaff36380ecb/psycopg-3.2.9.tar.gz", hash = "sha256:2fbb46fcd17bc81f993f28c47f1ebea38d66ae97cc2dbc3cad73b37cefbff700", size = 158122, upload-time = "2025-05-13T16:11:15.533Z" }
wheels = [
    { url = "https://files.pythonhosted.org/packages/44/b0/a73c195a56eb6b92e937a5ca58521a5c3346fb233345adc80fd3e2f542e2/psycopg-3.2.9-py3-none-any.whl", hash = "sha256:01a8dadccdaac2123c916208c96e06631641c0566b22005493f09663c7a8d3b6", size = 202705, upload-time = "2025-05-13T16:06:26.584Z" },
]

[package.optional-dependencies]
binary = [
    { name = "psycopg-binary", marker = "implementation_name != 'pypy'" },
]
pool = [
    { name = "psycopg-pool" },
]

[[package]]
name = "psycopg-binary"
version = "3.2.9"
source = { registry = "https://pypi.org/simple" }
wheels = [
    { url = "https://files.pythonhosted.org/packages/b6/84/259ea58aca48e03c3c793b4ccfe39ed63db7b8081ef784d039330d9eed96/psycopg_binary-3.2.9-cp311-cp311-macosx_10_9_x86_64.whl", hash = "sha256:2504e9fd94eabe545d20cddcc2ff0da86ee55d76329e1ab92ecfcc6c0a8156c4", size = 4040785, upload-time = "2025-05-13T16:07:07.569Z" },
    { url = "https://files.pythonhosted.org/packages/25/22/ce58ffda2b7e36e45042b4d67f1bbd4dd2ccf4cfd2649696685c61046475/psycopg_binary-3.2.9-cp311-cp311-macosx_11_0_arm64.whl", hash = "sha256:093a0c079dd6228a7f3c3d82b906b41964eaa062a9a8c19f45ab4984bf4e872b", size = 4087601, upload-time = "2025-05-13T16:07:11.75Z" },
    { url = "https://files.pythonhosted.org/packages/c6/4f/b043e85268650c245025e80039b79663d8986f857bc3d3a72b1de67f3550/psycopg_binary-3.2.9-cp311-cp311-manylinux_2_17_aarch64.manylinux2014_aarch64.whl", hash = "sha256:387c87b51d72442708e7a853e7e7642717e704d59571da2f3b29e748be58c78a", size = 4676524, upload-time = "2025-05-13T16:07:17.038Z" },
    { url = "https://files.pythonhosted.org/packages/da/29/7afbfbd3740ea52fda488db190ef2ef2a9ff7379b85501a2142fb9f7dd56/psycopg_binary-3.2.9-cp311-cp311-manylinux_2_17_i686.manylinux2014_i686.whl", hash = "sha256:d9ac10a2ebe93a102a326415b330fff7512f01a9401406896e78a81d75d6eddc", size = 4495671, upload-time = "2025-05-13T16:07:21.709Z" },
    { url = "https://files.pythonhosted.org/packages/ea/eb/df69112d18a938cbb74efa1573082248437fa663ba66baf2cdba8a95a2d0/psycopg_binary-3.2.9-cp311-cp311-manylinux_2_17_ppc64le.manylinux2014_ppc64le.whl", hash = "sha256:72fdbda5b4c2a6a72320857ef503a6589f56d46821592d4377c8c8604810342b", size = 4768132, upload-time = "2025-05-13T16:07:25.818Z" },
    { url = "https://files.pythonhosted.org/packages/76/fe/4803b20220c04f508f50afee9169268553f46d6eed99640a08c8c1e76409/psycopg_binary-3.2.9-cp311-cp311-manylinux_2_17_x86_64.manylinux2014_x86_64.whl", hash = "sha256:f34e88940833d46108f949fdc1fcfb74d6b5ae076550cd67ab59ef47555dba95", size = 4458394, upload-time = "2025-05-13T16:07:29.148Z" },
    { url = "https://files.pythonhosted.org/packages/0f/0f/5ecc64607ef6f62b04e610b7837b1a802ca6f7cb7211339f5d166d55f1dd/psycopg_binary-3.2.9-cp311-cp311-musllinux_1_2_aarch64.whl", hash = "sha256:a3e0f89fe35cb03ff1646ab663dabf496477bab2a072315192dbaa6928862891", size = 3776879, upload-time = "2025-05-13T16:07:32.503Z" },
    { url = "https://files.pythonhosted.org/packages/c8/d8/1c3d6e99b7db67946d0eac2cd15d10a79aa7b1e3222ce4aa8e7df72027f5/psycopg_binary-3.2.9-cp311-cp311-musllinux_1_2_i686.whl", hash = "sha256:6afb3e62f2a3456f2180a4eef6b03177788df7ce938036ff7f09b696d418d186", size = 3333329, upload-time = "2025-05-13T16:07:35.555Z" },
    { url = "https://files.pythonhosted.org/packages/d7/02/a4e82099816559f558ccaf2b6945097973624dc58d5d1c91eb1e54e5a8e9/psycopg_binary-3.2.9-cp311-cp311-musllinux_1_2_ppc64le.whl", hash = "sha256:cc19ed5c7afca3f6b298bfc35a6baa27adb2019670d15c32d0bb8f780f7d560d", size = 3435683, upload-time = "2025-05-13T16:07:37.863Z" },
    { url = "https://files.pythonhosted.org/packages/91/e4/f27055290d58e8818bed8a297162a096ef7f8ecdf01d98772d4b02af46c4/psycopg_binary-3.2.9-cp311-cp311-musllinux_1_2_x86_64.whl", hash = "sha256:bc75f63653ce4ec764c8f8c8b0ad9423e23021e1c34a84eb5f4ecac8538a4a4a", size = 3497124, upload-time = "2025-05-13T16:07:40.567Z" },
    { url = "https://files.pythonhosted.org/packages/67/3d/17ed07579625529534605eeaeba34f0536754a5667dbf20ea2624fc80614/psycopg_binary-3.2.9-cp311-cp311-win_amd64.whl", hash = "sha256:3db3ba3c470801e94836ad78bf11fd5fab22e71b0c77343a1ee95d693879937a", size = 2939520, upload-time = "2025-05-13T16:07:45.467Z" },
]

[[package]]
name = "psycopg-pool"
version = "3.2.6"
source = { registry = "https://pypi.org/simple" }
dependencies = [
    { name = "typing-extensions" },
]
sdist = { url = "https://files.pythonhosted.org/packages/cf/13/1e7850bb2c69a63267c3dbf37387d3f71a00fd0e2fa55c5db14d64ba1af4/psycopg_pool-3.2.6.tar.gz", hash = "sha256:0f92a7817719517212fbfe2fd58b8c35c1850cdd2a80d36b581ba2085d9148e5", size = 29770, upload-time = "2025-02-26T12:03:47.129Z" }
wheels = [
    { url = "https://files.pythonhosted.org/packages/47/fd/4feb52a55c1a4bd748f2acaed1903ab54a723c47f6d0242780f4d97104d4/psycopg_pool-3.2.6-py3-none-any.whl", hash = "sha256:5887318a9f6af906d041a0b1dc1c60f8f0dda8340c2572b74e10907b51ed5da7", size = 38252, upload-time = "2025-02-26T12:03:45.073Z" },
]

[[package]]
name = "psycopg2-binary"
version = "2.9.10"
source = { registry = "https://pypi.org/simple" }
sdist = { url = "https://files.pythonhosted.org/packages/cb/0e/bdc8274dc0585090b4e3432267d7be4dfbfd8971c0fa59167c711105a6bf/psycopg2-binary-2.9.10.tar.gz", hash = "sha256:4b3df0e6990aa98acda57d983942eff13d824135fe2250e6522edaa782a06de2", size = 385764, upload-time = "2024-10-16T11:24:58.126Z" }
wheels = [
    { url = "https://files.pythonhosted.org/packages/9c/8f/9feb01291d0d7a0a4c6a6bab24094135c2b59c6a81943752f632c75896d6/psycopg2_binary-2.9.10-cp311-cp311-macosx_12_0_x86_64.whl", hash = "sha256:04392983d0bb89a8717772a193cfaac58871321e3ec69514e1c4e0d4957b5aff", size = 3043397, upload-time = "2024-10-16T11:19:40.033Z" },
    { url = "https://files.pythonhosted.org/packages/15/30/346e4683532011561cd9c8dfeac6a8153dd96452fee0b12666058ab7893c/psycopg2_binary-2.9.10-cp311-cp311-macosx_14_0_arm64.whl", hash = "sha256:1a6784f0ce3fec4edc64e985865c17778514325074adf5ad8f80636cd029ef7c", size = 3274806, upload-time = "2024-10-16T11:19:43.5Z" },
    { url = "https://files.pythonhosted.org/packages/66/6e/4efebe76f76aee7ec99166b6c023ff8abdc4e183f7b70913d7c047701b79/psycopg2_binary-2.9.10-cp311-cp311-manylinux_2_17_aarch64.manylinux2014_aarch64.whl", hash = "sha256:b5f86c56eeb91dc3135b3fd8a95dc7ae14c538a2f3ad77a19645cf55bab1799c", size = 2851370, upload-time = "2024-10-16T11:19:46.986Z" },
    { url = "https://files.pythonhosted.org/packages/7f/fd/ff83313f86b50f7ca089b161b8e0a22bb3c319974096093cd50680433fdb/psycopg2_binary-2.9.10-cp311-cp311-manylinux_2_17_i686.manylinux2014_i686.whl", hash = "sha256:2b3d2491d4d78b6b14f76881905c7a8a8abcf974aad4a8a0b065273a0ed7a2cb", size = 3080780, upload-time = "2024-10-16T11:19:50.242Z" },
    { url = "https://files.pythonhosted.org/packages/e6/c4/bfadd202dcda8333a7ccafdc51c541dbdfce7c2c7cda89fa2374455d795f/psycopg2_binary-2.9.10-cp311-cp311-manylinux_2_17_ppc64le.manylinux2014_ppc64le.whl", hash = "sha256:2286791ececda3a723d1910441c793be44625d86d1a4e79942751197f4d30341", size = 3264583, upload-time = "2024-10-16T11:19:54.424Z" },
    { url = "https://files.pythonhosted.org/packages/5d/f1/09f45ac25e704ac954862581f9f9ae21303cc5ded3d0b775532b407f0e90/psycopg2_binary-2.9.10-cp311-cp311-manylinux_2_17_x86_64.manylinux2014_x86_64.whl", hash = "sha256:512d29bb12608891e349af6a0cccedce51677725a921c07dba6342beaf576f9a", size = 3019831, upload-time = "2024-10-16T11:19:57.762Z" },
    { url = "https://files.pythonhosted.org/packages/9e/2e/9beaea078095cc558f215e38f647c7114987d9febfc25cb2beed7c3582a5/psycopg2_binary-2.9.10-cp311-cp311-musllinux_1_2_aarch64.whl", hash = "sha256:5a507320c58903967ef7384355a4da7ff3f28132d679aeb23572753cbf2ec10b", size = 2871822, upload-time = "2024-10-16T11:20:04.693Z" },
    { url = "https://files.pythonhosted.org/packages/01/9e/ef93c5d93f3dc9fc92786ffab39e323b9aed066ba59fdc34cf85e2722271/psycopg2_binary-2.9.10-cp311-cp311-musllinux_1_2_i686.whl", hash = "sha256:6d4fa1079cab9018f4d0bd2db307beaa612b0d13ba73b5c6304b9fe2fb441ff7", size = 2820975, upload-time = "2024-10-16T11:20:11.401Z" },
    { url = "https://files.pythonhosted.org/packages/a5/f0/049e9631e3268fe4c5a387f6fc27e267ebe199acf1bc1bc9cbde4bd6916c/psycopg2_binary-2.9.10-cp311-cp311-musllinux_1_2_ppc64le.whl", hash = "sha256:851485a42dbb0bdc1edcdabdb8557c09c9655dfa2ca0460ff210522e073e319e", size = 2919320, upload-time = "2024-10-16T11:20:17.959Z" },
    { url = "https://files.pythonhosted.org/packages/dc/9a/bcb8773b88e45fb5a5ea8339e2104d82c863a3b8558fbb2aadfe66df86b3/psycopg2_binary-2.9.10-cp311-cp311-musllinux_1_2_x86_64.whl", hash = "sha256:35958ec9e46432d9076286dda67942ed6d968b9c3a6a2fd62b48939d1d78bf68", size = 2957617, upload-time = "2024-10-16T11:20:24.711Z" },
    { url = "https://files.pythonhosted.org/packages/e2/6b/144336a9bf08a67d217b3af3246abb1d027095dab726f0687f01f43e8c03/psycopg2_binary-2.9.10-cp311-cp311-win32.whl", hash = "sha256:ecced182e935529727401b24d76634a357c71c9275b356efafd8a2a91ec07392", size = 1024618, upload-time = "2024-10-16T11:20:27.718Z" },
    { url = "https://files.pythonhosted.org/packages/61/69/3b3d7bd583c6d3cbe5100802efa5beacaacc86e37b653fc708bf3d6853b8/psycopg2_binary-2.9.10-cp311-cp311-win_amd64.whl", hash = "sha256:ee0e8c683a7ff25d23b55b11161c2663d4b099770f6085ff0a20d4505778d6b4", size = 1163816, upload-time = "2024-10-16T11:20:30.777Z" },
]

[[package]]
name = "psygnal"
version = "0.14.1"
source = { registry = "https://pypi.org/simple" }
sdist = { url = "https://files.pythonhosted.org/packages/67/67/f167f3130057e53125df25fb34754bf6f7c5cfe1b38cd83b663fd40496a2/psygnal-0.14.1.tar.gz", hash = "sha256:cc663f571bd52c74168bba81d870e39d633d8281397df6d14874ec664122e41d", size = 124166, upload-time = "2025-08-12T17:41:05.955Z" }
wheels = [
    { url = "https://files.pythonhosted.org/packages/09/dc/e6f49067de2096c4efb7a8933ea7301e6640f713700de5c1c6b07805a095/psygnal-0.14.1-cp311-cp311-macosx_10_9_x86_64.whl", hash = "sha256:d5659e8dea8ab0934e2e988be1dce22fc71a9bfedeec55d8cdd7ce0d7d7019b0", size = 509357, upload-time = "2025-08-12T17:40:36.066Z" },
    { url = "https://files.pythonhosted.org/packages/0b/a9/3fa5e8a98d3107a42a00b66f1c0f9a981ed269c550440ba334a2e34dbbe1/psygnal-0.14.1-cp311-cp311-macosx_11_0_arm64.whl", hash = "sha256:dced4bd31a010e3d6933e3d49a5f2ab92f995184976eab9f9848b264d140c90b", size = 477131, upload-time = "2025-08-12T17:40:37.546Z" },
    { url = "https://files.pythonhosted.org/packages/59/ec/7d20cc8e93563560d94168eb7b55a6e1c819523f342f2c501bb63ca67975/psygnal-0.14.1-cp311-cp311-manylinux2014_x86_64.manylinux_2_17_x86_64.manylinux_2_28_x86_64.whl", hash = "sha256:216c582711d651fcf3b2c07fb1a9ce211e65054dfa10c94ec57488e8099fca0c", size = 842249, upload-time = "2025-08-12T17:40:39.02Z" },
    { url = "https://files.pythonhosted.org/packages/44/4d/9e6a712fb8b1f062301f914c9bf1e2e24520ce140101af6feec5ec8f47f1/psygnal-0.14.1-cp311-cp311-musllinux_1_2_x86_64.whl", hash = "sha256:8bbb08b45d4bcfa8d7b6498f41f2701607a4b19ee82a7c4292e8268325d86be8", size = 832522, upload-time = "2025-08-12T17:40:40.313Z" },
    { url = "https://files.pythonhosted.org/packages/f7/58/91e41a8c14447e4803e7ccd7258f421a5c6d5568619ac7dfc4567ad421df/psygnal-0.14.1-cp311-cp311-win_amd64.whl", hash = "sha256:54ddd591b651afc204ba5f50a63448da629374da610d708ed747e61bbab7ad1f", size = 415574, upload-time = "2025-08-12T17:40:41.935Z" },
    { url = "https://files.pythonhosted.org/packages/10/bf/5bd18e13a6b6daa0bdf18677404b2c97706e55e86c8e304964c92545649e/psygnal-0.14.1-py3-none-any.whl", hash = "sha256:8226a96d98dd0569e16d407944f3ac8311f3e4549356d0595cd9252bd51a90db", size = 90956, upload-time = "2025-08-12T17:41:04.543Z" },
]

[[package]]
name = "ptyprocess"
version = "0.7.0"
source = { registry = "https://pypi.org/simple" }
sdist = { url = "https://files.pythonhosted.org/packages/20/e5/16ff212c1e452235a90aeb09066144d0c5a6a8c0834397e03f5224495c4e/ptyprocess-0.7.0.tar.gz", hash = "sha256:5c5d0a3b48ceee0b48485e0c26037c0acd7d29765ca3fbb5cb3831d347423220", size = 70762, upload-time = "2020-12-28T15:15:30.155Z" }
wheels = [
    { url = "https://files.pythonhosted.org/packages/22/a6/858897256d0deac81a172289110f31629fc4cee19b6f01283303e18c8db3/ptyprocess-0.7.0-py2.py3-none-any.whl", hash = "sha256:4b41f3967fce3af57cc7e94b888626c18bf37a083e3651ca8feeb66d492fef35", size = 13993, upload-time = "2020-12-28T15:15:28.35Z" },
]

[[package]]
name = "pufferlib"
version = "3.0.0"
source = { registry = "https://pypi.org/simple" }
dependencies = [
    { name = "gym" },
    { name = "gymnasium" },
    { name = "heavyball" },
    { name = "imageio" },
    { name = "neptune" },
    { name = "numpy" },
    { name = "pettingzoo" },
    { name = "psutil" },
    { name = "pynvml" },
    { name = "pyro-ppl" },
    { name = "rich" },
    { name = "rich-argparse" },
    { name = "setuptools" },
    { name = "shimmy", extra = ["gym-v21"] },
    { name = "torch" },
    { name = "wandb" },
]
sdist = { url = "https://files.pythonhosted.org/packages/7c/e1/5292f9b69c6263707b40ba04a87e6b9bcc177281d31092f77afd90c412f1/pufferlib-3.0.0.tar.gz", hash = "sha256:7df3a3e3f5f894d78d2a1f5374097890aec01473183e748abefe4f3faa10eaa9", size = 60681266, upload-time = "2025-06-23T15:47:14.626Z" }

[[package]]
name = "pulp"
version = "3.2.2"
source = { registry = "https://pypi.org/simple" }
sdist = { url = "https://files.pythonhosted.org/packages/b2/4f/11cfa283228b5f259bcfc913f731f7c6f68748d26711594e14cf2cb5e39a/pulp-3.2.2.tar.gz", hash = "sha256:389a6ff1dc34ec4b093f34f7a9fa3553743ff0ea99b2a423e9f0dd16940f63d2", size = 16299367, upload-time = "2025-07-29T11:42:04.109Z" }
wheels = [
    { url = "https://files.pythonhosted.org/packages/15/8d/a6a9d58c929a869f7f1b99b3d37b3f14ef63e2826eef581416338d686c3f/pulp-3.2.2-py3-none-any.whl", hash = "sha256:d3ca5ff11a28b3e7b2508a992d7e51f3533471d89305f0560b5fe3b6cc821043", size = 16385354, upload-time = "2025-07-29T11:42:01.829Z" },
]

[[package]]
name = "pure-eval"
version = "0.2.3"
source = { registry = "https://pypi.org/simple" }
sdist = { url = "https://files.pythonhosted.org/packages/cd/05/0a34433a064256a578f1783a10da6df098ceaa4a57bbeaa96a6c0352786b/pure_eval-0.2.3.tar.gz", hash = "sha256:5f4e983f40564c576c7c8635ae88db5956bb2229d7e9237d03b3c0b0190eaf42", size = 19752, upload-time = "2024-07-21T12:58:21.801Z" }
wheels = [
    { url = "https://files.pythonhosted.org/packages/8e/37/efad0257dc6e593a18957422533ff0f87ede7c9c6ea010a2177d738fb82f/pure_eval-0.2.3-py3-none-any.whl", hash = "sha256:1db8e35b67b3d218d818ae653e27f06c3aa420901fa7b081ca98cbedc874e0d0", size = 11842, upload-time = "2024-07-21T12:58:20.04Z" },
]

[[package]]
name = "py-cpuinfo"
version = "9.0.0"
source = { registry = "https://pypi.org/simple" }
sdist = { url = "https://files.pythonhosted.org/packages/37/a8/d832f7293ebb21690860d2e01d8115e5ff6f2ae8bbdc953f0eb0fa4bd2c7/py-cpuinfo-9.0.0.tar.gz", hash = "sha256:3cdbbf3fac90dc6f118bfd64384f309edeadd902d7c8fb17f02ffa1fc3f49690", size = 104716, upload-time = "2022-10-25T20:38:06.303Z" }
wheels = [
    { url = "https://files.pythonhosted.org/packages/e0/a9/023730ba63db1e494a271cb018dcd361bd2c917ba7004c3e49d5daf795a2/py_cpuinfo-9.0.0-py3-none-any.whl", hash = "sha256:859625bc251f64e21f077d099d4162689c762b5d6a4c3c97553d56241c9674d5", size = 22335, upload-time = "2022-10-25T20:38:27.636Z" },
]

[[package]]
name = "pyarrow"
version = "21.0.0"
source = { registry = "https://pypi.org/simple" }
sdist = { url = "https://files.pythonhosted.org/packages/ef/c2/ea068b8f00905c06329a3dfcd40d0fcc2b7d0f2e355bdb25b65e0a0e4cd4/pyarrow-21.0.0.tar.gz", hash = "sha256:5051f2dccf0e283ff56335760cbc8622cf52264d67e359d5569541ac11b6d5bc", size = 1133487, upload-time = "2025-07-18T00:57:31.761Z" }
wheels = [
    { url = "https://files.pythonhosted.org/packages/94/dc/80564a3071a57c20b7c32575e4a0120e8a330ef487c319b122942d665960/pyarrow-21.0.0-cp311-cp311-macosx_12_0_arm64.whl", hash = "sha256:c077f48aab61738c237802836fc3844f85409a46015635198761b0d6a688f87b", size = 31243234, upload-time = "2025-07-18T00:55:03.812Z" },
    { url = "https://files.pythonhosted.org/packages/ea/cc/3b51cb2db26fe535d14f74cab4c79b191ed9a8cd4cbba45e2379b5ca2746/pyarrow-21.0.0-cp311-cp311-macosx_12_0_x86_64.whl", hash = "sha256:689f448066781856237eca8d1975b98cace19b8dd2ab6145bf49475478bcaa10", size = 32714370, upload-time = "2025-07-18T00:55:07.495Z" },
    { url = "https://files.pythonhosted.org/packages/24/11/a4431f36d5ad7d83b87146f515c063e4d07ef0b7240876ddb885e6b44f2e/pyarrow-21.0.0-cp311-cp311-manylinux_2_28_aarch64.whl", hash = "sha256:479ee41399fcddc46159a551705b89c05f11e8b8cb8e968f7fec64f62d91985e", size = 41135424, upload-time = "2025-07-18T00:55:11.461Z" },
    { url = "https://files.pythonhosted.org/packages/74/dc/035d54638fc5d2971cbf1e987ccd45f1091c83bcf747281cf6cc25e72c88/pyarrow-21.0.0-cp311-cp311-manylinux_2_28_x86_64.whl", hash = "sha256:40ebfcb54a4f11bcde86bc586cbd0272bac0d516cfa539c799c2453768477569", size = 42823810, upload-time = "2025-07-18T00:55:16.301Z" },
    { url = "https://files.pythonhosted.org/packages/2e/3b/89fced102448a9e3e0d4dded1f37fa3ce4700f02cdb8665457fcc8015f5b/pyarrow-21.0.0-cp311-cp311-musllinux_1_2_aarch64.whl", hash = "sha256:8d58d8497814274d3d20214fbb24abcad2f7e351474357d552a8d53bce70c70e", size = 43391538, upload-time = "2025-07-18T00:55:23.82Z" },
    { url = "https://files.pythonhosted.org/packages/fb/bb/ea7f1bd08978d39debd3b23611c293f64a642557e8141c80635d501e6d53/pyarrow-21.0.0-cp311-cp311-musllinux_1_2_x86_64.whl", hash = "sha256:585e7224f21124dd57836b1530ac8f2df2afc43c861d7bf3d58a4870c42ae36c", size = 45120056, upload-time = "2025-07-18T00:55:28.231Z" },
    { url = "https://files.pythonhosted.org/packages/6e/0b/77ea0600009842b30ceebc3337639a7380cd946061b620ac1a2f3cb541e2/pyarrow-21.0.0-cp311-cp311-win_amd64.whl", hash = "sha256:555ca6935b2cbca2c0e932bedd853e9bc523098c39636de9ad4693b5b1df86d6", size = 26220568, upload-time = "2025-07-18T00:55:32.122Z" },
]

[[package]]
name = "pyasn1"
version = "0.6.1"
source = { registry = "https://pypi.org/simple" }
sdist = { url = "https://files.pythonhosted.org/packages/ba/e9/01f1a64245b89f039897cb0130016d79f77d52669aae6ee7b159a6c4c018/pyasn1-0.6.1.tar.gz", hash = "sha256:6f580d2bdd84365380830acf45550f2511469f673cb4a5ae3857a3170128b034", size = 145322, upload-time = "2024-09-10T22:41:42.55Z" }
wheels = [
    { url = "https://files.pythonhosted.org/packages/c8/f1/d6a797abb14f6283c0ddff96bbdd46937f64122b8c925cab503dd37f8214/pyasn1-0.6.1-py3-none-any.whl", hash = "sha256:0d632f46f2ba09143da3a8afe9e33fb6f92fa2320ab7e886e2d0f7672af84629", size = 83135, upload-time = "2024-09-11T16:00:36.122Z" },
]

[[package]]
name = "pyasn1-modules"
version = "0.4.2"
source = { registry = "https://pypi.org/simple" }
dependencies = [
    { name = "pyasn1" },
]
sdist = { url = "https://files.pythonhosted.org/packages/e9/e6/78ebbb10a8c8e4b61a59249394a4a594c1a7af95593dc933a349c8d00964/pyasn1_modules-0.4.2.tar.gz", hash = "sha256:677091de870a80aae844b1ca6134f54652fa2c8c5a52aa396440ac3106e941e6", size = 307892, upload-time = "2025-03-28T02:41:22.17Z" }
wheels = [
    { url = "https://files.pythonhosted.org/packages/47/8d/d529b5d697919ba8c11ad626e835d4039be708a35b0d22de83a269a6682c/pyasn1_modules-0.4.2-py3-none-any.whl", hash = "sha256:29253a9207ce32b64c3ac6600edc75368f98473906e8fd1043bd6b5b1de2c14a", size = 181259, upload-time = "2025-03-28T02:41:19.028Z" },
]

[[package]]
name = "pybind11"
version = "3.0.1"
source = { registry = "https://pypi.org/simple" }
sdist = { url = "https://files.pythonhosted.org/packages/2f/7b/a6d8dcb83c457e24a9df1e4d8fd5fb8034d4bbc62f3c324681e8a9ba57c2/pybind11-3.0.1.tar.gz", hash = "sha256:9c0f40056a016da59bab516efb523089139fcc6f2ba7e4930854c61efb932051", size = 546914, upload-time = "2025-08-22T20:09:27.265Z" }
wheels = [
    { url = "https://files.pythonhosted.org/packages/cd/8a/37362fc2b949d5f733a8b0f2ff51ba423914cabefe69f1d1b6aab710f5fe/pybind11-3.0.1-py3-none-any.whl", hash = "sha256:aa8f0aa6e0a94d3b64adfc38f560f33f15e589be2175e103c0a33c6bce55ee89", size = 293611, upload-time = "2025-08-22T20:09:25.235Z" },
]

[[package]]
name = "pycasbin"
version = "2.2.0"
source = { registry = "https://pypi.org/simple" }
dependencies = [
    { name = "simpleeval" },
]
sdist = { url = "https://files.pythonhosted.org/packages/74/10/3b0dba5846934d9902af88f48932be5044991beda5650a0535e388ff1f6e/pycasbin-2.2.0.tar.gz", hash = "sha256:01df7871359926948d01f383f2697674b2d0a2c6012fcd7f8da7a95627b05525", size = 427846, upload-time = "2025-08-24T02:27:11.227Z" }
wheels = [
    { url = "https://files.pythonhosted.org/packages/ca/95/618e6b3af2056d42116fe8a45ac908c22b87965fa7de9dc6ecd2703916ce/pycasbin-2.2.0-py3-none-any.whl", hash = "sha256:5abac262e7f9e082991d61d2bb050dfb6625de453621561fa1e8df34dc45cc77", size = 476647, upload-time = "2025-08-24T02:27:09.337Z" },
]

[[package]]
name = "pycparser"
version = "2.22"
source = { registry = "https://pypi.org/simple" }
sdist = { url = "https://files.pythonhosted.org/packages/1d/b2/31537cf4b1ca988837256c910a668b553fceb8f069bedc4b1c826024b52c/pycparser-2.22.tar.gz", hash = "sha256:491c8be9c040f5390f5bf44a5b07752bd07f56edf992381b05c701439eec10f6", size = 172736, upload-time = "2024-03-30T13:22:22.564Z" }
wheels = [
    { url = "https://files.pythonhosted.org/packages/13/a3/a812df4e2dd5696d1f351d58b8fe16a405b234ad2886a0dab9183fb78109/pycparser-2.22-py3-none-any.whl", hash = "sha256:c3702b6d3dd8c7abc1afa565d7e63d53a1d0bd86cdc24edd75470f4de499cfcc", size = 117552, upload-time = "2024-03-30T13:22:20.476Z" },
]

[[package]]
name = "pydantic"
version = "2.11.7"
source = { registry = "https://pypi.org/simple" }
dependencies = [
    { name = "annotated-types" },
    { name = "pydantic-core" },
    { name = "typing-extensions" },
    { name = "typing-inspection" },
]
sdist = { url = "https://files.pythonhosted.org/packages/00/dd/4325abf92c39ba8623b5af936ddb36ffcfe0beae70405d456ab1fb2f5b8c/pydantic-2.11.7.tar.gz", hash = "sha256:d989c3c6cb79469287b1569f7447a17848c998458d49ebe294e975b9baf0f0db", size = 788350, upload-time = "2025-06-14T08:33:17.137Z" }
wheels = [
    { url = "https://files.pythonhosted.org/packages/6a/c0/ec2b1c8712ca690e5d61979dee872603e92b8a32f94cc1b72d53beab008a/pydantic-2.11.7-py3-none-any.whl", hash = "sha256:dde5df002701f6de26248661f6835bbe296a47bf73990135c7d07ce741b9623b", size = 444782, upload-time = "2025-06-14T08:33:14.905Z" },
]

[package.optional-dependencies]
email = [
    { name = "email-validator" },
]

[[package]]
name = "pydantic-core"
version = "2.33.2"
source = { registry = "https://pypi.org/simple" }
dependencies = [
    { name = "typing-extensions" },
]
sdist = { url = "https://files.pythonhosted.org/packages/ad/88/5f2260bdfae97aabf98f1778d43f69574390ad787afb646292a638c923d4/pydantic_core-2.33.2.tar.gz", hash = "sha256:7cb8bc3605c29176e1b105350d2e6474142d7c1bd1d9327c4a9bdb46bf827acc", size = 435195, upload-time = "2025-04-23T18:33:52.104Z" }
wheels = [
    { url = "https://files.pythonhosted.org/packages/3f/8d/71db63483d518cbbf290261a1fc2839d17ff89fce7089e08cad07ccfce67/pydantic_core-2.33.2-cp311-cp311-macosx_10_12_x86_64.whl", hash = "sha256:4c5b0a576fb381edd6d27f0a85915c6daf2f8138dc5c267a57c08a62900758c7", size = 2028584, upload-time = "2025-04-23T18:31:03.106Z" },
    { url = "https://files.pythonhosted.org/packages/24/2f/3cfa7244ae292dd850989f328722d2aef313f74ffc471184dc509e1e4e5a/pydantic_core-2.33.2-cp311-cp311-macosx_11_0_arm64.whl", hash = "sha256:e799c050df38a639db758c617ec771fd8fb7a5f8eaaa4b27b101f266b216a246", size = 1855071, upload-time = "2025-04-23T18:31:04.621Z" },
    { url = "https://files.pythonhosted.org/packages/b3/d3/4ae42d33f5e3f50dd467761304be2fa0a9417fbf09735bc2cce003480f2a/pydantic_core-2.33.2-cp311-cp311-manylinux_2_17_aarch64.manylinux2014_aarch64.whl", hash = "sha256:dc46a01bf8d62f227d5ecee74178ffc448ff4e5197c756331f71efcc66dc980f", size = 1897823, upload-time = "2025-04-23T18:31:06.377Z" },
    { url = "https://files.pythonhosted.org/packages/f4/f3/aa5976e8352b7695ff808599794b1fba2a9ae2ee954a3426855935799488/pydantic_core-2.33.2-cp311-cp311-manylinux_2_17_armv7l.manylinux2014_armv7l.whl", hash = "sha256:a144d4f717285c6d9234a66778059f33a89096dfb9b39117663fd8413d582dcc", size = 1983792, upload-time = "2025-04-23T18:31:07.93Z" },
    { url = "https://files.pythonhosted.org/packages/d5/7a/cda9b5a23c552037717f2b2a5257e9b2bfe45e687386df9591eff7b46d28/pydantic_core-2.33.2-cp311-cp311-manylinux_2_17_ppc64le.manylinux2014_ppc64le.whl", hash = "sha256:73cf6373c21bc80b2e0dc88444f41ae60b2f070ed02095754eb5a01df12256de", size = 2136338, upload-time = "2025-04-23T18:31:09.283Z" },
    { url = "https://files.pythonhosted.org/packages/2b/9f/b8f9ec8dd1417eb9da784e91e1667d58a2a4a7b7b34cf4af765ef663a7e5/pydantic_core-2.33.2-cp311-cp311-manylinux_2_17_s390x.manylinux2014_s390x.whl", hash = "sha256:3dc625f4aa79713512d1976fe9f0bc99f706a9dee21dfd1810b4bbbf228d0e8a", size = 2730998, upload-time = "2025-04-23T18:31:11.7Z" },
    { url = "https://files.pythonhosted.org/packages/47/bc/cd720e078576bdb8255d5032c5d63ee5c0bf4b7173dd955185a1d658c456/pydantic_core-2.33.2-cp311-cp311-manylinux_2_17_x86_64.manylinux2014_x86_64.whl", hash = "sha256:881b21b5549499972441da4758d662aeea93f1923f953e9cbaff14b8b9565aef", size = 2003200, upload-time = "2025-04-23T18:31:13.536Z" },
    { url = "https://files.pythonhosted.org/packages/ca/22/3602b895ee2cd29d11a2b349372446ae9727c32e78a94b3d588a40fdf187/pydantic_core-2.33.2-cp311-cp311-manylinux_2_5_i686.manylinux1_i686.whl", hash = "sha256:bdc25f3681f7b78572699569514036afe3c243bc3059d3942624e936ec93450e", size = 2113890, upload-time = "2025-04-23T18:31:15.011Z" },
    { url = "https://files.pythonhosted.org/packages/ff/e6/e3c5908c03cf00d629eb38393a98fccc38ee0ce8ecce32f69fc7d7b558a7/pydantic_core-2.33.2-cp311-cp311-musllinux_1_1_aarch64.whl", hash = "sha256:fe5b32187cbc0c862ee201ad66c30cf218e5ed468ec8dc1cf49dec66e160cc4d", size = 2073359, upload-time = "2025-04-23T18:31:16.393Z" },
    { url = "https://files.pythonhosted.org/packages/12/e7/6a36a07c59ebefc8777d1ffdaf5ae71b06b21952582e4b07eba88a421c79/pydantic_core-2.33.2-cp311-cp311-musllinux_1_1_armv7l.whl", hash = "sha256:bc7aee6f634a6f4a95676fcb5d6559a2c2a390330098dba5e5a5f28a2e4ada30", size = 2245883, upload-time = "2025-04-23T18:31:17.892Z" },
    { url = "https://files.pythonhosted.org/packages/16/3f/59b3187aaa6cc0c1e6616e8045b284de2b6a87b027cce2ffcea073adf1d2/pydantic_core-2.33.2-cp311-cp311-musllinux_1_1_x86_64.whl", hash = "sha256:235f45e5dbcccf6bd99f9f472858849f73d11120d76ea8707115415f8e5ebebf", size = 2241074, upload-time = "2025-04-23T18:31:19.205Z" },
    { url = "https://files.pythonhosted.org/packages/e0/ed/55532bb88f674d5d8f67ab121a2a13c385df382de2a1677f30ad385f7438/pydantic_core-2.33.2-cp311-cp311-win32.whl", hash = "sha256:6368900c2d3ef09b69cb0b913f9f8263b03786e5b2a387706c5afb66800efd51", size = 1910538, upload-time = "2025-04-23T18:31:20.541Z" },
    { url = "https://files.pythonhosted.org/packages/fe/1b/25b7cccd4519c0b23c2dd636ad39d381abf113085ce4f7bec2b0dc755eb1/pydantic_core-2.33.2-cp311-cp311-win_amd64.whl", hash = "sha256:1e063337ef9e9820c77acc768546325ebe04ee38b08703244c1309cccc4f1bab", size = 1952909, upload-time = "2025-04-23T18:31:22.371Z" },
    { url = "https://files.pythonhosted.org/packages/49/a9/d809358e49126438055884c4366a1f6227f0f84f635a9014e2deb9b9de54/pydantic_core-2.33.2-cp311-cp311-win_arm64.whl", hash = "sha256:6b99022f1d19bc32a4c2a0d544fc9a76e3be90f0b3f4af413f87d38749300e65", size = 1897786, upload-time = "2025-04-23T18:31:24.161Z" },
    { url = "https://files.pythonhosted.org/packages/7b/27/d4ae6487d73948d6f20dddcd94be4ea43e74349b56eba82e9bdee2d7494c/pydantic_core-2.33.2-pp311-pypy311_pp73-macosx_10_12_x86_64.whl", hash = "sha256:dd14041875d09cc0f9308e37a6f8b65f5585cf2598a53aa0123df8b129d481f8", size = 2025200, upload-time = "2025-04-23T18:33:14.199Z" },
    { url = "https://files.pythonhosted.org/packages/f1/b8/b3cb95375f05d33801024079b9392a5ab45267a63400bf1866e7ce0f0de4/pydantic_core-2.33.2-pp311-pypy311_pp73-macosx_11_0_arm64.whl", hash = "sha256:d87c561733f66531dced0da6e864f44ebf89a8fba55f31407b00c2f7f9449593", size = 1859123, upload-time = "2025-04-23T18:33:16.555Z" },
    { url = "https://files.pythonhosted.org/packages/05/bc/0d0b5adeda59a261cd30a1235a445bf55c7e46ae44aea28f7bd6ed46e091/pydantic_core-2.33.2-pp311-pypy311_pp73-manylinux_2_17_aarch64.manylinux2014_aarch64.whl", hash = "sha256:2f82865531efd18d6e07a04a17331af02cb7a651583c418df8266f17a63c6612", size = 1892852, upload-time = "2025-04-23T18:33:18.513Z" },
    { url = "https://files.pythonhosted.org/packages/3e/11/d37bdebbda2e449cb3f519f6ce950927b56d62f0b84fd9cb9e372a26a3d5/pydantic_core-2.33.2-pp311-pypy311_pp73-manylinux_2_17_x86_64.manylinux2014_x86_64.whl", hash = "sha256:2bfb5112df54209d820d7bf9317c7a6c9025ea52e49f46b6a2060104bba37de7", size = 2067484, upload-time = "2025-04-23T18:33:20.475Z" },
    { url = "https://files.pythonhosted.org/packages/8c/55/1f95f0a05ce72ecb02a8a8a1c3be0579bbc29b1d5ab68f1378b7bebc5057/pydantic_core-2.33.2-pp311-pypy311_pp73-manylinux_2_5_i686.manylinux1_i686.whl", hash = "sha256:64632ff9d614e5eecfb495796ad51b0ed98c453e447a76bcbeeb69615079fc7e", size = 2108896, upload-time = "2025-04-23T18:33:22.501Z" },
    { url = "https://files.pythonhosted.org/packages/53/89/2b2de6c81fa131f423246a9109d7b2a375e83968ad0800d6e57d0574629b/pydantic_core-2.33.2-pp311-pypy311_pp73-musllinux_1_1_aarch64.whl", hash = "sha256:f889f7a40498cc077332c7ab6b4608d296d852182211787d4f3ee377aaae66e8", size = 2069475, upload-time = "2025-04-23T18:33:24.528Z" },
    { url = "https://files.pythonhosted.org/packages/b8/e9/1f7efbe20d0b2b10f6718944b5d8ece9152390904f29a78e68d4e7961159/pydantic_core-2.33.2-pp311-pypy311_pp73-musllinux_1_1_armv7l.whl", hash = "sha256:de4b83bb311557e439b9e186f733f6c645b9417c84e2eb8203f3f820a4b988bf", size = 2239013, upload-time = "2025-04-23T18:33:26.621Z" },
    { url = "https://files.pythonhosted.org/packages/3c/b2/5309c905a93811524a49b4e031e9851a6b00ff0fb668794472ea7746b448/pydantic_core-2.33.2-pp311-pypy311_pp73-musllinux_1_1_x86_64.whl", hash = "sha256:82f68293f055f51b51ea42fafc74b6aad03e70e191799430b90c13d643059ebb", size = 2238715, upload-time = "2025-04-23T18:33:28.656Z" },
    { url = "https://files.pythonhosted.org/packages/32/56/8a7ca5d2cd2cda1d245d34b1c9a942920a718082ae8e54e5f3e5a58b7add/pydantic_core-2.33.2-pp311-pypy311_pp73-win_amd64.whl", hash = "sha256:329467cecfb529c925cf2bbd4d60d2c509bc2fb52a20c1045bf09bb70971a9c1", size = 2066757, upload-time = "2025-04-23T18:33:30.645Z" },
]

[[package]]
name = "pydantic-settings"
version = "2.10.1"
source = { registry = "https://pypi.org/simple" }
dependencies = [
    { name = "pydantic" },
    { name = "python-dotenv" },
    { name = "typing-inspection" },
]
sdist = { url = "https://files.pythonhosted.org/packages/68/85/1ea668bbab3c50071ca613c6ab30047fb36ab0da1b92fa8f17bbc38fd36c/pydantic_settings-2.10.1.tar.gz", hash = "sha256:06f0062169818d0f5524420a360d632d5857b83cffd4d42fe29597807a1614ee", size = 172583, upload-time = "2025-06-24T13:26:46.841Z" }
wheels = [
    { url = "https://files.pythonhosted.org/packages/58/f0/427018098906416f580e3cf1366d3b1abfb408a0652e9f31600c24a1903c/pydantic_settings-2.10.1-py3-none-any.whl", hash = "sha256:a60952460b99cf661dc25c29c0ef171721f98bfcb52ef8d9ea4c943d7c8cc796", size = 45235, upload-time = "2025-06-24T13:26:45.485Z" },
]

[[package]]
name = "pyglet"
version = "1.5.11"
source = { registry = "https://pypi.org/simple" }
sdist = { url = "https://files.pythonhosted.org/packages/e9/4b/79d926c6e9565434d4bf4d263802a1f771236b8f132bb8422a0d54e9f9ad/pyglet-1.5.11.zip", hash = "sha256:4827e62517f2c39b39f6028abab1c22d0d2503cf31fa46cc0f8de3904c28d05e", size = 6854292, upload-time = "2020-11-19T00:54:22.784Z" }
wheels = [
    { url = "https://files.pythonhosted.org/packages/9d/be/64fa6401b3c60c5dae09d7ab7eb68ccb0d1cb0a91ddd75b02e64c21c51bd/pyglet-1.5.11-py3-none-any.whl", hash = "sha256:47018e20bdbbaa4c1aa4e9eb533f30f9312997b2326dda0bdc4df144b2eeb935", size = 1089137, upload-time = "2020-11-19T00:54:15.567Z" },
]

[[package]]
name = "pygments"
version = "2.19.2"
source = { registry = "https://pypi.org/simple" }
sdist = { url = "https://files.pythonhosted.org/packages/b0/77/a5b8c569bf593b0140bde72ea885a803b82086995367bf2037de0159d924/pygments-2.19.2.tar.gz", hash = "sha256:636cb2477cec7f8952536970bc533bc43743542f70392ae026374600add5b887", size = 4968631, upload-time = "2025-06-21T13:39:12.283Z" }
wheels = [
    { url = "https://files.pythonhosted.org/packages/c7/21/705964c7812476f378728bdf590ca4b771ec72385c533964653c68e86bdc/pygments-2.19.2-py3-none-any.whl", hash = "sha256:86540386c03d588bb81d44bc3928634ff26449851e99741617ecb9037ee5ec0b", size = 1225217, upload-time = "2025-06-21T13:39:07.939Z" },
]

[[package]]
name = "pyjwt"
version = "2.10.1"
source = { registry = "https://pypi.org/simple" }
sdist = { url = "https://files.pythonhosted.org/packages/e7/46/bd74733ff231675599650d3e47f361794b22ef3e3770998dda30d3b63726/pyjwt-2.10.1.tar.gz", hash = "sha256:3cc5772eb20009233caf06e9d8a0577824723b44e6648ee0a2aedb6cf9381953", size = 87785, upload-time = "2024-11-28T03:43:29.933Z" }
wheels = [
    { url = "https://files.pythonhosted.org/packages/61/ad/689f02752eeec26aed679477e80e632ef1b682313be70793d798c1d5fc8f/PyJWT-2.10.1-py3-none-any.whl", hash = "sha256:dcdd193e30abefd5debf142f9adfcdd2b58004e644f25406ffaebd50bd98dacb", size = 22997, upload-time = "2024-11-28T03:43:27.893Z" },
]

[package.optional-dependencies]
crypto = [
    { name = "cryptography" },
]

[[package]]
name = "pymdown-extensions"
version = "10.16.1"
source = { registry = "https://pypi.org/simple" }
dependencies = [
    { name = "markdown" },
    { name = "pyyaml" },
]
sdist = { url = "https://files.pythonhosted.org/packages/55/b3/6d2b3f149bc5413b0a29761c2c5832d8ce904a1d7f621e86616d96f505cc/pymdown_extensions-10.16.1.tar.gz", hash = "sha256:aace82bcccba3efc03e25d584e6a22d27a8e17caa3f4dd9f207e49b787aa9a91", size = 853277, upload-time = "2025-07-28T16:19:34.167Z" }
wheels = [
    { url = "https://files.pythonhosted.org/packages/e4/06/43084e6cbd4b3bc0e80f6be743b2e79fbc6eed8de9ad8c629939fa55d972/pymdown_extensions-10.16.1-py3-none-any.whl", hash = "sha256:d6ba157a6c03146a7fb122b2b9a121300056384eafeec9c9f9e584adfdb2a32d", size = 266178, upload-time = "2025-07-28T16:19:31.401Z" },
]

[[package]]
name = "pynvml"
version = "12.0.0"
source = { registry = "https://pypi.org/simple" }
dependencies = [
    { name = "nvidia-ml-py" },
]
sdist = { url = "https://files.pythonhosted.org/packages/26/6f/6b5880ed0239e85b9a39aed103b65b2ef81425beef9f45e5c035bf008330/pynvml-12.0.0.tar.gz", hash = "sha256:299ce2451a6a17e6822d6faee750103e25b415f06f59abb8db65d30f794166f5", size = 33636, upload-time = "2024-12-02T15:04:36.631Z" }
wheels = [
    { url = "https://files.pythonhosted.org/packages/ed/df/f7cf07a65a96dd11d71f346f9c2863accdd4784da83af7181b067d556cbc/pynvml-12.0.0-py3-none-any.whl", hash = "sha256:fdff84b62a27dbe98e08e1a647eb77342bef1aebe0878bcd15e99a83fcbecb9e", size = 26560, upload-time = "2024-12-02T15:04:35.047Z" },
]

[[package]]
name = "pyparsing"
version = "3.2.3"
source = { registry = "https://pypi.org/simple" }
sdist = { url = "https://files.pythonhosted.org/packages/bb/22/f1129e69d94ffff626bdb5c835506b3a5b4f3d070f17ea295e12c2c6f60f/pyparsing-3.2.3.tar.gz", hash = "sha256:b9c13f1ab8b3b542f72e28f634bad4de758ab3ce4546e4301970ad6fa77c38be", size = 1088608, upload-time = "2025-03-25T05:01:28.114Z" }
wheels = [
    { url = "https://files.pythonhosted.org/packages/05/e7/df2285f3d08fee213f2d041540fa4fc9ca6c2d44cf36d3a035bf2a8d2bcc/pyparsing-3.2.3-py3-none-any.whl", hash = "sha256:a749938e02d6fd0b59b356ca504a24982314bb090c383e3cf201c95ef7e2bfcf", size = 111120, upload-time = "2025-03-25T05:01:24.908Z" },
]

[[package]]
name = "pyperclip"
version = "1.9.0"
source = { registry = "https://pypi.org/simple" }
sdist = { url = "https://files.pythonhosted.org/packages/30/23/2f0a3efc4d6a32f3b63cdff36cd398d9701d26cda58e3ab97ac79fb5e60d/pyperclip-1.9.0.tar.gz", hash = "sha256:b7de0142ddc81bfc5c7507eea19da920b92252b548b96186caf94a5e2527d310", size = 20961, upload-time = "2024-06-18T20:38:48.401Z" }

[[package]]
name = "pyright"
version = "1.1.404"
source = { registry = "https://pypi.org/simple" }
dependencies = [
    { name = "nodeenv" },
    { name = "typing-extensions" },
]
sdist = { url = "https://files.pythonhosted.org/packages/e2/6e/026be64c43af681d5632722acd100b06d3d39f383ec382ff50a71a6d5bce/pyright-1.1.404.tar.gz", hash = "sha256:455e881a558ca6be9ecca0b30ce08aa78343ecc031d37a198ffa9a7a1abeb63e", size = 4065679, upload-time = "2025-08-20T18:46:14.029Z" }
wheels = [
    { url = "https://files.pythonhosted.org/packages/84/30/89aa7f7d7a875bbb9a577d4b1dc5a3e404e3d2ae2657354808e905e358e0/pyright-1.1.404-py3-none-any.whl", hash = "sha256:c7b7ff1fdb7219c643079e4c3e7d4125f0dafcc19d253b47e898d130ea426419", size = 5902951, upload-time = "2025-08-20T18:46:12.096Z" },
]

[[package]]
name = "pyro-api"
version = "0.1.2"
source = { registry = "https://pypi.org/simple" }
sdist = { url = "https://files.pythonhosted.org/packages/25/d7/a0812f5c16b0d4464f80a64a44626c5fe200098070be0f32436dbb662775/pyro-api-0.1.2.tar.gz", hash = "sha256:a1b900d9580aa1c2fab3b123ab7ff33413744da7c5f440bd4aadc4d40d14d920", size = 7349, upload-time = "2020-05-15T16:17:41.501Z" }
wheels = [
    { url = "https://files.pythonhosted.org/packages/fc/81/957ae78e6398460a7230b0eb9b8f1cb954c5e913e868e48d89324c68cec7/pyro_api-0.1.2-py3-none-any.whl", hash = "sha256:10e0e42e9e4401ce464dab79c870e50dfb4f413d326fa777f3582928ef9caf8f", size = 11981, upload-time = "2020-05-15T16:17:40.492Z" },
]

[[package]]
name = "pyro-ppl"
version = "1.9.1"
source = { registry = "https://pypi.org/simple" }
dependencies = [
    { name = "numpy" },
    { name = "opt-einsum" },
    { name = "pyro-api" },
    { name = "torch" },
    { name = "tqdm" },
]
sdist = { url = "https://files.pythonhosted.org/packages/4c/2e/3bcba8688d58f8dc954cef6831c19d52b6017b035d783685d67cd99fa351/pyro_ppl-1.9.1.tar.gz", hash = "sha256:5e1596de276c038a3f77d2580a90d0a97126e0104900444a088eee620bb0d65e", size = 570861, upload-time = "2024-06-02T00:37:39.688Z" }
wheels = [
    { url = "https://files.pythonhosted.org/packages/ed/37/def183a2a2c8619d92649d62fe0622c4c6c62f60e4151e8fbaa409e7d5ab/pyro_ppl-1.9.1-py3-none-any.whl", hash = "sha256:91fb2c8740d9d3bd548180ac5ecfa04552ed8c471a1ab66870180663b8f09852", size = 755956, upload-time = "2024-06-02T00:37:37.486Z" },
]

[[package]]
name = "pytest"
version = "8.4.1"
source = { registry = "https://pypi.org/simple" }
dependencies = [
    { name = "colorama", marker = "sys_platform == 'win32'" },
    { name = "iniconfig" },
    { name = "packaging" },
    { name = "pluggy" },
    { name = "pygments" },
]
sdist = { url = "https://files.pythonhosted.org/packages/08/ba/45911d754e8eba3d5a841a5ce61a65a685ff1798421ac054f85aa8747dfb/pytest-8.4.1.tar.gz", hash = "sha256:7c67fd69174877359ed9371ec3af8a3d2b04741818c51e5e99cc1742251fa93c", size = 1517714, upload-time = "2025-06-18T05:48:06.109Z" }
wheels = [
    { url = "https://files.pythonhosted.org/packages/29/16/c8a903f4c4dffe7a12843191437d7cd8e32751d5de349d45d3fe69544e87/pytest-8.4.1-py3-none-any.whl", hash = "sha256:539c70ba6fcead8e78eebbf1115e8b589e7565830d7d006a8723f19ac8a0afb7", size = 365474, upload-time = "2025-06-18T05:48:03.955Z" },
]

[[package]]
name = "pytest-asyncio"
version = "1.1.0"
source = { registry = "https://pypi.org/simple" }
dependencies = [
    { name = "pytest" },
]
sdist = { url = "https://files.pythonhosted.org/packages/4e/51/f8794af39eeb870e87a8c8068642fc07bce0c854d6865d7dd0f2a9d338c2/pytest_asyncio-1.1.0.tar.gz", hash = "sha256:796aa822981e01b68c12e4827b8697108f7205020f24b5793b3c41555dab68ea", size = 46652, upload-time = "2025-07-16T04:29:26.393Z" }
wheels = [
    { url = "https://files.pythonhosted.org/packages/c7/9d/bf86eddabf8c6c9cb1ea9a869d6873b46f105a5d292d3a6f7071f5b07935/pytest_asyncio-1.1.0-py3-none-any.whl", hash = "sha256:5fe2d69607b0bd75c656d1211f969cadba035030156745ee09e7d71740e58ecf", size = 15157, upload-time = "2025-07-16T04:29:24.929Z" },
]

[[package]]
name = "pytest-benchmark"
version = "5.1.0"
source = { registry = "https://pypi.org/simple" }
dependencies = [
    { name = "py-cpuinfo" },
    { name = "pytest" },
]
sdist = { url = "https://files.pythonhosted.org/packages/39/d0/a8bd08d641b393db3be3819b03e2d9bb8760ca8479080a26a5f6e540e99c/pytest-benchmark-5.1.0.tar.gz", hash = "sha256:9ea661cdc292e8231f7cd4c10b0319e56a2118e2c09d9f50e1b3d150d2aca105", size = 337810, upload-time = "2024-10-30T11:51:48.521Z" }
wheels = [
    { url = "https://files.pythonhosted.org/packages/9e/d6/b41653199ea09d5969d4e385df9bbfd9a100f28ca7e824ce7c0a016e3053/pytest_benchmark-5.1.0-py3-none-any.whl", hash = "sha256:922de2dfa3033c227c96da942d1878191afa135a29485fb942e85dff1c592c89", size = 44259, upload-time = "2024-10-30T11:51:45.94Z" },
]

[[package]]
name = "pytest-cov"
version = "6.2.1"
source = { registry = "https://pypi.org/simple" }
dependencies = [
    { name = "coverage" },
    { name = "pluggy" },
    { name = "pytest" },
]
sdist = { url = "https://files.pythonhosted.org/packages/18/99/668cade231f434aaa59bbfbf49469068d2ddd945000621d3d165d2e7dd7b/pytest_cov-6.2.1.tar.gz", hash = "sha256:25cc6cc0a5358204b8108ecedc51a9b57b34cc6b8c967cc2c01a4e00d8a67da2", size = 69432, upload-time = "2025-06-12T10:47:47.684Z" }
wheels = [
    { url = "https://files.pythonhosted.org/packages/bc/16/4ea354101abb1287856baa4af2732be351c7bee728065aed451b678153fd/pytest_cov-6.2.1-py3-none-any.whl", hash = "sha256:f5bc4c23f42f1cdd23c70b1dab1bbaef4fc505ba950d53e0081d0730dd7e86d5", size = 24644, upload-time = "2025-06-12T10:47:45.932Z" },
]

[[package]]
name = "pytest-testmon"
version = "2.1.3"
source = { registry = "https://pypi.org/simple" }
dependencies = [
    { name = "coverage" },
    { name = "pytest" },
]
sdist = { url = "https://files.pythonhosted.org/packages/54/24/b17712bc8b9d9814a30346e5bd76a6c4539f5187455f4e0d99d95f033da6/pytest_testmon-2.1.3.tar.gz", hash = "sha256:dad41aa7d501d74571750da1abd3f6673b63fd9dbf3023bd1623814999018c97", size = 22608, upload-time = "2024-12-22T12:43:28.822Z" }
wheels = [
    { url = "https://files.pythonhosted.org/packages/73/08/278800711d937e76ce59105fea1bb739ae5ff5c13583fd064fe3b4e64fa1/pytest_testmon-2.1.3-py3-none-any.whl", hash = "sha256:53ba06d8a90ce24c3a191b196aac72ca4b788beff5eb1c1bffee04dc50ec7105", size = 24994, upload-time = "2024-12-22T12:43:10.173Z" },
]

[[package]]
name = "pytest-xdist"
version = "3.8.0"
source = { registry = "https://pypi.org/simple" }
dependencies = [
    { name = "execnet" },
    { name = "pytest" },
]
sdist = { url = "https://files.pythonhosted.org/packages/78/b4/439b179d1ff526791eb921115fca8e44e596a13efeda518b9d845a619450/pytest_xdist-3.8.0.tar.gz", hash = "sha256:7e578125ec9bc6050861aa93f2d59f1d8d085595d6551c2c90b6f4fad8d3a9f1", size = 88069, upload-time = "2025-07-01T13:30:59.346Z" }
wheels = [
    { url = "https://files.pythonhosted.org/packages/ca/31/d4e37e9e550c2b92a9cbc2e4d0b7420a27224968580b5a447f420847c975/pytest_xdist-3.8.0-py3-none-any.whl", hash = "sha256:202ca578cfeb7370784a8c33d6d05bc6e13b4f25b5053c30a152269fd10f0b88", size = 46396, upload-time = "2025-07-01T13:30:56.632Z" },
]

[[package]]
name = "python-dateutil"
version = "2.9.0.post0"
source = { registry = "https://pypi.org/simple" }
dependencies = [
    { name = "six" },
]
sdist = { url = "https://files.pythonhosted.org/packages/66/c0/0c8b6ad9f17a802ee498c46e004a0eb49bc148f2fd230864601a86dcf6db/python-dateutil-2.9.0.post0.tar.gz", hash = "sha256:37dd54208da7e1cd875388217d5e00ebd4179249f90fb72437e91a35459a0ad3", size = 342432, upload-time = "2024-03-01T18:36:20.211Z" }
wheels = [
    { url = "https://files.pythonhosted.org/packages/ec/57/56b9bcc3c9c6a792fcbaf139543cee77261f3651ca9da0c93f5c1221264b/python_dateutil-2.9.0.post0-py2.py3-none-any.whl", hash = "sha256:a8b2bc7bffae282281c8140a97d3aa9c14da0b136dfe83f850eea9a5f7470427", size = 229892, upload-time = "2024-03-01T18:36:18.57Z" },
]

[[package]]
name = "python-dotenv"
version = "1.1.1"
source = { registry = "https://pypi.org/simple" }
sdist = { url = "https://files.pythonhosted.org/packages/f6/b0/4bc07ccd3572a2f9df7e6782f52b0c6c90dcbb803ac4a167702d7d0dfe1e/python_dotenv-1.1.1.tar.gz", hash = "sha256:a8a6399716257f45be6a007360200409fce5cda2661e3dec71d23dc15f6189ab", size = 41978, upload-time = "2025-06-24T04:21:07.341Z" }
wheels = [
    { url = "https://files.pythonhosted.org/packages/5f/ed/539768cf28c661b5b068d66d96a2f155c4971a5d55684a514c1a0e0dec2f/python_dotenv-1.1.1-py3-none-any.whl", hash = "sha256:31f23644fe2602f88ff55e1f5c79ba497e01224ee7737937930c448e4d0e24dc", size = 20556, upload-time = "2025-06-24T04:21:06.073Z" },
]

[[package]]
name = "python-json-logger"
version = "3.3.0"
source = { registry = "https://pypi.org/simple" }
sdist = { url = "https://files.pythonhosted.org/packages/9e/de/d3144a0bceede957f961e975f3752760fbe390d57fbe194baf709d8f1f7b/python_json_logger-3.3.0.tar.gz", hash = "sha256:12b7e74b17775e7d565129296105bbe3910842d9d0eb083fc83a6a617aa8df84", size = 16642, upload-time = "2025-03-07T07:08:27.301Z" }
wheels = [
    { url = "https://files.pythonhosted.org/packages/08/20/0f2523b9e50a8052bc6a8b732dfc8568abbdc42010aef03a2d750bdab3b2/python_json_logger-3.3.0-py3-none-any.whl", hash = "sha256:dd980fae8cffb24c13caf6e158d3d61c0d6d22342f932cb6e9deedab3d35eec7", size = 15163, upload-time = "2025-03-07T07:08:25.627Z" },
]

[[package]]
name = "python-multipart"
version = "0.0.20"
source = { registry = "https://pypi.org/simple" }
sdist = { url = "https://files.pythonhosted.org/packages/f3/87/f44d7c9f274c7ee665a29b885ec97089ec5dc034c7f3fafa03da9e39a09e/python_multipart-0.0.20.tar.gz", hash = "sha256:8dd0cab45b8e23064ae09147625994d090fa46f5b0d1e13af944c331a7fa9d13", size = 37158, upload-time = "2024-12-16T19:45:46.972Z" }
wheels = [
    { url = "https://files.pythonhosted.org/packages/45/58/38b5afbc1a800eeea951b9285d3912613f2603bdf897a4ab0f4bd7f405fc/python_multipart-0.0.20-py3-none-any.whl", hash = "sha256:8a62d3a8335e06589fe01f2a3e178cdcc632f3fbe0d492ad9ee0ec35aab1f104", size = 24546, upload-time = "2024-12-16T19:45:44.423Z" },
]

[[package]]
name = "pytz"
version = "2025.2"
source = { registry = "https://pypi.org/simple" }
sdist = { url = "https://files.pythonhosted.org/packages/f8/bf/abbd3cdfb8fbc7fb3d4d38d320f2441b1e7cbe29be4f23797b4a2b5d8aac/pytz-2025.2.tar.gz", hash = "sha256:360b9e3dbb49a209c21ad61809c7fb453643e048b38924c765813546746e81c3", size = 320884, upload-time = "2025-03-25T02:25:00.538Z" }
wheels = [
    { url = "https://files.pythonhosted.org/packages/81/c4/34e93fe5f5429d7570ec1fa436f1986fb1f00c3e0f43a589fe2bbcd22c3f/pytz-2025.2-py2.py3-none-any.whl", hash = "sha256:5ddf76296dd8c44c26eb8f4b6f35488f3ccbf6fbbd7adee0b7262d43f0ec2f00", size = 509225, upload-time = "2025-03-25T02:24:58.468Z" },
]

[[package]]
name = "pyvers"
version = "0.1.0"
source = { registry = "https://pypi.org/simple" }
dependencies = [
    { name = "packaging" },
]
wheels = [
    { url = "https://files.pythonhosted.org/packages/7f/39/c5432f541e6ea1d616dfd6ef42ce02792f7eb42dd44f5ed4439dbe17a58b/pyvers-0.1.0-py3-none-any.whl", hash = "sha256:065249805ae537ddf9a2d1a8dffc6d0a12474a347d2eaa2f35ebdae92c0c8199", size = 10092, upload-time = "2025-06-08T23:46:46.219Z" },
]

[[package]]
name = "pywin32"
version = "311"
source = { registry = "https://pypi.org/simple" }
wheels = [
    { url = "https://files.pythonhosted.org/packages/7c/af/449a6a91e5d6db51420875c54f6aff7c97a86a3b13a0b4f1a5c13b988de3/pywin32-311-cp311-cp311-win32.whl", hash = "sha256:184eb5e436dea364dcd3d2316d577d625c0351bf237c4e9a5fabbcfa5a58b151", size = 8697031, upload-time = "2025-07-14T20:13:13.266Z" },
    { url = "https://files.pythonhosted.org/packages/51/8f/9bb81dd5bb77d22243d33c8397f09377056d5c687aa6d4042bea7fbf8364/pywin32-311-cp311-cp311-win_amd64.whl", hash = "sha256:3ce80b34b22b17ccbd937a6e78e7225d80c52f5ab9940fe0506a1a16f3dab503", size = 9508308, upload-time = "2025-07-14T20:13:15.147Z" },
    { url = "https://files.pythonhosted.org/packages/44/7b/9c2ab54f74a138c491aba1b1cd0795ba61f144c711daea84a88b63dc0f6c/pywin32-311-cp311-cp311-win_arm64.whl", hash = "sha256:a733f1388e1a842abb67ffa8e7aad0e70ac519e09b0f6a784e65a136ec7cefd2", size = 8703930, upload-time = "2025-07-14T20:13:16.945Z" },
]

[[package]]
name = "pywinpty"
version = "3.0.0"
source = { registry = "https://pypi.org/simple" }
sdist = { url = "https://files.pythonhosted.org/packages/06/df/429cc505dc5f77ab0612c4b60bca2e3dcc81f6c321844ee017d6dc0f4a95/pywinpty-3.0.0.tar.gz", hash = "sha256:68f70e68a9f0766ffdea3fc500351cb7b9b012bcb8239a411f7ff0fc8f86dcb1", size = 28551, upload-time = "2025-08-12T20:33:46.506Z" }
wheels = [
    { url = "https://files.pythonhosted.org/packages/d6/34/30727e8a97709f5033277457df9a293ccddf34d6eb7528e6a1e910265307/pywinpty-3.0.0-cp311-cp311-win_amd64.whl", hash = "sha256:29daa71ac5dcbe1496ef99f4cde85a732b1f0a3b71405d42177dbcf9ee405e5a", size = 2051048, upload-time = "2025-08-12T20:37:18.488Z" },
]

[[package]]
name = "pyyaml"
version = "6.0.2"
source = { registry = "https://pypi.org/simple" }
sdist = { url = "https://files.pythonhosted.org/packages/54/ed/79a089b6be93607fa5cdaedf301d7dfb23af5f25c398d5ead2525b063e17/pyyaml-6.0.2.tar.gz", hash = "sha256:d584d9ec91ad65861cc08d42e834324ef890a082e591037abe114850ff7bbc3e", size = 130631, upload-time = "2024-08-06T20:33:50.674Z" }
wheels = [
    { url = "https://files.pythonhosted.org/packages/f8/aa/7af4e81f7acba21a4c6be026da38fd2b872ca46226673c89a758ebdc4fd2/PyYAML-6.0.2-cp311-cp311-macosx_10_9_x86_64.whl", hash = "sha256:cc1c1159b3d456576af7a3e4d1ba7e6924cb39de8f67111c735f6fc832082774", size = 184612, upload-time = "2024-08-06T20:32:03.408Z" },
    { url = "https://files.pythonhosted.org/packages/8b/62/b9faa998fd185f65c1371643678e4d58254add437edb764a08c5a98fb986/PyYAML-6.0.2-cp311-cp311-macosx_11_0_arm64.whl", hash = "sha256:1e2120ef853f59c7419231f3bf4e7021f1b936f6ebd222406c3b60212205d2ee", size = 172040, upload-time = "2024-08-06T20:32:04.926Z" },
    { url = "https://files.pythonhosted.org/packages/ad/0c/c804f5f922a9a6563bab712d8dcc70251e8af811fce4524d57c2c0fd49a4/PyYAML-6.0.2-cp311-cp311-manylinux_2_17_aarch64.manylinux2014_aarch64.whl", hash = "sha256:5d225db5a45f21e78dd9358e58a98702a0302f2659a3c6cd320564b75b86f47c", size = 736829, upload-time = "2024-08-06T20:32:06.459Z" },
    { url = "https://files.pythonhosted.org/packages/51/16/6af8d6a6b210c8e54f1406a6b9481febf9c64a3109c541567e35a49aa2e7/PyYAML-6.0.2-cp311-cp311-manylinux_2_17_s390x.manylinux2014_s390x.whl", hash = "sha256:5ac9328ec4831237bec75defaf839f7d4564be1e6b25ac710bd1a96321cc8317", size = 764167, upload-time = "2024-08-06T20:32:08.338Z" },
    { url = "https://files.pythonhosted.org/packages/75/e4/2c27590dfc9992f73aabbeb9241ae20220bd9452df27483b6e56d3975cc5/PyYAML-6.0.2-cp311-cp311-manylinux_2_17_x86_64.manylinux2014_x86_64.whl", hash = "sha256:3ad2a3decf9aaba3d29c8f537ac4b243e36bef957511b4766cb0057d32b0be85", size = 762952, upload-time = "2024-08-06T20:32:14.124Z" },
    { url = "https://files.pythonhosted.org/packages/9b/97/ecc1abf4a823f5ac61941a9c00fe501b02ac3ab0e373c3857f7d4b83e2b6/PyYAML-6.0.2-cp311-cp311-musllinux_1_1_aarch64.whl", hash = "sha256:ff3824dc5261f50c9b0dfb3be22b4567a6f938ccce4587b38952d85fd9e9afe4", size = 735301, upload-time = "2024-08-06T20:32:16.17Z" },
    { url = "https://files.pythonhosted.org/packages/45/73/0f49dacd6e82c9430e46f4a027baa4ca205e8b0a9dce1397f44edc23559d/PyYAML-6.0.2-cp311-cp311-musllinux_1_1_x86_64.whl", hash = "sha256:797b4f722ffa07cc8d62053e4cff1486fa6dc094105d13fea7b1de7d8bf71c9e", size = 756638, upload-time = "2024-08-06T20:32:18.555Z" },
    { url = "https://files.pythonhosted.org/packages/22/5f/956f0f9fc65223a58fbc14459bf34b4cc48dec52e00535c79b8db361aabd/PyYAML-6.0.2-cp311-cp311-win32.whl", hash = "sha256:11d8f3dd2b9c1207dcaf2ee0bbbfd5991f571186ec9cc78427ba5bd32afae4b5", size = 143850, upload-time = "2024-08-06T20:32:19.889Z" },
    { url = "https://files.pythonhosted.org/packages/ed/23/8da0bbe2ab9dcdd11f4f4557ccaf95c10b9811b13ecced089d43ce59c3c8/PyYAML-6.0.2-cp311-cp311-win_amd64.whl", hash = "sha256:e10ce637b18caea04431ce14fabcf5c64a1c61ec9c56b071a4b7ca131ca52d44", size = 161980, upload-time = "2024-08-06T20:32:21.273Z" },
]

[[package]]
name = "pyzmq"
version = "27.0.2"
source = { registry = "https://pypi.org/simple" }
dependencies = [
    { name = "cffi", marker = "implementation_name == 'pypy'" },
]
sdist = { url = "https://files.pythonhosted.org/packages/f8/66/159f38d184f08b5f971b467f87b1ab142ab1320d5200825c824b32b84b66/pyzmq-27.0.2.tar.gz", hash = "sha256:b398dd713b18de89730447347e96a0240225e154db56e35b6bb8447ffdb07798", size = 281440, upload-time = "2025-08-21T04:23:26.334Z" }
wheels = [
    { url = "https://files.pythonhosted.org/packages/42/73/034429ab0f4316bf433eb6c20c3f49d1dc13b2ed4e4d951b283d300a0f35/pyzmq-27.0.2-cp311-cp311-macosx_10_15_universal2.whl", hash = "sha256:063845960df76599ad4fad69fa4d884b3ba38304272104fdcd7e3af33faeeb1d", size = 1333169, upload-time = "2025-08-21T04:21:12.483Z" },
    { url = "https://files.pythonhosted.org/packages/35/02/c42b3b526eb03a570c889eea85a5602797f800a50ba8b09ddbf7db568b78/pyzmq-27.0.2-cp311-cp311-manylinux2014_i686.manylinux_2_17_i686.whl", hash = "sha256:845a35fb21b88786aeb38af8b271d41ab0967985410f35411a27eebdc578a076", size = 909176, upload-time = "2025-08-21T04:21:13.835Z" },
    { url = "https://files.pythonhosted.org/packages/1b/35/a1c0b988fabbdf2dc5fe94b7c2bcfd61e3533e5109297b8e0daf1d7a8d2d/pyzmq-27.0.2-cp311-cp311-manylinux_2_26_aarch64.manylinux_2_28_aarch64.whl", hash = "sha256:515d20b5c3c86db95503faa989853a8ab692aab1e5336db011cd6d35626c4cb1", size = 668972, upload-time = "2025-08-21T04:21:15.315Z" },
    { url = "https://files.pythonhosted.org/packages/a0/63/908ac865da32ceaeecea72adceadad28ca25b23a2ca5ff018e5bff30116f/pyzmq-27.0.2-cp311-cp311-manylinux_2_26_x86_64.manylinux_2_28_x86_64.whl", hash = "sha256:862aedec0b0684a5050cdb5ec13c2da96d2f8dffda48657ed35e312a4e31553b", size = 856962, upload-time = "2025-08-21T04:21:16.652Z" },
    { url = "https://files.pythonhosted.org/packages/2f/5a/90b3cc20b65cdf9391896fcfc15d8db21182eab810b7ea05a2986912fbe2/pyzmq-27.0.2-cp311-cp311-musllinux_1_2_aarch64.whl", hash = "sha256:2cb5bcfc51c7a4fce335d3bc974fd1d6a916abbcdd2b25f6e89d37b8def25f57", size = 1657712, upload-time = "2025-08-21T04:21:18.666Z" },
    { url = "https://files.pythonhosted.org/packages/c4/3c/32a5a80f9be4759325b8d7b22ce674bb87e586b4c80c6a9d77598b60d6f0/pyzmq-27.0.2-cp311-cp311-musllinux_1_2_i686.whl", hash = "sha256:38ff75b2a36e3a032e9fef29a5871e3e1301a37464e09ba364e3c3193f62982a", size = 2035054, upload-time = "2025-08-21T04:21:20.073Z" },
    { url = "https://files.pythonhosted.org/packages/13/61/71084fe2ff2d7dc5713f8740d735336e87544845dae1207a8e2e16d9af90/pyzmq-27.0.2-cp311-cp311-musllinux_1_2_x86_64.whl", hash = "sha256:7a5709abe8d23ca158a9d0a18c037f4193f5b6afeb53be37173a41e9fb885792", size = 1894010, upload-time = "2025-08-21T04:21:21.96Z" },
    { url = "https://files.pythonhosted.org/packages/cb/6b/77169cfb13b696e50112ca496b2ed23c4b7d8860a1ec0ff3e4b9f9926221/pyzmq-27.0.2-cp311-cp311-win32.whl", hash = "sha256:47c5dda2018c35d87be9b83de0890cb92ac0791fd59498847fc4eca6ff56671d", size = 566819, upload-time = "2025-08-21T04:21:23.31Z" },
    { url = "https://files.pythonhosted.org/packages/37/cd/86c4083e0f811f48f11bc0ddf1e7d13ef37adfd2fd4f78f2445f1cc5dec0/pyzmq-27.0.2-cp311-cp311-win_amd64.whl", hash = "sha256:f54ca3e98f8f4d23e989c7d0edcf9da7a514ff261edaf64d1d8653dd5feb0a8b", size = 633264, upload-time = "2025-08-21T04:21:24.761Z" },
    { url = "https://files.pythonhosted.org/packages/a0/69/5b8bb6a19a36a569fac02153a9e083738785892636270f5f68a915956aea/pyzmq-27.0.2-cp311-cp311-win_arm64.whl", hash = "sha256:2ef3067cb5b51b090fb853f423ad7ed63836ec154374282780a62eb866bf5768", size = 559316, upload-time = "2025-08-21T04:21:26.1Z" },
    { url = "https://files.pythonhosted.org/packages/68/69/b3a729e7b03e412bee2b1823ab8d22e20a92593634f664afd04c6c9d9ac0/pyzmq-27.0.2-cp312-abi3-macosx_10_15_universal2.whl", hash = "sha256:5da05e3c22c95e23bfc4afeee6ff7d4be9ff2233ad6cb171a0e8257cd46b169a", size = 1305910, upload-time = "2025-08-21T04:21:27.609Z" },
    { url = "https://files.pythonhosted.org/packages/15/b7/f6a6a285193d489b223c340b38ee03a673467cb54914da21c3d7849f1b10/pyzmq-27.0.2-cp312-abi3-manylinux2014_i686.manylinux_2_17_i686.whl", hash = "sha256:4e4520577971d01d47e2559bb3175fce1be9103b18621bf0b241abe0a933d040", size = 895507, upload-time = "2025-08-21T04:21:29.005Z" },
    { url = "https://files.pythonhosted.org/packages/17/e6/c4ed2da5ef9182cde1b1f5d0051a986e76339d71720ec1a00be0b49275ad/pyzmq-27.0.2-cp312-abi3-manylinux_2_26_aarch64.manylinux_2_28_aarch64.whl", hash = "sha256:56d7de7bf73165b90bd25a8668659ccb134dd28449116bf3c7e9bab5cf8a8ec9", size = 652670, upload-time = "2025-08-21T04:21:30.71Z" },
    { url = "https://files.pythonhosted.org/packages/0e/66/d781ab0636570d32c745c4e389b1c6b713115905cca69ab6233508622edd/pyzmq-27.0.2-cp312-abi3-manylinux_2_26_x86_64.manylinux_2_28_x86_64.whl", hash = "sha256:340e7cddc32f147c6c00d116a3f284ab07ee63dbd26c52be13b590520434533c", size = 840581, upload-time = "2025-08-21T04:21:32.008Z" },
    { url = "https://files.pythonhosted.org/packages/a6/df/f24790caf565d72544f5c8d8500960b9562c1dc848d6f22f3c7e122e73d4/pyzmq-27.0.2-cp312-abi3-musllinux_1_2_aarch64.whl", hash = "sha256:ba95693f9df8bb4a9826464fb0fe89033936f35fd4a8ff1edff09a473570afa0", size = 1641931, upload-time = "2025-08-21T04:21:33.371Z" },
    { url = "https://files.pythonhosted.org/packages/65/65/77d27b19fc5e845367f9100db90b9fce924f611b14770db480615944c9c9/pyzmq-27.0.2-cp312-abi3-musllinux_1_2_i686.whl", hash = "sha256:ca42a6ce2d697537da34f77a1960d21476c6a4af3e539eddb2b114c3cf65a78c", size = 2021226, upload-time = "2025-08-21T04:21:35.301Z" },
    { url = "https://files.pythonhosted.org/packages/5b/65/1ed14421ba27a4207fa694772003a311d1142b7f543179e4d1099b7eb746/pyzmq-27.0.2-cp312-abi3-musllinux_1_2_x86_64.whl", hash = "sha256:3e44e665d78a07214b2772ccbd4b9bcc6d848d7895f1b2d7653f047b6318a4f6", size = 1878047, upload-time = "2025-08-21T04:21:36.749Z" },
    { url = "https://files.pythonhosted.org/packages/dd/dc/e578549b89b40dc78a387ec471c2a360766690c0a045cd8d1877d401012d/pyzmq-27.0.2-cp312-abi3-win32.whl", hash = "sha256:272d772d116615397d2be2b1417b3b8c8bc8671f93728c2f2c25002a4530e8f6", size = 558757, upload-time = "2025-08-21T04:21:38.2Z" },
    { url = "https://files.pythonhosted.org/packages/b5/89/06600980aefcc535c758414da969f37a5194ea4cdb73b745223f6af3acfb/pyzmq-27.0.2-cp312-abi3-win_amd64.whl", hash = "sha256:734be4f44efba0aa69bf5f015ed13eb69ff29bf0d17ea1e21588b095a3147b8e", size = 619281, upload-time = "2025-08-21T04:21:39.909Z" },
    { url = "https://files.pythonhosted.org/packages/30/84/df8a5c089552d17c9941d1aea4314b606edf1b1622361dae89aacedc6467/pyzmq-27.0.2-cp312-abi3-win_arm64.whl", hash = "sha256:41f0bd56d9279392810950feb2785a419c2920bbf007fdaaa7f4a07332ae492d", size = 552680, upload-time = "2025-08-21T04:21:41.571Z" },
    { url = "https://files.pythonhosted.org/packages/c7/60/027d0032a1e3b1aabcef0e309b9ff8a4099bdd5a60ab38b36a676ff2bd7b/pyzmq-27.0.2-pp311-pypy311_pp73-macosx_10_15_x86_64.whl", hash = "sha256:e297784aea724294fe95e442e39a4376c2f08aa4fae4161c669f047051e31b02", size = 836007, upload-time = "2025-08-21T04:23:00.447Z" },
    { url = "https://files.pythonhosted.org/packages/25/20/2ed1e6168aaea323df9bb2c451309291f53ba3af372ffc16edd4ce15b9e5/pyzmq-27.0.2-pp311-pypy311_pp73-manylinux2014_i686.manylinux_2_17_i686.whl", hash = "sha256:e3659a79ded9745bc9c2aef5b444ac8805606e7bc50d2d2eb16dc3ab5483d91f", size = 799932, upload-time = "2025-08-21T04:23:02.052Z" },
    { url = "https://files.pythonhosted.org/packages/fd/25/5c147307de546b502c9373688ce5b25dc22288d23a1ebebe5d587bf77610/pyzmq-27.0.2-pp311-pypy311_pp73-manylinux_2_26_aarch64.manylinux_2_28_aarch64.whl", hash = "sha256:f3dba49ff037d02373a9306b58d6c1e0be031438f822044e8767afccfdac4c6b", size = 567459, upload-time = "2025-08-21T04:23:03.593Z" },
    { url = "https://files.pythonhosted.org/packages/71/06/0dc56ffc615c8095cd089c9b98ce5c733e990f09ce4e8eea4aaf1041a532/pyzmq-27.0.2-pp311-pypy311_pp73-manylinux_2_26_x86_64.manylinux_2_28_x86_64.whl", hash = "sha256:de84e1694f9507b29e7b263453a2255a73e3d099d258db0f14539bad258abe41", size = 747088, upload-time = "2025-08-21T04:23:05.334Z" },
    { url = "https://files.pythonhosted.org/packages/06/f6/4a50187e023b8848edd3f0a8e197b1a7fb08d261d8c60aae7cb6c3d71612/pyzmq-27.0.2-pp311-pypy311_pp73-win_amd64.whl", hash = "sha256:f0944d65ba2b872b9fcece08411d6347f15a874c775b4c3baae7f278550da0fb", size = 544639, upload-time = "2025-08-21T04:23:07.279Z" },
]

[[package]]
name = "referencing"
version = "0.36.2"
source = { registry = "https://pypi.org/simple" }
dependencies = [
    { name = "attrs" },
    { name = "rpds-py" },
    { name = "typing-extensions" },
]
sdist = { url = "https://files.pythonhosted.org/packages/2f/db/98b5c277be99dd18bfd91dd04e1b759cad18d1a338188c936e92f921c7e2/referencing-0.36.2.tar.gz", hash = "sha256:df2e89862cd09deabbdba16944cc3f10feb6b3e6f18e902f7cc25609a34775aa", size = 74744, upload-time = "2025-01-25T08:48:16.138Z" }
wheels = [
    { url = "https://files.pythonhosted.org/packages/c1/b1/3baf80dc6d2b7bc27a95a67752d0208e410351e3feb4eb78de5f77454d8d/referencing-0.36.2-py3-none-any.whl", hash = "sha256:e8699adbbf8b5c7de96d8ffa0eb5c158b3beafce084968e2ea8bb08c6794dcd0", size = 26775, upload-time = "2025-01-25T08:48:14.241Z" },
]

[[package]]
name = "regex"
version = "2025.7.34"
source = { registry = "https://pypi.org/simple" }
sdist = { url = "https://files.pythonhosted.org/packages/0b/de/e13fa6dc61d78b30ba47481f99933a3b49a57779d625c392d8036770a60d/regex-2025.7.34.tar.gz", hash = "sha256:9ead9765217afd04a86822dfcd4ed2747dfe426e887da413b15ff0ac2457e21a", size = 400714, upload-time = "2025-07-31T00:21:16.262Z" }
wheels = [
    { url = "https://files.pythonhosted.org/packages/0d/85/f497b91577169472f7c1dc262a5ecc65e39e146fc3a52c571e5daaae4b7d/regex-2025.7.34-cp311-cp311-macosx_10_9_universal2.whl", hash = "sha256:da304313761b8500b8e175eb2040c4394a875837d5635f6256d6fa0377ad32c8", size = 484594, upload-time = "2025-07-31T00:19:13.927Z" },
    { url = "https://files.pythonhosted.org/packages/1c/c5/ad2a5c11ce9e6257fcbfd6cd965d07502f6054aaa19d50a3d7fd991ec5d1/regex-2025.7.34-cp311-cp311-macosx_10_9_x86_64.whl", hash = "sha256:35e43ebf5b18cd751ea81455b19acfdec402e82fe0dc6143edfae4c5c4b3909a", size = 289294, upload-time = "2025-07-31T00:19:15.395Z" },
    { url = "https://files.pythonhosted.org/packages/8e/01/83ffd9641fcf5e018f9b51aa922c3e538ac9439424fda3df540b643ecf4f/regex-2025.7.34-cp311-cp311-macosx_11_0_arm64.whl", hash = "sha256:96bbae4c616726f4661fe7bcad5952e10d25d3c51ddc388189d8864fbc1b3c68", size = 285933, upload-time = "2025-07-31T00:19:16.704Z" },
    { url = "https://files.pythonhosted.org/packages/77/20/5edab2e5766f0259bc1da7381b07ce6eb4401b17b2254d02f492cd8a81a8/regex-2025.7.34-cp311-cp311-manylinux2014_aarch64.manylinux_2_17_aarch64.manylinux_2_28_aarch64.whl", hash = "sha256:9feab78a1ffa4f2b1e27b1bcdaad36f48c2fed4870264ce32f52a393db093c78", size = 792335, upload-time = "2025-07-31T00:19:18.561Z" },
    { url = "https://files.pythonhosted.org/packages/30/bd/744d3ed8777dce8487b2606b94925e207e7c5931d5870f47f5b643a4580a/regex-2025.7.34-cp311-cp311-manylinux2014_ppc64le.manylinux_2_17_ppc64le.manylinux_2_28_ppc64le.whl", hash = "sha256:f14b36e6d4d07f1a5060f28ef3b3561c5d95eb0651741474ce4c0a4c56ba8719", size = 858605, upload-time = "2025-07-31T00:19:20.204Z" },
    { url = "https://files.pythonhosted.org/packages/99/3d/93754176289718d7578c31d151047e7b8acc7a8c20e7706716f23c49e45e/regex-2025.7.34-cp311-cp311-manylinux2014_s390x.manylinux_2_17_s390x.manylinux_2_28_s390x.whl", hash = "sha256:85c3a958ef8b3d5079c763477e1f09e89d13ad22198a37e9d7b26b4b17438b33", size = 905780, upload-time = "2025-07-31T00:19:21.876Z" },
    { url = "https://files.pythonhosted.org/packages/ee/2e/c689f274a92deffa03999a430505ff2aeace408fd681a90eafa92fdd6930/regex-2025.7.34-cp311-cp311-manylinux2014_x86_64.manylinux_2_17_x86_64.manylinux_2_28_x86_64.whl", hash = "sha256:37555e4ae0b93358fa7c2d240a4291d4a4227cc7c607d8f85596cdb08ec0a083", size = 798868, upload-time = "2025-07-31T00:19:23.222Z" },
    { url = "https://files.pythonhosted.org/packages/0d/9e/39673688805d139b33b4a24851a71b9978d61915c4d72b5ffda324d0668a/regex-2025.7.34-cp311-cp311-musllinux_1_2_aarch64.whl", hash = "sha256:ee38926f31f1aa61b0232a3a11b83461f7807661c062df9eb88769d86e6195c3", size = 781784, upload-time = "2025-07-31T00:19:24.59Z" },
    { url = "https://files.pythonhosted.org/packages/18/bd/4c1cab12cfabe14beaa076523056b8ab0c882a8feaf0a6f48b0a75dab9ed/regex-2025.7.34-cp311-cp311-musllinux_1_2_ppc64le.whl", hash = "sha256:a664291c31cae9c4a30589bd8bc2ebb56ef880c9c6264cb7643633831e606a4d", size = 852837, upload-time = "2025-07-31T00:19:25.911Z" },
    { url = "https://files.pythonhosted.org/packages/cb/21/663d983cbb3bba537fc213a579abbd0f263fb28271c514123f3c547ab917/regex-2025.7.34-cp311-cp311-musllinux_1_2_s390x.whl", hash = "sha256:f3e5c1e0925e77ec46ddc736b756a6da50d4df4ee3f69536ffb2373460e2dafd", size = 844240, upload-time = "2025-07-31T00:19:27.688Z" },
    { url = "https://files.pythonhosted.org/packages/8e/2d/9beeeb913bc5d32faa913cf8c47e968da936af61ec20af5d269d0f84a100/regex-2025.7.34-cp311-cp311-musllinux_1_2_x86_64.whl", hash = "sha256:d428fc7731dcbb4e2ffe43aeb8f90775ad155e7db4347a639768bc6cd2df881a", size = 787139, upload-time = "2025-07-31T00:19:29.475Z" },
    { url = "https://files.pythonhosted.org/packages/eb/f5/9b9384415fdc533551be2ba805dd8c4621873e5df69c958f403bfd3b2b6e/regex-2025.7.34-cp311-cp311-win32.whl", hash = "sha256:e154a7ee7fa18333ad90b20e16ef84daaeac61877c8ef942ec8dfa50dc38b7a1", size = 264019, upload-time = "2025-07-31T00:19:31.129Z" },
    { url = "https://files.pythonhosted.org/packages/18/9d/e069ed94debcf4cc9626d652a48040b079ce34c7e4fb174f16874958d485/regex-2025.7.34-cp311-cp311-win_amd64.whl", hash = "sha256:24257953d5c1d6d3c129ab03414c07fc1a47833c9165d49b954190b2b7f21a1a", size = 276047, upload-time = "2025-07-31T00:19:32.497Z" },
    { url = "https://files.pythonhosted.org/packages/fd/cf/3bafbe9d1fd1db77355e7fbbbf0d0cfb34501a8b8e334deca14f94c7b315/regex-2025.7.34-cp311-cp311-win_arm64.whl", hash = "sha256:3157aa512b9e606586900888cd469a444f9b898ecb7f8931996cb715f77477f0", size = 268362, upload-time = "2025-07-31T00:19:34.094Z" },
]

[[package]]
name = "requests"
version = "2.32.5"
source = { registry = "https://pypi.org/simple" }
dependencies = [
    { name = "certifi" },
    { name = "charset-normalizer" },
    { name = "idna" },
    { name = "urllib3" },
]
sdist = { url = "https://files.pythonhosted.org/packages/c9/74/b3ff8e6c8446842c3f5c837e9c3dfcfe2018ea6ecef224c710c85ef728f4/requests-2.32.5.tar.gz", hash = "sha256:dbba0bac56e100853db0ea71b82b4dfd5fe2bf6d3754a8893c3af500cec7d7cf", size = 134517, upload-time = "2025-08-18T20:46:02.573Z" }
wheels = [
    { url = "https://files.pythonhosted.org/packages/1e/db/4254e3eabe8020b458f1a747140d32277ec7a271daf1d235b70dc0b4e6e3/requests-2.32.5-py3-none-any.whl", hash = "sha256:2462f94637a34fd532264295e186976db0f5d453d1cdd31473c85a6a161affb6", size = 64738, upload-time = "2025-08-18T20:46:00.542Z" },
]

[[package]]
name = "requests-oauthlib"
version = "2.0.0"
source = { registry = "https://pypi.org/simple" }
dependencies = [
    { name = "oauthlib" },
    { name = "requests" },
]
sdist = { url = "https://files.pythonhosted.org/packages/42/f2/05f29bc3913aea15eb670be136045bf5c5bbf4b99ecb839da9b422bb2c85/requests-oauthlib-2.0.0.tar.gz", hash = "sha256:b3dffaebd884d8cd778494369603a9e7b58d29111bf6b41bdc2dcd87203af4e9", size = 55650, upload-time = "2024-03-22T20:32:29.939Z" }
wheels = [
    { url = "https://files.pythonhosted.org/packages/3b/5d/63d4ae3b9daea098d5d6f5da83984853c1bbacd5dc826764b249fe119d24/requests_oauthlib-2.0.0-py2.py3-none-any.whl", hash = "sha256:7dd8a5c40426b779b0868c404bdef9768deccf22749cde15852df527e6269b36", size = 24179, upload-time = "2024-03-22T20:32:28.055Z" },
]

[[package]]
name = "rfc3339-validator"
version = "0.1.4"
source = { registry = "https://pypi.org/simple" }
dependencies = [
    { name = "six" },
]
sdist = { url = "https://files.pythonhosted.org/packages/28/ea/a9387748e2d111c3c2b275ba970b735e04e15cdb1eb30693b6b5708c4dbd/rfc3339_validator-0.1.4.tar.gz", hash = "sha256:138a2abdf93304ad60530167e51d2dfb9549521a836871b88d7f4695d0022f6b", size = 5513, upload-time = "2021-05-12T16:37:54.178Z" }
wheels = [
    { url = "https://files.pythonhosted.org/packages/7b/44/4e421b96b67b2daff264473f7465db72fbdf36a07e05494f50300cc7b0c6/rfc3339_validator-0.1.4-py2.py3-none-any.whl", hash = "sha256:24f6ec1eda14ef823da9e36ec7113124b39c04d50a4d3d3a3c2859577e7791fa", size = 3490, upload-time = "2021-05-12T16:37:52.536Z" },
]

[[package]]
name = "rfc3986-validator"
version = "0.1.1"
source = { registry = "https://pypi.org/simple" }
sdist = { url = "https://files.pythonhosted.org/packages/da/88/f270de456dd7d11dcc808abfa291ecdd3f45ff44e3b549ffa01b126464d0/rfc3986_validator-0.1.1.tar.gz", hash = "sha256:3d44bde7921b3b9ec3ae4e3adca370438eccebc676456449b145d533b240d055", size = 6760, upload-time = "2019-10-28T16:00:19.144Z" }
wheels = [
    { url = "https://files.pythonhosted.org/packages/9e/51/17023c0f8f1869d8806b979a2bffa3f861f26a3f1a66b094288323fba52f/rfc3986_validator-0.1.1-py2.py3-none-any.whl", hash = "sha256:2f235c432ef459970b4306369336b9d5dbdda31b510ca1e327636e01f528bfa9", size = 4242, upload-time = "2019-10-28T16:00:13.976Z" },
]

[[package]]
name = "rfc3987-syntax"
version = "1.1.0"
source = { registry = "https://pypi.org/simple" }
dependencies = [
    { name = "lark" },
]
sdist = { url = "https://files.pythonhosted.org/packages/2c/06/37c1a5557acf449e8e406a830a05bf885ac47d33270aec454ef78675008d/rfc3987_syntax-1.1.0.tar.gz", hash = "sha256:717a62cbf33cffdd16dfa3a497d81ce48a660ea691b1ddd7be710c22f00b4a0d", size = 14239, upload-time = "2025-07-18T01:05:05.015Z" }
wheels = [
    { url = "https://files.pythonhosted.org/packages/7e/71/44ce230e1b7fadd372515a97e32a83011f906ddded8d03e3c6aafbdedbb7/rfc3987_syntax-1.1.0-py3-none-any.whl", hash = "sha256:6c3d97604e4c5ce9f714898e05401a0445a641cfa276432b0a648c80856f6a3f", size = 8046, upload-time = "2025-07-18T01:05:03.843Z" },
]

[[package]]
name = "rich"
version = "14.1.0"
source = { registry = "https://pypi.org/simple" }
dependencies = [
    { name = "markdown-it-py" },
    { name = "pygments" },
]
sdist = { url = "https://files.pythonhosted.org/packages/fe/75/af448d8e52bf1d8fa6a9d089ca6c07ff4453d86c65c145d0a300bb073b9b/rich-14.1.0.tar.gz", hash = "sha256:e497a48b844b0320d45007cdebfeaeed8db2a4f4bcf49f15e455cfc4af11eaa8", size = 224441, upload-time = "2025-07-25T07:32:58.125Z" }
wheels = [
    { url = "https://files.pythonhosted.org/packages/e3/30/3c4d035596d3cf444529e0b2953ad0466f6049528a879d27534700580395/rich-14.1.0-py3-none-any.whl", hash = "sha256:536f5f1785986d6dbdea3c75205c473f970777b4a0d6c6dd1b696aa05a3fa04f", size = 243368, upload-time = "2025-07-25T07:32:56.73Z" },
]

[[package]]
name = "rich-argparse"
version = "1.7.1"
source = { registry = "https://pypi.org/simple" }
dependencies = [
    { name = "rich" },
]
sdist = { url = "https://files.pythonhosted.org/packages/71/a6/34460d81e5534f6d2fc8e8d91ff99a5835fdca53578eac89e4f37b3a7c6d/rich_argparse-1.7.1.tar.gz", hash = "sha256:d7a493cde94043e41ea68fb43a74405fa178de981bf7b800f7a3bd02ac5c27be", size = 38094, upload-time = "2025-05-25T20:20:35.335Z" }
wheels = [
    { url = "https://files.pythonhosted.org/packages/31/f6/5fc0574af5379606ffd57a4b68ed88f9b415eb222047fe023aefcc00a648/rich_argparse-1.7.1-py3-none-any.whl", hash = "sha256:a8650b42e4a4ff72127837632fba6b7da40784842f08d7395eb67a9cbd7b4bf9", size = 25357, upload-time = "2025-05-25T20:20:33.793Z" },
]

[[package]]
name = "rich-rst"
version = "1.3.1"
source = { registry = "https://pypi.org/simple" }
dependencies = [
    { name = "docutils" },
    { name = "rich" },
]
sdist = { url = "https://files.pythonhosted.org/packages/b0/69/5514c3a87b5f10f09a34bb011bc0927bc12c596c8dae5915604e71abc386/rich_rst-1.3.1.tar.gz", hash = "sha256:fad46e3ba42785ea8c1785e2ceaa56e0ffa32dbe5410dec432f37e4107c4f383", size = 13839, upload-time = "2024-04-30T04:40:38.125Z" }
wheels = [
    { url = "https://files.pythonhosted.org/packages/fd/bc/cc4e3dbc5e7992398dcb7a8eda0cbcf4fb792a0cdb93f857b478bf3cf884/rich_rst-1.3.1-py3-none-any.whl", hash = "sha256:498a74e3896507ab04492d326e794c3ef76e7cda078703aa592d1853d91098c1", size = 11621, upload-time = "2024-04-30T04:40:32.619Z" },
]

[[package]]
name = "rpds-py"
version = "0.27.1"
source = { registry = "https://pypi.org/simple" }
sdist = { url = "https://files.pythonhosted.org/packages/e9/dd/2c0cbe774744272b0ae725f44032c77bdcab6e8bcf544bffa3b6e70c8dba/rpds_py-0.27.1.tar.gz", hash = "sha256:26a1c73171d10b7acccbded82bf6a586ab8203601e565badc74bbbf8bc5a10f8", size = 27479, upload-time = "2025-08-27T12:16:36.024Z" }
wheels = [
    { url = "https://files.pythonhosted.org/packages/b5/c1/7907329fbef97cbd49db6f7303893bd1dd5a4a3eae415839ffdfb0762cae/rpds_py-0.27.1-cp311-cp311-macosx_10_12_x86_64.whl", hash = "sha256:be898f271f851f68b318872ce6ebebbc62f303b654e43bf72683dbdc25b7c881", size = 371063, upload-time = "2025-08-27T12:12:47.856Z" },
    { url = "https://files.pythonhosted.org/packages/11/94/2aab4bc86228bcf7c48760990273653a4900de89c7537ffe1b0d6097ed39/rpds_py-0.27.1-cp311-cp311-macosx_11_0_arm64.whl", hash = "sha256:62ac3d4e3e07b58ee0ddecd71d6ce3b1637de2d373501412df395a0ec5f9beb5", size = 353210, upload-time = "2025-08-27T12:12:49.187Z" },
    { url = "https://files.pythonhosted.org/packages/3a/57/f5eb3ecf434342f4f1a46009530e93fd201a0b5b83379034ebdb1d7c1a58/rpds_py-0.27.1-cp311-cp311-manylinux_2_17_aarch64.manylinux2014_aarch64.whl", hash = "sha256:4708c5c0ceb2d034f9991623631d3d23cb16e65c83736ea020cdbe28d57c0a0e", size = 381636, upload-time = "2025-08-27T12:12:50.492Z" },
    { url = "https://files.pythonhosted.org/packages/ae/f4/ef95c5945e2ceb5119571b184dd5a1cc4b8541bbdf67461998cfeac9cb1e/rpds_py-0.27.1-cp311-cp311-manylinux_2_17_armv7l.manylinux2014_armv7l.whl", hash = "sha256:abfa1171a9952d2e0002aba2ad3780820b00cc3d9c98c6630f2e93271501f66c", size = 394341, upload-time = "2025-08-27T12:12:52.024Z" },
    { url = "https://files.pythonhosted.org/packages/5a/7e/4bd610754bf492d398b61725eb9598ddd5eb86b07d7d9483dbcd810e20bc/rpds_py-0.27.1-cp311-cp311-manylinux_2_17_ppc64le.manylinux2014_ppc64le.whl", hash = "sha256:4b507d19f817ebaca79574b16eb2ae412e5c0835542c93fe9983f1e432aca195", size = 523428, upload-time = "2025-08-27T12:12:53.779Z" },
    { url = "https://files.pythonhosted.org/packages/9f/e5/059b9f65a8c9149361a8b75094864ab83b94718344db511fd6117936ed2a/rpds_py-0.27.1-cp311-cp311-manylinux_2_17_s390x.manylinux2014_s390x.whl", hash = "sha256:168b025f8fd8d8d10957405f3fdcef3dc20f5982d398f90851f4abc58c566c52", size = 402923, upload-time = "2025-08-27T12:12:55.15Z" },
    { url = "https://files.pythonhosted.org/packages/f5/48/64cabb7daced2968dd08e8a1b7988bf358d7bd5bcd5dc89a652f4668543c/rpds_py-0.27.1-cp311-cp311-manylinux_2_17_x86_64.manylinux2014_x86_64.whl", hash = "sha256:cb56c6210ef77caa58e16e8c17d35c63fe3f5b60fd9ba9d424470c3400bcf9ed", size = 384094, upload-time = "2025-08-27T12:12:57.194Z" },
    { url = "https://files.pythonhosted.org/packages/ae/e1/dc9094d6ff566bff87add8a510c89b9e158ad2ecd97ee26e677da29a9e1b/rpds_py-0.27.1-cp311-cp311-manylinux_2_31_riscv64.whl", hash = "sha256:d252f2d8ca0195faa707f8eb9368955760880b2b42a8ee16d382bf5dd807f89a", size = 401093, upload-time = "2025-08-27T12:12:58.985Z" },
    { url = "https://files.pythonhosted.org/packages/37/8e/ac8577e3ecdd5593e283d46907d7011618994e1d7ab992711ae0f78b9937/rpds_py-0.27.1-cp311-cp311-manylinux_2_5_i686.manylinux1_i686.whl", hash = "sha256:6e5e54da1e74b91dbc7996b56640f79b195d5925c2b78efaa8c5d53e1d88edde", size = 417969, upload-time = "2025-08-27T12:13:00.367Z" },
    { url = "https://files.pythonhosted.org/packages/66/6d/87507430a8f74a93556fe55c6485ba9c259949a853ce407b1e23fea5ba31/rpds_py-0.27.1-cp311-cp311-musllinux_1_2_aarch64.whl", hash = "sha256:ffce0481cc6e95e5b3f0a47ee17ffbd234399e6d532f394c8dce320c3b089c21", size = 558302, upload-time = "2025-08-27T12:13:01.737Z" },
    { url = "https://files.pythonhosted.org/packages/3a/bb/1db4781ce1dda3eecc735e3152659a27b90a02ca62bfeea17aee45cc0fbc/rpds_py-0.27.1-cp311-cp311-musllinux_1_2_i686.whl", hash = "sha256:a205fdfe55c90c2cd8e540ca9ceba65cbe6629b443bc05db1f590a3db8189ff9", size = 589259, upload-time = "2025-08-27T12:13:03.127Z" },
    { url = "https://files.pythonhosted.org/packages/7b/0e/ae1c8943d11a814d01b482e1f8da903f88047a962dff9bbdadf3bd6e6fd1/rpds_py-0.27.1-cp311-cp311-musllinux_1_2_x86_64.whl", hash = "sha256:689fb5200a749db0415b092972e8eba85847c23885c8543a8b0f5c009b1a5948", size = 554983, upload-time = "2025-08-27T12:13:04.516Z" },
    { url = "https://files.pythonhosted.org/packages/b2/d5/0b2a55415931db4f112bdab072443ff76131b5ac4f4dc98d10d2d357eb03/rpds_py-0.27.1-cp311-cp311-win32.whl", hash = "sha256:3182af66048c00a075010bc7f4860f33913528a4b6fc09094a6e7598e462fe39", size = 217154, upload-time = "2025-08-27T12:13:06.278Z" },
    { url = "https://files.pythonhosted.org/packages/24/75/3b7ffe0d50dc86a6a964af0d1cc3a4a2cdf437cb7b099a4747bbb96d1819/rpds_py-0.27.1-cp311-cp311-win_amd64.whl", hash = "sha256:b4938466c6b257b2f5c4ff98acd8128ec36b5059e5c8f8372d79316b1c36bb15", size = 228627, upload-time = "2025-08-27T12:13:07.625Z" },
    { url = "https://files.pythonhosted.org/packages/8d/3f/4fd04c32abc02c710f09a72a30c9a55ea3cc154ef8099078fd50a0596f8e/rpds_py-0.27.1-cp311-cp311-win_arm64.whl", hash = "sha256:2f57af9b4d0793e53266ee4325535a31ba48e2f875da81a9177c9926dfa60746", size = 220998, upload-time = "2025-08-27T12:13:08.972Z" },
    { url = "https://files.pythonhosted.org/packages/0c/ed/e1fba02de17f4f76318b834425257c8ea297e415e12c68b4361f63e8ae92/rpds_py-0.27.1-pp311-pypy311_pp73-macosx_10_12_x86_64.whl", hash = "sha256:cdfe4bb2f9fe7458b7453ad3c33e726d6d1c7c0a72960bcc23800d77384e42df", size = 371402, upload-time = "2025-08-27T12:15:51.561Z" },
    { url = "https://files.pythonhosted.org/packages/af/7c/e16b959b316048b55585a697e94add55a4ae0d984434d279ea83442e460d/rpds_py-0.27.1-pp311-pypy311_pp73-macosx_11_0_arm64.whl", hash = "sha256:8fabb8fd848a5f75a2324e4a84501ee3a5e3c78d8603f83475441866e60b94a3", size = 354084, upload-time = "2025-08-27T12:15:53.219Z" },
    { url = "https://files.pythonhosted.org/packages/de/c1/ade645f55de76799fdd08682d51ae6724cb46f318573f18be49b1e040428/rpds_py-0.27.1-pp311-pypy311_pp73-manylinux_2_17_aarch64.manylinux2014_aarch64.whl", hash = "sha256:eda8719d598f2f7f3e0f885cba8646644b55a187762bec091fa14a2b819746a9", size = 383090, upload-time = "2025-08-27T12:15:55.158Z" },
    { url = "https://files.pythonhosted.org/packages/1f/27/89070ca9b856e52960da1472efcb6c20ba27cfe902f4f23ed095b9cfc61d/rpds_py-0.27.1-pp311-pypy311_pp73-manylinux_2_17_armv7l.manylinux2014_armv7l.whl", hash = "sha256:3c64d07e95606ec402a0a1c511fe003873fa6af630bda59bac77fac8b4318ebc", size = 394519, upload-time = "2025-08-27T12:15:57.238Z" },
    { url = "https://files.pythonhosted.org/packages/b3/28/be120586874ef906aa5aeeae95ae8df4184bc757e5b6bd1c729ccff45ed5/rpds_py-0.27.1-pp311-pypy311_pp73-manylinux_2_17_ppc64le.manylinux2014_ppc64le.whl", hash = "sha256:93a2ed40de81bcff59aabebb626562d48332f3d028ca2036f1d23cbb52750be4", size = 523817, upload-time = "2025-08-27T12:15:59.237Z" },
    { url = "https://files.pythonhosted.org/packages/a8/ef/70cc197bc11cfcde02a86f36ac1eed15c56667c2ebddbdb76a47e90306da/rpds_py-0.27.1-pp311-pypy311_pp73-manylinux_2_17_s390x.manylinux2014_s390x.whl", hash = "sha256:387ce8c44ae94e0ec50532d9cb0edce17311024c9794eb196b90e1058aadeb66", size = 403240, upload-time = "2025-08-27T12:16:00.923Z" },
    { url = "https://files.pythonhosted.org/packages/cf/35/46936cca449f7f518f2f4996e0e8344db4b57e2081e752441154089d2a5f/rpds_py-0.27.1-pp311-pypy311_pp73-manylinux_2_17_x86_64.manylinux2014_x86_64.whl", hash = "sha256:aaf94f812c95b5e60ebaf8bfb1898a7d7cb9c1af5744d4a67fa47796e0465d4e", size = 385194, upload-time = "2025-08-27T12:16:02.802Z" },
    { url = "https://files.pythonhosted.org/packages/e1/62/29c0d3e5125c3270b51415af7cbff1ec587379c84f55a5761cc9efa8cd06/rpds_py-0.27.1-pp311-pypy311_pp73-manylinux_2_31_riscv64.whl", hash = "sha256:4848ca84d6ded9b58e474dfdbad4b8bfb450344c0551ddc8d958bf4b36aa837c", size = 402086, upload-time = "2025-08-27T12:16:04.806Z" },
    { url = "https://files.pythonhosted.org/packages/8f/66/03e1087679227785474466fdd04157fb793b3b76e3fcf01cbf4c693c1949/rpds_py-0.27.1-pp311-pypy311_pp73-manylinux_2_5_i686.manylinux1_i686.whl", hash = "sha256:2bde09cbcf2248b73c7c323be49b280180ff39fadcfe04e7b6f54a678d02a7cf", size = 419272, upload-time = "2025-08-27T12:16:06.471Z" },
    { url = "https://files.pythonhosted.org/packages/6a/24/e3e72d265121e00b063aef3e3501e5b2473cf1b23511d56e529531acf01e/rpds_py-0.27.1-pp311-pypy311_pp73-musllinux_1_2_aarch64.whl", hash = "sha256:94c44ee01fd21c9058f124d2d4f0c9dc7634bec93cd4b38eefc385dabe71acbf", size = 560003, upload-time = "2025-08-27T12:16:08.06Z" },
    { url = "https://files.pythonhosted.org/packages/26/ca/f5a344c534214cc2d41118c0699fffbdc2c1bc7046f2a2b9609765ab9c92/rpds_py-0.27.1-pp311-pypy311_pp73-musllinux_1_2_i686.whl", hash = "sha256:df8b74962e35c9249425d90144e721eed198e6555a0e22a563d29fe4486b51f6", size = 590482, upload-time = "2025-08-27T12:16:10.137Z" },
    { url = "https://files.pythonhosted.org/packages/ce/08/4349bdd5c64d9d193c360aa9db89adeee6f6682ab8825dca0a3f535f434f/rpds_py-0.27.1-pp311-pypy311_pp73-musllinux_1_2_x86_64.whl", hash = "sha256:dc23e6820e3b40847e2f4a7726462ba0cf53089512abe9ee16318c366494c17a", size = 556523, upload-time = "2025-08-27T12:16:12.188Z" },
]

[[package]]
name = "rsa"
version = "4.9.1"
source = { registry = "https://pypi.org/simple" }
dependencies = [
    { name = "pyasn1" },
]
sdist = { url = "https://files.pythonhosted.org/packages/da/8a/22b7beea3ee0d44b1916c0c1cb0ee3af23b700b6da9f04991899d0c555d4/rsa-4.9.1.tar.gz", hash = "sha256:e7bdbfdb5497da4c07dfd35530e1a902659db6ff241e39d9953cad06ebd0ae75", size = 29034, upload-time = "2025-04-16T09:51:18.218Z" }
wheels = [
    { url = "https://files.pythonhosted.org/packages/64/8d/0133e4eb4beed9e425d9a98ed6e081a55d195481b7632472be1af08d2f6b/rsa-4.9.1-py3-none-any.whl", hash = "sha256:68635866661c6836b8d39430f97a996acbd61bfa49406748ea243539fe239762", size = 34696, upload-time = "2025-04-16T09:51:17.142Z" },
]

[[package]]
name = "ruff"
version = "0.12.10"
source = { registry = "https://pypi.org/simple" }
sdist = { url = "https://files.pythonhosted.org/packages/3b/eb/8c073deb376e46ae767f4961390d17545e8535921d2f65101720ed8bd434/ruff-0.12.10.tar.gz", hash = "sha256:189ab65149d11ea69a2d775343adf5f49bb2426fc4780f65ee33b423ad2e47f9", size = 5310076, upload-time = "2025-08-21T18:23:22.595Z" }
wheels = [
    { url = "https://files.pythonhosted.org/packages/24/e7/560d049d15585d6c201f9eeacd2fd130def3741323e5ccf123786e0e3c95/ruff-0.12.10-py3-none-linux_armv6l.whl", hash = "sha256:8b593cb0fb55cc8692dac7b06deb29afda78c721c7ccfed22db941201b7b8f7b", size = 11935161, upload-time = "2025-08-21T18:22:26.965Z" },
    { url = "https://files.pythonhosted.org/packages/d1/b0/ad2464922a1113c365d12b8f80ed70fcfb39764288ac77c995156080488d/ruff-0.12.10-py3-none-macosx_10_12_x86_64.whl", hash = "sha256:ebb7333a45d56efc7c110a46a69a1b32365d5c5161e7244aaf3aa20ce62399c1", size = 12660884, upload-time = "2025-08-21T18:22:30.925Z" },
    { url = "https://files.pythonhosted.org/packages/d7/f1/97f509b4108d7bae16c48389f54f005b62ce86712120fd8b2d8e88a7cb49/ruff-0.12.10-py3-none-macosx_11_0_arm64.whl", hash = "sha256:d59e58586829f8e4a9920788f6efba97a13d1fa320b047814e8afede381c6839", size = 11872754, upload-time = "2025-08-21T18:22:34.035Z" },
    { url = "https://files.pythonhosted.org/packages/12/ad/44f606d243f744a75adc432275217296095101f83f966842063d78eee2d3/ruff-0.12.10-py3-none-manylinux_2_17_aarch64.manylinux2014_aarch64.whl", hash = "sha256:822d9677b560f1fdeab69b89d1f444bf5459da4aa04e06e766cf0121771ab844", size = 12092276, upload-time = "2025-08-21T18:22:36.764Z" },
    { url = "https://files.pythonhosted.org/packages/06/1f/ed6c265e199568010197909b25c896d66e4ef2c5e1c3808caf461f6f3579/ruff-0.12.10-py3-none-manylinux_2_17_armv7l.manylinux2014_armv7l.whl", hash = "sha256:37b4a64f4062a50c75019c61c7017ff598cb444984b638511f48539d3a1c98db", size = 11734700, upload-time = "2025-08-21T18:22:39.822Z" },
    { url = "https://files.pythonhosted.org/packages/63/c5/b21cde720f54a1d1db71538c0bc9b73dee4b563a7dd7d2e404914904d7f5/ruff-0.12.10-py3-none-manylinux_2_17_i686.manylinux2014_i686.whl", hash = "sha256:2c6f4064c69d2542029b2a61d39920c85240c39837599d7f2e32e80d36401d6e", size = 13468783, upload-time = "2025-08-21T18:22:42.559Z" },
    { url = "https://files.pythonhosted.org/packages/02/9e/39369e6ac7f2a1848f22fb0b00b690492f20811a1ac5c1fd1d2798329263/ruff-0.12.10-py3-none-manylinux_2_17_ppc64.manylinux2014_ppc64.whl", hash = "sha256:059e863ea3a9ade41407ad71c1de2badfbe01539117f38f763ba42a1206f7559", size = 14436642, upload-time = "2025-08-21T18:22:45.612Z" },
    { url = "https://files.pythonhosted.org/packages/e3/03/5da8cad4b0d5242a936eb203b58318016db44f5c5d351b07e3f5e211bb89/ruff-0.12.10-py3-none-manylinux_2_17_ppc64le.manylinux2014_ppc64le.whl", hash = "sha256:1bef6161e297c68908b7218fa6e0e93e99a286e5ed9653d4be71e687dff101cf", size = 13859107, upload-time = "2025-08-21T18:22:48.886Z" },
    { url = "https://files.pythonhosted.org/packages/19/19/dd7273b69bf7f93a070c9cec9494a94048325ad18fdcf50114f07e6bf417/ruff-0.12.10-py3-none-manylinux_2_17_s390x.manylinux2014_s390x.whl", hash = "sha256:4f1345fbf8fb0531cd722285b5f15af49b2932742fc96b633e883da8d841896b", size = 12886521, upload-time = "2025-08-21T18:22:51.567Z" },
    { url = "https://files.pythonhosted.org/packages/c0/1d/b4207ec35e7babaee62c462769e77457e26eb853fbdc877af29417033333/ruff-0.12.10-py3-none-manylinux_2_17_x86_64.manylinux2014_x86_64.whl", hash = "sha256:1f68433c4fbc63efbfa3ba5db31727db229fa4e61000f452c540474b03de52a9", size = 13097528, upload-time = "2025-08-21T18:22:54.609Z" },
    { url = "https://files.pythonhosted.org/packages/ff/00/58f7b873b21114456e880b75176af3490d7a2836033779ca42f50de3b47a/ruff-0.12.10-py3-none-manylinux_2_31_riscv64.whl", hash = "sha256:141ce3d88803c625257b8a6debf4a0473eb6eed9643a6189b68838b43e78165a", size = 13080443, upload-time = "2025-08-21T18:22:57.413Z" },
    { url = "https://files.pythonhosted.org/packages/12/8c/9e6660007fb10189ccb78a02b41691288038e51e4788bf49b0a60f740604/ruff-0.12.10-py3-none-musllinux_1_2_aarch64.whl", hash = "sha256:f3fc21178cd44c98142ae7590f42ddcb587b8e09a3b849cbc84edb62ee95de60", size = 11896759, upload-time = "2025-08-21T18:23:00.473Z" },
    { url = "https://files.pythonhosted.org/packages/67/4c/6d092bb99ea9ea6ebda817a0e7ad886f42a58b4501a7e27cd97371d0ba54/ruff-0.12.10-py3-none-musllinux_1_2_armv7l.whl", hash = "sha256:7d1a4e0bdfafcd2e3e235ecf50bf0176f74dd37902f241588ae1f6c827a36c56", size = 11701463, upload-time = "2025-08-21T18:23:03.211Z" },
    { url = "https://files.pythonhosted.org/packages/59/80/d982c55e91df981f3ab62559371380616c57ffd0172d96850280c2b04fa8/ruff-0.12.10-py3-none-musllinux_1_2_i686.whl", hash = "sha256:e67d96827854f50b9e3e8327b031647e7bcc090dbe7bb11101a81a3a2cbf1cc9", size = 12691603, upload-time = "2025-08-21T18:23:06.935Z" },
    { url = "https://files.pythonhosted.org/packages/ad/37/63a9c788bbe0b0850611669ec6b8589838faf2f4f959647f2d3e320383ae/ruff-0.12.10-py3-none-musllinux_1_2_x86_64.whl", hash = "sha256:ae479e1a18b439c59138f066ae79cc0f3ee250712a873d00dbafadaad9481e5b", size = 13164356, upload-time = "2025-08-21T18:23:10.225Z" },
    { url = "https://files.pythonhosted.org/packages/47/d4/1aaa7fb201a74181989970ebccd12f88c0fc074777027e2a21de5a90657e/ruff-0.12.10-py3-none-win32.whl", hash = "sha256:9de785e95dc2f09846c5e6e1d3a3d32ecd0b283a979898ad427a9be7be22b266", size = 11896089, upload-time = "2025-08-21T18:23:14.232Z" },
    { url = "https://files.pythonhosted.org/packages/ad/14/2ad38fd4037daab9e023456a4a40ed0154e9971f8d6aed41bdea390aabd9/ruff-0.12.10-py3-none-win_amd64.whl", hash = "sha256:7837eca8787f076f67aba2ca559cefd9c5cbc3a9852fd66186f4201b87c1563e", size = 13004616, upload-time = "2025-08-21T18:23:17.422Z" },
    { url = "https://files.pythonhosted.org/packages/24/3c/21cf283d67af33a8e6ed242396863af195a8a6134ec581524fd22b9811b6/ruff-0.12.10-py3-none-win_arm64.whl", hash = "sha256:cc138cc06ed9d4bfa9d667a65af7172b47840e1a98b02ce7011c391e54635ffc", size = 12074225, upload-time = "2025-08-21T18:23:20.137Z" },
]

[[package]]
name = "s3transfer"
version = "0.13.1"
source = { registry = "https://pypi.org/simple" }
dependencies = [
    { name = "botocore" },
]
sdist = { url = "https://files.pythonhosted.org/packages/6d/05/d52bf1e65044b4e5e27d4e63e8d1579dbdec54fce685908ae09bc3720030/s3transfer-0.13.1.tar.gz", hash = "sha256:c3fdba22ba1bd367922f27ec8032d6a1cf5f10c934fb5d68cf60fd5a23d936cf", size = 150589, upload-time = "2025-07-18T19:22:42.31Z" }
wheels = [
    { url = "https://files.pythonhosted.org/packages/6d/4f/d073e09df851cfa251ef7840007d04db3293a0482ce607d2b993926089be/s3transfer-0.13.1-py3-none-any.whl", hash = "sha256:a981aa7429be23fe6dfc13e80e4020057cbab622b08c0315288758d67cabc724", size = 85308, upload-time = "2025-07-18T19:22:40.947Z" },
]

[[package]]
name = "scipy"
version = "1.16.1"
source = { registry = "https://pypi.org/simple" }
dependencies = [
    { name = "numpy" },
]
sdist = { url = "https://files.pythonhosted.org/packages/f5/4a/b927028464795439faec8eaf0b03b011005c487bb2d07409f28bf30879c4/scipy-1.16.1.tar.gz", hash = "sha256:44c76f9e8b6e8e488a586190ab38016e4ed2f8a038af7cd3defa903c0a2238b3", size = 30580861, upload-time = "2025-07-27T16:33:30.834Z" }
wheels = [
    { url = "https://files.pythonhosted.org/packages/da/91/812adc6f74409b461e3a5fa97f4f74c769016919203138a3bf6fc24ba4c5/scipy-1.16.1-cp311-cp311-macosx_10_14_x86_64.whl", hash = "sha256:c033fa32bab91dc98ca59d0cf23bb876454e2bb02cbe592d5023138778f70030", size = 36552519, upload-time = "2025-07-27T16:26:29.658Z" },
    { url = "https://files.pythonhosted.org/packages/47/18/8e355edcf3b71418d9e9f9acd2708cc3a6c27e8f98fde0ac34b8a0b45407/scipy-1.16.1-cp311-cp311-macosx_12_0_arm64.whl", hash = "sha256:6e5c2f74e5df33479b5cd4e97a9104c511518fbd979aa9b8f6aec18b2e9ecae7", size = 28638010, upload-time = "2025-07-27T16:26:38.196Z" },
    { url = "https://files.pythonhosted.org/packages/d9/eb/e931853058607bdfbc11b86df19ae7a08686121c203483f62f1ecae5989c/scipy-1.16.1-cp311-cp311-macosx_14_0_arm64.whl", hash = "sha256:0a55ffe0ba0f59666e90951971a884d1ff6f4ec3275a48f472cfb64175570f77", size = 20909790, upload-time = "2025-07-27T16:26:43.93Z" },
    { url = "https://files.pythonhosted.org/packages/45/0c/be83a271d6e96750cd0be2e000f35ff18880a46f05ce8b5d3465dc0f7a2a/scipy-1.16.1-cp311-cp311-macosx_14_0_x86_64.whl", hash = "sha256:f8a5d6cd147acecc2603fbd382fed6c46f474cccfcf69ea32582e033fb54dcfe", size = 23513352, upload-time = "2025-07-27T16:26:50.017Z" },
    { url = "https://files.pythonhosted.org/packages/7c/bf/fe6eb47e74f762f933cca962db7f2c7183acfdc4483bd1c3813cfe83e538/scipy-1.16.1-cp311-cp311-manylinux2014_aarch64.manylinux_2_17_aarch64.whl", hash = "sha256:cb18899127278058bcc09e7b9966d41a5a43740b5bb8dcba401bd983f82e885b", size = 33534643, upload-time = "2025-07-27T16:26:57.503Z" },
    { url = "https://files.pythonhosted.org/packages/bb/ba/63f402e74875486b87ec6506a4f93f6d8a0d94d10467280f3d9d7837ce3a/scipy-1.16.1-cp311-cp311-manylinux2014_x86_64.manylinux_2_17_x86_64.whl", hash = "sha256:adccd93a2fa937a27aae826d33e3bfa5edf9aa672376a4852d23a7cd67a2e5b7", size = 35376776, upload-time = "2025-07-27T16:27:06.639Z" },
    { url = "https://files.pythonhosted.org/packages/c3/b4/04eb9d39ec26a1b939689102da23d505ea16cdae3dbb18ffc53d1f831044/scipy-1.16.1-cp311-cp311-musllinux_1_2_aarch64.whl", hash = "sha256:18aca1646a29ee9a0625a1be5637fa798d4d81fdf426481f06d69af828f16958", size = 35698906, upload-time = "2025-07-27T16:27:14.943Z" },
    { url = "https://files.pythonhosted.org/packages/04/d6/bb5468da53321baeb001f6e4e0d9049eadd175a4a497709939128556e3ec/scipy-1.16.1-cp311-cp311-musllinux_1_2_x86_64.whl", hash = "sha256:d85495cef541729a70cdddbbf3e6b903421bc1af3e8e3a9a72a06751f33b7c39", size = 38129275, upload-time = "2025-07-27T16:27:23.873Z" },
    { url = "https://files.pythonhosted.org/packages/c4/94/994369978509f227cba7dfb9e623254d0d5559506fe994aef4bea3ed469c/scipy-1.16.1-cp311-cp311-win_amd64.whl", hash = "sha256:226652fca853008119c03a8ce71ffe1b3f6d2844cc1686e8f9806edafae68596", size = 38644572, upload-time = "2025-07-27T16:27:32.637Z" },
]

[[package]]
name = "send2trash"
version = "1.8.3"
source = { registry = "https://pypi.org/simple" }
sdist = { url = "https://files.pythonhosted.org/packages/fd/3a/aec9b02217bb79b87bbc1a21bc6abc51e3d5dcf65c30487ac96c0908c722/Send2Trash-1.8.3.tar.gz", hash = "sha256:b18e7a3966d99871aefeb00cfbcfdced55ce4871194810fc71f4aa484b953abf", size = 17394, upload-time = "2024-04-07T00:01:09.267Z" }
wheels = [
    { url = "https://files.pythonhosted.org/packages/40/b0/4562db6223154aa4e22f939003cb92514c79f3d4dccca3444253fd17f902/Send2Trash-1.8.3-py3-none-any.whl", hash = "sha256:0c31227e0bd08961c7665474a3d1ef7193929fedda4233843689baa056be46c9", size = 18072, upload-time = "2024-04-07T00:01:07.438Z" },
]

[[package]]
name = "sentry-sdk"
version = "2.35.1"
source = { registry = "https://pypi.org/simple" }
dependencies = [
    { name = "certifi" },
    { name = "urllib3" },
]
sdist = { url = "https://files.pythonhosted.org/packages/72/75/6223b9ffa0bf5a79ece08055469be73c18034e46ed082742a0899cc58351/sentry_sdk-2.35.1.tar.gz", hash = "sha256:241b41e059632fe1f7c54ae6e1b93af9456aebdfc297be9cf7ecfd6da5167e8e", size = 343145, upload-time = "2025-08-26T08:23:32.429Z" }
wheels = [
    { url = "https://files.pythonhosted.org/packages/62/1f/5feb6c42cc30126e9574eabc28139f8c626b483a47c537f648d133628df0/sentry_sdk-2.35.1-py2.py3-none-any.whl", hash = "sha256:13b6d6cfdae65d61fe1396a061cf9113b20f0ec1bcb257f3826b88f01bb55720", size = 363887, upload-time = "2025-08-26T08:23:30.335Z" },
]

[[package]]
name = "setproctitle"
version = "1.3.6"
source = { registry = "https://pypi.org/simple" }
sdist = { url = "https://files.pythonhosted.org/packages/9e/af/56efe21c53ac81ac87e000b15e60b3d8104224b4313b6eacac3597bd183d/setproctitle-1.3.6.tar.gz", hash = "sha256:c9f32b96c700bb384f33f7cf07954bb609d35dd82752cef57fb2ee0968409169", size = 26889, upload-time = "2025-04-29T13:35:00.184Z" }
wheels = [
    { url = "https://files.pythonhosted.org/packages/27/3b/8288d0cd969a63500dd62fc2c99ce6980f9909ccef0770ab1f86c361e0bf/setproctitle-1.3.6-cp311-cp311-macosx_10_9_universal2.whl", hash = "sha256:a1d856b0f4e4a33e31cdab5f50d0a14998f3a2d726a3fd5cb7c4d45a57b28d1b", size = 17412, upload-time = "2025-04-29T13:32:58.135Z" },
    { url = "https://files.pythonhosted.org/packages/39/37/43a5a3e25ca1048dbbf4db0d88d346226f5f1acd131bb8e660f4bfe2799f/setproctitle-1.3.6-cp311-cp311-macosx_11_0_arm64.whl", hash = "sha256:50706b9c0eda55f7de18695bfeead5f28b58aa42fd5219b3b1692d554ecbc9ec", size = 11963, upload-time = "2025-04-29T13:32:59.17Z" },
    { url = "https://files.pythonhosted.org/packages/5b/47/f103c40e133154783c91a10ab08ac9fc410ed835aa85bcf7107cb882f505/setproctitle-1.3.6-cp311-cp311-manylinux_2_17_aarch64.manylinux2014_aarch64.whl", hash = "sha256:af188f3305f0a65c3217c30c6d4c06891e79144076a91e8b454f14256acc7279", size = 31718, upload-time = "2025-04-29T13:33:00.36Z" },
    { url = "https://files.pythonhosted.org/packages/1f/13/7325dd1c008dd6c0ebd370ddb7505977054a87e406f142318e395031a792/setproctitle-1.3.6-cp311-cp311-manylinux_2_17_ppc64le.manylinux2014_ppc64le.whl", hash = "sha256:cce0ed8b3f64c71c140f0ec244e5fdf8ecf78ddf8d2e591d4a8b6aa1c1214235", size = 33027, upload-time = "2025-04-29T13:33:01.499Z" },
    { url = "https://files.pythonhosted.org/packages/0c/0a/6075bfea05a71379d77af98a9ac61163e8b6e5ef1ae58cd2b05871b2079c/setproctitle-1.3.6-cp311-cp311-manylinux_2_5_i686.manylinux1_i686.manylinux_2_17_i686.manylinux2014_i686.whl", hash = "sha256:70100e2087fe05359f249a0b5f393127b3a1819bf34dec3a3e0d4941138650c9", size = 30223, upload-time = "2025-04-29T13:33:03.259Z" },
    { url = "https://files.pythonhosted.org/packages/cc/41/fbf57ec52f4f0776193bd94334a841f0bc9d17e745f89c7790f336420c65/setproctitle-1.3.6-cp311-cp311-manylinux_2_5_x86_64.manylinux1_x86_64.manylinux_2_17_x86_64.manylinux2014_x86_64.whl", hash = "sha256:1065ed36bd03a3fd4186d6c6de5f19846650b015789f72e2dea2d77be99bdca1", size = 31204, upload-time = "2025-04-29T13:33:04.455Z" },
    { url = "https://files.pythonhosted.org/packages/97/b5/f799fb7a00de29fb0ac1dfd015528dea425b9e31a8f1068a0b3df52d317f/setproctitle-1.3.6-cp311-cp311-musllinux_1_2_aarch64.whl", hash = "sha256:4adf6a0013fe4e0844e3ba7583ec203ca518b9394c6cc0d3354df2bf31d1c034", size = 31181, upload-time = "2025-04-29T13:33:05.697Z" },
    { url = "https://files.pythonhosted.org/packages/b5/b7/81f101b612014ec61723436022c31146178813d6ca6b947f7b9c84e9daf4/setproctitle-1.3.6-cp311-cp311-musllinux_1_2_i686.whl", hash = "sha256:eb7452849f6615871eabed6560ffedfe56bc8af31a823b6be4ce1e6ff0ab72c5", size = 30101, upload-time = "2025-04-29T13:33:07.223Z" },
    { url = "https://files.pythonhosted.org/packages/67/23/681232eed7640eab96719daa8647cc99b639e3daff5c287bd270ef179a73/setproctitle-1.3.6-cp311-cp311-musllinux_1_2_ppc64le.whl", hash = "sha256:a094b7ce455ca341b59a0f6ce6be2e11411ba6e2860b9aa3dbb37468f23338f4", size = 32438, upload-time = "2025-04-29T13:33:08.538Z" },
    { url = "https://files.pythonhosted.org/packages/19/f8/4d075a7bdc3609ac71535b849775812455e4c40aedfbf0778a6f123b1774/setproctitle-1.3.6-cp311-cp311-musllinux_1_2_x86_64.whl", hash = "sha256:ad1c2c2baaba62823a7f348f469a967ece0062140ca39e7a48e4bbb1f20d54c4", size = 30625, upload-time = "2025-04-29T13:33:09.707Z" },
    { url = "https://files.pythonhosted.org/packages/5f/73/a2a8259ebee166aee1ca53eead75de0e190b3ddca4f716e5c7470ebb7ef6/setproctitle-1.3.6-cp311-cp311-win32.whl", hash = "sha256:8050c01331135f77ec99d99307bfbc6519ea24d2f92964b06f3222a804a3ff1f", size = 11488, upload-time = "2025-04-29T13:33:10.953Z" },
    { url = "https://files.pythonhosted.org/packages/c9/15/52cf5e1ff0727d53704cfdde2858eaf237ce523b0b04db65faa84ff83e13/setproctitle-1.3.6-cp311-cp311-win_amd64.whl", hash = "sha256:9b73cf0fe28009a04a35bb2522e4c5b5176cc148919431dcb73fdbdfaab15781", size = 12201, upload-time = "2025-04-29T13:33:12.389Z" },
]

[[package]]
name = "setuptools"
version = "80.9.0"
source = { registry = "https://pypi.org/simple" }
sdist = { url = "https://files.pythonhosted.org/packages/18/5d/3bf57dcd21979b887f014ea83c24ae194cfcd12b9e0fda66b957c69d1fca/setuptools-80.9.0.tar.gz", hash = "sha256:f36b47402ecde768dbfafc46e8e4207b4360c654f1f3bb84475f0a28628fb19c", size = 1319958, upload-time = "2025-05-27T00:56:51.443Z" }
wheels = [
    { url = "https://files.pythonhosted.org/packages/a3/dc/17031897dae0efacfea57dfd3a82fdd2a2aeb58e0ff71b77b87e44edc772/setuptools-80.9.0-py3-none-any.whl", hash = "sha256:062d34222ad13e0cc312a4c02d73f059e86a4acbfbdea8f8f76b28c99f306922", size = 1201486, upload-time = "2025-05-27T00:56:49.664Z" },
]

[[package]]
name = "shellingham"
version = "1.5.4"
source = { registry = "https://pypi.org/simple" }
sdist = { url = "https://files.pythonhosted.org/packages/58/15/8b3609fd3830ef7b27b655beb4b4e9c62313a4e8da8c676e142cc210d58e/shellingham-1.5.4.tar.gz", hash = "sha256:8dbca0739d487e5bd35ab3ca4b36e11c4078f3a234bfce294b0a0291363404de", size = 10310, upload-time = "2023-10-24T04:13:40.426Z" }
wheels = [
    { url = "https://files.pythonhosted.org/packages/e0/f9/0595336914c5619e5f28a1fb793285925a8cd4b432c9da0a987836c7f822/shellingham-1.5.4-py2.py3-none-any.whl", hash = "sha256:7ecfff8f2fd72616f7481040475a65b2bf8af90a56c89140852d1120324e8686", size = 9755, upload-time = "2023-10-24T04:13:38.866Z" },
]

[[package]]
name = "shimmy"
version = "1.3.0"
source = { registry = "https://pypi.org/simple" }
dependencies = [
    { name = "gymnasium" },
    { name = "numpy" },
]
sdist = { url = "https://files.pythonhosted.org/packages/92/a7/e2c7e4674f060a4465be9f9f1f40f07e6a0b3acd8d03f9f84832111d45b6/Shimmy-1.3.0.tar.gz", hash = "sha256:f45fbeaa81a0e755abc8251d5741cd4b7d5dddd003aaccda7960e62bee82b493", size = 38891, upload-time = "2023-10-17T19:22:31.482Z" }
wheels = [
    { url = "https://files.pythonhosted.org/packages/dc/f9/07ef16463db14ac1b30f149c379760f5cacf3fc677b295d29a92f3127914/Shimmy-1.3.0-py3-none-any.whl", hash = "sha256:de608fb53fab0130ad5dc8a50ae0e6b0122aa3b808cc2f3e7bde618053dcf30e", size = 37606, upload-time = "2023-10-17T19:22:28.75Z" },
]

[package.optional-dependencies]
gym-v21 = [
    { name = "gym" },
    { name = "pyglet" },
]

[[package]]
name = "simple-term-menu"
version = "1.6.6"
source = { registry = "https://pypi.org/simple" }
sdist = { url = "https://files.pythonhosted.org/packages/d8/80/f0f10b4045628645a841d3d98b584a8699005ee03a211fc7c45f6c6f0e99/simple_term_menu-1.6.6.tar.gz", hash = "sha256:9813d36f5749d62d200a5599b1ec88469c71378312adc084c00c00bfbb383893", size = 35493, upload-time = "2024-12-02T16:31:50.639Z" }
wheels = [
    { url = "https://files.pythonhosted.org/packages/9c/09/21d993e394c1fe5c44cd90453d88ed44932da8dfca006e424c072d77d29b/simple_term_menu-1.6.6-py3-none-any.whl", hash = "sha256:c2a869efa7a9f7e4a9c25858b42ca6974034951c137d5e281f5339b06ed8c9c2", size = 27600, upload-time = "2024-12-02T16:31:48.934Z" },
]

[[package]]
name = "simpleeval"
version = "1.0.3"
source = { registry = "https://pypi.org/simple" }
sdist = { url = "https://files.pythonhosted.org/packages/ff/6f/15be211749430f52f2c8f0c69158a6fc961c03aac93fa28d44d1a6f5ebc7/simpleeval-1.0.3.tar.gz", hash = "sha256:67bbf246040ac3b57c29cf048657b9cf31d4e7b9d6659684daa08ca8f1e45829", size = 24358, upload-time = "2024-11-02T10:29:46.912Z" }
wheels = [
    { url = "https://files.pythonhosted.org/packages/a0/e9/e58082fbb8cecbb6fb4133033c40cc50c248b1a331582be3a0f39138d65b/simpleeval-1.0.3-py3-none-any.whl", hash = "sha256:e3bdbb8c82c26297c9a153902d0fd1858a6c3774bf53ff4f134788c3f2035c38", size = 15762, upload-time = "2024-11-02T10:29:45.706Z" },
]

[[package]]
name = "simplejson"
version = "3.20.1"
source = { registry = "https://pypi.org/simple" }
sdist = { url = "https://files.pythonhosted.org/packages/af/92/51b417685abd96b31308b61b9acce7ec50d8e1de8fbc39a7fd4962c60689/simplejson-3.20.1.tar.gz", hash = "sha256:e64139b4ec4f1f24c142ff7dcafe55a22b811a74d86d66560c8815687143037d", size = 85591, upload-time = "2025-02-15T05:18:53.15Z" }
wheels = [
    { url = "https://files.pythonhosted.org/packages/76/59/74bc90d1c051bc2432c96b34bd4e8036875ab58b4fcbe4d6a5a76985f853/simplejson-3.20.1-cp311-cp311-macosx_10_9_universal2.whl", hash = "sha256:325b8c107253d3217e89d7b50c71015b5b31e2433e6c5bf38967b2f80630a8ca", size = 92132, upload-time = "2025-02-15T05:16:15.743Z" },
    { url = "https://files.pythonhosted.org/packages/71/c7/1970916e0c51794fff89f76da2f632aaf0b259b87753c88a8c409623d3e1/simplejson-3.20.1-cp311-cp311-macosx_10_9_x86_64.whl", hash = "sha256:88a7baa8211089b9e58d78fbc1b0b322103f3f3d459ff16f03a36cece0d0fcf0", size = 74956, upload-time = "2025-02-15T05:16:17.062Z" },
    { url = "https://files.pythonhosted.org/packages/c8/0d/98cc5909180463f1d75fac7180de62d4cdb4e82c4fef276b9e591979372c/simplejson-3.20.1-cp311-cp311-macosx_11_0_arm64.whl", hash = "sha256:299b1007b8101d50d95bc0db1bf5c38dc372e85b504cf77f596462083ee77e3f", size = 74772, upload-time = "2025-02-15T05:16:19.204Z" },
    { url = "https://files.pythonhosted.org/packages/e1/94/a30a5211a90d67725a3e8fcc1c788189f2ae2ed2b96b63ed15d0b7f5d6bb/simplejson-3.20.1-cp311-cp311-manylinux_2_17_aarch64.manylinux2014_aarch64.whl", hash = "sha256:03ec618ed65caab48e81e3ed29586236a8e57daef792f1f3bb59504a7e98cd10", size = 143575, upload-time = "2025-02-15T05:16:21.337Z" },
    { url = "https://files.pythonhosted.org/packages/ee/08/cdb6821f1058eb5db46d252de69ff7e6c53f05f1bae6368fe20d5b51d37e/simplejson-3.20.1-cp311-cp311-manylinux_2_17_ppc64le.manylinux2014_ppc64le.whl", hash = "sha256:cd2cdead1d3197f0ff43373cf4730213420523ba48697743e135e26f3d179f38", size = 153241, upload-time = "2025-02-15T05:16:22.859Z" },
    { url = "https://files.pythonhosted.org/packages/4c/2d/ca3caeea0bdc5efc5503d5f57a2dfb56804898fb196dfada121323ee0ccb/simplejson-3.20.1-cp311-cp311-manylinux_2_5_i686.manylinux1_i686.manylinux_2_17_i686.manylinux2014_i686.whl", hash = "sha256:3466d2839fdc83e1af42e07b90bc8ff361c4e8796cd66722a40ba14e458faddd", size = 141500, upload-time = "2025-02-15T05:16:25.068Z" },
    { url = "https://files.pythonhosted.org/packages/e1/33/d3e0779d5c58245e7370c98eb969275af6b7a4a5aec3b97cbf85f09ad328/simplejson-3.20.1-cp311-cp311-manylinux_2_5_x86_64.manylinux1_x86_64.manylinux_2_17_x86_64.manylinux2014_x86_64.whl", hash = "sha256:d492ed8e92f3a9f9be829205f44b1d0a89af6582f0cf43e0d129fa477b93fe0c", size = 144757, upload-time = "2025-02-15T05:16:28.301Z" },
    { url = "https://files.pythonhosted.org/packages/54/53/2d93128bb55861b2fa36c5944f38da51a0bc6d83e513afc6f7838440dd15/simplejson-3.20.1-cp311-cp311-musllinux_1_2_aarch64.whl", hash = "sha256:f924b485537b640dc69434565463fd6fc0c68c65a8c6e01a823dd26c9983cf79", size = 144409, upload-time = "2025-02-15T05:16:29.687Z" },
    { url = "https://files.pythonhosted.org/packages/99/4c/dac310a98f897ad3435b4bdc836d92e78f09e38c5dbf28211ed21dc59fa2/simplejson-3.20.1-cp311-cp311-musllinux_1_2_i686.whl", hash = "sha256:9e8eacf6a3491bf76ea91a8d46726368a6be0eb94993f60b8583550baae9439e", size = 146082, upload-time = "2025-02-15T05:16:31.064Z" },
    { url = "https://files.pythonhosted.org/packages/ee/22/d7ba958cfed39827335b82656b1c46f89678faecda9a7677b47e87b48ee6/simplejson-3.20.1-cp311-cp311-musllinux_1_2_ppc64le.whl", hash = "sha256:d34d04bf90b4cea7c22d8b19091633908f14a096caa301b24c2f3d85b5068fb8", size = 154339, upload-time = "2025-02-15T05:16:32.719Z" },
    { url = "https://files.pythonhosted.org/packages/b8/c8/b072b741129406a7086a0799c6f5d13096231bf35fdd87a0cffa789687fc/simplejson-3.20.1-cp311-cp311-musllinux_1_2_x86_64.whl", hash = "sha256:69dd28d4ce38390ea4aaf212902712c0fd1093dc4c1ff67e09687c3c3e15a749", size = 147915, upload-time = "2025-02-15T05:16:34.291Z" },
    { url = "https://files.pythonhosted.org/packages/6c/46/8347e61e9cf3db5342a42f7fd30a81b4f5cf85977f916852d7674a540907/simplejson-3.20.1-cp311-cp311-win32.whl", hash = "sha256:dfe7a9da5fd2a3499436cd350f31539e0a6ded5da6b5b3d422df016444d65e43", size = 73972, upload-time = "2025-02-15T05:16:35.712Z" },
    { url = "https://files.pythonhosted.org/packages/01/85/b52f24859237b4e9d523d5655796d911ba3d46e242eb1959c45b6af5aedd/simplejson-3.20.1-cp311-cp311-win_amd64.whl", hash = "sha256:896a6c04d7861d507d800da7642479c3547060bf97419d9ef73d98ced8258766", size = 75595, upload-time = "2025-02-15T05:16:36.957Z" },
    { url = "https://files.pythonhosted.org/packages/4b/30/00f02a0a921556dd5a6db1ef2926a1bc7a8bbbfb1c49cfed68a275b8ab2b/simplejson-3.20.1-py3-none-any.whl", hash = "sha256:8a6c1bbac39fa4a79f83cbf1df6ccd8ff7069582a9fd8db1e52cea073bc2c697", size = 57121, upload-time = "2025-02-15T05:18:51.243Z" },
]

[[package]]
name = "six"
version = "1.17.0"
source = { registry = "https://pypi.org/simple" }
sdist = { url = "https://files.pythonhosted.org/packages/94/e7/b2c673351809dca68a0e064b6af791aa332cf192da575fd474ed7d6f16a2/six-1.17.0.tar.gz", hash = "sha256:ff70335d468e7eb6ec65b95b99d3a2836546063f63acc5171de367e834932a81", size = 34031, upload-time = "2024-12-04T17:35:28.174Z" }
wheels = [
    { url = "https://files.pythonhosted.org/packages/b7/ce/149a00dd41f10bc29e5921b496af8b574d8413afcd5e30dfa0ed46c2cc5e/six-1.17.0-py2.py3-none-any.whl", hash = "sha256:4721f391ed90541fddacab5acf947aa0d3dc7d27b2e1e8eda2be8970586c3274", size = 11050, upload-time = "2024-12-04T17:35:26.475Z" },
]

[[package]]
name = "skypilot"
version = "0.10.1"
source = { registry = "https://pypi.org/simple" }
dependencies = [
    { name = "aiofiles" },
    { name = "aiohttp" },
    { name = "alembic" },
    { name = "cachetools" },
    { name = "casbin" },
    { name = "click" },
    { name = "colorama" },
    { name = "cryptography" },
    { name = "fastapi" },
    { name = "filelock" },
    { name = "gitpython" },
    { name = "httpx" },
    { name = "jinja2" },
    { name = "jsonschema" },
    { name = "networkx" },
    { name = "packaging" },
    { name = "pandas" },
    { name = "passlib" },
    { name = "pendulum" },
    { name = "prettytable" },
    { name = "prometheus-client" },
    { name = "psutil" },
    { name = "psycopg2-binary" },
    { name = "pulp" },
    { name = "pydantic" },
    { name = "pyjwt" },
    { name = "python-dotenv" },
    { name = "python-multipart" },
    { name = "pyyaml" },
    { name = "requests" },
    { name = "rich" },
    { name = "setproctitle" },
    { name = "sqlalchemy" },
    { name = "sqlalchemy-adapter" },
    { name = "tabulate" },
    { name = "types-paramiko" },
    { name = "typing-extensions" },
    { name = "uvicorn", extra = ["standard"] },
    { name = "wheel" },
]
sdist = { url = "https://files.pythonhosted.org/packages/47/de/3d2913dbe2784047e3fd5d586f0f2f164bef0abd75b395c8dc3d36000511/skypilot-0.10.1.tar.gz", hash = "sha256:031cc605f16d8635dc5e61841ea05e9aa38914311ef4122aca1e600e7519a2f7", size = 2414905, upload-time = "2025-08-09T06:04:39.026Z" }
wheels = [
    { url = "https://files.pythonhosted.org/packages/a6/0c/428e493dce9db08be362168d5e62d446d2f3dd7b7b8a37e6eab90767c40f/skypilot-0.10.1-py3-none-any.whl", hash = "sha256:cd7cecf15ac357115bb7a1ba246cd6b0bd5137c46d3997ab514ff3f92517932d", size = 2644931, upload-time = "2025-08-09T06:04:37.405Z" },
]

[[package]]
name = "smmap"
version = "5.0.2"
source = { registry = "https://pypi.org/simple" }
sdist = { url = "https://files.pythonhosted.org/packages/44/cd/a040c4b3119bbe532e5b0732286f805445375489fceaec1f48306068ee3b/smmap-5.0.2.tar.gz", hash = "sha256:26ea65a03958fa0c8a1c7e8c7a58fdc77221b8910f6be2131affade476898ad5", size = 22329, upload-time = "2025-01-02T07:14:40.909Z" }
wheels = [
    { url = "https://files.pythonhosted.org/packages/04/be/d09147ad1ec7934636ad912901c5fd7667e1c858e19d355237db0d0cd5e4/smmap-5.0.2-py3-none-any.whl", hash = "sha256:b30115f0def7d7531d22a0fb6502488d879e75b260a9db4d0819cfb25403af5e", size = 24303, upload-time = "2025-01-02T07:14:38.724Z" },
]

[[package]]
name = "sniffio"
version = "1.3.1"
source = { registry = "https://pypi.org/simple" }
sdist = { url = "https://files.pythonhosted.org/packages/a2/87/a6771e1546d97e7e041b6ae58d80074f81b7d5121207425c964ddf5cfdbd/sniffio-1.3.1.tar.gz", hash = "sha256:f4324edc670a0f49750a81b895f35c3adb843cca46f0530f79fc1babb23789dc", size = 20372, upload-time = "2024-02-25T23:20:04.057Z" }
wheels = [
    { url = "https://files.pythonhosted.org/packages/e9/44/75a9c9421471a6c4805dbf2356f7c181a29c1879239abab1ea2cc8f38b40/sniffio-1.3.1-py3-none-any.whl", hash = "sha256:2f6da418d1f1e0fddd844478f41680e794e6051915791a034ff65e5f100525a2", size = 10235, upload-time = "2024-02-25T23:20:01.196Z" },
]

[[package]]
name = "soupsieve"
version = "2.8"
source = { registry = "https://pypi.org/simple" }
sdist = { url = "https://files.pythonhosted.org/packages/6d/e6/21ccce3262dd4889aa3332e5a119a3491a95e8f60939870a3a035aabac0d/soupsieve-2.8.tar.gz", hash = "sha256:e2dd4a40a628cb5f28f6d4b0db8800b8f581b65bb380b97de22ba5ca8d72572f", size = 103472, upload-time = "2025-08-27T15:39:51.78Z" }
wheels = [
    { url = "https://files.pythonhosted.org/packages/14/a0/bb38d3b76b8cae341dad93a2dd83ab7462e6dbcdd84d43f54ee60a8dc167/soupsieve-2.8-py3-none-any.whl", hash = "sha256:0cc76456a30e20f5d7f2e14a98a4ae2ee4e5abdc7c5ea0aafe795f344bc7984c", size = 36679, upload-time = "2025-08-27T15:39:50.179Z" },
]

[[package]]
name = "sqlalchemy"
version = "2.0.43"
source = { registry = "https://pypi.org/simple" }
dependencies = [
    { name = "greenlet", marker = "platform_machine == 'AMD64' or platform_machine == 'WIN32' or platform_machine == 'aarch64' or platform_machine == 'amd64' or platform_machine == 'ppc64le' or platform_machine == 'win32' or platform_machine == 'x86_64'" },
    { name = "typing-extensions" },
]
sdist = { url = "https://files.pythonhosted.org/packages/d7/bc/d59b5d97d27229b0e009bd9098cd81af71c2fa5549c580a0a67b9bed0496/sqlalchemy-2.0.43.tar.gz", hash = "sha256:788bfcef6787a7764169cfe9859fe425bf44559619e1d9f56f5bddf2ebf6f417", size = 9762949, upload-time = "2025-08-11T14:24:58.438Z" }
wheels = [
    { url = "https://files.pythonhosted.org/packages/9d/77/fa7189fe44114658002566c6fe443d3ed0ec1fa782feb72af6ef7fbe98e7/sqlalchemy-2.0.43-cp311-cp311-macosx_10_9_x86_64.whl", hash = "sha256:52d9b73b8fb3e9da34c2b31e6d99d60f5f99fd8c1225c9dad24aeb74a91e1d29", size = 2136472, upload-time = "2025-08-11T15:52:21.789Z" },
    { url = "https://files.pythonhosted.org/packages/99/ea/92ac27f2fbc2e6c1766bb807084ca455265707e041ba027c09c17d697867/sqlalchemy-2.0.43-cp311-cp311-macosx_11_0_arm64.whl", hash = "sha256:f42f23e152e4545157fa367b2435a1ace7571cab016ca26038867eb7df2c3631", size = 2126535, upload-time = "2025-08-11T15:52:23.109Z" },
    { url = "https://files.pythonhosted.org/packages/94/12/536ede80163e295dc57fff69724caf68f91bb40578b6ac6583a293534849/sqlalchemy-2.0.43-cp311-cp311-manylinux_2_17_aarch64.manylinux2014_aarch64.whl", hash = "sha256:4fb1a8c5438e0c5ea51afe9c6564f951525795cf432bed0c028c1cb081276685", size = 3297521, upload-time = "2025-08-11T15:50:33.536Z" },
    { url = "https://files.pythonhosted.org/packages/03/b5/cacf432e6f1fc9d156eca0560ac61d4355d2181e751ba8c0cd9cb232c8c1/sqlalchemy-2.0.43-cp311-cp311-manylinux_2_17_x86_64.manylinux2014_x86_64.whl", hash = "sha256:db691fa174e8f7036afefe3061bc40ac2b770718be2862bfb03aabae09051aca", size = 3297343, upload-time = "2025-08-11T15:57:51.186Z" },
    { url = "https://files.pythonhosted.org/packages/ca/ba/d4c9b526f18457667de4c024ffbc3a0920c34237b9e9dd298e44c7c00ee5/sqlalchemy-2.0.43-cp311-cp311-musllinux_1_2_aarch64.whl", hash = "sha256:fe2b3b4927d0bc03d02ad883f402d5de201dbc8894ac87d2e981e7d87430e60d", size = 3232113, upload-time = "2025-08-11T15:50:34.949Z" },
    { url = "https://files.pythonhosted.org/packages/aa/79/c0121b12b1b114e2c8a10ea297a8a6d5367bc59081b2be896815154b1163/sqlalchemy-2.0.43-cp311-cp311-musllinux_1_2_x86_64.whl", hash = "sha256:4d3d9b904ad4a6b175a2de0738248822f5ac410f52c2fd389ada0b5262d6a1e3", size = 3258240, upload-time = "2025-08-11T15:57:52.983Z" },
    { url = "https://files.pythonhosted.org/packages/79/99/a2f9be96fb382f3ba027ad42f00dbe30fdb6ba28cda5f11412eee346bec5/sqlalchemy-2.0.43-cp311-cp311-win32.whl", hash = "sha256:5cda6b51faff2639296e276591808c1726c4a77929cfaa0f514f30a5f6156921", size = 2101248, upload-time = "2025-08-11T15:55:01.855Z" },
    { url = "https://files.pythonhosted.org/packages/ee/13/744a32ebe3b4a7a9c7ea4e57babae7aa22070d47acf330d8e5a1359607f1/sqlalchemy-2.0.43-cp311-cp311-win_amd64.whl", hash = "sha256:c5d1730b25d9a07727d20ad74bc1039bbbb0a6ca24e6769861c1aa5bf2c4c4a8", size = 2126109, upload-time = "2025-08-11T15:55:04.092Z" },
    { url = "https://files.pythonhosted.org/packages/b8/d9/13bdde6521f322861fab67473cec4b1cc8999f3871953531cf61945fad92/sqlalchemy-2.0.43-py3-none-any.whl", hash = "sha256:1681c21dd2ccee222c2fe0bef671d1aef7c504087c9c4e800371cfcc8ac966fc", size = 1924759, upload-time = "2025-08-11T15:39:53.024Z" },
]

[[package]]
name = "sqlalchemy-adapter"
version = "1.6.0"
source = { registry = "https://pypi.org/simple" }
dependencies = [
    { name = "pycasbin" },
    { name = "sqlalchemy" },
]
sdist = { url = "https://files.pythonhosted.org/packages/12/71/f87eac0c481a39fc6606c51ba44ca63e624c284fb458cba19387d0f97c9f/sqlalchemy_adapter-1.6.0.tar.gz", hash = "sha256:e42d8357386c524b3145084260561dee412404790496c866db040532f60c4a9c", size = 11527, upload-time = "2025-08-21T01:24:48.336Z" }
wheels = [
    { url = "https://files.pythonhosted.org/packages/3a/20/e4a0dc6e6f2eb21ee81a1f8bf363fa3cbdbcaf6eb0f88a35b6b271368b0e/sqlalchemy_adapter-1.6.0-py3-none-any.whl", hash = "sha256:4f8745736548d749208734cacc2a0624bcb33cadbe496073e95244a7be5b260a", size = 9390, upload-time = "2025-08-21T01:24:47.146Z" },
]

[[package]]
name = "sse-starlette"
version = "3.0.2"
source = { registry = "https://pypi.org/simple" }
dependencies = [
    { name = "anyio" },
]
sdist = { url = "https://files.pythonhosted.org/packages/42/6f/22ed6e33f8a9e76ca0a412405f31abb844b779d52c5f96660766edcd737c/sse_starlette-3.0.2.tar.gz", hash = "sha256:ccd60b5765ebb3584d0de2d7a6e4f745672581de4f5005ab31c3a25d10b52b3a", size = 20985, upload-time = "2025-07-27T09:07:44.565Z" }
wheels = [
    { url = "https://files.pythonhosted.org/packages/ef/10/c78f463b4ef22eef8491f218f692be838282cd65480f6e423d7730dfd1fb/sse_starlette-3.0.2-py3-none-any.whl", hash = "sha256:16b7cbfddbcd4eaca11f7b586f3b8a080f1afe952c15813455b162edea619e5a", size = 11297, upload-time = "2025-07-27T09:07:43.268Z" },
]

[[package]]
name = "stack-data"
version = "0.6.3"
source = { registry = "https://pypi.org/simple" }
dependencies = [
    { name = "asttokens" },
    { name = "executing" },
    { name = "pure-eval" },
]
sdist = { url = "https://files.pythonhosted.org/packages/28/e3/55dcc2cfbc3ca9c29519eb6884dd1415ecb53b0e934862d3559ddcb7e20b/stack_data-0.6.3.tar.gz", hash = "sha256:836a778de4fec4dcd1dcd89ed8abff8a221f58308462e1c4aa2a3cf30148f0b9", size = 44707, upload-time = "2023-09-30T13:58:05.479Z" }
wheels = [
    { url = "https://files.pythonhosted.org/packages/f1/7b/ce1eafaf1a76852e2ec9b22edecf1daa58175c090266e9f6c64afcd81d91/stack_data-0.6.3-py3-none-any.whl", hash = "sha256:d5558e0c25a4cb0853cddad3d77da9891a08cb85dd9f9f91b9f8cd66e511e695", size = 24521, upload-time = "2023-09-30T13:58:03.53Z" },
]

[[package]]
name = "starlette"
version = "0.47.3"
source = { registry = "https://pypi.org/simple" }
dependencies = [
    { name = "anyio" },
    { name = "typing-extensions" },
]
sdist = { url = "https://files.pythonhosted.org/packages/15/b9/cc3017f9a9c9b6e27c5106cc10cc7904653c3eec0729793aec10479dd669/starlette-0.47.3.tar.gz", hash = "sha256:6bc94f839cc176c4858894f1f8908f0ab79dfec1a6b8402f6da9be26ebea52e9", size = 2584144, upload-time = "2025-08-24T13:36:42.122Z" }
wheels = [
    { url = "https://files.pythonhosted.org/packages/ce/fd/901cfa59aaa5b30a99e16876f11abe38b59a1a2c51ffb3d7142bb6089069/starlette-0.47.3-py3-none-any.whl", hash = "sha256:89c0778ca62a76b826101e7c709e70680a1699ca7da6b44d38eb0a7e61fe4b51", size = 72991, upload-time = "2025-08-24T13:36:40.887Z" },
]

[[package]]
name = "swagger-spec-validator"
version = "3.0.4"
source = { registry = "https://pypi.org/simple" }
dependencies = [
    { name = "importlib-resources" },
    { name = "jsonschema" },
    { name = "pyyaml" },
    { name = "typing-extensions" },
]
sdist = { url = "https://files.pythonhosted.org/packages/e7/e9/d0a4a1e4ed6b4b805d5465affaeaa2d91ae08a8aae966f4bb7402e23ee37/swagger_spec_validator-3.0.4.tar.gz", hash = "sha256:637ac6d865270bfcd07df24605548e6e1f1d9c39adcfd855da37fa3fdebfed4b", size = 22355, upload-time = "2024-06-27T17:43:05.155Z" }
wheels = [
    { url = "https://files.pythonhosted.org/packages/f4/ac/31ba87a959b19e640ebc18851438b82b5b66cef02ad31da7468d1d8bd625/swagger_spec_validator-3.0.4-py2.py3-none-any.whl", hash = "sha256:1a2a4f4f7076479ae7835d892dd53952ccca9414efa172c440c775cf0ac01f48", size = 28473, upload-time = "2024-06-27T17:43:00.546Z" },
]

[[package]]
name = "sympy"
version = "1.14.0"
source = { registry = "https://pypi.org/simple" }
dependencies = [
    { name = "mpmath" },
]
sdist = { url = "https://files.pythonhosted.org/packages/83/d3/803453b36afefb7c2bb238361cd4ae6125a569b4db67cd9e79846ba2d68c/sympy-1.14.0.tar.gz", hash = "sha256:d3d3fe8df1e5a0b42f0e7bdf50541697dbe7d23746e894990c030e2b05e72517", size = 7793921, upload-time = "2025-04-27T18:05:01.611Z" }
wheels = [
    { url = "https://files.pythonhosted.org/packages/a2/09/77d55d46fd61b4a135c444fc97158ef34a095e5681d0a6c10b75bf356191/sympy-1.14.0-py3-none-any.whl", hash = "sha256:e091cc3e99d2141a0ba2847328f5479b05d94a6635cb96148ccb3f34671bd8f5", size = 6299353, upload-time = "2025-04-27T18:04:59.103Z" },
]

[[package]]
name = "tabulate"
version = "0.9.0"
source = { registry = "https://pypi.org/simple" }
sdist = { url = "https://files.pythonhosted.org/packages/ec/fe/802052aecb21e3797b8f7902564ab6ea0d60ff8ca23952079064155d1ae1/tabulate-0.9.0.tar.gz", hash = "sha256:0095b12bf5966de529c0feb1fa08671671b3368eec77d7ef7ab114be2c068b3c", size = 81090, upload-time = "2022-10-06T17:21:48.54Z" }
wheels = [
    { url = "https://files.pythonhosted.org/packages/40/44/4a5f08c96eb108af5cb50b41f76142f0afa346dfa99d5296fe7202a11854/tabulate-0.9.0-py3-none-any.whl", hash = "sha256:024ca478df22e9340661486f85298cff5f6dcdba14f3813e8830015b9ed1948f", size = 35252, upload-time = "2022-10-06T17:21:44.262Z" },
]

[[package]]
name = "tenacity"
version = "9.1.2"
source = { registry = "https://pypi.org/simple" }
sdist = { url = "https://files.pythonhosted.org/packages/0a/d4/2b0cd0fe285e14b36db076e78c93766ff1d529d70408bd1d2a5a84f1d929/tenacity-9.1.2.tar.gz", hash = "sha256:1169d376c297e7de388d18b4481760d478b0e99a777cad3a9c86e556f4b697cb", size = 48036, upload-time = "2025-04-02T08:25:09.966Z" }
wheels = [
    { url = "https://files.pythonhosted.org/packages/e5/30/643397144bfbfec6f6ef821f36f33e57d35946c44a2352d3c9f0ae847619/tenacity-9.1.2-py3-none-any.whl", hash = "sha256:f77bf36710d8b73a50b2dd155c97b870017ad21afe6ab300326b0371b3b05138", size = 28248, upload-time = "2025-04-02T08:25:07.678Z" },
]

[[package]]
name = "tensordict"
version = "0.9.1"
source = { registry = "https://pypi.org/simple" }
dependencies = [
    { name = "cloudpickle" },
    { name = "importlib-metadata" },
    { name = "numpy" },
    { name = "orjson" },
    { name = "packaging" },
    { name = "pyvers" },
    { name = "torch" },
]
wheels = [
    { url = "https://files.pythonhosted.org/packages/1c/05/413fcfacbe382d5994d448aaea5191e79904105a3295e737f6f3c1e2a473/tensordict-0.9.1-cp311-cp311-macosx_14_0_arm64.whl", hash = "sha256:a24526cfee13d59565bf1539ec056937bfeb566a97edf96ecee71851b3f377b5", size = 739188, upload-time = "2025-07-14T12:52:10.431Z" },
    { url = "https://files.pythonhosted.org/packages/68/88/e370331135b9e42601b9c2aaa230491ed59c8771131aedf5ace0e56e0fc2/tensordict-0.9.1-cp311-cp311-manylinux_2_28_aarch64.whl", hash = "sha256:2ca3b65b22fe3d7c4e1d4376d443b7f5b412e150eb97d1cdf0a846d6f554858a", size = 425211, upload-time = "2025-07-14T12:52:11.483Z" },
    { url = "https://files.pythonhosted.org/packages/4f/9b/9214660b086c29f8232ee9c9c84d8543eefd1397ced87e15dee1b7b6af14/tensordict-0.9.1-cp311-cp311-manylinux_2_28_x86_64.whl", hash = "sha256:0382a618d5b3a40a86a82b538551b4ca751a3308ea06b5768f3dfe36ba7bfb2a", size = 427529, upload-time = "2025-07-14T12:52:12.811Z" },
    { url = "https://files.pythonhosted.org/packages/01/b5/e05fe096a051cd21745b4249b7594e29a3b2af8c80584d78f7ae2012a257/tensordict-0.9.1-cp311-cp311-win_amd64.whl", hash = "sha256:b626c1c2926cd5f7d91eaa548c960b4559f683d5f2315c0dbea743f54412a98c", size = 473014, upload-time = "2025-07-14T12:52:14.161Z" },
]

[[package]]
name = "termcolor"
version = "3.1.0"
source = { registry = "https://pypi.org/simple" }
sdist = { url = "https://files.pythonhosted.org/packages/ca/6c/3d75c196ac07ac8749600b60b03f4f6094d54e132c4d94ebac6ee0e0add0/termcolor-3.1.0.tar.gz", hash = "sha256:6a6dd7fbee581909eeec6a756cff1d7f7c376063b14e4a298dc4980309e55970", size = 14324, upload-time = "2025-04-30T11:37:53.791Z" }
wheels = [
    { url = "https://files.pythonhosted.org/packages/4f/bd/de8d508070629b6d84a30d01d57e4a65c69aa7f5abe7560b8fad3b50ea59/termcolor-3.1.0-py3-none-any.whl", hash = "sha256:591dd26b5c2ce03b9e43f391264626557873ce1d379019786f99b0c2bee140aa", size = 7684, upload-time = "2025-04-30T11:37:52.382Z" },
]

[[package]]
name = "terminado"
version = "0.18.1"
source = { registry = "https://pypi.org/simple" }
dependencies = [
    { name = "ptyprocess", marker = "os_name != 'nt'" },
    { name = "pywinpty", marker = "os_name == 'nt' and sys_platform != 'linux'" },
    { name = "tornado" },
]
sdist = { url = "https://files.pythonhosted.org/packages/8a/11/965c6fd8e5cc254f1fe142d547387da17a8ebfd75a3455f637c663fb38a0/terminado-0.18.1.tar.gz", hash = "sha256:de09f2c4b85de4765f7714688fff57d3e75bad1f909b589fde880460c753fd2e", size = 32701, upload-time = "2024-03-12T14:34:39.026Z" }
wheels = [
    { url = "https://files.pythonhosted.org/packages/6a/9e/2064975477fdc887e47ad42157e214526dcad8f317a948dee17e1659a62f/terminado-0.18.1-py3-none-any.whl", hash = "sha256:a4468e1b37bb318f8a86514f65814e1afc977cf29b3992a4500d9dd305dcceb0", size = 14154, upload-time = "2024-03-12T14:34:36.569Z" },
]

[[package]]
name = "testcontainers"
version = "4.12.0"
source = { registry = "https://pypi.org/simple" }
dependencies = [
    { name = "docker" },
    { name = "python-dotenv" },
    { name = "typing-extensions" },
    { name = "urllib3" },
    { name = "wrapt" },
]
sdist = { url = "https://files.pythonhosted.org/packages/d3/62/01d9f648e9b943175e0dcddf749cf31c769665d8ba08df1e989427163f33/testcontainers-4.12.0.tar.gz", hash = "sha256:13ee89cae995e643f225665aad8b200b25c4f219944a6f9c0b03249ec3f31b8d", size = 66631, upload-time = "2025-07-21T20:32:26.37Z" }
wheels = [
    { url = "https://files.pythonhosted.org/packages/b2/e8/9e2c392e5d671afda47b917597cac8fde6a452f5776c4c9ceb93fbd2889f/testcontainers-4.12.0-py3-none-any.whl", hash = "sha256:26caef57e642d5e8c5fcc593881cf7df3ab0f0dc9170fad22765b184e226ab15", size = 111791, upload-time = "2025-07-21T20:32:25.038Z" },
]

[[package]]
name = "tiktoken"
version = "0.11.0"
source = { registry = "https://pypi.org/simple" }
dependencies = [
    { name = "regex" },
    { name = "requests" },
]
sdist = { url = "https://files.pythonhosted.org/packages/a7/86/ad0155a37c4f310935d5ac0b1ccf9bdb635dcb906e0a9a26b616dd55825a/tiktoken-0.11.0.tar.gz", hash = "sha256:3c518641aee1c52247c2b97e74d8d07d780092af79d5911a6ab5e79359d9b06a", size = 37648, upload-time = "2025-08-08T23:58:08.495Z" }
wheels = [
    { url = "https://files.pythonhosted.org/packages/8a/91/912b459799a025d2842566fe1e902f7f50d54a1ce8a0f236ab36b5bd5846/tiktoken-0.11.0-cp311-cp311-macosx_10_12_x86_64.whl", hash = "sha256:4ae374c46afadad0f501046db3da1b36cd4dfbfa52af23c998773682446097cf", size = 1059743, upload-time = "2025-08-08T23:57:37.516Z" },
    { url = "https://files.pythonhosted.org/packages/8c/e9/6faa6870489ce64f5f75dcf91512bf35af5864583aee8fcb0dcb593121f5/tiktoken-0.11.0-cp311-cp311-macosx_11_0_arm64.whl", hash = "sha256:25a512ff25dc6c85b58f5dd4f3d8c674dc05f96b02d66cdacf628d26a4e4866b", size = 999334, upload-time = "2025-08-08T23:57:38.595Z" },
    { url = "https://files.pythonhosted.org/packages/a1/3e/a05d1547cf7db9dc75d1461cfa7b556a3b48e0516ec29dfc81d984a145f6/tiktoken-0.11.0-cp311-cp311-manylinux_2_17_aarch64.manylinux2014_aarch64.whl", hash = "sha256:2130127471e293d385179c1f3f9cd445070c0772be73cdafb7cec9a3684c0458", size = 1129402, upload-time = "2025-08-08T23:57:39.627Z" },
    { url = "https://files.pythonhosted.org/packages/34/9a/db7a86b829e05a01fd4daa492086f708e0a8b53952e1dbc9d380d2b03677/tiktoken-0.11.0-cp311-cp311-manylinux_2_17_x86_64.manylinux2014_x86_64.whl", hash = "sha256:21e43022bf2c33f733ea9b54f6a3f6b4354b909f5a73388fb1b9347ca54a069c", size = 1184046, upload-time = "2025-08-08T23:57:40.689Z" },
    { url = "https://files.pythonhosted.org/packages/9d/bb/52edc8e078cf062ed749248f1454e9e5cfd09979baadb830b3940e522015/tiktoken-0.11.0-cp311-cp311-musllinux_1_2_x86_64.whl", hash = "sha256:adb4e308eb64380dc70fa30493e21c93475eaa11669dea313b6bbf8210bfd013", size = 1244691, upload-time = "2025-08-08T23:57:42.251Z" },
    { url = "https://files.pythonhosted.org/packages/60/d9/884b6cd7ae2570ecdcaffa02b528522b18fef1cbbfdbcaa73799807d0d3b/tiktoken-0.11.0-cp311-cp311-win_amd64.whl", hash = "sha256:ece6b76bfeeb61a125c44bbefdfccc279b5288e6007fbedc0d32bfec602df2f2", size = 884392, upload-time = "2025-08-08T23:57:43.628Z" },
]

[[package]]
name = "tinycss2"
version = "1.4.0"
source = { registry = "https://pypi.org/simple" }
dependencies = [
    { name = "webencodings" },
]
sdist = { url = "https://files.pythonhosted.org/packages/7a/fd/7a5ee21fd08ff70d3d33a5781c255cbe779659bd03278feb98b19ee550f4/tinycss2-1.4.0.tar.gz", hash = "sha256:10c0972f6fc0fbee87c3edb76549357415e94548c1ae10ebccdea16fb404a9b7", size = 87085, upload-time = "2024-10-24T14:58:29.895Z" }
wheels = [
    { url = "https://files.pythonhosted.org/packages/e6/34/ebdc18bae6aa14fbee1a08b63c015c72b64868ff7dae68808ab500c492e2/tinycss2-1.4.0-py3-none-any.whl", hash = "sha256:3a49cf47b7675da0b15d0c6e1df8df4ebd96e9394bb905a5775adb0d884c5289", size = 26610, upload-time = "2024-10-24T14:58:28.029Z" },
]

[[package]]
name = "together"
version = "1.5.25"
source = { registry = "https://pypi.org/simple" }
dependencies = [
    { name = "aiohttp" },
    { name = "click" },
    { name = "eval-type-backport" },
    { name = "filelock" },
    { name = "numpy" },
    { name = "pillow" },
    { name = "pydantic" },
    { name = "requests" },
    { name = "rich" },
    { name = "tabulate" },
    { name = "tqdm" },
    { name = "typer" },
]
sdist = { url = "https://files.pythonhosted.org/packages/f4/3c/3367694809b9e2b2168d6ecf920d13ec9e320eac24b172ba7c4fd66f82f4/together-1.5.25.tar.gz", hash = "sha256:cfa24c20d095723561272b0ce240fe20a76f0688955a48ebfb6a7e01edb1a72c", size = 75648, upload-time = "2025-08-15T00:26:16.29Z" }
wheels = [
    { url = "https://files.pythonhosted.org/packages/b9/4f/a9f6366dce7e8729dcd67db73f1387531fb407c6f9693db60c3c7cb258e1/together-1.5.25-py3-none-any.whl", hash = "sha256:17ebb1530c43fde053b2bd04842f94e1bc4cbbc1dc195ea254be6f52037a3c8f", size = 103273, upload-time = "2025-08-15T00:26:14.156Z" },
]

[[package]]
name = "tomlkit"
version = "0.13.3"
source = { registry = "https://pypi.org/simple" }
sdist = { url = "https://files.pythonhosted.org/packages/cc/18/0bbf3884e9eaa38819ebe46a7bd25dcd56b67434402b66a58c4b8e552575/tomlkit-0.13.3.tar.gz", hash = "sha256:430cf247ee57df2b94ee3fbe588e71d362a941ebb545dec29b53961d61add2a1", size = 185207, upload-time = "2025-06-05T07:13:44.947Z" }
wheels = [
    { url = "https://files.pythonhosted.org/packages/bd/75/8539d011f6be8e29f339c42e633aae3cb73bffa95dd0f9adec09b9c58e85/tomlkit-0.13.3-py3-none-any.whl", hash = "sha256:c89c649d79ee40629a9fda55f8ace8c6a1b42deb912b2a8fd8d942ddadb606b0", size = 38901, upload-time = "2025-06-05T07:13:43.546Z" },
]

[[package]]
name = "torch"
version = "2.8.0"
source = { registry = "https://pypi.org/simple" }
dependencies = [
    { name = "filelock" },
    { name = "fsspec" },
    { name = "jinja2" },
    { name = "networkx" },
    { name = "nvidia-cublas-cu12", marker = "platform_machine == 'x86_64' and sys_platform == 'linux'" },
    { name = "nvidia-cuda-cupti-cu12", marker = "platform_machine == 'x86_64' and sys_platform == 'linux'" },
    { name = "nvidia-cuda-nvrtc-cu12", marker = "platform_machine == 'x86_64' and sys_platform == 'linux'" },
    { name = "nvidia-cuda-runtime-cu12", marker = "platform_machine == 'x86_64' and sys_platform == 'linux'" },
    { name = "nvidia-cudnn-cu12", marker = "platform_machine == 'x86_64' and sys_platform == 'linux'" },
    { name = "nvidia-cufft-cu12", marker = "platform_machine == 'x86_64' and sys_platform == 'linux'" },
    { name = "nvidia-cufile-cu12", marker = "platform_machine == 'x86_64' and sys_platform == 'linux'" },
    { name = "nvidia-curand-cu12", marker = "platform_machine == 'x86_64' and sys_platform == 'linux'" },
    { name = "nvidia-cusolver-cu12", marker = "platform_machine == 'x86_64' and sys_platform == 'linux'" },
    { name = "nvidia-cusparse-cu12", marker = "platform_machine == 'x86_64' and sys_platform == 'linux'" },
    { name = "nvidia-cusparselt-cu12", marker = "platform_machine == 'x86_64' and sys_platform == 'linux'" },
    { name = "nvidia-nccl-cu12", marker = "platform_machine == 'x86_64' and sys_platform == 'linux'" },
    { name = "nvidia-nvjitlink-cu12", marker = "platform_machine == 'x86_64' and sys_platform == 'linux'" },
    { name = "nvidia-nvtx-cu12", marker = "platform_machine == 'x86_64' and sys_platform == 'linux'" },
    { name = "sympy" },
    { name = "triton", marker = "platform_machine == 'x86_64' and sys_platform == 'linux'" },
    { name = "typing-extensions" },
]
wheels = [
    { url = "https://files.pythonhosted.org/packages/8f/c4/3e7a3887eba14e815e614db70b3b529112d1513d9dae6f4d43e373360b7f/torch-2.8.0-cp311-cp311-manylinux_2_28_aarch64.whl", hash = "sha256:220a06fd7af8b653c35d359dfe1aaf32f65aa85befa342629f716acb134b9710", size = 102073391, upload-time = "2025-08-06T14:53:20.937Z" },
    { url = "https://files.pythonhosted.org/packages/5a/63/4fdc45a0304536e75a5e1b1bbfb1b56dd0e2743c48ee83ca729f7ce44162/torch-2.8.0-cp311-cp311-manylinux_2_28_x86_64.whl", hash = "sha256:c12fa219f51a933d5f80eeb3a7a5d0cbe9168c0a14bbb4055f1979431660879b", size = 888063640, upload-time = "2025-08-06T14:55:05.325Z" },
    { url = "https://files.pythonhosted.org/packages/84/57/2f64161769610cf6b1c5ed782bd8a780e18a3c9d48931319f2887fa9d0b1/torch-2.8.0-cp311-cp311-win_amd64.whl", hash = "sha256:8c7ef765e27551b2fbfc0f41bcf270e1292d9bf79f8e0724848b1682be6e80aa", size = 241366752, upload-time = "2025-08-06T14:53:38.692Z" },
    { url = "https://files.pythonhosted.org/packages/a4/5e/05a5c46085d9b97e928f3f037081d3d2b87fb4b4195030fc099aaec5effc/torch-2.8.0-cp311-none-macosx_11_0_arm64.whl", hash = "sha256:5ae0524688fb6707c57a530c2325e13bb0090b745ba7b4a2cd6a3ce262572916", size = 73621174, upload-time = "2025-08-06T14:53:25.44Z" },
]

[[package]]
name = "torchrl"
version = "0.9.2"
source = { registry = "https://pypi.org/simple" }
dependencies = [
    { name = "cloudpickle" },
    { name = "numpy" },
    { name = "packaging" },
    { name = "tensordict" },
    { name = "torch" },
]
wheels = [
    { url = "https://files.pythonhosted.org/packages/a9/21/583b8a4c55abd6e4945e4787f3b6a44214abc8ca1c50d82102e9473645da/torchrl-0.9.2-cp311-cp311-macosx_11_0_arm64.whl", hash = "sha256:76b7ed6918cfdfeaf65a498df3ceca6b814960377860f77211216989ef30a31e", size = 1715997, upload-time = "2025-07-17T17:07:02.744Z" },
    { url = "https://files.pythonhosted.org/packages/c3/4d/ea265e1ad4875b42c8a797ebe8ba48987899b6b2298d0f28e3b080f68cd9/torchrl-0.9.2-cp311-cp311-manylinux_2_28_aarch64.whl", hash = "sha256:a2e2f7392d8350f1eed048420c6b8d361d85d1ddd93974ca1ffd1a6def51516e", size = 1404579, upload-time = "2025-07-17T17:07:04.505Z" },
    { url = "https://files.pythonhosted.org/packages/c1/87/66b126cfe7dce7f31f5e638475a9ebc9e744d5f083d49ebc558178b9d57f/torchrl-0.9.2-cp311-cp311-manylinux_2_28_x86_64.whl", hash = "sha256:18ada5d4676f45db66b99a8de37a5780a4b7be227124d42257eae1ee74ff7fa8", size = 1411513, upload-time = "2025-07-17T17:07:05.951Z" },
    { url = "https://files.pythonhosted.org/packages/df/05/38b1360d794663204a6622e0f9ba2fc5846821f47a9c6a1cb761717a0dd5/torchrl-0.9.2-cp311-cp311-win_amd64.whl", hash = "sha256:93ca8d378244480b5f268725c08090e381f94a665129ed22e3c9a771d03de69f", size = 1371515, upload-time = "2025-07-17T17:07:07.092Z" },
]

[[package]]
name = "tornado"
version = "6.5.2"
source = { registry = "https://pypi.org/simple" }
sdist = { url = "https://files.pythonhosted.org/packages/09/ce/1eb500eae19f4648281bb2186927bb062d2438c2e5093d1360391afd2f90/tornado-6.5.2.tar.gz", hash = "sha256:ab53c8f9a0fa351e2c0741284e06c7a45da86afb544133201c5cc8578eb076a0", size = 510821, upload-time = "2025-08-08T18:27:00.78Z" }
wheels = [
    { url = "https://files.pythonhosted.org/packages/f6/48/6a7529df2c9cc12efd2e8f5dd219516184d703b34c06786809670df5b3bd/tornado-6.5.2-cp39-abi3-macosx_10_9_universal2.whl", hash = "sha256:2436822940d37cde62771cff8774f4f00b3c8024fe482e16ca8387b8a2724db6", size = 442563, upload-time = "2025-08-08T18:26:42.945Z" },
    { url = "https://files.pythonhosted.org/packages/f2/b5/9b575a0ed3e50b00c40b08cbce82eb618229091d09f6d14bce80fc01cb0b/tornado-6.5.2-cp39-abi3-macosx_10_9_x86_64.whl", hash = "sha256:583a52c7aa94ee046854ba81d9ebb6c81ec0fd30386d96f7640c96dad45a03ef", size = 440729, upload-time = "2025-08-08T18:26:44.473Z" },
    { url = "https://files.pythonhosted.org/packages/1b/4e/619174f52b120efcf23633c817fd3fed867c30bff785e2cd5a53a70e483c/tornado-6.5.2-cp39-abi3-manylinux_2_17_aarch64.manylinux2014_aarch64.whl", hash = "sha256:b0fe179f28d597deab2842b86ed4060deec7388f1fd9c1b4a41adf8af058907e", size = 444295, upload-time = "2025-08-08T18:26:46.021Z" },
    { url = "https://files.pythonhosted.org/packages/95/fa/87b41709552bbd393c85dd18e4e3499dcd8983f66e7972926db8d96aa065/tornado-6.5.2-cp39-abi3-manylinux_2_5_i686.manylinux1_i686.manylinux_2_17_i686.manylinux2014_i686.whl", hash = "sha256:b186e85d1e3536d69583d2298423744740986018e393d0321df7340e71898882", size = 443644, upload-time = "2025-08-08T18:26:47.625Z" },
    { url = "https://files.pythonhosted.org/packages/f9/41/fb15f06e33d7430ca89420283a8762a4e6b8025b800ea51796ab5e6d9559/tornado-6.5.2-cp39-abi3-manylinux_2_5_x86_64.manylinux1_x86_64.manylinux_2_17_x86_64.manylinux2014_x86_64.whl", hash = "sha256:e792706668c87709709c18b353da1f7662317b563ff69f00bab83595940c7108", size = 443878, upload-time = "2025-08-08T18:26:50.599Z" },
    { url = "https://files.pythonhosted.org/packages/11/92/fe6d57da897776ad2e01e279170ea8ae726755b045fe5ac73b75357a5a3f/tornado-6.5.2-cp39-abi3-musllinux_1_2_aarch64.whl", hash = "sha256:06ceb1300fd70cb20e43b1ad8aaee0266e69e7ced38fa910ad2e03285009ce7c", size = 444549, upload-time = "2025-08-08T18:26:51.864Z" },
    { url = "https://files.pythonhosted.org/packages/9b/02/c8f4f6c9204526daf3d760f4aa555a7a33ad0e60843eac025ccfd6ff4a93/tornado-6.5.2-cp39-abi3-musllinux_1_2_i686.whl", hash = "sha256:74db443e0f5251be86cbf37929f84d8c20c27a355dd452a5cfa2aada0d001ec4", size = 443973, upload-time = "2025-08-08T18:26:53.625Z" },
    { url = "https://files.pythonhosted.org/packages/ae/2d/f5f5707b655ce2317190183868cd0f6822a1121b4baeae509ceb9590d0bd/tornado-6.5.2-cp39-abi3-musllinux_1_2_x86_64.whl", hash = "sha256:b5e735ab2889d7ed33b32a459cac490eda71a1ba6857b0118de476ab6c366c04", size = 443954, upload-time = "2025-08-08T18:26:55.072Z" },
    { url = "https://files.pythonhosted.org/packages/e8/59/593bd0f40f7355806bf6573b47b8c22f8e1374c9b6fd03114bd6b7a3dcfd/tornado-6.5.2-cp39-abi3-win32.whl", hash = "sha256:c6f29e94d9b37a95013bb669616352ddb82e3bfe8326fccee50583caebc8a5f0", size = 445023, upload-time = "2025-08-08T18:26:56.677Z" },
    { url = "https://files.pythonhosted.org/packages/c7/2a/f609b420c2f564a748a2d80ebfb2ee02a73ca80223af712fca591386cafb/tornado-6.5.2-cp39-abi3-win_amd64.whl", hash = "sha256:e56a5af51cc30dd2cae649429af65ca2f6571da29504a07995175df14c18f35f", size = 445427, upload-time = "2025-08-08T18:26:57.91Z" },
    { url = "https://files.pythonhosted.org/packages/5e/4f/e1f65e8f8c76d73658b33d33b81eed4322fb5085350e4328d5c956f0c8f9/tornado-6.5.2-cp39-abi3-win_arm64.whl", hash = "sha256:d6c33dc3672e3a1f3618eb63b7ef4683a7688e7b9e6e8f0d9aa5726360a004af", size = 444456, upload-time = "2025-08-08T18:26:59.207Z" },
]

[[package]]
name = "tqdm"
version = "4.67.1"
source = { registry = "https://pypi.org/simple" }
dependencies = [
    { name = "colorama", marker = "sys_platform == 'win32'" },
]
sdist = { url = "https://files.pythonhosted.org/packages/a8/4b/29b4ef32e036bb34e4ab51796dd745cdba7ed47ad142a9f4a1eb8e0c744d/tqdm-4.67.1.tar.gz", hash = "sha256:f8aef9c52c08c13a65f30ea34f4e5aac3fd1a34959879d7e59e63027286627f2", size = 169737, upload-time = "2024-11-24T20:12:22.481Z" }
wheels = [
    { url = "https://files.pythonhosted.org/packages/d0/30/dc54f88dd4a2b5dc8a0279bdd7270e735851848b762aeb1c1184ed1f6b14/tqdm-4.67.1-py3-none-any.whl", hash = "sha256:26445eca388f82e72884e0d580d5464cd801a3ea01e63e5601bdff9ba6a48de2", size = 78540, upload-time = "2024-11-24T20:12:19.698Z" },
]

[[package]]
name = "traitlets"
version = "5.14.3"
source = { registry = "https://pypi.org/simple" }
sdist = { url = "https://files.pythonhosted.org/packages/eb/79/72064e6a701c2183016abbbfedaba506d81e30e232a68c9f0d6f6fcd1574/traitlets-5.14.3.tar.gz", hash = "sha256:9ed0579d3502c94b4b3732ac120375cda96f923114522847de4b3bb98b96b6b7", size = 161621, upload-time = "2024-04-19T11:11:49.746Z" }
wheels = [
    { url = "https://files.pythonhosted.org/packages/00/c0/8f5d070730d7836adc9c9b6408dec68c6ced86b304a9b26a14df072a6e8c/traitlets-5.14.3-py3-none-any.whl", hash = "sha256:b74e89e397b1ed28cc831db7aea759ba6640cb3de13090ca145426688ff1ac4f", size = 85359, upload-time = "2024-04-19T11:11:46.763Z" },
]

[[package]]
name = "triton"
version = "3.4.0"
source = { registry = "https://pypi.org/simple" }
dependencies = [
    { name = "setuptools", marker = "sys_platform == 'linux'" },
]
wheels = [
    { url = "https://files.pythonhosted.org/packages/7d/39/43325b3b651d50187e591eefa22e236b2981afcebaefd4f2fc0ea99df191/triton-3.4.0-cp311-cp311-manylinux_2_27_x86_64.manylinux_2_28_x86_64.whl", hash = "sha256:7b70f5e6a41e52e48cfc087436c8a28c17ff98db369447bcaff3b887a3ab4467", size = 155531138, upload-time = "2025-07-30T19:58:29.908Z" },
]

[[package]]
name = "typer"
version = "0.15.4"
source = { registry = "https://pypi.org/simple" }
dependencies = [
    { name = "click" },
    { name = "rich" },
    { name = "shellingham" },
    { name = "typing-extensions" },
]
sdist = { url = "https://files.pythonhosted.org/packages/6c/89/c527e6c848739be8ceb5c44eb8208c52ea3515c6cf6406aa61932887bf58/typer-0.15.4.tar.gz", hash = "sha256:89507b104f9b6a0730354f27c39fae5b63ccd0c95b1ce1f1a6ba0cfd329997c3", size = 101559, upload-time = "2025-05-14T16:34:57.704Z" }
wheels = [
    { url = "https://files.pythonhosted.org/packages/c9/62/d4ba7afe2096d5659ec3db8b15d8665bdcb92a3c6ff0b95e99895b335a9c/typer-0.15.4-py3-none-any.whl", hash = "sha256:eb0651654dcdea706780c466cf06d8f174405a659ffff8f163cfbfee98c0e173", size = 45258, upload-time = "2025-05-14T16:34:55.583Z" },
]

[[package]]
name = "types-paramiko"
version = "4.0.0.20250822"
source = { registry = "https://pypi.org/simple" }
dependencies = [
    { name = "cryptography" },
]
sdist = { url = "https://files.pythonhosted.org/packages/b7/b8/c6ff3b10c2f7b9897650af746f0dc6c5cddf054db857bc79d621f53c7d22/types_paramiko-4.0.0.20250822.tar.gz", hash = "sha256:1b56b0cbd3eec3d2fd123c9eb2704e612b777e15a17705a804279ea6525e0c53", size = 28730, upload-time = "2025-08-22T03:03:43.262Z" }
wheels = [
    { url = "https://files.pythonhosted.org/packages/79/a1/b3774ed924a66ee2c041224d89c36f0c21f4f6cf75036d6ee7698bf8a4b9/types_paramiko-4.0.0.20250822-py3-none-any.whl", hash = "sha256:55bdb14db75ca89039725ec64ae3fa26b8d57b6991cfb476212fa8f83a59753c", size = 38833, upload-time = "2025-08-22T03:03:42.072Z" },
]

[[package]]
name = "types-python-dateutil"
version = "2.9.0.20250822"
source = { registry = "https://pypi.org/simple" }
sdist = { url = "https://files.pythonhosted.org/packages/0c/0a/775f8551665992204c756be326f3575abba58c4a3a52eef9909ef4536428/types_python_dateutil-2.9.0.20250822.tar.gz", hash = "sha256:84c92c34bd8e68b117bff742bc00b692a1e8531262d4507b33afcc9f7716cd53", size = 16084, upload-time = "2025-08-22T03:02:00.613Z" }
wheels = [
    { url = "https://files.pythonhosted.org/packages/ab/d9/a29dfa84363e88b053bf85a8b7f212a04f0d7343a4d24933baa45c06e08b/types_python_dateutil-2.9.0.20250822-py3-none-any.whl", hash = "sha256:849d52b737e10a6dc6621d2bd7940ec7c65fcb69e6aa2882acf4e56b2b508ddc", size = 17892, upload-time = "2025-08-22T03:01:59.436Z" },
]

[[package]]
name = "typing"
version = "3.10.0.0"
source = { registry = "https://pypi.org/simple" }
sdist = { url = "https://files.pythonhosted.org/packages/b0/1b/835d4431805939d2996f8772aca1d2313a57e8860fec0e48e8e7dfe3a477/typing-3.10.0.0.tar.gz", hash = "sha256:13b4ad211f54ddbf93e5901a9967b1e07720c1d1b78d596ac6a439641aa1b130", size = 78962, upload-time = "2021-05-01T18:03:58.186Z" }
wheels = [
    { url = "https://files.pythonhosted.org/packages/f2/5d/865e17349564eb1772688d8afc5e3081a5964c640d64d1d2880ebaed002d/typing-3.10.0.0-py3-none-any.whl", hash = "sha256:12fbdfbe7d6cca1a42e485229afcb0b0c8259258cfb919b8a5e2a5c953742f89", size = 26320, upload-time = "2021-05-01T18:03:56.398Z" },
]

[[package]]
name = "typing-extensions"
version = "4.15.0"
source = { registry = "https://pypi.org/simple" }
sdist = { url = "https://files.pythonhosted.org/packages/72/94/1a15dd82efb362ac84269196e94cf00f187f7ed21c242792a923cdb1c61f/typing_extensions-4.15.0.tar.gz", hash = "sha256:0cea48d173cc12fa28ecabc3b837ea3cf6f38c6d1136f85cbaaf598984861466", size = 109391, upload-time = "2025-08-25T13:49:26.313Z" }
wheels = [
    { url = "https://files.pythonhosted.org/packages/18/67/36e9267722cc04a6b9f15c7f3441c2363321a3ea07da7ae0c0707beb2a9c/typing_extensions-4.15.0-py3-none-any.whl", hash = "sha256:f0fa19c6845758ab08074a0cfa8b7aecb71c999ca73d62883bc25cc018c4e548", size = 44614, upload-time = "2025-08-25T13:49:24.86Z" },
]

[[package]]
name = "typing-inspection"
version = "0.4.1"
source = { registry = "https://pypi.org/simple" }
dependencies = [
    { name = "typing-extensions" },
]
sdist = { url = "https://files.pythonhosted.org/packages/f8/b1/0c11f5058406b3af7609f121aaa6b609744687f1d158b3c3a5bf4cc94238/typing_inspection-0.4.1.tar.gz", hash = "sha256:6ae134cc0203c33377d43188d4064e9b357dba58cff3185f22924610e70a9d28", size = 75726, upload-time = "2025-05-21T18:55:23.885Z" }
wheels = [
    { url = "https://files.pythonhosted.org/packages/17/69/cd203477f944c353c31bade965f880aa1061fd6bf05ded0726ca845b6ff7/typing_inspection-0.4.1-py3-none-any.whl", hash = "sha256:389055682238f53b04f7badcb49b989835495a96700ced5dab2d8feae4b26f51", size = 14552, upload-time = "2025-05-21T18:55:22.152Z" },
]

[[package]]
name = "tzdata"
version = "2025.2"
source = { registry = "https://pypi.org/simple" }
sdist = { url = "https://files.pythonhosted.org/packages/95/32/1a225d6164441be760d75c2c42e2780dc0873fe382da3e98a2e1e48361e5/tzdata-2025.2.tar.gz", hash = "sha256:b60a638fcc0daffadf82fe0f57e53d06bdec2f36c4df66280ae79bce6bd6f2b9", size = 196380, upload-time = "2025-03-23T13:54:43.652Z" }
wheels = [
    { url = "https://files.pythonhosted.org/packages/5c/23/c7abc0ca0a1526a0774eca151daeb8de62ec457e77262b66b359c3c7679e/tzdata-2025.2-py2.py3-none-any.whl", hash = "sha256:1a403fada01ff9221ca8044d701868fa132215d84beb92242d9acd2147f667a8", size = 347839, upload-time = "2025-03-23T13:54:41.845Z" },
]

[[package]]
name = "uri-template"
version = "1.3.0"
source = { registry = "https://pypi.org/simple" }
sdist = { url = "https://files.pythonhosted.org/packages/31/c7/0336f2bd0bcbada6ccef7aaa25e443c118a704f828a0620c6fa0207c1b64/uri-template-1.3.0.tar.gz", hash = "sha256:0e00f8eb65e18c7de20d595a14336e9f337ead580c70934141624b6d1ffdacc7", size = 21678, upload-time = "2023-06-21T01:49:05.374Z" }
wheels = [
    { url = "https://files.pythonhosted.org/packages/e7/00/3fca040d7cf8a32776d3d81a00c8ee7457e00f80c649f1e4a863c8321ae9/uri_template-1.3.0-py3-none-any.whl", hash = "sha256:a44a133ea12d44a0c0f06d7d42a52d71282e77e2f937d8abd5655b8d56fc1363", size = 11140, upload-time = "2023-06-21T01:49:03.467Z" },
]

[[package]]
name = "uritemplate"
version = "4.2.0"
source = { registry = "https://pypi.org/simple" }
sdist = { url = "https://files.pythonhosted.org/packages/98/60/f174043244c5306c9988380d2cb10009f91563fc4b31293d27e17201af56/uritemplate-4.2.0.tar.gz", hash = "sha256:480c2ed180878955863323eea31b0ede668795de182617fef9c6ca09e6ec9d0e", size = 33267, upload-time = "2025-06-02T15:12:06.318Z" }
wheels = [
    { url = "https://files.pythonhosted.org/packages/a9/99/3ae339466c9183ea5b8ae87b34c0b897eda475d2aec2307cae60e5cd4f29/uritemplate-4.2.0-py3-none-any.whl", hash = "sha256:962201ba1c4edcab02e60f9a0d3821e82dfc5d2d6662a21abd533879bdb8a686", size = 11488, upload-time = "2025-06-02T15:12:03.405Z" },
]

[[package]]
name = "urllib3"
version = "2.5.0"
source = { registry = "https://pypi.org/simple" }
sdist = { url = "https://files.pythonhosted.org/packages/15/22/9ee70a2574a4f4599c47dd506532914ce044817c7752a79b6a51286319bc/urllib3-2.5.0.tar.gz", hash = "sha256:3fc47733c7e419d4bc3f6b3dc2b4f890bb743906a30d56ba4a5bfa4bbff92760", size = 393185, upload-time = "2025-06-18T14:07:41.644Z" }
wheels = [
    { url = "https://files.pythonhosted.org/packages/a7/c2/fe1e52489ae3122415c51f387e221dd0773709bad6c6cdaa599e8a2c5185/urllib3-2.5.0-py3-none-any.whl", hash = "sha256:e6b01673c0fa6a13e374b50871808eb3bf7046c4b125b216f6bf1cc604cff0dc", size = 129795, upload-time = "2025-06-18T14:07:40.39Z" },
]

[[package]]
name = "uvicorn"
version = "0.35.0"
source = { registry = "https://pypi.org/simple" }
dependencies = [
    { name = "click" },
    { name = "h11" },
]
sdist = { url = "https://files.pythonhosted.org/packages/5e/42/e0e305207bb88c6b8d3061399c6a961ffe5fbb7e2aa63c9234df7259e9cd/uvicorn-0.35.0.tar.gz", hash = "sha256:bc662f087f7cf2ce11a1d7fd70b90c9f98ef2e2831556dd078d131b96cc94a01", size = 78473, upload-time = "2025-06-28T16:15:46.058Z" }
wheels = [
    { url = "https://files.pythonhosted.org/packages/d2/e2/dc81b1bd1dcfe91735810265e9d26bc8ec5da45b4c0f6237e286819194c3/uvicorn-0.35.0-py3-none-any.whl", hash = "sha256:197535216b25ff9b785e29a0b79199f55222193d47f820816e7da751e9bc8d4a", size = 66406, upload-time = "2025-06-28T16:15:44.816Z" },
]

[package.optional-dependencies]
standard = [
    { name = "colorama", marker = "sys_platform == 'win32'" },
    { name = "httptools" },
    { name = "python-dotenv" },
    { name = "pyyaml" },
    { name = "uvloop", marker = "platform_python_implementation != 'PyPy' and sys_platform != 'cygwin' and sys_platform != 'win32'" },
    { name = "watchfiles" },
    { name = "websockets" },
]

[[package]]
name = "uvloop"
version = "0.21.0"
source = { registry = "https://pypi.org/simple" }
sdist = { url = "https://files.pythonhosted.org/packages/af/c0/854216d09d33c543f12a44b393c402e89a920b1a0a7dc634c42de91b9cf6/uvloop-0.21.0.tar.gz", hash = "sha256:3bf12b0fda68447806a7ad847bfa591613177275d35b6724b1ee573faa3704e3", size = 2492741, upload-time = "2024-10-14T23:38:35.489Z" }
wheels = [
    { url = "https://files.pythonhosted.org/packages/57/a7/4cf0334105c1160dd6819f3297f8700fda7fc30ab4f61fbf3e725acbc7cc/uvloop-0.21.0-cp311-cp311-macosx_10_9_universal2.whl", hash = "sha256:c0f3fa6200b3108919f8bdabb9a7f87f20e7097ea3c543754cabc7d717d95cf8", size = 1447410, upload-time = "2024-10-14T23:37:33.612Z" },
    { url = "https://files.pythonhosted.org/packages/8c/7c/1517b0bbc2dbe784b563d6ab54f2ef88c890fdad77232c98ed490aa07132/uvloop-0.21.0-cp311-cp311-macosx_10_9_x86_64.whl", hash = "sha256:0878c2640cf341b269b7e128b1a5fed890adc4455513ca710d77d5e93aa6d6a0", size = 805476, upload-time = "2024-10-14T23:37:36.11Z" },
    { url = "https://files.pythonhosted.org/packages/ee/ea/0bfae1aceb82a503f358d8d2fa126ca9dbdb2ba9c7866974faec1cb5875c/uvloop-0.21.0-cp311-cp311-manylinux_2_17_aarch64.manylinux2014_aarch64.whl", hash = "sha256:b9fb766bb57b7388745d8bcc53a359b116b8a04c83a2288069809d2b3466c37e", size = 3960855, upload-time = "2024-10-14T23:37:37.683Z" },
    { url = "https://files.pythonhosted.org/packages/8a/ca/0864176a649838b838f36d44bf31c451597ab363b60dc9e09c9630619d41/uvloop-0.21.0-cp311-cp311-manylinux_2_17_x86_64.manylinux2014_x86_64.whl", hash = "sha256:8a375441696e2eda1c43c44ccb66e04d61ceeffcd76e4929e527b7fa401b90fb", size = 3973185, upload-time = "2024-10-14T23:37:40.226Z" },
    { url = "https://files.pythonhosted.org/packages/30/bf/08ad29979a936d63787ba47a540de2132169f140d54aa25bc8c3df3e67f4/uvloop-0.21.0-cp311-cp311-musllinux_1_2_aarch64.whl", hash = "sha256:baa0e6291d91649c6ba4ed4b2f982f9fa165b5bbd50a9e203c416a2797bab3c6", size = 3820256, upload-time = "2024-10-14T23:37:42.839Z" },
    { url = "https://files.pythonhosted.org/packages/da/e2/5cf6ef37e3daf2f06e651aae5ea108ad30df3cb269102678b61ebf1fdf42/uvloop-0.21.0-cp311-cp311-musllinux_1_2_x86_64.whl", hash = "sha256:4509360fcc4c3bd2c70d87573ad472de40c13387f5fda8cb58350a1d7475e58d", size = 3937323, upload-time = "2024-10-14T23:37:45.337Z" },
]

[[package]]
name = "wandb"
version = "0.21.1"
source = { registry = "https://pypi.org/simple" }
dependencies = [
    { name = "click" },
    { name = "gitpython" },
    { name = "packaging" },
    { name = "platformdirs" },
    { name = "protobuf" },
    { name = "pydantic" },
    { name = "pyyaml" },
    { name = "requests" },
    { name = "sentry-sdk" },
    { name = "typing-extensions" },
]
sdist = { url = "https://files.pythonhosted.org/packages/26/69/217598886af89350e36bc05c092a67c9c469cff1fd6446edd4c879027e36/wandb-0.21.1.tar.gz", hash = "sha256:753bbdaa3a7703344056e019425b39c17a3d31d8ca0c4d13c4efc046935b08b9", size = 40131395, upload-time = "2025-08-07T18:52:48.85Z" }
wheels = [
    { url = "https://files.pythonhosted.org/packages/65/d0/589f970741f3ead9ad28d4cbb668d1e6a39848df767f004ac9c7bed8f4b5/wandb-0.21.1-py3-none-macosx_10_14_x86_64.whl", hash = "sha256:96f9eedeae428de0d88f9751fb81f1b730ae7902f35c2f5a7a904d7733f124f3", size = 21701698, upload-time = "2025-08-07T18:52:22.399Z" },
    { url = "https://files.pythonhosted.org/packages/41/6c/a6140a0f395a99902aafdfe63088b7aff509e4f14cd7dd084d47eab36f27/wandb-0.21.1-py3-none-macosx_11_0_arm64.whl", hash = "sha256:41a1ec1b98d9d7e1bcafc483bce82e184b6cbae7531328a0fe8dd0f56d96a92e", size = 21221046, upload-time = "2025-08-07T18:52:26.134Z" },
    { url = "https://files.pythonhosted.org/packages/e9/d8/dacbb30ed35141d48a387d84f2e792d4b61b5bcdbf5ffdbd3f0b57beb346/wandb-0.21.1-py3-none-macosx_11_0_x86_64.whl", hash = "sha256:f74d4691c38318ed8611e00ca3246b4152a03ff390fdce41816bea5705452a73", size = 21885803, upload-time = "2025-08-07T18:52:28.489Z" },
    { url = "https://files.pythonhosted.org/packages/b0/48/3a7290a33b1f64e29ac8779dab4d4cdef31a9ed3c3d9ea656a4507d64332/wandb-0.21.1-py3-none-manylinux_2_17_aarch64.manylinux2014_aarch64.whl", hash = "sha256:8c8fbd60b9abf4b9bec201f311602f61394d41a3503c801750b03975a5e36d1b", size = 20825318, upload-time = "2025-08-07T18:52:31.282Z" },
    { url = "https://files.pythonhosted.org/packages/a9/54/c0a087114ff1bb6c32e64aaa58aea4342cebc0ad58b1378c0a5a831d2508/wandb-0.21.1-py3-none-manylinux_2_17_x86_64.manylinux2014_x86_64.whl", hash = "sha256:5ded9313672630c0630f5b13c598ce9aa0e932e811ebc18823fcc4d73acfb6bb", size = 22362500, upload-time = "2025-08-07T18:52:33.889Z" },
    { url = "https://files.pythonhosted.org/packages/65/68/3aae277ea9fb5d91eec066cf256755bed3a740d92b539888a7ce36cf3f6c/wandb-0.21.1-py3-none-musllinux_1_2_aarch64.whl", hash = "sha256:44f3194d697b409f91708c50c5f9d56e282434a0d60ac380b64f0fb6991cd630", size = 20830372, upload-time = "2025-08-07T18:52:36.76Z" },
    { url = "https://files.pythonhosted.org/packages/d2/bb/58d206e79be1f279ef06cb934ae1e208bcacd2cd73b7a7652236575010d6/wandb-0.21.1-py3-none-musllinux_1_2_x86_64.whl", hash = "sha256:e0b68bb6dbe94f1910c665c755f438292df40c272feb1a8b42208c1df52cce26", size = 22438521, upload-time = "2025-08-07T18:52:39.672Z" },
    { url = "https://files.pythonhosted.org/packages/e7/b8/dfe01f8e4c40d5dda820fd839c39431608a3453670f79404fa28915972d2/wandb-0.21.1-py3-none-win32.whl", hash = "sha256:98306c3fb369dfafb7194270b938b000ea2bb08dbddff10c19b5a805fd5cab80", size = 21569814, upload-time = "2025-08-07T18:52:42.58Z" },
    { url = "https://files.pythonhosted.org/packages/51/ba/81c77d5d831fcddb89661c85175fcbb91d2ffecf6b0591972829da3eb42f/wandb-0.21.1-py3-none-win_amd64.whl", hash = "sha256:8be92a7e92b5cb5ce00ec0961f9dbaad7757ffdbc5b5a8f2cc7188e23f653f0a", size = 21569817, upload-time = "2025-08-07T18:52:45.559Z" },
]

[[package]]
name = "wandb-core"
version = "0.17.0b11"
source = { registry = "https://pypi.org/simple" }
wheels = [
    { url = "https://files.pythonhosted.org/packages/af/f1/0a14ef2978d5e370fa55b91599dac86424dc84ced8fe5779611c2ce36918/wandb_core-0.17.0b11-py3-none-any.whl", hash = "sha256:93d044bd20c0cb8ab7f11c19ccc43ccb097e4feccbd14fc2bc521a45852b7bfb", size = 3505, upload-time = "2024-04-12T02:13:57.577Z" },
    { url = "https://files.pythonhosted.org/packages/b2/83/bce028167eab29f45581df9970080de5bcd579ca4a25f9b0003d1ffe31fc/wandb_core-0.17.0b11-py3-none-macosx_10_9_x86_64.whl", hash = "sha256:53d4d0519ec46554ec2c873a3ceb99227dc658c86b81826c1d4d4e55368b37bd", size = 4879447, upload-time = "2024-04-12T02:13:59.203Z" },
    { url = "https://files.pythonhosted.org/packages/19/f6/581171aa205caec2c6beaeacdabbaad3bcddaa5b81542e22a3a4aaa5d56a/wandb_core-0.17.0b11-py3-none-macosx_11_0_arm64.whl", hash = "sha256:e7a2b3ba8a531eba5974aee9ee1c3035f146eda4c5b47b0f99f805048872d72d", size = 4593162, upload-time = "2024-04-12T02:14:01.577Z" },
    { url = "https://files.pythonhosted.org/packages/eb/50/ebec640b2f6c535fcc8b70ea39f4dbe0c2aedaf5cd97e17fc45dc832efe7/wandb_core-0.17.0b11-py3-none-manylinux_2_17_aarch64.manylinux2014_aarch64.whl", hash = "sha256:addaa93cdf6192c360cba980e6d09684b67fddc828824663c0e49aa40ecd5a78", size = 4144246, upload-time = "2024-04-12T02:14:03.824Z" },
    { url = "https://files.pythonhosted.org/packages/4b/3c/ad6d173639e233461329899067dcd3af7d4d20f637f323ecfe74bbead463/wandb_core-0.17.0b11-py3-none-manylinux_2_5_x86_64.manylinux1_x86_64.manylinux_2_17_x86_64.manylinux2014_x86_64.whl", hash = "sha256:da7cf560a04b248d736542070b439847578a706d2f667e12a7a59c69cdafaa39", size = 4521565, upload-time = "2024-04-12T02:14:05.419Z" },
    { url = "https://files.pythonhosted.org/packages/f1/00/1c2375e0cbac18dd0e0ccf7cc8249711e8b6dddab885b4e90cf193cf7b0b/wandb_core-0.17.0b11-py3-none-win32.whl", hash = "sha256:219f2def5ce8e0180e7231ba3e3cc8d186493ad8ac39907b69adf51684a083fa", size = 4585070, upload-time = "2024-04-12T02:14:07.498Z" },
    { url = "https://files.pythonhosted.org/packages/fb/ed/13e49074a044b28da55265e0ae95dd14f6f2e2b16b9d08ec94253d045bd4/wandb_core-0.17.0b11-py3-none-win_amd64.whl", hash = "sha256:1891ae0af383c9c32d393f057e04ce0718dba5d70bfab55747718a92e3bca7df", size = 4585076, upload-time = "2024-04-12T02:14:09.552Z" },
]

[[package]]
name = "watchfiles"
version = "1.1.0"
source = { registry = "https://pypi.org/simple" }
dependencies = [
    { name = "anyio" },
]
sdist = { url = "https://files.pythonhosted.org/packages/2a/9a/d451fcc97d029f5812e898fd30a53fd8c15c7bbd058fd75cfc6beb9bd761/watchfiles-1.1.0.tar.gz", hash = "sha256:693ed7ec72cbfcee399e92c895362b6e66d63dac6b91e2c11ae03d10d503e575", size = 94406, upload-time = "2025-06-15T19:06:59.42Z" }
wheels = [
    { url = "https://files.pythonhosted.org/packages/8b/78/7401154b78ab484ccaaeef970dc2af0cb88b5ba8a1b415383da444cdd8d3/watchfiles-1.1.0-cp311-cp311-macosx_10_12_x86_64.whl", hash = "sha256:c9649dfc57cc1f9835551deb17689e8d44666315f2e82d337b9f07bd76ae3aa2", size = 405751, upload-time = "2025-06-15T19:05:07.679Z" },
    { url = "https://files.pythonhosted.org/packages/76/63/e6c3dbc1f78d001589b75e56a288c47723de28c580ad715eb116639152b5/watchfiles-1.1.0-cp311-cp311-macosx_11_0_arm64.whl", hash = "sha256:406520216186b99374cdb58bc48e34bb74535adec160c8459894884c983a149c", size = 397313, upload-time = "2025-06-15T19:05:08.764Z" },
    { url = "https://files.pythonhosted.org/packages/6c/a2/8afa359ff52e99af1632f90cbf359da46184207e893a5f179301b0c8d6df/watchfiles-1.1.0-cp311-cp311-manylinux_2_17_aarch64.manylinux2014_aarch64.whl", hash = "sha256:cb45350fd1dc75cd68d3d72c47f5b513cb0578da716df5fba02fff31c69d5f2d", size = 450792, upload-time = "2025-06-15T19:05:09.869Z" },
    { url = "https://files.pythonhosted.org/packages/1d/bf/7446b401667f5c64972a57a0233be1104157fc3abf72c4ef2666c1bd09b2/watchfiles-1.1.0-cp311-cp311-manylinux_2_17_armv7l.manylinux2014_armv7l.whl", hash = "sha256:11ee4444250fcbeb47459a877e5e80ed994ce8e8d20283857fc128be1715dac7", size = 458196, upload-time = "2025-06-15T19:05:11.91Z" },
    { url = "https://files.pythonhosted.org/packages/58/2f/501ddbdfa3fa874ea5597c77eeea3d413579c29af26c1091b08d0c792280/watchfiles-1.1.0-cp311-cp311-manylinux_2_17_i686.manylinux2014_i686.whl", hash = "sha256:bda8136e6a80bdea23e5e74e09df0362744d24ffb8cd59c4a95a6ce3d142f79c", size = 484788, upload-time = "2025-06-15T19:05:13.373Z" },
    { url = "https://files.pythonhosted.org/packages/61/1e/9c18eb2eb5c953c96bc0e5f626f0e53cfef4bd19bd50d71d1a049c63a575/watchfiles-1.1.0-cp311-cp311-manylinux_2_17_ppc64le.manylinux2014_ppc64le.whl", hash = "sha256:b915daeb2d8c1f5cee4b970f2e2c988ce6514aace3c9296e58dd64dc9aa5d575", size = 597879, upload-time = "2025-06-15T19:05:14.725Z" },
    { url = "https://files.pythonhosted.org/packages/8b/6c/1467402e5185d89388b4486745af1e0325007af0017c3384cc786fff0542/watchfiles-1.1.0-cp311-cp311-manylinux_2_17_s390x.manylinux2014_s390x.whl", hash = "sha256:ed8fc66786de8d0376f9f913c09e963c66e90ced9aa11997f93bdb30f7c872a8", size = 477447, upload-time = "2025-06-15T19:05:15.775Z" },
    { url = "https://files.pythonhosted.org/packages/2b/a1/ec0a606bde4853d6c4a578f9391eeb3684a9aea736a8eb217e3e00aa89a1/watchfiles-1.1.0-cp311-cp311-manylinux_2_17_x86_64.manylinux2014_x86_64.whl", hash = "sha256:fe4371595edf78c41ef8ac8df20df3943e13defd0efcb732b2e393b5a8a7a71f", size = 453145, upload-time = "2025-06-15T19:05:17.17Z" },
    { url = "https://files.pythonhosted.org/packages/90/b9/ef6f0c247a6a35d689fc970dc7f6734f9257451aefb30def5d100d6246a5/watchfiles-1.1.0-cp311-cp311-musllinux_1_1_aarch64.whl", hash = "sha256:b7c5f6fe273291f4d414d55b2c80d33c457b8a42677ad14b4b47ff025d0893e4", size = 626539, upload-time = "2025-06-15T19:05:18.557Z" },
    { url = "https://files.pythonhosted.org/packages/34/44/6ffda5537085106ff5aaa762b0d130ac6c75a08015dd1621376f708c94de/watchfiles-1.1.0-cp311-cp311-musllinux_1_1_x86_64.whl", hash = "sha256:7738027989881e70e3723c75921f1efa45225084228788fc59ea8c6d732eb30d", size = 624472, upload-time = "2025-06-15T19:05:19.588Z" },
    { url = "https://files.pythonhosted.org/packages/c3/e3/71170985c48028fa3f0a50946916a14055e741db11c2e7bc2f3b61f4d0e3/watchfiles-1.1.0-cp311-cp311-win32.whl", hash = "sha256:622d6b2c06be19f6e89b1d951485a232e3b59618def88dbeda575ed8f0d8dbf2", size = 279348, upload-time = "2025-06-15T19:05:20.856Z" },
    { url = "https://files.pythonhosted.org/packages/89/1b/3e39c68b68a7a171070f81fc2561d23ce8d6859659406842a0e4bebf3bba/watchfiles-1.1.0-cp311-cp311-win_amd64.whl", hash = "sha256:48aa25e5992b61debc908a61ab4d3f216b64f44fdaa71eb082d8b2de846b7d12", size = 292607, upload-time = "2025-06-15T19:05:21.937Z" },
    { url = "https://files.pythonhosted.org/packages/61/9f/2973b7539f2bdb6ea86d2c87f70f615a71a1fc2dba2911795cea25968aea/watchfiles-1.1.0-cp311-cp311-win_arm64.whl", hash = "sha256:00645eb79a3faa70d9cb15c8d4187bb72970b2470e938670240c7998dad9f13a", size = 285056, upload-time = "2025-06-15T19:05:23.12Z" },
    { url = "https://files.pythonhosted.org/packages/8c/6b/686dcf5d3525ad17b384fd94708e95193529b460a1b7bf40851f1328ec6e/watchfiles-1.1.0-pp311-pypy311_pp73-macosx_10_12_x86_64.whl", hash = "sha256:0ece16b563b17ab26eaa2d52230c9a7ae46cf01759621f4fbbca280e438267b3", size = 406910, upload-time = "2025-06-15T19:06:49.335Z" },
    { url = "https://files.pythonhosted.org/packages/f3/d3/71c2dcf81dc1edcf8af9f4d8d63b1316fb0a2dd90cbfd427e8d9dd584a90/watchfiles-1.1.0-pp311-pypy311_pp73-macosx_11_0_arm64.whl", hash = "sha256:51b81e55d40c4b4aa8658427a3ee7ea847c591ae9e8b81ef94a90b668999353c", size = 398816, upload-time = "2025-06-15T19:06:50.433Z" },
    { url = "https://files.pythonhosted.org/packages/b8/fa/12269467b2fc006f8fce4cd6c3acfa77491dd0777d2a747415f28ccc8c60/watchfiles-1.1.0-pp311-pypy311_pp73-manylinux_2_17_aarch64.manylinux2014_aarch64.whl", hash = "sha256:f2bcdc54ea267fe72bfc7d83c041e4eb58d7d8dc6f578dfddb52f037ce62f432", size = 451584, upload-time = "2025-06-15T19:06:51.834Z" },
    { url = "https://files.pythonhosted.org/packages/bd/d3/254cea30f918f489db09d6a8435a7de7047f8cb68584477a515f160541d6/watchfiles-1.1.0-pp311-pypy311_pp73-manylinux_2_17_x86_64.manylinux2014_x86_64.whl", hash = "sha256:923fec6e5461c42bd7e3fd5ec37492c6f3468be0499bc0707b4bbbc16ac21792", size = 454009, upload-time = "2025-06-15T19:06:52.896Z" },
]

[[package]]
name = "wcwidth"
version = "0.2.13"
source = { registry = "https://pypi.org/simple" }
sdist = { url = "https://files.pythonhosted.org/packages/6c/63/53559446a878410fc5a5974feb13d31d78d752eb18aeba59c7fef1af7598/wcwidth-0.2.13.tar.gz", hash = "sha256:72ea0c06399eb286d978fdedb6923a9eb47e1c486ce63e9b4e64fc18303972b5", size = 101301, upload-time = "2024-01-06T02:10:57.829Z" }
wheels = [
    { url = "https://files.pythonhosted.org/packages/fd/84/fd2ba7aafacbad3c4201d395674fc6348826569da3c0937e75505ead3528/wcwidth-0.2.13-py2.py3-none-any.whl", hash = "sha256:3da69048e4540d84af32131829ff948f1e022c1c6bdb8d6102117aac784f6859", size = 34166, upload-time = "2024-01-06T02:10:55.763Z" },
]

[[package]]
name = "webcolors"
version = "24.11.1"
source = { registry = "https://pypi.org/simple" }
sdist = { url = "https://files.pythonhosted.org/packages/7b/29/061ec845fb58521848f3739e466efd8250b4b7b98c1b6c5bf4d40b419b7e/webcolors-24.11.1.tar.gz", hash = "sha256:ecb3d768f32202af770477b8b65f318fa4f566c22948673a977b00d589dd80f6", size = 45064, upload-time = "2024-11-11T07:43:24.224Z" }
wheels = [
    { url = "https://files.pythonhosted.org/packages/60/e8/c0e05e4684d13459f93d312077a9a2efbe04d59c393bc2b8802248c908d4/webcolors-24.11.1-py3-none-any.whl", hash = "sha256:515291393b4cdf0eb19c155749a096f779f7d909f7cceea072791cb9095b92e9", size = 14934, upload-time = "2024-11-11T07:43:22.529Z" },
]

[[package]]
name = "webencodings"
version = "0.5.1"
source = { registry = "https://pypi.org/simple" }
sdist = { url = "https://files.pythonhosted.org/packages/0b/02/ae6ceac1baeda530866a85075641cec12989bd8d31af6d5ab4a3e8c92f47/webencodings-0.5.1.tar.gz", hash = "sha256:b36a1c245f2d304965eb4e0a82848379241dc04b865afcc4aab16748587e1923", size = 9721, upload-time = "2017-04-05T20:21:34.189Z" }
wheels = [
    { url = "https://files.pythonhosted.org/packages/f4/24/2a3e3df732393fed8b3ebf2ec078f05546de641fe1b667ee316ec1dcf3b7/webencodings-0.5.1-py2.py3-none-any.whl", hash = "sha256:a0af1213f3c2226497a97e2b3aa01a7e4bee4f403f95be16fc9acd2947514a78", size = 11774, upload-time = "2017-04-05T20:21:32.581Z" },
]

[[package]]
name = "websocket-client"
version = "1.8.0"
source = { registry = "https://pypi.org/simple" }
sdist = { url = "https://files.pythonhosted.org/packages/e6/30/fba0d96b4b5fbf5948ed3f4681f7da2f9f64512e1d303f94b4cc174c24a5/websocket_client-1.8.0.tar.gz", hash = "sha256:3239df9f44da632f96012472805d40a23281a991027ce11d2f45a6f24ac4c3da", size = 54648, upload-time = "2024-04-23T22:16:16.976Z" }
wheels = [
    { url = "https://files.pythonhosted.org/packages/5a/84/44687a29792a70e111c5c477230a72c4b957d88d16141199bf9acb7537a3/websocket_client-1.8.0-py3-none-any.whl", hash = "sha256:17b44cc997f5c498e809b22cdf2d9c7a9e71c02c8cc2b6c56e7c2d1239bfa526", size = 58826, upload-time = "2024-04-23T22:16:14.422Z" },
]

[[package]]
name = "websockets"
version = "15.0.1"
source = { registry = "https://pypi.org/simple" }
sdist = { url = "https://files.pythonhosted.org/packages/21/e6/26d09fab466b7ca9c7737474c52be4f76a40301b08362eb2dbc19dcc16c1/websockets-15.0.1.tar.gz", hash = "sha256:82544de02076bafba038ce055ee6412d68da13ab47f0c60cab827346de828dee", size = 177016, upload-time = "2025-03-05T20:03:41.606Z" }
wheels = [
    { url = "https://files.pythonhosted.org/packages/9f/32/18fcd5919c293a398db67443acd33fde142f283853076049824fc58e6f75/websockets-15.0.1-cp311-cp311-macosx_10_9_universal2.whl", hash = "sha256:823c248b690b2fd9303ba00c4f66cd5e2d8c3ba4aa968b2779be9532a4dad431", size = 175423, upload-time = "2025-03-05T20:01:56.276Z" },
    { url = "https://files.pythonhosted.org/packages/76/70/ba1ad96b07869275ef42e2ce21f07a5b0148936688c2baf7e4a1f60d5058/websockets-15.0.1-cp311-cp311-macosx_10_9_x86_64.whl", hash = "sha256:678999709e68425ae2593acf2e3ebcbcf2e69885a5ee78f9eb80e6e371f1bf57", size = 173082, upload-time = "2025-03-05T20:01:57.563Z" },
    { url = "https://files.pythonhosted.org/packages/86/f2/10b55821dd40eb696ce4704a87d57774696f9451108cff0d2824c97e0f97/websockets-15.0.1-cp311-cp311-macosx_11_0_arm64.whl", hash = "sha256:d50fd1ee42388dcfb2b3676132c78116490976f1300da28eb629272d5d93e905", size = 173330, upload-time = "2025-03-05T20:01:59.063Z" },
    { url = "https://files.pythonhosted.org/packages/a5/90/1c37ae8b8a113d3daf1065222b6af61cc44102da95388ac0018fcb7d93d9/websockets-15.0.1-cp311-cp311-manylinux_2_17_aarch64.manylinux2014_aarch64.whl", hash = "sha256:d99e5546bf73dbad5bf3547174cd6cb8ba7273062a23808ffea025ecb1cf8562", size = 182878, upload-time = "2025-03-05T20:02:00.305Z" },
    { url = "https://files.pythonhosted.org/packages/8e/8d/96e8e288b2a41dffafb78e8904ea7367ee4f891dafc2ab8d87e2124cb3d3/websockets-15.0.1-cp311-cp311-manylinux_2_5_i686.manylinux1_i686.manylinux_2_17_i686.manylinux2014_i686.whl", hash = "sha256:66dd88c918e3287efc22409d426c8f729688d89a0c587c88971a0faa2c2f3792", size = 181883, upload-time = "2025-03-05T20:02:03.148Z" },
    { url = "https://files.pythonhosted.org/packages/93/1f/5d6dbf551766308f6f50f8baf8e9860be6182911e8106da7a7f73785f4c4/websockets-15.0.1-cp311-cp311-manylinux_2_5_x86_64.manylinux1_x86_64.manylinux_2_17_x86_64.manylinux2014_x86_64.whl", hash = "sha256:8dd8327c795b3e3f219760fa603dcae1dcc148172290a8ab15158cf85a953413", size = 182252, upload-time = "2025-03-05T20:02:05.29Z" },
    { url = "https://files.pythonhosted.org/packages/d4/78/2d4fed9123e6620cbf1706c0de8a1632e1a28e7774d94346d7de1bba2ca3/websockets-15.0.1-cp311-cp311-musllinux_1_2_aarch64.whl", hash = "sha256:8fdc51055e6ff4adeb88d58a11042ec9a5eae317a0a53d12c062c8a8865909e8", size = 182521, upload-time = "2025-03-05T20:02:07.458Z" },
    { url = "https://files.pythonhosted.org/packages/e7/3b/66d4c1b444dd1a9823c4a81f50231b921bab54eee2f69e70319b4e21f1ca/websockets-15.0.1-cp311-cp311-musllinux_1_2_i686.whl", hash = "sha256:693f0192126df6c2327cce3baa7c06f2a117575e32ab2308f7f8216c29d9e2e3", size = 181958, upload-time = "2025-03-05T20:02:09.842Z" },
    { url = "https://files.pythonhosted.org/packages/08/ff/e9eed2ee5fed6f76fdd6032ca5cd38c57ca9661430bb3d5fb2872dc8703c/websockets-15.0.1-cp311-cp311-musllinux_1_2_x86_64.whl", hash = "sha256:54479983bd5fb469c38f2f5c7e3a24f9a4e70594cd68cd1fa6b9340dadaff7cf", size = 181918, upload-time = "2025-03-05T20:02:11.968Z" },
    { url = "https://files.pythonhosted.org/packages/d8/75/994634a49b7e12532be6a42103597b71098fd25900f7437d6055ed39930a/websockets-15.0.1-cp311-cp311-win32.whl", hash = "sha256:16b6c1b3e57799b9d38427dda63edcbe4926352c47cf88588c0be4ace18dac85", size = 176388, upload-time = "2025-03-05T20:02:13.32Z" },
    { url = "https://files.pythonhosted.org/packages/98/93/e36c73f78400a65f5e236cd376713c34182e6663f6889cd45a4a04d8f203/websockets-15.0.1-cp311-cp311-win_amd64.whl", hash = "sha256:27ccee0071a0e75d22cb35849b1db43f2ecd3e161041ac1ee9d2352ddf72f065", size = 176828, upload-time = "2025-03-05T20:02:14.585Z" },
    { url = "https://files.pythonhosted.org/packages/fa/a8/5b41e0da817d64113292ab1f8247140aac61cbf6cfd085d6a0fa77f4984f/websockets-15.0.1-py3-none-any.whl", hash = "sha256:f7a866fbc1e97b5c617ee4116daaa09b722101d4a3c170c787450ba409f9736f", size = 169743, upload-time = "2025-03-05T20:03:39.41Z" },
]

[[package]]
name = "werkzeug"
version = "3.1.1"
source = { registry = "https://pypi.org/simple" }
dependencies = [
    { name = "markupsafe" },
]
sdist = { url = "https://files.pythonhosted.org/packages/32/af/d4502dc713b4ccea7175d764718d5183caf8d0867a4f0190d5d4a45cea49/werkzeug-3.1.1.tar.gz", hash = "sha256:8cd39dfbdfc1e051965f156163e2974e52c210f130810e9ad36858f0fd3edad4", size = 806453, upload-time = "2024-11-01T16:40:45.462Z" }
wheels = [
    { url = "https://files.pythonhosted.org/packages/ee/ea/c67e1dee1ba208ed22c06d1d547ae5e293374bfc43e0eb0ef5e262b68561/werkzeug-3.1.1-py3-none-any.whl", hash = "sha256:a71124d1ef06008baafa3d266c02f56e1836a5984afd6dd6c9230669d60d9fb5", size = 224371, upload-time = "2024-11-01T16:40:43.994Z" },
]

[[package]]
name = "wheel"
version = "0.45.1"
source = { registry = "https://pypi.org/simple" }
sdist = { url = "https://files.pythonhosted.org/packages/8a/98/2d9906746cdc6a6ef809ae6338005b3f21bb568bea3165cfc6a243fdc25c/wheel-0.45.1.tar.gz", hash = "sha256:661e1abd9198507b1409a20c02106d9670b2576e916d58f520316666abca6729", size = 107545, upload-time = "2024-11-23T00:18:23.513Z" }
wheels = [
    { url = "https://files.pythonhosted.org/packages/0b/2c/87f3254fd8ffd29e4c02732eee68a83a1d3c346ae39bc6822dcbcb697f2b/wheel-0.45.1-py3-none-any.whl", hash = "sha256:708e7481cc80179af0e556bbf0cc00b8444c7321e2700b8d8580231d13017248", size = 72494, upload-time = "2024-11-23T00:18:21.207Z" },
]

[[package]]
name = "widgetsnbextension"
version = "4.0.14"
source = { registry = "https://pypi.org/simple" }
sdist = { url = "https://files.pythonhosted.org/packages/41/53/2e0253c5efd69c9656b1843892052a31c36d37ad42812b5da45c62191f7e/widgetsnbextension-4.0.14.tar.gz", hash = "sha256:a3629b04e3edb893212df862038c7232f62973373869db5084aed739b437b5af", size = 1097428, upload-time = "2025-04-10T13:01:25.628Z" }
wheels = [
    { url = "https://files.pythonhosted.org/packages/ca/51/5447876806d1088a0f8f71e16542bf350918128d0a69437df26047c8e46f/widgetsnbextension-4.0.14-py3-none-any.whl", hash = "sha256:4875a9eaf72fbf5079dc372a51a9f268fc38d46f767cbf85c43a36da5cb9b575", size = 2196503, upload-time = "2025-04-10T13:01:23.086Z" },
]

[[package]]
name = "win32-setctime"
version = "1.2.0"
source = { registry = "https://pypi.org/simple" }
sdist = { url = "https://files.pythonhosted.org/packages/b3/8f/705086c9d734d3b663af0e9bb3d4de6578d08f46b1b101c2442fd9aecaa2/win32_setctime-1.2.0.tar.gz", hash = "sha256:ae1fdf948f5640aae05c511ade119313fb6a30d7eabe25fef9764dca5873c4c0", size = 4867, upload-time = "2024-12-07T15:28:28.314Z" }
wheels = [
    { url = "https://files.pythonhosted.org/packages/e1/07/c6fe3ad3e685340704d314d765b7912993bcb8dc198f0e7a89382d37974b/win32_setctime-1.2.0-py3-none-any.whl", hash = "sha256:95d644c4e708aba81dc3704a116d8cbc974d70b3bdb8be1d150e36be6e9d1390", size = 4083, upload-time = "2024-12-07T15:28:26.465Z" },
]

[[package]]
name = "wrapt"
version = "1.17.3"
source = { registry = "https://pypi.org/simple" }
sdist = { url = "https://files.pythonhosted.org/packages/95/8f/aeb76c5b46e273670962298c23e7ddde79916cb74db802131d49a85e4b7d/wrapt-1.17.3.tar.gz", hash = "sha256:f66eb08feaa410fe4eebd17f2a2c8e2e46d3476e9f8c783daa8e09e0faa666d0", size = 55547, upload-time = "2025-08-12T05:53:21.714Z" }
wheels = [
    { url = "https://files.pythonhosted.org/packages/52/db/00e2a219213856074a213503fdac0511203dceefff26e1daa15250cc01a0/wrapt-1.17.3-cp311-cp311-macosx_10_9_universal2.whl", hash = "sha256:273a736c4645e63ac582c60a56b0acb529ef07f78e08dc6bfadf6a46b19c0da7", size = 53482, upload-time = "2025-08-12T05:51:45.79Z" },
    { url = "https://files.pythonhosted.org/packages/5e/30/ca3c4a5eba478408572096fe9ce36e6e915994dd26a4e9e98b4f729c06d9/wrapt-1.17.3-cp311-cp311-macosx_10_9_x86_64.whl", hash = "sha256:5531d911795e3f935a9c23eb1c8c03c211661a5060aab167065896bbf62a5f85", size = 38674, upload-time = "2025-08-12T05:51:34.629Z" },
    { url = "https://files.pythonhosted.org/packages/31/25/3e8cc2c46b5329c5957cec959cb76a10718e1a513309c31399a4dad07eb3/wrapt-1.17.3-cp311-cp311-macosx_11_0_arm64.whl", hash = "sha256:0610b46293c59a3adbae3dee552b648b984176f8562ee0dba099a56cfbe4df1f", size = 38959, upload-time = "2025-08-12T05:51:56.074Z" },
    { url = "https://files.pythonhosted.org/packages/5d/8f/a32a99fc03e4b37e31b57cb9cefc65050ea08147a8ce12f288616b05ef54/wrapt-1.17.3-cp311-cp311-manylinux1_x86_64.manylinux_2_28_x86_64.manylinux_2_5_x86_64.whl", hash = "sha256:b32888aad8b6e68f83a8fdccbf3165f5469702a7544472bdf41f582970ed3311", size = 82376, upload-time = "2025-08-12T05:52:32.134Z" },
    { url = "https://files.pythonhosted.org/packages/31/57/4930cb8d9d70d59c27ee1332a318c20291749b4fba31f113c2f8ac49a72e/wrapt-1.17.3-cp311-cp311-manylinux2014_aarch64.manylinux_2_17_aarch64.manylinux_2_28_aarch64.whl", hash = "sha256:8cccf4f81371f257440c88faed6b74f1053eef90807b77e31ca057b2db74edb1", size = 83604, upload-time = "2025-08-12T05:52:11.663Z" },
    { url = "https://files.pythonhosted.org/packages/a8/f3/1afd48de81d63dd66e01b263a6fbb86e1b5053b419b9b33d13e1f6d0f7d0/wrapt-1.17.3-cp311-cp311-musllinux_1_2_aarch64.whl", hash = "sha256:d8a210b158a34164de8bb68b0e7780041a903d7b00c87e906fb69928bf7890d5", size = 82782, upload-time = "2025-08-12T05:52:12.626Z" },
    { url = "https://files.pythonhosted.org/packages/1e/d7/4ad5327612173b144998232f98a85bb24b60c352afb73bc48e3e0d2bdc4e/wrapt-1.17.3-cp311-cp311-musllinux_1_2_x86_64.whl", hash = "sha256:79573c24a46ce11aab457b472efd8d125e5a51da2d1d24387666cd85f54c05b2", size = 82076, upload-time = "2025-08-12T05:52:33.168Z" },
    { url = "https://files.pythonhosted.org/packages/bb/59/e0adfc831674a65694f18ea6dc821f9fcb9ec82c2ce7e3d73a88ba2e8718/wrapt-1.17.3-cp311-cp311-win32.whl", hash = "sha256:c31eebe420a9a5d2887b13000b043ff6ca27c452a9a22fa71f35f118e8d4bf89", size = 36457, upload-time = "2025-08-12T05:53:03.936Z" },
    { url = "https://files.pythonhosted.org/packages/83/88/16b7231ba49861b6f75fc309b11012ede4d6b0a9c90969d9e0db8d991aeb/wrapt-1.17.3-cp311-cp311-win_amd64.whl", hash = "sha256:0b1831115c97f0663cb77aa27d381237e73ad4f721391a9bfb2fe8bc25fa6e77", size = 38745, upload-time = "2025-08-12T05:53:02.885Z" },
    { url = "https://files.pythonhosted.org/packages/9a/1e/c4d4f3398ec073012c51d1c8d87f715f56765444e1a4b11e5180577b7e6e/wrapt-1.17.3-cp311-cp311-win_arm64.whl", hash = "sha256:5a7b3c1ee8265eb4c8f1b7d29943f195c00673f5ab60c192eba2d4a7eae5f46a", size = 36806, upload-time = "2025-08-12T05:52:53.368Z" },
    { url = "https://files.pythonhosted.org/packages/1f/f6/a933bd70f98e9cf3e08167fc5cd7aaaca49147e48411c0bd5ae701bb2194/wrapt-1.17.3-py3-none-any.whl", hash = "sha256:7171ae35d2c33d326ac19dd8facb1e82e5fd04ef8c6c0e394d7af55a55051c22", size = 23591, upload-time = "2025-08-12T05:53:20.674Z" },
]

[[package]]
name = "wsproto"
version = "1.2.0"
source = { registry = "https://pypi.org/simple" }
dependencies = [
    { name = "h11" },
]
sdist = { url = "https://files.pythonhosted.org/packages/c9/4a/44d3c295350d776427904d73c189e10aeae66d7f555bb2feee16d1e4ba5a/wsproto-1.2.0.tar.gz", hash = "sha256:ad565f26ecb92588a3e43bc3d96164de84cd9902482b130d0ddbaa9664a85065", size = 53425, upload-time = "2022-08-23T19:58:21.447Z" }
wheels = [
    { url = "https://files.pythonhosted.org/packages/78/58/e860788190eba3bcce367f74d29c4675466ce8dddfba85f7827588416f01/wsproto-1.2.0-py3-none-any.whl", hash = "sha256:b9acddd652b585d75b20477888c56642fdade28bdfd3579aa24a4d2c037dd736", size = 24226, upload-time = "2022-08-23T19:58:19.96Z" },
]

[[package]]
name = "yarl"
version = "1.20.1"
source = { registry = "https://pypi.org/simple" }
dependencies = [
    { name = "idna" },
    { name = "multidict" },
    { name = "propcache" },
]
sdist = { url = "https://files.pythonhosted.org/packages/3c/fb/efaa23fa4e45537b827620f04cf8f3cd658b76642205162e072703a5b963/yarl-1.20.1.tar.gz", hash = "sha256:d017a4997ee50c91fd5466cef416231bb82177b93b029906cefc542ce14c35ac", size = 186428, upload-time = "2025-06-10T00:46:09.923Z" }
wheels = [
    { url = "https://files.pythonhosted.org/packages/b1/18/893b50efc2350e47a874c5c2d67e55a0ea5df91186b2a6f5ac52eff887cd/yarl-1.20.1-cp311-cp311-macosx_10_9_universal2.whl", hash = "sha256:47ee6188fea634bdfaeb2cc420f5b3b17332e6225ce88149a17c413c77ff269e", size = 133833, upload-time = "2025-06-10T00:43:07.393Z" },
    { url = "https://files.pythonhosted.org/packages/89/ed/b8773448030e6fc47fa797f099ab9eab151a43a25717f9ac043844ad5ea3/yarl-1.20.1-cp311-cp311-macosx_10_9_x86_64.whl", hash = "sha256:d0f6500f69e8402d513e5eedb77a4e1818691e8f45e6b687147963514d84b44b", size = 91070, upload-time = "2025-06-10T00:43:09.538Z" },
    { url = "https://files.pythonhosted.org/packages/e3/e3/409bd17b1e42619bf69f60e4f031ce1ccb29bd7380117a55529e76933464/yarl-1.20.1-cp311-cp311-macosx_11_0_arm64.whl", hash = "sha256:7a8900a42fcdaad568de58887c7b2f602962356908eedb7628eaf6021a6e435b", size = 89818, upload-time = "2025-06-10T00:43:11.575Z" },
    { url = "https://files.pythonhosted.org/packages/f8/77/64d8431a4d77c856eb2d82aa3de2ad6741365245a29b3a9543cd598ed8c5/yarl-1.20.1-cp311-cp311-manylinux_2_17_aarch64.manylinux2014_aarch64.whl", hash = "sha256:bad6d131fda8ef508b36be3ece16d0902e80b88ea7200f030a0f6c11d9e508d4", size = 347003, upload-time = "2025-06-10T00:43:14.088Z" },
    { url = "https://files.pythonhosted.org/packages/8d/d2/0c7e4def093dcef0bd9fa22d4d24b023788b0a33b8d0088b51aa51e21e99/yarl-1.20.1-cp311-cp311-manylinux_2_17_armv7l.manylinux2014_armv7l.manylinux_2_31_armv7l.whl", hash = "sha256:df018d92fe22aaebb679a7f89fe0c0f368ec497e3dda6cb81a567610f04501f1", size = 336537, upload-time = "2025-06-10T00:43:16.431Z" },
    { url = "https://files.pythonhosted.org/packages/f0/f3/fc514f4b2cf02cb59d10cbfe228691d25929ce8f72a38db07d3febc3f706/yarl-1.20.1-cp311-cp311-manylinux_2_17_ppc64le.manylinux2014_ppc64le.whl", hash = "sha256:8f969afbb0a9b63c18d0feecf0db09d164b7a44a053e78a7d05f5df163e43833", size = 362358, upload-time = "2025-06-10T00:43:18.704Z" },
    { url = "https://files.pythonhosted.org/packages/ea/6d/a313ac8d8391381ff9006ac05f1d4331cee3b1efaa833a53d12253733255/yarl-1.20.1-cp311-cp311-manylinux_2_17_s390x.manylinux2014_s390x.whl", hash = "sha256:812303eb4aa98e302886ccda58d6b099e3576b1b9276161469c25803a8db277d", size = 357362, upload-time = "2025-06-10T00:43:20.888Z" },
    { url = "https://files.pythonhosted.org/packages/00/70/8f78a95d6935a70263d46caa3dd18e1f223cf2f2ff2037baa01a22bc5b22/yarl-1.20.1-cp311-cp311-manylinux_2_17_x86_64.manylinux2014_x86_64.whl", hash = "sha256:98c4a7d166635147924aa0bf9bfe8d8abad6fffa6102de9c99ea04a1376f91e8", size = 348979, upload-time = "2025-06-10T00:43:23.169Z" },
    { url = "https://files.pythonhosted.org/packages/cb/05/42773027968968f4f15143553970ee36ead27038d627f457cc44bbbeecf3/yarl-1.20.1-cp311-cp311-manylinux_2_5_i686.manylinux1_i686.manylinux_2_17_i686.manylinux2014_i686.whl", hash = "sha256:12e768f966538e81e6e7550f9086a6236b16e26cd964cf4df35349970f3551cf", size = 337274, upload-time = "2025-06-10T00:43:27.111Z" },
    { url = "https://files.pythonhosted.org/packages/05/be/665634aa196954156741ea591d2f946f1b78ceee8bb8f28488bf28c0dd62/yarl-1.20.1-cp311-cp311-musllinux_1_2_aarch64.whl", hash = "sha256:fe41919b9d899661c5c28a8b4b0acf704510b88f27f0934ac7a7bebdd8938d5e", size = 363294, upload-time = "2025-06-10T00:43:28.96Z" },
    { url = "https://files.pythonhosted.org/packages/eb/90/73448401d36fa4e210ece5579895731f190d5119c4b66b43b52182e88cd5/yarl-1.20.1-cp311-cp311-musllinux_1_2_armv7l.whl", hash = "sha256:8601bc010d1d7780592f3fc1bdc6c72e2b6466ea34569778422943e1a1f3c389", size = 358169, upload-time = "2025-06-10T00:43:30.701Z" },
    { url = "https://files.pythonhosted.org/packages/c3/b0/fce922d46dc1eb43c811f1889f7daa6001b27a4005587e94878570300881/yarl-1.20.1-cp311-cp311-musllinux_1_2_i686.whl", hash = "sha256:daadbdc1f2a9033a2399c42646fbd46da7992e868a5fe9513860122d7fe7a73f", size = 362776, upload-time = "2025-06-10T00:43:32.51Z" },
    { url = "https://files.pythonhosted.org/packages/f1/0d/b172628fce039dae8977fd22caeff3eeebffd52e86060413f5673767c427/yarl-1.20.1-cp311-cp311-musllinux_1_2_ppc64le.whl", hash = "sha256:03aa1e041727cb438ca762628109ef1333498b122e4c76dd858d186a37cec845", size = 381341, upload-time = "2025-06-10T00:43:34.543Z" },
    { url = "https://files.pythonhosted.org/packages/6b/9b/5b886d7671f4580209e855974fe1cecec409aa4a89ea58b8f0560dc529b1/yarl-1.20.1-cp311-cp311-musllinux_1_2_s390x.whl", hash = "sha256:642980ef5e0fa1de5fa96d905c7e00cb2c47cb468bfcac5a18c58e27dbf8d8d1", size = 379988, upload-time = "2025-06-10T00:43:36.489Z" },
    { url = "https://files.pythonhosted.org/packages/73/be/75ef5fd0fcd8f083a5d13f78fd3f009528132a1f2a1d7c925c39fa20aa79/yarl-1.20.1-cp311-cp311-musllinux_1_2_x86_64.whl", hash = "sha256:86971e2795584fe8c002356d3b97ef6c61862720eeff03db2a7c86b678d85b3e", size = 371113, upload-time = "2025-06-10T00:43:38.592Z" },
    { url = "https://files.pythonhosted.org/packages/50/4f/62faab3b479dfdcb741fe9e3f0323e2a7d5cd1ab2edc73221d57ad4834b2/yarl-1.20.1-cp311-cp311-win32.whl", hash = "sha256:597f40615b8d25812f14562699e287f0dcc035d25eb74da72cae043bb884d773", size = 81485, upload-time = "2025-06-10T00:43:41.038Z" },
    { url = "https://files.pythonhosted.org/packages/f0/09/d9c7942f8f05c32ec72cd5c8e041c8b29b5807328b68b4801ff2511d4d5e/yarl-1.20.1-cp311-cp311-win_amd64.whl", hash = "sha256:26ef53a9e726e61e9cd1cda6b478f17e350fb5800b4bd1cd9fe81c4d91cfeb2e", size = 86686, upload-time = "2025-06-10T00:43:42.692Z" },
    { url = "https://files.pythonhosted.org/packages/b4/2d/2345fce04cfd4bee161bf1e7d9cdc702e3e16109021035dbb24db654a622/yarl-1.20.1-py3-none-any.whl", hash = "sha256:83b8eb083fe4683c6115795d9fc1cfaf2cbbefb19b3a1cb68f6527460f483a77", size = 46542, upload-time = "2025-06-10T00:46:07.521Z" },
]

[[package]]
name = "zipp"
version = "3.23.0"
source = { registry = "https://pypi.org/simple" }
sdist = { url = "https://files.pythonhosted.org/packages/e3/02/0f2892c661036d50ede074e376733dca2ae7c6eb617489437771209d4180/zipp-3.23.0.tar.gz", hash = "sha256:a07157588a12518c9d4034df3fbbee09c814741a33ff63c05fa29d26a2404166", size = 25547, upload-time = "2025-06-08T17:06:39.4Z" }
wheels = [
    { url = "https://files.pythonhosted.org/packages/2e/54/647ade08bf0db230bfea292f893923872fd20be6ac6f53b2b936ba839d75/zipp-3.23.0-py3-none-any.whl", hash = "sha256:071652d6115ed432f5ce1d34c336c0adfd6a884660d1e9712a256d3d3bd4b14e", size = 10276, upload-time = "2025-06-08T17:06:38.034Z" },
]<|MERGE_RESOLUTION|>--- conflicted
+++ resolved
@@ -1128,7 +1128,6 @@
 ]
 
 [[package]]
-<<<<<<< HEAD
 name = "google-ai-generativelanguage"
 version = "0.6.15"
 source = { registry = "https://pypi.org/simple" }
@@ -1141,7 +1140,9 @@
 sdist = { url = "https://files.pythonhosted.org/packages/11/d1/48fe5d7a43d278e9f6b5ada810b0a3530bbeac7ed7fcbcd366f932f05316/google_ai_generativelanguage-0.6.15.tar.gz", hash = "sha256:8f6d9dc4c12b065fe2d0289026171acea5183ebf2d0b11cefe12f3821e159ec3", size = 1375443, upload-time = "2025-01-13T21:50:47.459Z" }
 wheels = [
     { url = "https://files.pythonhosted.org/packages/7c/a3/67b8a6ff5001a1d8864922f2d6488dc2a14367ceb651bc3f09a947f2f306/google_ai_generativelanguage-0.6.15-py3-none-any.whl", hash = "sha256:5a03ef86377aa184ffef3662ca28f19eeee158733e45d7947982eb953c6ebb6c", size = 1327356, upload-time = "2025-01-13T21:50:44.174Z" },
-=======
+]
+
+[[package]]
 name = "gitta"
 version = "0.1.0"
 source = { editable = "gitta" }
@@ -1162,7 +1163,6 @@
 dev = [
     { name = "pytest", specifier = ">=8.3.3" },
     { name = "pytest-cov", specifier = ">=6.1.1" },
->>>>>>> 7be7d766
 ]
 
 [[package]]
