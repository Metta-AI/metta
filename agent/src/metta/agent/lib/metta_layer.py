--- conflicted
+++ resolved
@@ -243,15 +243,12 @@
             with torch.no_grad():
                 self.weight_net.weight.data = self.weight_net.weight.data.clamp(-self.clip_value, self.clip_value)
 
-<<<<<<< HEAD
-=======
     def l2_init_loss(self) -> torch.Tensor:
         """Computes L2-init regularization loss to prevent catastrophic forgetting."""
         l2_init_loss = torch.tensor(0.0, device=self.weight_net.weight.data.device, dtype=torch.float32)
         l2_init_loss = torch.sum((self.weight_net.weight.data - self.initial_weights) ** 2) * self.l2_init_scale
         return l2_init_loss
 
->>>>>>> 72df85f4
     def compute_weight_metrics(self, delta: float = 0.01) -> dict:
         """Computes weight matrix dynamics metrics for analysis and debugging."""
         if (
