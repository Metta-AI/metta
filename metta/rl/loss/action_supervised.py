--- conflicted
+++ resolved
@@ -15,14 +15,10 @@
 
 class ActionSupervisedConfig(LossConfig):
     action_loss_coef: float = Field(default=1, ge=0)
-<<<<<<< HEAD
     sample_enabled: bool = True  # True means sequentially sample from the buffer during train in this loss
     rollout_forward_enabled: bool = True  # Control the rollout. If true, ensure ppo_critic is not also running rollout
     train_forward_enabled: bool = True  # Forward policy during training. Same as above re PPO concurency collisions.
-    led_proportion: float = Field(default=0.0, ge=0, le=1.0)
-=======
     teacher_led_proportion: float = Field(default=0.0, ge=0, le=1.0)  # at 0.0, it's purely student-led
->>>>>>> 6f7eb915
 
     # Controls whether to add the imitation loss to the environment rewards.
     add_action_loss_to_rewards: bool = Field(default=False)
@@ -72,11 +68,7 @@
         assert self.replay is not None
         self.replay.store(data_td=td, env_id=env_slice)
 
-<<<<<<< HEAD
-        if torch.rand(1) < self.cfg.led_proportion:
-=======
         if torch.rand(1) < self.cfg.teacher_led_proportion:
->>>>>>> 6f7eb915
             # Save td["action"] into the td that goes to the replay buffer but then overwrite it with teacher actions
             # when sending to the environment. After it gets sent to env it is no longer used.
             # NOTE: teacher-leading means actions reported to wandb are teacher actions, not student actions
