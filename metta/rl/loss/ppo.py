import logging
import os
from typing import Any, Tuple

import numpy as np
import torch
from pydantic import Field
from tensordict import NonTensorData, TensorDict
from torch import Tensor
from torchrl.data import Composite, MultiCategorical, UnboundedContinuous

from metta.agent.policy import Policy
from metta.rl.advantage import compute_advantage, normalize_advantage_distributed
from metta.rl.loss import Loss
from metta.rl.training import ComponentContext, TrainingEnvironment
from metta.utils.batch import calculate_prioritized_sampling_params
from mettagrid.config import Config


class PrioritizedExperienceReplayConfig(Config):
    # Alpha=0 means uniform sampling; tuned via sweep
    prio_alpha: float = Field(default=0.0, ge=0, le=1.0)
    # Beta baseline per Schaul et al. (2016)
    prio_beta0: float = Field(default=0.6, ge=0, le=1.0)


class VTraceConfig(Config):
    # Defaults follow IMPALA (Espeholt et al., 2018)
    rho_clip: float = Field(default=1.0, gt=0)
    c_clip: float = Field(default=1.0, gt=0)


class PPOConfig(Config):
    schedule: None = None  # TODO: Implement this
    # PPO hyperparameters
    # Clip coefficient (0.1-0.3 typical; Schulman et al. 2017)
    clip_coef: float = Field(default=0.264407, gt=0, le=1.0)
    # Entropy term weight from sweep
    ent_coef: float = Field(default=0.010000, ge=0)
    # GAE lambda tuned via sweep (cf. standard 0.95)
    gae_lambda: float = Field(default=0.891477, ge=0, le=1.0)
    # Gamma tuned for shorter effective horizon
    gamma: float = Field(default=0.977, ge=0, le=1.0)

    # Training parameters
    # Gradient clipping default
    max_grad_norm: float = Field(default=0.5, gt=0)
    # Value clipping mirrors policy clip
    vf_clip_coef: float = Field(default=0.1, ge=0)
    # Value term weight from sweep
    vf_coef: float = Field(default=0.897619, ge=0)
    # L2 regularization defaults to disabled
    l2_reg_loss_coef: float = Field(default=0, ge=0)
    l2_init_loss_coef: float = Field(default=0, ge=0)

    # Normalization and clipping
    # Advantage normalization toggle
    norm_adv: bool = True
    # Value loss clipping toggle
    clip_vloss: bool = True
    # Target KL for early stopping (None disables)
    target_kl: float | None = None

    vtrace: VTraceConfig = Field(default_factory=VTraceConfig)

    prioritized_experience_replay: PrioritizedExperienceReplayConfig = Field(
        default_factory=PrioritizedExperienceReplayConfig
    )

    def create(
        self,
        policy: Policy,
        trainer_cfg: Any,
        env: TrainingEnvironment,
        device: torch.device,
        instance_name: str,
        loss_config: Any,
    ):
        """Points to the PPO class for initialization."""
        return PPO(
            policy,
            trainer_cfg,
            env,
            device,
            instance_name=instance_name,
            loss_config=loss_config,
        )


class PPO(Loss):
    """PPO loss with prioritized replay and V-trace tweaks."""

    __slots__ = (
        "advantages",
        "anneal_beta",
        "burn_in_steps",
        "burn_in_steps_iter",
<<<<<<< HEAD
        "_diag_batch_logged",
=======
        "last_action",
>>>>>>> 0c9ebe45
    )

    def __init__(
        self,
        policy: Policy,
        trainer_cfg: Any,
        env: TrainingEnvironment,
        device: torch.device,
        instance_name: str,
        loss_config: Any,
    ):
        super().__init__(policy, trainer_cfg, env, device, instance_name, loss_config)
        self.advantages = torch.tensor(0.0, dtype=torch.float32, device=self.device)
        self.anneal_beta = 0.0
        self.burn_in_steps = 0
        if hasattr(self.policy, "burn_in_steps"):
            self.burn_in_steps = self.policy.burn_in_steps
        self.burn_in_steps_iter = 0
<<<<<<< HEAD
        self._diag_batch_logged = False
=======
        self.last_action = None
>>>>>>> 0c9ebe45
        self.register_state_attr("anneal_beta", "burn_in_steps_iter")

    def get_experience_spec(self) -> Composite:
        act_space = self.env.single_action_space
        nvec = act_space.nvec
        act_dtype = torch.int32 if np.issubdtype(act_space.dtype, np.integer) else torch.float32
        scalar_f32 = UnboundedContinuous(shape=torch.Size([]), dtype=torch.float32)

        return Composite(
            rewards=scalar_f32,
            dones=scalar_f32,
            truncateds=scalar_f32,
            actions=MultiCategorical(
                nvec=nvec,
                dtype=act_dtype,
            ),
            act_log_prob=scalar_f32,
            values=scalar_f32,
        )

    def run_rollout(self, td: TensorDict, context: ComponentContext) -> None:
        with torch.no_grad():
            self.policy.forward(td)

        if self.burn_in_steps_iter < self.burn_in_steps:
            self.burn_in_steps_iter += 1
            return

        # Store experience
        env_slice = context.training_env_id
        if env_slice is None:
            raise RuntimeError("ComponentContext.training_env_id is required for PPO rollout")
        self.replay.store(data_td=td, env_id=env_slice)

        return

    def run_train(
        self, shared_loss_data: TensorDict, context: ComponentContext, mb_idx: int
    ) -> tuple[Tensor, TensorDict, bool]:
        """This is the PPO algorithm training loop."""
        config = self.loss_cfg
        stop_update_epoch = False
        self.policy.reset_memory()
        self.burn_in_steps_iter = 0
        if config.target_kl is not None and mb_idx > 0:
            avg_kl = np.mean(self.loss_tracker["approx_kl"]) if self.loss_tracker["approx_kl"] else 0.0
            if avg_kl > config.target_kl:
                stop_update_epoch = True

        # On the first minibatch of the update epoch, compute advantages and sampling params
        if mb_idx == 0:
            self.advantages, self.anneal_beta = self._on_first_mb(context)

        # Then sample from the buffer (this happens at every minibatch)
        minibatch, indices, prio_weights = self._sample_minibatch(
            advantages=self.advantages,
            prio_alpha=config.prioritized_experience_replay.prio_alpha,
            prio_beta=self.anneal_beta,
        )

        shared_loss_data["sampled_mb"] = minibatch  # one loss should write the sampled mb for others to use
        shared_loss_data["indices"] = NonTensorData(indices)  # av this breaks compile

        # Then forward the policy using the sampled minibatch
        policy_td = minibatch.select(*self.policy_experience_spec.keys(include_nested=True))
        B, TT = policy_td.batch_size
        if os.getenv("TRANSFORMER_DIAG", "0") == "1" and not getattr(self, "_diag_batch_logged", False):
            logger = logging.getLogger(__name__)
            logger.info("[TRANSFORMER_DIAG] PPO minibatch shape B=%s TT=%s", B, TT)
            self._diag_batch_logged = True
        policy_td = policy_td.reshape(B * TT)
        policy_td.set("bptt", torch.full((B * TT,), TT, device=policy_td.device, dtype=torch.long))
        policy_td.set("batch", torch.full((B * TT,), B, device=policy_td.device, dtype=torch.long))

        flat_actions = minibatch["actions"].reshape(B * TT, -1)

        policy_td = self.policy.forward(policy_td, action=flat_actions)
        shared_loss_data["policy_td"] = policy_td.reshape(B, TT)

        if os.getenv("TRANSFORMER_DIAG", "0") == "1":
            logger = logging.getLogger(__name__)
            adv = self.advantages if isinstance(self.advantages, torch.Tensor) else torch.tensor(self.advantages)
            values_tensor = minibatch["values"].float()
            ratio_tensor = minibatch.get("ratio", torch.ones_like(values_tensor)).float()
            logger.info(
                "[TRANSFORMER_DIAG] PPO rollout stats: values_mean=%s values_std=%s "
                "advantages_mean=%s advantages_std=%s ratio_mean=%s ratio_std=%s",
                float(values_tensor.mean().item()),
                float(values_tensor.std().item()),
                float(adv.float().mean().item()),
                float(adv.float().std().item()),
                float(ratio_tensor.mean().item()),
                float(ratio_tensor.std().item()),
            )

        # Finally, calculate the loss!
        loss = self._process_minibatch_update(
            minibatch=minibatch,
            policy_td=policy_td,
            indices=indices,
            prio_weights=prio_weights,
        )

        return loss, shared_loss_data, stop_update_epoch

    def on_train_phase_end(self, context: ComponentContext) -> None:
        with torch.no_grad():
            y_pred = self.replay.buffer["values"].flatten()
            y_true = self.advantages.flatten() + self.replay.buffer["values"].flatten()
            var_y = y_true.var()
            ev = (1 - (y_true - y_pred).var() / var_y).item() if var_y > 0 else 0.0
            self.loss_tracker["explained_variance"].append(float(ev))

    def _on_first_mb(self, context: ComponentContext) -> tuple[Tensor, float]:
        # reset importance sampling ratio
        if "ratio" in self.replay.buffer.keys():
            self.replay.buffer["ratio"].fill_(1.0)

        cfg = self.loss_cfg
        with torch.no_grad():
            anneal_beta = calculate_prioritized_sampling_params(
                epoch=context.epoch,
                total_timesteps=self.trainer_cfg.total_timesteps,
                batch_size=self.trainer_cfg.batch_size,
                prio_alpha=cfg.prioritized_experience_replay.prio_alpha,
                prio_beta0=cfg.prioritized_experience_replay.prio_beta0,
            )

            advantages = torch.zeros_like(self.replay.buffer["values"], device=self.device)
            advantages = compute_advantage(
                self.replay.buffer["values"],
                self.replay.buffer["rewards"],
                self.replay.buffer["dones"],
                torch.ones_like(self.replay.buffer["values"]),
                advantages,
                cfg.gamma,
                cfg.gae_lambda,
                cfg.vtrace.rho_clip,
                cfg.vtrace.c_clip,
                self.device,
            )

        return advantages, anneal_beta

    def _process_minibatch_update(
        self,
        minibatch: TensorDict,
        policy_td: TensorDict,
        indices: Tensor,
        prio_weights: Tensor,
    ) -> Tensor:
        cfg = self.loss_cfg
        old_logprob = minibatch["act_log_prob"]
        new_logprob = policy_td["act_log_prob"].reshape(old_logprob.shape)
        entropy = policy_td["entropy"]
        newvalue = policy_td["values"]

        importance_sampling_ratio = self._importance_ratio(new_logprob, old_logprob)
        if os.getenv("TRANSFORMER_DIAG", "0") == "1":
            logger = logging.getLogger(__name__)
            logger.info(
                "[TRANSFORMER_DIAG] logprob_stats: old_mean=%s new_mean=%s diff_mean=%s",
                float(old_logprob.mean().item()),
                float(new_logprob.mean().item()),
                float((new_logprob - old_logprob).mean().item()),
            )

        # Re-compute advantages with new ratios (V-trace)
        adv = compute_advantage(
            minibatch["values"],
            minibatch["rewards"],
            minibatch["dones"],
            importance_sampling_ratio,
            minibatch["advantages"],
            cfg.gamma,
            cfg.gae_lambda,
            cfg.vtrace.rho_clip,
            cfg.vtrace.c_clip,
            self.device,
        )

        # Normalize advantages with distributed support, then apply prioritized weights
        adv = normalize_advantage_distributed(adv, cfg.norm_adv)
        adv = prio_weights * adv

        # Compute losses
        pg_loss, v_loss, entropy_loss, approx_kl, clipfrac = self.compute_ppo_losses(
            minibatch,
            new_logprob,
            entropy,
            newvalue,
            importance_sampling_ratio,
            adv,
        )

        loss = pg_loss - cfg.ent_coef * entropy_loss + v_loss * cfg.vf_coef

        # Update values and ratio in experience buffer
        update_td = TensorDict(
            {"values": newvalue.view(minibatch["values"].shape).detach(), "ratio": importance_sampling_ratio.detach()},
            batch_size=minibatch.batch_size,
        )
        self.replay.update(indices, update_td)

        # Update loss tracking
        self._track("policy_loss", pg_loss)
        self._track("value_loss", v_loss)
        self._track("entropy", entropy_loss)
        self._track("approx_kl", approx_kl)
        self._track("clipfrac", clipfrac)
        self._track("importance", importance_sampling_ratio.mean())
        self._track("current_logprobs", new_logprob.mean())

        return loss

    def compute_ppo_losses(
        self,
        minibatch: TensorDict,
        new_logprob: Tensor,
        entropy: Tensor,
        newvalue: Tensor,
        importance_sampling_ratio: Tensor,
        adv: Tensor,
    ) -> Tuple[Tensor, Tensor, Tensor, Tensor, Tensor]:
        """Compute PPO losses for policy and value functions."""
        # Policy loss
        pg_loss1 = -adv * importance_sampling_ratio
        pg_loss2 = -adv * torch.clamp(
            importance_sampling_ratio,
            1 - self.loss_cfg.clip_coef,
            1 + self.loss_cfg.clip_coef,
        )
        pg_loss = torch.max(pg_loss1, pg_loss2).mean()
        returns = minibatch["returns"]
        old_values = minibatch["values"]

        # Value loss
        newvalue_reshaped = newvalue.view(returns.shape)
        if self.loss_cfg.clip_vloss:
            v_loss_unclipped = (newvalue_reshaped - returns) ** 2
            vf_clip_coef = self.loss_cfg.vf_clip_coef
            v_clipped = old_values + torch.clamp(
                newvalue_reshaped - old_values,
                -vf_clip_coef,
                vf_clip_coef,
            )
            v_loss_clipped = (v_clipped - returns) ** 2
            v_loss = 0.5 * torch.max(v_loss_unclipped, v_loss_clipped).mean()
        else:
            v_loss = 0.5 * ((newvalue_reshaped - returns) ** 2).mean()

        entropy_loss = entropy.mean()

        # Compute metrics
        with torch.no_grad():
            logratio = new_logprob - minibatch["act_log_prob"]
            approx_kl = ((importance_sampling_ratio - 1) - logratio).mean()
            clipfrac = ((importance_sampling_ratio - 1.0).abs() > self.loss_cfg.clip_coef).float().mean()

        return pg_loss, v_loss, entropy_loss, approx_kl, clipfrac

    def _sample_minibatch(
        self,
        advantages: Tensor,
        prio_alpha: float,
        prio_beta: float,
    ) -> tuple[TensorDict, Tensor, Tensor]:
        """Sample a prioritized minibatch."""
        # Prioritized sampling based on advantage magnitude
        adv_magnitude = advantages.abs().sum(dim=1)
        prio_weights = torch.nan_to_num(adv_magnitude**prio_alpha, 0, 0, 0)
        prio_probs = (prio_weights + 1e-6) / (prio_weights.sum() + 1e-6)

        # Sample segment indices
        idx = torch.multinomial(prio_probs, self.replay.minibatch_segments)

        minibatch = self.replay.buffer[idx]

        with torch.no_grad():
            minibatch["advantages"] = advantages[idx]
            minibatch["returns"] = advantages[idx] + minibatch["values"]
            prio_weights = (self.replay.segments * prio_probs[idx, None]) ** -prio_beta
        return minibatch.clone(), idx, prio_weights

    def _importance_ratio(self, new_logprob: Tensor, old_logprob: Tensor) -> Tensor:
        logratio = torch.clamp(new_logprob - old_logprob, -10, 10)
        return logratio.exp()

    def _track(self, key: str, value: Tensor) -> None:
        self.loss_tracker[key].append(float(value.item()))<|MERGE_RESOLUTION|>--- conflicted
+++ resolved
@@ -95,11 +95,8 @@
         "anneal_beta",
         "burn_in_steps",
         "burn_in_steps_iter",
-<<<<<<< HEAD
         "_diag_batch_logged",
-=======
         "last_action",
->>>>>>> 0c9ebe45
     )
 
     def __init__(
@@ -118,11 +115,8 @@
         if hasattr(self.policy, "burn_in_steps"):
             self.burn_in_steps = self.policy.burn_in_steps
         self.burn_in_steps_iter = 0
-<<<<<<< HEAD
         self._diag_batch_logged = False
-=======
         self.last_action = None
->>>>>>> 0c9ebe45
         self.register_state_attr("anneal_beta", "burn_in_steps_iter")
 
     def get_experience_spec(self) -> Composite:
