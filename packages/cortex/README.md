--- conflicted
+++ resolved
@@ -101,10 +101,6 @@
 - **Output (out)**: `[B, T, H]` for sequences or `[B, H]` for single-step
 - **Automatic reset handling**: Resets are handled automatically when passed through `forward(resets=mask)`
   - The reset mask propagates through Stack → Block → Cell automatically
-<<<<<<< HEAD
-
-=======
->>>>>>> b141d17c
 
 This uniformity means you can treat a complex multi-layer stack exactly like a single cell, enabling arbitrary
 composition without changing your code interface.
@@ -192,13 +188,8 @@
 Notes:
 
 - Type‑based: every instance matching the override type is updated.
-<<<<<<< HEAD
-- Explicit‑fields only: only fields you set on the override are merged; others keep their original values
-  (e.g., `X^` still enables `use_axon_qkv=True`).
-=======
 - Explicit‑fields only: only fields you set on the override are merged; others keep their original values (e.g., `X^`
   still enables `use_axon_qkv=True`).
->>>>>>> b141d17c
 - `cell.hidden_size` is always inferred from the enclosing block/stack and cannot be overridden.
 - Per‑layer targeting is not supported by this API; provide a custom pattern/map if you need per‑layer differences.
 
@@ -217,11 +208,7 @@
 | `CausalConv1d` | Depthwise causal Conv1D cell (ring-buffer state); supports optional channel-mixing mode.                   | Yes (channel-mixing only) | No                       |
 | `AxonCell`     | Streaming RTU with diagonal input weights (per-channel local recurrence, 2H→H→out_dim projection).         | Yes                       | Yes (seq‑allin, short‑T) |
 | `XLCell`       | Transformer‑XL style multi‑head attention with rolling memory; optional AxonLayer‑backed Q/K/V projections. | No                        | No                       |
-<<<<<<< HEAD
-| `AGaLiTeCell`  | AGaLiTe attention       | No                        | Yes (fused discount sum) |
-=======
 | `AGaLiTeCell`  | AGaLiTe attention                                                                                           | No                        | Yes (fused discount sum) |
->>>>>>> b141d17c
 
 **Notes:**
 
@@ -235,19 +222,11 @@
 
 | Block              | Description                                                                                                                                      |
 | ------------------ | ------------------------------------------------------------------------------------------------------------------------------------------------ |
-<<<<<<< HEAD
-| `PassThroughBlock`     | Applies the nested cell directly at `d_hidden` with residual; no projections.                                                                    |
-| `PreUpBlock`           | Pre-upsamples to `d_inner = int(proj_factor * d_hidden)`, runs the cell at `d_inner`, gates and projects back to `d_hidden`, then adds residual. |
-| `PostUpBlock`          | Runs the cell at `d_hidden`, then applies a gated feed-forward projection up and back down before residual. Useful for deep stacks.              |
-| `PostUpGatedBlock`     | Like `PostUpBlock` but with GRU‑style gating (GTrXL‑inspired) for both sublayers (cell and FFN) to stabilize deep training.                     |
-| `AdapterBlock`         | Wraps another block with a trainable residual adapter (identity at init). Lets you insert capacity without changing behavior at t=0.             |
-=======
 | `PassThroughBlock` | Applies the nested cell directly at `d_hidden` with residual; no projections.                                                                    |
 | `PreUpBlock`       | Pre-upsamples to `d_inner = int(proj_factor * d_hidden)`, runs the cell at `d_inner`, gates and projects back to `d_hidden`, then adds residual. |
 | `PostUpBlock`      | Runs the cell at `d_hidden`, then applies a gated feed-forward projection up and back down before residual. Useful for deep stacks.              |
 | `PostUpGatedBlock` | Like `PostUpBlock` but with GRU‑style gating (GTrXL‑inspired) for both sublayers (cell and FFN) to stabilize deep training.                      |
 | `AdapterBlock`     | Wraps another block with a trainable residual adapter (identity at init). Lets you insert capacity without changing behavior at t=0.             |
->>>>>>> b141d17c
 
 #### Hidden Size Inference in Blocks
 
@@ -309,16 +288,6 @@
 
 Built‑in expert tokens:
 
-<<<<<<< HEAD
-- `A`  = Axon (PostUp)
-- `Ag` = AGaLiTe (PostUpGated)
-- `X`  = Transformer‑XL (PostUpGated), `X^` axonified QKV
-- `M`  = mLSTM (PreUp), `M^` axonified gates+QKV
-- `S`  = sLSTM (PostUp), `S^` axonified gates
-- `L`  = LSTM (PassThrough)
-- `C`  = CausalConv1d (PassThrough)
-
-=======
 - `A` = Axon (PostUp)
 - `Ag` = AGaLiTe (PostUpGated)
 - `X` = Transformer‑XL (PostUpGated), `X^` axonified QKV
@@ -326,7 +295,6 @@
 - `S` = sLSTM (PostUp), `S^` axonified gates
 - `L` = LSTM (PassThrough)
 - `C` = CausalConv1d (PassThrough)
->>>>>>> b141d17c
 
 ### Compact Forward Pass (per token t)
 
@@ -667,15 +635,9 @@
 
 You can define stacks from compact token patterns using the auto builders. Each pattern expands to a Column of
 predefined or custom “expert” blocks. See Quick Start for the list of built‑in tokens and caret `^` semantics.
-<<<<<<< HEAD
-
-1) Register custom tokens (optional)
-
-=======
 
 1. Register custom tokens (optional)
 
->>>>>>> b141d17c
 Register new symbols with a decorator. You can also register caret variants explicitly by using the token with a `^`.
 
 ```python
@@ -696,15 +658,9 @@
 
 Make sure your module is imported before building (e.g., `import your_pkg.my_tokens`). Built‑ins are loaded by
 `cortex.tokens` automatically.
-<<<<<<< HEAD
-
-2) Build from a pattern
-
-=======
 
 2. Build from a pattern
 
->>>>>>> b141d17c
 Use the auto builders to construct a `CortexStackConfig` or an instantiated stack from token patterns.
 
 ```python
@@ -715,10 +671,6 @@
 stack = build_cortex_auto_stack(d_hidden=256, num_layers=3, pattern=["YY", "Y^", "YYY"])
 ```
 
-<<<<<<< HEAD
-4) Quick check
-=======
 4. Quick check
->>>>>>> b141d17c
 
 Instantiate a stack and run a short forward pass as shown in Quick Start.