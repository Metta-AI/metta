[build-system]
<<<<<<< HEAD
requires = ["setuptools>=61.0", "wheel", "numpy>=1.26.4,<2", "pybind11>=2.12.0"]
=======
requires = ["setuptools>=61.0", "wheel", "numpy>=1.26.4,<2", "pybind11==2.10.4", "setuptools_scm>=8"]
>>>>>>> 453ff520
build-backend = "bazel_build"
backend-path = ["."]

[project]
name = "mettagrid" # Do not change! Has to be 'mettagrid' for our PyPi package
<<<<<<< HEAD
version = "0.2.0.7"
=======
dynamic = ["version"]
>>>>>>> 453ff520
description = "A fast grid-based open-ended MARL environment"
authors = [{ name = "David Bloomin", email = "daveey@gmail.com" }]
requires-python = ">=3.11"
license = "MIT"
readme = "README.md"
urls = { Homepage = "https://daveey.github.io", Repository = "https://github.com/Metta-AI/mettagrid" }
keywords = ["gridworld", "minigrid", "rl", "reinforcement-learning", "environment", "gym"]
dependencies = [
  "boto3>=1.38.32",
  "botocore>=1.38.29",
  "google-api-python-client>=2.0.0",
  "google-auth>=2.0.0",
  "google-auth-oauthlib>=1.0.0",
  "gymnasium==0.29.1",
  "matplotlib>=3.10.3",
  "numpy>=1.26.4,<2",
  "omegaconf>=2.3.0",
  "duckdb>=1.3.0",
  "pettingzoo>=1.24.1,<1.25",
  "pufferlib>=3.0.0,<3.1.0",
  "pydantic>=2.11.5",
  "pyyaml>=6.0.2",
  "scipy>=1.15.3",
  "wandb>=0.19.11",
]

[dependency-groups]
dev = ["pytest>=8.3.3", "pytest-benchmark>=5.1.0", "pytest-xdist>=3.8.0"]

[tool.bazel]
# Bazel build configuration
# Set DEBUG=1 environment variable to build with debug configuration
# Otherwise builds with optimizations enabled
build.config = "opt" # or "dbg" for debug builds

[tool.pytest.ini_options]
markers = ["slow: marks tests as slow (deselect with '-m \"not slow\"')"]
testpaths = ["tests", "benchmarks"]
pythonpath = ["python/src", "cpp/src"]
python_files = ["test_*.py"]
python_functions = ["test_*"]
python_classes = ["Test*"]
# Exclude the generic Bazel C++ test runner script (not a pytest test)
addopts = "--ignore=tests/run_test.py"
filterwarnings = ["ignore:Gym has been unmaintained:UserWarning"]

[tool.uv]
cache-keys = [
  { file = "pyproject.toml" },
  { file = "BUILD.bazel" },
  { file = "cpp/BUILD.bazel" },
  { file = "MODULE.bazel" },
  { file = "cpp/**/*.{cpp,hpp}" },
]

[tool.setuptools.packages.find]
where = ["python/src", "cpp/src"]
include = ["mettagrid", "mettagrid.*"]

[tool.setuptools.package-data]
"mettagrid" = ["py.typed", "*.so", "*.pyi", "*.pyd", "*.dylib"]

[tool.uv.sources]
metta-common = { workspace = true }

[tool.coverage.run]
source = ["mettagrid"]

[project.scripts]
demo = "mettagrid.demo:main"

[tool.setuptools_scm]
tag_regex = "^mettagrid-v(?P<version>\\d+\\.\\d+\\.\\d+(?:\\.\\d+)?)$"
version_scheme = "no-guess-dev"
local_scheme = "node-and-date"
fallback_version = "0.0.0"<|MERGE_RESOLUTION|>--- conflicted
+++ resolved
@@ -1,19 +1,11 @@
 [build-system]
-<<<<<<< HEAD
-requires = ["setuptools>=61.0", "wheel", "numpy>=1.26.4,<2", "pybind11>=2.12.0"]
-=======
-requires = ["setuptools>=61.0", "wheel", "numpy>=1.26.4,<2", "pybind11==2.10.4", "setuptools_scm>=8"]
->>>>>>> 453ff520
+requires = ["setuptools>=61.0", "wheel", "numpy>=1.26.4,<2", "pybind11==2.12.0", "setuptools_scm>=8"]
 build-backend = "bazel_build"
 backend-path = ["."]
 
 [project]
 name = "mettagrid" # Do not change! Has to be 'mettagrid' for our PyPi package
-<<<<<<< HEAD
-version = "0.2.0.7"
-=======
 dynamic = ["version"]
->>>>>>> 453ff520
 description = "A fast grid-based open-ended MARL environment"
 authors = [{ name = "David Bloomin", email = "daveey@gmail.com" }]
 requires-python = ">=3.11"
