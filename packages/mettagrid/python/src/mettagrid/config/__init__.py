--- conflicted
+++ resolved
@@ -1,5 +1,3 @@
-"""Configuration module for mettagrid."""
-
 from .config import Config
 from .mettagrid_c_config import from_mettagrid_config
 from .mettagrid_config import (
@@ -14,28 +12,24 @@
     GameConfig,
     GlobalObsConfig,
     MettaGridConfig,
-<<<<<<< HEAD
     RecipeConfig,
-    StatsRewards,
-=======
->>>>>>> d1c95ab3
     WallConfig,
 )
 
 __all__ = [
-    "Config",
-    "from_mettagrid_config",
-    "MettaGridConfig",
     "ActionConfig",
     "ActionsConfig",
     "AgentConfig",
     "AgentRewards",
+    "AssemblerConfig",
     "AttackActionConfig",
     "ChangeGlyphActionConfig",
+    "Config",
     "ConverterConfig",
+    "from_mettagrid_config",
     "GameConfig",
     "GlobalObsConfig",
+    "MettaGridConfig",
+    "RecipeConfig",
     "WallConfig",
-    "RecipeConfig",
-    "AssemblerConfig",
 ]