--- conflicted
+++ resolved
@@ -4,7 +4,6 @@
 
 # Define the list of policy URIs to evaluate on a normal run.
 POLICIES=(
-<<<<<<< HEAD
     "b.daphne.object_use_multienv_pretrained:v98"
     "b.daphne.object_use_multienv2:v41"
     "daphne_objectuse_bigandsmall:v22"
@@ -15,13 +14,6 @@
     "training_regular_envset_nb:v76"
     "daphne_objectuse_bigandsmall:v67"
     "navigation_training:v35"
-=======
-    # "b.daphne.object_use_multienv_pretrained"
-    # "b.daphne.object_use_multienv2"
-    # "daphne_objectuse_bigandsmall"
-    "daphne_objectuse_allobjs_multienv"
-    "navigation_training"
->>>>>>> 814616f4
     "training_regular_envset"
     "training_prioritized_envset"
     "b.daphne.navigation_prioritized_envset"
@@ -35,11 +27,6 @@
     "b.daphne.regular_envset"
     "training_regular_envset_nb"
     "training_uniform_envset_nb"
-<<<<<<< HEAD
-
-=======
-    "mrazo_object-use_allobjs_large-multienv_v01"
->>>>>>> 814616f4
 
 )
 #!/bin/bash
@@ -49,7 +36,6 @@
 for i in "${!POLICIES[@]}"; do
     POLICY_URI=${POLICIES[$i]}
 
-<<<<<<< HEAD
     # echo "Running full sequence eval for policy $POLICY_URI"
     # RANDOM_NUM=$((RANDOM % 1000))
     # IDX="${IDX}_${RANDOM_NUM}"
@@ -66,40 +52,17 @@
     #     policy_uri=wandb://run/$POLICY_URI \
     #     sim_job.stats_db_uri=wandb://stats/memory_db \
     #     device=cpu \
-=======
-    echo "Running full sequence eval for policy $POLICY_URI"
-    RANDOM_NUM=$((RANDOM % 1000))
-    IDX="${IDX}_${RANDOM_NUM}"
-    python3 -m tools.sim \
-        sim=navigation \
-        run=navigation$IDX \
-        policy_uri=wandb://run/$POLICY_URI \
-        sim_job.stats_db_uri=wandb://stats/navigation_db \
-        # device=cpu \
 
     python3 -m tools.sim \
-        sim=memory \
-        run=memory$IDX \
-        policy_uri=wandb://run/$POLICY_URI \
-        sim_job.stats_db_uri=wandb://stats/memory_db \
-        # device=cpu \
->>>>>>> 814616f4
-
-    python3 -m tools.sim \
-        sim=nav_sequence \
-        run=nav_sequence$IDX \
+        sim=object_use \
+        run=object_use$IDX \
         policy_uri=wandb://run/$POLICY_URI \
         sim_job.stats_db_uri=wandb://stats/objectuse_db \
         # device=cpu \
 
     python3 -m tools.sim \
-<<<<<<< HEAD
         sim=nav_sequence \
         run=nav_sequence$IDX \
-=======
-        sim=memory \
-        run=memory$IDX \
->>>>>>> 814616f4
         policy_uri=wandb://run/$POLICY_URI \
         sim_job.stats_db_uri=wandb://stats/nav_sequence_db \
         # device=cpu \
