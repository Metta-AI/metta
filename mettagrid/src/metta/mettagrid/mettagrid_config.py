from typing import Any, Literal, Optional

from pydantic import ConfigDict, Field, model_validator

from metta.common.util.config import Config
from metta.mettagrid.level_builder import Level

# ===== Python Configuration Models =====


class InventoryRewards(Config):
    """Inventory-based reward configuration."""

    ore_red: Optional[float] = Field(default=None)
    ore_blue: Optional[float] = Field(default=None)
    ore_green: Optional[float] = Field(default=None)
    ore_red_max: Optional[int] = Field(default=None)
    ore_blue_max: Optional[int] = Field(default=None)
    ore_green_max: Optional[int] = Field(default=None)
    battery_red: Optional[float] = Field(default=None)
    battery_blue: Optional[float] = Field(default=None)
    battery_green: Optional[float] = Field(default=None)
    battery_red_max: Optional[int] = Field(default=None)
    battery_blue_max: Optional[int] = Field(default=None)
    battery_green_max: Optional[int] = Field(default=None)
    heart: Optional[float] = Field(default=None)
    heart_max: Optional[int] = Field(default=None)
    armor: Optional[float] = Field(default=None)
    armor_max: Optional[int] = Field(default=None)
    laser: Optional[float] = Field(default=None)
    laser_max: Optional[int] = Field(default=None)
    blueprint: Optional[float] = Field(default=None)
    blueprint_max: Optional[int] = Field(default=None)


class StatsRewards(Config):
    """Agent stats-based reward configuration.

    Maps stat names to reward values. Stats are tracked by the StatsTracker
    and can include things like 'action.attack.agent', 'inventory.armor.gained', etc.
    Each entry can have:
    - stat_name: reward_per_unit
    - stat_name_max: maximum cumulative reward for this stat
    """

    model_config = ConfigDict(extra="allow")  # Allow any stat names to be added dynamically


class AgentRewards(Config):
    """Agent reward configuration with separate inventory and stats rewards."""

    inventory: Optional[InventoryRewards] = Field(default_factory=InventoryRewards)
    stats: Optional[StatsRewards] = Field(default_factory=StatsRewards)

    # For backward compatibility, handle old format
    def __init__(self, **data):
        # If we have direct inventory reward keys, move them to inventory
        inventory_keys = [
            "ore_red",
            "ore_blue",
            "ore_green",
            "battery_red",
            "battery_blue",
            "battery_green",
            "heart",
            "armor",
            "laser",
            "blueprint",
        ]
        inventory_max_keys = [f"{k}_max" for k in inventory_keys]

        # Check if this is the old format (has direct reward keys)
        if any(k in data for k in inventory_keys + inventory_max_keys):
            # Old format - move to inventory
            if "inventory" not in data:
                data["inventory"] = {}

            for key in list(data.keys()):
                if key in inventory_keys or key in inventory_max_keys:
                    data["inventory"][key] = data.pop(key)

        super().__init__(**data)


class AgentConfig(Config):
    """Python agent configuration."""

    default_resource_limit: Optional[int] = Field(default=0, ge=0)
    resource_limits: Optional[dict[str, int]] = Field(default_factory=dict)
    freeze_duration: Optional[int] = Field(default=10, ge=-1)
    rewards: Optional[AgentRewards] = Field(default_factory=AgentRewards)
    action_failure_penalty: Optional[float] = Field(default=0, ge=0)
<<<<<<< HEAD
    glyph: Optional[int] = Field(default=0, ge=0, le=255)
=======
    initial_inventory: Optional[dict[str, int]] = Field(default_factory=dict)
>>>>>>> 960a7ffa


class GroupConfig(Config):
    """Python group configuration."""

    id: int
    sprite: Optional[int] = Field(default=None)
    # group_reward_pct values outside of [0.0,1.0] are probably mistakes, and are probably
    # unstable. If you want to use values outside this range, please update this comment!
    group_reward_pct: float = Field(default=0, ge=0, le=1)
    props: AgentConfig = Field(default_factory=AgentConfig)


class ActionConfig(Config):
    """Python action configuration."""

<<<<<<< HEAD
    enabled: bool = Field(default=False)
=======
    enabled: bool = Field(default=True)
>>>>>>> 960a7ffa
    # required_resources defaults to consumed_resources. Otherwise, should be a superset of consumed_resources.
    required_resources: Optional[dict[str, int]] = Field(default=None)
    consumed_resources: Optional[dict[str, int]] = Field(default_factory=dict)


class AttackActionConfig(ActionConfig):
    """Python attack action configuration."""

    defense_resources: Optional[dict[str, int]] = Field(default_factory=dict)


class ChangeGlyphActionConfig(ActionConfig):
    """Change glyph action configuration."""

    number_of_glyphs: int = Field(default=0, ge=0, le=255)


class ActionsConfig(Config):
    """
    Actions configuration.

    Actions will use disabled configuration if not explicitly provided.
    """

<<<<<<< HEAD
    noop: PyActionConfig = Field(default_factory=lambda: PyActionConfig(enabled=False))
    move: PyActionConfig = Field(default_factory=lambda: PyActionConfig(enabled=False))
    rotate: PyActionConfig = Field(default_factory=lambda: PyActionConfig(enabled=False))
    put_items: PyActionConfig = Field(default_factory=lambda: PyActionConfig(enabled=False))
    get_items: PyActionConfig = Field(default_factory=lambda: PyActionConfig(enabled=False))
    attack: PyAttackActionConfig = Field(default_factory=lambda: PyAttackActionConfig(enabled=False))
    swap: PyActionConfig = Field(default_factory=lambda: PyActionConfig(enabled=False))
    change_color: PyActionConfig = Field(default_factory=lambda: PyActionConfig(enabled=False))
    change_glyph: PyChangeGlyphActionConfig = Field(default_factory=lambda: PyChangeGlyphActionConfig(enabled=False))


class PyGlobalObsConfig(BaseModelWithForbidExtra):
=======
    noop: Optional[ActionConfig] = None
    move: Optional[ActionConfig] = None
    move_8way: Optional[ActionConfig] = None
    move_cardinal: Optional[ActionConfig] = None
    rotate: Optional[ActionConfig] = None
    put_items: Optional[ActionConfig] = None
    place_box: Optional[ActionConfig] = None
    get_items: Optional[ActionConfig] = None
    attack: Optional[AttackActionConfig] = None
    swap: Optional[ActionConfig] = None
    change_color: Optional[ActionConfig] = None
    change_glyph: Optional[ChangeGlyphActionConfig] = None


class GlobalObsConfig(Config):
>>>>>>> 960a7ffa
    """Global observation configuration."""

    episode_completion_pct: bool = Field(default=True)

    # Controls both last_action and last_action_arg
    last_action: bool = Field(default=True)
    last_reward: bool = Field(default=True)

    # Controls whether resource rewards are included in observations
    resource_rewards: bool = Field(default=False)

    # Controls whether visitation counts are included in observations
    visitation_counts: bool = Field(default=False)


class WallConfig(Config):
    """Python wall/block configuration."""

    type_id: int
    swappable: bool = Field(default=False)


class BoxConfig(Config):
    """Python box configuration."""

    type_id: int = Field(default=0, ge=0, le=255)
    resources_to_create: dict[str, int] = Field(default_factory=dict)


class ConverterConfig(Config):
    """Python converter configuration."""

    input_resources: dict[str, int] = Field(default_factory=dict)
    output_resources: dict[str, int] = Field(default_factory=dict)
    type_id: int = Field(default=0, ge=0, le=255)
    max_output: int = Field(ge=-1, default=5)
    max_conversions: int = Field(default=-1)
    conversion_ticks: int = Field(ge=0, default=1)
    cooldown: int = Field(ge=0)
    initial_resource_count: int = Field(ge=0, default=0)
    color: int = Field(default=0, ge=0, le=255)


class GameConfig(Config):
    """Python game configuration."""

    model_config = ConfigDict(arbitrary_types_allowed=True)

    inventory_item_names: list[str] = Field(
        default=[
            "ore_red",
            "ore_blue",
            "ore_green",
            "battery_red",
            "battery_blue",
            "battery_green",
            "heart",
            "armor",
            "laser",
            "blueprint",
        ]
    )
    num_agents: int = Field(ge=1, default=24)
    # max_steps = zero means "no limit"
    max_steps: int = Field(ge=0, default=1000)
    # default is that we terminate / use "done" vs truncation
    episode_truncates: bool = Field(default=False)
    obs_width: Literal[3, 5, 7, 9, 11, 13, 15] = Field(default=11)
    obs_height: Literal[3, 5, 7, 9, 11, 13, 15] = Field(default=11)
    num_observation_tokens: int = Field(ge=1, default=200)
    agent: AgentConfig = Field(default_factory=AgentConfig)
    # Every agent must be in a group, so we need at least one group
    groups: dict[str, GroupConfig] = Field(
        default_factory=lambda: {"agent": GroupConfig(id=0, sprite=0, props=AgentConfig())}, min_length=1
    )
    actions: ActionsConfig = Field(default_factory=ActionsConfig)
    global_obs: GlobalObsConfig = Field(default_factory=GlobalObsConfig)
    recipe_details_obs: bool = Field(default=False)
    objects: dict[str, ConverterConfig | WallConfig | BoxConfig] = Field(default_factory=dict)
    # these are not used in the C++ code, but we allow them to be set for other uses.
    # E.g., templates can use params as a place where values are expected to be written,
    # and other parts of the template can read from there.
    params: Optional[Any] = None

    # Level map - should be provided by CurriculumEnvWrapper or created directly
    level_map: Optional[Level] = None
    map_builder: Optional[Any] = None

    # Movement metrics configuration
    track_movement_metrics: bool = Field(
        default=False, description="Enable movement metrics tracking (sequential rotations)"
    )
    no_agent_interference: bool = Field(
        default=False, description="Enable agents to move through and not observe each other"
    )
    resource_loss_prob: float = Field(default=0.0, description="Probability of resource loss per step")


class EnvConfig(Config):
    """Environment configuration."""

    game: GameConfig = Field(default_factory=GameConfig)
    desync_episodes: bool = Field(default=True)

<<<<<<< HEAD
class PyPolicyGameConfig(PyGameConfig):
    obs_width: Literal[11]
    obs_height: Literal[11]
    num_observation_tokens: Literal[200]
=======
    @model_validator(mode="after")
    def validate_fields(self) -> "EnvConfig":
        return self
>>>>>>> 960a7ffa
<|MERGE_RESOLUTION|>--- conflicted
+++ resolved
@@ -90,11 +90,8 @@
     freeze_duration: Optional[int] = Field(default=10, ge=-1)
     rewards: Optional[AgentRewards] = Field(default_factory=AgentRewards)
     action_failure_penalty: Optional[float] = Field(default=0, ge=0)
-<<<<<<< HEAD
     glyph: Optional[int] = Field(default=0, ge=0, le=255)
-=======
     initial_inventory: Optional[dict[str, int]] = Field(default_factory=dict)
->>>>>>> 960a7ffa
 
 
 class GroupConfig(Config):
@@ -111,11 +108,7 @@
 class ActionConfig(Config):
     """Python action configuration."""
 
-<<<<<<< HEAD
     enabled: bool = Field(default=False)
-=======
-    enabled: bool = Field(default=True)
->>>>>>> 960a7ffa
     # required_resources defaults to consumed_resources. Otherwise, should be a superset of consumed_resources.
     required_resources: Optional[dict[str, int]] = Field(default=None)
     consumed_resources: Optional[dict[str, int]] = Field(default_factory=dict)
@@ -140,20 +133,6 @@
     Actions will use disabled configuration if not explicitly provided.
     """
 
-<<<<<<< HEAD
-    noop: PyActionConfig = Field(default_factory=lambda: PyActionConfig(enabled=False))
-    move: PyActionConfig = Field(default_factory=lambda: PyActionConfig(enabled=False))
-    rotate: PyActionConfig = Field(default_factory=lambda: PyActionConfig(enabled=False))
-    put_items: PyActionConfig = Field(default_factory=lambda: PyActionConfig(enabled=False))
-    get_items: PyActionConfig = Field(default_factory=lambda: PyActionConfig(enabled=False))
-    attack: PyAttackActionConfig = Field(default_factory=lambda: PyAttackActionConfig(enabled=False))
-    swap: PyActionConfig = Field(default_factory=lambda: PyActionConfig(enabled=False))
-    change_color: PyActionConfig = Field(default_factory=lambda: PyActionConfig(enabled=False))
-    change_glyph: PyChangeGlyphActionConfig = Field(default_factory=lambda: PyChangeGlyphActionConfig(enabled=False))
-
-
-class PyGlobalObsConfig(BaseModelWithForbidExtra):
-=======
     noop: Optional[ActionConfig] = None
     move: Optional[ActionConfig] = None
     move_8way: Optional[ActionConfig] = None
@@ -169,7 +148,6 @@
 
 
 class GlobalObsConfig(Config):
->>>>>>> 960a7ffa
     """Global observation configuration."""
 
     episode_completion_pct: bool = Field(default=True)
@@ -274,13 +252,6 @@
     game: GameConfig = Field(default_factory=GameConfig)
     desync_episodes: bool = Field(default=True)
 
-<<<<<<< HEAD
-class PyPolicyGameConfig(PyGameConfig):
-    obs_width: Literal[11]
-    obs_height: Literal[11]
-    num_observation_tokens: Literal[200]
-=======
     @model_validator(mode="after")
     def validate_fields(self) -> "EnvConfig":
-        return self
->>>>>>> 960a7ffa
+        return self