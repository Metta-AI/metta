# @package __global__

#POLICIES TO EVALUATE

#b.daphne.navigation_varied_obstacle_shapes_pretrained.r.1
#b.daphne.navigation_varied_obstacle_shapes.r.0
#navigation_poisson_sparser.r.2
#navigation_infinite_cooldown_sparser_pretrained.r.0
#navigation_infinite_cooldown_sparser.r.0
#navigation_poisson_sparser_pretrained.r.6

defaults:
  - override /agent: simple
  - override /eval: navigation
  - override /analyzer: eval_analyzer
  - _self_

trainer:
  env: /env/mettagrid/navigation/training/mapfromfile
  evaluate_interval: 10

# policy: wandb://run/b.daveey.train.maze.sm.dr.warm.0
# baselines: wandb://run/b.daveey.train.maze.sm.11x11.0

# policy_uri: wandb://run/b.daveey.sm.train.er.new.0
# policy_uri: wandb://run/daveey.ar.cards.1
# policy_uri: wandb://run/b.daveey.t.32.instant
policy_uri:  wandb://run/b.georgedeane.terrain_multienv
# policy_uri: wandb://run/b.georgedeane.navigation_terrain_training_v2
# npc_policy_uri: ${trained_policy_uri}
# eval_db_uri: wandb://artifacts/testing
# eval_db_uri: wandb://artifacts/cylinder_navigation

analyzer:
  eval_stats_uri: ${run_dir}/eval_stats
  policy_uri: ${..policy_uri}
  analysis:
    metrics:
      - metric: episode_reward
  output_path: navigation_results/cylinder.html

eval:
<<<<<<< HEAD
  env: /env/mettagrid/navigation/training/multienv
=======
  env: /env/mettagrid/navigation/evals/wanderout
>>>>>>> 8933ced9

  policy_uri: ${..policy_uri}
  # npc_policy_uri: ${..npc_policy_uri}
  eval_db_uri: ${..eval_db_uri} #file://daphne/sweep_stats
  policy_uris:
    - "wandb://run/b.daphne.navigation_terrain_training_v2"
    - "wandb://run/b.georgedeane.navigation_terrain_training_v2"
    - "wandb://run/b.daphne.navigation_terrain_training"


wandb:
  checkpoint_interval: 1

run_id: 8
run: ${oc.env:USER}.local.${run_id}
trained_policy_uri: ${run_dir}/checkpoints

sweep_params: "sweep/fast"
sweep_name: "${oc.env:USER}.local.sweep.${run_id}"
seed: null<|MERGE_RESOLUTION|>--- conflicted
+++ resolved
@@ -40,11 +40,7 @@
   output_path: navigation_results/cylinder.html
 
 eval:
-<<<<<<< HEAD
-  env: /env/mettagrid/navigation/training/multienv
-=======
   env: /env/mettagrid/navigation/evals/wanderout
->>>>>>> 8933ced9
 
   policy_uri: ${..policy_uri}
   # npc_policy_uri: ${..npc_policy_uri}
