"""
Vectorized simulation runner.

• Launches a MettaGrid vec-env batch
• Each worker writes its own *.duckdb* shard
• At shutdown the shards are merged into **one** StatsDB object that the
  caller can further merge / export.
"""

from __future__ import annotations

import logging
import os
import time
import uuid
from dataclasses import dataclass
from pathlib import Path
from typing import Any, Dict

import numpy as np
import torch
from einops import rearrange

from metta.agent.policy_record import PolicyRecord
from metta.agent.policy_store import PolicyStore
from metta.agent.utils import obs_to_td
from metta.app_backend.clients.stats_client import StatsClient
from metta.common.util.heartbeat import record_heartbeat
from metta.mettagrid import MettaGridEnv, dtype_actions
from metta.mettagrid.replay_writer import ReplayWriter
from metta.mettagrid.stats_writer import StatsWriter
from metta.rl.policy_management import initialize_policy_for_environment
from metta.rl.vecenv import make_vecenv
from metta.sim.simulation_config import SimulationConfig
from metta.sim.simulation_stats_db import SimulationStatsDB
from metta.sim.thumbnail_automation import maybe_generate_and_upload_thumbnail
from metta.sim.utils import get_or_create_policy_ids, wandb_policy_name_to_uri

# Prefix for synthetic evaluation framework simulations (not real environment evaluations)
SYNTHETIC_EVAL_PREFIX = "eval/"

logger = logging.getLogger(__name__)


class SimulationCompatibilityError(Exception):
    """Raised when there's a compatibility issue that prevents simulation from running."""

    pass


class Simulation:
    """
    A vectorized batch of MettaGrid environments sharing the same parameters.
    """

    def __init__(
        self,
        name: str,
        cfg: SimulationConfig,
        policy_pr: PolicyRecord,
        policy_store: PolicyStore,
        device: torch.device,
        vectorization: str,
        stats_dir: str = "/tmp/stats",
        replay_dir: str | None = None,
        stats_client: StatsClient | None = None,
        stats_epoch_id: uuid.UUID | None = None,
        wandb_policy_name: str | None = None,
        eval_task_id: uuid.UUID | None = None,
        episode_tags: list[str] | None = None,
    ):
        self._name = name
        self._config = cfg
        self._id = uuid.uuid4().hex[:12]
        self._eval_task_id = eval_task_id
        self._episode_tags = episode_tags
        self._wandb_policy_name: str | None = None
        self._wandb_uri: str | None = None
        if wandb_policy_name is not None:
            self._wandb_policy_name, self._wandb_uri = wandb_policy_name_to_uri(wandb_policy_name)

        # ---------------- env config ----------------------------------- #
        replay_dir = f"{replay_dir}/{self._id}" if replay_dir else None

        sim_stats_dir = (Path(stats_dir) / self._id).resolve()
        sim_stats_dir.mkdir(parents=True, exist_ok=True)
        self._stats_dir = sim_stats_dir
        self._stats_writer = StatsWriter(sim_stats_dir)
        self._replay_writer = ReplayWriter(replay_dir)
        self._device = device

        # ----------------
        # Calculate number of parallel environments and episodes per environment
        # to achieve the target total number of episodes
        max_envs = os.cpu_count() or 1
        if cfg.num_episodes <= max_envs:
            # If we want fewer episodes than CPUs, create one env per episode
            num_envs = cfg.num_episodes
            episodes_per_env = 1
        else:
            # Otherwise, use all CPUs and distribute episodes
            num_envs = max_envs
            episodes_per_env = (cfg.num_episodes + num_envs - 1) // num_envs  # Ceiling division

        logger.info(
            f"Creating vecenv with {num_envs} environments, {episodes_per_env} "
            f"episodes per env (total target: {cfg.num_episodes})"
        )

        self._vecenv = make_vecenv(
            cfg.env.to_curriculum(),
            vectorization,
            num_envs=num_envs,
            stats_writer=self._stats_writer,
            replay_writer=self._replay_writer,
        )

        self._num_envs = num_envs
        self._min_episodes = episodes_per_env
        self._max_time_s = cfg.max_time_s
        self._agents_per_env = cfg.env.game.num_agents

        # ---------------- policies ------------------------------------- #
        self._policy_pr = policy_pr
        self._policy_store = policy_store
        self._npc_pr = policy_store.policy_record(cfg.npc_policy_uri) if cfg.npc_policy_uri else None
        self._policy_agents_pct = cfg.policy_agents_pct if self._npc_pr is not None else 1.0

        self._stats_client: StatsClient | None = stats_client
        self._stats_epoch_id: uuid.UUID | None = stats_epoch_id

        driver_env = self._vecenv.driver_env  # type: ignore
        metta_grid_env: MettaGridEnv = getattr(driver_env, "_env", driver_env)
        assert isinstance(metta_grid_env, MettaGridEnv), f"Expected MettaGridEnv, got {type(metta_grid_env)}"

        # Initialize policy to environment
        initialize_policy_for_environment(
            policy_record=self._policy_pr,
            metta_grid_env=metta_grid_env,
            device=self._device,
            restore_feature_mapping=True,
        )

        if self._npc_pr is not None:
            # Initialize NPC policy to environment
            initialize_policy_for_environment(
                policy_record=self._npc_pr,
                metta_grid_env=metta_grid_env,
                device=self._device,
                restore_feature_mapping=True,
            )

        # ---------------- agent-index bookkeeping ---------------------- #
        idx_matrix = torch.arange(metta_grid_env.num_agents * self._num_envs, device=self._device).reshape(
            self._num_envs, self._agents_per_env
        )
        self._policy_agents_per_env = max(1, int(self._agents_per_env * self._policy_agents_pct))
        self._npc_agents_per_env = self._agents_per_env - self._policy_agents_per_env

        self._policy_idxs = idx_matrix[:, : self._policy_agents_per_env].reshape(-1)
        self._npc_idxs = (
            idx_matrix[:, self._policy_agents_per_env :].reshape(-1)
            if self._npc_agents_per_env
            else torch.tensor([], device=self._device, dtype=torch.long)
        )
        self._episode_counters = np.zeros(self._num_envs, dtype=int)

    @classmethod
    def create(
        cls,
        sim_config: SimulationConfig,
        policy_store: PolicyStore,
        device: str,
        vectorization: str,
        stats_dir: str = "./train_dir/stats",
        replay_dir: str = "./train_dir/replays",
        policy_uri: str | None = None,
        run_name: str = "simulation_run",
    ) -> "Simulation":
        """Create a Simulation with sensible defaults.

        Args:
            sim_config: Simulation configuration with environment settings
            policy_store: PolicyStore instance for managing policies
            device: Device to run on (e.g., "cpu", "cuda")
            vectorization: Vectorization backend (e.g., "serial", "multiprocessing")
            stats_dir: Directory for simulation statistics
            replay_dir: Directory for replay files
            policy_uri: Optional policy URI to load (None for mock policy)
            run_name: Name for the mock run if no policy URI provided

        Returns:
            Configured Simulation instance
        """
        # Get policy record or create a mock
        policy_record = policy_store.policy_record_or_mock(policy_uri, run_name)

        # Create replay directory path with simulation name
        full_replay_dir = f"{replay_dir}/{sim_config.name}"

        # Create and return simulation
        return cls(
            sim_config.name,
            sim_config,
            policy_record,
            policy_store,
            device=torch.device(device),
            vectorization=vectorization,
            stats_dir=stats_dir,
            replay_dir=full_replay_dir,
        )

    def start_simulation(self) -> None:
        """
        Start the simulation.
        """
        logger.info(
            "Sim '%s': %d env × %d agents (%.0f%% candidate)",
            self._name,
            self._num_envs,
            self._agents_per_env,
            100 * self._policy_agents_per_env / self._agents_per_env,
        )
        logger.info("Stats dir: %s", self._stats_dir)
        # ---------------- reset ------------------------------- #
        self._obs, _ = self._vecenv.reset()
        self._env_done_flags = [False] * self._num_envs

        self._t0 = time.time()

    def generate_actions(self) -> np.ndarray:
        """
        Generate actions for the simulation.
        """
        if __debug__:
            # Debug assertion: verify indices are correctly ordered
            # Policy indices should be 0 to N-1
            # NPC indices should be N to M-1
            num_policy = len(self._policy_idxs)
            num_npc = len(self._npc_idxs)

            if num_policy > 0:
                assert self._policy_idxs[0] == 0, f"Policy indices should start at 0, got {self._policy_idxs[0]}"
                assert self._policy_idxs[-1] == num_policy - 1, (
                    f"Policy indices should be continuous 0 to {num_policy - 1}, last index is {self._policy_idxs[-1]}"
                )
                assert list(self._policy_idxs) == list(range(num_policy)), (
                    "Policy indices should be continuous sequence starting from 0"
                )

            if self._npc_pr is not None and num_npc > 0:
                expected_npc_start = num_policy
                assert self._npc_idxs[0] == expected_npc_start, (
                    f"NPC indices should start at {expected_npc_start}, got {self._npc_idxs[0]}"
                )
                assert self._npc_idxs[-1] == expected_npc_start + num_npc - 1, (
                    f"NPC indices should end at {expected_npc_start + num_npc - 1}, got {self._npc_idxs[-1]}"
                )
                assert list(self._npc_idxs) == list(range(expected_npc_start, expected_npc_start + num_npc)), (
                    f"NPC indices should be continuous sequence from {expected_npc_start}"
                )

            # Verify no overlap between policy and NPC indices
            if num_policy > 0 and num_npc > 0:
                policy_set = set(self._policy_idxs)
                npc_set = set(self._npc_idxs)
                assert policy_set.isdisjoint(npc_set), (
                    f"Policy and NPC indices should not overlap. Overlap: {policy_set.intersection(npc_set)}"
                )

        # ---------------- forward passes ------------------------- #
        with torch.no_grad():
            # Candidate-policy agents
            my_obs = self._obs[self._policy_idxs.cpu()]
            td = obs_to_td(my_obs, self._device)  # One-liner conversion
            policy = self._policy_pr.policy
            policy(td)
            policy_actions = td["actions"]

            # NPC agents (if any)
            if self._npc_pr is not None and len(self._npc_idxs):
                npc_obs = self._obs[self._npc_idxs]
                td = obs_to_td(npc_obs, self._device)  # One-liner conversion
                npc_policy = self._npc_pr.policy
                try:
                    npc_policy(td)
                    npc_actions = td["actions"]
                except Exception as e:
                    logger.error(f"Error generating NPC actions: {e}")
                    raise SimulationCompatibilityError(
                        f"[{self._name}] Error generating NPC actions for {self._npc_pr.run_name}: {e}"
                    ) from e

        # ---------------- action stitching ----------------------- #
        actions = policy_actions
        if self._npc_agents_per_env:
            # Reshape policy and npc actions to (num_envs, agents_per_env, action_dim)
            policy_actions = rearrange(
                policy_actions,
                "(envs policy_agents) act -> envs policy_agents act",
                envs=self._num_envs,
                policy_agents=self._policy_agents_per_env,
            )
            npc_actions = rearrange(
                npc_actions,
                "(envs npc_agents) act -> envs npc_agents act",
                envs=self._num_envs,
                npc_agents=self._npc_agents_per_env,
            )
            # Concatenate along agents dimension
            actions = torch.cat([policy_actions, npc_actions], dim=1)
            # Flatten back to (total_agents, action_dim)
            actions = rearrange(actions, "envs agents act -> (envs agents) act")

        actions_np = actions.cpu().numpy().astype(dtype_actions)
        return actions_np

    def step_simulation(self, actions_np: np.ndarray) -> None:
        # ---------------- env.step ------------------------------- #
        obs, rewards, dones, trunc, infos = self._vecenv.step(actions_np)

        # ---------------- episode FSM ---------------------------- #
        done_now = np.logical_or(
            dones.reshape(self._num_envs, self._agents_per_env).all(1),
            trunc.reshape(self._num_envs, self._agents_per_env).all(1),
        )
        for e in range(self._num_envs):
            if done_now[e] and not self._env_done_flags[e]:
                self._env_done_flags[e] = True
                self._episode_counters[e] += 1
            elif not done_now[e] and self._env_done_flags[e]:
                self._env_done_flags[e] = False

    def _maybe_generate_thumbnail(self) -> str | None:
        """Generate thumbnail if this is the first run for this eval_name.

        Returns:
            Thumbnail URL if generated successfully, None otherwise
        """
        try:
            # Skip synthetic evaluation framework simulations
            if self._name.startswith(SYNTHETIC_EVAL_PREFIX):
                logger.debug(f"Skipping thumbnail generation for synthetic simulation: {self._name}")
                return None

            # Get any replay data from this simulation
            if not self._replay_writer.episodes:
                logger.warning(f"No replay data available for thumbnail generation: {self._name}")
                return None

            # Use first available episode replay and get its ID
            episode_id = next(iter(self._replay_writer.episodes.keys()))
            episode_replay = self._replay_writer.episodes[episode_id]
            replay_data = episode_replay.get_replay_data()

            # Attempt to generate and upload thumbnail using episode ID (like replay files)
            success, thumbnail_url = maybe_generate_and_upload_thumbnail(replay_data, episode_id)
            if success:
                logger.info(f"Generated thumbnail for episode_id: {episode_id}")
                return thumbnail_url
            else:
                logger.debug(f"Thumbnail generation failed for episode_id: {episode_id}")
                return None

        except Exception as e:
            logger.error(f"Thumbnail generation failed for {self._name}: {e}")
            return None

    def end_simulation(self) -> SimulationResults:
        # ---------------- teardown & DB merge ------------------------ #
        self._vecenv.close()
        db = self._from_shards_and_context()

        # Generate thumbnail before writing to database so we can include the URL
        thumbnail_url = self._maybe_generate_thumbnail()
        self._write_remote_stats(db, thumbnail_url=thumbnail_url)

        logger.info(
            "Sim '%s' finished: %d episodes in %.1fs",
            self._name,
            int(self._episode_counters.sum()),
            time.time() - self._t0,
        )
        return SimulationResults(db)

    def simulate(self) -> SimulationResults:
        """
        Run the simulation; returns the merged `StatsDB`.
        """
        self.start_simulation()

        self._policy_pr.policy.reset_memory()
        if self._npc_pr is not None:
            self._npc_pr.policy.reset_memory()

        # Track iterations for heartbeat
        iteration_count = 0
        heartbeat_interval = 100  # Record heartbeat every 100 iterations

        while (self._episode_counters < self._min_episodes).any() and (time.time() - self._t0) < self._max_time_s:
            actions_np = self.generate_actions()
            self.step_simulation(actions_np)

            # Record heartbeat periodically
            iteration_count += 1
            if iteration_count % heartbeat_interval == 0:
                record_heartbeat()

        return self.end_simulation()

    def _from_shards_and_context(self) -> SimulationStatsDB:
        """Merge all *.duckdb* shards for this simulation → one `StatsDB`."""
        # Make sure we're creating a dictionary of the right type
        agent_map: Dict[int, PolicyRecord] = {}

        # Add policy agents to the map
        for idx in self._policy_idxs:
            agent_map[int(idx.item())] = self._policy_pr

        # Add NPC agents to the map if they exist
        if self._npc_pr is not None:
            for idx in self._npc_idxs:
                agent_map[int(idx.item())] = self._npc_pr

        db = SimulationStatsDB.from_shards_and_context(
<<<<<<< HEAD
            self._id,
            self._stats_dir,
            agent_map,
            self._name,
            suite_name,
            self._policy_pr,
            env_label=self._config.env.label,
=======
            sim_id=self._id,
            dir_with_shards=self._stats_dir,
            agent_map=agent_map,
            sim_name=self._name,
            sim_env=self._config.env.label,
            policy_record=self._policy_pr,
>>>>>>> 7e76bc38
        )
        return db

    def _get_policy_name(self) -> str:
        return self._wandb_policy_name if self._wandb_policy_name is not None else self._policy_pr.run_name

    def _get_policy_uri(self) -> str:
        return self._wandb_uri if self._wandb_uri is not None else self._policy_pr.uri

    def _write_remote_stats(self, stats_db: SimulationStatsDB, thumbnail_url: str | None = None) -> None:
        """Write stats to the remote stats database."""
        if self._stats_client is not None:
            policy_name = self._get_policy_name()
            policy_uri = self._get_policy_uri()
            policy_details: list[tuple[str, str, str | None]] = [(policy_name, policy_uri, None)]
            if self._npc_pr is not None:
                policy_details.append((self._npc_pr.run_name, self._npc_pr.uri, None))

            policy_ids = get_or_create_policy_ids(self._stats_client, policy_details, self._stats_epoch_id)

            agent_map: Dict[int, uuid.UUID] = {}
            for idx in self._policy_idxs:
                agent_map[int(idx.item())] = policy_ids[policy_name]

            if self._npc_pr is not None:
                for idx in self._npc_idxs:
                    agent_map[int(idx.item())] = policy_ids[self._npc_pr.run_name]

            # Get all episodes from the database
            episodes_df = stats_db.query("SELECT * FROM episodes")

            for _, episode_row in episodes_df.iterrows():
                episode_id = episode_row["id"]

                # Get agent metrics for this episode
                agent_metrics_df = stats_db.query(f"SELECT * FROM agent_metrics WHERE episode_id = '{episode_id}'")
                # agent_id -> metric_name -> metric_value
                agent_metrics: Dict[int, Dict[str, float]] = {}

                for _, metric_row in agent_metrics_df.iterrows():
                    agent_id = int(metric_row["agent_id"])
                    metric_name = metric_row["metric"]
                    metric_value = float(metric_row["value"])

                    if agent_id not in agent_metrics:
                        agent_metrics[agent_id] = {}
                    agent_metrics[agent_id][metric_name] = metric_value

                # Get episode attributes
                attributes_df = stats_db.query(f"SELECT * FROM episode_attributes WHERE episode_id = '{episode_id}'")
                attributes: Dict[str, Any] = {}

                for _, attr_row in attributes_df.iterrows():
                    attr_name = attr_row["attribute"]
                    attr_value = attr_row["value"]
                    attributes[attr_name] = attr_value

                # Record the episode remotely
                episode_tags = self._episode_tags or None
                try:
                    self._stats_client.record_episode(
                        agent_policies=agent_map,
                        agent_metrics=agent_metrics,
                        primary_policy_id=policy_ids[policy_name],
                        stats_epoch=self._stats_epoch_id,
                        sim_name=self._name,
                        env_label=self._config.env.label,
                        replay_url=episode_row.get("replay_url"),
                        attributes=attributes,
                        eval_task_id=self._eval_task_id,
                        tags=episode_tags,
                        thumbnail_url=thumbnail_url,
                    )
                except Exception as e:
                    logger.error(f"Failed to record episode {episode_id} remotely: {e}")
                    # Continue with other episodes even if one fails

    def get_replays(self) -> dict:
        """Get all replays for this simulation."""
        return self._replay_writer.episodes.values()

    def get_replay(self) -> dict:
        """Makes sure this sim has a single replay, and return it."""
        if len(self._replay_writer.episodes) != 1:
            raise ValueError("Attempting to get single replay, but simulation has multiple episodes")
        for _, episode_replay in self._replay_writer.episodes.items():
            return episode_replay.get_replay_data()

    def get_envs(self):
        """Returns a list of all envs in the simulation."""
        return self._vecenv.envs

    def get_env(self):
        """Make sure this sim has a single env, and return it."""
        if len(self._vecenv.envs) != 1:
            raise ValueError("Attempting to get single env, but simulation has multiple envs")
        return self._vecenv.envs[0]

    @property
    def policy_record(self) -> PolicyRecord:
        """Get the policy record used in this simulation."""
        return self._policy_pr

    @property
    def name(self) -> str:
        return self._name

    def get_policy_state(self):
        """Get the policy state for memory manipulation.

        Returns a PolicyState object with lstm_h and lstm_c attributes if available.
        Note: The actual state management depends on the specific policy implementation.
        """
        # The policy is the LSTM wrapper
        policy = self._policy_pr.policy

        # Try to get LSTM state from the policy
        # This depends on the specific policy implementation
        lstm_h = None
        lstm_c = None

        # Check if it's a pufferlib LSTMWrapper
        if hasattr(policy, "lstm") and hasattr(policy.lstm, "weight_hh_l0"):
            # For pufferlib LSTMWrapper, the state is managed internally during forward pass
            # We would need to track it differently or access it through the forward pass
            # For now, return None as this requires deeper integration
            return None

        # Check if policy has direct lstm_h and lstm_c attributes (custom implementations)
        if hasattr(policy, "lstm_h") and hasattr(policy, "lstm_c"):
            lstm_h = policy.lstm_h
            lstm_c = policy.lstm_c

        # Check if policy has a component that manages LSTM state (MettaAgent style)
        elif hasattr(policy, "component") and hasattr(policy.component, "lstm"):
            lstm_component = policy.component.lstm
            if hasattr(lstm_component, "lstm_h") and hasattr(lstm_component, "lstm_c"):
                # These are dictionaries mapping env_id to tensors
                # Get the first one for single-env simulations
                if 0 in lstm_component.lstm_h and 0 in lstm_component.lstm_c:
                    lstm_h = lstm_component.lstm_h[0]
                    lstm_c = lstm_component.lstm_c[0]

        if lstm_h is not None and lstm_c is not None:
            # Return an object-like dict that allows attribute access
            class PolicyState:
                def __init__(self, lstm_h, lstm_c):
                    self.lstm_h = lstm_h
                    self.lstm_c = lstm_c

            return PolicyState(lstm_h, lstm_c)

        return None


@dataclass
class SimulationResults:
    """
    Results of a simulation.
    For now just a stats db. Replay plays can be retrieved from the stats db.
    """

    stats_db: SimulationStatsDB
    replay_urls: dict[str, list[str]] | None = None  # Maps simulation names to lists of replay URLs<|MERGE_RESOLUTION|>--- conflicted
+++ resolved
@@ -423,22 +423,12 @@
                 agent_map[int(idx.item())] = self._npc_pr
 
         db = SimulationStatsDB.from_shards_and_context(
-<<<<<<< HEAD
-            self._id,
-            self._stats_dir,
-            agent_map,
-            self._name,
-            suite_name,
-            self._policy_pr,
-            env_label=self._config.env.label,
-=======
             sim_id=self._id,
             dir_with_shards=self._stats_dir,
             agent_map=agent_map,
             sim_name=self._name,
             sim_env=self._config.env.label,
             policy_record=self._policy_pr,
->>>>>>> 7e76bc38
         )
         return db
 
