#ifndef ACTIONS_CHANGE_COLOR_HPP_
#define ACTIONS_CHANGE_COLOR_HPP_
#include <string>

#include "action_handler.hpp"
#include "objects/agent.hpp"
#include "types.hpp"

class ChangeColor : public ActionHandler {
public:
  explicit ChangeColor(const ActionConfig& cfg) : ActionHandler(cfg, "change_color") {}

  unsigned char max_arg() const override {
<<<<<<< HEAD
    return 4;  // 0: no meaning, 1: go up, 2: go down, 3: go right, 4: go left
=======
    return 3;  // support fine and coarse adjustment
>>>>>>> 63585fd3
  }

protected:
  bool _handle_action(Agent* actor, ActionArg arg) override {
    // Note: 'color' is interpreted as HSV hue (0-255 range, wrapping)
    if (arg == 0) {  // Increment
      actor->color = (actor->color + 1) % 256;
    } else if (arg == 1) {                        // Decrement
      actor->color = (actor->color + 255) % 256;  // Equivalent to -1 with wrapping
    } else if (arg == 2) {                        // Large increment
      actor->color = (actor->color + 255 / (max_arg() + 1)) % 256;
    } else if (arg == 3) {  // Large decrement
      actor->color = (actor->color + 256 - (255 / (max_arg() + 1))) % 256;
    }
    return true;
  }
};

#endif  // ACTIONS_CHANGE_COLOR_HPP_<|MERGE_RESOLUTION|>--- conflicted
+++ resolved
@@ -11,11 +11,7 @@
   explicit ChangeColor(const ActionConfig& cfg) : ActionHandler(cfg, "change_color") {}
 
   unsigned char max_arg() const override {
-<<<<<<< HEAD
-    return 4;  // 0: no meaning, 1: go up, 2: go down, 3: go right, 4: go left
-=======
     return 3;  // support fine and coarse adjustment
->>>>>>> 63585fd3
   }
 
 protected:
