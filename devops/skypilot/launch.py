#!/usr/bin/env -S uv run
import argparse
import copy
import shlex
import sys

import sky

from devops.skypilot.utils import (
    check_config_files,
    check_git_state,
    display_job_summary,
    launch_task,
    set_task_secrets,
)
from metta.common.util.cli import get_user_confirmation
from metta.common.util.fs import cd_repo_root
from metta.common.util.git import get_current_commit, validate_git_ref
from metta.common.util.text_styles import red


def patch_task(
    task: sky.Task,
    cpus: int | None,
    gpus: int | None,
    nodes: int | None,
    no_spot: bool = False,
    timeout_hours: float | None = None,
) -> sky.Task:
    overrides = {}
    if cpus:
        overrides["cpus"] = cpus
    if overrides:
        task.set_resources_override(overrides)
    if nodes:
        task.num_nodes = nodes

    new_resources_list = list(task.resources)

    if gpus:
        new_resources_list = []
        for res in list(task.resources):
            if not isinstance(res.accelerators, dict):
                # shouldn't happen with our current config
                raise Exception(f"Unexpected accelerator type: {res.accelerators}, {type(res.accelerators)}")

            patched_accelerators = copy.deepcopy(res.accelerators)
            patched_accelerators = {gpu_type: gpus for gpu_type in patched_accelerators.keys()}
            new_resources = res.copy(accelerators=patched_accelerators)
            new_resources_list.append(new_resources)

    if no_spot:
        new_resources_list = [res.copy(use_spot=False) for res in new_resources_list]

    if gpus or no_spot:
        task.set_resources(type(task.resources)(new_resources_list))

    # Add timeout configuration if specified
    if timeout_hours is not None:
        current_run_script = task.run or ""
        # Construct the command parts
        # timeout utility takes DURATION COMMAND [ARG]...
        # Here, COMMAND is 'bash', and its ARGs are '-c' and the script itself.
        timeout_command_parts = [
            "timeout",
            f"{timeout_hours}h",  # Use 'h' suffix for hours, timeout supports floats
            "bash",
            "-c",
            current_run_script,
        ]
        # shlex.join will correctly quote each part, especially current_run_script,
        # ensuring it's passed as a single argument to bash -c.
        task.run = shlex.join(timeout_command_parts)

    return task


def main():
    # To match other usage patterns we want to specify the run ID with `run=foo`` somewhere in the args
    # A named argument with argparse would end up as `--run=foo` which is not quite right
    run_id = None
    filtered_args = []

    for arg in sys.argv[1:]:
        if arg.startswith("run="):
            run_id = arg[4:]  # Remove 'run=' prefix
        else:
            filtered_args.append(arg)

    parser = argparse.ArgumentParser()
    parser.add_argument("cmd", help="Command to run")
    parser.add_argument("--git-ref", type=str, default=None)
    parser.add_argument("--gpus", type=int, default=None)
    parser.add_argument("--nodes", type=int, default=None)
    parser.add_argument("--cpus", type=int, default=None)
    parser.add_argument("--dry-run", action="store_true")
    parser.add_argument("--no-spot", action="store_true", help="Disable spot instances")
    parser.add_argument("--copies", type=int, default=1, help="Number of identical job copies to launch")
    parser.add_argument(
        "--heartbeat-timeout-seconds",
        type=int,
        default=600,
        help="Automatically terminate the job if no heartbeat signal is received for this many seconds",
    )
    parser.add_argument(
        "--max-runtime-hours",
        type=float,
        default=None,
        help="Maximum job runtime in hours before automatic termination (supports decimals, e.g., 1.5 = 90 minutes)",
    )
    parser.add_argument("--skip-git-check", action="store_true", help="Skip git state validation")
    parser.add_argument("-c", "--confirm", action="store_true", help="Show confirmation prompt")
    parser.add_argument(
<<<<<<< HEAD
        "--github-token", type=str, default=None, help="GitHub token for posting status updates (repo:status scope)"
    )

=======
        "--github-pat", type=str, default=None, help="GitHub PAT token for posting status updates (repo scope)"
    )
>>>>>>> 6d54901c
    (args, cmd_args) = parser.parse_known_args(filtered_args)

    if run_id is None:
        parser.error("run= parameter is required")

    cd_repo_root()

    # check that the parsed args.git_ref provides a valid commit hash
    if args.git_ref:
        commit_hash = validate_git_ref(args.git_ref)
        if not commit_hash:
            print(red(f"❌ Invalid git reference: '{args.git_ref}'"))
            sys.exit(1)
    else:
        commit_hash = get_current_commit()

        # check that the commit has been pushed and there are no staged changes
        if not args.skip_git_check:
            error_message = check_git_state(commit_hash)
            if error_message:
                print(error_message)
                print("  - Skip check: add --skip-git-check flag")
                sys.exit(1)

    # check that the files referenced in the cmd exist
    if not check_config_files(cmd_args):
        sys.exit(1)

    assert commit_hash

    task = sky.Task.from_yaml("./devops/skypilot/config/sk_train.yaml")
<<<<<<< HEAD
    task = task.update_envs(
        dict(
            METTA_RUN_ID=run_id,
            METTA_CMD=args.cmd,
            METTA_CMD_ARGS=" ".join(cmd_args),
            METTA_GIT_REF=commit_hash,
            HEARTBEAT_TIMEOUT=args.heartbeat_timeout_seconds,
            GITHUB_TOKEN=args.github_token or "",
        )
=======

    # Prepare environment variables including status parameters
    env_updates = dict(
        METTA_RUN_ID=run_id,
        METTA_CMD=args.cmd,
        METTA_CMD_ARGS=" ".join(cmd_args),
        METTA_GIT_REF=commit_hash,
        HEARTBEAT_TIMEOUT=args.heartbeat_timeout_seconds,
        GITHUB_PAT=args.github_pat,
>>>>>>> 6d54901c
    )

    env_updates = {k: v for k, v in env_updates.items() if v is not None}
    task = task.update_envs(env_updates)
    task.name = run_id
    task.validate_name()

    task = patch_task(
        task,
        cpus=args.cpus,
        gpus=args.gpus,
        nodes=args.nodes,
        no_spot=args.no_spot,
        timeout_hours=args.max_runtime_hours,
    )
    set_task_secrets(task)

    if args.confirm:
        extra_details = {}
        if args.copies > 1:
            extra_details["copies"] = args.copies

        display_job_summary(
            job_name=run_id,
            cmd=args.cmd,
            task_args=cmd_args,
            commit_hash=commit_hash,
            git_ref=args.git_ref,
            timeout_hours=args.max_runtime_hours,
            task=task,
            **extra_details,
        )
        if not get_user_confirmation("Should we launch this task?"):
            sys.exit(0)

    # Launch the task(s)
    if args.copies == 1:
        launch_task(task, dry_run=args.dry_run)
    else:
        for _ in range(1, args.copies + 1):
            copy_task = copy.deepcopy(task)
            copy_task = copy_task.update_envs({"METTA_RUN_ID": run_id})
            copy_task.name = run_id
            copy_task.validate_name()
            launch_task(copy_task, dry_run=args.dry_run)


if __name__ == "__main__":
    main()<|MERGE_RESOLUTION|>--- conflicted
+++ resolved
@@ -111,14 +111,8 @@
     parser.add_argument("--skip-git-check", action="store_true", help="Skip git state validation")
     parser.add_argument("-c", "--confirm", action="store_true", help="Show confirmation prompt")
     parser.add_argument(
-<<<<<<< HEAD
-        "--github-token", type=str, default=None, help="GitHub token for posting status updates (repo:status scope)"
-    )
-
-=======
         "--github-pat", type=str, default=None, help="GitHub PAT token for posting status updates (repo scope)"
     )
->>>>>>> 6d54901c
     (args, cmd_args) = parser.parse_known_args(filtered_args)
 
     if run_id is None:
@@ -150,17 +144,6 @@
     assert commit_hash
 
     task = sky.Task.from_yaml("./devops/skypilot/config/sk_train.yaml")
-<<<<<<< HEAD
-    task = task.update_envs(
-        dict(
-            METTA_RUN_ID=run_id,
-            METTA_CMD=args.cmd,
-            METTA_CMD_ARGS=" ".join(cmd_args),
-            METTA_GIT_REF=commit_hash,
-            HEARTBEAT_TIMEOUT=args.heartbeat_timeout_seconds,
-            GITHUB_TOKEN=args.github_token or "",
-        )
-=======
 
     # Prepare environment variables including status parameters
     env_updates = dict(
@@ -170,7 +153,6 @@
         METTA_GIT_REF=commit_hash,
         HEARTBEAT_TIMEOUT=args.heartbeat_timeout_seconds,
         GITHUB_PAT=args.github_pat,
->>>>>>> 6d54901c
     )
 
     env_updates = {k: v for k, v in env_updates.items() if v is not None}
