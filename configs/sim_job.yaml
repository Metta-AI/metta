--- conflicted
+++ resolved
@@ -4,13 +4,8 @@
   - sim: all
   - _self_
 
-<<<<<<< HEAD
-run: testing_changing_observations
-policy_uri: "wandb://metta-research/metta/model/yudhister.testing_changing_observations:v11"
-=======
 run: null # Auto-generated if not provided
 policy_uri: ???
->>>>>>> 9148f67b
 
 sim_job:
   policy_uris:
