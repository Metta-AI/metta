--- conflicted
+++ resolved
@@ -131,15 +131,6 @@
                 self.save_trainer_state(optimizer, epoch, agent_step or 0)
 
     def list_epochs(self) -> list[int]:
-<<<<<<< HEAD
-        agent_files = self.checkpoint_dir.glob(f"{self.run_name}---e*_s*_t*s.pt")
-        epochs = []
-        for f in agent_files:
-            metadata = parse_checkpoint_filename(f.name)
-            if metadata:
-                epochs.append(metadata["epoch"])
-        return sorted(epochs)
-=======
         return sorted(
             [
                 metadata["epoch"]
@@ -147,7 +138,6 @@
                 if (metadata := parse_checkpoint_filename(f.name)) is not None
             ]
         )
->>>>>>> e9e9c81e
 
     def get_latest_epoch(self) -> Optional[int]:
         epochs = self.list_epochs()
@@ -166,32 +156,11 @@
         return None
 
     def find_best_checkpoint(self, metric: str = "epoch") -> Optional[Path]:
-<<<<<<< HEAD
-        """Find checkpoint with highest value for the given metric.
-
-        Available metrics: epoch, agent_step, total_time
-        """
-        best_score = float("-inf")
-        best_file = None
-
-        for checkpoint_file in self.checkpoint_dir.glob(f"{self.run_name}---e*_s*_t*s.pt"):
-            try:
-                metadata = parse_checkpoint_filename(checkpoint_file.name)
-                if metadata is None:
-                    continue
-                score = metadata.get(metric, 0.0)
-                if score > best_score:
-                    best_score = score
-                    best_file = checkpoint_file
-            except Exception as e:
-                logger.warning(f"Failed to process checkpoint file {checkpoint_file}: {e}")
-=======
         """Find checkpoint with highest value for the given metric."""
 
         def get_score(checkpoint_file):
             metadata = parse_checkpoint_filename(checkpoint_file.name)
             return metadata.get(metric, 0.0) if metadata else float("-inf")
->>>>>>> e9e9c81e
 
         checkpoint_files = list(self.checkpoint_dir.glob(f"{self.run_name}---e*_s*_t*s.pt"))
         return max(checkpoint_files, key=get_score, default=None) if checkpoint_files else None
