--- conflicted
+++ resolved
@@ -244,12 +244,9 @@
 
 ```python
 # experiments/user/my_tasks.py
-<<<<<<< HEAD
 from mettagrid.builder.envs import make_arena
-=======
 from mettagrid.config.envs import make_arena
 from metta.rl.trainer_config import TrainerConfig
->>>>>>> d0ff3def
 from metta.rl.training.evaluator import EvaluatorConfig
 from metta.rl.training.training_environment import TrainingEnvironmentConfig
 from metta.sim.simulation_config import SimulationConfig
@@ -257,7 +254,6 @@
 from metta.tools.train import TrainTool
 
 def my_train(run: str = "local.me.1") -> TrainTool:
-<<<<<<< HEAD
     tasks = cc.bucketed(make_arena(num_agents=4))
     tasks.add_bucket("game.map_builder.width", [10, 20, 30])
     tasks.add_bucket("game.map_builder.height", [10, 20, 30])
@@ -282,14 +278,6 @@
         training_env=TrainingEnvironmentConfig(curriculum=curriculum),
         evaluator=EvaluatorConfig(simulations=[SimulationConfig(name="arena/basic", env=make_arena(num_agents=4))])
     )
-=======
-    trainer = TrainerConfig()
-    evaluator = EvaluatorConfig(
-        simulations=[SimulationConfig(name="arena/basic", env=make_arena(num_agents=4))]
-    )
-    training_env = TrainingEnvironmentConfig()
-    return TrainTool(trainer=trainer, training_env=training_env, evaluator=evaluator, run=run)
->>>>>>> d0ff3def
 ```
 
 Run your task:
