--- conflicted
+++ resolved
@@ -8,14 +8,7 @@
 
 from metta.agent.policy import Policy
 from metta.rl.loss.loss import Loss
-<<<<<<< HEAD
-from metta.rl.training.component_context import ComponentContext
-from metta.rl.training.experience import Experience
-from metta.rl.training.training_environment import TrainingEnvironment
-from metta.rl.utils import ensure_sequence_metadata
-=======
 from metta.rl.training import ComponentContext, Experience, TrainingEnvironment
->>>>>>> f33182ce
 from mettagrid.config import Config
 
 logger = logging.getLogger(__name__)
@@ -107,51 +100,9 @@
             td["rewards"] = r.to(device=target_device, non_blocking=True)
             td["dones"] = d.to(device=target_device, dtype=torch.float32, non_blocking=True)
             td["truncateds"] = t.to(device=target_device, dtype=torch.float32, non_blocking=True)
-<<<<<<< HEAD
-            env_indices = self._env_index_cache[training_env_id]
-            if env_indices.device != td.device:
-                env_indices = env_indices.to(device=td.device)
-            td["training_env_ids"] = env_indices.unsqueeze(1)
-
-            # Ensure metadata fields required by downstream components are populated without
-            # incurring allocations on every step by reusing cached constant tensors.
-            batch_elems = td.batch_size.numel()
-            device = td.device
-            diag_enabled = os.getenv("TRANSFORMER_DIAG", "0") == "1"
-            if "batch" not in td.keys() or "bptt" not in td.keys():
-                ensure_sequence_metadata(td, batch_size=batch_elems, time_steps=1)
-            elif diag_enabled:
-                logger.info(
-                    "[TRANSFORMER_DIAG] rollout metadata batch=%s bptt=%s",
-                    td.get("batch")[0].item() if td.get("batch") is not None else None,
-                    td.get("bptt")[0].item() if td.get("bptt").numel() else None,
-                )
-            training_env_shape = tuple(int(dim) for dim in td.batch_size)
-            if "training_env_id" not in td.keys():
-                td.set(
-                    "training_env_id",
-                    self._get_constant_tensor(
-                        "training_env_id",
-                        training_env_shape or (batch_elems,),
-                        training_env_id.start,
-                        device,
-                    ),
-                )
-            if "training_env_id_start" not in td.keys():
-                td.set(
-                    "training_env_id_start",
-                    self._get_constant_tensor(
-                        "training_env_id_start",
-                        training_env_shape or (batch_elems,),
-                        training_env_id.start,
-                        device,
-                    ),
-                )
-=======
             td["training_env_ids"] = self._gather_env_indices(training_env_id, td.device).unsqueeze(1)
 
-            self._ensure_rollout_metadata(td)
->>>>>>> f33182ce
+            self._ensure_rollout_metadata(td, training_env_id)
 
             # Allow losses to mutate td (policy inference, bookkeeping, etc.)
             context.training_env_id = training_env_id
@@ -181,15 +132,40 @@
             env_indices = env_indices.to(device=device)
         return env_indices
 
-    def _ensure_rollout_metadata(self, td: TensorDict) -> None:
+    def _ensure_rollout_metadata(self, td: TensorDict, training_env_id: slice) -> None:
         """Populate metadata fields needed downstream while reusing cached tensors."""
 
         batch_elems = td.batch_size.numel()
         device = td.device
+        diag_enabled = os.getenv("TRANSFORMER_DIAG", "0") == "1"
+
         if "batch" not in td.keys():
             td.set("batch", self._get_constant_tensor("batch", (batch_elems,), batch_elems, device))
         if "bptt" not in td.keys():
             td.set("bptt", self._get_constant_tensor("bptt", (batch_elems,), 1, device))
+
+        if diag_enabled:
+            batch_tensor = td.get("batch")
+            bptt_tensor = td.get("bptt")
+            logger.info(
+                "[TRANSFORMER_DIAG] rollout metadata batch=%s bptt=%s",
+                batch_tensor[0].item() if batch_tensor is not None and batch_tensor.numel() else None,
+                bptt_tensor[0].item() if bptt_tensor is not None and bptt_tensor.numel() else None,
+            )
+
+        training_env_shape = tuple(int(dim) for dim in td.batch_size) or (batch_elems,)
+        env_start = training_env_id.start if training_env_id.start is not None else 0
+
+        if "training_env_id" not in td.keys():
+            td.set(
+                "training_env_id",
+                self._get_constant_tensor("training_env_id", training_env_shape, env_start, device),
+            )
+        if "training_env_id_start" not in td.keys():
+            td.set(
+                "training_env_id_start",
+                self._get_constant_tensor("training_env_id_start", training_env_shape, env_start, device),
+            )
 
     def _get_constant_tensor(
         self,
