--- conflicted
+++ resolved
@@ -146,10 +146,6 @@
         os.environ["METTA_HOURLY_COST"] = str(total_hourly_cost)
 
         # Also append to local metta_env_path file to persist for parent process
-<<<<<<< HEAD
-        with open(METTA_ENV_FILE, "a") as f:
-            f.write(f"\nexport METTA_HOURLY_COST={total_hourly_cost}\n")
-=======
         try:
             # Ensure the parent directory exists
             os.makedirs(os.path.dirname(METTA_ENV_FILE), exist_ok=True)
@@ -161,7 +157,6 @@
             print(f"Warning: No permission to write to {METTA_ENV_FILE}", file=sys.stderr)
         except IOError as e:
             print(f"Warning: Failed to write to {METTA_ENV_FILE}: {e}", file=sys.stderr)
->>>>>>> 06c90457
 
         # Log details to stderr for visibility in SkyPilot logs
         logger.info(f"Instance Type: {cost_info['instance_type']}")
