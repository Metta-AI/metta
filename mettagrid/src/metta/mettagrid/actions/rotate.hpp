#ifndef ACTIONS_ROTATE_HPP_
#define ACTIONS_ROTATE_HPP_

#include <string>

#include "action_handler.hpp"
#include "objects/agent.hpp"
#include "types.hpp"

class Rotate : public ActionHandler {
public:
  explicit Rotate(const ActionConfig& cfg) : ActionHandler(cfg, "rotate") {}

  unsigned char max_arg() const override {
    return 3;
  }

protected:
<<<<<<< HEAD
  bool _handle_action(Agent* agent, ActionArg arg) override {
=======
  bool _handle_action(Agent* actor, ActionArg arg) override {
>>>>>>> c44ee60e
    // Orientation: Up = 0, Down = 1, Left = 2, Right = 3
    Orientation orientation = static_cast<Orientation>(arg);
    actor->orientation = orientation;
    return true;
  }
};

#endif  // ACTIONS_ROTATE_HPP_<|MERGE_RESOLUTION|>--- conflicted
+++ resolved
@@ -16,11 +16,7 @@
   }
 
 protected:
-<<<<<<< HEAD
-  bool _handle_action(Agent* agent, ActionArg arg) override {
-=======
   bool _handle_action(Agent* actor, ActionArg arg) override {
->>>>>>> c44ee60e
     // Orientation: Up = 0, Down = 1, Left = 2, Right = 3
     Orientation orientation = static_cast<Orientation>(arg);
     actor->orientation = orientation;
