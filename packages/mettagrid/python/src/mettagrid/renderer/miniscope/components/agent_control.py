"""Agent control component for miniscope renderer."""

from typing import TYPE_CHECKING, Dict

from rich.table import Table
from rich.text import Text

from mettagrid.renderer.miniscope.miniscope_panel import PanelLayout
from mettagrid.renderer.miniscope.miniscope_state import MiniscopeState
from mettagrid.simulator.interface import Action

if TYPE_CHECKING:
    from mettagrid.simulator import Simulation

from .base import MiniscopeComponent


class AgentControlComponent(MiniscopeComponent):
    """Component for displaying keyboard controls and handling agent actions."""

    def __init__(
        self,
        sim: "Simulation",
        state: MiniscopeState,
        panels: PanelLayout,
    ):
        """Initialize the agent control component."""
        super().__init__(sim=sim, state=state, panels=panels)
        self._set_panel(panels.footer)

        # Setup movement action mapping (maps keys to action names)
        self._move_action_lookup: Dict[str, str] = {}
        if hasattr(sim, "action_ids"):
            action_ids = sim.action_ids
            # Map WASD keys to directional movement actions
            if "move_north" in action_ids:
                self._move_action_lookup["W"] = "move_north"
            if "move_west" in action_ids:
                self._move_action_lookup["A"] = "move_west"
            if "move_south" in action_ids:
                self._move_action_lookup["S"] = "move_south"
            if "move_east" in action_ids:
                self._move_action_lookup["D"] = "move_east"
            # Map R to rest/noop
            if "noop" in action_ids:
                self._move_action_lookup["R"] = "noop"

    def handle_input(self, ch: str) -> bool:
        """Handle agent control inputs.

        Args:
            ch: The character input from the user

        Returns:
            True if the input was handled
        """
        ch = ch.upper()
        # Handle agent selection
        if ch == "[":
            self._state.select_previous_agent(self._sim.num_agents)
            return True
        elif ch == "]":
            self._state.select_next_agent(self._sim.num_agents)
            return True

        # Handle manual mode toggle
        elif self._state.selected_agent is not None:
            # Handle movement actions
            if (action_name := self._move_action_lookup.get(ch)) is not None:
                self._state.user_action = Action(name=action_name)
                self._state.should_step = True
                return True
            elif ch == "E":
                self._state.enter_vibe_picker()
                return True
            elif ch == "M":
                self._state.toggle_manual_control(self._state.selected_agent)
                return True

        return False

    def update(self) -> None:
        """Update the agent control panel display."""
        panel = self._panel
        assert panel is not None
        # Get agent selection info
        if self._state.selected_agent is not None:
            agent_text = f"[Agent {self._state.selected_agent}]"
            manual_text = " (Manual)" if self._state.selected_agent in self._state.manual_agents else ""
        else:
            agent_text = "[AI Control]"
            manual_text = ""

        # Use compact format if height is limited (< 3 lines)
        if self._height and self._height < 3:
            content = Text(f"{agent_text}{manual_text} | []=Agent | M=Manual | WASD=Move | E=Emote | R=Rest")
        else:
            # Create table with controls
            table = Table(show_header=False, show_edge=True, box=None, padding=(0, 1))
            table.add_column("Controls", justify="left", no_wrap=True)

            # Agent controls only
            table.add_row(f"{agent_text}{manual_text}")
            table.add_row("[]=Agent  M=Manual  WASD=Move  E=Emote  R=Rest")
            content = table

        # Set panel content
<<<<<<< HEAD
        self._panel.set_content(content)
=======
        panel.set_content(content)
>>>>>>> aedb3680
<|MERGE_RESOLUTION|>--- conflicted
+++ resolved
@@ -105,8 +105,4 @@
             content = table
 
         # Set panel content
-<<<<<<< HEAD
-        self._panel.set_content(content)
-=======
-        panel.set_content(content)
->>>>>>> aedb3680
+        panel.set_content(content)