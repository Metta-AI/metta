--- conflicted
+++ resolved
@@ -114,26 +114,6 @@
             )
             cfg.trainer.batch_size = cfg.trainer.batch_size // world_size
 
-<<<<<<< HEAD
-    policy_store = PolicyStore(cfg, wandb_run)  # type: ignore[reportArgumentType]
-    stats_client: StatsClient | None = get_stats_client(cfg, logger)
-    if stats_client is not None:
-        stats_client.validate_authenticated()
-
-    logger.info("config:\n%s", OmegaConf.to_yaml(cfg))
-
-    # Instantiate the trainer directly with the typed config
-    trainer = hydra.utils.instantiate(
-        cfg.trainer,
-        cfg,
-        wandb_run=wandb_run,
-        policy_store=policy_store,
-        sim_suite_config=train_job.evals,
-        stats_client=stats_client,
-    )
-    trainer.train()
-    trainer.close()
-=======
     policy_store = get_policy_store_from_cfg(cfg, wandb_run)
 
     # Use the functional train interface directly with failure handling
@@ -204,7 +184,6 @@
             raise ValueError(f"Invalid run name pattern: {cfg.run_name_pattern} -> {generated_name}")
         print(f"Setting run name to {generated_name}")
         cfg.run = generated_name
->>>>>>> 960a7ffa
 
 
 @record
