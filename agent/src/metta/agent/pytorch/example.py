--- conflicted
+++ resolved
@@ -2,17 +2,17 @@
 from typing import Optional
 
 import einops
+import pufferlib.models
+import pufferlib.pytorch
 import torch
 import torch.nn.functional as F
 from tensordict import TensorDict
 from torch import nn
 
-from metta.agent.modules.lstm_base import LSTMBase
-from metta.agent.pytorch.layer_init import init_layer
-
 logger = logging.getLogger(__name__)
 
-class Example(LSTMBase):
+
+class Example(pufferlib.models.LSTMWrapper):
     """Recurrent LSTM-based policy wrapper with discrete multi-head action space."""
 
     def __init__(
@@ -115,18 +115,6 @@
             torch.stack(full_log_probs, dim=-1),
         )
 
-<<<<<<< HEAD
-    def clip_weights(self):
-        for p in self.parameters():
-            p.data.clamp_(-1, 1)
-
-    def compute_weight_metrics(self, delta: float = 0.01) -> list[dict]:
-        """Compute weight metrics for wandb logging - generic implementation."""
-        # Return empty list - weight metrics are optional
-        # The env_agent/* metrics come from the environment, not from here
-        return []
-=======
->>>>>>> cef2d043
 
 class Policy(nn.Module):
     """CNN + Self feature encoder policy for discrete multi-head action space."""
@@ -140,17 +128,17 @@
         self.out_width, self.out_height, self.num_layers = 11, 11, 22
 
         self.network = nn.Sequential(
-            init_layer(nn.Conv2d(self.num_layers, cnn_channels, 5, stride=3)),
-            nn.ReLU(),
-            init_layer(nn.Conv2d(cnn_channels, cnn_channels, 3, stride=1)),
+            pufferlib.pytorch.layer_init(nn.Conv2d(self.num_layers, cnn_channels, 5, stride=3)),
+            nn.ReLU(),
+            pufferlib.pytorch.layer_init(nn.Conv2d(cnn_channels, cnn_channels, 3, stride=1)),
             nn.ReLU(),
             nn.Flatten(),
-            init_layer(nn.Linear(cnn_channels, hidden_size // 2)),
+            pufferlib.pytorch.layer_init(nn.Linear(cnn_channels, hidden_size // 2)),
             nn.ReLU(),
         )
 
         self.self_encoder = nn.Sequential(
-            init_layer(nn.Linear(self.num_layers, hidden_size // 2)),
+            pufferlib.pytorch.layer_init(nn.Linear(self.num_layers, hidden_size // 2)),
             nn.ReLU(),
         )
 
@@ -182,27 +170,17 @@
                 2.0,
             ],
             dtype=torch.float32,
-<<<<<<< HEAD
         )
         # Clamp minimum value to 1.0 to avoid near-zero divisions
         max_vec = torch.maximum(max_vec, torch.ones_like(max_vec))
         max_vec = max_vec[None, :, None, None]
         self.register_buffer("max_vec", max_vec)
-=======
-        )
-        # Clamp minimum value to 1.0 to avoid near-zero divisions
-        max_vec = torch.maximum(max_vec, torch.ones_like(max_vec))
-        max_vec = max_vec[None, :, None, None]
-        self.register_buffer("max_vec", max_vec)
 
         self.actor = nn.ModuleList(
             [pufferlib.pytorch.layer_init(nn.Linear(hidden_size, n), std=0.01) for n in self.action_space.nvec]
         )
         self.value = pufferlib.pytorch.layer_init(nn.Linear(hidden_size, 1), std=1)
->>>>>>> cef2d043
-
-        self.actor = nn.ModuleList([init_layer(nn.Linear(hidden_size, n), std=0.01) for n in self.action_space.nvec])
-        self.value = init_layer(nn.Linear(hidden_size, 1), std=1)
+
     def encode_observations(self, observations: torch.Tensor, state=None) -> torch.Tensor:
         """Converts raw observation tokens into a concatenated self + CNN feature vector."""
         B = observations.shape[0]
