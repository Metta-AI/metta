--- conflicted
+++ resolved
@@ -1,11 +1,14 @@
-from typing import ClassVar, Literal, Optional
+from typing import Any, ClassVar, List, Literal, Optional
 
 from pydantic import ConfigDict, Field, model_validator
 
+from metta.cogworks.curriculum import CurriculumConfig, env_curriculum
+from metta.mettagrid.builder.envs import make_arena
 from metta.mettagrid.config import Config
 from metta.rl.hyperparameter_scheduler_config import HyperparameterSchedulerConfig
 from metta.rl.loss.loss_config import LossConfig
 from metta.rl.training.heartbeat import HeartbeatConfig
+from metta.sim.simulation_config import SimulationConfig
 
 
 class OptimizerConfig(Config):
@@ -22,24 +25,17 @@
     weight_decay: float = Field(default=0, ge=0)
 
 
-<<<<<<< HEAD
-=======
 class InitialPolicyConfig(Config):
     uri: str | None = None
-    # Type="top": Empirical best performing
     type: Literal["top", "latest", "specific"] = "top"
-    # Range=1: Select single best policy, standard practice
     range: int = Field(default=1, gt=0)
-    # Metric="epoch": Default sorting by training progress
     metric: str = "epoch"
     filters: dict[str, Any] = Field(default_factory=dict)
 
 
 class CheckpointConfig(Config):
-    # Checkpoint every 30 epochs by default
     checkpoint_interval: int = Field(default=30, ge=0)
     checkpoint_dir: str | None = Field(default=None)
-    # Remote S3 prefix for checkpoint uploads (e.g. s3://bucket/prefix)
     remote_prefix: str | None = Field(default=None)
 
 
@@ -47,8 +43,7 @@
     simulations: List[SimulationConfig] = Field(default_factory=list)
     replay_dir: str | None = Field(default=None)
 
-    # Interval at which to evaluate and generate replays: Type 2 arbitrary default
-    evaluate_interval: int = Field(default=50, ge=0)  # 0 to disable
+    evaluate_interval: int = Field(default=50, ge=0)
     evaluate_remote: bool = Field(default=True)
     evaluate_local: bool = Field(default=True)
     skip_git_check: bool = Field(default=False)
@@ -56,10 +51,8 @@
     num_training_tasks: int = Field(default=1)
 
 
->>>>>>> b34e23cc
 class TorchProfilerConfig(Config):
     interval_epochs: int = Field(default=0, ge=0)  # 0 to disable
-    # Upload location: None disables uploads, supports s3:// or local paths
     profile_dir: str | None = Field(default=None)
 
     @property
@@ -74,42 +67,31 @@
 
 
 class TrainerConfig(Config):
-    # Core training parameters
-    # Total timesteps: Type 2 arbitrary default
     total_timesteps: int = Field(default=50_000_000_000, gt=0)
-
-    # Losses
     losses: LossConfig = Field(default_factory=LossConfig)
-
-    # Optimizer and scheduler
     optimizer: OptimizerConfig = Field(default_factory=OptimizerConfig)
 
-    # Contiguous env IDs not required: More flexible env management
     require_contiguous_env_ids: bool = False
-    # Verbose logging for debugging and monitoring
     verbose: bool = True
 
-    # Batch configuration
-    # Batch size: Type 2 default chosen from sweep
     batch_size: int = Field(default=524288, gt=0)
-    # Minibatch: Type 2 default chosen from sweep
     minibatch_size: int = Field(default=16384, gt=0)
-    # BPTT horizon: Type 2 default chosen arbitrarily
     bptt_horizon: int = Field(default=64, gt=0)
-    # Single epoch: Type 2 default chosen arbitrarily PPO typically uses 3-10, but 1 works with large batches
     update_epochs: int = Field(default=1, gt=0)
-    # Fixed batch size across GPUs for consistent hyperparameters
     scale_batches_by_world_size: bool = False
 
-    # Performance configuration
-    # Torch compile disabled by default for stability
     compile: bool = False
-    # Reduce-overhead mode: Best for training loops when compile is enabled
     compile_mode: Literal["default", "reduce-overhead", "max-autotune"] = "reduce-overhead"
 
-    # scheduler registry
     hyperparameter_scheduler: HyperparameterSchedulerConfig = Field(default_factory=HyperparameterSchedulerConfig)
     heartbeat: Optional[HeartbeatConfig] = Field(default_factory=HeartbeatConfig)
+
+    curriculum: CurriculumConfig = env_curriculum(make_arena(num_agents=24))
+    initial_policy: InitialPolicyConfig = Field(default_factory=InitialPolicyConfig)
+    checkpoint: CheckpointConfig = Field(default_factory=CheckpointConfig)
+    evaluation: Optional[EvaluationConfig] = Field(default=EvaluationConfig())
+
+    profiler: TorchProfilerConfig = Field(default_factory=TorchProfilerConfig)
 
     model_config: ClassVar[ConfigDict] = ConfigDict(
         extra="forbid",
@@ -124,18 +106,14 @@
         if self.batch_size % self.minibatch_size != 0:
             raise ValueError("batch_size must be divisible by minibatch_size")
 
-<<<<<<< HEAD
-=======
-        # it doesn't make sense to evaluate more often than we checkpoint since we need a saved policy to evaluate
         if self.evaluation and self.evaluation.evaluate_interval != 0:
             if self.evaluation.evaluate_interval < self.checkpoint.checkpoint_interval:
                 raise ValueError(
-                    f"evaluate_interval must be at least as large as checkpoint_interval "
-                    f"({self.evaluation.evaluate_interval} < {self.checkpoint.checkpoint_interval})"
+                    "evaluate_interval must be at least as large as checkpoint_interval "
+                    "to ensure policies are saved before evaluation"
                 )
-            if self.evaluation.evaluate_remote and self.checkpoint.remote_prefix is None:
-                # Without a remote prefix we cannot evaluate on other machines; disable remote eval.
+            if self.evaluation.evaluate_remote and not self.checkpoint.remote_prefix:
+                # Without a remote prefix we cannot evaluate remotely; fall back to local evaluations only.
                 self.evaluation.evaluate_remote = False
 
->>>>>>> b34e23cc
         return self