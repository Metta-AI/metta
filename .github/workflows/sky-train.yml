--- conflicted
+++ resolved
@@ -26,11 +26,7 @@
         required: false
         type: string # Keep as string to allow empty, action handles default
       num_nodes:
-<<<<<<< HEAD
         description: "Number of Nodes to request (e.g., 1, 2). If empty, defaults to SkyPilot task definition (usually 1)."
-=======
-        description: "Number of Nodes to request (e.g., 1, 4). If empty, defaults to SkyPilot task definition (usually 1)."
->>>>>>> 6d54901c
         required: false
         type: string # Keep as string to allow empty, action handles default
   push:
@@ -139,25 +135,15 @@
         uses: ./.github/actions/launch-skypilot-job
         with:
           trainer_env: ${{ github.event.inputs.trainer_env || env.DEFAULT_TRAINER_ENV }}
-<<<<<<< HEAD
           timeout_hours: ${{ github.event_name == 'push' && env.DEFAULT_TIMEOUT_HOURS || github.event.inputs.timeout_hours || env.DEFAULT_TIMEOUT_HOURS }}
           num_gpus: ${{ github.event_name == 'push' && env.DEFAULT_NUM_GPUS || github.event.inputs.num_gpus || '' }}
           num_nodes: ${{ github.event_name == 'push' && env.DEFAULT_NUM_NODES || github.event.inputs.num_nodes || '' }}
-=======
-          timeout_hours: ${{ github.event.inputs.timeout_hours || env.DEFAULT_TIMEOUT_HOURS }}
-          num_gpus: ${{ github.event.inputs.num_gpus || '' }}
-          num_nodes: ${{ github.event.inputs.num_nodes || '' }}
->>>>>>> 6d54901c
           run_name: ${{ steps.generate_run_name.outputs.run_name }} # Pass the fully generated name
           wandb_api_key: ${{ secrets.WANDB_API_KEY }}
           skypilot_service_account_token: ${{ secrets.SKYPILOT_SERVICE_ACCOUNT_TOKEN }}
           observatory_token: ${{ secrets.OBSERVATORY_TOKEN }}
-<<<<<<< HEAD
-          github_token: ${{ github.event_name == 'push' && secrets.GITHUB_TOKEN || '' }}
-=======
           commit_sha: ${{ github.event_name == 'workflow_dispatch' && github.event.inputs.commit_to_run || github.sha }}
           github_pat: ${{ secrets.METTA_STATUS_PAT }} # expires August 2026
->>>>>>> 6d54901c
 
       - name: Print Run Information
         shell: bash
