--- conflicted
+++ resolved
@@ -150,28 +150,6 @@
         if "stopwatch_state" in trainer_state:
             timer.load_state(trainer_state["stopwatch_state"], resume_running=True)
 
-<<<<<<< HEAD
-    # Load existing agent with distributed coordination (like main branch's load_or_create_policy)
-    # Master rank determines if checkpoint exists, then broadcasts to all ranks
-    if torch_dist_cfg.is_master:
-        existing_agent = checkpoint_manager.load_agent()
-    else:
-        existing_agent = None
-    
-    # Synchronize checkpoint availability across all ranks
-    if torch.distributed.is_initialized():
-        import torch.distributed as dist
-        # Broadcast whether checkpoint exists from master to all ranks
-        has_checkpoint = [existing_agent is not None] if torch_dist_cfg.is_master else [None]
-        dist.broadcast_object_list(has_checkpoint, src=0)
-        
-        # Non-master ranks load checkpoint only if master confirmed it exists
-        if not torch_dist_cfg.is_master and has_checkpoint[0]:
-            existing_agent = checkpoint_manager.load_agent()
-
-    # Create or use existing agent with all ranks synchronized
-    if existing_agent:
-=======
     # Load or create policy with distributed coordination (matching main branch)
     # CRITICAL: All ranks must load/create the same agent structure for SyncBatchNorm to work
 
@@ -190,7 +168,6 @@
 
     # All ranks load/create the same agent structure
     if has_checkpoint:
->>>>>>> 6182b752
         logger.info("Resuming training with existing agent from checkpoint")
         if existing_agent is None:  # Non-master ranks need to load too
             existing_agent = checkpoint_manager.load_agent()
