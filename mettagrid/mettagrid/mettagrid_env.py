--- conflicted
+++ resolved
@@ -60,36 +60,13 @@
         return env_cfg
 
     def _reset_env(self):
-<<<<<<< HEAD
-        if self._env_map is None:
-            self._map_builder = simple_instantiate(
-                self._env_cfg.game.map_builder,
-                recursive=self._env_cfg.game.get("recursive_map_builder", True),
-            )
-            env_map = self._map_builder.build()
-        else:
-            env_map = self._env_map
-
-        map_agents = np.count_nonzero(np.char.startswith(env_map, "agent"))
-        assert self._env_cfg.game.num_agents == map_agents, (
-            f"Number of agents {self._env_cfg.game.num_agents} does not match number of agents in map {map_agents}"
-        )
+        mettagrid_config = MettaGridConfig(self._env_cfg, self._env_map)
+        config_dict, env_map = mettagrid_config.to_c_args()
 
         if self._save_mettagrid_args:
             save_mettagrid_args(self._env_cfg, env_map)
 
-        # I haven't figured out how to get C++ code to deal with fixed-length strings; so we convert
-        # to non-fixed length strings. This is obvious very silly, but OTOH we shouldn't be using a numpy array
-        # of strings here in the first place.
-        env_map_list = env_map.tolist()
-        env_map = np.array(env_map_list)
-
-        self._c_env = MettaGrid(OmegaConf.to_container(self._env_cfg), env_map)
-=======
-        mettagrid_config = MettaGridConfig(self._env_cfg, self._env_map)
-        config_dict, env_map = mettagrid_config.to_c_args()
         self._c_env = MettaGrid(config_dict, env_map)
->>>>>>> a4781797
         self._grid_env = self._c_env
         self._num_agents = self._c_env.num_agents()
 
