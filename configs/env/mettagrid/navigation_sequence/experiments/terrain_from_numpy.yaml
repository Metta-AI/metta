defaults:
  - /env/mettagrid/mettagrid_deterministic@
  - _self_

game:
  num_agents: 4
  agent:
    ore.red_max: ${sampling:5,25,15}
    battery.red_max: ${sampling:5,25,15}
    rewards:
      action_failure_penalty: 0
      ore.red: ${sampling:0.005,0.1, 0.01}
      battery.red: ${sampling:0.01,0.3, 0.1}
      heart: 1
      heart_max: 1000
  map_builder:
    _target_: metta.mettagrid.room.multi_room.MultiRoom
    num_rooms: ${..num_agents}
    border_width: 6
    room:
      _target_: metta.mettagrid.room.terrain_from_numpy.TerrainFromNumpy
      border_width: ${sampling:1,6,3}
      agents: 1
      objects:
        mine_red: ${sampling:3,15,2}
        generator_red: ${sampling:3,15,2}
        altar: 5
  objects:
    altar:
      input_battery.red: 1
      initial_items: ${choose:0,0,0,1}
<<<<<<< HEAD
      cooldown: 1000
    generator_red:
      initial_items: ${choose:0,0,0,1}
      cooldown: 1000
    mine_red:
      cooldown: 1000
=======
      cooldown: ${sampling:5, 20, 10}
    generator_red:
      initial_items: ${choose:0,0,0,1}
      cooldown: ${sampling:5, 20, 10}
    mine_red:
      cooldown: ${sampling:15, 50, 10}
>>>>>>> 12519a8e
<|MERGE_RESOLUTION|>--- conflicted
+++ resolved
@@ -28,19 +28,10 @@
   objects:
     altar:
       input_battery.red: 1
-      initial_items: ${choose:0,0,0,1}
-<<<<<<< HEAD
+      initial_items: 0
       cooldown: 1000
     generator_red:
-      initial_items: ${choose:0,0,0,1}
+      initial_items: 0
       cooldown: 1000
     mine_red:
-      cooldown: 1000
-=======
-      cooldown: ${sampling:5, 20, 10}
-    generator_red:
-      initial_items: ${choose:0,0,0,1}
-      cooldown: ${sampling:5, 20, 10}
-    mine_red:
-      cooldown: ${sampling:15, 50, 10}
->>>>>>> 12519a8e
+      cooldown: 1000