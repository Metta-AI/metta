--- conflicted
+++ resolved
@@ -58,9 +58,8 @@
         with torch.no_grad():
             self.policy.forward(td)
 
-<<<<<<< HEAD
         env_slice = self._training_env_id(context)
-=======
+
             # --- Reward Shaping ---
             # td["rewards"] contains R_{t-1}. We want to add r_lambda * log(pi_teacher(A_{t-1}|S_{t-1})).
             # For cloner, the teacher output is just an action index.
@@ -68,7 +67,6 @@
             # If A_{t-1} == TeacherAction_{t-1}: log(prob) then loss is log(1) = 0
             # If A_{t-1} != TeacherAction_{t-1}: log(prob) then loss is log(epsilon)
 
-            env_slice = context.training_env_id
             indices = torch.arange(env_slice.start, env_slice.stop, device=self.device)
 
             valid_mask = self.has_last_actions[indices]
@@ -96,10 +94,6 @@
             teacher_actions = td["teacher_actions"]
             self.last_teacher_actions[indices] = teacher_actions
             self.has_last_actions[indices] = True
-
-        if env_slice is None:
-            raise RuntimeError("ComponentContext.training_env_id is missing in rollout.")
->>>>>>> c24bfd5c
         assert self.replay is not None
         self.replay.store(data_td=td, env_id=env_slice)
 
