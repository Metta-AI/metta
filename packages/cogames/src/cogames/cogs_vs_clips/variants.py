import typing

import cogames.cogs_vs_clips.evals.difficulty_variants
import cogames.cogs_vs_clips.mission
import cogames.cogs_vs_clips.procedural
import mettagrid.config.mettagrid_config


class MinedOutVariant(cogames.cogs_vs_clips.mission.MissionVariant):
    name: str = "mined_out"
    description: str = "Some resources are depleted. You must be efficient to survive."

    @typing.override
    def modify_mission(self, mission):
        mission.carbon_extractor.efficiency -= 50
        mission.oxygen_extractor.efficiency -= 50
        mission.germanium_extractor.efficiency -= 50
        mission.silicon_extractor.efficiency -= 50


class DarkSideVariant(cogames.cogs_vs_clips.mission.MissionVariant):
    name: str = "dark_side"
    description: str = "You're on the dark side of the asteroid. You recharge slower."

    @typing.override
    def modify_mission(self, mission):
        mission.energy_regen_amount = 0


class LonelyHeartVariant(cogames.cogs_vs_clips.mission.MissionVariant):
    name: str = "lonely_heart"
    description: str = "Making hearts for one agent is easy."

    @typing.override
    def modify_mission(self, mission):
        mission.assembler.heart_cost = 1

    @typing.override
    def modify_env(self, mission, env):
        simplified_inputs = {"carbon": 1, "oxygen": 1, "germanium": 1, "silicon": 1, "energy": 1}

        assembler = env.game.objects["assembler"]
        if not isinstance(assembler, mettagrid.config.mettagrid_config.AssemblerConfig):
            raise TypeError("Expected 'assembler' to be AssemblerConfig")

        for idx, proto in enumerate(assembler.protocols):
            if proto.output_resources.get("heart", 0) == 0:
                continue
            updated = proto.model_copy(deep=True)
            updated.input_resources = dict(simplified_inputs)
            assembler.protocols[idx] = updated

        germanium = env.game.objects["germanium_extractor"]
        if not isinstance(germanium, mettagrid.config.mettagrid_config.AssemblerConfig):
            raise TypeError("Expected 'germanium_extractor' to be AssemblerConfig")
        germanium.max_uses = 0
        updated_protocols: list[mettagrid.config.mettagrid_config.ProtocolConfig] = []
        for proto in germanium.protocols:
            new_proto = proto.model_copy(deep=True)
            output = dict(new_proto.output_resources)
            output["germanium"] = max(output.get("germanium", 0), 1)
            new_proto.output_resources = output
            new_proto.cooldown = max(new_proto.cooldown, 1)
            updated_protocols.append(new_proto)
        if updated_protocols:
            germanium.protocols = updated_protocols


class SuperChargedVariant(cogames.cogs_vs_clips.mission.MissionVariant):
    name: str = "super_charged"
    description: str = "The sun is shining on you. You recharge faster."

    @typing.override
    def modify_mission(self, mission):
        mission.energy_regen_amount += 2


class RoughTerrainVariant(cogames.cogs_vs_clips.mission.MissionVariant):
    name: str = "rough_terrain"
    description: str = "The terrain is rough. Moving is more energy intensive."

    @typing.override
    def modify_mission(self, mission):
        mission.move_energy_cost += 2


class SolarFlareVariant(cogames.cogs_vs_clips.mission.MissionVariant):
    name: str = "solar_flare"
    description: str = "Chargers have been damaged by the solar flare."

    @typing.override
    def modify_mission(self, mission):
        mission.charger.efficiency -= 50


class PackRatVariant(cogames.cogs_vs_clips.mission.MissionVariant):
    name: str = "pack_rat"
    description: str = "Raise heart, cargo, energy, and gear caps to 255."

    @typing.override
    def modify_mission(self, mission):
        mission.heart_capacity = max(mission.heart_capacity, 255)
        mission.energy_capacity = max(mission.energy_capacity, 255)
        mission.cargo_capacity = max(mission.cargo_capacity, 255)
        mission.gear_capacity = max(mission.gear_capacity, 255)


class EnergizedVariant(cogames.cogs_vs_clips.mission.MissionVariant):
    name: str = "energized"
    description: str = "Max energy and full regen so agents never run dry."

    @typing.override
    def modify_mission(self, mission):
        mission.energy_capacity = max(mission.energy_capacity, 255)
        mission.energy_regen_amount = mission.energy_capacity


class NeutralFacedVariant(cogames.cogs_vs_clips.mission.MissionVariant):
    name: str = "neutral_faced"
    description: str = "Disable vibe swapping; keep neutral face."

    @typing.override
    def modify_env(self, mission, env):
        change_vibe = env.game.actions.change_vibe
        change_vibe.enabled = False
        change_vibe.number_of_vibes = 1

        neutral_vibe_name = "default"
        env.game.vibe_names = [neutral_vibe_name]
        for name, obj in env.game.objects.items():
            if isinstance(obj, mettagrid.config.mettagrid_config.AssemblerConfig) and obj.protocols:
                primary_protocol = obj.protocols[0].model_copy(deep=True)
                primary_protocol.vibes = [neutral_vibe_name]
                obj.protocols = [primary_protocol]
            elif isinstance(obj, mettagrid.config.mettagrid_config.ChestConfig) and name == "chest":
                obj.vibe_transfers = {neutral_vibe_name: {"heart": 255}}


class HeartChorusVariant(cogames.cogs_vs_clips.mission.MissionVariant):
    name: str = "heart_chorus"
    description: str = "Heart-centric reward shaping with gentle resource bonuses."

    @typing.override
    def modify_env(self, mission, env):
        env.game.agent.rewards.stats = {
            "heart.gained": 1.0,
            "chest.heart.deposited": 1.0,
            "chest.heart.withdrawn": -1.0,
            "inventory.diversity.ge.2": 0.17,
            "inventory.diversity.ge.3": 0.18,
            "inventory.diversity.ge.4": 0.60,
            "inventory.diversity.ge.5": 0.97,
        }


<<<<<<< HEAD
class Small50Variant(cogames.cogs_vs_clips.mission.MissionVariant):
=======
class VibeCheckMin2Variant(MissionVariant):
    name: str = "vibe_check_min_2"
    description: str = "Require at least 2 heart vibes to craft a heart."

    @override
    def modify_env(self, mission, env):
        assembler = env.game.objects["assembler"]
        if not isinstance(assembler, AssemblerConfig):
            raise TypeError("Expected 'assembler' to be AssemblerConfig")

        filtered: list[ProtocolConfig] = []
        for proto in assembler.protocols:
            # Keep non-heart protocols as-is (e.g., gear recipes)
            if proto.output_resources.get("heart", 0) == 0:
                filtered.append(proto)
                continue
            # Keep only heart protocols that require >= 2 'heart' vibes
            if len(proto.vibes) >= 2 and all(v == "heart" for v in proto.vibes):
                filtered.append(proto)
        assembler.protocols = filtered


class Small50Variant(MissionVariant):
>>>>>>> a20e668a
    name: str = "small_50"
    description: str = "Set map size to 50x50 for quick runs."

    def modify_env(self, mission, env) -> None:
        env.game.map_builder = env.game.map_builder.model_copy(update={"width": 50, "height": 50})


class CogToolsOnlyVariant(cogames.cogs_vs_clips.mission.MissionVariant):
    name: str = "cog_tools_only"
    description: str = "Gear tools (decoder/modulator/scrambler/resonator) require only the 'gear/cog' vibe."

    @typing.override
    def modify_env(self, mission, env) -> None:
        assembler_cfg = env.game.objects["assembler"]
        if not isinstance(assembler_cfg, mettagrid.config.mettagrid_config.AssemblerConfig):
            raise TypeError("Expected 'assembler' to be AssemblerConfig")
        gear_outputs = {"decoder", "modulator", "scrambler", "resonator"}
        for protocol in assembler_cfg.protocols:
            if any(k in protocol.output_resources for k in gear_outputs):
                protocol.vibes = ["gear"]


<<<<<<< HEAD
class SeedOneHeartInputsVariant(cogames.cogs_vs_clips.mission.MissionVariant):
    name: str = "seed_one_heart_inputs"
    description: str = "Agents start with exactly one HEART recipe worth of inputs."
=======
class InventoryHeartTuneVariant(MissionVariant):
    name: str = "inventory_heart_tune"
    description: str = "Tune starting agent inventory to N hearts worth of inputs; optional heart capacity."
    hearts: int = 1
    heart_capacity: int | None = None
>>>>>>> a20e668a

    @typing.override
    def modify_env(self, mission, env) -> None:
        hearts = max(0, int(self.hearts))
        if hearts == 0 and self.heart_capacity is None:
            return

        heart_cost = mission.assembler.heart_cost
        per_heart = {
            "carbon": heart_cost * 2,
            "oxygen": heart_cost * 2,
            "germanium": max(heart_cost // 2, 1),
            "silicon": heart_cost * 5,
            "energy": heart_cost * 2,
        }

<<<<<<< HEAD
class ChestsTwoHeartsVariant(cogames.cogs_vs_clips.mission.MissionVariant):
    name: str = "chests_two_hearts"
    description: str = "Base resource chests start with two HEARTs worth of resources."
=======
        if hearts > 0:
            agent_cfg = env.game.agent
            agent_cfg.initial_inventory = dict(agent_cfg.initial_inventory)
            resource_limits = dict(agent_cfg.resource_limits)

            def _limit_for(resource: str) -> int:
                if resource in resource_limits:
                    return int(resource_limits[resource])
                for key, limit in resource_limits.items():
                    if isinstance(key, tuple) and resource in key:
                        return int(limit)
                return int(agent_cfg.default_resource_limit)

            for resource_name, per_heart_value in per_heart.items():
                current = int(agent_cfg.initial_inventory.get(resource_name, 0))
                target = current + per_heart_value * hearts
                cap = _limit_for(resource_name)
                agent_cfg.initial_inventory[resource_name] = min(cap, target)

        if self.heart_capacity is not None:
            agent_cfg = env.game.agent
            limits = dict(agent_cfg.resource_limits)
            limits["heart"] = max(int(limits.get("heart", 0)), int(self.heart_capacity))
            agent_cfg.resource_limits = limits


class ChestHeartTuneVariant(MissionVariant):
    name: str = "chest_heart_tune"
    description: str = "Tune chest starting inventory to N hearts worth of inputs."
    hearts: int = 2
>>>>>>> a20e668a

    @typing.override
    def modify_env(self, mission, env) -> None:
        hearts = max(0, int(self.hearts))
        if hearts == 0:
            return
        heart_cost = mission.assembler.heart_cost
        per_heart = {
            "carbon": heart_cost * 2,
            "oxygen": heart_cost * 2,
            "germanium": max(heart_cost // 2, 1),
            "silicon": heart_cost * 5,
        }
        chest_cfg = env.game.objects["chest"]
        if not isinstance(chest_cfg, mettagrid.config.mettagrid_config.ChestConfig):
            raise TypeError("Expected 'chest' to be ChestConfig")
        start = dict(chest_cfg.initial_inventory)
        for k, v in per_heart.items():
            start[k] = start.get(k, 0) + v * hearts
        chest_cfg.initial_inventory = start


<<<<<<< HEAD
class FiveHeartsTuningVariant(cogames.cogs_vs_clips.mission.MissionVariant):
    name: str = "five_hearts_tuning"
    description: str = "Tune extractors so the base can produce five HEARTs (germanium fixed)."
=======
class ExtractorHeartTuneVariant(MissionVariant):
    name: str = "extractor_heart_tune"
    description: str = "Tune extractors for N hearts production capability."
    hearts: int = 5
>>>>>>> a20e668a

    @typing.override
    def modify_mission(self, mission):
        hearts = max(0, int(self.hearts))
        if hearts == 0:
            return
        heart_cost = mission.assembler.heart_cost
        one_heart = {
            "carbon": heart_cost * 2,
            "oxygen": heart_cost * 2,
            "germanium": max(heart_cost // 2, 1),
            "silicon": heart_cost * 5,
        }

        # Carbon per-use depends on efficiency
        carbon_per_use = max(1, 4 * mission.carbon_extractor.efficiency // 100)
        carbon_needed = one_heart["carbon"] * hearts
        mission.carbon_extractor.max_uses = (carbon_needed + carbon_per_use - 1) // carbon_per_use

        # Oxygen is 20 per use
        oxygen_per_use = 20
        oxygen_needed = one_heart["oxygen"] * hearts
        mission.oxygen_extractor.max_uses = (oxygen_needed + oxygen_per_use - 1) // oxygen_per_use

        # Silicon is ~25 per use (scaled by efficiency); silicon extractor divides by 10 internally
        silicon_per_use = max(1, int(25 * mission.silicon_extractor.efficiency // 100))
        silicon_needed = one_heart["silicon"] * hearts
        silicon_uses = (silicon_needed + silicon_per_use - 1) // silicon_per_use
        mission.silicon_extractor.max_uses = max(1, silicon_uses * 10)

        # Germanium: fixed one use producing all required
        mission.germanium_extractor.efficiency = int(one_heart["germanium"] * hearts)


class ClipBaseExceptCarbonVariant(cogames.cogs_vs_clips.mission.MissionVariant):
    name: str = "clip_base_except_carbon"
    description: str = "Start base extractors clipped except carbon."

    @typing.override
    def modify_mission(self, mission):
        mission.carbon_extractor.start_clipped = False
        mission.oxygen_extractor.start_clipped = True
        mission.germanium_extractor.start_clipped = True
        mission.silicon_extractor.start_clipped = True


class ClipRateOnVariant(cogames.cogs_vs_clips.mission.MissionVariant):
    name: str = "clip_rate_on"
    description: str = "Enable global clipping with a small non-zero clip rate."

    @typing.override
    def modify_mission(self, mission):
        mission.clip_rate = 0.02


# Biome variants (weather) for procedural maps
class DesertVariant(cogames.cogs_vs_clips.procedural.MachinaArenaVariant):
    name: str = "desert"
    description: str = "The desert sands make navigation challenging."

    @typing.override
    def modify_node(self, node):
        node.biome_weights = {"desert": 1.0, "caves": 0.0, "forest": 0.0, "city": 0.0}
        node.base_biome = "desert"


class ForestVariant(cogames.cogs_vs_clips.procedural.MachinaArenaVariant):
    name: str = "forest"
    description: str = "Dense forests obscure your view."

    @typing.override
    def modify_node(self, node):
        node.biome_weights = {"forest": 1.0, "caves": 0.0, "desert": 0.0, "city": 0.0}
        node.base_biome = "forest"


class CityVariant(cogames.cogs_vs_clips.procedural.MachinaArenaVariant):
    name: str = "city"
    description: str = "Ancient city ruins provide structured pathways."

    def modify_node(self, node):
        node.biome_weights = {"city": 1.0, "caves": 0.0, "desert": 0.0, "forest": 0.0}
        node.base_biome = "city"
        # Fill almost the entire map with the city layer
        node.density_scale = 1.0
        node.biome_count = 1
        node.max_biome_zone_fraction = 0.95
        # Tighten the city grid itself


class CavesVariant(cogames.cogs_vs_clips.procedural.MachinaArenaVariant):
    name: str = "caves"
    description: str = "Winding cave systems create a natural maze."

    @typing.override
    def modify_node(self, node):
        node.biome_weights = {"caves": 1.0, "desert": 0.0, "forest": 0.0, "city": 0.0}
        node.base_biome = "caves"


<<<<<<< HEAD
class StoreBaseVariant(cogames.cogs_vs_clips.procedural.BaseHubVariant):
    name: str = "store_base"
    description: str = "Sanctum corners hold storage chests; cross remains clear."

    @typing.override
    def modify_node(self, node):
        node.corner_bundle = "chests"
        node.cross_bundle = "none"
        node.cross_distance = 7


class ExtractorBaseVariant(cogames.cogs_vs_clips.procedural.BaseHubVariant):
    name: str = "extractor_base"
    description: str = "Sanctum corners host extractors; cross remains clear."
=======
class EmptyBaseVariant(BaseHubVariant):
    name: str = "empty_base"
    description: str = "Empty base with no extractors or chests."
>>>>>>> a20e668a

    @typing.override
    def modify_node(self, node):
        # Explicit objects/generators take precedence over bundles in BaseHub.
        # Clear them so the 'none' bundles are respected.
        node.corner_objects = None
        node.corner_generator = None
        node.cross_objects = None
        node.corner_bundle = "none"
        node.cross_bundle = "none"
<<<<<<< HEAD
        node.cross_distance = 7


class BothBaseVariant(cogames.cogs_vs_clips.procedural.BaseHubVariant):
    name: str = "both_base"
    description: str = "Sanctum corners store chests and cross arms host extractors."

    @typing.override
    def modify_node(self, node):
        node.corner_bundle = "chests"
        node.cross_bundle = "extractors"
        node.cross_distance = 7
=======
>>>>>>> a20e668a


class CyclicalUnclipVariant(cogames.cogs_vs_clips.mission.MissionVariant):
    name: str = "cyclical_unclip"
    description: str = "Required resources for unclipping recipes are cyclical. \
                        So Germanium extractors require silicon-based unclipping recipes."

    @typing.override
    def modify_env(self, mission, env):
        if env.game.clipper is not None:
            env.game.clipper.unclipping_protocols = [
                mettagrid.config.mettagrid_config.ProtocolConfig(input_resources={"scrambler": 1}, cooldown=1),
                mettagrid.config.mettagrid_config.ProtocolConfig(input_resources={"resonator": 1}, cooldown=1),
                mettagrid.config.mettagrid_config.ProtocolConfig(input_resources={"modulator": 1}, cooldown=1),
                mettagrid.config.mettagrid_config.ProtocolConfig(input_resources={"decoder": 1}, cooldown=1),
            ]


# TODO - validate that all variant names are unique
VARIANTS: list[cogames.cogs_vs_clips.mission.MissionVariant] = [
    MinedOutVariant(),
    DarkSideVariant(),
    SuperChargedVariant(),
    RoughTerrainVariant(),
    SolarFlareVariant(),
    HeartChorusVariant(),
    VibeCheckMin2Variant(),
    DesertVariant(),
    ForestVariant(),
    CityVariant(),
    CavesVariant(),
    EmptyBaseVariant(),
    LonelyHeartVariant(),
    PackRatVariant(),
    EnergizedVariant(),
    NeutralFacedVariant(),
    Small50Variant(),
    CogToolsOnlyVariant(),
    InventoryHeartTuneVariant(),
    ChestHeartTuneVariant(),
    ExtractorHeartTuneVariant(),
    ClipBaseExceptCarbonVariant(),
    CyclicalUnclipVariant(),
    ClipRateOnVariant(),
    *cogames.cogs_vs_clips.evals.difficulty_variants.DIFFICULTY_VARIANTS,
]<|MERGE_RESOLUTION|>--- conflicted
+++ resolved
@@ -153,20 +153,17 @@
         }
 
 
-<<<<<<< HEAD
-class Small50Variant(cogames.cogs_vs_clips.mission.MissionVariant):
-=======
-class VibeCheckMin2Variant(MissionVariant):
+class VibeCheckMin2Variant(cogames.cogs_vs_clips.mission.MissionVariant):
     name: str = "vibe_check_min_2"
     description: str = "Require at least 2 heart vibes to craft a heart."
 
-    @override
+    @typing.override
     def modify_env(self, mission, env):
         assembler = env.game.objects["assembler"]
-        if not isinstance(assembler, AssemblerConfig):
+        if not isinstance(assembler, mettagrid.config.mettagrid_config.AssemblerConfig):
             raise TypeError("Expected 'assembler' to be AssemblerConfig")
 
-        filtered: list[ProtocolConfig] = []
+        filtered: list[mettagrid.config.mettagrid_config.ProtocolConfig] = []
         for proto in assembler.protocols:
             # Keep non-heart protocols as-is (e.g., gear recipes)
             if proto.output_resources.get("heart", 0) == 0:
@@ -178,8 +175,7 @@
         assembler.protocols = filtered
 
 
-class Small50Variant(MissionVariant):
->>>>>>> a20e668a
+class Small50Variant(cogames.cogs_vs_clips.mission.MissionVariant):
     name: str = "small_50"
     description: str = "Set map size to 50x50 for quick runs."
 
@@ -202,17 +198,11 @@
                 protocol.vibes = ["gear"]
 
 
-<<<<<<< HEAD
-class SeedOneHeartInputsVariant(cogames.cogs_vs_clips.mission.MissionVariant):
-    name: str = "seed_one_heart_inputs"
-    description: str = "Agents start with exactly one HEART recipe worth of inputs."
-=======
-class InventoryHeartTuneVariant(MissionVariant):
+class InventoryHeartTuneVariant(cogames.cogs_vs_clips.mission.MissionVariant):
     name: str = "inventory_heart_tune"
     description: str = "Tune starting agent inventory to N hearts worth of inputs; optional heart capacity."
     hearts: int = 1
     heart_capacity: int | None = None
->>>>>>> a20e668a
 
     @typing.override
     def modify_env(self, mission, env) -> None:
@@ -229,11 +219,6 @@
             "energy": heart_cost * 2,
         }
 
-<<<<<<< HEAD
-class ChestsTwoHeartsVariant(cogames.cogs_vs_clips.mission.MissionVariant):
-    name: str = "chests_two_hearts"
-    description: str = "Base resource chests start with two HEARTs worth of resources."
-=======
         if hearts > 0:
             agent_cfg = env.game.agent
             agent_cfg.initial_inventory = dict(agent_cfg.initial_inventory)
@@ -260,11 +245,10 @@
             agent_cfg.resource_limits = limits
 
 
-class ChestHeartTuneVariant(MissionVariant):
+class ChestHeartTuneVariant(cogames.cogs_vs_clips.mission.MissionVariant):
     name: str = "chest_heart_tune"
     description: str = "Tune chest starting inventory to N hearts worth of inputs."
     hearts: int = 2
->>>>>>> a20e668a
 
     @typing.override
     def modify_env(self, mission, env) -> None:
@@ -287,16 +271,10 @@
         chest_cfg.initial_inventory = start
 
 
-<<<<<<< HEAD
-class FiveHeartsTuningVariant(cogames.cogs_vs_clips.mission.MissionVariant):
-    name: str = "five_hearts_tuning"
-    description: str = "Tune extractors so the base can produce five HEARTs (germanium fixed)."
-=======
-class ExtractorHeartTuneVariant(MissionVariant):
+class ExtractorHeartTuneVariant(cogames.cogs_vs_clips.mission.MissionVariant):
     name: str = "extractor_heart_tune"
     description: str = "Tune extractors for N hearts production capability."
     hearts: int = 5
->>>>>>> a20e668a
 
     @typing.override
     def modify_mission(self, mission):
@@ -397,26 +375,9 @@
         node.base_biome = "caves"
 
 
-<<<<<<< HEAD
-class StoreBaseVariant(cogames.cogs_vs_clips.procedural.BaseHubVariant):
-    name: str = "store_base"
-    description: str = "Sanctum corners hold storage chests; cross remains clear."
-
-    @typing.override
-    def modify_node(self, node):
-        node.corner_bundle = "chests"
-        node.cross_bundle = "none"
-        node.cross_distance = 7
-
-
-class ExtractorBaseVariant(cogames.cogs_vs_clips.procedural.BaseHubVariant):
-    name: str = "extractor_base"
-    description: str = "Sanctum corners host extractors; cross remains clear."
-=======
-class EmptyBaseVariant(BaseHubVariant):
+class EmptyBaseVariant(cogames.cogs_vs_clips.procedural.BaseHubVariant):
     name: str = "empty_base"
     description: str = "Empty base with no extractors or chests."
->>>>>>> a20e668a
 
     @typing.override
     def modify_node(self, node):
@@ -427,21 +388,6 @@
         node.cross_objects = None
         node.corner_bundle = "none"
         node.cross_bundle = "none"
-<<<<<<< HEAD
-        node.cross_distance = 7
-
-
-class BothBaseVariant(cogames.cogs_vs_clips.procedural.BaseHubVariant):
-    name: str = "both_base"
-    description: str = "Sanctum corners store chests and cross arms host extractors."
-
-    @typing.override
-    def modify_node(self, node):
-        node.corner_bundle = "chests"
-        node.cross_bundle = "extractors"
-        node.cross_distance = 7
-=======
->>>>>>> a20e668a
 
 
 class CyclicalUnclipVariant(cogames.cogs_vs_clips.mission.MissionVariant):
