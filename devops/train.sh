--- conflicted
+++ resolved
@@ -32,11 +32,7 @@
     NUM_CPUS=$(sysctl -n hw.ncpu)
     NUM_CPUS=$((NUM_CPUS / 2))
   else
-<<<<<<< HEAD
-    NUM_CPUS=8  # fallback
-=======
     NUM_CPUS=1  # fallback
->>>>>>> af92a7ac
   fi
 fi
 
