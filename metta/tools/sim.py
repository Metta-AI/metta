--- conflicted
+++ resolved
@@ -7,6 +7,7 @@
 from typing import Sequence
 
 from pydantic import Field
+import wandb
 
 from metta.app_backend.clients.stats_client import StatsClient
 from metta.common.config.tool import Tool
@@ -114,6 +115,9 @@
                 # Run actual simulations for this checkpoint
                 evaluation_metrics = self._run_simulations_for_checkpoint(checkpoint_uri)
 
+                # Push metrics to wandb if available
+                self._push_metrics_to_wandb(checkpoint_uri, metadata, evaluation_metrics)
+
                 # Export to stats database if configured
                 if stats_db and self.export_to_stats_db:
                     try:
@@ -183,7 +187,6 @@
                 [episode_id, agent_id, policy_key, policy_version],
             )
 
-<<<<<<< HEAD
             logger.debug(f"Exported checkpoint {policy_key} to stats database for simulation {sim_config.name}")
 
     def compare_policies(self, policy_uris: list[str], metric: str = "score") -> dict:
@@ -296,6 +299,71 @@
             "total_episodes": total_episodes,
             "detailed": all_metrics,
         }
-=======
-            logger.debug(f"Exported checkpoint {policy_key} to stats database for simulation {sim_config.name}")
->>>>>>> 1044d7ef
+
+    def _push_metrics_to_wandb(self, checkpoint_uri: str, metadata: dict, metrics: dict) -> None:
+        """Push evaluation metrics to wandb.
+
+        This replaces the old process_policy_evaluator_stats function to ensure
+        evaluation metrics are logged to wandb for tracking and visualization.
+
+        Args:
+            checkpoint_uri: URI of the evaluated checkpoint
+            metadata: Checkpoint metadata including run_name and epoch
+            metrics: Evaluation metrics to log
+        """
+        # Skip if wandb is not enabled
+        if not self.wandb.enabled:
+            return
+
+        # Skip if no metrics to log
+        if not metrics or not metrics.get("detailed"):
+            logger.debug("No metrics to push to wandb")
+            return
+
+        try:
+            # Extract wandb information from checkpoint URI if it's a wandb artifact
+            if checkpoint_uri.startswith("wandb://"):
+                # Parse wandb URI to get project and run info
+                # Format: wandb://project/artifact/name:version
+                parts = checkpoint_uri.replace("wandb://", "").split("/")
+                if len(parts) >= 2:
+                    wandb_project = parts[0]
+                    wandb_entity = self.wandb.entity
+
+                    # Try to extract run ID from metadata
+                    run_name = metadata.get("run_name", "")
+                    epoch = metadata.get("epoch", 0)
+                    agent_step = metadata.get("agent_step", 0)
+
+                    # Initialize wandb run (resume if it exists)
+                    run = wandb.init(
+                        project=wandb_project,
+                        entity=wandb_entity,
+                        name=f"eval_{run_name}",
+                        config={"checkpoint_uri": checkpoint_uri},
+                        reinit=True,
+                    )
+
+                    # Prepare metrics for logging
+                    metrics_to_log = {
+                        "eval/reward_avg": metrics.get("reward_avg", 0.0),
+                        "eval/total_episodes": metrics.get("total_episodes", 0),
+                        "eval/agent_step": metrics.get("agent_step", 0),
+                    }
+
+                    # Add detailed metrics per simulation
+                    for sim_name, sim_metrics in metrics.get("detailed", {}).items():
+                        metrics_to_log[f"eval/{sim_name}/reward_avg"] = sim_metrics.get("reward_avg", 0.0)
+                        metrics_to_log[f"eval/{sim_name}/num_episodes"] = sim_metrics.get("num_episodes", 0)
+                        metrics_to_log[f"eval/{sim_name}/max_agent_step"] = sim_metrics.get("max_agent_step", 0)
+
+                    # Log metrics
+                    run.log(metrics_to_log, step=agent_step if agent_step else None)
+                    logger.info(f"Pushed {len(metrics_to_log)} evaluation metrics to wandb")
+
+                    # Finish the run
+                    run.finish()
+
+        except Exception as e:
+            # Don't fail the evaluation if wandb logging fails
+            logger.warning(f"Failed to push metrics to wandb: {e}")