"""
MettaGridPufferEnv - PufferLib integration for MettaGrid.

This class provides PufferLib compatibility for MettaGrid environments using
the Simulation class. This allows MettaGrid environments to be used
directly with PufferLib training infrastructure.

Provides:
 - Auto-reset on episode completion
 - Persistent buffers for re-use between resets

Architecture:
- MettaGridPufferEnv wraps Simulation and provides PufferEnv interface
- This enables MettaGridPufferEnv to work seamlessly with PufferLib training code

For users:
- Use MettaGridPufferEnv directly with PufferLib (it inherits PufferLib functionality)
- Alternatively, use PufferLib's MettaPuff wrapper for additional PufferLib features:
  https://github.com/PufferAI/PufferLib/blob/main/pufferlib/environments/metta/environment.py

This avoids double-wrapping while maintaining full PufferLib compatibility.
"""

from __future__ import annotations

import logging
from typing import Any, Dict, List, Optional, Tuple

import numpy as np
from gymnasium.spaces import Box, Discrete
from typing_extensions import override

from mettagrid.config.mettagrid_config import MettaGridConfig
from mettagrid.mettagrid_c import (
    dtype_actions,
    dtype_masks,
    dtype_observations,
    dtype_rewards,
    dtype_terminals,
    dtype_truncations,
)
from mettagrid.policy.loader import initialize_or_load_policy
from mettagrid.policy.policy import MultiAgentPolicy, PolicySpec
from mettagrid.policy.policy_env_interface import PolicyEnvInterface
from mettagrid.simulator import Simulation, Simulator
from mettagrid.simulator.simulator import Buffers
from pufferlib.pufferlib import PufferEnv  # type: ignore[import-untyped]

logger = logging.getLogger(__name__)

# Type compatibility assertions - ensure C++ types match PufferLib expectations
# PufferLib expects particular datatypes - see pufferlib/vector.py
assert dtype_observations == np.dtype(np.uint8)
assert dtype_terminals == np.dtype(np.bool_)
assert dtype_truncations == np.dtype(np.bool_)
assert dtype_rewards == np.dtype(np.float32)
assert dtype_actions == np.dtype(np.int32)


class MettaGridPufferEnv(PufferEnv):
    """
    Wraps the Simulator class to provide PufferLib compatibility.

    Inherits from pufferlib.PufferEnv: High-performance vectorized environment interface
      https://github.com/PufferAI/PufferLib/blob/main/pufferlib/environments.py
    """

    metadata = {"render_modes": ["ansi"]}

    def __init__(
        self,
        simulator: Simulator,
        cfg: MettaGridConfig,
        supervisor_policy_spec: Optional[PolicySpec] = None,
        buf: Any = None,
        seed: int = 0,
    ):
        # Support both Simulation and MettaGridConfig for backwards compatibility
        self._simulator = simulator
        self._current_cfg = cfg
        self._current_seed = seed
        self._supervisor_policy_spec = supervisor_policy_spec

        # Initialize shared buffers FIRST (before super().__init__)
        # because PufferLib may access them during initialization

        policy_env_info = PolicyEnvInterface.from_mg_cfg(cfg)

        self._buffers: Buffers = Buffers(
            observations=np.zeros(
                (policy_env_info.num_agents, *policy_env_info.observation_space.shape),
                dtype=dtype_observations,
            ),
            terminals=np.zeros(policy_env_info.num_agents, dtype=dtype_terminals),
            truncations=np.zeros(policy_env_info.num_agents, dtype=dtype_truncations),
            rewards=np.zeros(policy_env_info.num_agents, dtype=dtype_rewards),
            masks=np.ones(policy_env_info.num_agents, dtype=dtype_masks),
            actions=np.zeros(policy_env_info.num_agents, dtype=dtype_actions),
            teacher_actions=np.zeros(policy_env_info.num_agents, dtype=dtype_actions),
        )

        # Set observation and action spaces BEFORE calling super().__init__()
        # PufferLib requires these to be set first
        self.single_observation_space: Box = policy_env_info.observation_space
        self.single_action_space: Discrete = policy_env_info.action_space

        self._env_supervisor: MultiAgentPolicy | None = None
        self._sim: Optional[Simulation] = None
        self._sim = self._init_simulation()
        self.num_agents = self._sim.num_agents

        super().__init__(buf=buf)

    @property
    def env_cfg(self) -> MettaGridConfig:
        """Get the environment configuration."""
        return self._current_cfg

    def set_mg_config(self, config: MettaGridConfig) -> None:
        self._current_cfg = config

    def get_episode_rewards(self) -> np.ndarray:
<<<<<<< HEAD
        return self._sim.episode_rewards
=======
        sim = self._sim
        assert sim is not None
        return sim.episode_rewards
>>>>>>> aedb3680

    @property
    def current_simulation(self) -> Simulation:
        if self._sim is None:
            raise RuntimeError("Simulation is closed")
        return self._sim

    def _init_simulation(self) -> Simulation:
        sim = self._simulator.new_simulation(self._current_cfg, self._current_seed, buffers=self._buffers)
        if self._supervisor_policy_spec is not None:
            self._env_supervisor = initialize_or_load_policy(
                PolicyEnvInterface.from_mg_cfg(self._current_cfg),
                self._supervisor_policy_spec,
            )
            self._compute_supervisor_actions()
        return sim

    def _new_sim(self) -> None:
        if self._sim is not None:
            self._sim.close()
        self._sim = self._init_simulation()

    @override
    def reset(self, seed: Optional[int] = None) -> Tuple[np.ndarray, Dict[str, Any]]:
        if seed is not None:
            self._current_seed = seed

        self._new_sim()

        return self._buffers.observations, {}

    @override
    def step(self, actions: np.ndarray) -> Tuple[np.ndarray, np.ndarray, np.ndarray, np.ndarray, List[Dict[str, Any]]]:
<<<<<<< HEAD
        if self._sim._c_sim.terminals().all() or self._sim._c_sim.truncations().all():
            self._new_sim()
=======
        sim = self._sim
        assert sim is not None
        if sim._c_sim.terminals().all() or sim._c_sim.truncations().all():
            self._new_sim()
            sim = self._sim
            assert sim is not None
>>>>>>> aedb3680

        # Gymnasium returns int64 arrays by default when sampling MultiDiscrete spaces,
        # so coerce here to keep callers simple while preserving strict bounds checking.
        actions_to_copy = actions if actions.dtype == dtype_actions else np.asarray(actions, dtype=dtype_actions)
        np.copyto(self._buffers.actions, actions_to_copy, casting="safe")

        self._sim.step()

        # Do this after step() so that the trainer can use it if needed
        if self._supervisor_policy_spec is not None:
            self._compute_supervisor_actions()

        return (
            self._buffers.observations,
            self._buffers.rewards,
            self._buffers.terminals,
            self._buffers.truncations,
            self._sim._context.get("infos", {}),
        )

    def _compute_supervisor_actions(self) -> None:
<<<<<<< HEAD
=======
        supervisor = self._env_supervisor
        assert supervisor is not None
>>>>>>> aedb3680
        teacher_actions = self._buffers.teacher_actions
        raw_observations = self._buffers.observations
        supervisor.step_batch(raw_observations, teacher_actions)

    def disable_supervisor(self) -> None:
        """Disable supervisor policy to avoid extra forward passes after teacher phase."""
        self._supervisor_policy_spec = None
        self._env_supervisor = None

    @property
    def observations(self) -> np.ndarray:
        return self._buffers.observations

    @observations.setter
    def observations(self, observations: np.ndarray) -> None:
        self._buffers.observations = observations

    @property
    def rewards(self) -> np.ndarray:
        return self._buffers.rewards

    @rewards.setter
    def rewards(self, rewards: np.ndarray) -> None:
        self._buffers.rewards = rewards

    @property
    def terminals(self) -> np.ndarray:
        return self._buffers.terminals

    @terminals.setter
    def terminals(self, terminals: np.ndarray) -> None:
        self._buffers.terminals = terminals

    @property
    def truncations(self) -> np.ndarray:
        return self._buffers.truncations

    @truncations.setter
    def truncations(self, truncations: np.ndarray) -> None:
        self._buffers.truncations = truncations

    @property
    def masks(self) -> np.ndarray:
        return self._buffers.masks

    @masks.setter
    def masks(self, masks: np.ndarray) -> None:
        self._buffers.masks = masks

    @property
    def actions(self) -> np.ndarray:
        return self._buffers.actions

    @actions.setter
    def actions(self, actions: np.ndarray) -> None:
        self._buffers.actions = actions

    @property
    def teacher_actions(self) -> np.ndarray:
        return self._buffers.teacher_actions

    @teacher_actions.setter
    def teacher_actions(self, teacher_actions: np.ndarray) -> None:
        self._buffers.teacher_actions = teacher_actions

    @property
    def render_mode(self) -> str:
        """PufferLib render mode - returns 'ansi' for text-based rendering."""
        return "ansi"

    def render(self) -> str:
        """Render the current state as unicode text."""
        from mettagrid.renderer.miniscope.buffer import MapBuffer
        from mettagrid.renderer.miniscope.symbol import DEFAULT_SYMBOL_MAP

<<<<<<< HEAD
=======
        sim = self._sim
        assert sim is not None
>>>>>>> aedb3680
        symbol_map = DEFAULT_SYMBOL_MAP.copy()
        for obj in self._current_cfg.game.objects.values():
            if obj.render_name:
                symbol_map[obj.render_name] = obj.render_symbol
            symbol_map[obj.name] = obj.render_symbol

        return MapBuffer(
            symbol_map=symbol_map,
            initial_height=self._sim.map_height,
            initial_width=self._sim.map_width,
        ).render_full_map(self._sim._c_sim.grid_objects())

    def close(self) -> None:
        """Close the environment."""
        if self._sim is None:
            return
        self._sim.close()
        self._sim = None<|MERGE_RESOLUTION|>--- conflicted
+++ resolved
@@ -120,13 +120,9 @@
         self._current_cfg = config
 
     def get_episode_rewards(self) -> np.ndarray:
-<<<<<<< HEAD
-        return self._sim.episode_rewards
-=======
         sim = self._sim
         assert sim is not None
         return sim.episode_rewards
->>>>>>> aedb3680
 
     @property
     def current_simulation(self) -> Simulation:
@@ -160,24 +156,19 @@
 
     @override
     def step(self, actions: np.ndarray) -> Tuple[np.ndarray, np.ndarray, np.ndarray, np.ndarray, List[Dict[str, Any]]]:
-<<<<<<< HEAD
-        if self._sim._c_sim.terminals().all() or self._sim._c_sim.truncations().all():
-            self._new_sim()
-=======
         sim = self._sim
         assert sim is not None
         if sim._c_sim.terminals().all() or sim._c_sim.truncations().all():
             self._new_sim()
             sim = self._sim
             assert sim is not None
->>>>>>> aedb3680
 
         # Gymnasium returns int64 arrays by default when sampling MultiDiscrete spaces,
         # so coerce here to keep callers simple while preserving strict bounds checking.
         actions_to_copy = actions if actions.dtype == dtype_actions else np.asarray(actions, dtype=dtype_actions)
         np.copyto(self._buffers.actions, actions_to_copy, casting="safe")
 
-        self._sim.step()
+        sim.step()
 
         # Do this after step() so that the trainer can use it if needed
         if self._supervisor_policy_spec is not None:
@@ -188,15 +179,12 @@
             self._buffers.rewards,
             self._buffers.terminals,
             self._buffers.truncations,
-            self._sim._context.get("infos", {}),
+            sim._context.get("infos", {}),
         )
 
     def _compute_supervisor_actions(self) -> None:
-<<<<<<< HEAD
-=======
         supervisor = self._env_supervisor
         assert supervisor is not None
->>>>>>> aedb3680
         teacher_actions = self._buffers.teacher_actions
         raw_observations = self._buffers.observations
         supervisor.step_batch(raw_observations, teacher_actions)
@@ -272,11 +260,8 @@
         from mettagrid.renderer.miniscope.buffer import MapBuffer
         from mettagrid.renderer.miniscope.symbol import DEFAULT_SYMBOL_MAP
 
-<<<<<<< HEAD
-=======
         sim = self._sim
         assert sim is not None
->>>>>>> aedb3680
         symbol_map = DEFAULT_SYMBOL_MAP.copy()
         for obj in self._current_cfg.game.objects.values():
             if obj.render_name:
@@ -285,9 +270,9 @@
 
         return MapBuffer(
             symbol_map=symbol_map,
-            initial_height=self._sim.map_height,
-            initial_width=self._sim.map_width,
-        ).render_full_map(self._sim._c_sim.grid_objects())
+            initial_height=sim.map_height,
+            initial_width=sim.map_width,
+        ).render_full_map(sim._c_sim.grid_objects())
 
     def close(self) -> None:
         """Close the environment."""
