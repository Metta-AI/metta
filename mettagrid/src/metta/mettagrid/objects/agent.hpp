#ifndef OBJECTS_AGENT_HPP_
#define OBJECTS_AGENT_HPP_

#include <algorithm>
#include <cassert>
#include <string>
#include <vector>

#include "../grid_object.hpp"
#include "../stats_tracker.hpp"
#include "constants.hpp"
#include "types.hpp"

// #MettagridConfig
struct AgentConfig : public GridObjectConfig {
  AgentConfig(TypeId type_id,
              const std::string& type_name,
              unsigned char group_id,
              const std::string& group_name,
              unsigned char freeze_duration,
              float action_failure_penalty,
              const std::map<InventoryItem, InventoryQuantity>& resource_limits,
              const std::map<InventoryItem, RewardType>& resource_rewards,
              const std::map<InventoryItem, RewardType>& resource_reward_max,
              const std::map<std::string, RewardType>& stat_rewards,
              const std::map<std::string, RewardType>& stat_reward_max,
              float group_reward_pct)
      : GridObjectConfig(type_id, type_name),
        group_id(group_id),
        group_name(group_name),
        freeze_duration(freeze_duration),
        action_failure_penalty(action_failure_penalty),
        resource_limits(resource_limits),
        resource_rewards(resource_rewards),
        resource_reward_max(resource_reward_max),
        stat_rewards(stat_rewards),
        stat_reward_max(stat_reward_max),
        group_reward_pct(group_reward_pct) {}
  unsigned char group_id;
  std::string group_name;
  short freeze_duration;
  float action_failure_penalty;
  std::map<InventoryItem, InventoryQuantity> resource_limits;
  std::map<InventoryItem, RewardType> resource_rewards;
  std::map<InventoryItem, RewardType> resource_reward_max;
  std::map<std::string, RewardType> stat_rewards;
  std::map<std::string, RewardType> stat_reward_max;
  float group_reward_pct;
};

class Agent : public GridObject {
public:
  ObservationType group;
  short frozen;
  short freeze_duration;
  Orientation orientation;
  // inventory is a map of item to amount.
  // keys should be deleted when the amount is 0, to keep iteration faster.
  // however, this should not be relied on for correctness.
  std::map<InventoryItem, InventoryQuantity> inventory;
  std::map<InventoryItem, RewardType> resource_rewards;
  std::map<InventoryItem, RewardType> resource_reward_max;
  std::map<std::string, RewardType> stat_rewards;
  std::map<std::string, RewardType> stat_reward_max;
  std::map<InventoryItem, InventoryQuantity> resource_limits;
  float action_failure_penalty;
  std::string group_name;
  ObservationType color;
  ObservationType glyph;
  // Despite being a GridObjectId, this is different from the `id` property.
  // This is the index into MettaGrid._agents (std::vector<Agent*>)
  GridObjectId agent_id;
  StatsTracker stats;
  RewardType current_stat_reward;
  RewardType* reward;
  GridLocation prev_location;
  std::string prev_action_name;
  unsigned int steps_without_motion;

  // Action history tracking with ring buffer
  static constexpr size_t MAX_HISTORY_LENGTH = 1024;
  size_t history_count = 0;  // Total actions recorded (capped at MAX_HISTORY_LENGTH)

  Agent(GridCoord r, GridCoord c, const AgentConfig& config)
      : group(config.group_id),
        frozen(0),
        freeze_duration(config.freeze_duration),
        orientation(Orientation::Up),
        inventory(),  // default constructor
        resource_rewards(config.resource_rewards),
        resource_reward_max(config.resource_reward_max),
        stat_rewards(config.stat_rewards),
        stat_reward_max(config.stat_reward_max),
        resource_limits(config.resource_limits),
        action_failure_penalty(config.action_failure_penalty),
        group_name(config.group_name),
        color(0),
        glyph(0),
        agent_id(0),
        stats(),  // default constructor
        current_stat_reward(0),
        reward(nullptr),
<<<<<<< HEAD
        history_count(0),
        action_history{},
        action_arg_history{},
        history_write_pos(0) {
=======
        prev_location(r, c, GridLayer::AgentLayer),
        prev_action_name(""),
        steps_without_motion(0) {
>>>>>>> 26e92783
    GridObject::init(config.type_id, config.type_name, GridLocation(r, c, GridLayer::AgentLayer));
  }

  void init(RewardType* reward_ptr) {
    this->reward = reward_ptr;
  }

  InventoryDelta update_inventory(InventoryItem item, InventoryDelta attempted_delta) {
    // Get the initial amount (0 if item doesn't exist)
    InventoryQuantity initial_amount = 0;
    auto inv_it = this->inventory.find(item);
    if (inv_it != this->inventory.end()) {
      initial_amount = inv_it->second;
    }

    // Calculate the new amount with clamping
    InventoryQuantity new_amount = static_cast<InventoryQuantity>(std::clamp(
        static_cast<int>(initial_amount + attempted_delta), 0, static_cast<int>(this->resource_limits[item])));

    InventoryDelta delta = new_amount - initial_amount;

    // Update inventory
    if (new_amount > 0) {
      this->inventory[item] = new_amount;
    } else {
      this->inventory.erase(item);
    }

    // Update stats
    if (delta > 0) {
      this->stats.add(this->stats.inventory_item_name(item) + ".gained", static_cast<float>(delta));
    } else if (delta < 0) {
      this->stats.add(this->stats.inventory_item_name(item) + ".lost", static_cast<float>(-delta));
    }

    // Update resource rewards incrementally
    this->_update_resource_reward(item, initial_amount, new_amount);

    return delta;
  }

  void compute_stat_rewards() {
    if (this->stat_rewards.empty()) {
      return;
    }

    float new_stat_reward = 0;
    auto stat_dict = this->stats.to_dict();

    for (const auto& [stat_name, reward_per_unit] : this->stat_rewards) {
      if (stat_dict.count(stat_name) > 0) {
        float stat_value = stat_dict[stat_name];

        float stats_reward = stat_value * reward_per_unit;
        if (this->stat_reward_max.count(stat_name) > 0) {
          stats_reward = std::min(stats_reward, this->stat_reward_max.at(stat_name));
        }

        new_stat_reward += stats_reward;
      }
    }

    // Update the agent's reward with the difference
    float reward_delta = new_stat_reward - this->current_stat_reward;
    if (reward_delta != 0.0f) {
      *this->reward += reward_delta;
      this->current_stat_reward = new_stat_reward;
    }
  }

  bool swappable() const override {
    return this->frozen;
  }

  std::vector<PartialObservationToken> obs_features() const override {
    const size_t num_tokens = this->inventory.size() + 5 + (glyph > 0 ? 1 : 0);

    std::vector<PartialObservationToken> features;
    features.reserve(num_tokens);

    features.push_back({ObservationFeature::TypeId, static_cast<ObservationType>(type_id)});
    features.push_back({ObservationFeature::Group, static_cast<ObservationType>(group)});
    features.push_back({ObservationFeature::Frozen, static_cast<ObservationType>(frozen != 0 ? 1 : 0)});
    features.push_back({ObservationFeature::Orientation, static_cast<ObservationType>(orientation)});
    features.push_back({ObservationFeature::Color, static_cast<ObservationType>(color)});
    if (glyph != 0) features.push_back({ObservationFeature::Glyph, static_cast<ObservationType>(glyph)});

    for (const auto& [item, amount] : this->inventory) {
      // inventory should only contain non-zero amounts
      assert(amount > 0);
      auto item_observation_feature = static_cast<ObservationType>(InventoryFeatureOffset + item);
      features.push_back({item_observation_feature, static_cast<ObservationType>(amount)});
    }

    return features;
  }

  void record_action(ActionType action, ActionArg arg) {
    action_history[history_write_pos] = action;
    action_arg_history[history_write_pos] = arg;
    // Update position and count
    history_write_pos = (history_write_pos + 1) % MAX_HISTORY_LENGTH;
    if (history_count < MAX_HISTORY_LENGTH) {
      history_count++;
    }
  }

  void copy_history_to_buffers(ActionType* action_dest, ActionArg* arg_dest) const {
    if (history_count == 0) return;

    if (history_count < MAX_HISTORY_LENGTH) {
      if (action_dest) {
        std::memcpy(action_dest, action_history.data(), history_count * sizeof(ActionType));
      }
      if (arg_dest) {
        std::memcpy(arg_dest, action_arg_history.data(), history_count * sizeof(ActionArg));
      }
    } else {
      size_t first_part = MAX_HISTORY_LENGTH - history_write_pos;
      size_t second_part = history_write_pos;

      if (action_dest) {
        std::memcpy(action_dest, action_history.data() + history_write_pos, first_part * sizeof(ActionType));
        std::memcpy(action_dest + first_part, action_history.data(), second_part * sizeof(ActionType));
      }
      if (arg_dest) {
        std::memcpy(arg_dest, action_arg_history.data() + history_write_pos, first_part * sizeof(ActionArg));
        std::memcpy(arg_dest + first_part, action_arg_history.data(), second_part * sizeof(ActionArg));
      }
    }
  }

private:
  std::array<ActionType, MAX_HISTORY_LENGTH> action_history;
  std::array<ActionArg, MAX_HISTORY_LENGTH> action_arg_history;
  size_t history_write_pos = 0;  // Current write position in ring buffer

  inline void _update_resource_reward(InventoryItem item, InventoryQuantity old_amount, InventoryQuantity new_amount) {
    // Early exit if this item doesn't contribute to rewards
    auto reward_it = this->resource_rewards.find(item);
    if (reward_it == this->resource_rewards.end()) {
      return;
    }

    // Calculate the old and new contributions from this item
    float reward_per_item = reward_it->second;
    float old_contribution = reward_per_item * old_amount;
    float new_contribution = reward_per_item * new_amount;

    // Apply per-item cap if it exists
    auto max_it = this->resource_reward_max.find(item);
    if (max_it != this->resource_reward_max.end()) {
      float reward_cap = max_it->second;
      old_contribution = std::min(old_contribution, reward_cap);
      new_contribution = std::min(new_contribution, reward_cap);
    }

    // Update both the current resource reward and the total reward
    float reward_delta = new_contribution - old_contribution;
    *this->reward += reward_delta;
  }
};

#endif  // OBJECTS_AGENT_HPP_<|MERGE_RESOLUTION|>--- conflicted
+++ resolved
@@ -100,16 +100,13 @@
         stats(),  // default constructor
         current_stat_reward(0),
         reward(nullptr),
-<<<<<<< HEAD
+        prev_location(r, c, GridLayer::AgentLayer),
+        prev_action_name(""),
+        steps_without_motion(0),
         history_count(0),
         action_history{},
         action_arg_history{},
         history_write_pos(0) {
-=======
-        prev_location(r, c, GridLayer::AgentLayer),
-        prev_action_name(""),
-        steps_without_motion(0) {
->>>>>>> 26e92783
     GridObject::init(config.type_id, config.type_name, GridLocation(r, c, GridLayer::AgentLayer));
   }
 
