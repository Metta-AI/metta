--- conflicted
+++ resolved
@@ -597,8 +597,6 @@
             if "object_use" in r["eval"]
         }
 
-<<<<<<< HEAD
-=======
         against_npc_eval_metrics = {
             f"npc_evals/{r['eval'].split('/')[-1]}:{r['metric']}": r["candidate_mean"]
             for r in self._eval_results
@@ -609,7 +607,7 @@
             f"train/effective_rank/{rank['name']}": rank["effective_rank"] for rank in self._effective_rank
         }
 
->>>>>>> 0b6f0a01
+
         if self.wandb_run and self.cfg.wandb.track and self._master:
             self.wandb_run.log(
                 {
