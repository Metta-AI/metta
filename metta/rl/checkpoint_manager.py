--- conflicted
+++ resolved
@@ -158,10 +158,6 @@
     return None
 
 
-<<<<<<< HEAD
-def _load_checkpoint_file(path: str, device: str | torch.device):
-    """Load a checkpoint file, handling both Metta and PufferLib formats."""
-=======
 def _resolve_latest_epoch(path: Path, run_name: str) -> int:
     """Resolve :latest to actual epoch number by finding latest checkpoint."""
     checkpoint_dir = path.parent
@@ -230,7 +226,6 @@
 
 def _load_checkpoint_file(path: str, device: str | torch.device) -> Policy:
     """Load a checkpoint file, raising FileNotFoundError on corruption."""
->>>>>>> d0c6f69a
     try:
         checkpoint_data = torch.load(path, weights_only=False, map_location=device)
 
