--- conflicted
+++ resolved
@@ -9,13 +9,7 @@
 from metta.agent.policy import Policy
 from metta.rl.loss.loss import Loss, LossConfig
 from metta.rl.training import ComponentContext
-<<<<<<< HEAD
 from metta.rl.utils import add_dummy_loss_for_unused_params
-from mettagrid.config.id_map import ObservationFeatureSpec
-from mettagrid.policy.policy_env_interface import PolicyEnvInterface
-=======
-from metta.rl.utils import add_dummy_loss_for_unused_params, prepare_policy_forward_td
->>>>>>> 0bf6fa6e
 
 if TYPE_CHECKING:
     from metta.rl.trainer_config import TrainerConfig
@@ -119,23 +113,8 @@
         train_teacher_mask = minibatch["teacher_mask"][:, 0]
         train_ppo_mask = minibatch["ppo_mask"][:, 0]
 
-<<<<<<< HEAD
         # cut down all of shared_loss_data to just the ppo mask before passing out to PPO losses
         shared_loss_data = shared_loss_data[train_ppo_mask]
-=======
-        shared_loss_data = shared_loss_data[train_ppo_mask]
-        shared_loss_data["sampled_mb"] = minibatch[train_ppo_mask]
-        shared_loss_data["indices"] = NonTensorData(indices[train_ppo_mask])
-        # Only pass the remainder slice to PPO losses.
-
-        # sliced cloner MUST run first since it decides what to pass to PPO
-        student_td, B, TT = prepare_policy_forward_td(minibatch, self.policy_experience_spec, clone=False)
-        flat_actions = minibatch["actions"].reshape(B * TT, -1)
-        self.policy.reset_memory()
-        student_td = self.policy.forward(student_td, action=flat_actions)
-        student_td = student_td.reshape(B, TT)
-        shared_loss_data["policy_td"] = student_td[train_ppo_mask]
->>>>>>> 0bf6fa6e
 
         minibatch = minibatch[train_teacher_mask | train_stud_mask]
         student_td = student_td[train_teacher_mask | train_stud_mask]
