from __future__ import annotations

from typing import Any, Literal

from pydantic import Field, model_validator

from metta.rl.trainer_config import TrainerConfig
from metta.rl.training.scheduler import LossRunGate, ScheduleRule
from metta.rl.training.training_environment import TrainingEnvironmentConfig
from mettagrid.base_config import Config

TeacherMode = Literal[
    "sliced_cloner",
    "sliced_cloner_no_ppo",
    "supervisor",
    "sliced_kickstarter",
    "kickstarter",
    "logit_kickstarter",
    "eer_kickstarter",
    "eer_cloner",
]

DEFAULT_TEACHER_STEPS = 1_000_000_000


class TeacherConfig(Config):
    """Shared knobs for enabling teacher/supervisor driven training phases."""

    policy_uri: str | None = None
    mode: TeacherMode = "sliced_cloner"
    steps: int | None = None
    # Teacher (led) and student slices should leave some remainder for PPO.
    # Match mainline BC defaults: start at 20% teacher-led, anneal to 0.
    teacher_led_proportion: float = Field(default=0.2, ge=0.0, le=1.0)
    student_led_proportion: float = Field(default=0.0, ge=0.0, le=1.0)
    # Optional per-mode overrides applied to the selected teacher loss config.
    #
    # Example CLI usage:
    #   teacher.mode=eer_kickstarter teacher.policy_uri="s3://..." teacher.kwargs.r_lambda=0.25
    #
    # NOTE: This is applied inside apply_teacher_phase() so scheduled annealing rules
    # (e.g. r_lambda -> 0) start from the overridden value.
    kwargs: dict[str, Any] = Field(default_factory=dict)

    @property
    def enabled(self) -> bool:
        return self.policy_uri is not None

    @model_validator(mode="after")
    def validate_proportions(self) -> "TeacherConfig":
        total = self.teacher_led_proportion + self.student_led_proportion
        if total > 1.0:
            raise ValueError(
                f"teacher_led_proportion ({self.teacher_led_proportion}) + "
                f"student_led_proportion ({self.student_led_proportion}) must be <= 1.0"
            )
        return self


def apply_teacher_phase(
    *,
    trainer_cfg: TrainerConfig,
    training_env_cfg: TrainingEnvironmentConfig,
    scheduler_rules: list[ScheduleRule],
    scheduler_run_gates: list[LossRunGate],
    teacher_cfg: TeacherConfig,
    default_steps: int = DEFAULT_TEACHER_STEPS,
) -> None:
    """Enable and schedule the requested teacher loss."""

    if not teacher_cfg.enabled:
        return

    total_steps = teacher_cfg.steps or default_steps
    losses = trainer_cfg.losses

    def _gate_loss(name: str, end_at_step: int = total_steps) -> None:
        if end_at_step:
            scheduler_run_gates.extend(
                [
                    LossRunGate(loss_instance_name=name, phase="rollout", end_at_step=end_at_step),
                    LossRunGate(loss_instance_name=name, phase="train", end_at_step=end_at_step),
                ]
            )

    def _gate_critic_after_teacher() -> None:
        if total_steps:
            scheduler_run_gates.append(
                LossRunGate(loss_instance_name="ppo_critic", phase="rollout", begin_at_step=total_steps)
            )
            if trainer_cfg.losses.quantile_ppo_critic.enabled:
                scheduler_run_gates.append(
                    LossRunGate(loss_instance_name="quantile_ppo_critic", phase="rollout", begin_at_step=total_steps)
                )

    def _anneal(loss_name: str, attr_path: str, start_value: float) -> None:
        if total_steps and start_value > 0.0:
            scheduler_rules.append(
                ScheduleRule(
                    target_path=f"losses.{loss_name}.{attr_path}",
                    mode="progress",
                    style="linear",
                    start_value=start_value,
                    end_value=0.0,
                    start_agent_step=0,
                    end_agent_step=total_steps,
                )
            )

    if teacher_cfg.mode in {"sliced_cloner", "sliced_cloner_no_ppo", "supervisor", "eer_cloner"}:
        _require_policy_uri(teacher_cfg)
        training_env_cfg.supervisor_policy_uri = teacher_cfg.policy_uri

    if teacher_cfg.mode == "sliced_cloner":
        slicer = losses.sliced_scripted_cloner
        slicer.enabled = True
        _apply_teacher_kwargs(loss_cfg=slicer, teacher_cfg=teacher_cfg)
        slicer.teacher_led_proportion = teacher_cfg.teacher_led_proportion
        slicer.student_led_proportion = teacher_cfg.student_led_proportion

        _gate_loss("sliced_scripted_cloner")
        _gate_critic_after_teacher()
        _anneal(
            "sliced_scripted_cloner", attr_path="teacher_led_proportion", start_value=teacher_cfg.teacher_led_proportion
        )
        _anneal(
            "sliced_scripted_cloner",
            attr_path="student_led_proportion",
            start_value=teacher_cfg.student_led_proportion,
        )

    elif teacher_cfg.mode == "sliced_cloner_no_ppo":
        """This will anneal teacher-led and student-led loss proportions, thereby leaving the PPO critic proportions to
        grow. PPO critic won't update weights because vf_coef is 0.0. PPO actor is disabled."""
        slicer = losses.sliced_scripted_cloner
        slicer.enabled = True
        _apply_teacher_kwargs(loss_cfg=slicer, teacher_cfg=teacher_cfg)
        slicer.teacher_led_proportion = teacher_cfg.teacher_led_proportion
        slicer.student_led_proportion = teacher_cfg.student_led_proportion

        _gate_loss("sliced_scripted_cloner")
        _gate_critic_after_teacher()
        losses.ppo_critic.vf_coef = 0.0
        losses.ppo_actor.enabled = False
        _anneal(
            "sliced_scripted_cloner", attr_path="teacher_led_proportion", start_value=teacher_cfg.teacher_led_proportion
        )
        _anneal(
            "sliced_scripted_cloner",
            attr_path="student_led_proportion",
            start_value=teacher_cfg.student_led_proportion,
        )

    elif teacher_cfg.mode == "supervisor":
        supervisor = losses.supervisor
        supervisor.enabled = True
        _apply_teacher_kwargs(loss_cfg=supervisor, teacher_cfg=teacher_cfg)
        supervisor.teacher_led_proportion = teacher_cfg.teacher_led_proportion

        # Legacy BC behavior: stay in pure-supervisor mode for the whole run.
        # Do not gate off the supervisor or re-enable PPO later.
        losses.ppo_actor.enabled = False
        losses.ppo_critic.enabled = False
        losses.quantile_ppo_critic.enabled = False
        scheduler_run_gates.clear()
        scheduler_rules.clear()

    elif teacher_cfg.mode == "sliced_kickstarter":
        _require_policy_uri(teacher_cfg)
        sliced_kick = losses.sliced_kickstarter
        sliced_kick.enabled = True
        _apply_teacher_kwargs(loss_cfg=sliced_kick, teacher_cfg=teacher_cfg)
        sliced_kick.teacher_uri = teacher_cfg.policy_uri
        sliced_kick.teacher_led_proportion = teacher_cfg.teacher_led_proportion
        sliced_kick.student_led_proportion = teacher_cfg.student_led_proportion

        _gate_loss("sliced_kickstarter")
        _gate_critic_after_teacher()
        _anneal(
            "sliced_kickstarter", attr_path="teacher_led_proportion", start_value=teacher_cfg.teacher_led_proportion
        )
        _anneal(
            "sliced_kickstarter",
            attr_path="student_led_proportion",
            start_value=teacher_cfg.student_led_proportion,
        )

    elif teacher_cfg.mode == "eer_kickstarter":
        _require_policy_uri(teacher_cfg)
        eer_kick = losses.eer_kickstarter
        eer_kick.enabled = True
        _apply_teacher_kwargs(loss_cfg=eer_kick, teacher_cfg=teacher_cfg)
        eer_kick.teacher_uri = teacher_cfg.policy_uri

        _gate_loss("eer_kickstarter")
        _gate_critic_after_teacher()
        if total_steps:
            scheduler_rules.append(
                ScheduleRule(
                    target_path="losses.eer_kickstarter.action_loss_coef",
                    mode="progress",
                    style="linear",
                    start_value=eer_kick.action_loss_coef,
                    end_value=0.0,
                    start_agent_step=total_steps // 2,
                    end_agent_step=total_steps,
                )
            )
            scheduler_rules.append(
                ScheduleRule(
                    target_path="losses.eer_kickstarter.value_loss_coef",
                    mode="progress",
                    style="linear",
                    start_value=eer_kick.value_loss_coef,
                    end_value=0.0,
                    start_agent_step=total_steps // 2,
                    end_agent_step=total_steps,
                )
            )
            scheduler_rules.append(
                HyperUpdateRule(
                    loss_instance_name="eer_kickstarter",
                    attr_path="r_lambda",
                    mode="progress",
                    style="linear",
                    start_value=eer_kick.r_lambda,
                    end_value=0.0,
                    start_agent_step=total_steps // 2,
                    end_agent_step=total_steps,
                )
            )
    elif teacher_cfg.mode == "kickstarter":
        _require_policy_uri(teacher_cfg)
        ks = losses.kickstarter
        ks.enabled = True
        _apply_teacher_kwargs(loss_cfg=ks, teacher_cfg=teacher_cfg)
        ks.teacher_uri = teacher_cfg.policy_uri
        ks.teacher_led_proportion = teacher_cfg.teacher_led_proportion

        _gate_loss("kickstarter")
        _gate_critic_after_teacher()
        _anneal("kickstarter", attr_path="teacher_led_proportion", start_value=teacher_cfg.teacher_led_proportion)
        if total_steps:
            scheduler_rules.append(
                ScheduleRule(
                    target_path="losses.kickstarter.action_loss_coef",
                    mode="progress",
                    style="linear",
                    start_value=ks.action_loss_coef,
                    end_value=0.0,
                    start_agent_step=total_steps // 2,
                    end_agent_step=total_steps,
                )
            )
            scheduler_rules.append(
                ScheduleRule(
                    target_path="losses.kickstarter.value_loss_coef",
                    mode="progress",
                    style="linear",
                    start_value=ks.value_loss_coef,
                    end_value=0.0,
                    start_agent_step=total_steps // 2,
                    end_agent_step=total_steps,
                )
            )

    elif teacher_cfg.mode == "logit_kickstarter":
        _require_policy_uri(teacher_cfg)
        logit = losses.logit_kickstarter
        logit.enabled = True
        _apply_teacher_kwargs(loss_cfg=logit, teacher_cfg=teacher_cfg)
        logit.teacher_uri = teacher_cfg.policy_uri
        logit.teacher_led_proportion = teacher_cfg.teacher_led_proportion

        _gate_loss("logit_kickstarter")
        _gate_critic_after_teacher()
        _anneal("logit_kickstarter", attr_path="teacher_led_proportion", start_value=teacher_cfg.teacher_led_proportion)
        if total_steps:
            scheduler_rules.append(
                ScheduleRule(
                    target_path="losses.logit_kickstarter.action_loss_coef",
                    mode="progress",
                    style="linear",
                    start_value=logit.action_loss_coef,
                    end_value=0.0,
                    start_agent_step=total_steps // 2,
                    end_agent_step=total_steps,
                )
            )
            scheduler_rules.append(
<<<<<<< HEAD
                HyperUpdateRule(
                    loss_instance_name="logit_kickstarter",
                    attr_path="value_loss_coef",
=======
                ScheduleRule(
                    target_path="losses.eer_cloner.value_loss_coef",
>>>>>>> 229c55d0
                    mode="progress",
                    style="linear",
                    start_value=logit.value_loss_coef,
                    end_value=0.0,
                    start_agent_step=total_steps // 2,
                    end_agent_step=total_steps,
                )
            )

    elif teacher_cfg.mode == "eer_cloner":
        _require_policy_uri(teacher_cfg)
        eer_cl = losses.eer_cloner
        eer_cl.enabled = True
        _apply_teacher_kwargs(loss_cfg=eer_cl, teacher_cfg=teacher_cfg)

        _gate_loss("eer_cloner")
        _gate_critic_after_teacher()
        if total_steps:
            scheduler_rules.append(
                ScheduleRule(
                    target_path="losses.eer_cloner.action_loss_coef",
                    mode="progress",
                    style="linear",
                    start_value=eer_cl.action_loss_coef,
                    end_value=0.0,
                    start_agent_step=total_steps // 2,
                    end_agent_step=total_steps,
                )
            )
            scheduler_rules.append(
                HyperUpdateRule(
                    loss_instance_name="eer_cloner",
                    attr_path="r_lambda",
                    mode="progress",
                    style="linear",
                    start_value=eer_cl.r_lambda,
                    end_value=0.0,
                    start_agent_step=total_steps // 2,
                    end_agent_step=total_steps,
                )
            )
    else:
        raise ValueError(f"Unsupported teacher mode '{teacher_cfg.mode}'")


def _require_policy_uri(cfg: TeacherConfig) -> None:
    if not cfg.policy_uri:
        raise ValueError(f"TeacherConfig.mode='{cfg.mode}' requires policy_uri to be set.")


def _apply_teacher_kwargs(*, loss_cfg: Config, teacher_cfg: TeacherConfig) -> None:
    """Apply teacher.kwargs overrides onto a concrete loss config.

    This is intentionally applied during apply_teacher_phase() so any scheduled
    HyperUpdateRules use the overridden start values.
    """

    if not teacher_cfg.kwargs:
        return
    for key, value in teacher_cfg.kwargs.items():
        try:
            loss_cfg.override(key, value)
        except Exception as e:  # noqa: BLE001 - surface as a user-facing config error
            raise ValueError(f"Invalid teacher.kwargs override for mode='{teacher_cfg.mode}': {key}={value!r}") from e<|MERGE_RESOLUTION|>--- conflicted
+++ resolved
@@ -73,6 +73,9 @@
 
     total_steps = teacher_cfg.steps or default_steps
     losses = trainer_cfg.losses
+    loss_cfg = _select_teacher_loss_cfg(losses=losses, mode=teacher_cfg.mode)
+    if loss_cfg is not None:
+        _apply_teacher_kwargs(loss_cfg=loss_cfg, teacher_cfg=teacher_cfg)
 
     def _gate_loss(name: str, end_at_step: int = total_steps) -> None:
         if end_at_step:
@@ -114,7 +117,6 @@
     if teacher_cfg.mode == "sliced_cloner":
         slicer = losses.sliced_scripted_cloner
         slicer.enabled = True
-        _apply_teacher_kwargs(loss_cfg=slicer, teacher_cfg=teacher_cfg)
         slicer.teacher_led_proportion = teacher_cfg.teacher_led_proportion
         slicer.student_led_proportion = teacher_cfg.student_led_proportion
 
@@ -134,7 +136,6 @@
         grow. PPO critic won't update weights because vf_coef is 0.0. PPO actor is disabled."""
         slicer = losses.sliced_scripted_cloner
         slicer.enabled = True
-        _apply_teacher_kwargs(loss_cfg=slicer, teacher_cfg=teacher_cfg)
         slicer.teacher_led_proportion = teacher_cfg.teacher_led_proportion
         slicer.student_led_proportion = teacher_cfg.student_led_proportion
 
@@ -154,7 +155,6 @@
     elif teacher_cfg.mode == "supervisor":
         supervisor = losses.supervisor
         supervisor.enabled = True
-        _apply_teacher_kwargs(loss_cfg=supervisor, teacher_cfg=teacher_cfg)
         supervisor.teacher_led_proportion = teacher_cfg.teacher_led_proportion
 
         # Legacy BC behavior: stay in pure-supervisor mode for the whole run.
@@ -169,7 +169,6 @@
         _require_policy_uri(teacher_cfg)
         sliced_kick = losses.sliced_kickstarter
         sliced_kick.enabled = True
-        _apply_teacher_kwargs(loss_cfg=sliced_kick, teacher_cfg=teacher_cfg)
         sliced_kick.teacher_uri = teacher_cfg.policy_uri
         sliced_kick.teacher_led_proportion = teacher_cfg.teacher_led_proportion
         sliced_kick.student_led_proportion = teacher_cfg.student_led_proportion
@@ -189,7 +188,6 @@
         _require_policy_uri(teacher_cfg)
         eer_kick = losses.eer_kickstarter
         eer_kick.enabled = True
-        _apply_teacher_kwargs(loss_cfg=eer_kick, teacher_cfg=teacher_cfg)
         eer_kick.teacher_uri = teacher_cfg.policy_uri
 
         _gate_loss("eer_kickstarter")
@@ -218,9 +216,8 @@
                 )
             )
             scheduler_rules.append(
-                HyperUpdateRule(
-                    loss_instance_name="eer_kickstarter",
-                    attr_path="r_lambda",
+                ScheduleRule(
+                    target_path="losses.eer_kickstarter.r_lambda",
                     mode="progress",
                     style="linear",
                     start_value=eer_kick.r_lambda,
@@ -233,7 +230,6 @@
         _require_policy_uri(teacher_cfg)
         ks = losses.kickstarter
         ks.enabled = True
-        _apply_teacher_kwargs(loss_cfg=ks, teacher_cfg=teacher_cfg)
         ks.teacher_uri = teacher_cfg.policy_uri
         ks.teacher_led_proportion = teacher_cfg.teacher_led_proportion
 
@@ -268,7 +264,6 @@
         _require_policy_uri(teacher_cfg)
         logit = losses.logit_kickstarter
         logit.enabled = True
-        _apply_teacher_kwargs(loss_cfg=logit, teacher_cfg=teacher_cfg)
         logit.teacher_uri = teacher_cfg.policy_uri
         logit.teacher_led_proportion = teacher_cfg.teacher_led_proportion
 
@@ -288,14 +283,8 @@
                 )
             )
             scheduler_rules.append(
-<<<<<<< HEAD
-                HyperUpdateRule(
-                    loss_instance_name="logit_kickstarter",
-                    attr_path="value_loss_coef",
-=======
-                ScheduleRule(
-                    target_path="losses.eer_cloner.value_loss_coef",
->>>>>>> 229c55d0
+                ScheduleRule(
+                    target_path="losses.logit_kickstarter.value_loss_coef",
                     mode="progress",
                     style="linear",
                     start_value=logit.value_loss_coef,
@@ -309,7 +298,6 @@
         _require_policy_uri(teacher_cfg)
         eer_cl = losses.eer_cloner
         eer_cl.enabled = True
-        _apply_teacher_kwargs(loss_cfg=eer_cl, teacher_cfg=teacher_cfg)
 
         _gate_loss("eer_cloner")
         _gate_critic_after_teacher()
@@ -326,9 +314,8 @@
                 )
             )
             scheduler_rules.append(
-                HyperUpdateRule(
-                    loss_instance_name="eer_cloner",
-                    attr_path="r_lambda",
+                ScheduleRule(
+                    target_path="losses.eer_cloner.r_lambda",
                     mode="progress",
                     style="linear",
                     start_value=eer_cl.r_lambda,
@@ -350,7 +337,7 @@
     """Apply teacher.kwargs overrides onto a concrete loss config.
 
     This is intentionally applied during apply_teacher_phase() so any scheduled
-    HyperUpdateRules use the overridden start values.
+    ScheduleRules use the overridden start values.
     """
 
     if not teacher_cfg.kwargs:
@@ -359,4 +346,22 @@
         try:
             loss_cfg.override(key, value)
         except Exception as e:  # noqa: BLE001 - surface as a user-facing config error
-            raise ValueError(f"Invalid teacher.kwargs override for mode='{teacher_cfg.mode}': {key}={value!r}") from e+            raise ValueError(f"Invalid teacher.kwargs override for mode='{teacher_cfg.mode}': {key}={value!r}") from e
+
+
+def _select_teacher_loss_cfg(*, losses: Any, mode: TeacherMode) -> Config | None:
+    if mode in {"sliced_cloner", "sliced_cloner_no_ppo"}:
+        return losses.sliced_scripted_cloner
+    if mode == "supervisor":
+        return losses.supervisor
+    if mode == "sliced_kickstarter":
+        return losses.sliced_kickstarter
+    if mode == "eer_kickstarter":
+        return losses.eer_kickstarter
+    if mode == "kickstarter":
+        return losses.kickstarter
+    if mode == "logit_kickstarter":
+        return losses.logit_kickstarter
+    if mode == "eer_cloner":
+        return losses.eer_cloner
+    return None