--- conflicted
+++ resolved
@@ -40,10 +40,6 @@
   obs_height = cfg["obs_height"].cast<unsigned short>();
 
   _use_observation_tokens = cfg.contains("use_observation_tokens") && cfg["use_observation_tokens"].cast<bool>();
-<<<<<<< HEAD
-
-=======
->>>>>>> af228ff8
   _num_observation_tokens =
       cfg.contains("num_observation_tokens") ? cfg["num_observation_tokens"].cast<unsigned int>() : 0;
 
