import typing

import einops
import pydantic
import tensordict
import torch
import torch.nn.functional as F
import torchrl.data

<<<<<<< HEAD
import metta.agent.policy
import metta.rl.checkpoint_manager
import metta.rl.trainer_config
import metta.rl.training.component_context as component_context
import mettagrid.base_config
from . import loss as loss_module


class SLKickstarterConfig(mettagrid.base_config.Config):
    teacher_uri: str = pydantic.Field(default="")
    action_loss_coef: float = pydantic.Field(default=0.995, ge=0, le=1.0)
    value_loss_coef: float = pydantic.Field(default=1.0, ge=0, le=1.0)
    temperature: float = pydantic.Field(default=2.0, gt=0)
=======
from metta.agent.policy import Policy
from metta.rl.checkpoint_manager import CheckpointManager
from metta.rl.loss.loss import Loss, LossConfig
from metta.rl.trainer_config import TrainerConfig
from metta.rl.training import ComponentContext


class SLKickstarterConfig(LossConfig):
    teacher_uri: str = Field(default="")
    action_loss_coef: float = Field(default=0.995, ge=0, le=1.0)
    value_loss_coef: float = Field(default=1.0, ge=0, le=1.0)
    temperature: float = Field(default=2.0, gt=0)
>>>>>>> a20e668a

    def create(
        self,
        policy: metta.agent.policy.Policy,
        trainer_cfg: metta.rl.trainer_config.TrainerConfig,
        vec_env: typing.Any,
        device: torch.device,
        instance_name: str,
<<<<<<< HEAD
        loss_config: typing.Any,
    ):
=======
        loss_config: Any,
    ) -> "SLKickstarter":
>>>>>>> a20e668a
        """Create SLKickstarter loss instance."""
        return SLKickstarter(policy, trainer_cfg, vec_env, device, instance_name=instance_name, loss_config=loss_config)


class SLKickstarter(loss_module.Loss):
    __slots__ = (
        "teacher_policy",
        "teacher_policy_spec",
        "action_loss_coef",
        "value_loss_coef",
        "temperature",
        "teacher_policy_spec",
    )

    def __init__(
        self,
        policy: metta.agent.policy.Policy,
        trainer_cfg: metta.rl.trainer_config.TrainerConfig,
        vec_env: typing.Any,
        device: torch.device,
        instance_name: str,
<<<<<<< HEAD
        loss_config: typing.Any = None,
    ):
=======
        loss_config: Any = None,
    ) -> None:
>>>>>>> a20e668a
        # Get loss config from trainer_cfg if not provided
        if loss_config is None:
            loss_config = getattr(trainer_cfg.losses, instance_name, None)
        super().__init__(policy, trainer_cfg, vec_env, device, instance_name, loss_config)
        self.action_loss_coef = self.cfg.action_loss_coef
        self.value_loss_coef = self.cfg.value_loss_coef
        self.temperature = self.cfg.temperature
        # load teacher policy

        game_rules = getattr(self.env, "game_rules", getattr(self.env, "meta_data", None))
        if game_rules is None:
            raise RuntimeError("Environment metadata is required to instantiate teacher policy")

<<<<<<< HEAD
        self.teacher_policy = metta.rl.checkpoint_manager.CheckpointManager.load_from_uri(
            self.loss_cfg.teacher_uri, game_rules, self.device
        )
=======
        self.teacher_policy = CheckpointManager.load_from_uri(self.cfg.teacher_uri, game_rules, self.device)
>>>>>>> a20e668a

        self.teacher_policy_spec = self.teacher_policy.get_agent_experience_spec()

        # Detach gradient
        for param in self.teacher_policy.parameters():
            param.requires_grad = False

    def get_experience_spec(self) -> torchrl.data.Composite:
        return self.teacher_policy_spec

    def run_train(
        self,
        shared_loss_data: tensordict.TensorDict,
        context: component_context.ComponentContext,
        mb_idx: int,
    ) -> tuple[torch.Tensor, tensordict.TensorDict, bool]:
        policy_td = shared_loss_data["policy_td"].clone()

        # Teacher forward pass
        teacher_td = policy_td.select(*self.teacher_policy_spec.keys(include_nested=True)).clone()
        teacher_td = self.teacher_policy(teacher_td, action=None)

        # Student forward pass
        student_td = policy_td.select(*self.policy_experience_spec.keys(include_nested=True))
        student_td = self.policy(student_td, action=None)

        temperature = self.temperature
        teacher_logits = teacher_td["logits"].to(dtype=torch.float32)
        student_logits = student_td["logits"].to(dtype=torch.float32)

        teacher_log_probs = F.log_softmax(teacher_logits / temperature, dim=-1).detach()
        student_log_probs = F.log_softmax(student_logits / temperature, dim=-1)
        student_probs = torch.exp(student_log_probs)

        ks_action_loss = (temperature**2) * (
            (student_probs * (student_log_probs - teacher_log_probs)).sum(dim=-1).mean()
        )

        # Value loss
        student_value = student_td["values"].to(dtype=torch.float32)
        teacher_value = teacher_td["values"].to(dtype=torch.float32).detach()
        teacher_value = einops.rearrange(teacher_value, "b t 1 -> b (t 1)")
        student_value = einops.rearrange(student_value, "b t 1 -> b (t 1)")
        ks_value_loss = ((teacher_value.detach() - student_value) ** 2).mean()

        loss = ks_action_loss * self.action_loss_coef + ks_value_loss * self.value_loss_coef

        self.loss_tracker["sl_ks_action_loss"].append(float(ks_action_loss.item()))
        self.loss_tracker["sl_ks_value_loss"].append(float(ks_value_loss.item()))

        return loss, shared_loss_data, False<|MERGE_RESOLUTION|>--- conflicted
+++ resolved
@@ -1,40 +1,24 @@
 import typing
 
 import einops
+import torch
+import torch.nn.functional as F
 import pydantic
 import tensordict
-import torch
-import torch.nn.functional as F
 import torchrl.data
 
-<<<<<<< HEAD
 import metta.agent.policy
 import metta.rl.checkpoint_manager
+import metta.rl.loss.loss
 import metta.rl.trainer_config
-import metta.rl.training.component_context as component_context
-import mettagrid.base_config
-from . import loss as loss_module
+import metta.rl.training
 
 
-class SLKickstarterConfig(mettagrid.base_config.Config):
+class SLKickstarterConfig(metta.rl.loss.loss.LossConfig):
     teacher_uri: str = pydantic.Field(default="")
     action_loss_coef: float = pydantic.Field(default=0.995, ge=0, le=1.0)
     value_loss_coef: float = pydantic.Field(default=1.0, ge=0, le=1.0)
     temperature: float = pydantic.Field(default=2.0, gt=0)
-=======
-from metta.agent.policy import Policy
-from metta.rl.checkpoint_manager import CheckpointManager
-from metta.rl.loss.loss import Loss, LossConfig
-from metta.rl.trainer_config import TrainerConfig
-from metta.rl.training import ComponentContext
-
-
-class SLKickstarterConfig(LossConfig):
-    teacher_uri: str = Field(default="")
-    action_loss_coef: float = Field(default=0.995, ge=0, le=1.0)
-    value_loss_coef: float = Field(default=1.0, ge=0, le=1.0)
-    temperature: float = Field(default=2.0, gt=0)
->>>>>>> a20e668a
 
     def create(
         self,
@@ -43,18 +27,13 @@
         vec_env: typing.Any,
         device: torch.device,
         instance_name: str,
-<<<<<<< HEAD
         loss_config: typing.Any,
-    ):
-=======
-        loss_config: Any,
     ) -> "SLKickstarter":
->>>>>>> a20e668a
         """Create SLKickstarter loss instance."""
         return SLKickstarter(policy, trainer_cfg, vec_env, device, instance_name=instance_name, loss_config=loss_config)
 
 
-class SLKickstarter(loss_module.Loss):
+class SLKickstarter(metta.rl.loss.loss.Loss):
     __slots__ = (
         "teacher_policy",
         "teacher_policy_spec",
@@ -71,13 +50,8 @@
         vec_env: typing.Any,
         device: torch.device,
         instance_name: str,
-<<<<<<< HEAD
         loss_config: typing.Any = None,
-    ):
-=======
-        loss_config: Any = None,
     ) -> None:
->>>>>>> a20e668a
         # Get loss config from trainer_cfg if not provided
         if loss_config is None:
             loss_config = getattr(trainer_cfg.losses, instance_name, None)
@@ -91,13 +65,7 @@
         if game_rules is None:
             raise RuntimeError("Environment metadata is required to instantiate teacher policy")
 
-<<<<<<< HEAD
-        self.teacher_policy = metta.rl.checkpoint_manager.CheckpointManager.load_from_uri(
-            self.loss_cfg.teacher_uri, game_rules, self.device
-        )
-=======
-        self.teacher_policy = CheckpointManager.load_from_uri(self.cfg.teacher_uri, game_rules, self.device)
->>>>>>> a20e668a
+        self.teacher_policy = metta.rl.checkpoint_manager.CheckpointManager.load_from_uri(self.cfg.teacher_uri, game_rules, self.device)
 
         self.teacher_policy_spec = self.teacher_policy.get_agent_experience_spec()
 
@@ -111,7 +79,7 @@
     def run_train(
         self,
         shared_loss_data: tensordict.TensorDict,
-        context: component_context.ComponentContext,
+        context: metta.rl.training.ComponentContext,
         mb_idx: int,
     ) -> tuple[torch.Tensor, tensordict.TensorDict, bool]:
         policy_td = shared_loss_data["policy_td"].clone()
