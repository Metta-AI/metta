--- conflicted
+++ resolved
@@ -169,48 +169,17 @@
         policy_record = self._load_policy(checkpoint, policy_store)
 
         if policy_record is not None:
-<<<<<<< HEAD
-            # Models loaded via torch.package have modified class names (prefixed with <torch_package_N>)
-            # which prevents them from being saved again. We work around this by creating a fresh
-            # instance of the policy class and copying the state dict, allowing successful re-saving.
-            # TODO: Remove this workaround when checkpointing refactor is complete
-            loaded_policy = policy_record.policy()
-            if hasattr(loaded_policy, "initialize_to_environment"):
-                features = metta_grid_env.get_observation_features()
-                loaded_policy.initialize_to_environment(features, actions_names, actions_max_params, self.device)
-            else:
-                loaded_policy.activate_actions(actions_names, actions_max_params, self.device)
-
-            fresh_policy_record = policy_store.create(metta_grid_env)
-            fresh_policy = fresh_policy_record.policy()
-            if hasattr(fresh_policy, "initialize_to_environment"):
-                features = metta_grid_env.get_observation_features()
-                fresh_policy.initialize_to_environment(features, actions_names, actions_max_params, self.device)
-            else:
-                fresh_policy.activate_actions(actions_names, actions_max_params, self.device)
-            fresh_policy.load_state_dict(loaded_policy.state_dict(), strict=False)
-
-            self.initial_policy_record = fresh_policy_record
-            self.policy = fresh_policy
-
-        else:
-            if self._master:
-                policy_record = self._create_policy(policy_store, metta_grid_env)
-            else:
-                policy_record = self._wait_for_policy(policy_store)
+            logging.info(f"LOADED {policy_record.uri}")
+            self.latest_saved_policy_record = policy_record
             self.initial_policy_record = policy_record
-            self.policy = policy_record.policy()
+            self.policy = policy_record.policy
+
+            # Initialize the policy to the environment (supports both new and old methods)
             if hasattr(self.policy, "initialize_to_environment"):
                 features = metta_grid_env.get_observation_features()
                 self.policy.initialize_to_environment(features, actions_names, actions_max_params, self.device)
             else:
                 self.policy.activate_actions(actions_names, actions_max_params, self.device)
-=======
-            logging.info(f"LOADED {policy_record.uri}")
-            self.latest_saved_policy_record = policy_record
-            self.initial_policy_record = policy_record
-            self.policy = policy_record.policy
-            self.policy.activate_actions(actions_names, actions_max_params, self.device)
         else:
             # In distributed mode, handle policy creation/loading differently
             if torch.distributed.is_initialized() and not self._master:
@@ -223,19 +192,30 @@
                 policy_record = self._wait_for_policy_record(default_policy_path)
                 if policy_record is None:
                     raise RuntimeError(f"Failed to load policy from {default_policy_path} after waiting")
->>>>>>> 081fcf20
 
                 self.initial_policy_record = policy_record
                 self.latest_saved_policy_record = policy_record
                 self.policy = policy_record.policy
-                self.policy.activate_actions(actions_names, actions_max_params, self.device)
+
+                # Initialize the policy to the environment (supports both new and old methods)
+                if hasattr(self.policy, "initialize_to_environment"):
+                    features = metta_grid_env.get_observation_features()
+                    self.policy.initialize_to_environment(features, actions_names, actions_max_params, self.device)
+                else:
+                    self.policy.activate_actions(actions_names, actions_max_params, self.device)
             else:
                 # Master creates and saves new policy
                 policy_record = self._create_and_save_policy_record(policy_store, metta_grid_env)
                 self.initial_policy_record = policy_record
                 self.latest_saved_policy_record = policy_record
                 self.policy = policy_record.policy
-                self.policy.activate_actions(actions_names, actions_max_params, self.device)
+
+                # Initialize the policy to the environment (supports both new and old methods)
+                if hasattr(self.policy, "initialize_to_environment"):
+                    features = metta_grid_env.get_observation_features()
+                    self.policy.initialize_to_environment(features, actions_names, actions_max_params, self.device)
+                else:
+                    self.policy.activate_actions(actions_names, actions_max_params, self.device)
 
         logging.info(f"USING {self.latest_saved_policy_record.uri}")
 
@@ -754,29 +734,6 @@
         if isinstance(self.policy, DistributedMettaAgent):
             policy_record.policy = self.policy.module
         else:
-<<<<<<< HEAD
-            raise ValueError(f"Policy must be of type MettaAgent or DistributedMettaAgent, got {type(self.policy)}")
-
-        # Models loaded via torch.package have modified class names (prefixed with <torch_package_N>)
-        # which prevents them from being saved again. We work around this by creating a fresh
-        # instance of the policy class and copying the state dict, allowing successful re-saving.
-        # TODO: Remove this workaround when checkpointing refactor is complete
-        logger.info("Creating a fresh policy instance for torch.package to save")
-        fresh_policy = self.policy_store.create(metta_grid_env).policy()
-        if hasattr(fresh_policy, "initialize_to_environment"):
-            features = metta_grid_env.get_observation_features()
-            fresh_policy.initialize_to_environment(
-                features, metta_grid_env.action_names, metta_grid_env.max_action_args, self.device
-            )
-        else:
-            fresh_policy.activate_actions(metta_grid_env.action_names, metta_grid_env.max_action_args, self.device)
-        fresh_policy.load_state_dict(self.policy.state_dict(), strict=False)
-        policy_to_save = fresh_policy
-
-        self.latest_saved_policy_record = self.policy_store.save(name, path, policy_to_save, metadata)
-        logger.info(f"Saved policy locally: {name}")
-        return self.latest_saved_policy_record
-=======
             policy_record.policy = self.policy
 
         # Save the policy record
@@ -820,7 +777,6 @@
 
         logger.info(f"Policy file found after {time.time() - start_time:.1f}s, loading...")
         return self.policy_store.policy_record(policy_path)
->>>>>>> 081fcf20
 
     def _maybe_upload_policy_record_to_wandb(self, force: bool = False) -> str | None:
         """Upload policy to wandb if on wandb interval"""
