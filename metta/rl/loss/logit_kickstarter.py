from typing import TYPE_CHECKING, Any

import torch
import torch.nn.functional as F
from pydantic import Field
from tensordict import TensorDict
from torch import Tensor
from torchrl.data import Composite, UnboundedContinuous

from metta.agent.policy import Policy
from metta.rl.loss.loss import Loss, LossConfig
from metta.rl.training import ComponentContext
<<<<<<< HEAD
from mettagrid.config.id_map import ObservationFeatureSpec
=======
from metta.rl.utils import prepare_policy_forward_td
>>>>>>> 0bf6fa6e
from mettagrid.policy.loader import initialize_or_load_policy
from mettagrid.policy.mpt_policy import MptPolicy
from mettagrid.util.uri_resolvers.schemes import policy_spec_from_uri

if TYPE_CHECKING:
    from metta.rl.trainer_config import TrainerConfig


class LogitKickstarterConfig(LossConfig):
    teacher_uri: str = Field(default="")
    action_loss_coef: float = Field(default=0.6, ge=0, le=1.0)
    value_loss_coef: float = Field(default=1.0, ge=0, le=1.0)
    temperature: float = Field(default=2.0, gt=0)
<<<<<<< HEAD
    teacher_lead_prob: float = Field(default=1.0, ge=0, le=1.0)  # at 0.0, it's purely student-led
=======
    student_forward: bool = Field(default=False)  # use this if you need to forward student during train (eg if no PPO)
    teacher_led_proportion: float = Field(default=1.0, ge=0, le=1.0)
>>>>>>> 0bf6fa6e
    logit_noise_prob: float = Field(default=0.0, ge=0.0, le=1.0)
    logit_noise_std: float = Field(default=1.0, ge=0.0)
    logit_dropout_prob: float = Field(default=0.0, ge=0.0, le=1.0)

    def create(
        self,
        policy: Policy,
        trainer_cfg: "TrainerConfig",
        vec_env: Any,
        device: torch.device,
        instance_name: str,
    ) -> "LogitKickstarter":
        """Create LogitKickstarter loss instance."""
        return LogitKickstarter(policy, trainer_cfg, vec_env, device, instance_name, self)


class LogitKickstarter(Loss):
    """This also injects the teacher's logits into the student's observations."""

<<<<<<< HEAD
    __slots__ = (
        "teacher_policy",
        "extended_policy_env_info",
        "logit_feature_ids",
        "num_actions",
    )
=======
    __slots__ = ("teacher_policy", "student_forward", "num_actions")
>>>>>>> 0bf6fa6e

    def __init__(
        self,
        policy: Policy,
        trainer_cfg: "TrainerConfig",
        vec_env: Any,
        device: torch.device,
        instance_name: str,
        cfg: "LogitKickstarterConfig",
    ):
        super().__init__(policy, trainer_cfg, vec_env, device, instance_name, cfg)
        base_policy_env_info = getattr(self.env, "policy_env_info", None)
        if base_policy_env_info is None:
            raise RuntimeError("Environment metadata is required to instantiate teacher policy")

        # Determine action space size
        act_space = self.env.single_action_space
        self.num_actions = int(act_space.n)

        teacher_spec = policy_spec_from_uri(self.cfg.teacher_uri, device=self.device)
        self.teacher_policy = initialize_or_load_policy(base_policy_env_info, teacher_spec)
        if isinstance(self.teacher_policy, MptPolicy):
            self.teacher_policy = self.teacher_policy._policy

    def get_experience_spec(self) -> Composite:
        # Get action space size for logits shape
        scalar_f32 = UnboundedContinuous(shape=torch.Size([]), dtype=torch.float32)
        logits_f32 = UnboundedContinuous(shape=torch.Size([self.num_actions]), dtype=torch.float32)

        return Composite(
            teacher_logits=logits_f32,
            teacher_values=scalar_f32,
        )

    def run_rollout(self, td: TensorDict, context: ComponentContext) -> None:
        with torch.no_grad():
            teacher_td = td.clone()
            self.teacher_policy.forward(teacher_td)
            teacher_actions = teacher_td["actions"]
            td["teacher_logits"] = teacher_td["logits"]
            td["teacher_values"] = teacher_td["values"]

            self.policy.forward(td)

        # Store experience
        env_slice = context.training_env_id
        if env_slice is None:
            raise RuntimeError("ComponentContext.training_env_id is missing in rollout.")
        self.replay.store(data_td=td, env_id=env_slice)

        if torch.rand(1) < self.cfg.teacher_led_proportion:
            # overwrite student actions w teacher actions with some probability. anneal this.
            td["actions"] = teacher_actions

    def run_train(
        self,
        shared_loss_data: TensorDict,
        context: ComponentContext,
        mb_idx: int,
    ) -> tuple[Tensor, TensorDict, bool]:
        minibatch = shared_loss_data["sampled_mb"]
        B, TT = minibatch.batch_size

        student_td = shared_loss_data["policy_td"].reshape(B * TT)  # we should do this without reshaping

        # action loss
        temperature = self.cfg.temperature
        teacher_logits = minibatch["teacher_logits"].to(dtype=torch.float32).reshape(B * TT, -1).detach()
        student_logits = student_td["logits"].to(dtype=torch.float32)
        teacher_log_probs = F.log_softmax(teacher_logits / temperature, dim=-1).detach()
        student_log_probs = F.log_softmax(student_logits / temperature, dim=-1)
        student_probs = torch.exp(student_log_probs)
        ks_action_loss = (temperature**2) * (
            (student_probs * (student_log_probs - teacher_log_probs)).sum(dim=-1).mean()
        )

        # value loss
        teacher_value = minibatch["teacher_values"].to(dtype=torch.float32).reshape(B * TT).detach()
        student_value = student_td["values"].to(dtype=torch.float32)
        ks_value_loss = ((teacher_value.detach() - student_value) ** 2).mean()

        loss = ks_action_loss * self.cfg.action_loss_coef + ks_value_loss * self.cfg.value_loss_coef

        self.loss_tracker["ks_act_loss"].append(float(ks_action_loss.item()))
        self.loss_tracker["ks_val_loss"].append(float(ks_value_loss.item()))
        self.loss_tracker["ks_act_loss_coef"].append(float(self.cfg.action_loss_coef))
        self.loss_tracker["ks_val_loss_coef"].append(float(self.cfg.value_loss_coef))

        return loss, shared_loss_data, False<|MERGE_RESOLUTION|>--- conflicted
+++ resolved
@@ -10,11 +10,6 @@
 from metta.agent.policy import Policy
 from metta.rl.loss.loss import Loss, LossConfig
 from metta.rl.training import ComponentContext
-<<<<<<< HEAD
-from mettagrid.config.id_map import ObservationFeatureSpec
-=======
-from metta.rl.utils import prepare_policy_forward_td
->>>>>>> 0bf6fa6e
 from mettagrid.policy.loader import initialize_or_load_policy
 from mettagrid.policy.mpt_policy import MptPolicy
 from mettagrid.util.uri_resolvers.schemes import policy_spec_from_uri
@@ -28,12 +23,7 @@
     action_loss_coef: float = Field(default=0.6, ge=0, le=1.0)
     value_loss_coef: float = Field(default=1.0, ge=0, le=1.0)
     temperature: float = Field(default=2.0, gt=0)
-<<<<<<< HEAD
     teacher_lead_prob: float = Field(default=1.0, ge=0, le=1.0)  # at 0.0, it's purely student-led
-=======
-    student_forward: bool = Field(default=False)  # use this if you need to forward student during train (eg if no PPO)
-    teacher_led_proportion: float = Field(default=1.0, ge=0, le=1.0)
->>>>>>> 0bf6fa6e
     logit_noise_prob: float = Field(default=0.0, ge=0.0, le=1.0)
     logit_noise_std: float = Field(default=1.0, ge=0.0)
     logit_dropout_prob: float = Field(default=0.0, ge=0.0, le=1.0)
@@ -53,16 +43,12 @@
 class LogitKickstarter(Loss):
     """This also injects the teacher's logits into the student's observations."""
 
-<<<<<<< HEAD
     __slots__ = (
         "teacher_policy",
         "extended_policy_env_info",
         "logit_feature_ids",
         "num_actions",
     )
-=======
-    __slots__ = ("teacher_policy", "student_forward", "num_actions")
->>>>>>> 0bf6fa6e
 
     def __init__(
         self,
