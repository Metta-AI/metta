"""Machina v1 open-world recipe using the full vibe set and sweep helpers."""

from typing import Optional, Sequence

<<<<<<< HEAD
from metta.agent.policies.vit import ViTDefaultConfig
from metta.agent.policy import PolicyArchitecture
from metta.rl.training.teacher import TeacherConfig
from metta.sim.simulation_config import SimulationConfig
from metta.sweep.core import Distribution as D
from metta.sweep.core import SweepParameters as SP
from metta.sweep.core import make_sweep
from metta.tools.stub import StubTool
from metta.tools.sweep import SweepTool
from metta.tools.train import TrainTool
from mettagrid.config import vibes
from recipes.experiment.cogs_v_clips import (
    apply_cvc_sweep_defaults,
    make_training_env,
    train_single_mission,
)
=======
from metta.agent.policy import PolicyArchitecture
from metta.rl.training.teacher import TeacherConfig
from metta.tools.stub import StubTool
from metta.tools.sweep import SweepTool
from metta.tools.train import TrainTool
>>>>>>> 6f7eb915


def train(
    num_cogs: int = 4,
    variants: Optional[Sequence[str]] = None,
    eval_variants: Optional[Sequence[str]] = None,
    eval_difficulty: str | None = None,
    policy_architecture: PolicyArchitecture | None = None,
    teacher: TeacherConfig | None = None,
) -> TrainTool:
    """Train on machina_1.open_world with leaderboard-aligned defaults and single-map eval."""
    from metta.agent.policies.vit import ViTDefaultConfig
    from metta.sim.simulation_config import SimulationConfig
    from mettagrid.config import vibes
    from recipes.experiment.cogs_v_clips import (
        _normalize_variant_names,
        make_training_env,
        train_single_mission,
    )

    if eval_variants is None:
        eval_variants = variants

    tt = train_single_mission(
        mission="machina_1.open_world",
        num_cogs=num_cogs,
        variants=variants,
        eval_variants=eval_variants,
        eval_difficulty=eval_difficulty,
        teacher=teacher,
<<<<<<< HEAD
    )
    tt.policy_architecture = policy_architecture or ViTDefaultConfig()

    tt.training_env.maps_cache_size = 30

    # Explicitly keep full vibe/action definitions so saved checkpoints remain compatible.
    full_vibes = [v.name for v in vibes.VIBES]
    env_cfg = tt.training_env.curriculum.task_generator.env
    env_cfg.game.vibe_names = full_vibes
    change_vibe = getattr(env_cfg.game.actions, "change_vibe", None)
    if change_vibe is not None:
        change_vibe.number_of_vibes = len(full_vibes)
    if env_cfg.game.agent.initial_vibe >= len(full_vibes):
        env_cfg.game.agent.initial_vibe = 0

    apply_cvc_sweep_defaults(tt.trainer)

    eval_env = make_training_env(num_cogs=num_cogs, mission="machina_1.open_world", variants=eval_variants)
=======
        maps_cache_size=None,
    )
    tt.policy_architecture = policy_architecture or ViTDefaultConfig()
    losses_cfg = tt.trainer.losses
    needs_full_log_probs = any(
        getattr(losses_cfg, name).enabled
        for name in (
            "supervisor",
            "sliced_scripted_cloner",
            "eer_kickstarter",
            "eer_cloner",
        )
    )
    action_probs_config = getattr(tt.policy_architecture, "action_probs_config", None)
    if action_probs_config is not None and not needs_full_log_probs:
        action_probs_config.emit_full_log_probs = False
    tt.system.torch_deterministic = False

    # Explicitly keep full vibe/action definitions so saved checkpoints remain compatible.
    env_cfg = tt.training_env.curriculum.task_generator.env
    env_cfg.game.max_steps = 1000
    env_cfg.game.vibe_names = [v.name for v in vibes.VIBES]
    change_vibe = getattr(env_cfg.game.actions, "change_vibe", None)
    if change_vibe is not None:
        change_vibe.vibes = list(vibes.VIBES)
    if env_cfg.game.agent.initial_vibe >= len(vibes.VIBES):
        env_cfg.game.agent.initial_vibe = 0

    eval_variant_names = _normalize_variant_names(
        initial=[eval_difficulty] if eval_difficulty else None,
        variants=eval_variants,
    )
    eval_env = make_training_env(
        num_cogs=num_cogs,
        mission="machina_1.open_world",
        variants=eval_variant_names or None,
    )
    eval_env.game.max_steps = 1000
>>>>>>> 6f7eb915
    tt.evaluator.simulations = [
        SimulationConfig(
            suite="cogs_vs_clips",
            name=f"machina_1_open_world_{num_cogs}cogs",
            env=eval_env,
        )
    ]
    # Run evals periodically during long runs
<<<<<<< HEAD
    tt.evaluator.epoch_interval = 1000
=======
    tt.evaluator.epoch_interval = 150
>>>>>>> 6f7eb915
    return tt


def train_sweep(
    num_cogs: int = 4,
    variants: Optional[Sequence[str]] = None,
    eval_variants: Optional[Sequence[str]] = None,
    eval_difficulty: str | None = None,
    policy_architecture: PolicyArchitecture | None = None,
    teacher: TeacherConfig | None = None,
) -> TrainTool:
    """Sweep-friendly train with heart_chorus baked in."""
    from recipes.experiment.cogs_v_clips import _normalize_variant_names

    base_variants = _normalize_variant_names(initial=["heart_chorus"], variants=variants)

    tt = train(
        num_cogs=num_cogs,
        variants=base_variants,
        eval_variants=eval_variants or base_variants,
        eval_difficulty=eval_difficulty,
        policy_architecture=policy_architecture,
        teacher=teacher,
    )
    # Sweep-friendly default (kept consistent with the shared CvC sweep search space).
    tt.trainer.total_timesteps = 1_000_000_000
    return tt


def evaluate_stub(*args, **kwargs) -> StubTool:
    """No-op evaluator for sweeps."""
    from metta.tools.stub import StubTool

    return StubTool()


def sweep(
    sweep_name: str,
    num_cogs: int = 4,
    eval_difficulty: str | None = "standard",
    max_trials: int = 80,
    num_parallel_trials: int = 4,
) -> SweepTool:
    """Hyperparameter sweep targeting train_sweep (heart_chorus baked in)."""
    from metta.sweep.core import make_sweep
    from recipes.experiment.cogs_v_clips import get_cvc_sweep_search_space

<<<<<<< HEAD
    search_space = {
        **SP.LEARNING_RATE,
        **SP.PPO_CLIP_COEF,
        **SP.PPO_GAE_LAMBDA,
        **SP.PPO_VF_COEF,
        **SP.PPO_ENT_COEF,
        **SP.ADAM_EPS,
        **SP.param(
            "trainer.total_timesteps",
            D.INT_UNIFORM,
            min=5e8,
            max=2e9,
            search_center=1e9,
        ),
    }
=======
    search_space = get_cvc_sweep_search_space()
>>>>>>> 6f7eb915

    return make_sweep(
        name=sweep_name,
        recipe="recipes.experiment.machina_1",
        train_entrypoint="train_sweep",
        eval_entrypoint="evaluate_stub",
        metric_key="env_game/assembler.heart.created",
        search_space=search_space,
        cost_key="metric/total_time",
        max_trials=max_trials,
        num_parallel_trials=num_parallel_trials,
    )<|MERGE_RESOLUTION|>--- conflicted
+++ resolved
@@ -2,30 +2,11 @@
 
 from typing import Optional, Sequence
 
-<<<<<<< HEAD
-from metta.agent.policies.vit import ViTDefaultConfig
-from metta.agent.policy import PolicyArchitecture
-from metta.rl.training.teacher import TeacherConfig
-from metta.sim.simulation_config import SimulationConfig
-from metta.sweep.core import Distribution as D
-from metta.sweep.core import SweepParameters as SP
-from metta.sweep.core import make_sweep
-from metta.tools.stub import StubTool
-from metta.tools.sweep import SweepTool
-from metta.tools.train import TrainTool
-from mettagrid.config import vibes
-from recipes.experiment.cogs_v_clips import (
-    apply_cvc_sweep_defaults,
-    make_training_env,
-    train_single_mission,
-)
-=======
 from metta.agent.policy import PolicyArchitecture
 from metta.rl.training.teacher import TeacherConfig
 from metta.tools.stub import StubTool
 from metta.tools.sweep import SweepTool
 from metta.tools.train import TrainTool
->>>>>>> 6f7eb915
 
 
 def train(
@@ -56,26 +37,6 @@
         eval_variants=eval_variants,
         eval_difficulty=eval_difficulty,
         teacher=teacher,
-<<<<<<< HEAD
-    )
-    tt.policy_architecture = policy_architecture or ViTDefaultConfig()
-
-    tt.training_env.maps_cache_size = 30
-
-    # Explicitly keep full vibe/action definitions so saved checkpoints remain compatible.
-    full_vibes = [v.name for v in vibes.VIBES]
-    env_cfg = tt.training_env.curriculum.task_generator.env
-    env_cfg.game.vibe_names = full_vibes
-    change_vibe = getattr(env_cfg.game.actions, "change_vibe", None)
-    if change_vibe is not None:
-        change_vibe.number_of_vibes = len(full_vibes)
-    if env_cfg.game.agent.initial_vibe >= len(full_vibes):
-        env_cfg.game.agent.initial_vibe = 0
-
-    apply_cvc_sweep_defaults(tt.trainer)
-
-    eval_env = make_training_env(num_cogs=num_cogs, mission="machina_1.open_world", variants=eval_variants)
-=======
         maps_cache_size=None,
     )
     tt.policy_architecture = policy_architecture or ViTDefaultConfig()
@@ -114,7 +75,6 @@
         variants=eval_variant_names or None,
     )
     eval_env.game.max_steps = 1000
->>>>>>> 6f7eb915
     tt.evaluator.simulations = [
         SimulationConfig(
             suite="cogs_vs_clips",
@@ -123,11 +83,7 @@
         )
     ]
     # Run evals periodically during long runs
-<<<<<<< HEAD
-    tt.evaluator.epoch_interval = 1000
-=======
     tt.evaluator.epoch_interval = 150
->>>>>>> 6f7eb915
     return tt
 
 
@@ -175,25 +131,7 @@
     from metta.sweep.core import make_sweep
     from recipes.experiment.cogs_v_clips import get_cvc_sweep_search_space
 
-<<<<<<< HEAD
-    search_space = {
-        **SP.LEARNING_RATE,
-        **SP.PPO_CLIP_COEF,
-        **SP.PPO_GAE_LAMBDA,
-        **SP.PPO_VF_COEF,
-        **SP.PPO_ENT_COEF,
-        **SP.ADAM_EPS,
-        **SP.param(
-            "trainer.total_timesteps",
-            D.INT_UNIFORM,
-            min=5e8,
-            max=2e9,
-            search_center=1e9,
-        ),
-    }
-=======
     search_space = get_cvc_sweep_search_space()
->>>>>>> 6f7eb915
 
     return make_sweep(
         name=sweep_name,
