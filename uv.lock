--- conflicted
+++ resolved
@@ -2202,12 +2202,8 @@
     { name = "torch", specifier = ">=2.7.1" },
     { name = "torchrl", specifier = ">=0.8.1" },
     { name = "tqdm", specifier = ">=4.67.1" },
-<<<<<<< HEAD
     { name = "transformers", specifier = ">=4.46.0" },
-    { name = "typer", specifier = ">=0.16.0" },
-=======
     { name = "typer", specifier = ">=0.19.2" },
->>>>>>> 7eb4ae51
     { name = "uvicorn", extras = ["standard"], specifier = ">=0.34.2" },
     { name = "wandb", specifier = ">=0.19.11" },
     { name = "wandb-core", specifier = ">=0.17.0b11" },
