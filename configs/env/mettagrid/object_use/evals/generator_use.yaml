defaults:
  - /env/mettagrid/object_use/evals/defaults@
  - _self_

game:
  max_steps: 100
  objects:
    generator_red:
      initial_items: 0
      cooldown: 255
<<<<<<< HEAD
    mine.red:
=======
    mine_red:
>>>>>>> 0c6d4b4a
      cooldown: 255
  agent:
    rewards:
      battery.red: 1
      ore.red: 0
      ore.blue: 0
      ore.green: 0
  map_builder:
    objects:
<<<<<<< HEAD
      generator.red: 1
      mine.red: 1
=======
      generator_red: 1
      mine_red: 1
>>>>>>> 0c6d4b4a
<|MERGE_RESOLUTION|>--- conflicted
+++ resolved
@@ -8,11 +8,7 @@
     generator_red:
       initial_items: 0
       cooldown: 255
-<<<<<<< HEAD
-    mine.red:
-=======
     mine_red:
->>>>>>> 0c6d4b4a
       cooldown: 255
   agent:
     rewards:
@@ -22,10 +18,5 @@
       ore.green: 0
   map_builder:
     objects:
-<<<<<<< HEAD
-      generator.red: 1
-      mine.red: 1
-=======
       generator_red: 1
-      mine_red: 1
->>>>>>> 0c6d4b4a
+      mine_red: 1