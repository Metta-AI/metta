#include "mettagrid_c.hpp"

#include <pybind11/numpy.h>
#include <pybind11/stl.h>

#include "action_handler.hpp"
#include "actions/attack.hpp"
#include "actions/attack_nearest.hpp"
#include "actions/change_color.hpp"
#include "actions/get_output.hpp"
#include "actions/move.hpp"
#include "actions/noop.hpp"
#include "actions/put_recipe_items.hpp"
#include "actions/rotate.hpp"
#include "actions/swap.hpp"
#include "event.hpp"
#include "grid.hpp"
#include "objects/agent.hpp"
#include "objects/constants.hpp"
#include "objects/converter.hpp"
#include "objects/production_handler.hpp"
#include "objects/wall.hpp"
#include "observation_encoder.hpp"
#include "stats_tracker.hpp"
#include "types.hpp"

// Used for utf32 -> utf8 conversion, which is needed for reading the map.
// Hopefully this is temporary.
#include <codecvt>
#include <locale>

namespace py = pybind11;

MettaGrid::MettaGrid(py::dict env_cfg, py::list map) {
  // env_cfg is a dict-form of the OmegaCong config.
  // `map` is a list of lists of strings, which are the map cells.
  auto cfg = env_cfg["game"].cast<py::dict>();
  _cfg = cfg;

  int num_agents = cfg["num_agents"].cast<int>();
  _max_timestep = cfg["max_steps"].cast<unsigned int>();
  obs_width = cfg["obs_width"].cast<unsigned short>();
  obs_height = cfg["obs_height"].cast<unsigned short>();

  _current_timestep = 0;

  std::vector<Layer> layer_for_type_id;
  for (const auto& layer : ObjectLayers) {
    layer_for_type_id.push_back(layer.second);
  }
  int height = map.size();
  int width = map[0].cast<py::list>().size();

  _grid = std::make_unique<Grid>(width, height, layer_for_type_id);
  _obs_encoder = std::make_unique<ObservationEncoder>();
  _grid_features = _obs_encoder->feature_names();

  _event_manager = std::make_unique<EventManager>();
  _stats = std::make_unique<StatsTracker>();

  _event_manager->init(_grid.get(), _stats.get());
  _event_manager->event_handlers.push_back(new ProductionHandler(_event_manager.get()));
  _event_manager->event_handlers.push_back(new CoolDownHandler(_event_manager.get()));

  _action_success.resize(num_agents);

  // TODO: These conversions to ActionConfig are copying. I don't want to pass python objects down further,
  // but maybe it would be better to just do the conversion once?
  if (cfg["actions"]["put_items"]["enabled"].cast<bool>()) {
    _action_handlers.push_back(std::make_unique<PutRecipeItems>(cfg["actions"]["put_items"].cast<ActionConfig>()));
  }
  if (cfg["actions"]["get_items"]["enabled"].cast<bool>()) {
    _action_handlers.push_back(std::make_unique<GetOutput>(cfg["actions"]["get_items"].cast<ActionConfig>()));
  }
  if (cfg["actions"]["noop"]["enabled"].cast<bool>()) {
    _action_handlers.push_back(std::make_unique<Noop>(cfg["actions"]["noop"].cast<ActionConfig>()));
  }
  if (cfg["actions"]["move"]["enabled"].cast<bool>()) {
    _action_handlers.push_back(std::make_unique<Move>(cfg["actions"]["move"].cast<ActionConfig>()));
  }
  if (cfg["actions"]["rotate"]["enabled"].cast<bool>()) {
    _action_handlers.push_back(std::make_unique<Rotate>(cfg["actions"]["rotate"].cast<ActionConfig>()));
  }
  if (cfg["actions"]["attack"]["enabled"].cast<bool>()) {
    _action_handlers.push_back(std::make_unique<Attack>(cfg["actions"]["attack"].cast<ActionConfig>()));
    _action_handlers.push_back(std::make_unique<AttackNearest>(cfg["actions"]["attack"].cast<ActionConfig>()));
  }
  if (cfg["actions"]["swap"]["enabled"].cast<bool>()) {
    _action_handlers.push_back(std::make_unique<Swap>(cfg["actions"]["swap"].cast<ActionConfig>()));
  }
  if (cfg["actions"]["change_color"]["enabled"].cast<bool>()) {
    _action_handlers.push_back(
        std::make_unique<ChangeColorAction>(cfg["actions"]["change_color"].cast<ActionConfig>()));
  }
  init_action_handlers();

  auto groups = cfg["groups"].cast<py::dict>();

  for (const auto& [key, value] : groups) {
    auto group = value.cast<py::dict>();
    unsigned int id = group["id"].cast<unsigned int>();
    _group_sizes[id] = 0;
    _group_reward_pct[id] = group.contains("group_reward_pct") ? group["group_reward_pct"].cast<float>() : 0.0f;
  }

  // Initialize objects from map
  for (int r = 0; r < height; r++) {
    for (int c = 0; c < width; c++) {
      std::string cell = map[r].cast<py::list>()[c].cast<std::string>();
      Converter* converter = nullptr;
      if (cell == "wall") {
        Wall* wall = new Wall(r, c, cfg["objects"]["wall"].cast<ObjectConfig>());
        _grid->add_object(wall);
        _stats->incr("objects.wall");
      } else if (cell == "block") {
        Wall* block = new Wall(r, c, cfg["objects"]["block"].cast<ObjectConfig>());
        _grid->add_object(block);
        _stats->incr("objects.block");
      } else if (cell.starts_with("mine")) {
        std::string m = cell;
        if (m.find('.') == std::string::npos) {
          m = "mine.red";
        }
        converter = new Converter(r, c, cfg["objects"][py::str(m)].cast<ObjectConfig>(), ObjectType::MineT);
      } else if (cell.starts_with("generator")) {
        std::string m = cell;
        if (m.find('.') == std::string::npos) {
          m = "generator.red";
        }
        converter = new Converter(r, c, cfg["objects"][py::str(m)].cast<ObjectConfig>(), ObjectType::GeneratorT);
      } else if (cell == "altar") {
        converter = new Converter(r, c, cfg["objects"]["altar"].cast<ObjectConfig>(), ObjectType::AltarT);
      } else if (cell == "armory") {
        converter = new Converter(r, c, cfg["objects"]["armory"].cast<ObjectConfig>(), ObjectType::ArmoryT);
      } else if (cell == "lasery") {
        converter = new Converter(r, c, cfg["objects"]["lasery"].cast<ObjectConfig>(), ObjectType::LaseryT);
      } else if (cell == "lab") {
        converter = new Converter(r, c, cfg["objects"]["lab"].cast<ObjectConfig>(), ObjectType::LabT);
      } else if (cell == "factory") {
        converter = new Converter(r, c, cfg["objects"]["factory"].cast<ObjectConfig>(), ObjectType::FactoryT);
      } else if (cell == "temple") {
        converter = new Converter(r, c, cfg["objects"]["temple"].cast<ObjectConfig>(), ObjectType::TempleT);
      } else if (cell.starts_with("agent.")) {
        std::string group_name = cell.substr(6);
        auto group_cfg_py = groups[py::str(group_name)]["props"].cast<py::dict>();
        auto agent_cfg_py = cfg["agent"].cast<py::dict>();
        unsigned int group_id = groups[py::str(group_name)]["id"].cast<unsigned int>();
        Agent* agent = MettaGrid::create_agent(r, c, group_name, group_id, group_cfg_py, agent_cfg_py);
        _grid->add_object(agent);
        agent->agent_id = _agents.size();
        add_agent(agent);
        _group_sizes[group_id] += 1;
      }
      if (converter != nullptr) {
        _stats->incr("objects." + cell);
        _grid->add_object(converter);
        converter->set_event_manager(_event_manager.get());
        converter = nullptr;
      }
    }
  }
<<<<<<< HEAD
=======

  // Initialize buffers. The buffers are likely to be re-set by the user anyways,
  // so nothing above should depend on them before this point.
  std::vector<ssize_t> shape = {static_cast<ssize_t>(num_agents),
                                static_cast<ssize_t>(_obs_height),
                                static_cast<ssize_t>(_obs_width),
                                static_cast<ssize_t>(_grid_features.size())};
  auto observations = py::array_t<uint8_t, py::array::c_style>(shape);
  auto terminals = py::array_t<bool, py::array::c_style>({static_cast<ssize_t>(num_agents)}, {sizeof(bool)});
  auto truncations = py::array_t<bool, py::array::c_style>({static_cast<ssize_t>(num_agents)}, {sizeof(bool)});
  auto rewards = py::array_t<float, py::array::c_style>({static_cast<ssize_t>(num_agents)}, {sizeof(float)});

  set_buffers(observations, terminals, truncations, rewards);
>>>>>>> 67ef4961
}

MettaGrid::~MettaGrid() = default;

void MettaGrid::init_action_handlers() {
  _num_action_handlers = _action_handlers.size();
  _max_action_priority = 0;
  _max_action_arg = 0;
  _max_action_args.resize(_action_handlers.size());

  for (size_t i = 0; i < _action_handlers.size(); i++) {
    auto& handler = _action_handlers[i];
    handler->init(_grid.get());
    if (handler->priority > _max_action_priority) {
      _max_action_priority = handler->priority;
    }
    _max_action_args[i] = handler->max_arg();
    if (_max_action_args[i] > _max_action_arg) {
      _max_action_arg = _max_action_args[i];
    }
  }
}

void MettaGrid::add_agent(Agent* agent) {
  agent->init(&_rewards.mutable_unchecked<1>()(_agents.size()));
  _agents.push_back(agent);
}

void MettaGrid::_compute_observation(unsigned int observer_row,
                                     unsigned int observer_col,
                                     unsigned short obs_width,
                                     unsigned short obs_height,
                                     size_t agent_idx) {
  auto observation_view = _observations.mutable_unchecked<4>();

  // Calculate observation boundaries
  unsigned int obs_width_radius = obs_width >> 1;
  unsigned int obs_height_radius = obs_height >> 1;

  unsigned int r_start = observer_row >= obs_height_radius ? observer_row - obs_height_radius : 0;
  unsigned int c_start = observer_col >= obs_width_radius ? observer_col - obs_width_radius : 0;

  unsigned int r_end = observer_row + obs_height_radius + 1;
  if (r_end > _grid->height) {
    r_end = _grid->height;
  }
  unsigned int c_end = observer_col + obs_width_radius + 1;
  if (c_end > _grid->width) {
    c_end = _grid->width;
  }

  // Fill in visible objects. Observations should have been cleared in _step, so
  // we don't need to do that here.
  for (unsigned int r = r_start; r < r_end; r++) {
    for (unsigned int c = c_start; c < c_end; c++) {
      for (unsigned int layer = 0; layer < _grid->num_layers; layer++) {
        GridLocation object_loc(r, c, layer);
        auto obj = _grid->object_at(object_loc);
        if (!obj) continue;

        int obs_r = object_loc.r + obs_height_radius - observer_row;
        int obs_c = object_loc.c + obs_width_radius - observer_col;

        auto agent_obs = observation_view.mutable_data(agent_idx, obs_r, obs_c, 0);
        _obs_encoder->encode(obj, agent_obs);
      }
    }
  }
}

void MettaGrid::_compute_observations(py::array_t<int> actions) {
  for (size_t idx = 0; idx < _agents.size(); idx++) {
    auto& agent = _agents[idx];
    _compute_observation(agent->location.r, agent->location.c, obs_width, obs_height, idx);
  }
}

void MettaGrid::_step(py::array_t<int> actions) {
  auto actions_view = actions.unchecked<2>();

  // Reset rewards and observations
  auto rewards_view = _rewards.mutable_unchecked<1>();

  std::fill(
      static_cast<float*>(_rewards.request().ptr), static_cast<float*>(_rewards.request().ptr) + _rewards.size(), 0);

  auto obs_ptr = static_cast<uint8_t*>(_observations.request().ptr);
  auto obs_size = _observations.size();
  std::fill(obs_ptr, obs_ptr + obs_size, 0);

  std::fill(_action_success.begin(), _action_success.end(), false);

  // Increment timestep and process events
  _current_timestep++;
  _event_manager->process_events(_current_timestep);

  // Process actions by priority
  for (unsigned char p = 0; p <= _max_action_priority; p++) {
    for (size_t idx = 0; idx < _agents.size(); idx++) {
      int action = actions_view(idx, 0);
      if (action < 0 || action >= _num_action_handlers) {
        printf("Invalid action: %d\n", action);
        continue;
      }

      ActionArg arg = actions_view(idx, 1);
      auto& agent = _agents[idx];
      auto& handler = _action_handlers[action];

      if (handler->priority != _max_action_priority - p) {
        continue;
      }

      if (arg > _max_action_args[action]) {
        continue;
      }

      _action_success[idx] = handler->handle_action(agent->id, arg, _current_timestep);
    }
  }

  // Compute observations for next step
  _compute_observations(actions);

  // Update episode rewards
  auto episode_rewards_view = _episode_rewards.mutable_unchecked<1>();
  for (py::ssize_t i = 0; i < rewards_view.shape(0); i++) {
    episode_rewards_view(i) += rewards_view(i);
  }

  // Check for truncation
  if (_max_timestep > 0 && _current_timestep >= _max_timestep) {
    std::fill(static_cast<unsigned char*>(_truncations.request().ptr),
              static_cast<unsigned char*>(_truncations.request().ptr) + _truncations.size(),
              1);
  }
}

py::tuple MettaGrid::reset() {
  if (_current_timestep > 0) {
    throw std::runtime_error("Cannot reset after stepping");
  }

  // Reset all buffers
  // Views are created only for validating types; actual clearing is done via
  // direct memory operations for speed.

  std::fill(static_cast<bool*>(_terminals.request().ptr),
            static_cast<bool*>(_terminals.request().ptr) + _terminals.size(),
            0);
  std::fill(static_cast<bool*>(_truncations.request().ptr),
            static_cast<bool*>(_truncations.request().ptr) + _truncations.size(),
            0);
  std::fill(static_cast<float*>(_episode_rewards.request().ptr),
            static_cast<float*>(_episode_rewards.request().ptr) + _episode_rewards.size(),
            0.0f);
  std::fill(
      static_cast<float*>(_rewards.request().ptr), static_cast<float*>(_rewards.request().ptr) + _rewards.size(), 0.0f);

  // Clear observations
  auto obs_ptr = static_cast<uint8_t*>(_observations.request().ptr);
  auto obs_size = _observations.size();
  std::fill(obs_ptr, obs_ptr + obs_size, 0);

  // Compute initial observations
  std::vector<ssize_t> shape = {static_cast<ssize_t>(_agents.size()), static_cast<ssize_t>(2)};
  auto zero_actions = py::array_t<int>(shape);
  _compute_observations(zero_actions);

  return py::make_tuple(_observations, py::dict());
}

void MettaGrid::validate_buffers() {
  // We should validate once buffers and agents are set.
  // data types and contiguity are handled by pybind11. We still need to check
  // shape.
  unsigned int num_agents = _agents.size();
  {
    auto observation_info = _observations.request();
    auto shape = observation_info.shape;
    if (observation_info.ndim != 4 || shape[0] != num_agents || shape[1] != obs_height || shape[2] != obs_width ||
        shape[3] != _grid_features.size()) {
      std::stringstream ss;
      ss << "observations has shape [" << shape[0] << ", " << shape[1] << ", " << shape[2] << ", " << shape[3]
         << "] but expected [" << num_agents << ", " << obs_height << ", " << obs_width << ", " << _grid_features.size()
         << "]";
      throw std::runtime_error(ss.str());
    }
  }
  {
    auto terminals_info = _terminals.request();
    auto shape = terminals_info.shape;
    if (terminals_info.ndim != 1 || shape[0] != num_agents) {
      throw std::runtime_error("terminals has the wrong shape");
    }
  }
  {
    auto truncations_info = _truncations.request();
    auto shape = truncations_info.shape;
    if (truncations_info.ndim != 1 || shape[0] != num_agents) {
      throw std::runtime_error("truncations has the wrong shape");
    }
  }
  {
    auto rewards_info = _rewards.request();
    auto shape = rewards_info.shape;
    if (rewards_info.ndim != 1 || shape[0] != num_agents) {
      throw std::runtime_error("rewards has the wrong shape");
    }
  }
}

void MettaGrid::set_buffers(py::array_t<uint8_t, py::array::c_style>& observations,
                            py::array_t<bool, py::array::c_style>& terminals,
                            py::array_t<bool, py::array::c_style>& truncations,
                            py::array_t<float, py::array::c_style>& rewards) {
  _observations = observations;
  _terminals = terminals;
  _truncations = truncations;
  _rewards = rewards;
  _episode_rewards = py::array_t<float, py::array::c_style>({static_cast<ssize_t>(_rewards.shape(0))}, {sizeof(float)});
  for (size_t i = 0; i < _agents.size(); i++) {
    _agents[i]->init(&_rewards.mutable_unchecked<1>()(i));
  }

  validate_buffers();
}

py::tuple MettaGrid::step(py::array_t<int> actions) {
  _step(actions);

  auto rewards_view = _rewards.mutable_unchecked<1>();
  // Clear group rewards

  // Handle group rewards
  bool share_rewards = false;
  // TODO: We're creating this vector every time we step, even though reward
  // should be sparse, and so we're unlikely to use it. We could decide to only
  // create it if we need it, but that would increase complexity.
  std::vector<double> group_rewards(_group_sizes.size());
  for (size_t agent_idx = 0; agent_idx < _agents.size(); agent_idx++) {
    if (rewards_view(agent_idx) != 0) {
      share_rewards = true;
      auto& agent = _agents[agent_idx];
      unsigned int group_id = agent->group;
      float group_reward = rewards_view(agent_idx) * _group_reward_pct[group_id];
      rewards_view(agent_idx) -= group_reward;
      group_rewards[group_id] += group_reward / _group_sizes[group_id];
    }
  }

  if (share_rewards) {
    for (size_t agent_idx = 0; agent_idx < _agents.size(); agent_idx++) {
      auto& agent = _agents[agent_idx];
      unsigned int group_id = agent->group;
      float group_reward = group_rewards[group_id];
      rewards_view(agent_idx) += group_reward;
    }
  }

  return py::make_tuple(_observations, _rewards, _terminals, _truncations, py::dict());
}

py::dict MettaGrid::grid_objects() {
  py::dict objects;

  for (unsigned int obj_id = 1; obj_id < _grid->objects.size(); obj_id++) {
    auto obj = _grid->object(obj_id);
    if (!obj) continue;

    py::dict obj_dict;
    obj_dict["id"] = obj_id;
    obj_dict["type"] = obj->_type_id;
    obj_dict["r"] = obj->location.r;
    obj_dict["c"] = obj->location.c;
    obj_dict["layer"] = obj->location.layer;

    // Get feature offsets for this object type
    auto type_features = _obs_encoder->type_feature_names()[obj->_type_id];
    std::vector<uint8_t> offsets(type_features.size());
    // We shouldn't have more than 256 features, since we're storing the feature_ids
    // as uint_8ts.
    assert(offsets.size() < 256);
    for (uint8_t i = 0; i < offsets.size(); i++) {
      offsets[i] = i;
    }
    unsigned char obj_data[type_features.size()];

    // Encode object features
    _obs_encoder->encode(obj, obj_data, offsets);

    // Add features to object dict
    for (size_t i = 0; i < type_features.size(); i++) {
      obj_dict[py::str(type_features[i])] = obj_data[i];
    }

    objects[py::int_(obj_id)] = obj_dict;
  }

  // Add agent IDs
  for (size_t agent_idx = 0; agent_idx < _agents.size(); agent_idx++) {
    auto agent_object = objects[py::int_(_agents[agent_idx]->id)];
    agent_object["agent_id"] = agent_idx;
  }

  return objects;
}

py::list MettaGrid::action_names() {
  py::list names;
  for (const auto& handler : _action_handlers) {
    names.append(handler->action_name());
  }
  return names;
}

unsigned int MettaGrid::current_timestep() {
  return _current_timestep;
}

unsigned int MettaGrid::map_width() {
  return _grid->width;
}

unsigned int MettaGrid::map_height() {
  return _grid->height;
}

py::list MettaGrid::grid_features() {
  return py::cast(_grid_features);
}

unsigned int MettaGrid::num_agents() {
  return _agents.size();
}

py::array_t<float> MettaGrid::get_episode_rewards() {
  return _episode_rewards;
}

py::dict MettaGrid::get_episode_stats() {
  py::dict stats;
  stats["game"] = _stats->stats();

  py::list agent_stats;
  for (const auto& agent : _agents) {
    agent_stats.append(agent->stats.stats());
  }
  stats["agent"] = agent_stats;

  return stats;
}

py::object MettaGrid::action_space() {
  auto gym = py::module_::import("gymnasium");
  auto spaces = gym.attr("spaces");

  return spaces.attr("MultiDiscrete")(py::make_tuple(py::len(action_names()), _max_action_arg + 1),
                                      py::arg("dtype") = py::module_::import("numpy").attr("int64"));
}

py::object MettaGrid::observation_space() {
  auto gym = py::module_::import("gymnasium");
  auto spaces = gym.attr("spaces");

  return spaces.attr("Box")(0,
                            255,
                            py::make_tuple(obs_height, obs_width, _grid_features.size()),
                            py::arg("dtype") = py::module_::import("numpy").attr("uint8"));
}

py::list MettaGrid::action_success() {
  return py::cast(_action_success);
}

py::list MettaGrid::max_action_args() {
  return py::cast(_max_action_args);
}

py::list MettaGrid::object_type_names() {
  return py::cast(ObjectTypeNames);
}

py::list MettaGrid::inventory_item_names() {
  return py::cast(InventoryItemNames);
}

Agent* MettaGrid::create_agent(int r,
                               int c,
                               const std::string& group_name,
                               unsigned int group_id,
                               const py::dict& group_cfg_py,
                               const py::dict& agent_cfg_py) {
  // Rewards default to 0 for inventory unless overridden.
  // But we should be rewarding these all the time, e.g., for hearts.
  std::map<std::string, float> rewards;
  for (const auto& inv_item : InventoryItemNames) {
    // TODO: We shouldn't need to populate this with 0, since that's
    // the default anyways. Confirm that we don't care about the keys
    // and simplify.
    auto it = rewards.find(inv_item);
    if (it == rewards.end()) {
      rewards.insert(std::make_pair(inv_item, 0));
    }
    it = rewards.find(inv_item + "_max");
    if (it == rewards.end()) {
      rewards.insert(std::make_pair(inv_item + "_max", 1000));
    }
  }
  if (agent_cfg_py.contains("rewards")) {
    py::dict rewards_py = agent_cfg_py["rewards"];
    for (const auto& [key, value] : rewards_py) {
      rewards[key.cast<std::string>()] = value.cast<float>();
    }
  }
  if (group_cfg_py.contains("rewards")) {
    py::dict rewards_py = group_cfg_py["rewards"];
    for (const auto& [key, value] : rewards_py) {
      rewards[key.cast<std::string>()] = value.cast<float>();
    }
  }

  ObjectConfig agent_cfg;
  for (const auto& [key, value] : agent_cfg_py) {
    if (key.cast<std::string>() == "rewards") {
      continue;
    }
    agent_cfg[key.cast<std::string>()] = value.cast<int>();
  }
  for (const auto& [key, value] : group_cfg_py) {
    if (key.cast<std::string>() == "rewards") {
      continue;
    }
    agent_cfg[key.cast<std::string>()] = value.cast<int>();
  }

  return new Agent(r, c, group_name, group_id, agent_cfg, rewards);
}

std::string MettaGrid::cpp_get_numpy_type_name(const char* type_id) {
  std::string str_type_id(type_id);

  if (strcmp(type_id, "observations") == 0) return NUMPY_OBSERVATIONS_TYPE;
  if (strcmp(type_id, "terminals") == 0) return NUMPY_TERMINALS_TYPE;
  if (strcmp(type_id, "truncations") == 0) return NUMPY_TRUNCATIONS_TYPE;
  if (strcmp(type_id, "rewards") == 0) return NUMPY_REWARDS_TYPE;
  if (strcmp(type_id, "actions") == 0) return NUMPY_ACTIONS_TYPE;
  if (strcmp(type_id, "masks") == 0) return NUMPY_MASKS_TYPE;
  if (strcmp(type_id, "success") == 0) return NUMPY_SUCCESS_TYPE;
  return "unknown";
}

// Pybind11 module definition
PYBIND11_MODULE(mettagrid_c, m) {
  m.doc() = "MettaGrid environment";  // optional module docstring

  py::class_<MettaGrid>(m, "MettaGrid")
      .def(py::init<py::dict, py::list>())
      .def("reset", &MettaGrid::reset)
      .def("step", &MettaGrid::step)
      .def("set_buffers",
           &MettaGrid::set_buffers,
           py::arg("observations").noconvert(),
           py::arg("terminals").noconvert(),
           py::arg("truncations").noconvert(),
           py::arg("rewards").noconvert())
      .def("grid_objects", &MettaGrid::grid_objects)
      .def("action_names", &MettaGrid::action_names)
      .def("current_timestep", &MettaGrid::current_timestep)
      .def("map_width", &MettaGrid::map_width)
      .def("map_height", &MettaGrid::map_height)
      .def("grid_features", &MettaGrid::grid_features)
      .def("num_agents", &MettaGrid::num_agents)
      .def("get_episode_rewards", &MettaGrid::get_episode_rewards)
      .def("get_episode_stats", &MettaGrid::get_episode_stats)
      .def_property_readonly("action_space", &MettaGrid::action_space)
      .def_property_readonly("observation_space", &MettaGrid::observation_space)
      .def("action_success", &MettaGrid::action_success)
      .def("max_action_args", &MettaGrid::max_action_args)
      .def("object_type_names", &MettaGrid::object_type_names)
      .def("inventory_item_names", &MettaGrid::inventory_item_names)
      .def_static("get_numpy_type_name", &MettaGrid::cpp_get_numpy_type_name, py::arg("type_id"))
      .def_readonly("obs_width", &MettaGrid::obs_width)
      .def_readonly("obs_height", &MettaGrid::obs_height);
}<|MERGE_RESOLUTION|>--- conflicted
+++ resolved
@@ -159,8 +159,6 @@
       }
     }
   }
-<<<<<<< HEAD
-=======
 
   // Initialize buffers. The buffers are likely to be re-set by the user anyways,
   // so nothing above should depend on them before this point.
@@ -174,7 +172,6 @@
   auto rewards = py::array_t<float, py::array::c_style>({static_cast<ssize_t>(num_agents)}, {sizeof(float)});
 
   set_buffers(observations, terminals, truncations, rewards);
->>>>>>> 67ef4961
 }
 
 MettaGrid::~MettaGrid() = default;
