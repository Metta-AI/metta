from __future__ import annotations

import logging
from dataclasses import dataclass
from typing import Sequence

from cogames.cogs_vs_clips.missions import Machina1OpenWorldMission
from metta.app_backend.leaderboard_constants import (
    LADYBUG_UUID,
    LEADERBOARD_CANDIDATE_COUNT_KEY,
    LEADERBOARD_LADYBUG_COUNT_KEY,
    LEADERBOARD_SCENARIO_KEY,
    LEADERBOARD_SCENARIO_KIND_KEY,
    LEADERBOARD_SIM_NAME_EPISODE_KEY,
    LEADERBOARD_THINKY_COUNT_KEY,
    THINKY_UUID,
)
from metta.sim.runner import SimulationRunConfig
from metta.sim.simulation_config import SimulationConfig
from metta.tools.eval import EvaluateTool, EvalWithResultTool
from metta.tools.play import PlayTool
from metta.tools.utils.auto_config import auto_stats_server_uri

logger = logging.getLogger(__name__)

NUM_COGS = 4


def _episode_tags(
    *,
    scenario_name: str,
    scenario_kind: str,
    candidate_count: int,
    thinky_count: int,
    ladybug_count: int,
) -> dict[str, str]:
    return {
        LEADERBOARD_SIM_NAME_EPISODE_KEY: scenario_name,
        LEADERBOARD_SCENARIO_KEY: scenario_name,
        LEADERBOARD_SCENARIO_KIND_KEY: scenario_kind,
        LEADERBOARD_CANDIDATE_COUNT_KEY: str(candidate_count),
        LEADERBOARD_THINKY_COUNT_KEY: str(thinky_count),
        LEADERBOARD_LADYBUG_COUNT_KEY: str(ladybug_count),
        "type": scenario_kind,
        "category": "machina1_open_world",
    }


@dataclass(frozen=True)
class LeaderboardScenario:
    candidate_count: int
    thinky_count: int
    ladybug_count: int
    scenario_kind: str

    @property
    def sim_name(self) -> str:
        return f"machina1-c{self.candidate_count}-t{self.thinky_count}-l{self.ladybug_count}"

    @property
    def proportions(self) -> list[float]:
        return [float(self.candidate_count), float(self.thinky_count), float(self.ladybug_count)]

    def episode_tags(self) -> dict[str, str]:
        return _episode_tags(
            scenario_name=self.sim_name,
            scenario_kind=self.scenario_kind,
            candidate_count=self.candidate_count,
            thinky_count=self.thinky_count,
            ladybug_count=self.ladybug_count,
        )


def _scenario_kind(cand: int, thinky: int, lady: int) -> str:
    if cand == NUM_COGS:
        return "candidate_self_play"
    if cand == 0:
        if thinky == NUM_COGS:
            return "thinky_self_play"
        if lady == NUM_COGS:
            return "ladybug_self_play"
        return "thinky_ladybug_dual"
    return "candidate_mix"


def _generate_scenarios(
    num_cogs: int, *, include_candidate: bool = True, include_replacement: bool = True
) -> list[LeaderboardScenario]:
    """Generate scenario combinations for leaderboard evaluation."""
    scenarios: list[LeaderboardScenario] = []
    for cand in range(num_cogs, -1, -1):
        if cand > 0 and not include_candidate:
            continue
        if cand == 0 and not include_replacement:
            continue
        for thinky in range(num_cogs - cand, -1, -1):
            lady = num_cogs - cand - thinky
            scenarios.append(
                LeaderboardScenario(
                    candidate_count=cand,
                    thinky_count=thinky,
                    ladybug_count=lady,
                    scenario_kind=_scenario_kind(cand, thinky, lady),
                )
            )
    return scenarios


def _make_env(seed: int | None = None):
    """Create the Machina 1 Open World environment."""
    mission = Machina1OpenWorldMission.model_copy(deep=True)
    mission.num_cogs = NUM_COGS
    if seed and (mb := getattr(mission.site, "map_builder", None)) and hasattr(mb, "seed"):
        mb.seed = seed
    return mission.make_env()


def simulations(
    num_episodes: int = 1, map_seed: int | None = None, minimal: bool = False
) -> Sequence[SimulationRunConfig]:
    """Generate simulation configs for leaderboard evaluation."""
    env_config = _make_env(map_seed)
    scenarios = _generate_scenarios(NUM_COGS, include_replacement=not minimal)
    return [
        SimulationRunConfig(
            env=env_config,
            num_episodes=num_episodes,
            proportions=scenario.proportions,
            episode_tags=scenario.episode_tags(),
        )
        for scenario in scenarios
    ]


# ./tools/run.py recipes.experiment.v0_leaderboard.evaluate policy_uri=metta://policy/f32ca3a3-b6f0-479f-8105-27ce02b873cb
def evaluate(
    policy_uri: str | None = None,
    policy_version_id: str | None = None,
    seed: int = 50,
<<<<<<< HEAD
    enable_doxascope: bool = False,
    doxascope_output_dir: str = "./train_dir/doxascope/raw_data/",
) -> MultiPolicyVersionEvalTool:
    """
    Run the V0 Leaderboard Evaluation.

    Compares the candidate policy (policy_version_id) against known baselines
    (Thinky and Ladybug) in the Machina 1 Open World environment.

    Args:
        policy_version_id: Observatory policy version UUID (legacy parameter)
        policy_uri: Policy URI (e.g., metta://policy/<uuid>, s3://..., file://...)
    """
    # Support both legacy policy_version_id and new policy_uri parameter
    if policy_uri and policy_uri.startswith("metta://policy/"):
        policy_version_id = policy_uri.split("/")[-1]
    elif not policy_version_id:
        raise ValueError("Either policy_version_id or policy_uri is required")

    if (api_url := stats_server_uri or auto_stats_server_uri()) is None:
        raise ValueError("stats_server_uri is required")

    policy_version_ids = [policy_version_id, THINKY_UUID, LADYBUG_UUID]

    tool = MultiPolicyVersionEvalTool(
        result_file_path=result_file_path or f"leaderboard_eval_{policy_version_id}.json",
        simulations=simulations(map_seed=seed),
        policy_version_ids=policy_version_ids,
        primary_policy_version_id=policy_version_id,
        verbose=True,
        stats_server_uri=api_url,
        enable_doxascope=enable_doxascope,
        doxascope_output_dir=doxascope_output_dir,
=======
    result_file_path: str | None = None,
) -> EvalWithResultTool:
    if policy_version_id and not policy_uri:
        policy_uri = f"metta://policy/{policy_version_id}"
    if not policy_uri:
        raise ValueError("policy_uri is required")
    policy_uris = [
        policy_uri,
        f"metta://policy/{THINKY_UUID}",
        f"metta://policy/{LADYBUG_UUID}",
    ]

    tool = EvalWithResultTool(
        simulations=simulations(map_seed=seed, minimal=True),
        policy_uris=policy_uris,
        verbose=True,
        result_file_path=result_file_path or f"leaderboard_eval_{policy_version_id}.json",
>>>>>>> 35632d71
    )
    tool.system.seed = seed
    return tool


# ./tools/run.py recipes.experiment.v0_leaderboard.play policy_version_id=f32ca3a3-b6f0-479f-8105-27ce02b873cb
def play(policy_version_id: str | None = None, s3_path: str | None = None) -> PlayTool:
    return PlayTool(
        sim=SimulationConfig(env=_make_env(), suite="v0_leaderboard", name="play"),
        policy_version_id=policy_version_id,
        s3_path=s3_path,
    )


# This is similar to what evaluate_remote() ultimately calls within remote_eval_worker
# ./tools/run.py recipes.experiment.v0_leaderboard.test_remote_eval
#   policy_version_id=99810f21-d73d-4e72-8082-70516f2b6b2a
def test_remote_eval(policy_version_id: str) -> EvaluateTool:
    sims = simulations()
    for sim in sims:
        sim.proportions = [1.0]
    return EvaluateTool(
        simulations=sims,
        policy_uris=[f"metta://policy/{policy_version_id}"],
        stats_server_uri=auto_stats_server_uri(),
        max_workers=3,
    )<|MERGE_RESOLUTION|>--- conflicted
+++ resolved
@@ -15,6 +15,7 @@
     LEADERBOARD_THINKY_COUNT_KEY,
     THINKY_UUID,
 )
+from metta.doxascope.doxascope_data import DoxascopeLogger
 from metta.sim.runner import SimulationRunConfig
 from metta.sim.simulation_config import SimulationConfig
 from metta.tools.eval import EvaluateTool, EvalWithResultTool
@@ -137,10 +138,10 @@
     policy_uri: str | None = None,
     policy_version_id: str | None = None,
     seed: int = 50,
-<<<<<<< HEAD
+    result_file_path: str | None = None,
     enable_doxascope: bool = False,
     doxascope_output_dir: str = "./train_dir/doxascope/raw_data/",
-) -> MultiPolicyVersionEvalTool:
+) -> EvalWithResultTool:
     """
     Run the V0 Leaderboard Evaluation.
 
@@ -148,48 +149,44 @@
     (Thinky and Ladybug) in the Machina 1 Open World environment.
 
     Args:
+        policy_uri: Policy URI (e.g., metta://policy/<uuid>, s3://..., file://...)
         policy_version_id: Observatory policy version UUID (legacy parameter)
-        policy_uri: Policy URI (e.g., metta://policy/<uuid>, s3://..., file://...)
+        seed: Random seed for map generation
+        result_file_path: Path to write result JSON file
+        enable_doxascope: Enable doxascope logging for data collection
+        doxascope_output_dir: Directory for doxascope output files
     """
-    # Support both legacy policy_version_id and new policy_uri parameter
-    if policy_uri and policy_uri.startswith("metta://policy/"):
-        policy_version_id = policy_uri.split("/")[-1]
-    elif not policy_version_id:
-        raise ValueError("Either policy_version_id or policy_uri is required")
-
-    if (api_url := stats_server_uri or auto_stats_server_uri()) is None:
-        raise ValueError("stats_server_uri is required")
-
-    policy_version_ids = [policy_version_id, THINKY_UUID, LADYBUG_UUID]
-
-    tool = MultiPolicyVersionEvalTool(
-        result_file_path=result_file_path or f"leaderboard_eval_{policy_version_id}.json",
-        simulations=simulations(map_seed=seed),
-        policy_version_ids=policy_version_ids,
-        primary_policy_version_id=policy_version_id,
-        verbose=True,
-        stats_server_uri=api_url,
-        enable_doxascope=enable_doxascope,
-        doxascope_output_dir=doxascope_output_dir,
-=======
-    result_file_path: str | None = None,
-) -> EvalWithResultTool:
     if policy_version_id and not policy_uri:
         policy_uri = f"metta://policy/{policy_version_id}"
     if not policy_uri:
         raise ValueError("policy_uri is required")
+
+    # Extract policy_version_id from URI if it's a metta:// URI
+    if policy_uri.startswith("metta://policy/"):
+        policy_version_id = policy_uri.split("/")[-1]
+
     policy_uris = [
         policy_uri,
         f"metta://policy/{THINKY_UUID}",
         f"metta://policy/{LADYBUG_UUID}",
     ]
 
+    # Create doxascope logger if enabled
+    doxascope_logger: DoxascopeLogger | None = None
+    if enable_doxascope:
+        doxascope_logger = DoxascopeLogger(
+            enabled=True,
+            simulation_id=f"leaderboard_{policy_version_id or 'unknown'}",
+            output_dir=doxascope_output_dir,
+        )
+        logger.info(f"Doxascope logging enabled, output dir: {doxascope_output_dir}")
+
     tool = EvalWithResultTool(
         simulations=simulations(map_seed=seed, minimal=True),
         policy_uris=policy_uris,
         verbose=True,
         result_file_path=result_file_path or f"leaderboard_eval_{policy_version_id}.json",
->>>>>>> 35632d71
+        doxascope_logger=doxascope_logger,
     )
     tool.system.seed = seed
     return tool
