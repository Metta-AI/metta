--- conflicted
+++ resolved
@@ -699,12 +699,10 @@
       .def("max_action_args", &MettaGrid::max_action_args)
       .def("object_type_names", &MettaGrid::object_type_names)
       .def("inventory_item_names", &MettaGrid::inventory_item_names)
-<<<<<<< HEAD
-      .def("get_agent_groups", &MettaGrid::get_agent_groups);
-=======
       .def_readonly("obs_width", &MettaGrid::obs_width)
       .def_readonly("obs_height", &MettaGrid::obs_height)
       .def_readonly("max_steps", &MettaGrid::max_steps)
       .def_readonly("current_step", &MettaGrid::current_step);
->>>>>>> 2dafaeb5
+      .def("inventory_item_names", &MettaGrid::inventory_item_names)
+      .def("get_agent_groups", &MettaGrid::get_agent_groups);
 }