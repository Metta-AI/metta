import logging
import os
from collections import defaultdict
from typing import cast

import numpy as np
import torch
import torch.distributed
from heavyball import ForeachMuon
from omegaconf import DictConfig, OmegaConf
from torchrl.data import Composite

from metta.agent.metta_agent import PolicyAgent
from metta.agent.policy_store import PolicyStore
from metta.app_backend.clients.stats_client import StatsClient
from metta.common.profiling.stopwatch import Stopwatch
from metta.common.util.heartbeat import record_heartbeat
from metta.common.wandb.wandb_context import WandbRun
from metta.core.distributed import setup_distributed_vars
from metta.core.monitoring import (
    cleanup_monitoring,
    setup_monitoring,
)
from metta.eval.eval_request_config import EvalRewardSummary
from metta.mettagrid import MettaGridEnv, dtype_actions
from metta.mettagrid.curriculum.util import curriculum_from_config_path
from metta.rl.advantage import compute_advantage
from metta.rl.checkpoint_manager import CheckpointManager, maybe_establish_checkpoint
from metta.rl.env_config import EnvConfig
from metta.rl.evaluate import evaluate_policy, evaluate_policy_remote
from metta.rl.experience import Experience
from metta.rl.kickstarter import Kickstarter
from metta.rl.losses import Losses, get_loss_experience_spec, process_minibatch_update
from metta.rl.optimization import (
    compute_gradient_stats,
)
from metta.rl.policy_management import (
    initialize_policy_for_environment,
    wrap_agent_distributed,
)
from metta.rl.rollout import get_observation, send_observation
from metta.rl.stats import (
    StatsTracker,
    accumulate_rollout_stats,
    process_stats,
)
from metta.rl.torch_profiler import TorchProfiler
from metta.rl.trainer_checkpoint import TrainerCheckpoint
from metta.rl.trainer_config import TrainerConfig
from metta.rl.utils import (
    log_training_progress,
    should_run,
)
from metta.rl.vecenv import make_vecenv
from metta.rl.wandb import (
    abort_requested,
    log_model_parameters,
    setup_wandb_metrics,
)
from metta.sim.simulation_config import SimulationSuiteConfig, SingleEnvSimulationConfig
from metta.utils.batch import calculate_batch_sizes, calculate_prioritized_sampling_params

try:
    from pufferlib import _C  # noqa: F401 - Required for torch.ops.pufferlib  # type: ignore[reportUnusedImport]
except ImportError:
    raise ImportError(
        "Failed to import C/CUDA advantage kernel. If you have non-default PyTorch, "
        "try installing with --no-build-isolation"
    ) from None

torch.set_float32_matmul_precision("high")

# Get rank for logger name
_rank = int(os.environ.get("RANK", 0))
_local_rank = int(os.environ.get("LOCAL_RANK", 0))
logger = logging.getLogger(f"trainer-{_rank}-{_local_rank}")


def train(
    run_dir: str,
    run: str,
    env_cfg: EnvConfig,
    agent_cfg: DictConfig,
    device: torch.device,
    trainer_cfg: TrainerConfig,
    wandb_run: WandbRun | None,
    policy_store: PolicyStore,
    sim_suite_config: SimulationSuiteConfig,
    stats_client: StatsClient | None,
) -> None:
    """Main training loop for Metta agents."""
    logger.info(f"run_dir = {run_dir}")

    # Log recent checkpoints for debugging
    checkpoints_dir = trainer_cfg.checkpoint.checkpoint_dir
    if os.path.exists(checkpoints_dir):
        files = sorted(os.listdir(checkpoints_dir))[-3:]
        if files:
            logger.info(f"Recent checkpoints: {', '.join(files)}")

    # Set up distributed
    is_master, world_size, rank = setup_distributed_vars()

    # Create timer, Losses, profiler, curriculum
    timer = Stopwatch(logger)
    timer.start()
    losses = Losses()
    torch_profiler = TorchProfiler(is_master, trainer_cfg.profiler, wandb_run, run_dir)
    curriculum = curriculum_from_config_path(trainer_cfg.curriculum_or_env, DictConfig(trainer_cfg.env_overrides))

    # Calculate batch sizes
    num_agents = curriculum.get_task().env_cfg().game.num_agents
    target_batch_size, batch_size, num_envs = calculate_batch_sizes(
        trainer_cfg.forward_pass_minibatch_target_size,
        num_agents,
        trainer_cfg.num_workers,
        trainer_cfg.async_factor,
    )

    # Create vectorized environment
    vecenv = make_vecenv(
        curriculum,
        env_cfg.vectorization,
        num_envs=num_envs,
        batch_size=batch_size,
        num_workers=trainer_cfg.num_workers,
        zero_copy=trainer_cfg.zero_copy,
        is_training=True,
    )

    vecenv.async_reset(env_cfg.seed + rank)

    metta_grid_env: MettaGridEnv = vecenv.driver_env  # type: ignore[attr-defined]

    # Initialize state containers
    eval_scores = EvalRewardSummary()  # Initialize eval_scores with empty summary

    # Create checkpoint manager
    checkpoint_manager = CheckpointManager(
        policy_store=policy_store,
        checkpoint_config=trainer_cfg.checkpoint,
        device=device,
        is_master=is_master,
        rank=rank,
        run_name=run,
    )

    # Load checkpoint if it exists
    checkpoint = TrainerCheckpoint.load(run_dir)
    agent_step = checkpoint.agent_step if checkpoint else 0
    epoch = checkpoint.epoch if checkpoint else 0

    if checkpoint:
        logger.info(f"Restored from checkpoint at {agent_step} steps")
        if checkpoint.stopwatch_state is not None:
            timer.load_state(checkpoint.stopwatch_state, resume_running=True)

    # Load or initialize policy with distributed coordination
    initial_policy_record = latest_saved_policy_record = checkpoint_manager.load_or_create_policy(
        agent_cfg=agent_cfg,
        env_cfg=env_cfg,
        trainer_cfg=trainer_cfg,
        checkpoint=checkpoint,
        metta_grid_env=metta_grid_env,
    )

<<<<<<< HEAD
    logger.info(f"Policy: {policy}")

    # Validate that policy matches environment
    validate_policy_environment_match(policy, metta_grid_env)
=======
    # Don't proceed until all ranks have the policy
    if torch.distributed.is_initialized():
        torch.distributed.barrier()

    policy: PolicyAgent = latest_saved_policy_record.policy
>>>>>>> 61f89500

    if trainer_cfg.compile:
        logger.info("Compiling policy")
        # torch.compile gives a CallbackFunctionType, but it preserves the interface of the original policy
        policy = cast(PolicyAgent, torch.compile(policy, mode=trainer_cfg.compile_mode))

    # Wrap in DDP if distributed
    if torch.distributed.is_initialized():
        logger.info(f"Initializing DistributedDataParallel on device {device}")
        torch.distributed.barrier()
        policy = wrap_agent_distributed(policy, device)
        torch.distributed.barrier()

    # Initialize policy to environment after distributed wrapping
    # This must happen after wrapping to ensure all ranks do it at the same time
    initialize_policy_for_environment(
        policy_record=latest_saved_policy_record,
        metta_grid_env=metta_grid_env,
        device=device,
        restore_feature_mapping=True,
    )

    # Create kickstarter
    kickstarter = Kickstarter(
        cfg=trainer_cfg.kickstart,
        device=device,
        policy_store=policy_store,
        metta_grid_env=metta_grid_env,
    )

    # Get the experience buffer specification from the policy
    policy_spec = policy.get_agent_experience_spec()
    act_space = vecenv.single_action_space
    act_dtype = torch.int32 if np.issubdtype(act_space.dtype, np.integer) else torch.float32
    loss_spec = get_loss_experience_spec(act_space.nvec, act_dtype)

    # Create experience buffer
    experience = Experience(
        total_agents=vecenv.num_agents,
        batch_size=trainer_cfg.batch_size,
        bptt_horizon=trainer_cfg.bptt_horizon,
        minibatch_size=trainer_cfg.minibatch_size,
        max_minibatch_size=trainer_cfg.minibatch_size,
        experience_spec=Composite({**dict(policy_spec.items()), **dict(loss_spec.items())}),
        device=device,
        cpu_offload=trainer_cfg.cpu_offload,
    )

    # Create optimizer
    optimizer_type = trainer_cfg.optimizer.type
    if optimizer_type == "adam":
        optimizer = torch.optim.Adam(
            policy.parameters(),
            lr=trainer_cfg.optimizer.learning_rate,
            betas=(trainer_cfg.optimizer.beta1, trainer_cfg.optimizer.beta2),
            eps=trainer_cfg.optimizer.eps,
            weight_decay=trainer_cfg.optimizer.weight_decay,
        )
    elif optimizer_type == "muon":
        # ForeachMuon expects int for weight_decay
        optimizer = ForeachMuon(
            policy.parameters(),
            lr=trainer_cfg.optimizer.learning_rate,
            betas=(trainer_cfg.optimizer.beta1, trainer_cfg.optimizer.beta2),
            eps=trainer_cfg.optimizer.eps,
            weight_decay=int(trainer_cfg.optimizer.weight_decay),
        )
    else:
        raise ValueError(f"Optimizer type must be 'adam' or 'muon', got {optimizer_type}")

    if checkpoint and checkpoint.optimizer_state_dict:
        try:
            optimizer.load_state_dict(checkpoint.optimizer_state_dict)
            logger.info("Successfully loaded optimizer state from checkpoint")
        except ValueError:
            logger.warning("Optimizer state dict doesn't match. Starting with fresh optimizer state.")

    # Set up monitoring (master only)
    if is_master:
        logger.info("Starting training")
        memory_monitor, system_monitor = setup_monitoring(
            policy=policy,
            experience=experience,
            timer=timer,
        )
    else:
        memory_monitor, system_monitor = None, None

    # Set up wandb metrics (master only)
    if wandb_run and is_master:
        setup_wandb_metrics(wandb_run)
        log_model_parameters(policy, wandb_run)

    # Initialize stats tracking
    stats_tracker = StatsTracker(rollout_stats=defaultdict(list))
    if stats_client is not None:
        # Extract wandb attributes with defaults
        name = url = "unknown"
        description: str | None = None
        tags: list[str] | None = None
        if wandb_run:
            name = wandb_run.name or name
            url = wandb_run.url
            if wandb_run.tags:
                tags = list(wandb_run.tags)
            description = wandb_run.notes

        try:
            stats_tracker.stats_run_id = stats_client.create_training_run(
                name=name, url=url, description=description, tags=tags
            ).id
        except Exception as e:
            logger.warning(f"Failed to create training run: {e}", exc_info=True)

    if is_master:
        logger.info(f"Training on {device}")
    wandb_policy_name: str | None = None

    # Main training loop
    while agent_step < trainer_cfg.total_timesteps:
        steps_before = agent_step
        record_heartbeat()

        with torch_profiler:
            # ---- ROLLOUT PHASE ----
            with timer("_rollout"):
                raw_infos = []
                experience.reset_for_rollout()
                total_steps = 0

                policy.reset_memory()
                buffer_step = experience.buffer[experience.ep_indices, experience.ep_lengths - 1]

                while not experience.ready_for_training:
                    # Get observation
                    o, r, d, t, info, training_env_id, _, num_steps = get_observation(vecenv, device, timer)
                    total_steps += num_steps

                    td = buffer_step[training_env_id].clone()
                    td["env_obs"] = o
                    td["rewards"] = r
                    td["dones"] = d.float()
                    td["truncateds"] = t.float()
                    td.training_env_id = training_env_id

                    # Inference
                    with torch.no_grad():
                        policy(td)

                    # Store experience
                    experience.store(
                        data_td=td,
                        env_id=training_env_id,
                    )

                    # Send observation
                    send_observation(vecenv, td["actions"], dtype_actions, timer)

                    if info:
                        raw_infos.extend(info)

                agent_step += total_steps * world_size
            accumulate_rollout_stats(raw_infos, stats_tracker.rollout_stats)

            # ---- TRAINING PHASE ----
            with timer("_train"):
                # Inline PPO training
                losses.zero()
                experience.reset_importance_sampling_ratios()

                # Calculate prioritized sampling parameters
                anneal_beta = calculate_prioritized_sampling_params(
                    epoch=epoch,
                    total_timesteps=trainer_cfg.total_timesteps,
                    batch_size=trainer_cfg.batch_size,
                    prio_alpha=trainer_cfg.prioritized_experience_replay.prio_alpha,
                    prio_beta0=trainer_cfg.prioritized_experience_replay.prio_beta0,
                )

                # Compute initial advantages
                advantages = torch.zeros(experience.buffer["values"].shape, device=device)
                initial_importance_sampling_ratio = torch.ones_like(experience.buffer["values"])

                advantages = compute_advantage(
                    experience.buffer["values"],
                    experience.buffer["rewards"],
                    experience.buffer["dones"],
                    initial_importance_sampling_ratio,
                    advantages,
                    trainer_cfg.ppo.gamma,
                    trainer_cfg.ppo.gae_lambda,
                    trainer_cfg.vtrace.vtrace_rho_clip,
                    trainer_cfg.vtrace.vtrace_c_clip,
                    device,
                )

                # Train for multiple epochs
                minibatch_idx = 0
                epochs_trained = 0
                policy_spec = policy.get_agent_experience_spec()

                for _update_epoch in range(trainer_cfg.update_epochs):
                    for _ in range(experience.num_minibatches):
                        policy.reset_memory()
                        # Sample minibatch
                        minibatch, indices, prio_weights = experience.sample_minibatch(
                            advantages=advantages,
                            prio_alpha=trainer_cfg.prioritized_experience_replay.prio_alpha,
                            prio_beta=anneal_beta,
                        )

                        policy_td = minibatch.select(*policy_spec.keys(include_nested=True))

                        # Process minibatch
                        loss = process_minibatch_update(
                            policy=policy,
                            experience=experience,
                            minibatch=minibatch,
                            policy_td=policy_td,
                            indices=indices,
                            prio_weights=prio_weights,
                            trainer_cfg=trainer_cfg,
                            kickstarter=kickstarter,
                            agent_step=agent_step,
                            losses=losses,
                            device=device,
                        )

                        # Optimizer step
                        optimizer.zero_grad()

                        # This also serves as a barrier for all ranks
                        loss.backward()

                        if (minibatch_idx + 1) % experience.accumulate_minibatches == 0:
                            torch.nn.utils.clip_grad_norm_(policy.parameters(), trainer_cfg.ppo.max_grad_norm)
                            optimizer.step()

                            # Optional weight clipping
                            policy.clip_weights()

                            if device.type == "cuda":
                                torch.cuda.synchronize()

                        minibatch_idx += 1
                    epochs_trained += 1

                    # Early exit if KL divergence is too high
                    if trainer_cfg.ppo.target_kl is not None:
                        average_approx_kl = losses.approx_kl_sum / losses.minibatches_processed
                        if average_approx_kl > trainer_cfg.ppo.target_kl:
                            break

                # Calculate explained variance
                y_pred = experience.buffer["values"].flatten()
                y_true = advantages.flatten() + experience.buffer["values"].flatten()
                var_y = y_true.var()
                losses.explained_variance = (1 - (y_true - y_pred).var() / var_y).item() if var_y > 0 else 0.0
            epoch += epochs_trained

        # Safe to proceed to next rollout phase only once all ranks have completed training
        if torch.distributed.is_initialized():
            torch.distributed.barrier()

        if not is_master:
            # Only master needs to do bookkeeping
            continue

        torch_profiler.on_epoch_end(epoch)

        with timer("_process_stats"):
            if wandb_run:
                process_stats(
                    agent_cfg=agent_cfg,
                    stats=stats_tracker.rollout_stats,
                    losses=losses,
                    evals=eval_scores,
                    grad_stats=stats_tracker.grad_stats,
                    experience=experience,
                    policy=policy,
                    timer=timer,
                    trainer_cfg=trainer_cfg,
                    agent_step=agent_step,
                    epoch=epoch,
                    wandb_run=wandb_run,
                    # We know these exist within master
                    memory_monitor=memory_monitor,  # type: ignore[arg-type]
                    system_monitor=system_monitor,  # type: ignore[arg-type]
                    latest_saved_policy_record=latest_saved_policy_record,
                    optimizer=optimizer,
                    kickstarter=kickstarter,
                )
            # Clear stats after processing
            stats_tracker.clear_rollout_stats()
            stats_tracker.clear_grad_stats()

        log_training_progress(
            epoch=epoch,
            agent_step=agent_step,
            prev_agent_step=steps_before,
            total_timesteps=trainer_cfg.total_timesteps,
            train_time=timer.get_last_elapsed("_train"),
            rollout_time=timer.get_last_elapsed("_rollout"),
            stats_time=timer.get_last_elapsed("_process_stats"),
            run_name=run,
        )
        checkpoint_result = maybe_establish_checkpoint(
            checkpoint_manager=checkpoint_manager,
            epoch=epoch,
            policy=policy,
            agent_step=agent_step,
            eval_scores=eval_scores,
            timer=timer,
            initial_policy_record=initial_policy_record,
            optimizer=optimizer,
            run_dir=run_dir,
            kickstarter=kickstarter,
            wandb_run=wandb_run,
        )
        if checkpoint_result:
            # TODO: wandb_policy_name should come directly from last_saved_policy_record
            latest_saved_policy_record, wandb_policy_name = checkpoint_result

        if should_run(epoch, trainer_cfg.simulation.evaluate_interval):
            if latest_saved_policy_record:
                if stats_client and stats_tracker.stats_run_id:
                    stats_tracker.stats_epoch_id = stats_client.create_epoch(
                        run_id=stats_tracker.stats_run_id,
                        start_training_epoch=stats_tracker.stats_epoch_start,
                        end_training_epoch=epoch,
                    ).id

                # Create extended simulation suite that includes the training task
                # Deep merge trainer env_overrides with sim_suite_config env_overrides
                merged_env_overrides: dict = OmegaConf.to_container(  # type: ignore
                    OmegaConf.merge(sim_suite_config.env_overrides, trainer_cfg.env_overrides)
                )
                extended_suite_config = SimulationSuiteConfig(
                    name=sim_suite_config.name,
                    simulations=dict(sim_suite_config.simulations),
                    env_overrides=merged_env_overrides,
                    num_episodes=sim_suite_config.num_episodes,
                )

                # Add training task to the suite
                # Pass the config as _pre_built_env_config to avoid Hydra loading
                task_cfg = curriculum.get_task().env_cfg()
                training_task_config = SingleEnvSimulationConfig(
                    env="eval/training_task",  # Just a descriptive name
                    num_episodes=1,
                    env_overrides={"_pre_built_env_config": task_cfg},
                )
                extended_suite_config.simulations["eval/training_task"] = training_task_config

                if trainer_cfg.simulation.evaluate_remote:
                    evaluate_policy_remote(
                        policy_record=latest_saved_policy_record,
                        sim_suite_config=extended_suite_config,
                        stats_epoch_id=stats_tracker.stats_epoch_id,
                        wandb_policy_name=wandb_policy_name,
                        stats_client=stats_client,
                        wandb_run=wandb_run,
                        trainer_cfg=trainer_cfg,
                    )
                else:
                    eval_scores = evaluate_policy(
                        policy_record=latest_saved_policy_record,
                        sim_suite_config=extended_suite_config,
                        device=device,
                        vectorization=env_cfg.vectorization,
                        replay_dir=trainer_cfg.simulation.replay_dir,
                        stats_epoch_id=stats_tracker.stats_epoch_id,
                        wandb_policy_name=wandb_policy_name,
                        policy_store=policy_store,
                        stats_client=stats_client,
                        wandb_run=wandb_run,
                        trainer_cfg=trainer_cfg,
                        agent_step=agent_step,
                        epoch=epoch,
                    )

                stats_tracker.update_epoch_tracking(epoch + 1)

        # Compute gradient stats
        if should_run(epoch, trainer_cfg.grad_mean_variance_interval):
            with timer("grad_stats"):
                stats_tracker.grad_stats = compute_gradient_stats(policy)

        # Check for abort every 5 epochs
        if should_run(epoch, 5):
            if wandb_run and abort_requested(wandb_run, min_interval_sec=60):
                logger.info("Abort tag detected. Stopping the run.")
                trainer_cfg.total_timesteps = int(agent_step)
                wandb_run.config.update({"trainer.total_timesteps": trainer_cfg.total_timesteps}, allow_val_change=True)
                break

    # All ranks wait until training is complete before closing vecenv
    if torch.distributed.is_initialized():
        torch.distributed.barrier()

    vecenv.close()

    if not is_master:
        return

    logger.info("Training complete!")
    timing_summary = timer.get_all_summaries()
    for name, summary in timing_summary.items():
        logger.info(f"  {name}: {timer.format_time(summary['total_elapsed'])}")

    maybe_establish_checkpoint(
        checkpoint_manager=checkpoint_manager,
        epoch=epoch,
        policy=policy,
        agent_step=agent_step,
        eval_scores=eval_scores,
        timer=timer,
        initial_policy_record=initial_policy_record,
        optimizer=optimizer,
        run_dir=run_dir,
        kickstarter=kickstarter,
        force=True,
        wandb_run=wandb_run,
    )

    cleanup_monitoring(memory_monitor, system_monitor)<|MERGE_RESOLUTION|>--- conflicted
+++ resolved
@@ -164,18 +164,13 @@
         metta_grid_env=metta_grid_env,
     )
 
-<<<<<<< HEAD
     logger.info(f"Policy: {policy}")
 
-    # Validate that policy matches environment
-    validate_policy_environment_match(policy, metta_grid_env)
-=======
     # Don't proceed until all ranks have the policy
     if torch.distributed.is_initialized():
         torch.distributed.barrier()
 
     policy: PolicyAgent = latest_saved_policy_record.policy
->>>>>>> 61f89500
 
     if trainer_cfg.compile:
         logger.info("Compiling policy")
