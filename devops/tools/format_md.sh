#!/bin/bash
# Get the directory where this script is located
SCRIPT_DIR="$(cd "$(dirname "$0")" && pwd)"
source "$SCRIPT_DIR/format_script_tools.sh"

# Initialize variables
EXCLUDE_PATTERN=""

# Note that this script assumes that a .prettierrc is present with appropriate settings for
# markdown files

# Parse command line arguments
parse_format_args "$@"

# Ensure required tools are available
ensure_pnpm
ensure_prettier

<<<<<<< HEAD
# Only normalize markdown when formatting (not in check mode)
if [ "${CHECK_MODE:-false}" != "true" ]; then
  # Strip all blank lines from markdown files to normalize formatting
  # Prettier will add back the appropriate blank lines (between headings, sections, etc.)
  # but will NOT add blank lines in nested lists (which is what we want for consistency)
  echo "Normalizing markdown formatting by removing blank lines..."
  if [ -n "$EXCLUDE_PATTERN" ]; then
    find . -name "*.md" -type f -not -path "*/node_modules/*" -not -path "*/.git/*" | grep -v "$EXCLUDE_PATTERN" | while read -r file; do
      sed -i '' '/^$/d' "$file"
    done
  else
    find . -name "*.md" -type f -not -path "*/node_modules/*" -not -path "*/.git/*" | while read -r file; do
      sed -i '' '/^$/d' "$file"
    done
  fi
fi

# Format or check markdown files with Prettier
format_files "md"

# Also handle README files without extension (if any)
prettier_mode="--write"
action_text="Checking for"
if [ "${CHECK_MODE:-false}" = "true" ]; then
  prettier_mode="--check"
  action_text="Checking"
fi

echo "$action_text README files without extension..."
if [ -n "$EXCLUDE_PATTERN" ]; then
  if [ "${CHECK_MODE:-false}" != "true" ]; then
    find . -name "README" -type f | grep -v "$EXCLUDE_PATTERN" | xargs -r sed -i '' '/^$/d'
  fi
  find . -name "README" -type f | grep -v "$EXCLUDE_PATTERN" | xargs -r pnpm exec prettier $prettier_mode --parser markdown
else
  if [ "${CHECK_MODE:-false}" != "true" ]; then
    find . -name "README" -type f | xargs -r sed -i '' '/^$/d'
  fi
  find . -name "README" -type f | xargs -r pnpm exec prettier $prettier_mode --parser markdown
=======
# Determine mode for final message
if [ "${CHECK_MODE:-false}" = "true" ]; then
  mode_past="checked"
else
  mode_past="formatted"
>>>>>>> 6ba5969a
fi

# Format or check markdown files with Prettier
format_files "md"

echo "All Markdown files (except excluded ones) have been $mode_past with Prettier."<|MERGE_RESOLUTION|>--- conflicted
+++ resolved
@@ -16,53 +16,11 @@
 ensure_pnpm
 ensure_prettier
 
-<<<<<<< HEAD
-# Only normalize markdown when formatting (not in check mode)
-if [ "${CHECK_MODE:-false}" != "true" ]; then
-  # Strip all blank lines from markdown files to normalize formatting
-  # Prettier will add back the appropriate blank lines (between headings, sections, etc.)
-  # but will NOT add blank lines in nested lists (which is what we want for consistency)
-  echo "Normalizing markdown formatting by removing blank lines..."
-  if [ -n "$EXCLUDE_PATTERN" ]; then
-    find . -name "*.md" -type f -not -path "*/node_modules/*" -not -path "*/.git/*" | grep -v "$EXCLUDE_PATTERN" | while read -r file; do
-      sed -i '' '/^$/d' "$file"
-    done
-  else
-    find . -name "*.md" -type f -not -path "*/node_modules/*" -not -path "*/.git/*" | while read -r file; do
-      sed -i '' '/^$/d' "$file"
-    done
-  fi
-fi
-
-# Format or check markdown files with Prettier
-format_files "md"
-
-# Also handle README files without extension (if any)
-prettier_mode="--write"
-action_text="Checking for"
-if [ "${CHECK_MODE:-false}" = "true" ]; then
-  prettier_mode="--check"
-  action_text="Checking"
-fi
-
-echo "$action_text README files without extension..."
-if [ -n "$EXCLUDE_PATTERN" ]; then
-  if [ "${CHECK_MODE:-false}" != "true" ]; then
-    find . -name "README" -type f | grep -v "$EXCLUDE_PATTERN" | xargs -r sed -i '' '/^$/d'
-  fi
-  find . -name "README" -type f | grep -v "$EXCLUDE_PATTERN" | xargs -r pnpm exec prettier $prettier_mode --parser markdown
-else
-  if [ "${CHECK_MODE:-false}" != "true" ]; then
-    find . -name "README" -type f | xargs -r sed -i '' '/^$/d'
-  fi
-  find . -name "README" -type f | xargs -r pnpm exec prettier $prettier_mode --parser markdown
-=======
 # Determine mode for final message
 if [ "${CHECK_MODE:-false}" = "true" ]; then
   mode_past="checked"
 else
   mode_past="formatted"
->>>>>>> 6ba5969a
 fi
 
 # Format or check markdown files with Prettier
