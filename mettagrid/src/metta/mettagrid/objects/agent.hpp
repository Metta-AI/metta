--- conflicted
+++ resolved
@@ -26,11 +26,7 @@
               const std::map<std::string, RewardType>& stat_rewards,
               const std::map<std::string, RewardType>& stat_reward_max,
               float group_reward_pct,
-<<<<<<< HEAD
               const std::map<InventoryItem, InventoryQuantity>& initial_inventory)
-=======
-              const std::map<InventoryItem, InventoryQuantity>& initial_inventory = {})
->>>>>>> 878024a6
       : GridObjectConfig(type_id, type_name),
         group_id(group_id),
         group_name(group_name),
