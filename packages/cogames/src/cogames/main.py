#!/usr/bin/env -S uv run

"""CLI for CoGames - collection of environments for multi-agent cooperative and competitive games."""

import importlib.metadata
import logging
import sys
from pathlib import Path
from typing import Literal, Optional

from packaging.version import Version

<<<<<<< HEAD
from cogames import game, utils
=======
from cogames import evaluate as evaluate_module
from cogames import game, utils
from cogames import play as play_module
from cogames import train as train_module
from cogames.cogs_vs_clips.scenarios import make_game
>>>>>>> c00b2780
from cogames.policy.utils import parse_policy_spec, resolve_policy_class_path, resolve_policy_data_path
from mettagrid import MettaGridConfig

# Always add current directory to Python path
sys.path.insert(0, ".")

import typer
from rich.console import Console
from rich.table import Table

logger = logging.getLogger("cogames.main")

app = typer.Typer(
    help="CoGames - Multi-agent cooperative and competitive games",
    context_settings={"help_option_names": ["-h", "--help"]},
)
console = Console()


@app.callback(invoke_without_command=True)
def default(ctx: typer.Context) -> None:
    """Show help when no command is provided."""
    if ctx.invoked_subcommand is None:
        print(ctx.get_help())


@app.command("games", help="List all available games or describe a specific game")
def games_cmd(
    game_name: Optional[str] = typer.Argument(None, help="Name of the game to describe"),
    save: Optional[Path] = typer.Option(None, "--save", "-s", help="Save game configuration to file (YAML or JSON)"),  # noqa: B008
) -> None:
    if game_name is None:
        game.list_games(console)
        return

    try:
        game_config = game.get_game(game_name)
    except ValueError as exc:  # pragma: no cover - user input
        console.print(f"[red]Error: {exc}[/red]")
        raise typer.Exit(1) from exc

    if save:
        try:
            game.save_game_config(game_config, save)
        except ValueError as exc:  # pragma: no cover - user input
            console.print(f"[red]Error saving configuration: {exc}[/red]")
            raise typer.Exit(1) from exc
        console.print(f"[green]Game configuration saved to: {save}[/green]")
        return

    try:
        game.describe_game(game_name, console)
    except ValueError as exc:  # pragma: no cover - user input
        console.print(f"[red]Error: {exc}[/red]")
        raise typer.Exit(1) from exc


@app.command(name="play", no_args_is_help=True, help="Play a game")
def play_cmd(
    game_name: str = typer.Argument(
        None,
        help="Name of the game to play",
        callback=lambda ctx, value: game.require_game_argument(ctx, value, console),
    ),
    policy_class_path: str = typer.Option(
        "cogames.policy.random.RandomPolicy",
        "--policy",
        help="Path to policy class",
        callback=resolve_policy_class_path,
    ),
    policy_data_path: Optional[str] = typer.Option(
        None,
        "--policy-data",
        help="Path to policy weights file or directory",
        callback=resolve_policy_data_path,
    ),
    interactive: bool = typer.Option(True, "--interactive", "-i", help="Run in interactive mode"),
    steps: int = typer.Option(1000, "--steps", "-s", help="Number of steps to run", min=1),
    render: Literal["gui", "text"] = typer.Option("gui", "--render", "-r", help="Render mode"),
) -> None:
    resolved_game, env_cfg = utils.get_game_config(console, game_name)

    console.print(f"[cyan]Playing {resolved_game}[/cyan]")
    console.print(f"Max Steps: {steps}, Interactive: {interactive}, Render: {render}")

    play_module.play(
        console,
        env_cfg=env_cfg,
        policy_class_path=policy_class_path,
        policy_data_path=policy_data_path,
        game_name=resolved_game,
        max_steps=steps,
        seed=42,
        render=render,
        verbose=interactive,
    )


@app.command("make-game", help="Create a new game configuration")
def make_scenario(
    base_game: Optional[str] = typer.Argument(None, help="Base game to use as template"),
    num_agents: int = typer.Option(2, "--agents", "-a", help="Number of agents", min=1),
    width: int = typer.Option(10, "--width", "-w", help="Map width", min=1),
    height: int = typer.Option(10, "--height", "-h", help="Map height", min=1),
    output: Optional[Path] = typer.Option(None, "--output", "-o", help="Output file path (YAML or JSON)"),  # noqa: B008
) -> None:
    try:
        if base_game:
            resolved_game, error = utils.resolve_game(base_game)
            if error:
                console.print(f"[red]Error: {error}[/red]")
                console.print("Creating from scratch instead...")
            else:
                console.print(f"[cyan]Using {resolved_game} as template[/cyan]")
        else:
            console.print("[cyan]Creating new game from scratch[/cyan]")

<<<<<<< HEAD
        from cogames.cogs_vs_clips.scenarios import make_game
=======
        # Use cogs_vs_clips make_game for now
>>>>>>> c00b2780

        new_config = make_game(
            num_cogs=num_agents,
            num_assemblers=1,
            num_chests=1,
        )

        new_config.game.map_builder.width = width  # type: ignore[attr-defined]
        new_config.game.map_builder.height = height  # type: ignore[attr-defined]
        new_config.game.num_agents = num_agents

        if output:
            game.save_game_config(new_config, output)
            console.print(f"[green]Game configuration saved to: {output}[/green]")
        else:
            console.print("\n[yellow]To save this configuration, use the --output option.[/yellow]")

    except Exception as exc:  # pragma: no cover - user input
        console.print(f"[red]Error: {exc}[/red]")
        raise typer.Exit(1) from exc


@app.command(name="train", help="Train a policy on a game")
def train_cmd(
    game_name: str = typer.Argument(
        None,
        help="Name of the game to train on",
        callback=lambda ctx, value: game.require_game_argument(ctx, value, console),
    ),
    policy_class_path: str = typer.Option(
        "cogames.policy.simple.SimplePolicy",
        "--policy",
        help="Path to policy class",
        callback=resolve_policy_class_path,
    ),
    initial_weights_path: Optional[str] = typer.Option(
        None,
        "--initial-weights",
        help="Path to initial policy weights .pt file",
    ),
    checkpoints_path: str = typer.Option(
        "./train_dir",
        "--checkpoints",
        help="Path to save training data",
    ),
    steps: int = typer.Option(10000, "--steps", "-s", help="Number of training steps", min=1),
    device: str = typer.Option(
        "auto",
        "--device",
        help="Device to train on (e.g. 'auto', 'cpu', 'cuda')",
    ),
    seed: int = typer.Option(42, "--seed", help="Seed for training", min=0),
    batch_size: int = typer.Option(4096, "--batch-size", help="Batch size for training", min=1),
    minibatch_size: int = typer.Option(4096, "--minibatch-size", help="Minibatch size for training", min=1),
<<<<<<< HEAD
    logits_debug_path: Optional[Path] = typer.Option(  # noqa: B008
        None,
        "--logits-debug",
        help="Write per-update action logit statistics to this JSONL file",
    ),
) -> None:
    from cogames import curricula
    from cogames import train as train_module

    rotation_aliases = {"training_rotation", "training_facility_rotation", "training_cycle"}

    env_cfg: Optional[MettaGridConfig]
    curriculum_callable = None
    representative_game: Optional[str]

    if game_name in rotation_aliases:
        curriculum_callable = curricula.training_rotation()
        env_cfg = None
        representative_game = "training_rotation"
    else:
        resolved_game, env_cfg = utils.get_game_config(console, game_name)
        representative_game = resolved_game
=======
    num_workers: Optional[int] = typer.Option(
        None,
        "--num-workers",
        help="Number of worker processes (defaults to number of CPU cores)",
        min=1,
    ),
) -> None:
    resolved_game, env_cfg = utils.get_game_config(console, game_name)
>>>>>>> c00b2780

    torch_device = utils.resolve_training_device(console, device)

    try:
        train_module.train(
            env_cfg=env_cfg,
            policy_class_path=policy_class_path,
            initial_weights_path=initial_weights_path,
            device=torch_device,
            num_steps=steps,
            checkpoints_path=Path(checkpoints_path),
            seed=seed,
            batch_size=batch_size,
            minibatch_size=minibatch_size,
<<<<<<< HEAD
            game_name=representative_game,
            logits_debug_path=logits_debug_path,
            env_cfg_supplier=curriculum_callable,
=======
            game_name=resolved_game,
            vector_num_workers=num_workers,
>>>>>>> c00b2780
        )
    except ValueError as exc:  # pragma: no cover - user input
        console.print(f"[red]Error: {exc}[/red]")
        raise typer.Exit(1) from exc

    console.print(f"[green]Training complete. Checkpoints saved to: {checkpoints_path}[/green]")


@app.command(
    name="evaluate",
    no_args_is_help=True,
    help="Evaluate one or more policies on a game",
)
@app.command("eval", hidden=True)
def evaluate_cmd(
    game_name: str = typer.Argument(
        None,
        help="Name of the game to evaluate",
        callback=lambda ctx, value: game.require_game_argument(ctx, value, console),
    ),
    policies: list[str] = typer.Argument(  # noqa: B008
        None,
        help=(
            "List of policies in the form '{policy_class_path}[:policy_data_path][:proportion]'. "
            "Provide multiple options for mixed populations."
        ),
    ),
    episodes: int = typer.Option(10, "--episodes", "-e", help="Number of evaluation episodes", min=1),
    action_timeout_ms: int = typer.Option(
        250,
        "--action-timeout-ms",
        help="Max milliseconds afforded to generate each action before noop is used by default",
        min=1,
    ),
) -> None:
    if not policies:
        console.print("[red]Error: No policies provided[/red]")
        raise typer.Exit(1)

<<<<<<< HEAD
    policy_specs = [parse_policy_spec(spec) for spec in policies]

    resolved_game, env_cfg = utils.get_game_config(console, game_name)
=======
    resolved_game, env_cfg = utils.get_game_config(console, game_name)

>>>>>>> c00b2780
    console.print(f"[cyan]Evaluating {len(policy_specs)} policies on {resolved_game} over {episodes} episodes[/cyan]")

    from cogames import evaluate as evaluate_module

    evaluate_module.evaluate(
        console,
        resolved_game=resolved_game,
        env_cfg=env_cfg,
        policy_specs=policy_specs,
        action_timeout_ms=action_timeout_ms,
        episodes=episodes,
    )


@app.command(name="version", help="Show version information")
def version_cmd() -> None:
    def public_version(dist_name: str) -> str:
        return str(Version(importlib.metadata.version(dist_name)).public)

    table = Table(show_header=False, box=None, show_lines=False, pad_edge=False)
    table.add_column("", justify="right", style="bold cyan")
    table.add_column("", justify="right")

    for dist_name in ["mettagrid", "pufferlib-core", "cogames"]:
        table.add_row(dist_name, public_version(dist_name))

    console.print(table)


if __name__ == "__main__":
    app()<|MERGE_RESOLUTION|>--- conflicted
+++ resolved
@@ -10,15 +10,11 @@
 
 from packaging.version import Version
 
-<<<<<<< HEAD
-from cogames import game, utils
-=======
 from cogames import evaluate as evaluate_module
 from cogames import game, utils
 from cogames import play as play_module
 from cogames import train as train_module
 from cogames.cogs_vs_clips.scenarios import make_game
->>>>>>> c00b2780
 from cogames.policy.utils import parse_policy_spec, resolve_policy_class_path, resolve_policy_data_path
 from mettagrid import MettaGridConfig
 
@@ -97,7 +93,7 @@
     ),
     interactive: bool = typer.Option(True, "--interactive", "-i", help="Run in interactive mode"),
     steps: int = typer.Option(1000, "--steps", "-s", help="Number of steps to run", min=1),
-    render: Literal["gui", "text"] = typer.Option("gui", "--render", "-r", help="Render mode"),
+    render: Literal["gui", "text"] = typer.Option("gui", "--render", "-r", help="Render mode: 'gui' or 'text'"),
 ) -> None:
     resolved_game, env_cfg = utils.get_game_config(console, game_name)
 
@@ -136,12 +132,6 @@
         else:
             console.print("[cyan]Creating new game from scratch[/cyan]")
 
-<<<<<<< HEAD
-        from cogames.cogs_vs_clips.scenarios import make_game
-=======
-        # Use cogs_vs_clips make_game for now
->>>>>>> c00b2780
-
         new_config = make_game(
             num_cogs=num_agents,
             num_assemblers=1,
@@ -195,7 +185,12 @@
     seed: int = typer.Option(42, "--seed", help="Seed for training", min=0),
     batch_size: int = typer.Option(4096, "--batch-size", help="Batch size for training", min=1),
     minibatch_size: int = typer.Option(4096, "--minibatch-size", help="Minibatch size for training", min=1),
-<<<<<<< HEAD
+    num_workers: Optional[int] = typer.Option(
+        None,
+        "--num-workers",
+        help="Number of worker processes (defaults to number of CPU cores)",
+        min=1,
+    ),
     logits_debug_path: Optional[Path] = typer.Option(  # noqa: B008
         None,
         "--logits-debug",
@@ -203,13 +198,12 @@
     ),
 ) -> None:
     from cogames import curricula
-    from cogames import train as train_module
 
     rotation_aliases = {"training_rotation", "training_facility_rotation", "training_cycle"}
 
     env_cfg: Optional[MettaGridConfig]
     curriculum_callable = None
-    representative_game: Optional[str]
+    representative_game: str
 
     if game_name in rotation_aliases:
         curriculum_callable = curricula.training_rotation()
@@ -218,16 +212,6 @@
     else:
         resolved_game, env_cfg = utils.get_game_config(console, game_name)
         representative_game = resolved_game
-=======
-    num_workers: Optional[int] = typer.Option(
-        None,
-        "--num-workers",
-        help="Number of worker processes (defaults to number of CPU cores)",
-        min=1,
-    ),
-) -> None:
-    resolved_game, env_cfg = utils.get_game_config(console, game_name)
->>>>>>> c00b2780
 
     torch_device = utils.resolve_training_device(console, device)
 
@@ -242,15 +226,12 @@
             seed=seed,
             batch_size=batch_size,
             minibatch_size=minibatch_size,
-<<<<<<< HEAD
             game_name=representative_game,
+            vector_num_workers=num_workers,
             logits_debug_path=logits_debug_path,
             env_cfg_supplier=curriculum_callable,
-=======
-            game_name=resolved_game,
-            vector_num_workers=num_workers,
->>>>>>> c00b2780
         )
+
     except ValueError as exc:  # pragma: no cover - user input
         console.print(f"[red]Error: {exc}[/red]")
         raise typer.Exit(1) from exc
@@ -288,18 +269,11 @@
     if not policies:
         console.print("[red]Error: No policies provided[/red]")
         raise typer.Exit(1)
-
-<<<<<<< HEAD
     policy_specs = [parse_policy_spec(spec) for spec in policies]
 
     resolved_game, env_cfg = utils.get_game_config(console, game_name)
-=======
-    resolved_game, env_cfg = utils.get_game_config(console, game_name)
-
->>>>>>> c00b2780
+
     console.print(f"[cyan]Evaluating {len(policy_specs)} policies on {resolved_game} over {episodes} episodes[/cyan]")
-
-    from cogames import evaluate as evaluate_module
 
     evaluate_module.evaluate(
         console,
