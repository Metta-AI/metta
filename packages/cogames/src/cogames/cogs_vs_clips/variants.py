from typing import override

from cogames.cogs_vs_clips.evals.difficulty_variants import DIFFICULTY_VARIANTS
from cogames.cogs_vs_clips.mission import MissionVariant
from cogames.cogs_vs_clips.procedural import BaseHubVariant, MachinaArenaVariant
from mettagrid.config.mettagrid_config import AssemblerConfig, ChestConfig, ProtocolConfig
from mettagrid.mapgen.scenes.base_hub import DEFAULT_EXTRACTORS as HUB_EXTRACTORS
from mettagrid.mapgen.scenes.building_distributions import DistributionConfig, DistributionType


class MinedOutVariant(MissionVariant):
    name: str = "mined_out"
    description: str = "All resources are depleted. You must be efficient to survive."

    @override
    def modify_mission(self, mission):
        mission.carbon_extractor.efficiency -= 50
        mission.oxygen_extractor.efficiency -= 50
        mission.germanium_extractor.efficiency -= 50
        mission.silicon_extractor.efficiency -= 50


class DarkSideVariant(MissionVariant):
    name: str = "dark_side"
    description: str = "You're on the dark side of the asteroid. You recharge slower."

    @override
    def modify_mission(self, mission):
        mission.energy_regen_amount = 0


class LonelyHeartVariant(MissionVariant):
    name: str = "lonely_heart"
    description: str = "Making hearts for one agent is easy."

    @override
    def modify_mission(self, mission):
        mission.assembler.first_heart_cost = 1
        mission.assembler.additional_heart_cost = 0
        mission.heart_capacity = max(mission.heart_capacity, 255)

    @override
    def modify_env(self, mission, env):
        simplified_inputs = {"carbon": 1, "oxygen": 1, "germanium": 1, "silicon": 1, "energy": 1}

        assembler = env.game.objects["assembler"]
        if not isinstance(assembler, AssemblerConfig):
            raise TypeError("Expected 'assembler' to be AssemblerConfig")

        for idx, proto in enumerate(assembler.protocols):
            if proto.output_resources.get("heart", 0) == 0:
                continue
            updated = proto.model_copy(deep=True)
            updated.input_resources = dict(simplified_inputs)
            assembler.protocols[idx] = updated

        germanium = env.game.objects["germanium_extractor"]
        if not isinstance(germanium, AssemblerConfig):
            raise TypeError("Expected 'germanium_extractor' to be AssemblerConfig")
        germanium.max_uses = 0
        updated_protocols: list[ProtocolConfig] = []
        for proto in germanium.protocols:
            new_proto = proto.model_copy(deep=True)
            output = dict(new_proto.output_resources)
            output["germanium"] = max(output.get("germanium", 0), 1)
            new_proto.output_resources = output
            new_proto.cooldown = max(new_proto.cooldown, 1)
            updated_protocols.append(new_proto)
        if updated_protocols:
            germanium.protocols = updated_protocols


class SuperChargedVariant(MissionVariant):
    name: str = "super_charged"
    description: str = "The sun is shining on you. You recharge faster."

    @override
    def modify_mission(self, mission):
        mission.energy_regen_amount += 2


class RoughTerrainVariant(MissionVariant):
    name: str = "rough_terrain"
    description: str = "The terrain is rough. Moving is more energy intensive."

    @override
    def modify_mission(self, mission):
        mission.move_energy_cost += 2


class SolarFlareVariant(MissionVariant):
    name: str = "solar_flare"
    description: str = "Chargers have been damaged by the solar flare."

    @override
    def modify_mission(self, mission):
        mission.charger.efficiency -= 50


class PackRatVariant(MissionVariant):
    name: str = "pack_rat"
    description: str = "Raise heart, cargo, energy, and gear caps to 255."

    @override
    def modify_mission(self, mission):
        mission.heart_capacity = max(mission.heart_capacity, 255)
        mission.energy_capacity = max(mission.energy_capacity, 255)
        mission.cargo_capacity = max(mission.cargo_capacity, 255)
        mission.gear_capacity = max(mission.gear_capacity, 255)


class EnergizedVariant(MissionVariant):
    name: str = "energized"
    description: str = "Max energy and full regen so agents never run dry."

    @override
    def modify_mission(self, mission):
        mission.energy_capacity = max(mission.energy_capacity, 255)
        mission.energy_regen_amount = mission.energy_capacity


class ResourceBottleneckVariant(MissionVariant):
    name: str = "resource_bottleneck"
    description: str = "A resource is the limiting factor. Agents must prioritize it over other resources."
<<<<<<< HEAD
    resource: str = "oxygen"

    @override
    def modify_mission(self, mission):
        # Map the chosen resource to the corresponding extractor on the mission
        if self.resource in {"carbon", "oxygen", "germanium", "silicon"}:
            extractor_attr = f"{self.resource}_extractor"
        elif self.resource == "energy":
            extractor_attr = "charger"
        else:
            raise ValueError(f"Unsupported resource for bottleneck: {self.resource}")

        extractor = getattr(mission, extractor_attr, None)
        if extractor is None:
            raise AttributeError(f"Mission has no extractor attribute '{extractor_attr}'")

        # Reduce efficiency to create the bottleneck; keep it at least 1 to avoid divide-by-zero or negatives
        extractor.efficiency = max(1, int(extractor.efficiency) - 50)
=======
    resource: list[str] = ["oxygen", "germanium", "silicon", "carbon"]

    @override
    def modify_mission(self, mission):
        # Map the chosen resource(s) to the corresponding extractor(s) on the mission and reduce efficiency
        for resource in self.resource:
            if resource in {"carbon", "oxygen", "germanium", "silicon"}:
                extractor_attr = f"{resource}_extractor"
            elif resource == "energy":
                extractor_attr = "charger"
            else:
                raise ValueError(f"Unsupported resource for bottleneck: {resource}")

            extractor = getattr(mission, extractor_attr, None)
            if extractor is None:
                raise AttributeError(f"Mission has no extractor attribute '{extractor_attr}'")

            # Reduce efficiency to create the bottleneck; keep it at least 1 to avoid divide-by-zero or negatives
            extractor.efficiency = max(1, int(extractor.efficiency) - 50)
>>>>>>> ea57a152


class NeutralFacedVariant(MissionVariant):
    name: str = "neutral_faced"
    description: str = "Disable vibe swapping; keep neutral face."

    @override
    def modify_env(self, mission, env):
        change_vibe = env.game.actions.change_vibe
        # Fully neutralize the vibe mechanic
        change_vibe.enabled = False
        change_vibe.number_of_vibes = 1
        env.game.vibe_names = ["default"]

        neutral_vibe_name = "default"
        # Make assembler/chest behavior neutral-only.
        for name, obj in env.game.objects.items():
            if isinstance(obj, AssemblerConfig) and obj.protocols:
                primary_protocol = obj.protocols[0].model_copy(deep=True)
                primary_protocol.vibes = [neutral_vibe_name]
                obj.protocols = [primary_protocol]
            elif isinstance(obj, ChestConfig) and name == "chest":
                obj.vibe_transfers = {neutral_vibe_name: {"heart": 255}}


class SingleToolUnclipVariant(MissionVariant):
    name: str = "single_tool_unclip"
    description: str = "Only one tool is available: the decoder."
    resource: str = "carbon"

    @override
    def modify_env(self, mission, env):
<<<<<<< HEAD
        change_vibe = env.game.actions.change_vibe
        change_vibe.number_of_vibes = 1
        env.game.vibe_names = ["gear"]
=======
>>>>>>> ea57a152
        # Restrict assembler to a single generic gear recipe: carbon -> decoder
        assembler = env.game.objects.get("assembler")
        if isinstance(assembler, AssemblerConfig):
            assembler.protocols = [
                ProtocolConfig(vibes=["gear"], input_resources={self.resource: 1}, output_resources={"decoder": 1})
            ]


class CompassVariant(MissionVariant):
    name: str = "compass"
    description: str = "Enable compass observation pointing toward the assembler."

    @override
    def modify_mission(self, mission):
        mission.compass_enabled = True


class HeartChorusVariant(MissionVariant):
    name: str = "heart_chorus"
    description: str = "Heart-centric reward shaping with gentle resource bonuses."

    @override
    def modify_env(self, mission, env):
        env.game.agent.rewards.stats = {
            "heart.gained": 1.0,
            "chest.heart.deposited": 1.0,
            "chest.heart.withdrawn": -1.0,
            "inventory.diversity.ge.2": 0.17,
            "inventory.diversity.ge.3": 0.18,
            "inventory.diversity.ge.4": 0.60,
            "inventory.diversity.ge.5": 0.97,
        }


class VibeCheckMin2Variant(MissionVariant):
    name: str = "vibe_check_min_2"
    description: str = "Require at least 2 heart vibes to craft a heart."
    min_vibes: int = 2

    @override
    def modify_env(self, mission, env):
        assembler = env.game.objects["assembler"]
        if not isinstance(assembler, AssemblerConfig):
            raise TypeError("Expected 'assembler' to be AssemblerConfig")

        filtered: list[ProtocolConfig] = []
        for proto in assembler.protocols:
            # Keep non-heart protocols as-is (e.g., gear recipes)
            if proto.output_resources.get("heart", 0) == 0:
                filtered.append(proto)
                continue
            # Keep only heart protocols that require >= 2 'heart' vibes
            if len(proto.vibes) >= 2 and all(v == "heart_a" for v in proto.vibes):
                filtered.append(proto)
        assembler.protocols = filtered


class Small50Variant(MissionVariant):
    name: str = "small_50"
    description: str = "Set map size to 50x50 for quick runs."

    def modify_env(self, mission, env) -> None:
        env.game.map_builder = env.game.map_builder.model_copy(update={"width": 50, "height": 50})


class CogToolsOnlyVariant(MissionVariant):
    name: str = "cog_tools_only"
    description: str = "Gear tools (decoder/modulator/scrambler/resonator) require only the 'gear/cog' vibe."

    @override
    def modify_env(self, mission, env) -> None:
        assembler_cfg = env.game.objects["assembler"]
        if not isinstance(assembler_cfg, AssemblerConfig):
            raise TypeError("Expected 'assembler' to be AssemblerConfig")
        gear_outputs = {"decoder", "modulator", "scrambler", "resonator"}
        for protocol in assembler_cfg.protocols:
            if any(k in protocol.output_resources for k in gear_outputs):
                protocol.vibes = ["gear"]


class InventoryHeartTuneVariant(MissionVariant):
    name: str = "inventory_heart_tune"
    description: str = "Tune starting agent inventory to N hearts worth of inputs; optional heart capacity."
    hearts: int = 1
    heart_capacity: int | None = None

    @override
    def modify_env(self, mission, env) -> None:
        hearts = max(0, int(self.hearts))
        if hearts == 0 and self.heart_capacity is None:
            return

        heart_cost = mission.assembler.first_heart_cost
        per_heart = {
            "carbon": heart_cost * 2,
            "oxygen": heart_cost * 2,
            "germanium": max(heart_cost // 2, 1),
            "silicon": heart_cost * 5,
            "energy": heart_cost * 2,
        }

        if hearts > 0:
            agent_cfg = env.game.agent
            agent_cfg.initial_inventory = dict(agent_cfg.initial_inventory)
            resource_limits = dict(agent_cfg.resource_limits)

            def _limit_for(resource: str) -> int:
                if resource in resource_limits:
                    return int(resource_limits[resource])
                for key, limit in resource_limits.items():
                    if isinstance(key, tuple) and resource in key:
                        return int(limit)
                return int(agent_cfg.default_resource_limit)

            for resource_name, per_heart_value in per_heart.items():
                current = int(agent_cfg.initial_inventory.get(resource_name, 0))
                target = current + per_heart_value * hearts
                cap = _limit_for(resource_name)
                agent_cfg.initial_inventory[resource_name] = min(cap, target)

        if self.heart_capacity is not None:
            agent_cfg = env.game.agent
            limits = dict(agent_cfg.resource_limits)
            limits["heart"] = max(int(limits.get("heart", 0)), int(self.heart_capacity))
            agent_cfg.resource_limits = limits


class ChestHeartTuneVariant(MissionVariant):
    name: str = "chest_heart_tune"
    description: str = "Tune chest starting inventory to N hearts worth of inputs."
    hearts: int = 2

    @override
    def modify_env(self, mission, env) -> None:
        hearts = max(0, int(self.hearts))
        if hearts == 0:
            return
        heart_cost = mission.assembler.first_heart_cost
        per_heart = {
            "carbon": heart_cost * 2,
            "oxygen": heart_cost * 2,
            "germanium": max(heart_cost // 2, 1),
            "silicon": heart_cost * 5,
        }
        chest_cfg = env.game.objects["chest"]
        if not isinstance(chest_cfg, ChestConfig):
            raise TypeError("Expected 'chest' to be ChestConfig")
        start = dict(chest_cfg.initial_inventory)
        for k, v in per_heart.items():
            start[k] = start.get(k, 0) + v * hearts
        chest_cfg.initial_inventory = start


class ExtractorHeartTuneVariant(MissionVariant):
    name: str = "extractor_heart_tune"
    description: str = "Tune extractors for N hearts production capability."
    hearts: int = 1

    @override
    def modify_mission(self, mission):
        hearts = max(0, int(self.hearts))
        if hearts == 0:
            return
        heart_cost = mission.assembler.first_heart_cost
        one_heart = {
            "carbon": heart_cost * 2,
            "oxygen": heart_cost * 2,
            "germanium": max(heart_cost // 2, 1),
            "silicon": heart_cost * 5,
        }

        # Carbon per-use depends on efficiency
        carbon_per_use = max(1, 4 * mission.carbon_extractor.efficiency // 100)
        carbon_needed = one_heart["carbon"] * hearts
        mission.carbon_extractor.max_uses = (carbon_needed + carbon_per_use - 1) // carbon_per_use

        # Oxygen is 20 per use
        oxygen_per_use = 20
        oxygen_needed = one_heart["oxygen"] * hearts
        mission.oxygen_extractor.max_uses = (oxygen_needed + oxygen_per_use - 1) // oxygen_per_use

        # Silicon is ~25 per use (scaled by efficiency); silicon extractor divides by 10 internally
        silicon_per_use = max(1, int(25 * mission.silicon_extractor.efficiency // 100))
        silicon_needed = one_heart["silicon"] * hearts
        silicon_uses = (silicon_needed + silicon_per_use - 1) // silicon_per_use
        mission.silicon_extractor.max_uses = max(1, silicon_uses * 10)

        # Germanium: fixed one use producing all required
        mission.germanium_extractor.efficiency = int(one_heart["germanium"] * hearts)


class CyclicalUnclipVariant(MissionVariant):
    name: str = "cyclical_unclip"
    description: str = "Required resources for unclipping recipes are cyclical. \
                        So Germanium extractors require silicon-based unclipping recipes."

    @override
    def modify_env(self, mission, env):
        if env.game.clipper is not None:
            env.game.clipper.unclipping_protocols = [
                ProtocolConfig(input_resources={"scrambler": 1}, cooldown=1),
                ProtocolConfig(input_resources={"resonator": 1}, cooldown=1),
                ProtocolConfig(input_resources={"modulator": 1}, cooldown=1),
                ProtocolConfig(input_resources={"decoder": 1}, cooldown=1),
            ]


class ClipHubStationsVariant(MissionVariant):
    name: str = "clip_hub_stations"
    description: str = "Clip the specified base stations (by name)."
    # Valid names: "carbon_extractor", "oxygen_extractor", "germanium_extractor", "silicon_extractor", "charger"
    clip: list[str] = ["carbon_extractor", "oxygen_extractor", "germanium_extractor", "silicon_extractor", "charger"]

    @override
    def modify_mission(self, mission):
        for station_name in self.clip:
            station = getattr(mission, station_name, None)
            if station is not None:
                station.start_clipped = True


class ClipPeriodOnVariant(MissionVariant):
    name: str = "clip_period_on"
    description: str = "Enable global clipping with a small non-zero clip period."
    clip_period: int = 50

    @override
    def modify_mission(self, mission):
        mission.clip_period = self.clip_period


# Biome variants (weather) for procedural maps
class DesertVariant(MachinaArenaVariant):
    name: str = "desert"
    description: str = "The desert sands make navigation challenging."

    @override
    def modify_node(self, node):
        node.biome_weights = {"desert": 1.0, "caves": 0.0, "forest": 0.0, "city": 0.0}
        node.base_biome = "desert"


class ForestVariant(MachinaArenaVariant):
    name: str = "forest"
    description: str = "Dense forests obscure your view."

    @override
    def modify_node(self, node):
        node.biome_weights = {"forest": 1.0, "caves": 0.0, "desert": 0.0, "city": 0.0}
        node.base_biome = "forest"


class CityVariant(MachinaArenaVariant):
    name: str = "city"
    description: str = "Ancient city ruins provide structured pathways."

    def modify_node(self, node):
        node.biome_weights = {"city": 1.0, "caves": 0.0, "desert": 0.0, "forest": 0.0}
        node.base_biome = "city"
        # Fill almost the entire map with the city layer
        node.density_scale = 1.0
        node.biome_count = 1
        node.max_biome_zone_fraction = 0.95
        # Tighten the city grid itself


class CavesVariant(MachinaArenaVariant):
    name: str = "caves"
    description: str = "Winding cave systems create a natural maze."

    @override
    def modify_node(self, node):
        node.biome_weights = {"caves": 1.0, "desert": 0.0, "forest": 0.0, "city": 0.0}
        node.base_biome = "caves"


class DistantResourcesVariant(MachinaArenaVariant):
    name: str = "distant_resources"
    description: str = "Resources scattered far from base; heavy routing coordination."
    building_names: list[str] = ["carbon_extractor", "oxygen_extractor", "germanium_extractor", "silicon_extractor"]

    @override
    def modify_node(self, node):
        # Bias buildings toward the map edges using bimodal clusters centered at
        node.building_coverage = 0.01

        vertical_edges = DistributionConfig(
            type=DistributionType.BIMODAL,
            center1_x=0.92,  # top right corner
            center1_y=0.08,
            center2_x=0.08,  # bottom left corner
            center2_y=0.92,
            cluster_std=0.18,
        )
        horizontal_edges = DistributionConfig(
            type=DistributionType.BIMODAL,
            center1_x=0.08,  # top left corner
            center1_y=0.08,
            center2_x=0.92,  # bottom right corner
            center2_y=0.92,
            cluster_std=0.18,
        )

        # Apply edge-biased distributions to extractors; other buildings follow the global distribution
        names = list(self.building_names)
        node.building_distributions = {
            name: (vertical_edges if i % 2 == 0 else horizontal_edges) for i, name in enumerate(names)
        }
        # Fallback for any unspecified building types
        node.distribution = DistributionConfig(type=DistributionType.UNIFORM)


class SingleUseSwarmVariant(MissionVariant):
    name: str = "single_use_swarm"
    description: str = "Everything is single use; agents must fan out and reconverge."
    building_coverage: float = 0.03

    @override
    def modify_mission(self, mission):
        # Make each extractor single-use
        for res in ("carbon", "oxygen", "germanium", "silicon"):
            extractor = getattr(mission, f"{res}_extractor", None)
            if extractor is not None:
                extractor.max_uses = 1

    @override
    def modify_env(self, mission, env):
        # Ensure charger is also single-use (its Config defaults to unlimited)
        charger = env.game.objects.get("charger")
        if isinstance(charger, AssemblerConfig):
            charger.max_uses = 1

        # Increase building coverage a bit to create many single-use points
        map_builder = getattr(env.game, "map_builder", None)
        instance = getattr(map_builder, "instance", None)
        if instance is not None and hasattr(instance, "building_coverage"):
            current = float(getattr(instance, "building_coverage", 0.01))
            instance.building_coverage = max(current, float(self.building_coverage))


class QuadrantBuildingsVariant(MachinaArenaVariant):
    name: str = "quadrant_buildings"
    description: str = "Place buildings in the four quadrants of the map."
    building_names: list[str] = ["carbon_extractor", "oxygen_extractor", "germanium_extractor", "silicon_extractor"]

    @override
    def modify_node(self, node):
        node.building_names = self.building_names

        names = list(node.building_names or self.building_names)
        centers = [
            (0.25, 0.25),  # top-left
            (0.75, 0.25),  # top-right
            (0.25, 0.75),  # bottom-left
            (0.75, 0.75),  # bottom-right
        ]
        dists: dict[str, DistributionConfig] = {}
        for i, name in enumerate(names):
            cx, cy = centers[i % len(centers)]
            dists[name] = DistributionConfig(
                type=DistributionType.NORMAL,
                mean_x=cx,
                mean_y=cy,
                std_x=0.18,
                std_y=0.18,
            )
        node.building_distributions = dists
        node.distribution = DistributionConfig(type=DistributionType.UNIFORM)


class SingleResourceUniformVariant(MachinaArenaVariant):
    name: str = "single_resource_uniform"
    description: str = "Place only a single building via uniform distribution across the map."
    building_name: str = "oxygen_extractor"

    @override
    def modify_node(self, node):
        # Resolve resource to a concrete building name
        # Restrict building set to only the chosen building and enforce uniform distribution
        node.building_names = [self.building_name]
        node.building_weights = {self.building_name: 1.0}
        node.building_distributions = None
        node.distribution = DistributionConfig(type=DistributionType.UNIFORM)


class EmptyBaseVariant(BaseHubVariant):
    name: str = "empty_base"
    description: str = "Base hub with extractors removed from the four corners."
    # Extractor object names to remove, e.g., ["oxygen_extractor"]
    missing: list[str] = list(HUB_EXTRACTORS)

    @override
    def modify_node(self, node):
        # Use the default extractor order and blank out any that are missing
        missing_set = set(self.missing or [])
        corner_objects = [name if name not in missing_set else "" for name in HUB_EXTRACTORS]
        node.corner_objects = corner_objects
        node.corner_bundle = "custom"


# TODO - validate that all variant names are unique
VARIANTS: list[MissionVariant] = [
    MinedOutVariant(),
    DarkSideVariant(),
    SuperChargedVariant(),
    RoughTerrainVariant(),
    SolarFlareVariant(),
    HeartChorusVariant(),
    VibeCheckMin2Variant(),
    DesertVariant(),
    ForestVariant(),
    CityVariant(),
    CavesVariant(),
    SingleResourceUniformVariant(),
    EmptyBaseVariant(),
    LonelyHeartVariant(),
    PackRatVariant(),
    EnergizedVariant(),
    NeutralFacedVariant(),
    SingleToolUnclipVariant(),
    ResourceBottleneckVariant(),
    CompassVariant(),
    Small50Variant(),
    CogToolsOnlyVariant(),
    InventoryHeartTuneVariant(),
    ChestHeartTuneVariant(),
    ExtractorHeartTuneVariant(),
    QuadrantBuildingsVariant(),
    ClipHubStationsVariant(),
    CyclicalUnclipVariant(),
    ClipPeriodOnVariant(),
    *DIFFICULTY_VARIANTS,
]<|MERGE_RESOLUTION|>--- conflicted
+++ resolved
@@ -1,4 +1,4 @@
-from typing import override
+from typing import Iterable, override
 
 from cogames.cogs_vs_clips.evals.difficulty_variants import DIFFICULTY_VARIANTS
 from cogames.cogs_vs_clips.mission import MissionVariant
@@ -122,32 +122,17 @@
 class ResourceBottleneckVariant(MissionVariant):
     name: str = "resource_bottleneck"
     description: str = "A resource is the limiting factor. Agents must prioritize it over other resources."
-<<<<<<< HEAD
-    resource: str = "oxygen"
-
-    @override
-    def modify_mission(self, mission):
-        # Map the chosen resource to the corresponding extractor on the mission
-        if self.resource in {"carbon", "oxygen", "germanium", "silicon"}:
-            extractor_attr = f"{self.resource}_extractor"
-        elif self.resource == "energy":
-            extractor_attr = "charger"
+    resource: Iterable[str] | str = ("oxygen", "germanium", "silicon", "carbon")
+
+    @override
+    def modify_mission(self, mission):
+        # Accept either a single resource or an iterable of resources to bottleneck
+        if isinstance(self.resource, str):
+            resources: Iterable[str] = [self.resource]
         else:
-            raise ValueError(f"Unsupported resource for bottleneck: {self.resource}")
-
-        extractor = getattr(mission, extractor_attr, None)
-        if extractor is None:
-            raise AttributeError(f"Mission has no extractor attribute '{extractor_attr}'")
-
-        # Reduce efficiency to create the bottleneck; keep it at least 1 to avoid divide-by-zero or negatives
-        extractor.efficiency = max(1, int(extractor.efficiency) - 50)
-=======
-    resource: list[str] = ["oxygen", "germanium", "silicon", "carbon"]
-
-    @override
-    def modify_mission(self, mission):
-        # Map the chosen resource(s) to the corresponding extractor(s) on the mission and reduce efficiency
-        for resource in self.resource:
+            resources = list(self.resource)
+
+        for resource in resources:
             if resource in {"carbon", "oxygen", "germanium", "silicon"}:
                 extractor_attr = f"{resource}_extractor"
             elif resource == "energy":
@@ -159,9 +144,7 @@
             if extractor is None:
                 raise AttributeError(f"Mission has no extractor attribute '{extractor_attr}'")
 
-            # Reduce efficiency to create the bottleneck; keep it at least 1 to avoid divide-by-zero or negatives
             extractor.efficiency = max(1, int(extractor.efficiency) - 50)
->>>>>>> ea57a152
 
 
 class NeutralFacedVariant(MissionVariant):
@@ -194,12 +177,10 @@
 
     @override
     def modify_env(self, mission, env):
-<<<<<<< HEAD
-        change_vibe = env.game.actions.change_vibe
-        change_vibe.number_of_vibes = 1
+        change_vibe = getattr(env.game.actions, "change_vibe", None)
+        if change_vibe is not None:
+            change_vibe.number_of_vibes = 1
         env.game.vibe_names = ["gear"]
-=======
->>>>>>> ea57a152
         # Restrict assembler to a single generic gear recipe: carbon -> decoder
         assembler = env.game.objects.get("assembler")
         if isinstance(assembler, AssemblerConfig):
