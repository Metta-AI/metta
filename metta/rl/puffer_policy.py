--- conflicted
+++ resolved
@@ -1,16 +1,9 @@
 import logging
 from types import SimpleNamespace
-<<<<<<< HEAD
-
-import torch
-from omegaconf import DictConfig
-from torch import nn
-=======
 from typing import Any, Optional
 
 import torch
 from omegaconf import DictConfig, OmegaConf
->>>>>>> d6c9c06a
 
 from metta.agent.metta_agent import MettaAgent
 from metta.agent.metta_agent_builder import MettaAgentBuilder
@@ -57,229 +50,6 @@
         weights = torch.load(path, map_location=device, weights_only=True)
         num_actions, hidden_size, num_action_args, obs_channels = _parse_weights_metadata(weights)
     except Exception as e:
-<<<<<<< HEAD
-        logger.warning(f"Failed automatic load from weights: {e}")
-        logger.warning("Using randomly initialized weights")
-
-    # Wrap in PytorchAgent to provide the expected interface
-    return PytorchAgent(policy)
-
-
-class PytorchAgent(nn.Module):
-    """Adapter to make PyTorch-based policies compatible with MettaAgent interface.
-
-    This wrapper translates between the PyTorch agent interface (which expects
-    observations and returns actions/values/logits) and the MettaAgent interface
-    (which uses TensorDicts and expects specific key names).
-
-    Key differences handled:
-    - Batch dimension management (flattening/reshaping for BPTT)
-    - State management (LSTM hidden states)
-    - Output key naming (values vs value, etc.)
-    - Computing full_log_probs from logits
-
-    Limitation: PyTorch agents don't natively support evaluating given actions,
-    so in training mode we use the sampled action probabilities rather than
-    evaluating the specific given actions.
-    """
-
-    # Default feature normalizations for legacy policies using max_vec
-    DEFAULT_FEATURE_NORMALIZATIONS = {
-        "type_id": 9.0,
-        "agent:group": 1.0,
-        "hp": 1.0,
-        "agent:frozen": 10.0,
-        "agent:orientation": 3.0,
-        "agent:color": 254.0,
-        "converting": 1.0,
-        "swappable": 1.0,
-        "episode_completion_pct": 235.0,
-        "last_action": 8.0,
-        "last_action_arg": 9.0,
-        "last_reward": 250.0,
-        "agent:glyph": 29.0,
-        "resource_rewards": 1.0,
-        # Inventory features (positions 14-21)
-        "inv:0": 1.0,
-        "inv:1": 8.0,
-        "inv:2": 1.0,
-        "inv:3": 1.0,
-        "inv:4": 6.0,
-        "inv:5": 3.0,
-        "inv:6": 1.0,
-        "inv:7": 2.0,
-    }
-
-    def __init__(self, policy: nn.Module):
-        super().__init__()
-        self.policy = policy
-        self.hidden_size = getattr(policy, "hidden_size", 256)
-        self.lstm = getattr(policy, "lstm", None)  # Point to the actual LSTM module if it exists
-        self.components = nn.ModuleDict()  # Empty for compatibility
-
-    def forward(self, td, action=None):
-        """MettaAgent-compatible forward method.
-
-        Args:
-            td: TensorDict containing at least "env_obs"
-            action: Optional action tensor for training mode
-
-        Returns:
-            TensorDict with modified outputs matching MettaAgent interface
-        """
-        import torch
-        import torch.nn.functional as F
-
-        # Handle batch dimensions similar to MettaAgent
-        if td.batch_dims > 1:
-            B, TT = td.batch_size[0], td.batch_size[1]
-            # Flatten batch and time dimensions for processing
-            td = td.reshape(B * TT)
-            td.set("bptt", torch.full((B * TT,), TT, device=td.device, dtype=torch.long))
-            td.set("batch", torch.full((B * TT,), B, device=td.device, dtype=torch.long))
-        else:
-            B = td.batch_size.numel()
-            TT = 1
-            td.set("bptt", torch.full((B,), 1, device=td.device, dtype=torch.long))
-            td.set("batch", torch.full((B,), B, device=td.device, dtype=torch.long))
-
-        # Get observations
-        obs = td.get("env_obs")
-
-        # Create state dict for PyTorch agent compatibility
-        state = {"lstm_h": td.get("lstm_h", None), "lstm_c": td.get("lstm_c", None), "hidden": td.get("hidden", None)}
-
-        # Call the underlying PyTorch agent's forward method
-        # Returns: (actions, logprob, entropy, value, logits_list)
-        # Note: We always pass action=None because PyTorch agents sample their own actions
-        # and don't support evaluating specific given actions
-        actions_out, logprob, entropy, value, logits_list = self.policy(obs, state, action=None)
-
-        # Process value tensor
-        if value is not None and value.shape[-1] == 1:
-            value = value.squeeze(-1)
-
-        # Compute full_log_probs from the first action head's logits
-        # This matches how MettaAgent computes it
-        if logits_list and isinstance(logits_list, list) and len(logits_list) > 0:
-            first_logits = logits_list[0]
-            full_log_probs = F.log_softmax(first_logits, dim=-1)
-        else:
-            # Fallback: create dummy full_log_probs if needed
-            full_log_probs = torch.zeros(B * TT, 7, device=td.device)  # 7 is default action space size
-
-        # Store outputs in TensorDict
-        if action is None:
-            # Inference mode - sample new actions
-            td["actions"] = actions_out
-            td["act_log_prob"] = logprob
-            td["values"] = value  # Note: 'values' in inference mode
-            td["full_log_probs"] = full_log_probs
-            output_td = td
-        else:
-            # Training mode - evaluate given actions
-            # Since PyTorch agents sample actions, we'll use the sampled values
-            # This is a limitation but necessary for compatibility
-            td["act_log_prob"] = logprob
-            td["entropy"] = entropy
-            td["value"] = value  # Note: 'value' in training mode
-            td["full_log_probs"] = full_log_probs
-            # Reshape back to (B, TT)
-            output_td = td.reshape(B, TT)
-
-        # Store updated LSTM states if they exist
-        if "lstm_h" in state and state["lstm_h"] is not None:
-            output_td["lstm_h"] = state["lstm_h"]
-        if "lstm_c" in state and state["lstm_c"] is not None:
-            output_td["lstm_c"] = state["lstm_c"]
-
-        return output_td
-
-    def activate_actions(self, action_names: list[str], action_max_params: list[int], device):
-        """Forward to wrapped policy if it has this method."""
-        if hasattr(self.policy, "activate_actions"):
-            self.policy.activate_actions(action_names, action_max_params, device)
-        self.device = device
-
-    def get_agent_experience_spec(self):
-        """Provide experience spec for pytorch agents."""
-        import torch
-        from torchrl.data import Composite, UnboundedDiscrete
-
-        return Composite(
-            env_obs=UnboundedDiscrete(shape=torch.Size([200, 3]), dtype=torch.uint8),
-        )
-
-    def reset_memory(self):
-        """Reset LSTM memory if present."""
-        if hasattr(self.policy, "lstm"):
-            # Reset LSTM hidden states if needed
-            pass  # PyTorch agents manage their own LSTM state
-
-    def initialize_to_environment(
-        self,
-        features: dict[str, dict],
-        action_names: list[str],
-        action_max_params: list[int],
-        device,
-        is_training: bool = True,
-    ):
-        """Initialize to environment - handle max_vec normalization for legacy policies."""
-        # is_training parameter is deprecated and ignored - mode is auto-detected
-
-        # Handle max_vec normalization for policies that use it
-        target_policy = self._get_inner_policy()
-        if hasattr(target_policy, "max_vec") and hasattr(target_policy, "num_layers"):
-            self._update_max_vec_normalizations(target_policy, features, device)
-
-        # Forward to wrapped policy
-        if hasattr(self.policy, "initialize_to_environment"):
-            self.policy.initialize_to_environment(features, action_names, action_max_params, device)
-        self.device = device
-
-    def _get_inner_policy(self):
-        """Get the inner policy (unwrap if this is a wrapped policy like Recurrent)."""
-        target_policy = self.policy
-        if hasattr(self.policy, "policy") and hasattr(self.policy.policy, "max_vec"):
-            # This is a wrapped policy, get the inner policy
-            target_policy = self.policy.policy
-        return target_policy
-
-    def _update_max_vec_normalizations(self, policy, features: dict[str, dict], device):
-        """Update max_vec based on feature normalizations for legacy policies."""
-        # Don't update if the policy has its own feature normalization system
-        if hasattr(policy, "feature_normalizations"):
-            return
-
-        # Create max_vec based on current environment's feature IDs
-        max_values = [1.0] * policy.num_layers  # Default normalization
-
-        # Map our known features to the environment's feature IDs
-        for feature_name, feature_props in features.items():
-            if "id" in feature_props and 0 <= feature_props["id"] < policy.num_layers:
-                feature_id = feature_props["id"]
-
-                # Check if this is a feature we know about
-                if feature_name in self.DEFAULT_FEATURE_NORMALIZATIONS:
-                    # Use our empirically determined normalization
-                    max_values[feature_id] = self.DEFAULT_FEATURE_NORMALIZATIONS[feature_name]
-                elif feature_name.startswith("inv:") and "inv:0" in self.DEFAULT_FEATURE_NORMALIZATIONS:
-                    # For unknown inventory items, use a default inventory normalization
-                    max_values[feature_id] = 100.0  # DEFAULT_INVENTORY_NORMALIZATION
-                elif "normalization" in feature_props:
-                    # Use environment's normalization for unknown features
-                    max_values[feature_id] = feature_props["normalization"]
-
-        # Update max_vec with the mapped values
-        new_max_vec = torch.tensor(max_values, dtype=torch.float32, device=device)[None, :, None, None]
-        policy.max_vec.data = new_max_vec
-
-    def l2_reg_loss(self) -> torch.Tensor:
-        """L2 regularization loss."""
-        if hasattr(self.policy, "l2_reg_loss"):
-            return self.policy.l2_reg_loss()
-        return torch.tensor(0.0, device=getattr(self, "device", "cpu"), dtype=torch.float32)
-=======
         logger.warning(f"Failed to load checkpoint from {path}: {e}")
 
     env = _init_env()
@@ -290,7 +60,6 @@
     except Exception as e:
         logger.warning(f"Failed to load weights into policy: {e}")
         logger.warning("Proceeding with new policy.")
->>>>>>> d6c9c06a
 
     logger.info(f"Loaded PyTorch policy config: {pytorch_cfg}")
 
