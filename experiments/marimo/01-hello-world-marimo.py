import marimo

__generated_with = "0.15.0"
app = marimo.App(width="full", app_title="Hello metta-ai")


@app.cell
def _():
    # ruff: noqa
    # fmt: off
    return


@app.cell(hide_code=True)
def _(mo):
    mo.md(
        r"""
    # Hello World: your first metta-ai experiment

    Welcome to your first reinforcement learning experiment in the metta-ai project. This notebook will guide you through creating, observing, evaluating, and training AI agents in a simple gridworld environment.

    ## What You'll Learn

    By the end of this notebook, you'll be able to:

    - Make a simple game map and rules -- an "environment" for running RL experiments
    - Watch agents explore your game map
    - Evaluate agent performance quantitatively
    - Train a new agent from scratch
    - Compare the performance of two agents

    ## 1. Setup

    That's done above in the setup cell.
    """
    )
    return


@app.cell
def _():
    import marimo as mo
    import sys
    from pathlib import Path

    sys.path.insert(0, str(Path(__file__).resolve().parents[2]))
    # Setup imports for core notebook workflow
    # magic command not supported in marimo; please file an issue to add support
    # %load_ext autoreload
    # '%autoreload 2' command supported automatically in marimo

    import time
    import warnings
    import io, contextlib
    import os, json, subprocess, tempfile, yaml
    from datetime import datetime

    import numpy as np  # used later
    import pandas as pd
    import matplotlib.pyplot as plt
    from omegaconf import OmegaConf
    from typing import Any, Dict  # type: ignore
    from metta.common.util.fs import get_repo_root
    import anywidget
    import traitlets
    from IPython.display import display
    from metta.mettagrid import MettaGridEnv

    # Import MettaScope replay viewer
    try:
        from experiments.notebooks.utils.replays import show_replay

        replay_available = True
    except ImportError:
        replay_available = False
        print("⚠️ MettaScope replay viewer not available")

    from metta.agent.policy_store import PolicyStore

    from metta.common.wandb.wandb_context import WandbConfig
    from metta.rl.policy_management import initialize_policy_for_environment
    import torch

    from tensordict import TensorDict

    import logging
    from metta.tools.train import TrainTool
    from metta.rl.trainer_config import (
        TrainerConfig,
        CheckpointConfig,
        EvaluationConfig,
    )

    from metta.cogworks.curriculum import (
        env_curriculum,
        SingleTaskGeneratorConfig,
        CurriculumConfig,
    )

    # Define a minimal HTML widget using anywidget so we can drop ipywidgets
    class HTMLWidget(anywidget.AnyWidget):
        """A simple widget that renders arbitrary HTML content.

        The widget keeps a single 'value' trait (a string) that is
        mirrored between Python and the front-end. Any updates to the
        value are immediately reflected in the browser.
        """

        _esm = """
        function render({ model, el }) {
          function update() {
            el.innerHTML = model.get("value") ?? "";
          }
          model.on("change:value", update);
          update();
        }
        export default { render };
        """
        value = traitlets.Unicode("").tag(sync=True)

    class _WidgetsNamespace:
        """Drop-in replacement for the subset of ipywidgets API used here."""

        def HTML(self, value=""):
            return HTMLWidget(value=value)

    widgets = _WidgetsNamespace()

    # Suppress Pydantic deprecation warnings
    warnings.filterwarnings("ignore", category=DeprecationWarning, module="pydantic")

    # Policy implementations (replacing the deprecated tools/renderer.py)
    from metta.common.config import Config
    from metta.mettagrid.test_support.actions import generate_valid_random_actions
    from typing import Protocol, List
    import numpy as np

    import multiprocessing

    from metta.sim.simulation_config import SimulationConfig

    import os
    from metta.common.util.fs import get_repo_root

    class RendererToolConfig(Config):
        policy_type: str = "random"
        policy_uri: str | None = None
        num_steps: int = 50000
        num_agents: int = 1
        max_steps: int = 100000
        sleep_time: float = 0.0
        renderer_type: str = "human"

    class Policy(Protocol):
        """Protocol for policy classes."""

        def predict(self, obs: np.ndarray) -> np.ndarray:
            """Predict actions given observations."""
            ...

    class BasePolicy:
        """Base class for all policies."""

        def __init__(self, env: MettaGridEnv) -> None:
            self.env = env
            self.num_agents = env.num_agents
            self.action_space = env.action_space
            self.single_action_space = env.single_action_space

        def predict(self, obs: np.ndarray) -> np.ndarray:
            """Predict actions given observations."""
            raise NotImplementedError

    class RandomPolicy(BasePolicy):
        """Simple random policy using valid action generation."""

        def predict(self, obs: np.ndarray) -> np.ndarray:
            """Return valid random actions for all agents."""
            return generate_valid_random_actions(self.env, self.num_agents)

    class OpportunisticPolicy(BasePolicy):
        """Wander; pick up if front, else rotate toward adjacent resource; else roam."""

        ORIENT_TO_DELTA = {
            0: (-1, 0),  # up
            1: (1, 0),  # down
            2: (0, -1),  # left
            3: (0, 1),  # right
        }
        DELTA_TO_ORIENT = {v: k for k, v in ORIENT_TO_DELTA.items()}

        def __init__(self, env: MettaGridEnv) -> None:
            super().__init__(env)
            # Movement options
            self.cardinal_directions: List[int] = [1, 3, 5, 7]
            self.rotation_orientations: List[int] = [0, 1, 2, 3]
            self._initialize_action_indices()

        def _initialize_action_indices(self) -> None:
            """Determine indices of move/rotate/pickup actions for this env."""
            try:
                action_names: List[str] = self.env.action_names
                self.move_idx: int = (
                    action_names.index("move_cardinal")
                    if "move_cardinal" in action_names
                    else 0
                )
                self.rotate_idx: int = (
                    action_names.index("rotate") if "rotate" in action_names else 1
                )
                # Prefer modern name; accept legacy alias
                if "get_items" in action_names:
                    self.pickup_idx = action_names.index("get_items")
                elif "pickup" in action_names:
                    self.pickup_idx = action_names.index("pickup")
                else:
                    self.pickup_idx = 2
            except (AttributeError, ValueError):
                # Fallback defaults
                self.move_idx = 0
                self.rotate_idx = 1
                self.pickup_idx = 2

        def predict(self, obs: np.ndarray) -> np.ndarray:
            """Wander randomly and get ore if next to a mine."""
            grid_objects = self.env.grid_objects
            agent = next(
                (o for o in grid_objects.values() if o.get("agent_id") == 0), None
            )
            if agent is None:
                return generate_valid_random_actions(self.env, self.num_agents)

            ar, ac = agent["r"], agent["c"]
            agent_ori = int(agent.get("agent:orientation", 0))

            # Check agent's ore inventory first
            agent_inventory = agent.get("inventory", {})
            agent_ore_count = agent_inventory.get(0, 0)  # ore_red is typically index 0
            max_ore_limit = 10  # Match the resource limit we set

            # Check if next to a mine with ore - only pick up if not at max capacity
            for orient, (dr, dc) in self.ORIENT_TO_DELTA.items():
                tr, tc = ar + dr, ac + dc
                for obj in grid_objects.values():
                    if obj.get("r") == tr and obj.get("c") == tc:
                        obj_type_id = obj.get("type")
                        if obj_type_id is not None and obj_type_id < len(
                            self.env.object_type_names
                        ):
                            obj_type_name = self.env.object_type_names[obj_type_id]
                            if "mine" in obj_type_name:
                                inv = obj.get("inventory", {})
                                total = (
                                    sum(inv.values()) if isinstance(inv, dict) else 0
                                )
                                if total > 0:
                                    # If at max ore capacity, move randomly instead of getting stuck
                                    if agent_ore_count >= max_ore_limit:
                                        break  # Skip mine interaction, go to random movement

                                    # If facing the mine, pick up; otherwise rotate toward it
                                    if orient == agent_ori:
                                        action_type, action_arg = self.pickup_idx, 0
                                    else:
                                        action_type, action_arg = (
                                            self.rotate_idx,
                                            orient,
                                        )
                                    return generate_valid_random_actions(
                                        self.env,
                                        self.num_agents,
                                        force_action_type=action_type,
                                        force_action_arg=action_arg,
                                    )

            # Otherwise, wander randomly
            return generate_valid_random_actions(self.env, self.num_agents)

    def get_policy(policy_type: str, env: MettaGridEnv) -> Policy:
        """Get a policy based on the specified type."""
        if policy_type == "random":
            return RandomPolicy(env)
        elif policy_type == "opportunistic":
            return OpportunisticPolicy(env)
        else:
            raise Exception("Unknown policy type")

    import signal
    import sys
    from contextlib import contextmanager
    import wandb

    @contextmanager
    def cancellable_context():
        """Base context manager for clean cancellation with signal handling"""
        original_handler = signal.signal(signal.SIGINT, signal.default_int_handler)
        try:
            yield
        except KeyboardInterrupt:
            print("Operation interrupted by user")
            sys.exit(0)
        finally:
            # Always restore the original signal handler
            signal.signal(signal.SIGINT, original_handler)

    @contextmanager
    def training_context():
        """Context manager for training with cleanup of ML resources"""
        with cancellable_context():
            try:
                yield
            except KeyboardInterrupt:
                print("Training interrupted, cleaning up ML resources...")
                # Cleanup training-specific resources
                try:
                    if torch.cuda.is_available():
                        torch.cuda.empty_cache()
                        print("✓ GPU memory cleared")
                except Exception as e:
                    print(f"⚠️ GPU cleanup failed: {e}")

                try:
                    if wandb.run is not None:
                        wandb.finish()
                        print("✓ W&B run finished")
                except Exception as e:
                    print(f"⚠️ W&B cleanup failed: {e}")

                print("Training cleanup completed")
                raise  # Re-raise to let cancellable_context handle the exit

    @contextmanager
    def simulation_context(env: MettaGridEnv):
        """Context manager for simulation with cleanup of environment resources"""
        with cancellable_context():
            try:
                yield
            except KeyboardInterrupt:
                print("Simulation interrupted, cleaning up environment resources...")
                # Cleanup simulation-specific resources
                try:
                    # Environment cleanup would go here
                    # e.g., env.close(), release file handles, etc.
                    env.close()
                    print("✓ Environment resources cleaned")
                except Exception as e:
                    print(f"⚠️ Environment cleanup failed: {e}")

                print("Simulation cleanup completed")
                raise  # Re-raise to let cancellable_context handle the exit

    print("Setup done")
    return (
        CheckpointConfig,
        EvaluationConfig,
        MettaGridEnv,
        OpportunisticPolicy,
        Path,
        PolicyStore,
        RendererToolConfig,
        TensorDict,
        TrainTool,
        TrainerConfig,
        WandbConfig,
        contextlib,
        datetime,
        display,
        env_curriculum,
        get_repo_root,
        initialize_policy_for_environment,
        io,
        logging,
        mo,
        multiprocessing,
        np,
        os,
        pd,
        show_replay,
        simulation_context,
        time,
        torch,
        training_context,
        wandb,
        widgets,
    )


@app.cell(hide_code=True)
def _(mo):
    mo.md(
        r"""
    ## 2. Defining an Environment

    In Metta AI, an **environment** is the virtual world where our agents act and learn. It has 2 main elements:

      1. **A map** -- the physical layout of the environment where agents can move and what objects they encounter. One simple way to define a map is to use a simple ASCII string. This much ASCII will get us started:
          - `#` = walls that block movement
          - `@` = where the agent starts
          - `.` = empty spaces where agents can walk
          - `m` = a mine that generates collectible ore
      2. **Game rules** -- what actions are available and how rewards are calculated.

    For now, we'll mostly rely on the default set of game rules. We'll also populate our environment with one agent (also known as a "policy"). The basic rules of agents are:

    **Agents Can Observe:**

    - **Vision**: Agents can see around themselves
    - **Awareness**: Agents know what resources they're carrying
    - **Feedback**: Agents receive information about their last action's success

    **Agents Can Act:**

    - Navigate in 8 directions (cardinal + diagonal) and rotate.  (They do face in a specific direction)
    - Pick up & carry (or drop) resources like ore and hearts
    - Interact with other agents -- but for now we'll stick to one agent

    **Agents Encounter Objects:**

    - **Walls**: Block movement and create boundaries
    - **Mines**: Automatically generate ore over time
    - **Ore**: Collectible resources that agents can carry and trade for rewards
    - **Rewards**: Collecting ore gives small positive rewards that can be used to reinforce behavior

    We'll start with a simple "opportunistic" agent that is hard-coded to make random moves around the map. If it encounters a resource, it will usually (but not always) pick it up. That's it.

    In the following cell we'll lay out the map in ASCII, configure the environment to use it, and select the opportunistic agent. We'll also set:

    - How many steps to run the simulation for
    - How long to sleep between steps
    - Some other basic parameters

    Feel free to adjust parameters and see what happens.
    """
    )
    return


@app.cell
def _(RendererToolConfig):
    # Simple approach: use the built-in arena and add a custom map - just like the demos do
    from metta.mettagrid.config.envs import make_arena
    from metta.mettagrid.map_builder.ascii import AsciiMapBuilder

    from metta.mettagrid.mettagrid_config import (
        AgentRewards,
        StatsRewards,
    )
    import pprint

    # Define simple hallway map as ASCII string
    import textwrap

    hallway_map = textwrap.dedent("""
        ###########
        #@.......m#
        ###########
    """).strip()

    # Start with working arena config for 1 agent, then customize
    env_config = make_arena(num_agents=1, combat=False)

    # Replace with our simple hallway map
    map_data = [list(line) for line in hallway_map.splitlines()]
    env_config.game.map_builder = AsciiMapBuilder.Config(map_data=map_data)

    # Simple customizations
    env_config.game.max_steps = 5000
    env_config.game.obs_width = 11
    env_config.game.obs_height = 11

    # IMPORTANT: Match the exact training action configuration from config.json
    env_config.game.actions.move.enabled = True
    env_config.game.actions.rotate.enabled = True
    env_config.game.actions.noop.enabled = True  # Training had noop enabled!
    env_config.game.actions.get_items.enabled = True
    env_config.game.actions.put_items.enabled = False  # Training had this disabled
    env_config.game.actions.attack.enabled = True  # Training had attack enabled
    env_config.game.actions.change_color.enabled = False
    env_config.game.actions.change_glyph.enabled = False
    env_config.game.actions.swap.enabled = False
    env_config.game.actions.place_box.enabled = False

    # IMPORTANT: Match the exact training reward structure from config.json
    env_config.game.agent.rewards = AgentRewards(
        inventory={
            "ore_red": 0.1,
            "battery_red": 0.8,
        },
        inventory_max={
            "ore_red": 255,
            "battery_red": 255,
        },
    )

    # Use action failure penalty to discourage inefficient actions
    env_config.game.agent.action_failure_penalty = 0.0  # Match training config

    # Set initial resource counts for immediate availability
    # for obj_name in ["mine_red", "generator_red"]:
    #    if obj_name in env_config.game.objects:
    #        obj_copy = env_config.game.objects[obj_name].model_copy(deep=True)
    #        obj_copy.initial_resource_count = 10
    #        env_config.game.objects[obj_name] = obj_copy

    # Create a proper RendererToolConfig for policy creation
    renderer_config = RendererToolConfig(
        policy_type="opportunistic",
        num_steps=1000,
        sleep_time=0.010,
        renderer_type="human",
    )

    # Global configuration flags from old mettagrid.yaml
    env_config.desync_episodes = True  # Changes max_steps for first episode only
    env_config.game.track_movement_metrics = True
    env_config.game.no_agent_interference = False
    env_config.game.recipe_details_obs = False

    # Global observation tokens from old config
    env_config.game.global_obs.episode_completion_pct = True
    env_config.game.global_obs.last_action = True
    env_config.game.global_obs.last_reward = True

    print("✅ Simple hallway environment: start with arena, add custom map")
    return (
        AgentRewards,
        AsciiMapBuilder,
        StatsRewards,
        env_config,
        make_arena,
        renderer_config,
        textwrap,
    )


@app.cell(hide_code=True)
def _(mo):
    mo.md(
        r"""
    ## 3. Observing a Simulation

     Now we'll actually run the simulation, using a "game loop" approach, where we:

    - Find out what action the agent wants to take
    - Step the environment forward one tick, taking the action into account
    - Render the environment to the screen (as an ASCII string)
    - Sleep for a bit

    We'll also track the agent's inventory and display the score.
    """
    )
    return


@app.cell(hide_code=True)
def _(mo):
    observe_button = mo.ui.run_button(label="Click to run observation below")
    observe_button
    return (observe_button,)


@app.cell
def _(
    MettaGridEnv,
    OpportunisticPolicy,
    contextlib,
    display,
    env_config,
    io,
    mo,
    observe_button,
    renderer_config,
    simulation_context,
    time,
    widgets,
):
    mo.stop(not observe_button.value)

    def _():
        # Create environment with proper MettaGridConfig
        env = MettaGridEnv(env_config, render_mode="human")
        policy = OpportunisticPolicy(env)

        header = widgets.HTML()
        map_box = widgets.HTML()
        display(header, map_box)
        _obs, info = env.reset()

        with simulation_context(env):
            # steps = renderer_config.num_steps
            steps = renderer_config.num_steps
            for _step in range(steps):
                _actions = policy.predict(_obs)
                _obs, rewards, terminals, truncations, info = env.step(_actions)
                _agent_obj = next(
                    (o for o in env.grid_objects.values() if o.get("agent_id") == 0)
                )
                _inv = {
                    env.inventory_item_names[idx]: count
                    for idx, count in _agent_obj.get("inventory", {}).items()
                }
                header.value = f"<b>Step:</b> {_step + 1}/{steps} <br/> <b>Inventory:</b> {_inv.get('ore_red', 0)}"
                with contextlib.redirect_stdout(io.StringIO()) as buffer:
                    buffer_str = env.render()
                map_box.value = f"<pre>{buffer_str}</pre>"
                if renderer_config.sleep_time:
                    time.sleep(renderer_config.sleep_time)

            env.close()

    _()
    return


@app.cell(hide_code=True)
def _(mo):
    mo.md(
        r"""
    ### What You Should See:

    - The agent (`0`) moving back and forth randomly in the hallway
    - The mine ('m') is continually generating ore (not shown)
    - When the agent reaches the mine, it should sometimes pick up ore
    - This will increase the agent's "score"


    ## 4. Evaluation – defining “success” for our hallway task

    So far we've just watched the agent wander. Now we need a **quantitative** way to decide whether any
    policy is "good".

    ### 4.1 Desired behavior

    - Reach the red mine and harvest as much red ore as possible.
    - Do it quickly – fewer steps means more ore before the episode ends.

    ### 4.2 Choosing a metric

    The simplest measurable signal that captures that behavior is **how much `ore_red` the agent is carrying when the episode ends**.

    We therefore define:

        score = total amount of `ore_red` in the agent's inventory

    Why this is a good choice:

    1. **Direct** – it counts exactly the thing we care about.
    2. **Monotonic** – more ore ⇒ higher score.
    3. **Reward-friendly** – the environment can hand out a small reward each time inventory grows, which is useful later when we train.

    ### 4.3 Hooking the metric into the config
    Metta-ai's env config already supports inventory-based rewards. We enable it with:

    ```yaml
    game:
      agent:
        rewards:
          inventory:
            ore_red: 1.0        # +1 for every unit of red ore held
    ```

    During an episode the environment sums that reward, so the **episode return** equals the final ore count. That value is what we'll call *score*.

    ### 4.4 Evaluation procedure
    1. Run *N* episodes (default 100) with the current policy.
    2. Record the episode return (our *score*) after each run.
    3. Report the mean and standard deviation.

    The same procedure works for any future policy, giving a fair apples-to-apples comparison.

    When you run the next code cell you'll see a table with:
    - episode index
    - score for that episode
    - running average

    This establishes a numeric baseline for the opportunistic agent. Later we'll train a policy and expect this number to rise significantly.
    """
    )
    return


@app.cell(hide_code=True)
def _(mo):
    eval_button = mo.ui.run_button(label="Click to run evaluation below")
    eval_button
    return (eval_button,)


@app.cell
def _(
    MettaGridEnv,
    OpportunisticPolicy,
    contextlib,
    display,
    env_config,
    eval_button,
    io,
    mo,
    np,
    pd,
    renderer_config,
):
    EVAL_EPISODES = 10
    scores: list[int] = []

    mo.stop(not eval_button.value)

    with contextlib.redirect_stdout(io.StringIO()):
        # Create evaluation environment with our simple config
        eval_env = MettaGridEnv(env_config, render_mode="human")
        eval_policy = OpportunisticPolicy(eval_env)

    for ep in range(1, EVAL_EPISODES + 1):
        _obs, _ = eval_env.reset()
        inv_count = 0
        for _step in range(renderer_config.num_steps):
            _actions = eval_policy.predict(_obs)
            _obs, _, _, _, _ = eval_env.step(_actions)
        _agent_obj = next(
            (o for o in eval_env.grid_objects.values() if o.get("agent_id") == 0)
        )
        _inv = {
            eval_env.inventory_item_names[idx]: cnt
            for idx, cnt in _agent_obj.get("inventory", {}).items()
        }
        inv_count = int(_inv.get("ore_red", 0))
        scores.append(inv_count)

    mean_score = np.mean(scores)
    std_score = np.std(scores)
    running_avg = pd.Series(scores).expanding().mean()

    display(
        pd.DataFrame(
            {
                "episode": list(range(1, EVAL_EPISODES + 1)),
                "ore_red": scores,
                "running_avg": running_avg,
            }
        )
    )
    eval_env.close()
    print(
        f"Opportunistic agent baseline: {mean_score:.2f} ± {std_score:.2f} ore collected"
    )
    return (EVAL_EPISODES,)


@app.cell(hide_code=True)
def _(mo):
    mo.md(
        r"""
    ## 5. Training a New Agent

    We've measured how well the *hand-coded* opportunistic policy performs. Now we'll teach an agent **from scratch** using
    reinforcement learning (RL) and see if it can beat that baseline.

    ### 5.1  What does "training" mean?
    In RL the agent initially acts at random. After each step the environment returns a *reward*. Over many episodes the
    learning algorithm (we'll use PPO – *Proximal Policy Optimization*) updates the policy so that actions leading to higher
    cumulative reward become more likely.

    In our hallway task the reward signal is already in place: every unit of `ore_red` in inventory is worth **+1**.
    Maximizing reward therefore means collecting as much ore as possible.

    ### 5.2  Minimal training configuration
    A full-scale run might take millions of timesteps; for demonstration we'll run a *tiny* job just to prove the pipeline:

    - same hallway environment (so results stay comparable)
    - 10 000 environment steps on CPU (≈30 s)
    - checkpoints & logs saved under `train_dir/`

    ### 5.3  Launching training
    The repo provides `tools/train.py` – a thin CLI around the trainer. We pass it:

    1. a unique run name (`run=`)
    2. an inline curriculum file that simply references our hallway config
    3. overrides (`trainer.total_timesteps`, etc.) to keep it small.

    Feel free to increase `trainer.total_timesteps` later for a stronger agent.
    """
    )
    return


@app.cell(hide_code=True)
def _(mo):
    train_button = mo.ui.run_button(label="Click to run training below")
    train_button
    return (train_button,)


@app.cell
def _(
    CheckpointConfig,
    EvaluationConfig,
    TrainTool,
    TrainerConfig,
    datetime,
    env_config,
    env_curriculum,
    logging,
    mo,
    multiprocessing,
    os,
    train_button,
    training_context,
):
    username = os.environ.get("USER", "metta_user")

    def train_agent():
        # Unique run name (so multiple notebook runs don't collide)
        run_name = f"{username}.hello_world_train.mine.{datetime.now().strftime('%Y%m%d_%H%M%S')}"
        print(f"🚀 Starting training run: {run_name}")

        # Create trainer configuration to reach peak performance before unlearning
        trainer_config = TrainerConfig(
            curriculum=env_curriculum(env_config),
            total_timesteps=2200000,  # Train to 2.2M to reach peak performance (~12-13 ore)
            batch_size=32768,  # Reduced batch size for more stable learning
            minibatch_size=256,  # Smaller minibatches for better gradient estimates
            rollout_workers=min(
                4, multiprocessing.cpu_count()
            ),  # Cap workers to prevent resource contention
            forward_pass_minibatch_target_size=256,
            # Use lower learning rate from the start to prevent aggressive updates
            optimizer={
                "learning_rate": 0.0002,  # Lower than default to prevent unlearning
            },
            # More conservative PPO settings
            ppo={
                "clip_coef": 0.15,  # Slightly higher clip to prevent too aggressive updates
                "ent_coef": 0.01,  # Higher entropy to maintain exploration
                "target_kl": 0.015,  # Add KL divergence limit to prevent large policy updates
            },
            checkpoint=CheckpointConfig(
                checkpoint_interval=20,  # Frequent checkpoints to catch peak performance
                wandb_checkpoint_interval=20,
            ),
            evaluation=EvaluationConfig(
                evaluate_interval=20,  # Frequent evaluation to monitor for unlearning
                evaluate_remote=False,
                evaluate_local=True,
                replay_dir=f"s3://softmax-public/replays/{run_name}",
            ),
        )

        # Create and configure the training tool
        train_tool = TrainTool(
            trainer=trainer_config,
            # wandb=WandbConfigOff(),  # Disable wandb for simplicity
            run=run_name,
            run_dir=f"train_dir/{run_name}",
            disable_macbook_optimize=True,
        )

        # Set up logging to capture output
        logging.basicConfig(level=logging.INFO, format="%(levelname)s: %(message)s")

        try:
            print("🏋️ Training started...")
            with training_context():
                result = train_tool.invoke(args={}, overrides=[])
                print(f"✅ Training completed successfully! Result: {result}")
            return run_name
        except Exception as e:
            print(f"❌ Training failed: {e}")
            import traceback

            traceback.print_exc()

    mo.stop(not train_button.value)
    run_name = train_agent()
    return run_name, username


@app.cell(hide_code=True)
def _(mo):
    mo.md(
        r"""
    ## 6. Understanding Training Results

    - **Logs** live in `train_dir/{run_name}/*.log`
    - **Checkpoints** (PyTorch `.pt` files) are in `train_dir/{run_name}/checkpoints/`
      the latest one is the policy we’ll load next.
    - **Replays** (optional) would be in `train_dir/{run_name}/replays/`

    You can inspect the logs or open a checkpoint later to see the learned network weights.
    """
    )
    return


@app.cell(hide_code=True)
def _(mo):
    mo.md(
        r"""
    ## 7. Evaluating the Trained Agent

    Now let's evaluate our trained agent using the same evaluation infrastructure that `tools/sim.py` uses internally. This will run the trained policy on multiple episodes of the hallway environment and compare its performance to the opportunistic baseline.

    **Note**: The visual observation of trained agents is currently not implemented in the renderer (it shows "TODO: this feature got broken after pydantic config migration"), but the quantitative evaluation below works perfectly and shows the improvement from training.
    """
    )
    return


@app.cell(hide_code=True)
def _(mo):
    eval_trained_button = mo.ui.run_button(label="Click to evaluate trained agent")
    eval_trained_button
    return (eval_trained_button,)


@app.cell
def _(
    MettaGridEnv,
    Path,
    PolicyStore,
    WandbConfig,
    contextlib,
    display,
    env_config,
    eval_trained_button,
    get_repo_root,
    initialize_policy_for_environment,
    io,
    mo,
    np,
    os,
    pd,
    renderer_config,
    run_name,
    simulation_context,
    time,
    torch,
    widgets,
):
    mo.stop(not eval_trained_button.value)

    def evaluate_agent():
        """
        Fixed simplified version to test path resolution and policy loading
        """
        # Change to repo root directory so relative paths work correctly

        original_cwd = os.getcwd()
        repo_root = get_repo_root()
        os.chdir(repo_root)

        try:
            # Find all checkpoints and select the best one (not just latest)
            ckpt_dir = Path("train_dir") / run_name / "checkpoints"
            print(f"Looking for checkpoints in: {ckpt_dir.absolute()}")
            print(f"Directory exists: {ckpt_dir.exists()}")
            if ckpt_dir.exists():
                checkpoints = list(ckpt_dir.glob("*.pt"))
                print(
                    f"Found {len(checkpoints)} checkpoint files: {[c.name for c in checkpoints]}"
                )
            if not ckpt_dir.exists() or not list(ckpt_dir.glob("*.pt")):
                raise Exception(f"No checkpoints found in {ckpt_dir.absolute()}")

            # Get all checkpoints sorted by epoch number (extract epoch from filename)
            checkpoints = list(ckpt_dir.glob("*.pt"))
            if (
                len(checkpoints) > 10
            ):  # If we have many checkpoints, try one from the peak learning phase
                # Sort by epoch number and take one from around 60-80% through training
                checkpoints.sort(
                    key=lambda p: int("".join(filter(str.isdigit, p.stem)))
                    if any(c.isdigit() for c in p.stem)
                    else 0
                )
                peak_idx = int(
                    len(checkpoints) * 0.7
                )  # Use checkpoint from 70% through training
                latest_ckpt = checkpoints[peak_idx]
                print(
                    f"Using peak performance checkpoint: {latest_ckpt.name} (index {peak_idx}/{len(checkpoints)})"
                )
                print(
                    f"   📊 This avoids the unlearning phase seen in later checkpoints"
                )
            else:
                latest_ckpt = max(checkpoints, key=lambda p: p.stat().st_mtime)
                print(f"Using latest checkpoint: {latest_ckpt.name}")

            print(f"Evaluating checkpoint: {latest_ckpt.name}")

            # Create policy store (same as tools/sim.py:65-70)
            policy_store = PolicyStore.create(
                device="cpu",
                wandb_config=WandbConfig.Off(),
                data_dir="train_dir",
                wandb_run=None,
            )

            # Get policy record (same as tools/sim.py:76-82)
            policy_uri = f"file://{latest_ckpt.parent.absolute()}"
            print(f"Policy URI: {policy_uri}")
            policy_records = policy_store.policy_records(
                uri_or_config=policy_uri,
                selector_type="latest",
                n=1,
                metric="score",
            )

            if not policy_records:
                raise Exception("No policy records found")

            policy_record = policy_records[0]
            print(f"✅ Successfully loaded policy: {policy_record.run_name}")

            # Create evaluation environment
            with contextlib.redirect_stdout(io.StringIO()):
                eval_env = MettaGridEnv(env_config, render_mode="human")

            # Initialize policy for environment (same as simulation.py:133-138)
            initialize_policy_for_environment(
                policy_record=policy_record,
                metta_grid_env=eval_env,
                device=torch.device("cpu"),
                restore_feature_mapping=True,
            )

            # Get the trained policy from the policy record
            trained_policy = policy_record.policy

            # Run animated evaluation with the trained policy
            trained_scores: list[int] = []
            trained_ore_scores: list[int] = []

            # Create header and display widgets for animation
            header = widgets.HTML()
            map_box = widgets.HTML()
            display(header, map_box)

            EVAL_EPISODES = 10
            print(f"🎯 Running {EVAL_EPISODES} episodes with animated evaluation...")

            with simulation_context(eval_env):
                for ep in range(1, EVAL_EPISODES + 1):
                    header.value = f"<b>Episode {ep}/{EVAL_EPISODES}</b> - Evaluating trained agent..."

                    _obs, _ = eval_env.reset()

                    steps = (
                        env_config.game.max_steps
                    )  # Use same steps as training (5000)
                    print(
                        f"Episode {ep}: Running evaluation for {steps} steps (matching training configuration)"
                    )
                    for _step in range(steps):
                        # Use proper observation processing pipeline that matches training
                        from metta.agent.utils import obs_to_td

                        td = obs_to_td(_obs, torch.device("cpu"))

                        # The dimension fix in simulation.py ensures proper tensor shapes automatically

                        trained_policy(td)
                        _actions = td["actions"].cpu().numpy()

                        _obs, _, _, _, _ = eval_env.step(_actions)

                        # Update display every few steps to show animation
                        _agent_obj = next(
                            (
                                o
                                for o in eval_env.grid_objects.values()
                                if o.get("agent_id") == 0
                            )
                        )
                        _inv = {
                            eval_env.inventory_item_names[idx]: cnt
                            for idx, cnt in _agent_obj.get("inventory", {}).items()
                        }
                        ore_count = _inv.get("ore_red", 0)
                        battery_count = _inv.get("battery_red", 0)
                        # Calculate reward using training config: ore_red=0.1, battery_red=0.8
                        total_reward = ore_count * 0.1 + battery_count * 0.8
                        header.value = (
                            f"<b>Episode {ep}/{EVAL_EPISODES}</b> - Step {_step + 1}/{steps} - "
                            f"<br />"
                            f"<b>Ore:</b> {ore_count} <b>Reward:</b> {total_reward:.1f}"
                        )
                        with contextlib.redirect_stdout(io.StringIO()) as buffer:
                            buffer_str = eval_env.render()
                        map_box.value = f"<pre>{buffer_str}</pre>"
                        if _step % 500 == 0:  # Print progress every 500 steps
                            print(
                                f"  Episode {ep}, Step {_step}: Ore={ore_count}, Total Reward={total_reward:.1f}"
                            )
                        time.sleep(
                            renderer_config.sleep_time / 50
                        )  # Small delay for animation

                    # Final inventory count for this episode - use total reward, not just ore
                    _agent_obj = next(
                        (
                            o
                            for o in eval_env.grid_objects.values()
                            if o.get("agent_id") == 0
                        )
                    )
                    _inv = {
                        eval_env.inventory_item_names[idx]: cnt
                        for idx, cnt in _agent_obj.get("inventory", {}).items()
                    }
                    ore_count = int(_inv.get("ore_red", 0))
                    battery_count = int(_inv.get("battery_red", 0))
                    # Calculate total reward based on training reward structure
                    total_reward = ore_count * 0.1 + battery_count * 0.8
                    trained_scores.append(total_reward)
                    trained_ore_scores.append(ore_count)

                eval_env.close()

            # Calculate and display results
            mean_score = np.mean(trained_scores)
            std_score = np.std(trained_scores)
            running_avg = pd.Series(trained_scores).expanding().mean()

            # Show final results
            header.value = f"<b>✅ Evaluation Complete!</b>"
            map_box.value = f"""<pre>
    🏆 TRAINED AGENT RESULTS 🏆

    Episodes: {EVAL_EPISODES}
    Average Score: {mean_score:.2f} ± {std_score:.2f} ore collected
    Best Episode: {max(trained_ore_scores)} ore
    Worst Episode: {min(trained_scores)} ore

    Individual Episode Scores: {trained_scores}

    Compare this to the opportunistic baseline from earlier!
    </pre>"""

            display(
                pd.DataFrame(
                    {
                        "episode": list(range(1, EVAL_EPISODES + 1)),
                        "total_reward": trained_scores,
                        "running_avg": running_avg,
                        "ore": trained_ore_scores,
                        "running_avg_ore": pd.Series(trained_ore_scores)
                        .expanding()
                        .mean(),
                    },
                )
            )

            print(
                f"\n🎯 Trained agent performance: {mean_score:.2f} ± {std_score:.2f} total reward"
            )
            print(
                f"    (Reward = ore_count * 0.1 + battery_count * 0.8, matching training config)"
            )
            print(f"📊 Compare with opportunistic baseline from earlier evaluation!")
            print(f"\n📋 TRAINING vs EVALUATION COMPARISON:")
            print(f"   - Training WandB shows: ~40+ ore per episode")
            print(
                f"   - Evaluation shows: {mean_score:.2f} total reward ({mean_score / 0.1:.1f} ore equivalent)"
            )
            print(f"   - Episode length: {steps} steps (matching training max_steps)")
            if mean_score < 2.0:  # Less than 20 ore equivalent
                print(
                    f"   ⚠️  MISMATCH: Evaluation performance much lower than training metrics!"
                )
                print(
                    f"   🔍 Possible issues: checkpoint selection, environment differences, or step count"
                )
            else:
                print(f"   ✅ Performance matches training expectations!")

        finally:
            os.chdir(original_cwd)

    evaluate_agent()
    return


@app.cell(hide_code=True)
def _(mo):
    mo.md(
        r"""
    ## 8. Visualizing Agent Behavior with MettaScope

    Now let's view a replay of our trained agent using MettaScope - an interactive visualization tool that shows:

    - **Agent movement and behavior** over time
    - **Resource collection events** as they happen
    - **Environment state changes** step by step
    - **Interactive timeline** to scrub through the episode

    MettaScope provides a much richer view than the ASCII rendering, showing the full strategic behavior of our trained agent.

    **Note**: Replays are generated during training evaluation. If no replays appear, the training may not have completed the evaluation phase yet.
    """
    )
    return


@app.cell
def _(mo, run_name, show_replay):
    mo.stop(not run_name)

    try:
        # Show the latest replay from the training run
        show_replay(run_name, step="last", width=1250, height=500, autoplay=True)
    except Exception as e:
        print(f"❌ Error loading replay: {e}")
        print("This could mean:")
        print("- Training hasn't generated replays yet (evaluation incomplete)")
        print("- Run not found in W&B (check run name)")
        print("- Network connectivity issues")
        print(f"\nReplays are stored on S3 at: s3://softmax-public/replays/{run_name}/")
    return


@app.cell
def _(mo, wandb):
    import IPython

    def display_by_wandb_path(path: str, *, height: int) -> None:
        """Display a wandb object (usually in an iframe) given its URI.

        Args:
            path: A path to a run, sweep, project, report, etc.
            height: Height of the iframe in pixels.
        """
        api = wandb.Api()

        try:
            obj = api.from_path(path)

            return mo.md(obj.to_html(height=height))
        except wandb.Error:
            import traceback

            traceback.print_exc()
            return mo.md(
                f"Path {path!r} does not refer to a W&B object you can access."
            )

    return (display_by_wandb_path,)


@app.cell
def _(display_by_wandb_path, mo, run_name):
    mo.stop(not run_name)
    display_by_wandb_path(f"metta-research/metta/{run_name}", height=580)
    return


@app.cell
def _(mo):
    mo.md(
        r"""
    ## 9. Let's run a new example with a new map

<<<<<<< HEAD
        ###########
        #R...@...m#
        ###########
=======
    This time we have a mine (m) on the right to dispense red ore and a red converter (R) on the left to turn the ore into batteries.

    ```text
    ###########
    #R...@...m#
    ###########
    ```

    ###  🔄 Multi-Step Task Success

    This second environment is more complex - it requires:

    1. Collect ore from the mine (right side)
    2. Transport ore to the generator (left side)  
    3. Convert ore to batteries for higher rewards
>>>>>>> 59b94824
    """
    )
    return


@app.cell
def _(
    AgentRewards,
    AsciiMapBuilder,
    RendererToolConfig,
    StatsRewards,
    make_arena,
    textwrap,
):
    hallway_map2 = textwrap.dedent("""
        ###########
        #R...@...m#
        ###########
    """).strip()

    # Start with working arena config for 1 agent, then customize
    env_config2 = make_arena(num_agents=1)

    # Replace with our simple hallway map
    map_data2 = [list(line) for line in hallway_map2.splitlines()]
    env_config2.game.map_builder = AsciiMapBuilder.Config(map_data=map_data2)

    # Simple customizations
    env_config2.game.max_steps = 5000
    env_config2.game.obs_width = 11
    env_config2.game.obs_height = 11

    # Enable basic movement and item collection - disable combat
    env_config2.game.actions.move.enabled = True
    env_config2.game.actions.rotate.enabled = True
    env_config2.game.actions.noop.enabled = False  # Disable no-op to force action
    env_config2.game.actions.attack.enabled = False
    env_config2.game.actions.get_items.enabled = True
    env_config2.game.actions.put_items.enabled = True
    env_config2.game.actions.change_color.enabled = False
    env_config2.game.actions.change_glyph.enabled = False
    env_config2.game.actions.swap.enabled = False
    env_config2.game.actions.place_box.enabled = False

    # CONVERSION INCENTIVE: Make conversion much more profitable than resource limit camping
    env_config2.game.agent.rewards = AgentRewards(
        inventory={
            "ore_red": -0.02,
            "battery_red": 5.0,
        },
        inventory_max={
            "ore_red": 255,
            "battery_red": 255,
        },
    )

    # Force more frequent conversion by limiting ore storage
    env_config2.game.agent.resource_limits = {"ore_red": 10}  # Can only hold 10 ore max

    # Use action failure penalty for efficiency (encourages purposeful movement)
    env_config2.game.agent.action_failure_penalty = 0.01

    # Use proper StatsRewards object to avoid serialization warnings
    env_config2.game.agent.rewards.stats = StatsRewards()

    renderer_config2 = RendererToolConfig(
        policy_type="opportunistic",
        num_steps=3000,
        sleep_time=0.0020,
        renderer_type="human",
    )
    return env_config2, renderer_config2


@app.cell
def _(mo):
    observe_button2 = mo.ui.run_button(label="Click to run observation below")
    observe_button2
    return (observe_button2,)


@app.cell
def _(
    MettaGridEnv,
    OpportunisticPolicy,
    contextlib,
    display,
    env_config2,
    io,
    mo,
    observe_button2,
    renderer_config2,
    simulation_context,
    time,
    widgets,
):
    mo.stop(not observe_button2.value)

    def observe_agent2():
        # Create environment with proper MettaGridConfig
        env = MettaGridEnv(env_config2, render_mode="human")
        policy = OpportunisticPolicy(env)

        header = widgets.HTML()
        map_box = widgets.HTML()
        display(header, map_box)
        _obs, info = env.reset()

        with simulation_context(env):
            # steps = renderer_config.num_steps
            steps = env_config2.game.max_steps
            for _step in range(steps):
                _actions = policy.predict(_obs)
                _obs, rewards, terminals, truncations, info = env.step(_actions)
                _agent_obj = next(
                    (o for o in env.grid_objects.values() if o.get("agent_id") == 0)
                )
                _inv = {
                    env.inventory_item_names[idx]: count
                    for idx, count in _agent_obj.get("inventory", {}).items()
                }
                header.value = "<br />".join(
                    [
                        f"<b>Step:</b> {_step + 1}/{steps}",
                        f"<b>Inventory:</b> ore={_inv.get('ore_red', 0)} batteries={_inv.get('battery_red', 0)}",
                    ]
                )
                with contextlib.redirect_stdout(io.StringIO()):
                    buffer_str = env.render()
                map_box.value = f"<pre>{buffer_str}</pre>"
                time.sleep(renderer_config2.sleep_time)
            env.close()

    observe_agent2()
    return


@app.cell
def _(mo):
    eval_button2 = mo.ui.run_button(label="Click to run another evaluation")
    eval_button2
    return (eval_button2,)


@app.cell
def _(
    EVAL_EPISODES,
    MettaGridEnv,
    OpportunisticPolicy,
    contextlib,
    display,
    env_config2,
    eval_button2,
    io,
    mo,
    np,
    pd,
    renderer_config2,
):
    mo.stop(not eval_button2.value)

    def _():
        scores_ore: list[int] = []
        scores_batteries: list[int] = []

        with contextlib.redirect_stdout(io.StringIO()):
            # Create evaluation environment with our simple config
            eval_env = MettaGridEnv(env_config2, render_mode="human")
            eval_policy = OpportunisticPolicy(eval_env)

        for ep in range(1, EVAL_EPISODES + 1):
            _obs, _ = eval_env.reset()
            inv_count = 0
            for _step in range(renderer_config2.num_steps):
                _actions = eval_policy.predict(_obs)
                _obs, _, _, _, _ = eval_env.step(_actions)
            _agent_obj = next(
                (o for o in eval_env.grid_objects.values() if o.get("agent_id") == 0)
            )
            _inv = {
                eval_env.inventory_item_names[idx]: cnt
                for idx, cnt in _agent_obj.get("inventory", {}).items()
            }
            inv_count_ore = int(_inv.get("ore_red", 0))
            inv_count_batteries = int(_inv.get("battery_red", 0))
            scores_ore.append(inv_count_ore)
            scores_batteries.append(inv_count_batteries)

        mean_score_ore = np.mean(scores_ore)
        mean_score_batteries = np.mean(scores_batteries)
        std_score_ore = np.std(scores_ore)
        std_score_batteries = np.std(scores_batteries)
        running_avg_ore = pd.Series(scores_ore).expanding().mean()
        running_avg_batteries = pd.Series(scores_batteries).expanding().mean()

        analysis_str = (
            f"Opportunistic agent baseline: {mean_score_ore:.2f} ± {std_score_ore:.2f} ore collected, "
            f"{mean_score_batteries:.2f} ± {std_score_batteries:.2f} batteries collected"
        )
        print(analysis_str)
        display(mo.md(analysis_str))
        display(
            pd.DataFrame(
                {
                    "episode": list(range(1, EVAL_EPISODES + 1)),
                    "ore_red": scores_ore,
                    "battery_red": scores_batteries,
                    "running_avg_ore": running_avg_ore,
                    "running_avg_battery": running_avg_batteries,
                }
            )
        )
        eval_env.close()

    _()
    return


@app.cell
def _(mo):
    train_button2 = mo.ui.run_button(label="Click to run training below")
    train_button2
    return (train_button2,)


@app.cell
def _(
    CheckpointConfig,
    EvaluationConfig,
    TrainTool,
    TrainerConfig,
    datetime,
    env_config2,
    env_curriculum,
    logging,
    mo,
    multiprocessing,
    train_button2,
    training_context,
    username,
):
    mo.stop(not train_button2.value)

    def train_agent2():
        # Create a simple curriculum with our hallway environment
        curriculum = env_curriculum(env_config2)

        run_name2 = f"{username}.hello_world_train.mine_plus_generator.{datetime.now().strftime('%Y%m%d_%H%M%S')}"

        trainer_config = TrainerConfig(
            curriculum=curriculum,
            total_timesteps=3500000,  # Extended training to master conversion cycles
            batch_size=65536,  # Larger batches for stable learning of clear signal
            minibatch_size=512,  # Bigger minibatches with clean reward structure
            rollout_workers=min(
                6, multiprocessing.cpu_count()
            ),  # More workers for route exploration
            forward_pass_minibatch_target_size=512,
            # Learning rate with decay to prevent unlearning
            optimizer={
                "learning_rate": 0.0004,  # Start high to learn conversion quickly
                "eps": 1e-8,  # Numerical stability
                "weight_decay": 5e-7,  # Slightly higher regularization to prevent overfitting
            },
            # Anti-unlearning PPO settings
            ppo={
                "clip_coef": 0.15,  # Tighter clipping to prevent policy drift
                "ent_coef": 0.02,  # Start with exploration, will decay via scheduler
                "target_kl": 0.03,  # Stricter KL limit to prevent large policy changes
                "vf_coef": 0.5,  # Standard value function coefficient
                "gamma": 0.99,  # Standard discount for immediate conversion feedback
                "gae_lambda": 0.95,  # Standard GAE
                "max_grad_norm": 0.5,  # Gradient clipping for stability
            },
            # Comprehensive scheduling to prevent unlearning
            hyperparameter_scheduler={
                "learning_rate_schedule": {
                    "_target_": "metta.rl.hyperparameter_scheduler.LinearSchedule",
                    "initial_value": 0.0004,  # Start high for initial learning
                    "min_value": 0.00005,  # Decay to very low to lock in behavior
                },
                "ppo_ent_coef_schedule": {
                    "_target_": "metta.rl.hyperparameter_scheduler.LinearSchedule",
                    "initial_value": 0.02,  # Start with exploration
                    "min_value": 0.001,  # Reduce exploration once learned
                },
            },
            checkpoint=CheckpointConfig(
                checkpoint_interval=10,  # More frequent checkpoints to catch peak
                wandb_checkpoint_interval=10,
            ),
            evaluation=EvaluationConfig(
                evaluate_interval=10,  # More frequent evaluation to monitor unlearning
                evaluate_remote=False,
                evaluate_local=True,
                replay_dir=f"s3://softmax-public/replays/{run_name2}",
            ),
        )

        # Create and configure the training tool
        train_tool = TrainTool(
            trainer=trainer_config,
            # wandb=WandbConfigOff(),  # Disable wandb for simplicity
            run=run_name2,
            run_dir=f"train_dir/{run_name2}",
            disable_macbook_optimize=True,
        )

        # Set up logging to capture output
        logging.basicConfig(level=logging.INFO, format="%(levelname)s: %(message)s")

        try:
            print("🏋️ Training started...")
            with training_context():
                result = train_tool.invoke(args={}, overrides=[])
                print(f"✅ Training completed successfully! Result: {result}")
        except Exception as e:
            print(f"❌ Training failed: {e}")
            import traceback

            traceback.print_exc()

        return run_name2

    run_name2 = train_agent2()
    return (run_name2,)


@app.cell
def _(mo):
    eval_trained_button2 = mo.ui.run_button(label="Click to evaluate 2nd trained agent")
    eval_trained_button2
    return (eval_trained_button2,)


@app.cell
def _(
    EVAL_EPISODES,
    MettaGridEnv,
    Path,
    PolicyStore,
    TensorDict,
    WandbConfig,
    contextlib,
    display,
    env_config,
    env_config2,
    eval_trained_button2,
    initialize_policy_for_environment,
    io,
    mo,
    np,
    pd,
    renderer_config2,
    run_name2,
    simulation_context,
    time,
    torch,
    widgets,
):
    mo.stop(not eval_trained_button2.value or not run_name2)

    # run_name2 = "zfogg.hello_world_train.mine_plus_generator.20250827_042602"

    def evaluate_agent2():
        # Find all checkpoints and select the best one using peak performance strategy
        ckpt_dir = Path("train_dir") / run_name2 / "checkpoints"
        print(f"Looking for checkpoints in: {ckpt_dir.absolute()}")
        print(f"Directory exists: {ckpt_dir.exists()}")
        if ckpt_dir.exists():
            checkpoints = list(ckpt_dir.glob("*.pt"))
            print(
                f"Found {len(checkpoints)} checkpoint files: {[c.name for c in checkpoints]}"
            )
        if not ckpt_dir.exists() or not list(ckpt_dir.glob("*.pt")):
            raise Exception(f"No checkpoints found in {ckpt_dir.absolute()}")

        # Get all checkpoints sorted by epoch number (extract epoch from filename)
        checkpoints = list(ckpt_dir.glob("*.pt"))
        if (
            len(checkpoints) > 10
        ):  # If we have many checkpoints, try one from the peak learning phase
            # Sort by epoch number and take one from around 60-80% through training
            checkpoints.sort(
                key=lambda p: int("".join(filter(str.isdigit, p.stem)))
                if any(c.isdigit() for c in p.stem)
                else 0
            )
            peak_idx = int(
                len(checkpoints) * 0.7
            )  # Use checkpoint from 70% through training
            latest_ckpt = checkpoints[peak_idx]
            print(
                f"Using peak performance checkpoint: {latest_ckpt.name} (index {peak_idx}/{len(checkpoints)})"
            )
            print(f"   📊 This avoids the unlearning phase seen in later checkpoints")
        else:
            latest_ckpt = max(checkpoints, key=lambda p: p.stat().st_mtime)
            print(f"Using latest checkpoint: {latest_ckpt.name}")

        print(f"Evaluating checkpoint: {latest_ckpt.name}")

        # Create policy store (same as tools/sim.py:65-70)
        policy_store = PolicyStore.create(
            device="cpu",
            wandb_config=WandbConfig.Off(),
            data_dir="train_dir",
            wandb_run=None,
        )

        # Get policy record (same as tools/sim.py:76-82)
        policy_uri = f"file://{latest_ckpt.parent.absolute()}"
        print(f"Policy URI: {policy_uri}")
        policy_records = policy_store.policy_records(
            uri_or_config=policy_uri,
            selector_type="latest",
            n=1,
            metric="score",
        )

        if not policy_records:
            raise Exception("No policy records found")

        policy_record = policy_records[0]
        print(f"✅ Successfully loaded policy: {policy_record.run_name}")

        # Create evaluation environment
        with contextlib.redirect_stdout(io.StringIO()):
            eval_env = MettaGridEnv(env_config2, render_mode="human")

        # Initialize policy for environment (same as simulation.py:133-138)
        initialize_policy_for_environment(
            policy_record=policy_record,
            metta_grid_env=eval_env,
            device=torch.device("cpu"),
            restore_feature_mapping=True,
        )

        # Get the trained policy from the policy record
        trained_policy = policy_record.policy

        # Run animated evaluation with the trained policy
        trained_scores: list[int] = []
        trained_scores_ore: list[int] = []
        trained_scores_batteries: list[int] = []

        # Create header and display widgets for animation
        header = widgets.HTML()
        map_box = widgets.HTML()
        display(header, map_box)

        print(f"🔧 EVALUATION SETUP:")
        print(f"   - Environment max_steps: {env_config.game.max_steps}")
        print(f"   - Selected checkpoint: {latest_ckpt.name}")

        with simulation_context(eval_env):
            print(f"🎯 Running {EVAL_EPISODES} episodes with animated evaluation...")
            for ep in range(1, EVAL_EPISODES + 1):
                header.value = (
                    f"<b>Episode {ep}/{EVAL_EPISODES}</b> - Evaluating trained agent..."
                )

                _obs, _ = eval_env.reset()
                # Convert obs to tensor format for policy
                obs_tensor = torch.as_tensor(_obs, device=torch.device("cpu"))

                steps = env_config2.game.max_steps  # Use same steps as training (5000)
                for _step in range(steps):  # Same number of steps as opportunistic
                    # Use TensorDict format for trained policy (same as simulation.py:272-275)
                    td = TensorDict(
                        {"env_obs": obs_tensor}, batch_size=obs_tensor.shape[0]
                    )
                    trained_policy(td)
                    _actions = td["actions"].cpu().numpy()

                    _obs, _, _, _, _ = eval_env.step(_actions)
                    obs_tensor = torch.as_tensor(_obs, device=torch.device("cpu"))

                    # Update display every few steps to show animation
                    _agent_obj = next(
                        (
                            o
                            for o in eval_env.grid_objects.values()
                            if o.get("agent_id") == 0
                        )
                    )
                    _inv = {
                        eval_env.inventory_item_names[idx]: cnt
                        for idx, cnt in _agent_obj.get("inventory", {}).items()
                    }
                    header.value = (
                        f"<b>Episode {ep}/{EVAL_EPISODES}</b> - Step {_step + 1}/{steps} - "
                        f"<br />"
                        f"<b>Ore collected:</b> {_inv.get('ore_red', 0)}"
                        f"<br />"
                        f"<b>Batteries collected:</b> {_inv.get('battery_red', 0)}"
                    )
                    with contextlib.redirect_stdout(io.StringIO()) as buffer:
                        buffer_str = eval_env.render()
                    map_box.value = f"<pre>{buffer_str}</pre>"
                    time.sleep(
                        renderer_config2.sleep_time / 100
                    )  # Small delay for animation

                # Final inventory count for this episode
                _agent_obj = next(
                    (
                        o
                        for o in eval_env.grid_objects.values()
                        if o.get("agent_id") == 0
                    )
                )
                _inv = {
                    eval_env.inventory_item_names[idx]: cnt
                    for idx, cnt in _agent_obj.get("inventory", {}).items()
                }
                inv_count_ore = int(_inv.get("ore_red", 0))
                inv_count_batteries = int(_inv.get("battery_red", 0))
                reward_ore = (
                    inv_count_ore * env_config2.game.agent.rewards.inventory.ore_red
                )  # Will be 0.0
                reward_batteries = (
                    inv_count_batteries
                    * env_config2.game.agent.rewards.inventory.battery_red
                )  # Only source of reward
                reward = reward_ore + reward_batteries  # Pure battery reward
                trained_scores.append(reward)
                trained_scores_ore.append(inv_count_ore)
                trained_scores_batteries.append(inv_count_batteries)

            eval_env.close()

        # Calculate and display results
        mean_score = np.mean(trained_scores)
        mean_score_ore = np.mean(trained_scores_ore)
        mean_score_batteries = np.mean(trained_scores_batteries)
        std_score = np.std(trained_scores)
        std_score_ore = np.std(trained_scores_ore)
        std_score_batteries = np.std(trained_scores_batteries)
        running_avg = pd.Series(trained_scores).expanding().mean()
        running_avg_ore = pd.Series(trained_scores_ore).expanding().mean()
        running_avg_batteries = pd.Series(trained_scores_batteries).expanding().mean()

        # Show final results
        header.value = f"<b>✅ Evaluation Complete!</b>"
        map_box.value = f"""<pre>
    🏆 TRAINED AGENT RESULTS 🏆

    Episodes: {EVAL_EPISODES}

    📊 COMPREHENSIVE STATISTICS:
    Total Reward:  {mean_score:.2f} ± {std_score:.2f}
    Ore Collected: {mean_score_ore:.2f} ± {std_score_ore:.2f} 
    Batteries:     {mean_score_batteries:.2f} ± {std_score_batteries:.2f}

    🎯 BEST EPISODE:
    Reward: {max(trained_scores):.1f}, Ore: {max(trained_scores_ore)}, Batteries: {max(trained_scores_batteries)}

    ⚠️ WORST EPISODE: 
    Reward: {min(trained_scores):.1f}, Ore: {min(trained_scores_ore)}, Batteries: {min(trained_scores_batteries)}

    💡 Multi-step task: Collect ore → Transport → Convert to batteries
    Compare this to the opportunistic baseline from earlier!
        </pre>"""

        display(
            pd.DataFrame(
                {
                    "episode": list(range(1, EVAL_EPISODES + 1)),
                    "reward": trained_scores,
                    "ore_red": trained_scores_ore,
                    "battery_red": trained_scores_batteries,
                    "running_avg_reward": running_avg,
                    "running_avg_ore": running_avg_ore,
                    "running_avg_batteries": running_avg_batteries,
                }
            )
        )

        print(f"\n🎯 Trained agent performance:")
        print(f"   Total Reward: {mean_score:.2f} ± {std_score:.2f}")
        print(f"   Ore Collected: {mean_score_ore:.2f} ± {std_score_ore:.2f}")
        print(
            f"   Batteries Collected: {mean_score_batteries:.2f} ± {std_score_batteries:.2f}"
        )
        print(f"\n💰 Reward Breakdown:")
        print(
            f"   Ore reward rate: {env_config2.game.agent.rewards.inventory.ore_red} per ore"
        )
        print(
            f"   Battery reward rate: {env_config2.game.agent.rewards.inventory.battery_red} per battery"
        )
        print(
            f"   Average ore reward: {mean_score_ore * env_config2.game.agent.rewards.inventory.ore_red:.2f}"
        )
        print(
            f"   Average battery reward: {mean_score_batteries * env_config2.game.agent.rewards.inventory.battery_red:.2f}"
        )
        print(f"📊 Compare with opportunistic baseline from earlier evaluation!")

    evaluate_agent2()
    return


@app.cell
def _(mo, run_name2, show_replay):
    mo.stop(not run_name2)

    try:
        # Show the latest replay from the training run
        show_replay(run_name2, step="last", width=1250, height=500, autoplay=True)
    except Exception as e:
        print(f"❌ Error loading replay: {e}")
        print("This could mean:")
        print("- Training hasn't generated replays yet (evaluation incomplete)")
        print("- Run not found in W&B (check run name)")
        print("- Network connectivity issues")
        print(
            f"\nReplays are stored on S3 at: s3://softmax-public/replays/{run_name2}/"
        )
    return


@app.cell
def _(display_by_wandb_path, mo, run_name2):
    mo.stop(not run_name2)
    display_by_wandb_path(f"metta-research/metta/{run_name2}", height=580)
    return


if __name__ == "__main__":
    app.run()<|MERGE_RESOLUTION|>--- conflicted
+++ resolved
@@ -1260,11 +1260,6 @@
         r"""
     ## 9. Let's run a new example with a new map
 
-<<<<<<< HEAD
-        ###########
-        #R...@...m#
-        ###########
-=======
     This time we have a mine (m) on the right to dispense red ore and a red converter (R) on the left to turn the ore into batteries.
 
     ```text
@@ -1278,9 +1273,8 @@
     This second environment is more complex - it requires:
 
     1. Collect ore from the mine (right side)
-    2. Transport ore to the generator (left side)  
+    2. Transport ore to the generator (left side)
     3. Convert ore to batteries for higher rewards
->>>>>>> 59b94824
     """
     )
     return
@@ -1833,13 +1827,13 @@
 
     📊 COMPREHENSIVE STATISTICS:
     Total Reward:  {mean_score:.2f} ± {std_score:.2f}
-    Ore Collected: {mean_score_ore:.2f} ± {std_score_ore:.2f} 
+    Ore Collected: {mean_score_ore:.2f} ± {std_score_ore:.2f}
     Batteries:     {mean_score_batteries:.2f} ± {std_score_batteries:.2f}
 
     🎯 BEST EPISODE:
     Reward: {max(trained_scores):.1f}, Ore: {max(trained_scores_ore)}, Batteries: {max(trained_scores_batteries)}
 
-    ⚠️ WORST EPISODE: 
+    ⚠️ WORST EPISODE:
     Reward: {min(trained_scores):.1f}, Ore: {min(trained_scores_ore)}, Batteries: {min(trained_scores_batteries)}
 
     💡 Multi-step task: Collect ore → Transport → Convert to batteries
