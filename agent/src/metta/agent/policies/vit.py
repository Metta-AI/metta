--- conflicted
+++ resolved
@@ -55,10 +55,7 @@
                 pattern="L",
                 post_norm=False,
             ),
-<<<<<<< HEAD
-=======
             pass_state_during_training=pass_state_during_training,
->>>>>>> b141d17c
         ),
         MLPConfig(
             in_key="core",
