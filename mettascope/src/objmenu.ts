--- conflicted
+++ resolved
@@ -7,21 +7,6 @@
  * so it works across tabs and can be saved to a file or sent across devices.
  */
 
-<<<<<<< HEAD
-import { find, findIn, onEvent, showMenu, findAttr } from './htmlutils.js'
-import { state, ui } from './common.js'
-
-var objectMenu = find('#object-menu')
-
-export function initObjectMenu() {
-  objectMenu.classList.add('hidden')
-}
-
-/** Shows the object menu when the memory button on the info panel is clicked. */
-onEvent('click', '.hover-panel .memory', (target: HTMLElement, e: Event) => {
-  let agentId = findAttr(target, 'data-agent-id')
-  objectMenu.setAttribute('data-agent-id', agentId)
-=======
 import { find, findIn, onEvent, showMenu, findAttr } from "./htmlutils.js"
 import { state, ui } from "./common.js"
 
@@ -35,80 +20,10 @@
 onEvent("click", ".hover-panel .memory", (target: HTMLElement, e: Event) => {
   let agentId = findAttr(target, "data-agent-id")
   objectMenu.setAttribute("data-agent-id", agentId)
->>>>>>> babccf3a
   showMenu(target, objectMenu)
 })
 
 /** In the object menu, sets the memory to 0. */
-<<<<<<< HEAD
-onEvent('click', '#object-menu .set-memory-to-0', (target: HTMLElement, e: Event) => {
-  if (state.ws == null) return
-  let agentId = parseInt(findAttr(target, 'data-agent-id'))
-  state.ws.send(
-    JSON.stringify({
-      type: 'clear_memory',
-      what: '0',
-      agent_id: agentId,
-    })
-  )
-})
-
-/** In the object menu, sets the memory to 1. */
-onEvent('click', '#object-menu .set-memory-to-1', (target: HTMLElement, e: Event) => {
-  if (state.ws == null) return
-  let agentId = parseInt(findAttr(target, 'data-agent-id'))
-  state.ws.send(
-    JSON.stringify({
-      type: 'clear_memory',
-      what: '1',
-      agent_id: agentId,
-    })
-  )
-})
-
-/** In the object menu, sets the memory to random. */
-onEvent('click', '#object-menu .set-memory-to-random', (target: HTMLElement, e: Event) => {
-  if (state.ws == null) return
-  let agentId = parseInt(findAttr(target, 'data-agent-id'))
-  state.ws.send(
-    JSON.stringify({
-      type: 'clear_memory',
-      what: 'random',
-      agent_id: agentId,
-    })
-  )
-})
-
-/** In the object menu, copies the memory. */
-onEvent('click', '#object-menu .copy-memory', async (target: HTMLElement, e: Event) => {
-  if (state.ws == null) return
-  let agentId = parseInt(findAttr(target, 'data-agent-id'))
-  // Request memory from the server.
-  state.ws.send(
-    JSON.stringify({
-      type: 'copy_memory',
-      agent_id: agentId,
-    })
-  )
-})
-
-/** In the object menu, pastes the memory. */
-onEvent('click', '#object-menu .paste-memory', async (target: HTMLElement, e: Event) => {
-  if (state.ws == null) return
-  let agentId = parseInt(findAttr(target, 'data-agent-id'))
-  try {
-    const clipboardText = await navigator.clipboard.readText()
-    const memory = JSON.parse(clipboardText) as [number[], number[]]
-    state.ws.send(
-      JSON.stringify({
-        type: 'paste_memory',
-        agent_id: agentId,
-        memory: memory,
-      })
-    )
-  } catch (err) {
-    console.error('Failed to paste from clipboard:', err)
-=======
 onEvent("click", "#object-menu .set-memory-to-0", (target: HTMLElement, e: Event) => {
   if (state.ws == null) return
   let agentId = parseInt(findAttr(target, "data-agent-id"))
@@ -166,6 +81,5 @@
     }))
   } catch (err) {
     console.error("Failed to paste from clipboard:", err)
->>>>>>> babccf3a
   }
 })