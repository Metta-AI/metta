--- conflicted
+++ resolved
@@ -184,13 +184,7 @@
         if len(self._label_completions["completed_tasks"]) >= 50:
             infos["label_completions"] = self._label_completions["completion_rates"]
 
-<<<<<<< HEAD
-        infos["per_label_rewards"][self.mg_config.label] = (
-            alpha * self.per_label_rewards[self.mg_config.label] + (1 - alpha) * episode_rewards.mean()
-        )
-=======
         self.per_label_rewards[self.mg_config.label] = episode_rewards.mean()
->>>>>>> 6bd6e95e
 
         # Add attributes
         attributes: Dict[str, Any] = {
