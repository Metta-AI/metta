name: "GDY-MettaGrid"
_target_: mettagrid.mettagrid_env.MettaGridEnv

report_stats_interval: 100
normalize_rewards: false

sampling: 0

game:
  num_agents: ???
  obs_width: 11
  obs_height: 11
  max_steps: 1000

  # default for the old map builder; new metta.map.mapgen requires false
  recursive_map_builder: true

  agent:
    default_item_max: ${sampling:0, 100, 50}
    # the agent should be able to pick up as many hearts as they want, even if
    # "normal" item limits are lower
<<<<<<< HEAD
=======
    heart_max: 15
    ore.red_max: ${sampling:3, 20, 10}
    ore.blue_max: ${sampling:3, 20, 10}
    ore.green_max: ${sampling:3, 20, 10}
    battery_max: ${sampling:5, 20, 10}
>>>>>>> 8508df70
    freeze_duration: ${sampling:0, 200, 10}
    hp: 10
    rewards:
      # action_failure_penalty: 0.00001
      action_failure_penalty: 0
      ore.red: 0.1
      ore.blue: 0.1
      ore.green: 0.1
      battery: 0.4
      battery_max: 5
      heart: 1
      heart_max: 1000

  groups:
    agent:
      id: 0
      sprite: 0
      props: {}

    team_1:
      id: 1
      sprite: 1
      group_reward_pct: 0.5
      props: {}

    team_2:
      id: 2
      sprite: 4
      group_reward_pct: 0.5
      props: {}

    team_3:
      id: 3
      sprite: 8
      group_reward_pct: 0.5
      props: {}

    team_4:
      id: 4
      sprite: 1
      group_reward_pct: 0.5
      props: {}

    prey:
      id: 5
      sprite: 12
      props: {}

    predator:
      id: 6
      sprite: 6
      props: {}

  objects:
    altar:
      hp: 30
      input_battery: 3
      output_heart: 1
      max_output: 5
      conversion_ticks: 1
      cooldown: ${sampling:1, 20, 10}
      initial_items: ${choose:0,0,0,0,1}

    mine.red:
      hp: 30
      output_ore.red: 1
      color: 0
      max_output: 5
      conversion_ticks: 1
      cooldown: ${sampling:0, 100, 50}
      initial_items: 1

    mine.blue:
      hp: 30
      color: 1
      output_ore.blue: 1
      max_output: 5
      conversion_ticks: 1
      cooldown: ${sampling:0, 100, 50}
      initial_items: 1

    mine.green:
      hp: 30
      output_ore.green: 1
      color: 2
      max_output: 5
      conversion_ticks: 1
      cooldown: ${sampling:0, 100, 50}
      initial_items: 1

    generator.red:
      hp: 30
      input_ore.red: 1
      output_battery: 1
      color: 0
      max_output: 5
      conversion_ticks: 1
      cooldown: ${sampling:0, 50, 25}
      initial_items: ${choose:0,0,0,0,1}

    generator.blue:
      hp: 30
      input_ore.blue: 1
      output_battery: 1
      color: 1
      max_output: 5
      conversion_ticks: 1
      cooldown: ${sampling:0, 50, 25}
      initial_items: ${choose:0,0,0,0,1}

    generator.green:
      hp: 30
      input_ore.green: 1
      output_battery: 1
      color: 2
      max_output: 5
      conversion_ticks: 1
      cooldown: ${sampling:0, 50, 25}
      initial_items: ${choose:0,0,0,0,1}

    armory:
      hp: 30
      input_ore.red: 3
      output_armor: 1
      max_output: 5
      conversion_ticks: 1
      cooldown: ${sampling:0, 20, 10}
      initial_items: 1

    lasery:
      hp: 30
      input_ore.red: 1
      input_battery: 2
      output_laser: 1
      max_output: 5
      conversion_ticks: 1
      cooldown: ${sampling:0, 20, 10}
      initial_items: 1

    lab:
      hp: 30
      input_ore.red: 3
      input_battery: 3
      output_blueprint: 1
      max_output: 5
      conversion_ticks: 1
      cooldown: ${sampling:0, 10, 5}
      initial_items: 1

    factory:
      hp: 30
      input_blueprint: 1
      input_ore.red: 5
      input_battery: 5
      output_armor: 5
      output_laser: 5
      max_output: 5
      conversion_ticks: 1
      cooldown: ${sampling:0, 10, 5}
      initial_items: 1

    temple:
      hp: 30
      input_heart: 1
      input_blueprint: 1
      output_heart: 5
      max_output: 5
      conversion_ticks: 1
      cooldown: ${sampling:0, 10, 5}
      initial_items: ${choose:0,0,0,0,1}

    wall:
      hp: ${sampling:1, 20, 10}
      swappable: false

    block:
      hp: ${sampling:1, 20, 10}
      swappable: true

  actions:
    noop:
      enabled: true
    move:
      enabled: true
    rotate:
      enabled: true
    put_items:
      enabled: true
    get_items:
      enabled: true
    attack:
      enabled: true
    swap:
      enabled: true
    change_color:
      enabled: true

  reward_sharing:
    groups:
      team_1:
        team_1: 0.5
      team_2:
        team_2: 0.5
      team_3:
        team_3: 0.5
      team_4:
        team_4: 0.5<|MERGE_RESOLUTION|>--- conflicted
+++ resolved
@@ -19,14 +19,11 @@
     default_item_max: ${sampling:0, 100, 50}
     # the agent should be able to pick up as many hearts as they want, even if
     # "normal" item limits are lower
-<<<<<<< HEAD
-=======
     heart_max: 15
     ore.red_max: ${sampling:3, 20, 10}
     ore.blue_max: ${sampling:3, 20, 10}
     ore.green_max: ${sampling:3, 20, 10}
     battery_max: ${sampling:5, 20, 10}
->>>>>>> 8508df70
     freeze_duration: ${sampling:0, 200, 10}
     hp: 10
     rewards:
