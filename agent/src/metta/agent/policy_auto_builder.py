--- conflicted
+++ resolved
@@ -65,10 +65,6 @@
         self.to(device)
         if torch.cuda.is_available():
             self._configure_sdp()
-<<<<<<< HEAD
-            torch.backends.cuda.matmul.fp32_precision = "tf32"
-=======
->>>>>>> 6f7eb915
         logs = []
         for _, value in self.components.items():
             if hasattr(value, "initialize_to_environment"):
