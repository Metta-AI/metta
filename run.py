#!/usr/bin/env -S uv run
import logging
import os
import time
from collections import defaultdict

import numpy as np
import torch
import torch.distributed
from heavyball import ForeachMuon
from omegaconf import DictConfig, OmegaConf

from metta.agent.policy_store import PolicyStore
from metta.batch_utils import (
    calculate_batch_sizes,
    calculate_prioritized_sampling_params,
)
from metta.common.profiling.memory_monitor import MemoryMonitor
from metta.common.profiling.stopwatch import Stopwatch
from metta.common.util.constants import METTASCOPE_REPLAY_URL
from metta.common.util.heartbeat import record_heartbeat
from metta.common.util.system_monitor import SystemMonitor
from metta.common.wandb.wandb_context import WandbContext
from metta.distributed import setup_device_and_distributed
from metta.eval.eval_request_config import EvalRewardSummary
from metta.eval.eval_stats_db import EvalStatsDB
from metta.interface.agent import create_or_load_agent
from metta.interface.directories import save_experiment_config, setup_run_directories
from metta.interface.environment import Environment
from metta.interface.evaluation import create_evaluation_config_suite
from metta.mettagrid import mettagrid_c  # noqa: F401
from metta.mettagrid.mettagrid_env import dtype_actions
from metta.rl.advantage import compute_advantage
from metta.rl.checkpoint_manager import CheckpointManager
from metta.rl.experience import Experience
from metta.rl.kickstarter import Kickstarter
from metta.rl.losses import Losses, process_minibatch_update
from metta.rl.optimization import (
    calculate_explained_variance,
    compute_gradient_stats,
    maybe_update_l2_weights,
)
from metta.rl.policy_management import (
    validate_policy_environment_match,
    wrap_agent_distributed,
)
from metta.rl.rollout import (
    get_lstm_config,
    get_observation,
    run_policy_inference,
)
from metta.rl.torch_profiler import TorchProfiler
from metta.rl.trainer_config import (
    CheckpointConfig,
    InitialPolicyConfig,
    KickstartConfig,
    OptimizerConfig,
    PPOConfig,
    PrioritizedExperienceReplayConfig,
    SimulationConfig,
    TorchProfilerConfig,
    TrainerConfig,
    VTraceConfig,
)
from metta.rl.training_loop import should_run
from metta.rl.wandb import (
    abort_requested,
    log_model_parameters,
    setup_wandb_metrics,
    upload_env_configs,
    upload_replay_html,
)
<<<<<<< HEAD
from metta.sim.simulation_config import SimulationSuiteConfig, SingleEnvSimulationConfig
from metta.sim.simulation_suite import SimulationSuite
from metta.stats import (
    StatsTracker,
=======
from metta.rl.util.losses import process_minibatch_update
from metta.rl.util.optimization import (
    calculate_explained_variance,
    maybe_update_l2_weights,
)
from metta.rl.util.policy_management import wrap_agent_distributed
from metta.rl.util.rollout import (
    get_lstm_config,
    get_observation,
    run_policy_inference,
)
from metta.rl.util.utils import should_run as should_run_on_interval
from metta.sim.simulation import Simulation
from metta.sim.simulation_suite import SimulationSuite
from metta.stats import (
>>>>>>> 3eabf077
    accumulate_rollout_stats,
    build_wandb_stats,
    compute_timing_stats,
    process_training_stats,
)

# Set up logging
logging.basicConfig(level=logging.INFO, format="%(asctime)s [%(name)s] %(levelname)s: %(message)s")
logger = logging.getLogger(__name__)

# Set up directories
dirs = setup_run_directories()

# Set up device and distributed training
device, is_master, world_size, rank = setup_device_and_distributed("cuda" if torch.cuda.is_available() else "cpu")

# Configuration using individual component configs
# Note: batch_size must be >= total_agents * bptt_horizon
# With navigation curriculum: 4 agents per env * many envs = ~2048 total agents
# Required batch_size >= 2048 * 64 (bptt_horizon) = 131072

# Core training parameters
num_workers = 4
total_timesteps = 10_000_000
batch_size = 524288 if torch.cuda.is_available() else 16384  # 512k for GPU, 16k for CPU
minibatch_size = 16384 if torch.cuda.is_available() else 1024  # 16k for GPU, 1k for CPU
curriculum = "/env/mettagrid/curriculum/navigation/bucketed"
bptt_horizon = 64
update_epochs = 1
forward_pass_minibatch_target_size = 4096 if torch.cuda.is_available() else 256

# Adjust defaults based on vectorization mode
vectorization_mode = "serial"  # Use serial for macOS compatibility
if vectorization_mode == "serial":
    async_factor = 1
    zero_copy = False
else:
    async_factor = 2
    zero_copy = True

grad_mean_variance_interval = 150
scale_batches_by_world_size = False
cpu_offload = False

# Individual component configs with explicit values
ppo_config = PPOConfig(
    clip_coef=0.1,
    ent_coef=0.01,
    gamma=0.99,
    gae_lambda=0.95,
)

optimizer_config = OptimizerConfig(
    type="adam",
    learning_rate=3e-4,
)

checkpoint_config = CheckpointConfig(
    checkpoint_dir=dirs.checkpoint_dir,
    checkpoint_interval=300,
    wandb_checkpoint_interval=0,
)

simulation_config = SimulationConfig(
    evaluate_interval=300,
    replay_dir=dirs.replay_dir,
)

profiler_config = TorchProfilerConfig(
    interval_epochs=0,  # Disabled by default
    profile_dir=os.path.join(dirs.run_dir, "torch_traces"),
)

# Use defaults for these
prioritized_replay_config = PrioritizedExperienceReplayConfig()
vtrace_config = VTraceConfig()
kickstart_config = KickstartConfig()

# Check for initial policy URI from environment variable
initial_policy_uri = os.environ.get("INITIAL_POLICY_URI", None)
initial_policy_config = InitialPolicyConfig(uri=initial_policy_uri)

# Create a trainer config
trainer_config = TrainerConfig(
    num_workers=num_workers,
    total_timesteps=total_timesteps,
    batch_size=batch_size,
    minibatch_size=minibatch_size,
    curriculum=curriculum,
    bptt_horizon=bptt_horizon,
    update_epochs=update_epochs,
    forward_pass_minibatch_target_size=forward_pass_minibatch_target_size,
    async_factor=async_factor,
    grad_mean_variance_interval=grad_mean_variance_interval,
    scale_batches_by_world_size=scale_batches_by_world_size,
    cpu_offload=cpu_offload,
    zero_copy=zero_copy,
    ppo=ppo_config,
    optimizer=optimizer_config,
    checkpoint=checkpoint_config,
    simulation=simulation_config,
    profiler=profiler_config,
    prioritized_experience_replay=prioritized_replay_config,
    vtrace=vtrace_config,
    kickstart=kickstart_config,
    initial_policy=initial_policy_config,
)

# Adjust batch sizes for distributed training
if torch.distributed.is_initialized() and trainer_config.scale_batches_by_world_size:
    trainer_config.batch_size = trainer_config.batch_size // world_size

# Save config
save_experiment_config(dirs, device, trainer_config)

# Calculate batch sizes like trainer.py does
# We need to know num_agents first, so let's assume 4 for navigation curriculum
num_agents = 4  # Default for navigation tasks
target_batch_size, batch_size, num_envs = calculate_batch_sizes(
    forward_pass_minibatch_target_size=trainer_config.forward_pass_minibatch_target_size,
    num_agents=num_agents,
    num_workers=trainer_config.num_workers,
    async_factor=trainer_config.async_factor,
)

# Create environment
env = Environment(
    curriculum_path="/env/mettagrid/curriculum/navigation/bucketed",
    num_agents=num_agents,
    width=32,
    height=32,
    device=str(device),
    num_envs=num_envs,
    num_workers=trainer_config.num_workers,
    batch_size=batch_size,
    async_factor=trainer_config.async_factor,
    zero_copy=trainer_config.zero_copy,
    is_training=True,
    vectorization="serial",  # Match the vectorization mode
)
metta_grid_env = env.driver_env  # type: ignore - vecenv attribute

# Agent will be created later after checking for checkpoint
# Evaluation configuration
evaluation_config = create_evaluation_config_suite()

# WandB initialization
wandb_run = None
wandb_ctx = None
if is_master:
    # Build a config similar to what Hydra would create
    wandb_enabled = os.environ.get("WANDB_DISABLED", "").lower() != "true"

    if wandb_enabled:
        wandb_config = DictConfig(
            {
                "enabled": True,
                "project": os.environ.get("WANDB_PROJECT", "metta"),
                "entity": os.environ.get("WANDB_ENTITY", "metta-research"),
                "group": dirs.run_name,
                "name": dirs.run_name,
                "run_id": dirs.run_name,
                "data_dir": dirs.run_dir,
                "job_type": "train",
                "tags": [],
                "notes": "",
            }
        )
    else:
        wandb_config = DictConfig({"enabled": False})

    global_config = DictConfig(
        {
            "run": dirs.run_name,
            "run_dir": dirs.run_dir,
            "cmd": "train",
            "device": str(device),
            "seed": 1,  # Default seed
            "trainer": trainer_config.model_dump(),
            "train_job": {"evals": evaluation_config.model_dump() if hasattr(evaluation_config, "model_dump") else {}},
            "wandb": wandb_config,
        }
    )

    wandb_ctx = WandbContext(wandb_config, global_config)
    wandb_run = wandb_ctx.__enter__()

# Create policy store with config structure matching what Hydra provides
policy_store_config = {
    "device": str(device),
    "run": dirs.run_name,
    "run_dir": dirs.run_dir,
    "vectorization": "serial",  # Set to serial for simplicity in this example
    "trainer": trainer_config.model_dump(),
}

# Add wandb config if available (PolicyStore expects it for wandb:// URIs)
if wandb_run and wandb_ctx:
    # Access the wandb config from the context
    try:
        wandb_cfg = wandb_ctx.cfg
        if isinstance(wandb_cfg, DictConfig):
            wandb_config_dict = OmegaConf.to_container(wandb_cfg, resolve=True)
            if isinstance(wandb_config_dict, dict) and wandb_config_dict.get("enabled"):
                policy_store_config["wandb"] = {
                    "entity": wandb_config_dict.get("entity"),
                    "project": wandb_config_dict.get("project"),
                }
    except AttributeError:
        # wandb_ctx might not have cfg attribute if wandb is disabled
        pass

policy_store = PolicyStore(
    DictConfig(policy_store_config),
    wandb_run=wandb_run,
)

# Create or load agent with a single function call
agent, policy_record, agent_step, epoch, checkpoint = create_or_load_agent(
    env=env,  # type: ignore - interface.Environment works like api.Environment
    run_dir=dirs.run_dir,
    policy_store=policy_store,
    trainer_config=trainer_config,
    device=device,
    is_master=is_master,
    rank=rank,
)

# Get LSTM config from the agent
hidden_size, num_lstm_layers = get_lstm_config(agent)

# Validate that policy matches environment
validate_policy_environment_match(agent, metta_grid_env)  # type: ignore

# Store initial policy record for later use
initial_policy_record = policy_record

# Create optimizer like bad_run.py does
optimizer_type = trainer_config.optimizer.type
opt_cls = torch.optim.Adam if optimizer_type == "adam" else ForeachMuon
# ForeachMuon expects int for weight_decay, Adam expects float
weight_decay = trainer_config.optimizer.weight_decay
if optimizer_type != "adam":
    # Ensure weight_decay is int for ForeachMuon
    weight_decay = int(weight_decay)

optimizer = opt_cls(
    agent.parameters(),  # type: ignore - agent is MettaAgent from factory
    lr=trainer_config.optimizer.learning_rate,
    betas=(trainer_config.optimizer.beta1, trainer_config.optimizer.beta2),
    eps=trainer_config.optimizer.eps,
    weight_decay=weight_decay,  # type: ignore - ForeachMuon type annotation issue
)

if checkpoint and checkpoint.optimizer_state_dict:
    try:
        optimizer.load_state_dict(checkpoint.optimizer_state_dict)
        logger.info("Successfully loaded optimizer state from checkpoint")
    except ValueError:
        logger.warning("Optimizer state dict doesn't match. Starting with fresh optimizer state.")

# Wrap agent for distributed training
agent = wrap_agent_distributed(agent, device)

# Ensure all ranks have wrapped their agents before proceeding
if torch.distributed.is_initialized():
    torch.distributed.barrier()

# Set up wandb metrics and log model parameters
if wandb_run and is_master:
    setup_wandb_metrics(wandb_run)
    log_model_parameters(agent, wandb_run)

# Log to console
if is_master:
    num_params = sum(p.numel() for p in agent.parameters())  # type: ignore
    logger.info(f"Model has {num_params:,} parameters")

# Create experience buffer
experience = Experience(
    total_agents=env.num_agents,  # type: ignore
    batch_size=trainer_config.batch_size,
    bptt_horizon=trainer_config.bptt_horizon,
    minibatch_size=trainer_config.minibatch_size,
    max_minibatch_size=trainer_config.minibatch_size,
    obs_space=env.single_observation_space,  # type: ignore
    atn_space=env.single_action_space,  # type: ignore
    device=device,
    hidden_size=hidden_size,
    cpu_offload=trainer_config.cpu_offload,
    num_lstm_layers=num_lstm_layers,
    agents_per_batch=getattr(env, "agents_per_batch", None),  # type: ignore
)

# Create kickstarter
kickstarter = Kickstarter(
    trainer_config.kickstart,
    str(device),
    policy_store,
    metta_grid_env,  # Pass the full environment object, not individual attributes
)

# Create losses tracker
losses = Losses()

# Create timer
timer = Stopwatch(logger)
timer.start()

# Memory and System Monitoring (master only)
system_monitor = None
memory_monitor = None
if is_master:
    memory_monitor = MemoryMonitor()
    memory_monitor.add(experience, name="Experience", track_attributes=True)
    memory_monitor.add(agent, name="Agent", track_attributes=False)

    system_monitor = SystemMonitor(
        sampling_interval_sec=1.0,
        history_size=100,
        logger=logger,
        auto_start=True,
        external_timer=timer,  # Pass timer for persistent elapsed time across restarts
    )

# Initialize specialized state containers
stats_tracker = StatsTracker(rollout_stats=defaultdict(list))
eval_scores = EvalRewardSummary()  # Initialize eval_scores

# Track policy records individually
latest_saved_policy_record = policy_record
initial_policy_uri = policy_record.uri if policy_record else None
initial_generation = policy_record.metadata.get("generation", 0) if policy_record else 0
last_evaluation_epoch = epoch - 1  # Track last epoch when evaluation was performed

# Create checkpoint manager
checkpoint_manager = CheckpointManager(
    trainer_cfg=trainer_config,
    policy_store=policy_store,
    checkpoint_dir=trainer_config.checkpoint.checkpoint_dir,
    run_name=dirs.run_name,
    is_master=is_master,
)

# Training loop
logger.info(f"Starting training on {device}")
current_policy_generation = initial_generation + 1 if policy_record else 0

# After environment is initialized but before training loop
if is_master and wandb_run:
    curr_obj = getattr(metta_grid_env, "_curriculum", None)
    if curr_obj is not None and hasattr(curr_obj, "get_env_cfg_by_bucket"):
        env_configs = curr_obj.get_env_cfg_by_bucket()
        upload_env_configs(env_configs=env_configs, wandb_run=wandb_run)

# Create torch profiler (matches bad_run.py)
torch_profiler = TorchProfiler(is_master, trainer_config.profiler, wandb_run, dirs.run_dir)

training_start_time = time.time()

while agent_step < trainer_config.total_timesteps:
    steps_before = agent_step

    # ===== ROLLOUT PHASE =====
    rollout_start = time.time()
    raw_infos = []
    experience.reset_for_rollout()

    # Collect experience
    while not experience.ready_for_training:
        # Receive environment data
        o, r, d, t, info, training_env_id, mask, num_steps = get_observation(env, device, timer)
        agent_step += num_steps

        # Run policy inference
        actions, selected_action_log_probs, values, lstm_state_to_store = run_policy_inference(
            agent, o, experience, training_env_id.start, device
        )

        # Store experience
        experience.store(
            obs=o,
            actions=actions,
            logprobs=selected_action_log_probs,
            rewards=r,
            dones=d,
            truncations=t,
            values=values,
            env_id=training_env_id,
            mask=mask,
            lstm_state=lstm_state_to_store,
        )

        # Send actions back to environment
        with timer("_rollout.env"):
            env.send(actions.cpu().numpy().astype(dtype_actions))  # type: ignore - env is vecenv wrapper

        if info:
            raw_infos.extend(info)

    # Process rollout statistics
    accumulate_rollout_stats(raw_infos, stats_tracker.rollout_stats)
    rollout_time = time.time() - rollout_start

    # ===== TRAINING PHASE =====
    train_start = time.time()
    losses.zero()
    experience.reset_importance_sampling_ratios()

    # Calculate prioritized replay parameters
    prio_cfg = trainer_config.prioritized_experience_replay
    anneal_beta = calculate_prioritized_sampling_params(
        epoch=epoch,
        total_timesteps=trainer_config.total_timesteps,
        batch_size=trainer_config.batch_size,
        prio_alpha=prio_cfg.prio_alpha,
        prio_beta0=prio_cfg.prio_beta0,
    )

    advantages = torch.zeros(experience.values.shape, device=device)
    initial_importance_sampling_ratio = torch.ones_like(experience.values)

    advantages = compute_advantage(
        experience.values,
        experience.rewards,
        experience.dones,
        initial_importance_sampling_ratio,
        advantages,
        trainer_config.ppo.gamma,
        trainer_config.ppo.gae_lambda,
        trainer_config.vtrace.vtrace_rho_clip,
        trainer_config.vtrace.vtrace_c_clip,
        device,
    )

    # Train for multiple epochs
    total_minibatches = experience.num_minibatches * trainer_config.update_epochs
    minibatch_idx = 0

    for _update_epoch in range(trainer_config.update_epochs):
        for _ in range(experience.num_minibatches):
            # Sample minibatch
            minibatch = experience.sample_minibatch(
                advantages=advantages,
                prio_alpha=prio_cfg.prio_alpha,
                prio_beta=anneal_beta,
                minibatch_idx=minibatch_idx,
                total_minibatches=total_minibatches,
            )

            # Train on minibatch
            loss = process_minibatch_update(
                policy=agent,
                experience=experience,
                minibatch=minibatch,
                advantages=advantages,
                trainer_cfg=trainer_config,
                kickstarter=kickstarter,
                agent_step=agent_step,
                losses=losses,
                device=device,
            )

            if optimizer_type == "adam":
                optimizer.step()
            else:
                # ForeachMuon has custom step signature
                optimizer.step(loss, epoch, experience.accumulate_minibatches)
            minibatch_idx += 1
        epoch += 1

        # Early exit if KL divergence is too high
        if trainer_config.ppo.target_kl is not None:
            average_approx_kl = losses.approx_kl_sum / losses.minibatches_processed
            if average_approx_kl > trainer_config.ppo.target_kl:
                break

    if minibatch_idx > 0 and str(device).startswith("cuda"):
        torch.cuda.synchronize()

    losses.explained_variance = calculate_explained_variance(experience.values, advantages)

    # Calculate performance metrics
    train_time = time.time() - train_start

    torch_profiler.on_epoch_end(epoch)

    # ===== STATS PROCESSING PHASE =====
    stats_start = time.time()

    # Process collected stats (convert lists to means)
    processed_stats = process_training_stats(
        raw_stats=stats_tracker.rollout_stats,
        losses=losses,
        experience=experience,
        trainer_config=trainer_config,
        kickstarter=kickstarter,
    )

    # Update stats with mean values for consistency
    stats_tracker.rollout_stats = processed_stats["mean_stats"]

    # Compute timing stats
    timing_info = compute_timing_stats(
        timer=timer,
        agent_step=agent_step,
    )

    # Build complete stats for wandb
    if is_master:
        # Get current learning rate
        current_lr = optimizer.param_groups[0]["lr"]

        # Build parameters dictionary
        parameters = {
            "learning_rate": current_lr,
            "epoch_steps": timing_info["epoch_steps"],
            "num_minibatches": experience.num_minibatches,
            "generation": current_policy_generation,
        }

        # Get system and memory stats
        system_stats = system_monitor.stats() if system_monitor else {}
        memory_stats = memory_monitor.stats() if memory_monitor else {}

        # Current hyperparameter values
        hyperparameters = {
            "learning_rate": current_lr,
            "ppo_clip_coef": trainer_config.ppo.clip_coef,
            "ppo_vf_clip_coef": trainer_config.ppo.vf_clip_coef,
            "ppo_ent_coef": trainer_config.ppo.ent_coef,
            "ppo_l2_reg_loss_coef": trainer_config.ppo.l2_reg_loss_coef,
            "ppo_l2_init_loss_coef": trainer_config.ppo.l2_init_loss_coef,
        }

        # Compute weight stats if configured
        weight_stats = {}
        if hasattr(trainer_config, "agent") and hasattr(trainer_config.agent, "analyze_weights_interval"):
            if (
                trainer_config.agent.analyze_weights_interval != 0
                and epoch % trainer_config.agent.analyze_weights_interval == 0
            ):
                for metrics in agent.compute_weight_metrics():
                    name = metrics.get("name", "unknown")
                    for key, value in metrics.items():
                        if key != "name":
                            weight_stats[f"weights/{key}/{name}"] = value

        # Build complete stats dictionary
        all_stats = build_wandb_stats(
            processed_stats=processed_stats,
            timing_info=timing_info,
            weight_stats=weight_stats,
            grad_stats=stats_tracker.grad_stats,
            system_stats=system_stats,
            memory_stats=memory_stats,
            parameters=parameters,
            hyperparameters=hyperparameters,
            evals=eval_scores,
            agent_step=agent_step,
            epoch=epoch,
        )

        # Log to wandb if available
        if wandb_run:
            wandb_run.log(all_stats, step=agent_step)

    # Clear stats for next iteration
    stats_tracker.clear_rollout_stats()
    stats_tracker.clear_grad_stats()

    stats_time = time.time() - stats_start

    # Calculate total time and percentages
    steps_calculated = agent_step - steps_before
    total_time = train_time + rollout_time + stats_time
    steps_per_sec = steps_calculated / total_time if total_time > 0 else 0

    train_pct = (train_time / total_time) * 100 if total_time > 0 else 0
    rollout_pct = (rollout_time / total_time) * 100 if total_time > 0 else 0
    stats_pct = (stats_time / total_time) * 100

    # Format total timesteps with scientific notation for large numbers
    total_timesteps_for_log = trainer_config.total_timesteps
    if total_timesteps_for_log >= 1e9:
        total_steps_str = f"{total_timesteps_for_log:.0e}"
    else:
        total_steps_str = f"{total_timesteps_for_log:,}"

    logger.info(
        f"Epoch {epoch}- "
        f"{steps_per_sec:.0f} SPS- "
        f"step {agent_step}/{total_steps_str}- "
        f"({train_pct:.0f}% train- {rollout_pct:.0f}% rollout- {stats_pct:.0f}% stats)"
    )

    # Record heartbeat periodically (master only)
    if should_run(epoch, 10, is_master):
        record_heartbeat()

    # Update L2 weights if configured
    if hasattr(agent, "l2_init_weight_update_interval"):
        maybe_update_l2_weights(
            agent=agent,
            epoch=epoch,
            interval=getattr(agent, "l2_init_weight_update_interval", 0),
            is_master=is_master,
        )

    # Compute gradient statistics (master only)
    if should_run(epoch, trainer_config.grad_mean_variance_interval, is_master):
        stats_tracker.grad_stats = compute_gradient_stats(agent)

    # Save checkpoint periodically - all ranks must participate in checkpoint decision
    if checkpoint_manager.should_checkpoint(epoch):
        saved_record = checkpoint_manager.save_policy(
            policy=agent,
            epoch=epoch,
            agent_step=agent_step,
            evals=eval_scores,
            timer=timer,
            initial_policy_record=initial_policy_record,
        )

        if saved_record:
            latest_saved_policy_record = saved_record

            # Only master saves training state
            if is_master:
                checkpoint_manager.save_checkpoint(
                    agent_step=agent_step,
                    epoch=epoch,
                    optimizer=optimizer,
                    policy_path=saved_record.uri,
                    timer=timer,
                    run_dir=dirs.run_dir,
                    kickstarter=kickstarter,
                )

        # All ranks must synchronize after checkpoint operations
        # This barrier must be outside the if saved_record block so all ranks hit it
        if torch.distributed.is_initialized():
            torch.distributed.barrier()

    # Upload latest policy to wandb (master only)
    if (
        is_master
        and wandb_run
        and latest_saved_policy_record
        and should_run(epoch, trainer_config.checkpoint.wandb_checkpoint_interval, True)
    ):
        try:
            policy_store.add_to_wandb_run(wandb_run.id, latest_saved_policy_record)
            logger.info(f"Uploaded policy to wandb at epoch {epoch}")
        except Exception as e:
            logger.warning(f"Failed to upload policy to wandb: {e}")

    # Abort check via wandb tag (master only)
    if is_master and wandb_run and should_run(epoch, 5, True):
        if abort_requested(wandb_run, min_interval_sec=60):
            break

    # Policy evaluation (master only)
    if (
        is_master
        and trainer_config.simulation.evaluate_interval > 0
        and epoch % trainer_config.simulation.evaluate_interval == 0
        and latest_saved_policy_record
    ):
        logger.info(f"Evaluating policy at epoch {epoch}")

        # Create extended evaluation config with training task
        extended_eval_config = SimulationSuiteConfig(
            name=evaluation_config.name,
            simulations=dict(evaluation_config.simulations),
            env_overrides=evaluation_config.env_overrides,
            num_episodes=evaluation_config.num_episodes,
        )

        # Add training task to the suite
        # Get the actual task configuration from the curriculum
        curr_obj = getattr(metta_grid_env, "_curriculum", None)
        if curr_obj:
            # Pass the config as _pre_built_env_config to avoid Hydra loading
            task_cfg = curr_obj.get_task().env_cfg()
            training_task_config = SingleEnvSimulationConfig(
                env="eval/training_task",  # Just a descriptive name
                num_episodes=1,
                env_overrides={"_pre_built_env_config": task_cfg},
            )
            extended_eval_config.simulations["eval/training_task"] = training_task_config

        # Run evaluation suite
        sim_suite = SimulationSuite(
            config=extended_eval_config,
            policy_pr=latest_saved_policy_record,
            policy_store=policy_store,
            device=device,
            vectorization="serial",
            stats_dir=dirs.stats_dir,
            stats_client=None,
            stats_epoch_id=None,
            wandb_policy_name=None,
        )

        results = sim_suite.simulate()
        stats_db = EvalStatsDB.from_sim_stats_db(results.stats_db)
        logger.info("Evaluation complete")

        # Build evaluation metrics
        category_scores: dict[str, float] = {}
        categories = set()
        for sim_name in extended_eval_config.simulations.keys():
            categories.add(sim_name.split("/")[0])

        for category in categories:
            score = stats_db.get_average_metric_by_filter(
                "reward", latest_saved_policy_record, f"sim_name LIKE '%{category}%'"
            )
            logger.info(f"{category} score: {score}")
            record_heartbeat()
            if score is not None:
                category_scores[category] = score

        # Get detailed per-simulation scores
        per_sim_scores: dict[tuple[str, str], float] = {}
        all_scores = stats_db.simulation_scores(latest_saved_policy_record, "reward")
        for (_, sim_name, _), score in all_scores.items():
            category = sim_name.split("/")[0]
            sim_short_name = sim_name.split("/")[-1]
            per_sim_scores[(category, sim_short_name)] = score

        eval_scores = EvalRewardSummary(
            category_scores=category_scores,
            simulation_scores=per_sim_scores,
        )

        # Set policy metadata score for sweep_eval.py
        category_score_values = list(category_scores.values())
        if category_score_values and latest_saved_policy_record:
            latest_saved_policy_record.metadata["score"] = float(np.mean(category_score_values))
            logger.info(f"Set policy metadata score to {latest_saved_policy_record.metadata['score']}")

        stats_db.close()

        # Track that we evaluated at this epoch
        last_evaluation_epoch = epoch

        # Upload replay HTML if we have replay URLs
        if is_master and wandb_run and hasattr(results, "replay_urls") and results.replay_urls:
            upload_replay_html(
                replay_urls=results.replay_urls,
                agent_step=agent_step,
                epoch=epoch,
                wandb_run=wandb_run,
            )

        # Replay generation (master only)
        if is_master and latest_saved_policy_record:
            logger.info(f"Generating replay at epoch {epoch}")

            # Get replay URLs from the database
            replay_urls = results.stats_db.get_replay_urls()
            if replay_urls:
                replay_url = replay_urls[0]
                player_url = f"{METTASCOPE_REPLAY_URL}/?replayUrl={replay_url}"
                logger.info(f"Replay available at: {player_url}")

            results.stats_db.close()

# Training complete
total_elapsed = time.time() - training_start_time
logger.info("Training complete!")
logger.info(f"Total training time: {total_elapsed:.1f}s")
logger.info(f"Final epoch: {epoch}, Total steps: {agent_step}")

# Stop monitoring if master
if is_master:
    if system_monitor:
        system_monitor.stop()
    if memory_monitor:
        memory_monitor.clear()

# Always evaluate policy at training end if we haven't just evaluated
if is_master and last_evaluation_epoch < epoch and latest_saved_policy_record:
    logger.info(f"Performing final evaluation at epoch {epoch}")

    # Create extended evaluation config with training task
    extended_eval_config = SimulationSuiteConfig(
        name=evaluation_config.name,
        simulations=dict(evaluation_config.simulations),
        env_overrides=evaluation_config.env_overrides,
        num_episodes=evaluation_config.num_episodes,
    )

    # Add training task to the suite
    # Get the actual task configuration from the curriculum
    curr_obj = getattr(metta_grid_env, "_curriculum", None)
    if curr_obj:
        # Pass the config as _pre_built_env_config to avoid Hydra loading
        task_cfg = curr_obj.get_task().env_cfg()
        training_task_config = SingleEnvSimulationConfig(
            env="eval/training_task",  # Just a descriptive name
            num_episodes=1,
            env_overrides={"_pre_built_env_config": task_cfg},
        )
        extended_eval_config.simulations["eval/training_task"] = training_task_config

    # Run evaluation suite
    sim_suite = SimulationSuite(
        config=extended_eval_config,
        policy_pr=latest_saved_policy_record,
        policy_store=policy_store,
        device=device,
        vectorization="serial",
        stats_dir=dirs.stats_dir,
        stats_client=None,
        stats_epoch_id=None,
        wandb_policy_name=None,
    )

    results = sim_suite.simulate()
    stats_db = EvalStatsDB.from_sim_stats_db(results.stats_db)
    logger.info("Final evaluation complete")

    # Build evaluation metrics
    categories = set()
    for sim_name in extended_eval_config.simulations.keys():
        categories.add(sim_name.split("/")[0])

    category_scores = {}
    for category in categories:
        score = stats_db.get_average_metric_by_filter(
            "reward", latest_saved_policy_record, f"sim_name LIKE '%{category}%'"
        )
        logger.info(f"{category} score: {score}")
        record_heartbeat()
        if score is not None:
            category_scores[category] = score

    # Get detailed per-simulation scores
    simulation_scores = {}
    all_scores = stats_db.simulation_scores(latest_saved_policy_record, "reward")
    for (_, sim_name, _), score in all_scores.items():
        simulation_scores[sim_name] = score

    # Create EvalRewardSummary
    category_score_values = list(category_scores.values())
    simulation_score_values = list(simulation_scores.values())
    eval_scores = EvalRewardSummary(
        category_scores=category_scores,
        simulation_scores=simulation_scores,
        avg_category_score=np.mean(category_score_values) if category_score_values else 0.0,
        avg_simulation_score=np.mean(simulation_score_values) if simulation_score_values else 0.0,
    )

    # Update policy metadata with score
    if category_score_values:
        latest_saved_policy_record.metadata["score"] = float(np.mean(category_score_values))
        logger.info(f"Set policy metadata score to {latest_saved_policy_record.metadata['score']}")

    stats_db.close()

    # Upload replay HTML if we have replay URLs from final evaluation
    if wandb_run and hasattr(results, "replay_urls") and results.replay_urls:
        upload_replay_html(
            replay_urls=results.replay_urls,
            agent_step=agent_step,
            epoch=epoch,
            wandb_run=wandb_run,
        )

# Force final saves - all ranks must participate
if is_master:
    saved_record = checkpoint_manager.save_policy(
        policy=agent,
        epoch=epoch,
        agent_step=agent_step,
        evals=eval_scores,
        timer=timer,
        initial_policy_record=initial_policy_record,
        force=True,
    )

    if saved_record:
        latest_saved_policy_record = saved_record
        # Save final training state
        checkpoint_manager.save_checkpoint(
            agent_step=agent_step,
            epoch=epoch,
            optimizer=optimizer,
            policy_path=saved_record.uri,
            timer=timer,
            run_dir=dirs.run_dir,
            kickstarter=kickstarter,
            force=True,
        )

# All ranks must synchronize after final save operations
if torch.distributed.is_initialized():
    torch.distributed.barrier()

# Close environment
env.close()  # type: ignore

logger.info(f"\nTraining run complete! Run saved to: {dirs.run_dir}")

# Clean up distributed training if initialized
if torch.distributed.is_initialized():
    torch.distributed.destroy_process_group()

# Clean up wandb if initialized
if is_master and wandb_ctx:
    wandb_ctx.__exit__(None, None, None)<|MERGE_RESOLUTION|>--- conflicted
+++ resolved
@@ -68,30 +68,12 @@
     log_model_parameters,
     setup_wandb_metrics,
     upload_env_configs,
-    upload_replay_html,
-)
-<<<<<<< HEAD
+)
+from metta.replays import upload_replay_html
 from metta.sim.simulation_config import SimulationSuiteConfig, SingleEnvSimulationConfig
 from metta.sim.simulation_suite import SimulationSuite
-from metta.stats import (
+from metta.rl.stats import (
     StatsTracker,
-=======
-from metta.rl.util.losses import process_minibatch_update
-from metta.rl.util.optimization import (
-    calculate_explained_variance,
-    maybe_update_l2_weights,
-)
-from metta.rl.util.policy_management import wrap_agent_distributed
-from metta.rl.util.rollout import (
-    get_lstm_config,
-    get_observation,
-    run_policy_inference,
-)
-from metta.rl.util.utils import should_run as should_run_on_interval
-from metta.sim.simulation import Simulation
-from metta.sim.simulation_suite import SimulationSuite
-from metta.stats import (
->>>>>>> 3eabf077
     accumulate_rollout_stats,
     build_wandb_stats,
     compute_timing_stats,
