--- conflicted
+++ resolved
@@ -25,11 +25,7 @@
     system_monitor = SystemMonitor(
         sampling_interval_sec=1.0,
         history_size=100,
-<<<<<<< HEAD
-        logger=logger,
-=======
         log_level=logger.getEffectiveLevel(),
->>>>>>> 100bc4f1
         auto_start=True,
         external_timer=timer,
     )
