--- conflicted
+++ resolved
@@ -37,10 +37,7 @@
 AGENT_SENTINEL = 0x55
 
 
-<<<<<<< HEAD
-class CellType(enum.Enum):
-=======
-@dataclass
+@dataclasses.dataclass
 class BaselineHyperparameters:
     """Hyperparameters controlling baseline agent behavior."""
 
@@ -94,8 +91,7 @@
 }
 
 
-class CellType(Enum):
->>>>>>> 0b06b7d5
+class CellType(enum.Enum):
     """Occupancy map cell states."""
 
     FREE = 1  # Passable (can walk through)
@@ -275,22 +271,13 @@
     cached_path_reach_adjacent: bool = False
 
 
-<<<<<<< HEAD
 class BaselineAgentPolicyImpl(cogames.policy.StatefulPolicyImpl[SimpleAgentState]):
     def __init__(
         self,
         policy_env_info: mettagrid.policy.policy_env_interface.PolicyEnvInterface,
         shared_state: SharedAgentState,
         agent_id: int,
-=======
-class BaselineAgentPolicyImpl(StatefulPolicyImpl[SimpleAgentState]):
-    def __init__(
-        self,
-        policy_env_info: PolicyEnvInterface,
-        shared_state: SharedAgentState,
-        agent_id: int,
         hyperparams: BaselineHyperparameters,
->>>>>>> 0b06b7d5
     ):
         self._shared_state = shared_state
         self._agent_id = agent_id
@@ -1417,30 +1404,21 @@
 # ============================================================================
 
 
-<<<<<<< HEAD
 class BaselinePolicy(mettagrid.policy.policy.MultiAgentPolicy):
-    def __init__(self, policy_env_info: mettagrid.policy.policy_env_interface.PolicyEnvInterface):
+    def __init__(
+        self,
+        policy_env_info: mettagrid.policy.policy_env_interface.PolicyEnvInterface,
+        hyperparams: typing.Optional[BaselineHyperparameters] = None,
+    ):
         super().__init__(policy_env_info)
         self._shared_state = SharedAgentState()
         self._agent_policies: dict[int, mettagrid.policy.policy.StatefulAgentPolicy[SimpleAgentState]] = {}
-=======
-class BaselinePolicy(MultiAgentPolicy):
-    def __init__(self, policy_env_info: PolicyEnvInterface, hyperparams: Optional[BaselineHyperparameters] = None):
-        super().__init__(policy_env_info)
-        self._shared_state = SharedAgentState()
-        self._agent_policies: dict[int, StatefulAgentPolicy[SimpleAgentState]] = {}
         self._hyperparams = hyperparams or BaselineHyperparameters()
->>>>>>> 0b06b7d5
 
     def agent_policy(self, agent_id: int) -> mettagrid.policy.policy.StatefulAgentPolicy[SimpleAgentState]:
         if agent_id not in self._agent_policies:
-<<<<<<< HEAD
             self._agent_policies[agent_id] = mettagrid.policy.policy.StatefulAgentPolicy(
-                BaselineAgentPolicyImpl(self._policy_env_info, self._shared_state, agent_id), self._policy_env_info
-=======
-            self._agent_policies[agent_id] = StatefulAgentPolicy(
                 BaselineAgentPolicyImpl(self._policy_env_info, self._shared_state, agent_id, self._hyperparams),
                 self._policy_env_info,
->>>>>>> 0b06b7d5
             )
         return self._agent_policies[agent_id]