from pathlib import Path

<<<<<<< HEAD
from cogames.cogs_vs_clips.map_utils import DynamicAgentAsciiMapBuilder
=======
from cogames.cogs_vs_clips import glyphs
>>>>>>> a85e6f42
from cogames.cogs_vs_clips.stations import (
    assembler,
    carbon_ex_dep,
    carbon_extractor,
    charger,
    chest,
    chest_carbon,
    chest_germanium,
    chest_oxygen,
    chest_silicon,
    clipped_carbon_extractor,
    clipped_germanium_extractor,
    clipped_oxygen_extractor,
    clipped_silicon_extractor,
    germanium_ex_dep,
    germanium_extractor,
    oxygen_ex_dep,
    oxygen_extractor,
    resources,
    silicon_ex_dep,
    silicon_extractor,
)
from mettagrid.config.mettagrid_config import (
    ActionConfig,
    ActionsConfig,
    AgentConfig,
    AgentRewards,
    ChangeGlyphActionConfig,
    ClipperConfig,
    GameConfig,
    MettaGridConfig,
    RecipeConfig,
    WallConfig,
)
from mettagrid.map_builder.ascii import AsciiMapBuilder
from mettagrid.map_builder.random import RandomMapBuilder

MAP_GAME_FILES: dict[str, str] = {
    "machina_1": "cave_base_50.map",
    "machina_2": "machina_100_stations.map",
    "machina_3": "machina_200_stations.map",
    "machina_1_big": "canidate1_500_stations.map",
    "machina_2_bigger": "canidate1_1000_stations.map",
    "machina_3_big": "canidate2_500_stations.map",
    "machina_4_bigger": "canidate2_1000_stations.map",
    "machina_5_big": "canidate3_500_stations.map",
    "machina_6_bigger": "canidate3_1000_stations.map",
    "machina_7_big": "canidate4_500_stations.map",
    "training_facility_1": "training_facility_open_1.map",
    "training_facility_2": "training_facility_open_2.map",
    "training_facility_3": "training_facility_open_3.map",
    "training_facility_4": "training_facility_tight_4.map",
    "training_facility_5": "training_facility_tight_5.map",
}

MAPS_DIR = Path(__file__).resolve().parent.parent / "maps"


def supports_dynamic_spawn(game_key: str) -> bool:
    """Return whether the provided game key supports dynamic agent spawning."""

    return game_key in MAP_GAME_FILES


def _base_game_config(num_agents: int) -> MettaGridConfig:
    """Shared base configuration for all game types."""
    return MettaGridConfig(
        game=GameConfig(
            resource_names=resources,
            num_agents=num_agents,
            actions=ActionsConfig(
                move=ActionConfig(consumed_resources={"energy": 2}),
                noop=ActionConfig(),
                change_glyph=ChangeGlyphActionConfig(number_of_glyphs=len(glyphs.GLYPHS)),
            ),
            objects={
                "wall": WallConfig(name="wall", type_id=1, map_char="#", render_symbol="⬛"),
                "charger": charger(),
                "carbon_extractor": carbon_extractor(),
                "oxygen_extractor": oxygen_extractor(),
                "germanium_extractor": germanium_extractor(),
                "silicon_extractor": silicon_extractor(),
                # depleted variants
                "silicon_ex_dep": silicon_ex_dep(),
                "oxygen_ex_dep": oxygen_ex_dep(),
                "carbon_ex_dep": carbon_ex_dep(),
                "germanium_ex_dep": germanium_ex_dep(),
                "clipped_carbon_extractor": clipped_carbon_extractor(),
                "clipped_oxygen_extractor": clipped_oxygen_extractor(),
                "clipped_germanium_extractor": clipped_germanium_extractor(),
                "clipped_silicon_extractor": clipped_silicon_extractor(),
                "chest": chest(),
                "chest_carbon": chest_carbon(),
                "chest_oxygen": chest_oxygen(),
                "chest_germanium": chest_germanium(),
                "chest_silicon": chest_silicon(),
                "assembler": assembler(),
            },
            agent=AgentConfig(
                resource_limits={
                    "heart": 1,
                    "energy": 100,
                    ("carbon", "oxygen", "germanium", "silicon"): 100,
                    ("scrambler", "modulator", "decoder", "resonator"): 5,
                },
                rewards=AgentRewards(
                    stats={"chest.heart.amount": 1},
                    # inventory={
                    #     "heart": 1,
                    # },
                ),
                initial_inventory={
                    "energy": 100,
                },
                shareable_resources=["energy"],
                inventory_regen_amounts={"energy": 1},
            ),
            inventory_regen_interval=1,
            # Enable clipper system to allow start_clipped assemblers to work
            clipper=ClipperConfig(
                unclipping_recipes=[
                    RecipeConfig(
                        input_resources={"decoder": 1},
                        cooldown=1,
                    ),
                    RecipeConfig(
                        input_resources={"modulator": 1},
                        cooldown=1,
                    ),
                    RecipeConfig(
                        input_resources={"scrambler": 1},
                        cooldown=1,
                    ),
                    RecipeConfig(
                        input_resources={"resonator": 1},
                        cooldown=1,
                    ),
                ],
                length_scale=10.0,
                cutoff_distance=0.0,
                clip_rate=0.0,  # Don't clip during gameplay, only use start_clipped
            ),
        )
    )


def make_game(
    num_cogs: int = 4,
    width: int = 10,
    height: int = 10,
    num_assemblers: int = 1,
    num_chargers: int = 0,
    num_carbon_extractors: int = 0,
    num_oxygen_extractors: int = 0,
    num_germanium_extractors: int = 0,
    num_silicon_extractors: int = 0,
    num_chests: int = 0,
) -> MettaGridConfig:
    cfg = _base_game_config(num_cogs)
    map_builder = RandomMapBuilder.Config(
        width=width,
        height=height,
        agents=num_cogs,
        border_width=5,
        objects={
            "assembler": num_assemblers,
            "charger": num_chargers,
            "carbon_extractor": num_carbon_extractors,
            "oxygen_extractor": num_oxygen_extractors,
            "germanium_extractor": num_germanium_extractors,
            "silicon_extractor": num_silicon_extractors,
            "chest": num_chests,
        },
        seed=42,
    )
    cfg.game.map_builder = map_builder
    return cfg


def tutorial_assembler_simple(num_cogs: int = 1) -> MettaGridConfig:
    cfg = make_game(num_cogs=num_cogs, num_assemblers=1)
    cfg.game.objects["assembler"] = assembler()
    cfg.game.objects["assembler"].recipes = [
        (["Any"], RecipeConfig(input_resources={"battery_red": 3}, output_resources={"heart": 1}, cooldown=10))
    ]
    return cfg


def tutorial_assembler_complex(num_cogs: int = 1) -> MettaGridConfig:
    cfg = make_game(
        num_cogs=num_cogs,
        num_assemblers=1,
        num_chests=1,
        num_carbon_extractors=1,
        num_oxygen_extractors=1,
        num_germanium_extractors=1,
        num_silicon_extractors=1,
    )
    cfg.game.objects["assembler"] = assembler()
    cfg.game.objects["assembler"].recipes = [
        (["Any"], RecipeConfig(input_resources={"battery_red": 3}, output_resources={"heart": 1}, cooldown=10))
    ]
    return cfg


def make_game_from_map(map_name: str, num_agents: int = 4, dynamic_spawn: bool = False) -> MettaGridConfig:
    """Create a game configuration from a map file.

    Args:
        map_name: Name of the map file to load
        num_agents: Number of agents to spawn
        dynamic_spawn: If True, spawn agents dynamically in center area instead of using map's @ markers
    """

    # Build the full config first to get the objects
    config = _base_game_config(num_agents)

    map_path = MAPS_DIR / map_name

    if dynamic_spawn:
        # Create a custom map builder that handles dynamic agent spawning
        map_builder = DynamicAgentAsciiMapBuilder.Config.from_uri(
            str(map_path), {o.map_char: o.name for o in config.game.objects.values()}, num_agents=num_agents
        )
    else:
        # Use standard ASCII map builder
        map_builder = AsciiMapBuilder.Config.from_uri(
            str(map_path), {o.map_char: o.name for o in config.game.objects.values()}
        )

    config.game.map_builder = map_builder

    return config


def make_map_game(game_key: str, num_agents: int = 4, dynamic_spawn: bool = False) -> MettaGridConfig:
    """Create a map-based game configuration by key."""

    map_file = MAP_GAME_FILES.get(game_key)
    if map_file is None:
        raise ValueError(f"Unknown map-based game: {game_key}")

    return make_game_from_map(map_file, num_agents=num_agents, dynamic_spawn=dynamic_spawn)


def make_game_from_map_with_agents(map_name: str, num_agents: int) -> MettaGridConfig:
    """Convenience function to create a game from a map with dynamic agent spawning.

    This function automatically enables dynamic_spawn=True and places the specified
    number of agents in the center area of the map, ignoring the original @ markers.

    Args:
        map_name: Name of the map file to load
        num_agents: Number of agents to spawn dynamically in the center
    """
    return make_game_from_map(map_name, num_agents=num_agents, dynamic_spawn=True)


def games() -> dict[str, MettaGridConfig]:
    games_dict: dict[str, MettaGridConfig] = {
        "assembler_1_simple": tutorial_assembler_complex(num_cogs=1),
        "assembler_1_complex": tutorial_assembler_simple(num_cogs=1),
        "assembler_2_simple": tutorial_assembler_simple(num_cogs=4),
        "assembler_2_complex": tutorial_assembler_complex(num_cogs=4),
        # "extractor_1cog_1resource": tutorial_extractor(num_cogs=1),""
        # "extractor_1cog_4resource": tutorial_extractor(num_cogs=1),
        # "harvest_1": tutorial_harvest(num_cogs=1),
        # "harvest_4": tutorial_harvest(num_cogs=4),
        # "base_1": tutorial_base(num_cogs=1),
        # "base_4": tutorial_base(num_cogs=4),
        # "forage_1": tutorial_forage(num_cogs=1),
        # "forage_4": tutorial_forage(num_cogs=4),
        # "chest_1": tutorial_chest(num_cogs=1),
        # "chest_4": tutorial_chest(num_cogs=4),
<<<<<<< HEAD
    }

    # Add map-based games from shared mapping
    for game_key, map_filename in MAP_GAME_FILES.items():
        games_dict[game_key] = make_game_from_map(map_filename)

    # Dynamic agent spawning examples (agents spawn in center area)
    games_dict["machina_1_8agents"] = make_game_from_map(MAP_GAME_FILES["machina_1"], num_agents=8, dynamic_spawn=True)
    games_dict["machina_1_16agents"] = make_game_from_map(
        MAP_GAME_FILES["machina_1"], num_agents=16, dynamic_spawn=True
    )
    games_dict["training_facility_1_8agents"] = make_game_from_map(
        MAP_GAME_FILES["training_facility_1"], num_agents=8, dynamic_spawn=True
    )
    games_dict["training_facility_1_16agents"] = make_game_from_map(
        MAP_GAME_FILES["training_facility_1"], num_agents=16, dynamic_spawn=True
    )

    return games_dict
=======
        # Biomes dungeon maps with stations
        "machina_1": make_game_from_map("cave_base_50.map"),
        "machina_2": make_game_from_map("machina_100_stations.map"),
        "machina_3": make_game_from_map("machina_200_stations.map"),
        "machina_1_big": make_game_from_map("canidate1_500_stations.map"),
        "machina_2_bigger": make_game_from_map("canidate1_1000_stations.map"),
        "machina_3_big": make_game_from_map("canidate2_500_stations.map"),
        "machina_4_bigger": make_game_from_map("canidate2_1000_stations.map"),
        "machina_5_big": make_game_from_map("canidate3_500_stations.map"),
        "machina_6_bigger": make_game_from_map("canidate3_1000_stations.map"),
        "machina_7_big": make_game_from_map("canidate4_500_stations.map"),
        "training_facility_1": make_game_from_map("training_facility_open_1.map"),
        "training_facility_2": make_game_from_map("training_facility_open_2.map"),
        "training_facility_3": make_game_from_map("training_facility_open_3.map"),
        "training_facility_4": make_game_from_map("training_facility_tight_4.map"),
        "training_facility_5": make_game_from_map("training_facility_tight_5.map"),
        "training_facility_6": make_game_from_map("training_facility_clipped.map"),
    }
>>>>>>> a85e6f42
<|MERGE_RESOLUTION|>--- conflicted
+++ resolved
@@ -1,10 +1,7 @@
 from pathlib import Path
 
-<<<<<<< HEAD
 from cogames.cogs_vs_clips.map_utils import DynamicAgentAsciiMapBuilder
-=======
 from cogames.cogs_vs_clips import glyphs
->>>>>>> a85e6f42
 from cogames.cogs_vs_clips.stations import (
     assembler,
     carbon_ex_dep,
@@ -279,27 +276,6 @@
         # "forage_4": tutorial_forage(num_cogs=4),
         # "chest_1": tutorial_chest(num_cogs=1),
         # "chest_4": tutorial_chest(num_cogs=4),
-<<<<<<< HEAD
-    }
-
-    # Add map-based games from shared mapping
-    for game_key, map_filename in MAP_GAME_FILES.items():
-        games_dict[game_key] = make_game_from_map(map_filename)
-
-    # Dynamic agent spawning examples (agents spawn in center area)
-    games_dict["machina_1_8agents"] = make_game_from_map(MAP_GAME_FILES["machina_1"], num_agents=8, dynamic_spawn=True)
-    games_dict["machina_1_16agents"] = make_game_from_map(
-        MAP_GAME_FILES["machina_1"], num_agents=16, dynamic_spawn=True
-    )
-    games_dict["training_facility_1_8agents"] = make_game_from_map(
-        MAP_GAME_FILES["training_facility_1"], num_agents=8, dynamic_spawn=True
-    )
-    games_dict["training_facility_1_16agents"] = make_game_from_map(
-        MAP_GAME_FILES["training_facility_1"], num_agents=16, dynamic_spawn=True
-    )
-
-    return games_dict
-=======
         # Biomes dungeon maps with stations
         "machina_1": make_game_from_map("cave_base_50.map"),
         "machina_2": make_game_from_map("machina_100_stations.map"),
@@ -318,4 +294,21 @@
         "training_facility_5": make_game_from_map("training_facility_tight_5.map"),
         "training_facility_6": make_game_from_map("training_facility_clipped.map"),
     }
->>>>>>> a85e6f42
+
+    # Add map-based games from shared mapping
+    for game_key, map_filename in MAP_GAME_FILES.items():
+        games_dict[game_key] = make_game_from_map(map_filename)
+
+    # Dynamic agent spawning examples (agents spawn in center area)
+    games_dict["machina_1_8agents"] = make_game_from_map(MAP_GAME_FILES["machina_1"], num_agents=8, dynamic_spawn=True)
+    games_dict["machina_1_16agents"] = make_game_from_map(
+        MAP_GAME_FILES["machina_1"], num_agents=16, dynamic_spawn=True
+    )
+    games_dict["training_facility_1_8agents"] = make_game_from_map(
+        MAP_GAME_FILES["training_facility_1"], num_agents=8, dynamic_spawn=True
+    )
+    games_dict["training_facility_1_16agents"] = make_game_from_map(
+        MAP_GAME_FILES["training_facility_1"], num_agents=16, dynamic_spawn=True
+    )
+
+    return games_dict