from typing import override

from cogames.cogs_vs_clips.evals.difficulty_variants import DIFFICULTY_VARIANTS
from cogames.cogs_vs_clips.mission import MissionVariant
from cogames.cogs_vs_clips.procedural import BaseHubVariant, MachinaArenaVariant
from mettagrid.config.mettagrid_config import AssemblerConfig, ChestConfig, ProtocolConfig
from mettagrid.mapgen.scenes.base_hub import DEFAULT_EXTRACTORS as HUB_EXTRACTORS
from mettagrid.mapgen.scenes.building_distributions import DistributionConfig, DistributionType


class MinedOutVariant(MissionVariant):
    name: str = "mined_out"
    description: str = "All resources are depleted. You must be efficient to survive."

    @override
    def modify_mission(self, mission):
        mission.carbon_extractor.efficiency -= 50
        mission.oxygen_extractor.efficiency -= 50
        mission.germanium_extractor.efficiency -= 50
        mission.silicon_extractor.efficiency -= 50


class DarkSideVariant(MissionVariant):
    name: str = "dark_side"
    description: str = "You're on the dark side of the asteroid. You recharge slower."

    @override
    def modify_mission(self, mission):
        mission.energy_regen_amount = 0


class LonelyHeartVariant(MissionVariant):
    name: str = "lonely_heart"
    description: str = "Making hearts for one agent is easy."

    @override
    def modify_mission(self, mission):
        mission.assembler.first_heart_cost = 1
        mission.assembler.additional_heart_cost = 0
        mission.heart_capacity = max(mission.heart_capacity, 255)

    @override
    def modify_env(self, mission, env):
        simplified_inputs = {"carbon": 1, "oxygen": 1, "germanium": 1, "silicon": 1, "energy": 1}

        assembler = env.game.objects["assembler"]
        if not isinstance(assembler, AssemblerConfig):
            raise TypeError("Expected 'assembler' to be AssemblerConfig")

        for idx, proto in enumerate(assembler.protocols):
            if proto.output_resources.get("heart", 0) == 0:
                continue
            updated = proto.model_copy(deep=True)
            updated.input_resources = dict(simplified_inputs)
            assembler.protocols[idx] = updated

        germanium = env.game.objects["germanium_extractor"]
        if not isinstance(germanium, AssemblerConfig):
            raise TypeError("Expected 'germanium_extractor' to be AssemblerConfig")
        germanium.max_uses = 0
        updated_protocols: list[ProtocolConfig] = []
        for proto in germanium.protocols:
            new_proto = proto.model_copy(deep=True)
            output = dict(new_proto.output_resources)
            output["germanium"] = max(output.get("germanium", 0), 1)
            new_proto.output_resources = output
            new_proto.cooldown = max(new_proto.cooldown, 1)
            updated_protocols.append(new_proto)
        if updated_protocols:
            germanium.protocols = updated_protocols


class SuperChargedVariant(MissionVariant):
    name: str = "super_charged"
    description: str = "The sun is shining on you. You recharge faster."

    @override
    def modify_mission(self, mission):
        mission.energy_regen_amount += 2


class RoughTerrainVariant(MissionVariant):
    name: str = "rough_terrain"
    description: str = "The terrain is rough. Moving is more energy intensive."

    @override
    def modify_mission(self, mission):
        mission.move_energy_cost += 2


class SolarFlareVariant(MissionVariant):
    name: str = "solar_flare"
    description: str = "Chargers have been damaged by the solar flare."

    @override
    def modify_mission(self, mission):
        mission.charger.efficiency -= 50


class PackRatVariant(MissionVariant):
    name: str = "pack_rat"
    description: str = "Raise heart, cargo, energy, and gear caps to 255."

    @override
    def modify_mission(self, mission):
        mission.heart_capacity = max(mission.heart_capacity, 255)
        mission.energy_capacity = max(mission.energy_capacity, 255)
        mission.cargo_capacity = max(mission.cargo_capacity, 255)
        mission.gear_capacity = max(mission.gear_capacity, 255)


class EnergizedVariant(MissionVariant):
    name: str = "energized"
    description: str = "Max energy and full regen so agents never run dry."

    @override
    def modify_mission(self, mission):
        mission.energy_capacity = max(mission.energy_capacity, 255)
        mission.energy_regen_amount = mission.energy_capacity


class ResourceBottleneckVariant(MissionVariant):
    name: str = "resource_bottleneck"
    description: str = "A resource is the limiting factor. Agents must prioritize it over other resources."
    resource: list[str] = ["oxygen", "germanium", "silicon", "carbon"]

    @override
    def modify_mission(self, mission):
        # Map the chosen resource(s) to the corresponding extractor(s) on the mission and reduce efficiency
        for resource in self.resource:
            if resource in {"carbon", "oxygen", "germanium", "silicon"}:
                extractor_attr = f"{resource}_extractor"
            elif resource == "energy":
                extractor_attr = "charger"
            else:
                raise ValueError(f"Unsupported resource for bottleneck: {resource}")

            extractor = getattr(mission, extractor_attr, None)
            if extractor is None:
                raise AttributeError(f"Mission has no extractor attribute '{extractor_attr}'")

            # Reduce efficiency to create the bottleneck; keep it at least 1 to avoid divide-by-zero or negatives
            extractor.efficiency = max(1, int(extractor.efficiency) - 50)


class NeutralFacedVariant(MissionVariant):
    name: str = "neutral_faced"
    description: str = "Disable vibe swapping; keep neutral face."

    @override
    def modify_env(self, mission, env):
        change_vibe = env.game.actions.change_vibe
        # Fully neutralize the vibe mechanic
        change_vibe.enabled = False
        change_vibe.number_of_vibes = 1
        env.game.vibe_names = ["default"]

        neutral_vibe_name = "default"
        # Make assembler/chest behavior neutral-only.
        for name, obj in env.game.objects.items():
            if isinstance(obj, AssemblerConfig) and obj.protocols:
                primary_protocol = obj.protocols[0].model_copy(deep=True)
                primary_protocol.vibes = [neutral_vibe_name]
                obj.protocols = [primary_protocol]
            elif isinstance(obj, ChestConfig) and name == "chest":
                obj.vibe_transfers = {neutral_vibe_name: {"heart": 255}}


class SingleToolUnclipVariant(MissionVariant):
    name: str = "single_tool_unclip"
    description: str = "Only one tool is available: the decoder."
    resource: str = "carbon"

    @override
    def modify_env(self, mission, env):
        # Restrict assembler to a single generic gear recipe: carbon -> decoder
        assembler = env.game.objects.get("assembler")
        if isinstance(assembler, AssemblerConfig):
            assembler.protocols = [
                ProtocolConfig(vibes=["gear"], input_resources={self.resource: 1}, output_resources={"decoder": 1})
            ]


class CompassVariant(MissionVariant):
    name: str = "compass"
    description: str = "Enable compass observation pointing toward the assembler."

    @override
    def modify_mission(self, mission):
        mission.compass_enabled = True


class HeartChorusVariant(MissionVariant):
    name: str = "heart_chorus"
    description: str = "Heart-centric reward shaping with gentle resource bonuses."

    @override
    def modify_env(self, mission, env):
        env.game.agent.rewards.stats = {
            "heart.gained": 1.0,
            "chest.heart.deposited": 1.0,
            "chest.heart.withdrawn": -1.0,
            "inventory.diversity.ge.2": 0.17,
            "inventory.diversity.ge.3": 0.18,
            "inventory.diversity.ge.4": 0.60,
            "inventory.diversity.ge.5": 0.97,
        }


class VibeCheckMin2Variant(MissionVariant):
    name: str = "vibe_check_min_2"
    description: str = "Require at least 2 heart vibes to craft a heart."
    min_vibes: int = 2

    @override
    def modify_env(self, mission, env):
        assembler = env.game.objects["assembler"]
        if not isinstance(assembler, AssemblerConfig):
            raise TypeError("Expected 'assembler' to be AssemblerConfig")

        filtered: list[ProtocolConfig] = []
        for proto in assembler.protocols:
            # Keep non-heart protocols as-is (e.g., gear recipes)
            if proto.output_resources.get("heart", 0) == 0:
                filtered.append(proto)
                continue
            # Keep only heart protocols that require >= 2 'heart' vibes
<<<<<<< HEAD
            if len(proto.vibes) >= self.min_vibes and all(v == "heart" for v in proto.vibes):
=======
            if len(proto.vibes) >= 2 and all(v == "heart_a" for v in proto.vibes):
>>>>>>> 12b3adff
                filtered.append(proto)
        assembler.protocols = filtered


class Small50Variant(MissionVariant):
    name: str = "small_50"
    description: str = "Set map size to 50x50 for quick runs."

    def modify_env(self, mission, env) -> None:
        env.game.map_builder = env.game.map_builder.model_copy(update={"width": 50, "height": 50})


class CogToolsOnlyVariant(MissionVariant):
    name: str = "cog_tools_only"
    description: str = "Gear tools (decoder/modulator/scrambler/resonator) require only the 'gear/cog' vibe."

    @override
    def modify_env(self, mission, env) -> None:
        assembler_cfg = env.game.objects["assembler"]
        if not isinstance(assembler_cfg, AssemblerConfig):
            raise TypeError("Expected 'assembler' to be AssemblerConfig")
        gear_outputs = {"decoder", "modulator", "scrambler", "resonator"}
        for protocol in assembler_cfg.protocols:
            if any(k in protocol.output_resources for k in gear_outputs):
                protocol.vibes = ["gear"]


class InventoryHeartTuneVariant(MissionVariant):
    name: str = "inventory_heart_tune"
    description: str = "Tune starting agent inventory to N hearts worth of inputs; optional heart capacity."
    hearts: int = 1
    heart_capacity: int | None = None

    @override
    def modify_env(self, mission, env) -> None:
        hearts = max(0, int(self.hearts))
        if hearts == 0 and self.heart_capacity is None:
            return

        heart_cost = mission.assembler.first_heart_cost
        per_heart = {
            "carbon": heart_cost * 2,
            "oxygen": heart_cost * 2,
            "germanium": max(heart_cost // 2, 1),
            "silicon": heart_cost * 5,
            "energy": heart_cost * 2,
        }

        if hearts > 0:
            agent_cfg = env.game.agent
            agent_cfg.initial_inventory = dict(agent_cfg.initial_inventory)
            resource_limits = dict(agent_cfg.resource_limits)

            def _limit_for(resource: str) -> int:
                if resource in resource_limits:
                    return int(resource_limits[resource])
                for key, limit in resource_limits.items():
                    if isinstance(key, tuple) and resource in key:
                        return int(limit)
                return int(agent_cfg.default_resource_limit)

            for resource_name, per_heart_value in per_heart.items():
                current = int(agent_cfg.initial_inventory.get(resource_name, 0))
                target = current + per_heart_value * hearts
                cap = _limit_for(resource_name)
                agent_cfg.initial_inventory[resource_name] = min(cap, target)

        if self.heart_capacity is not None:
            agent_cfg = env.game.agent
            limits = dict(agent_cfg.resource_limits)
            limits["heart"] = max(int(limits.get("heart", 0)), int(self.heart_capacity))
            agent_cfg.resource_limits = limits


class ChestHeartTuneVariant(MissionVariant):
    name: str = "chest_heart_tune"
    description: str = "Tune chest starting inventory to N hearts worth of inputs."
    hearts: int = 2

    @override
    def modify_env(self, mission, env) -> None:
        hearts = max(0, int(self.hearts))
        if hearts == 0:
            return
        heart_cost = mission.assembler.first_heart_cost
        per_heart = {
            "carbon": heart_cost * 2,
            "oxygen": heart_cost * 2,
            "germanium": max(heart_cost // 2, 1),
            "silicon": heart_cost * 5,
        }
        chest_cfg = env.game.objects["chest"]
        if not isinstance(chest_cfg, ChestConfig):
            raise TypeError("Expected 'chest' to be ChestConfig")
        start = dict(chest_cfg.initial_inventory)
        for k, v in per_heart.items():
            start[k] = start.get(k, 0) + v * hearts
        chest_cfg.initial_inventory = start


class ExtractorHeartTuneVariant(MissionVariant):
    name: str = "extractor_heart_tune"
    description: str = "Tune extractors for N hearts production capability."
    hearts: int = 1

    @override
    def modify_mission(self, mission):
        hearts = max(0, int(self.hearts))
        if hearts == 0:
            return
        heart_cost = mission.assembler.first_heart_cost
        one_heart = {
            "carbon": heart_cost * 2,
            "oxygen": heart_cost * 2,
            "germanium": max(heart_cost // 2, 1),
            "silicon": heart_cost * 5,
        }

        # Carbon per-use depends on efficiency
        carbon_per_use = max(1, 4 * mission.carbon_extractor.efficiency // 100)
        carbon_needed = one_heart["carbon"] * hearts
        mission.carbon_extractor.max_uses = (carbon_needed + carbon_per_use - 1) // carbon_per_use

        # Oxygen is 20 per use
        oxygen_per_use = 20
        oxygen_needed = one_heart["oxygen"] * hearts
        mission.oxygen_extractor.max_uses = (oxygen_needed + oxygen_per_use - 1) // oxygen_per_use

        # Silicon is ~25 per use (scaled by efficiency); silicon extractor divides by 10 internally
        silicon_per_use = max(1, int(25 * mission.silicon_extractor.efficiency // 100))
        silicon_needed = one_heart["silicon"] * hearts
        silicon_uses = (silicon_needed + silicon_per_use - 1) // silicon_per_use
        mission.silicon_extractor.max_uses = max(1, silicon_uses * 10)

        # Germanium: fixed one use producing all required
        mission.germanium_extractor.efficiency = int(one_heart["germanium"] * hearts)


class CyclicalUnclipVariant(MissionVariant):
    name: str = "cyclical_unclip"
    description: str = "Required resources for unclipping recipes are cyclical. \
                        So Germanium extractors require silicon-based unclipping recipes."

    @override
    def modify_env(self, mission, env):
        if env.game.clipper is not None:
            env.game.clipper.unclipping_protocols = [
                ProtocolConfig(input_resources={"scrambler": 1}, cooldown=1),
                ProtocolConfig(input_resources={"resonator": 1}, cooldown=1),
                ProtocolConfig(input_resources={"modulator": 1}, cooldown=1),
                ProtocolConfig(input_resources={"decoder": 1}, cooldown=1),
            ]


class ClipHubStationsVariant(MissionVariant):
    name: str = "clip_hub_stations"
    description: str = "Clip the specified base stations (by name)."
    # Valid names: "carbon_extractor", "oxygen_extractor", "germanium_extractor", "silicon_extractor", "charger"
    clip: list[str] = ["carbon_extractor", "oxygen_extractor", "germanium_extractor", "silicon_extractor", "charger"]

    @override
    def modify_mission(self, mission):
        for station_name in self.clip:
            station = getattr(mission, station_name, None)
            if station is not None:
                station.start_clipped = True


class ClipPeriodOnVariant(MissionVariant):
    name: str = "clip_period_on"
    description: str = "Enable global clipping with a small non-zero clip period."
    clip_period: int = 50

    @override
    def modify_mission(self, mission):
        mission.clip_period = self.clip_period


# Biome variants (weather) for procedural maps
class DesertVariant(MachinaArenaVariant):
    name: str = "desert"
    description: str = "The desert sands make navigation challenging."

    @override
    def modify_node(self, node):
        node.biome_weights = {"desert": 1.0, "caves": 0.0, "forest": 0.0, "city": 0.0}
        node.base_biome = "desert"


class ForestVariant(MachinaArenaVariant):
    name: str = "forest"
    description: str = "Dense forests obscure your view."

    @override
    def modify_node(self, node):
        node.biome_weights = {"forest": 1.0, "caves": 0.0, "desert": 0.0, "city": 0.0}
        node.base_biome = "forest"


class CityVariant(MachinaArenaVariant):
    name: str = "city"
    description: str = "Ancient city ruins provide structured pathways."

    def modify_node(self, node):
        node.biome_weights = {"city": 1.0, "caves": 0.0, "desert": 0.0, "forest": 0.0}
        node.base_biome = "city"
        # Fill almost the entire map with the city layer
        node.density_scale = 1.0
        node.biome_count = 1
        node.max_biome_zone_fraction = 0.95
        # Tighten the city grid itself


class CavesVariant(MachinaArenaVariant):
    name: str = "caves"
    description: str = "Winding cave systems create a natural maze."

    @override
    def modify_node(self, node):
        node.biome_weights = {"caves": 1.0, "desert": 0.0, "forest": 0.0, "city": 0.0}
        node.base_biome = "caves"


class DistantResourcesVariant(MachinaArenaVariant):
    name: str = "distant_resources"
    description: str = "Resources scattered far from base; heavy routing coordination."
    building_names: list[str] = ["carbon_extractor", "oxygen_extractor", "germanium_extractor", "silicon_extractor"]

    @override
    def modify_node(self, node):
        # Bias buildings toward the map edges using bimodal clusters centered at
        node.building_coverage = 0.01

        vertical_edges = DistributionConfig(
            type=DistributionType.BIMODAL,
            center1_x=0.92,  # top right corner
            center1_y=0.08,
            center2_x=0.08,  # bottom left corner
            center2_y=0.92,
            cluster_std=0.18,
        )
        horizontal_edges = DistributionConfig(
            type=DistributionType.BIMODAL,
            center1_x=0.08,  # top left corner
            center1_y=0.08,
            center2_x=0.92,  # bottom right corner
            center2_y=0.92,
            cluster_std=0.18,
        )

        # Apply edge-biased distributions to extractors; other buildings follow the global distribution
        names = list(self.building_names)
        node.building_distributions = {
            name: (vertical_edges if i % 2 == 0 else horizontal_edges) for i, name in enumerate(names)
        }
        # Fallback for any unspecified building types
        node.distribution = DistributionConfig(type=DistributionType.UNIFORM)


class SingleUseSwarmVariant(MissionVariant):
    name: str = "single_use_swarm"
    description: str = "Everything is single use; agents must fan out and reconverge."
    building_coverage: float = 0.03

    @override
    def modify_mission(self, mission):
        # Make each extractor single-use
        for res in ("carbon", "oxygen", "germanium", "silicon"):
            extractor = getattr(mission, f"{res}_extractor", None)
            if extractor is not None:
                extractor.max_uses = 1

    @override
    def modify_env(self, mission, env):
        # Ensure charger is also single-use (its Config defaults to unlimited)
        charger = env.game.objects.get("charger")
        if isinstance(charger, AssemblerConfig):
            charger.max_uses = 1

        # Increase building coverage a bit to create many single-use points
        map_builder = getattr(env.game, "map_builder", None)
        instance = getattr(map_builder, "instance", None)
        if instance is not None and hasattr(instance, "building_coverage"):
            current = float(getattr(instance, "building_coverage", 0.01))
            instance.building_coverage = max(current, float(self.building_coverage))


class QuadrantBuildingsVariant(MachinaArenaVariant):
    name: str = "quadrant_buildings"
    description: str = "Place buildings in the four quadrants of the map."
    building_names: list[str] = ["carbon_extractor", "oxygen_extractor", "germanium_extractor", "silicon_extractor"]

    @override
    def modify_node(self, node):
        node.building_names = self.building_names

        names = list(node.building_names or self.building_names)
        centers = [
            (0.25, 0.25),  # top-left
            (0.75, 0.25),  # top-right
            (0.25, 0.75),  # bottom-left
            (0.75, 0.75),  # bottom-right
        ]
        dists: dict[str, DistributionConfig] = {}
        for i, name in enumerate(names):
            cx, cy = centers[i % len(centers)]
            dists[name] = DistributionConfig(
                type=DistributionType.NORMAL,
                mean_x=cx,
                mean_y=cy,
                std_x=0.18,
                std_y=0.18,
            )
        node.building_distributions = dists
        node.distribution = DistributionConfig(type=DistributionType.UNIFORM)


class SingleResourceUniformVariant(MachinaArenaVariant):
    name: str = "single_resource_uniform"
    description: str = "Place only a single building via uniform distribution across the map."
    building_name: str = "oxygen_extractor"

    @override
    def modify_node(self, node):
        # Resolve resource to a concrete building name
        # Restrict building set to only the chosen building and enforce uniform distribution
        node.building_names = [self.building_name]
        node.building_weights = {self.building_name: 1.0}
        node.building_distributions = None
        node.distribution = DistributionConfig(type=DistributionType.UNIFORM)


class EmptyBaseVariant(BaseHubVariant):
    name: str = "empty_base"
    description: str = "Base hub with extractors removed from the four corners."
    # Extractor object names to remove, e.g., ["oxygen_extractor"]
    missing: list[str] = list(HUB_EXTRACTORS)

    @override
    def modify_node(self, node):
        # Use the default extractor order and blank out any that are missing
        missing_set = set(self.missing or [])
        corner_objects = [name if name not in missing_set else "" for name in HUB_EXTRACTORS]
        node.corner_objects = corner_objects
        node.corner_bundle = "custom"


# TODO - validate that all variant names are unique
VARIANTS: list[MissionVariant] = [
    MinedOutVariant(),
    DarkSideVariant(),
    SuperChargedVariant(),
    RoughTerrainVariant(),
    SolarFlareVariant(),
    HeartChorusVariant(),
    VibeCheckMin2Variant(),
    DesertVariant(),
    ForestVariant(),
    CityVariant(),
    CavesVariant(),
    SingleResourceUniformVariant(),
    EmptyBaseVariant(),
    LonelyHeartVariant(),
    PackRatVariant(),
    EnergizedVariant(),
    NeutralFacedVariant(),
    SingleToolUnclipVariant(),
    ResourceBottleneckVariant(),
    CompassVariant(),
    Small50Variant(),
    CogToolsOnlyVariant(),
    InventoryHeartTuneVariant(),
    ChestHeartTuneVariant(),
    ExtractorHeartTuneVariant(),
    QuadrantBuildingsVariant(),
    ClipHubStationsVariant(),
    CyclicalUnclipVariant(),
    ClipPeriodOnVariant(),
    *DIFFICULTY_VARIANTS,
]<|MERGE_RESOLUTION|>--- conflicted
+++ resolved
@@ -225,11 +225,7 @@
                 filtered.append(proto)
                 continue
             # Keep only heart protocols that require >= 2 'heart' vibes
-<<<<<<< HEAD
-            if len(proto.vibes) >= self.min_vibes and all(v == "heart" for v in proto.vibes):
-=======
             if len(proto.vibes) >= 2 and all(v == "heart_a" for v in proto.vibes):
->>>>>>> 12b3adff
                 filtered.append(proto)
         assembler.protocols = filtered
 
