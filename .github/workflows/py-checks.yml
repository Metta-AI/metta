name: "Python"
concurrency:
  group: ${{ github.workflow }}-${{ github.event_name == 'merge_group' && github.event.merge_group.head_ref || github.ref }}
  cancel-in-progress: true
on:
  pull_request:
    types: [opened, synchronize, ready_for_review]
  push:
    branches: [main]
  merge_group:
    types: [checks_requested]
    branches: [main]
  workflow_dispatch:
    inputs:
      run_lint:
        description: "Run lint checks"
        type: boolean
        default: true
      run_test:
        description: "Run tests"
        type: boolean
        default: true
      run_benchmark:
        description: "Run benchmarks (requires tests)"
        type: boolean
        default: true

# Set default permissions
permissions:
  checks: write
  pull-requests: write

jobs:
  # check if CI should run based on Graphite's stack position
  graphite-ci-optimizer:
    name: "Graphite CI Optimizer"
    if: |
      github.event.pull_request.draft == false || 
      github.event_name == 'push' || 
      github.event_name == 'workflow_dispatch' || 
      github.event_name == 'merge_group'
    runs-on: ubuntu-latest
    outputs:
      should_skip: ${{ steps.graphite_ci.outputs.skip }}
    steps:
      - name: Checkout code
        uses: actions/checkout@v4

      - name: Graphite CI Optimizer
        id: graphite_ci
        uses: withgraphite/graphite-ci-action@main
        with:
          github_token: ${{ secrets.GITHUB_TOKEN }}
          graphite_token: ${{ secrets.GRAPHITE_TOKEN }}

  # check if any Python files have changed
  setup-checks:
    name: "Set up for Python checks"
    needs: graphite-ci-optimizer
    if: |
      (needs.graphite-ci-optimizer.outputs.should_skip == 'false') && 
      (github.event.pull_request.draft == false || 
       github.event_name == 'push' || 
       github.event_name == 'workflow_dispatch' || 
       github.event_name == 'merge_group')
    runs-on: ubuntu-latest
    outputs:
      has_relevant_changes: ${{ steps.check_py_files.outputs.has_relevant_changes }}
      run_lint: ${{ steps.determine_tasks.outputs.run_lint }}
      run_test: ${{ steps.determine_tasks.outputs.run_test }}
      run_benchmark: ${{ steps.determine_tasks.outputs.run_benchmark }}
      cache_key: ${{ steps.set-cache-key.outputs.cache_key }}
      cache_paths: ${{ steps.set-cache-paths.outputs.paths }}
    steps:
      - name: Checkout code
        uses: actions/checkout@v4

      - name: Check for Python file changes
        id: check_py_files
        uses: ./.github/actions/file-changes
        with:
          patterns: "**/*.py"
          specific_files: "requirements.txt,setup.py"
          github-token: ${{ secrets.GITHUB_TOKEN }}

      - name: Set cache paths
        id: set-cache-paths
        run: |
          PATHS="venv
          mettagrid/**/*.so
          metta/**/*.so
          deps/**/*.py
          ~/.cache/pip
          "
          echo "paths<<EOF" >> $GITHUB_OUTPUT
          echo "$PATHS" >> $GITHUB_OUTPUT
          echo "EOF" >> $GITHUB_OUTPUT

      - name: Generate cache key
        id: set-cache-key
        run: |
          # Create a hash that combines all relevant files
          find mettagrid -type f \( -name "*.py" \) -exec sha256sum {} \; > /tmp/mettagrid_file_hashes.txt || true
          find deps -type f \( -name "*.py" \) -exec sha256sum {} \; > /tmp/deps_file_hashes.txt || true

          # Add more project directories if they exist
          find tests -type f \( -name "*.py" \) -exec sha256sum {} \; > /tmp/tests_file_hashes.txt || true
          find examples -type f \( -name "*.py" \) -exec sha256sum {} \; > /tmp/examples_file_hashes.txt || true

          # Hash configuration files
          find . -maxdepth 1 -type f \( -name "*.yaml" -o -name "*.yml" -o -name "*.json" -o -name "*.toml" \) -exec sha256sum {} \; > /tmp/config_file_hashes.txt || true

          # Add setup.py and requirements.txt if they exist
          if [ -f "setup.py" ]; then
            sha256sum setup.py >> /tmp/file_hashes.txt
          fi
          if [ -f "requirements.txt" ]; then
            sha256sum requirements.txt >> /tmp/file_hashes.txt
          fi
          if [ -f "pyproject.toml" ]; then
            sha256sum pyproject.toml >> /tmp/file_hashes.txt
          fi
          if [ -f "setup.cfg" ]; then
            sha256sum setup.cfg >> /tmp/file_hashes.txt
          fi

          # Add the cache paths to the hash calculation
          echo "${{ steps.set-cache-paths.outputs.paths }}" | sha256sum >> /tmp/file_hashes.txt

          # Combine all hash files
          cat /tmp/mettagrid_file_hashes.txt /tmp/deps_file_hashes.txt /tmp/tests_file_hashes.txt /tmp/examples_file_hashes.txt /tmp/config_file_hashes.txt /tmp/file_hashes.txt > /tmp/all_hashes.txt || true

          # Create the final hash
          if [ -s "/tmp/all_hashes.txt" ]; then
            HASH=$(sort /tmp/all_hashes.txt | sha256sum | cut -d' ' -f1)
          else
            HASH="empty"
          fi

          # Add Python version to the cache key
          PYTHON_VERSION=$(python --version 2>&1 | cut -d' ' -f2)
          CACHE_KEY="py-build-${PYTHON_VERSION}-${HASH}"

          echo "cache_key=${CACHE_KEY}" >> $GITHUB_OUTPUT
          echo "Created content-based hash key ${CACHE_KEY}"

      - name: Determine which tasks to run
        id: determine_tasks
        run: |
          # Default behavior based on event type and file changes
          if [[ "${{ github.event_name }}" == "workflow_dispatch" ]]; then
            # Use workflow dispatch inputs for manual runs
            RUN_LINT="${{ github.event.inputs.run_lint }}"
            RUN_TEST="${{ github.event.inputs.run_test }}"
            RUN_BENCHMARK="${{ github.event.inputs.run_benchmark }}"
          elif [[ "${{ github.event_name }}" == "pull_request" && "${{ steps.check_py_files.outputs.has_relevant_changes }}" == "false" ]]; then
            # Skip everything for PRs with no relevant changes
            RUN_LINT="false"
            RUN_TEST="false"
            RUN_BENCHMARK="false"
            echo "::notice title=Skipping Tasks::Skipping all tasks because no relevant files have changed"
          else
            # Default to running everything for other events or when changes exist
            RUN_LINT="true"
            RUN_TEST="true"
            RUN_BENCHMARK="true"
          fi

          # Output the decisions
          echo "run_lint=${RUN_LINT}" >> $GITHUB_OUTPUT
          echo "run_test=${RUN_TEST}" >> $GITHUB_OUTPUT
          echo "run_benchmark=${RUN_BENCHMARK}" >> $GITHUB_OUTPUT

          echo "run lint? ${RUN_LINT}"
          echo "run test? ${RUN_TEST}"
          echo "run benchmark? ${RUN_BENCHMARK}"

  # setup python
  setup-py:
    name: "Build Python artifacts"
    needs: [graphite-ci-optimizer, setup-checks]
    runs-on: ubuntu-latest
    steps:
      - name: Checkout code
        uses: actions/checkout@v4

      - uses: actions/setup-python@v5
        with:
          python-version: "3.11.7"

      - name: Restore from build cache
        id: setup-cache-py
        uses: actions/cache@v3
        with:
          path: ${{ needs.setup-checks.outputs.cache_paths }}
          key: ${{ needs.setup-checks.outputs.cache_key }}

      - name: Install pip requirements (cache miss fallback)
        if: steps.setup-cache-py.outputs.cache-hit != 'true'
        shell: bash
        run: |
          python -m venv venv
          source venv/bin/activate
          pip install -r requirements.txt -c requirements.txt

      - name: Install and compile deps (cache miss fallback)
        if: steps.setup-cache-py.outputs.cache-hit != 'true'
        shell: bash
        run: |
          source venv/bin/activate
          bash ./devops/setup_build.sh

  lint:
    name: "Python Lint"
    needs: [graphite-ci-optimizer, setup-checks, setup-py]
    if: |
      (needs.graphite-ci-optimizer.outputs.should_skip == 'false') && 
      (needs.setup-checks.outputs.run_lint == 'true')
    runs-on: ubuntu-latest
    steps:
      - name: Checkout code
        uses: actions/checkout@v4

      - uses: actions/setup-python@v5
        with:
          python-version: "3.11.7"

      - name: Install Ruff
        run: |
          python -m venv venv
          source venv/bin/activate
          pip install ruff==0.11.5

      - name: Run Ruff linter
        run: |
          source venv/bin/activate
          ruff format --check .

      - name: Run Ruff formatting
        run: |
          source venv/bin/activate
          ruff check --exit-non-zero-on-fix .

  test:
    name: "Python Tests"
    needs: [graphite-ci-optimizer, setup-checks, setup-py]
    if: |
      (needs.graphite-ci-optimizer.outputs.should_skip == 'false') && 
      (needs.setup-checks.outputs.run_test == 'true')
    runs-on: ubuntu-latest
    timeout-minutes: 10
    steps:
      - name: Checkout code
        uses: actions/checkout@v4

      - uses: actions/setup-python@v5
        with:
          python-version: "3.11.7"

      - name: Restore from build cache
        id: test-cache-py
        uses: actions/cache@v3
        with:
          path: ${{ needs.setup-checks.outputs.cache_paths }}
          key: ${{ needs.setup-checks.outputs.cache_key }}

      - name: Install pip requirements (cache miss fallback)
        if: steps.test-cache-py.outputs.cache-hit != 'true'
        shell: bash
        run: |
          python -m venv venv
          source venv/bin/activate
          pip install -r requirements.txt

      - name: Install and compile deps (cache miss fallback)
        if: steps.test-cache-py.outputs.cache-hit != 'true'
        shell: bash
        run: |
          source venv/bin/activate
          bash ./devops/setup_build.sh

      - name: Run Pytest on core tests
        env:
          PYTHONPATH: ${{ github.workspace }}
        run: |
          source venv/bin/activate
          pytest --maxfail=1 --disable-warnings -q

      - name: Run Pytest on mettagrid tests
        env:
          HYDRA_FULL_ERROR: 1
          PYTHONPATH: ${{ github.workspace }}/mettagrid
        run: |
          source venv/bin/activate
          cd mettagrid
          pytest --maxfail=1 --disable-warnings -q

  smoke-test:
    name: "Training Smoke Test"
    needs: [graphite-ci-optimizer, setup-checks, setup-py]
    if: |
      (needs.graphite-ci-optimizer.outputs.should_skip == 'false')
    runs-on: ubuntu-latest
    timeout-minutes: 10
    env:
      CHECKPOINT_PATH: ./train_dir/github_test/checkpoints/
    steps:
      - name: Checkout code
        uses: actions/checkout@v4

      - uses: actions/setup-python@v5
        with:
          python-version: "3.11.7"

      - name: Restore from build cache
        id: benchmark-cache-py
        uses: actions/cache@v3
        with:
          path: ${{ needs.setup-checks.outputs.cache_paths }}
          key: ${{ needs.setup-checks.outputs.cache_key }}

      - name: Install pip requirements (cache miss fallback)
        if: steps.benchmark-cache-py.outputs.cache-hit != 'true'
        shell: bash
        run: |
          python -m venv venv
          source venv/bin/activate
          pip install -r requirements.txt

      - name: Install and compile deps (cache miss fallback)
        if: steps.benchmark-cache-py.outputs.cache-hit != 'true'
        shell: bash
        run: |
          source venv/bin/activate
          bash ./devops/setup_build.sh

      - name: Check deps
        run: |
          source venv/bin/activate

          for dep in \
            "pufferlib" \
            "carbs" \
            "wandb_carbs"
          do
            echo "Checking import for $dep..."
            python -c "import $dep; print('✅ Found {} at {}'.format('$dep', __import__('$dep').__file__))" || {
              echo "❌ Failed to import $dep"
              exit 1
            }
          done

      - name: Check benchmark script
        run: |
          # Check if the file exists
          ls -la .github/scripts/benchmark.sh

          # Check if the function is defined
          type benchmark || echo "Function not defined after sourcing"

      - name: Training smoke test
        id: train
        env:
          HYDRA_FULL_ERROR: 1
          PYTHONPATH: ${{ github.workspace }}
          WANDB_API_KEY: set_but_not_used
          AWS_ACCESS_KEY_ID: set_but_not_used
          AWS_SECRET_ACCESS_KEY: set_but_not_used
        run: |
          source venv/bin/activate
          mkdir -p train_dir
          source .github/scripts/benchmark.sh
          benchmark "train" "python -m tools.train +hardware=github wandb=off"
          ls -la $CHECKPOINT_PATH || echo "Warning: Checkpoint directory not created"

      - name: Save training benchmark
        if: success()
        uses: ./.github/actions/save-benchmarks
        with:
          name: train_smoke_test
          metrics: '{"duration": ${{ steps.train.outputs.duration }}, "memory_usage": ${{ steps.train.outputs.memory_usage }}}'
          filename: smoke_test_train_benchmark_results.json

      - name: Upload training benchmark file
        if: success()
        uses: actions/upload-artifact@v4
        with:
          name: train-benchmark-results
          path: |
            smoke_test_train_benchmark_results.json
          retention-days: 1
          if-no-files-found: warn

      - name: Upload training output
        if: success()
        uses: actions/upload-artifact@v4
        with:
          name: train-output
          path: train_dir/
          retention-days: 1
          if-no-files-found: error

      - name: Download training output
        if: success()
        uses: actions/download-artifact@v4
        with:
          name: train-output
          path: train_dir/

      - name: Verify training artifacts
        if: success()
        run: |
          source venv/bin/activate
          ls -la train_dir/
          ls -la $CHECKPOINT_PATH || echo "Checkpoint directory not found!"

      - name: Replay smoke test
        id: replay
        if: success()
        env:
          HYDRA_FULL_ERROR: 1
          PYTHONPATH: ${{ github.workspace }}
          WANDB_API_KEY: set_but_not_used
          AWS_ACCESS_KEY_ID: set_but_not_used
          AWS_SECRET_ACCESS_KEY: set_but_not_used
        run: |
          source venv/bin/activate
          source .github/scripts/benchmark.sh
          benchmark "replay" "python -m tools.replay +hardware=github wandb=off"

      - name: Save replay benchmark
        uses: ./.github/actions/save-benchmarks
        with:
          name: replay_smoke_test
          metrics: '{"duration": ${{ steps.replay.outputs.duration }}, "memory_usage": ${{ steps.replay.outputs.memory_usage }}}'
          filename: smoke_test_replay_benchmark_results.json

      - name: Upload replay benchmark file
        if: success()
        uses: actions/upload-artifact@v4
        with:
          name: replay-benchmark-results
          path: |
            smoke_test_replay_benchmark_results.json
          retention-days: 1
          if-no-files-found: warn

      - name: Debug on failure
        if: failure()
        run: |
          source venv/bin/activate
          echo "Listing the contents of the workspace:"
          find train_dir -type f -name "*.py" | sort
          find train_dir -type d | sort

  benchmark:
    name: "Python Benchmarks"
    needs: [graphite-ci-optimizer, setup-checks, setup-py, test, smoke-test]
    if: |
      (needs.graphite-ci-optimizer.outputs.should_skip == 'false') && 
      (needs.setup-checks.outputs.run_benchmark == 'true') && 
      (needs.test.result == 'success' || github.event_name != 'pull_request' )
    runs-on: ubuntu-latest
    timeout-minutes: 10
    steps:
      - name: Checkout code
        uses: actions/checkout@v4

      - uses: actions/setup-python@v5
        with:
          python-version: "3.11.7"

      - name: Restore from build cache
        id: benchmark-cache-py
        uses: actions/cache@v3
        with:
          path: ${{ needs.setup-checks.outputs.cache_paths }}
          key: ${{ needs.setup-checks.outputs.cache_key }}

      - name: Install pip requirements (cache miss fallback)
        if: steps.benchmark-cache-py.outputs.cache-hit != 'true'
        shell: bash
        run: |
          python -m venv venv
          source venv/bin/activate
          pip install -r requirements.txt

      - name: Install and compile deps (cache miss fallback)
        if: steps.benchmark-cache-py.outputs.cache-hit != 'true'
        shell: bash
        run: |
          source venv/bin/activate
          bash ./devops/setup_build.sh

      - name: Download benchmark results from smoke-test train-benchmark-results job
        uses: actions/download-artifact@v4
        with:
          name: train-benchmark-results
          path: ./

      - name: Download benchmark results from smoke-test replay-benchmark-results job
        uses: actions/download-artifact@v4
        with:
          name: replay-benchmark-results
          path: ./

      - name: Run Main Python benchmarks
        env:
          HYDRA_FULL_ERROR: 1
          PYTHONPATH: ${{ github.workspace }}
        run: |
          source venv/bin/activate
          pytest  --benchmark-only --benchmark-json=main_benchmark_results.json

      - name: Run Mettagrid Python benchmarks
        env:
          HYDRA_FULL_ERROR: 1
          PYTHONPATH: ${{ github.workspace }}
        run: |
          source venv/bin/activate
          cd mettagrid
          pytest  --benchmark-only --benchmark-json=mettagrid_benchmark_results.json
          mv mettagrid_benchmark_results.json ../

      - name: Combine benchmark results
        run: |
          source venv/bin/activate
          python - <<EOF

          # Python Script to combine benchmark data
          import json
          import os

          # Function to safely load JSON, handling empty files
          def safe_load_json(file_path):
              try:
                  if os.path.exists(file_path):
                      with open(file_path, 'r') as f:
                          content = f.read().strip()
                          if content:  # Check if file has content
                              return json.loads(content)
                  return {}  # Return empty dict for non-existent or empty files
              except json.JSONDecodeError:
                  print(f"Warning: {file_path} contains invalid JSON or is empty. Using empty dict instead.")
                  return {}

          # List of benchmark files to combine
          benchmark_files = [
              'main_benchmark_results.json',
              'mettagrid_benchmark_results.json',
              'smoke_test_train_benchmark_results.json',
              'smoke_test_replay_benchmark_results.json'
          ]

          # Initialize combined results structure
          combined_results = {
              "machine_info": {},
              "commit_info": {},
              "benchmarks": []
          }

          # Load and combine all benchmark files
          valid_files_found = False
          for file_path in benchmark_files:
              results = safe_load_json(file_path)
              if not results:
                  print(f"Skipping empty or invalid file: {file_path}")
                  continue
              
              valid_files_found = True
              
              # Add benchmarks to the combined list
              if "benchmarks" in results and isinstance(results["benchmarks"], list):
                  combined_results["benchmarks"].extend(results["benchmarks"])
              
              # Use the first valid file's machine_info and commit_info if not already set
              if "machine_info" in results and not combined_results["machine_info"]:
                  combined_results["machine_info"] = results["machine_info"]
              
              if "commit_info" in results and not combined_results["commit_info"]:
                  combined_results["commit_info"] = results["commit_info"]

          # If no valid files were found, use an empty structure
          if not valid_files_found:
              print("No valid benchmark files found. Creating empty combined results.")
              combined_results = {}

          # Write combined results
          with open('combined_benchmark_results.json', 'w') as f:
              json.dump(combined_results, f, indent=2)

          print("Successfully combined benchmark results.")

          EOF

      - name: Install Bencher CLI
        uses: bencherdev/bencher@main

      - name: Validate Bencher Token
        env:
          BENCHER_API_TOKEN: ${{ secrets.BENCHER_API_TOKEN }}
          GITHUB_TOKEN: ${{ secrets.GITHUB_TOKEN }}
        run: |
          if [ -z "$BENCHER_API_TOKEN" ]; then
            echo "Error: BENCHER_API_TOKEN is empty. Make sure the secret is properly set."
            exit 1
          fi
          echo "Bencher token length: ${#BENCHER_API_TOKEN}"
          echo "Bencher token SHA256: $(echo -n "$BENCHER_API_TOKEN" | sha256sum)"

      # Main Branch Upload section
      - name: Upload to Bencher (Main Branch Baseline)
        if: github.ref == 'refs/heads/main'
        env:
          BENCHER_API_TOKEN: ${{ secrets.BENCHER_API_TOKEN }}
          GITHUB_TOKEN: ${{ secrets.GITHUB_TOKEN }}
        run: |
          bencher run \
            --project mettagrid-sv3f5i2k \
            --token "$BENCHER_API_TOKEN" \
            --branch main \
            --testbed ubuntu-latest \
            --thresholds-reset \
            --threshold-measure latency \
            --threshold-test percentage \
            --threshold-max-sample-size 4 \
            --threshold-upper-boundary 0.20 \
            --adapter python_pytest \
            --github-actions "$GITHUB_TOKEN" \
            --file combined_benchmark_results.json > /dev/null

      - name: Install jq
        run: |
          sudo apt-get install -y jq

      - name: Check if main branch has benchmark data
        if: github.event_name == 'pull_request' && !github.event.pull_request.head.repo.fork
        id: check-main-benchmark
        env:
          BENCHER_API_TOKEN: ${{ secrets.BENCHER_API_TOKEN }}
        run: |
          # Run the command and capture output in a variable
          bencher_result=$(bencher branch view mettagrid-sv3f5i2k main --token "$BENCHER_API_TOKEN")

          # Print the captured output
          echo "$bencher_result"

          # Save the output to a file for further processing
          echo "$bencher_result" > /tmp/branch_output.json

          # Continue with checking if branch exists and has data
          if [ $? -eq 0 ]; then
            echo "Branch exists, checking if it has benchmark data..."
            
            # Check if branch output contains a head key
            if jq -e '.head' /tmp/branch_output.json > /dev/null; then
              echo "main_benchmark_exists=true" >> $GITHUB_OUTPUT
              echo "Main branch has benchmark data. Will proceed with PR performance comparison."
            else
              echo "main_benchmark_exists=false" >> $GITHUB_OUTPUT
              echo "Warning: Main branch exists but does not have benchmark data yet. Will skip PR performance comparison."
            fi
          else
            echo "main_benchmark_exists=false" >> $GITHUB_OUTPUT
            echo "Warning: Main branch does not exist or cannot be accessed. Will skip PR performance comparison."
          fi

      # PR Performance Changes section - Only runs if main branch has benchmarks
      - name: Upload to Bencher (PR Performance Changes)
        if: |
          (github.event_name == 'pull_request') && 
          (!github.event.pull_request.head.repo.fork) && 
          (steps.check-main-benchmark.outputs.main_benchmark_exists == 'true')
        env:
          BENCHER_API_TOKEN: ${{ secrets.BENCHER_API_TOKEN }}
          GITHUB_TOKEN: ${{ secrets.GITHUB_TOKEN }}
        run: |

          bencher run \
            --project mettagrid-sv3f5i2k \
            --token "$BENCHER_API_TOKEN" \
            --branch "$GITHUB_HEAD_REF" \
            --start-point "main" \
            --start-point-reset \
            --testbed ubuntu-latest \
<<<<<<< HEAD
            --thresholds-reset \
            --threshold-measure latency \
            --threshold-test percentage \
            --threshold-max-sample-size 4 \
            --threshold-upper-boundary 0.20 \
=======
>>>>>>> 9ea52071
            --adapter python_pytest \
            --github-actions "$GITHUB_TOKEN" \
            --file combined_benchmark_results.json > /dev/null<|MERGE_RESOLUTION|>--- conflicted
+++ resolved
@@ -681,16 +681,9 @@
             --token "$BENCHER_API_TOKEN" \
             --branch "$GITHUB_HEAD_REF" \
             --start-point "main" \
+            --start-point-clone-thresholds \
             --start-point-reset \
             --testbed ubuntu-latest \
-<<<<<<< HEAD
-            --thresholds-reset \
-            --threshold-measure latency \
-            --threshold-test percentage \
-            --threshold-max-sample-size 4 \
-            --threshold-upper-boundary 0.20 \
-=======
->>>>>>> 9ea52071
             --adapter python_pytest \
             --github-actions "$GITHUB_TOKEN" \
             --file combined_benchmark_results.json > /dev/null