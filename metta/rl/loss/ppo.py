--- conflicted
+++ resolved
@@ -57,12 +57,7 @@
     target_kl: float | None = None
 
     vtrace: VTraceConfig = Field(default_factory=VTraceConfig)
-<<<<<<< HEAD
-    profiles: list[str] | None = Field(default=None, description="Optional loss profiles this loss should run for.")
-
-=======
     profiles: list[str] | None = Field(default=None)
->>>>>>> 67032491
     prioritized_experience_replay: PrioritizedExperienceReplayConfig = Field(
         default_factory=PrioritizedExperienceReplayConfig
     )
