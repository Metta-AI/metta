from pydantic import Field

from mettagrid.base_config import Config
from mettagrid.config import vibes
from mettagrid.config.mettagrid_config import AssemblerConfig, ChestConfig, GridObjectConfig, ProtocolConfig, WallConfig

resources = [
    "energy",
    "carbon",
    "oxygen",
    "germanium",
    "silicon",
    "heart",
    "decoder",
    "modulator",
    "resonator",
    "scrambler",
]


class CvCStationConfig(Config):
    start_clipped: bool = Field(default=False)
    clip_immune: bool = Field(default=False)

    def station_cfg(self) -> GridObjectConfig:
        raise NotImplementedError("Subclasses must implement this method")


class CvCWallConfig(CvCStationConfig):
    def station_cfg(self) -> WallConfig:
        return WallConfig(name="wall", map_char="#", render_symbol=vibes.VIBE_BY_NAME["wall"].symbol)


class ExtractorConfig(CvCStationConfig):
    """Base class for all extractor configs."""

    efficiency: int = Field(default=100)


class ChargerConfig(ExtractorConfig):
    def station_cfg(self) -> AssemblerConfig:
        return AssemblerConfig(
            name="charger",
            map_char="+",
            render_symbol=vibes.VIBE_BY_NAME["charger"].symbol,
            # Protocols
            allow_partial_usage=True,  # can use it while its on cooldown
            max_uses=0,  # unlimited uses
            protocols=[
                ProtocolConfig(
                    output_resources={"energy": 25 * self.efficiency // 100},
                    cooldown=10,
                )
            ],
            # Clipping
            start_clipped=self.start_clipped,
            clip_immune=self.clip_immune,
        )


# Time consuming but easy to mine.
class CarbonExtractorConfig(ExtractorConfig):
    max_uses: int = Field(default=25)

    def station_cfg(self) -> AssemblerConfig:
        return AssemblerConfig(
            name="carbon_extractor",
            map_char="C",
            render_symbol=vibes.VIBE_BY_NAME["carbon_a"].symbol,
            max_uses=self.max_uses,
            protocols=[
                ProtocolConfig(
                    output_resources={"carbon": 2 * self.efficiency // 100},
                    cooldown=0,
                )
            ],
            # Clipping
            start_clipped=self.start_clipped,
            clip_immune=self.clip_immune,
        )


# Accumulates over time.
class OxygenExtractorConfig(ExtractorConfig):
    max_uses: int = Field(default=5)

    def station_cfg(self) -> AssemblerConfig:
        return AssemblerConfig(
            name="oxygen_extractor",
            map_char="O",
            render_symbol=vibes.VIBE_BY_NAME["oxygen_a"].symbol,
            max_uses=self.max_uses,
            allow_partial_usage=True,  # can use it while its on cooldown
            protocols=[
                ProtocolConfig(
                    output_resources={"oxygen": 10},
                    cooldown=int(10_000 / self.efficiency),
                )
            ],
            # Clipping
            start_clipped=self.start_clipped,
            clip_immune=self.clip_immune,
        )


# Rare and doesn't regenerate. But more cogs increase efficiency.
class GermaniumExtractorConfig(ExtractorConfig):
    # How much one agent gets.
    efficiency: int = 2
    # How much each additional agent gets.
    synergy: int = 1

    def station_cfg(self) -> AssemblerConfig:
        return AssemblerConfig(
            name="germanium_extractor",
            map_char="G",
            render_symbol=vibes.VIBE_BY_NAME["germanium_a"].symbol,
            # Germanium is inherently a single use resource.
            max_uses=1,
            protocols=[
                ProtocolConfig(
                    # For the 1 agent protocol, we set min_agents to zero so it's visible when no
                    # agents are adjacent to the extractor.
                    min_agents=(additional_agents + 1) if additional_agents >= 1 else 0,
                    output_resources={"germanium": max(1, (self.efficiency + additional_agents * self.synergy) // 2)},
                )
                for additional_agents in range(4)
            ],
            # Clipping
            start_clipped=self.start_clipped,
            clip_immune=self.clip_immune,
        )


# Bulky and energy intensive.
class SiliconExtractorConfig(ExtractorConfig):
    max_uses: int = Field(default=10)

    def station_cfg(self) -> AssemblerConfig:
        return AssemblerConfig(
            name="silicon_extractor",
            map_char="S",
            render_symbol=vibes.VIBE_BY_NAME["silicon_a"].symbol,
            max_uses=self.max_uses,
            protocols=[
                ProtocolConfig(
                    input_resources={"energy": 25},
                    output_resources={"silicon": max(1, int(25 * self.efficiency // 100) // 2)},
                )
            ],
            # Clipping
            start_clipped=self.start_clipped,
            clip_immune=self.clip_immune,
        )


class CvCChestConfig(CvCStationConfig):
    initial_inventory: dict[str, int] = Field(default={}, description="Initial inventory for each resource type")

    def station_cfg(self) -> ChestConfig:
        # Use map_name/name "chest" so maps and procedural builders that place
        # "chest" resolve to this config. The specific CvC type remains a label.
        return ChestConfig(
            map_char="C",
            render_symbol=vibes.VIBE_BY_NAME["chest"].symbol,
            vibe_transfers={
                "default": {"heart": 255, "carbon": 255, "oxygen": 255, "germanium": 255, "silicon": 255},
                "heart_a": {"heart": -1},
                "heart_b": {"heart": 1},
                "carbon_a": {"carbon": -10},
                "carbon_b": {"carbon": 10},
                "oxygen_a": {"oxygen": -10},
                "oxygen_b": {"oxygen": 10},
                "germanium_a": {"germanium": -1},
                "germanium_b": {"germanium": 1},
                "silicon_a": {"silicon": -25},
                "silicon_b": {"silicon": 25},
            },
            initial_inventory=self.initial_inventory,
        )


class CvCAssemblerConfig(CvCStationConfig):
    # These could be "fixed_cost" and "variable_cost" instead, but we're more likely to want to read them like this.
    first_heart_cost: int = Field(default=10)
    additional_heart_cost: int = Field(default=5)

    def station_cfg(self) -> AssemblerConfig:
        gear = [("oxygen", "modulator"), ("germanium", "scrambler"), ("silicon", "resonator"), ("carbon", "decoder")]
        return AssemblerConfig(
            name="assembler",
            map_char="&",
            render_symbol=vibes.VIBE_BY_NAME["assembler"].symbol,
            clip_immune=True,
            protocols=[
                ProtocolConfig(
                    vibes=["heart_a"] * (i + 1),
                    input_resources={
<<<<<<< HEAD
                        "carbon": self.first_heart_cost + self.additional_heart_cost * i,
                        "oxygen": self.first_heart_cost + self.additional_heart_cost * i,
                        "germanium": max(1, (self.first_heart_cost + self.additional_heart_cost * i) // 4),
                        "silicon": max(1, (5 * (self.first_heart_cost + self.additional_heart_cost * i)) // 2),
                        "energy": self.first_heart_cost + self.additional_heart_cost * i,
=======
                        "carbon": 2 * (self.first_heart_cost + self.additional_heart_cost * i),
                        "oxygen": 2 * (self.first_heart_cost + self.additional_heart_cost * i),
                        "germanium": max(1, (self.first_heart_cost + self.additional_heart_cost * i) // 5),
                        "silicon": 5 * (self.first_heart_cost + self.additional_heart_cost * i),
                        "energy": 2 * (self.first_heart_cost + self.additional_heart_cost * i),
>>>>>>> 19fe084f
                    },
                    output_resources={"heart": i + 1},
                )
                for i in range(4)
            ]
            + [
                # Specific gear protocols: ['gear', 'resource'] -> gear_item
                # Agent must have the specific resource AND use gear vibe
                ProtocolConfig(
                    vibes=["gear", f"{gear[i][0]}_a"],
                    input_resources={gear[i][0]: 1},
                    output_resources={gear[i][1]: 1},
                )
                for i in range(len(gear))
            ],
            # Note: Generic ['gear'] protocol is added dynamically by clipping variants
            # C++ only allows ONE protocol per unique vibe list, so we can't pre-add all 4 here
        )<|MERGE_RESOLUTION|>--- conflicted
+++ resolved
@@ -196,19 +196,11 @@
                 ProtocolConfig(
                     vibes=["heart_a"] * (i + 1),
                     input_resources={
-<<<<<<< HEAD
                         "carbon": self.first_heart_cost + self.additional_heart_cost * i,
                         "oxygen": self.first_heart_cost + self.additional_heart_cost * i,
                         "germanium": max(1, (self.first_heart_cost + self.additional_heart_cost * i) // 4),
                         "silicon": max(1, (5 * (self.first_heart_cost + self.additional_heart_cost * i)) // 2),
                         "energy": self.first_heart_cost + self.additional_heart_cost * i,
-=======
-                        "carbon": 2 * (self.first_heart_cost + self.additional_heart_cost * i),
-                        "oxygen": 2 * (self.first_heart_cost + self.additional_heart_cost * i),
-                        "germanium": max(1, (self.first_heart_cost + self.additional_heart_cost * i) // 5),
-                        "silicon": 5 * (self.first_heart_cost + self.additional_heart_cost * i),
-                        "energy": 2 * (self.first_heart_cost + self.additional_heart_cost * i),
->>>>>>> 19fe084f
                     },
                     output_resources={"heart": i + 1},
                 )
