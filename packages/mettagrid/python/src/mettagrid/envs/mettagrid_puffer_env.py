"""
MettaGridPufferEnv - PufferLib integration for MettaGrid.

This class provides PufferLib compatibility for MettaGrid environments using
the Simulation class. This allows MettaGrid environments to be used
directly with PufferLib training infrastructure.

Provides:
 - Auto-reset on episode completion
 - Persistent buffers for re-use between resets

Architecture:
- MettaGridPufferEnv wraps Simulation and provides PufferEnv interface
- This enables MettaGridPufferEnv to work seamlessly with PufferLib training code

For users:
- Use MettaGridPufferEnv directly with PufferLib (it inherits PufferLib functionality)
- Alternatively, use PufferLib's MettaPuff wrapper for additional PufferLib features:
  https://github.com/PufferAI/PufferLib/blob/main/pufferlib/environments/metta/environment.py

This avoids double-wrapping while maintaining full PufferLib compatibility.
"""

from __future__ import annotations

import logging
from typing import Any, Dict, List, Optional, Tuple, cast

import numpy as np
from gymnasium.spaces import Box, Discrete
from typing_extensions import override

from mettagrid.config.mettagrid_config import EnvSupervisorConfig, MettaGridConfig
from mettagrid.mettagrid_c import (
    dtype_actions,
    dtype_masks,
    dtype_observations,
    dtype_rewards,
    dtype_terminals,
    dtype_truncations,
)
from mettagrid.policy.loader import initialize_or_load_policy, resolve_policy_class_path
from mettagrid.policy.policy import MultiAgentPolicy
from mettagrid.policy.policy_env_interface import PolicyEnvInterface
from mettagrid.simulator import Simulation, Simulator
from mettagrid.simulator.simulator import Buffers
from pufferlib.pufferlib import PufferEnv  # type: ignore[import-untyped]

logger = logging.getLogger(__name__)

# Type compatibility assertions - ensure C++ types match PufferLib expectations
# PufferLib expects particular datatypes - see pufferlib/vector.py
assert dtype_observations == np.dtype(np.uint8)
assert dtype_terminals == np.dtype(np.bool_)
assert dtype_truncations == np.dtype(np.bool_)
assert dtype_rewards == np.dtype(np.float32)
assert dtype_actions == np.dtype(np.int32)


class MettaGridPufferEnv(PufferEnv):
    """
    Wraps the Simulator class to provide PufferLib compatibility.

    Inherits from pufferlib.PufferEnv: High-performance vectorized environment interface
      https://github.com/PufferAI/PufferLib/blob/main/pufferlib/environments.py
    """

    def __init__(
        self,
        simulator: Simulator,
        cfg: MettaGridConfig,
        env_supervisor_cfg: Optional[EnvSupervisorConfig] = None,
        buf: Any = None,
        seed: int = 0,
    ):
        # Support both Simulation and MettaGridConfig for backwards compatibility
        self._simulator = simulator
        self._current_cfg = cfg
        self._current_seed = seed
        self._env_supervisor_cfg = env_supervisor_cfg or EnvSupervisorConfig()
<<<<<<< HEAD
        self._sim: Simulation = cast(Simulation, None)
=======
        self._sim: Simulation | None = None
>>>>>>> bce731b9

        # Initialize shared buffers FIRST (before super().__init__)
        # because PufferLib may access them during initialization

        policy_env_info = PolicyEnvInterface.from_mg_cfg(cfg)

        self._buffers: Buffers = Buffers(
            observations=np.zeros(
                (policy_env_info.num_agents, *policy_env_info.observation_space.shape), dtype=dtype_observations
            ),
            terminals=np.zeros(policy_env_info.num_agents, dtype=dtype_terminals),
            truncations=np.zeros(policy_env_info.num_agents, dtype=dtype_truncations),
            rewards=np.zeros(policy_env_info.num_agents, dtype=dtype_rewards),
            masks=np.ones(policy_env_info.num_agents, dtype=dtype_masks),
            actions=np.zeros(policy_env_info.num_agents, dtype=dtype_actions),
            teacher_actions=np.zeros(policy_env_info.num_agents, dtype=dtype_actions),
        )

        # Set observation and action spaces BEFORE calling super().__init__()
        # PufferLib requires these to be set first
        self.single_observation_space: Box = policy_env_info.observation_space
        self.single_action_space: Discrete = policy_env_info.action_space

        self._env_supervisor: MultiAgentPolicy | None = None
        self._new_sim()
        sim = cast(Simulation, self._sim)
        self.num_agents = sim.num_agents

        super().__init__(buf=buf)

    @property
    def env_cfg(self) -> MettaGridConfig:
        """Get the environment configuration."""
        return self._current_cfg

    def set_mg_config(self, config: MettaGridConfig) -> None:
        self._current_cfg = config

    def get_episode_rewards(self) -> np.ndarray:
        return cast(Simulation, self._sim).episode_rewards

    @property
    def current_simulation(self) -> Simulation:
        return cast(Simulation, self._sim)

    def _new_sim(self) -> None:
<<<<<<< HEAD
        if getattr(self, "_sim", None) is not None:
=======
        if self._sim is not None:
>>>>>>> bce731b9
            self._sim.close()

        self._sim = self._simulator.new_simulation(self._current_cfg, self._current_seed, buffers=self._buffers)

        if self._env_supervisor_cfg.policy is not None:
            self._env_supervisor = initialize_or_load_policy(
                PolicyEnvInterface.from_mg_cfg(self._current_cfg),
                resolve_policy_class_path(self._env_supervisor_cfg.policy),
                self._env_supervisor_cfg.policy_data_path,
            )
<<<<<<< HEAD
            self._env_supervisor.reset(self._sim)
=======
>>>>>>> bce731b9

            self._compute_supervisor_actions()

    @override
    def reset(self, seed: Optional[int] = None) -> Tuple[np.ndarray, Dict[str, Any]]:
        if seed is not None:
            self._current_seed = seed

        self._new_sim()

        return self._buffers.observations, {}

    @override
    def step(self, actions: np.ndarray) -> Tuple[np.ndarray, np.ndarray, np.ndarray, np.ndarray, List[Dict[str, Any]]]:
<<<<<<< HEAD
        if self._sim._c_sim.terminals().all() or self._sim._c_sim.truncations().all():
=======
        sim = cast(Simulation, self._sim)

        if sim._c_sim.terminals().all() or sim._c_sim.truncations().all():
>>>>>>> bce731b9
            self._new_sim()
            sim = cast(Simulation, self._sim)

        sim.step()

        # Do this after step() so that the trainer can use it if needed
        if self._env_supervisor_cfg.policy is not None:
            self._compute_supervisor_actions()

        return (
            self._buffers.observations,
            self._buffers.rewards,
            self._buffers.terminals,
            self._buffers.truncations,
            sim._context.get("infos", {}),
        )

    def _compute_supervisor_actions(self) -> None:
        if self._env_supervisor is None:
            return

        teacher_actions = self._buffers.teacher_actions
        raw_observations = self._buffers.observations
        self._env_supervisor.step_batch(raw_observations, teacher_actions)

    @property
    def observations(self) -> np.ndarray:
        return self._buffers.observations

    @observations.setter
    def observations(self, observations: np.ndarray) -> None:
        self._buffers.observations = observations

    @property
    def rewards(self) -> np.ndarray:
        return self._buffers.rewards

    @rewards.setter
    def rewards(self, rewards: np.ndarray) -> None:
        self._buffers.rewards = rewards

    @property
    def terminals(self) -> np.ndarray:
        return self._buffers.terminals

    @terminals.setter
    def terminals(self, terminals: np.ndarray) -> None:
        self._buffers.terminals = terminals

    @property
    def truncations(self) -> np.ndarray:
        return self._buffers.truncations

    @truncations.setter
    def truncations(self, truncations: np.ndarray) -> None:
        self._buffers.truncations = truncations

    @property
    def masks(self) -> np.ndarray:
        return self._buffers.masks

    @masks.setter
    def masks(self, masks: np.ndarray) -> None:
        self._buffers.masks = masks

    @property
    def actions(self) -> np.ndarray:
        return self._buffers.actions

    @actions.setter
    def actions(self, actions: np.ndarray) -> None:
        self._buffers.actions = actions

    @property
    def teacher_actions(self) -> np.ndarray:
        return self._buffers.teacher_actions

    @teacher_actions.setter
    def teacher_actions(self, teacher_actions: np.ndarray) -> None:
        self._buffers.teacher_actions = teacher_actions

    def close(self) -> None:
        """Close the environment."""
        if self._sim is None:
            return

        self._sim.close()
        self._sim = None<|MERGE_RESOLUTION|>--- conflicted
+++ resolved
@@ -78,11 +78,7 @@
         self._current_cfg = cfg
         self._current_seed = seed
         self._env_supervisor_cfg = env_supervisor_cfg or EnvSupervisorConfig()
-<<<<<<< HEAD
-        self._sim: Simulation = cast(Simulation, None)
-=======
         self._sim: Simulation | None = None
->>>>>>> bce731b9
 
         # Initialize shared buffers FIRST (before super().__init__)
         # because PufferLib may access them during initialization
@@ -129,11 +125,7 @@
         return cast(Simulation, self._sim)
 
     def _new_sim(self) -> None:
-<<<<<<< HEAD
-        if getattr(self, "_sim", None) is not None:
-=======
         if self._sim is not None:
->>>>>>> bce731b9
             self._sim.close()
 
         self._sim = self._simulator.new_simulation(self._current_cfg, self._current_seed, buffers=self._buffers)
@@ -144,10 +136,6 @@
                 resolve_policy_class_path(self._env_supervisor_cfg.policy),
                 self._env_supervisor_cfg.policy_data_path,
             )
-<<<<<<< HEAD
-            self._env_supervisor.reset(self._sim)
-=======
->>>>>>> bce731b9
 
             self._compute_supervisor_actions()
 
@@ -162,13 +150,9 @@
 
     @override
     def step(self, actions: np.ndarray) -> Tuple[np.ndarray, np.ndarray, np.ndarray, np.ndarray, List[Dict[str, Any]]]:
-<<<<<<< HEAD
-        if self._sim._c_sim.terminals().all() or self._sim._c_sim.truncations().all():
-=======
         sim = cast(Simulation, self._sim)
 
         if sim._c_sim.terminals().all() or sim._c_sim.truncations().all():
->>>>>>> bce731b9
             self._new_sim()
             sim = cast(Simulation, self._sim)
 
