--- conflicted
+++ resolved
@@ -52,9 +52,6 @@
         if self.mettascope2:
             import mettagrid.mettascope as mettascope2
 
-<<<<<<< HEAD
-            sim = create_simulation(self)
-=======
             sim = Simulation.create(
                 sim_config=self.sim,
                 device=self.system.device,
@@ -63,7 +60,6 @@
                 replay_dir=self.effective_replay_dir,
                 policy_uri=self.policy_uri,
             )
->>>>>>> cd92609a
             sim.start_simulation()
             env = sim.get_env()
             initial_replay = sim.get_replay()
