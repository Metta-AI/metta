# Custom build backend for building mettagrid with Bazel
# This backend compiles the C++ extension using Bazel during package installation

import os
import shutil
import subprocess
import sys
from pathlib import Path

from setuptools.build_meta import (
    build_editable as _build_editable,
)
from setuptools.build_meta import (
    build_sdist as _build_sdist,
)
from setuptools.build_meta import (
    build_wheel as _build_wheel,
)
from setuptools.build_meta import (
    get_requires_for_build_editable,
    get_requires_for_build_sdist,
    get_requires_for_build_wheel,
    prepare_metadata_for_build_editable,
    prepare_metadata_for_build_wheel,
)
from setuptools.dist import Distribution

PROJECT_ROOT = Path(__file__).resolve().parent
METTASCOPE_DIR = PROJECT_ROOT / "nim" / "mettascope"


def _run_bazel_build() -> None:
    """Run Bazel build to compile the C++ extension."""
    # Check if bazel is available
    if shutil.which("bazel") is None:
        raise RuntimeError("Bazel is required to build mettagrid. Please install Bazel: https://bazel.build/install")

    # Determine build configuration from environment
    debug = os.environ.get("DEBUG", "").lower() in ("1", "true", "yes")

    # Check if running in CI environment (GitHub Actions sets CI=true)
    is_ci = os.environ.get("CI", "").lower() == "true" or os.environ.get("GITHUB_ACTIONS", "") == "true"

    if is_ci:
        # Use CI configuration to avoid root user issues with hermetic Python
        config = "ci"
    else:
        config = "dbg" if debug else "opt"

    # Align Bazel's registered Python toolchain with the active interpreter.
    py_version = f"{sys.version_info.major}.{sys.version_info.minor}"

    env = os.environ.copy()
    env.setdefault("METTAGRID_BAZEL_PYTHON_VERSION", py_version)

    # Provide a writable output root for environments with restricted /var/tmp access.
    output_user_root = env.get(
        "METTAGRID_BAZEL_OUTPUT_ROOT",
        str(PROJECT_ROOT / ".bazel_output"),
    )

    # Ensure the output root exists before invoking Bazel.
    Path(output_user_root).mkdir(parents=True, exist_ok=True)

    # Build the Python extension with auto-detected parallelism
    cmd = [
        "bazel",
        "--batch",
        f"--output_user_root={output_user_root}",
        "build",
        f"--config={config}",
        "--jobs=auto",
        "--verbose_failures",
        "//cpp:mettagrid_c",  # Build from new cpp location
    ]

    print(f"Running Bazel build: {' '.join(cmd)}")
    result = subprocess.run(cmd, cwd=PROJECT_ROOT, capture_output=True, text=True, env=env)

    if result.returncode != 0:
        print("Bazel build failed. STDERR:", file=sys.stderr)
        print(result.stderr, file=sys.stderr)
        print("Bazel build STDOUT:", file=sys.stderr)
        print(result.stdout, file=sys.stderr)
        raise RuntimeError("Bazel build failed")

    # Copy the built extension to the package directory
    bazel_bin = PROJECT_ROOT / "bazel-bin"
    # Try both old and new locations for backward compatibility
    src_dirs = [
        PROJECT_ROOT / "python/src/mettagrid",  # New location
        PROJECT_ROOT / "src/mettagrid",  # Old location (compatibility)
    ]

    # Find the built extension file
    # Bazel outputs the extension at bazel-bin/cpp/mettagrid_c.so or bazel-bin/mettagrid_c.so
    extension_patterns = [
        "cpp/mettagrid_c.so",
        "cpp/mettagrid_c.pyd",
        "cpp/mettagrid_c.dylib",  # New location
        "mettagrid_c.so",
        "mettagrid_c.pyd",
        "mettagrid_c.dylib",  # Old location
    ]
    extension_file = None
    for pattern in extension_patterns:
        file_path = bazel_bin / pattern
        if file_path.exists():
            extension_file = file_path
            break
    if not extension_file:
        raise RuntimeError("mettagrid_c.{so,pyd,dylib} not found in bazel-bin/cpp/ or bazel-bin/")

    # Copy to all source directories that exist
    for src_dir in src_dirs:
        if src_dir.parent.exists():
            # Ensure destination directory exists
            src_dir.mkdir(parents=True, exist_ok=True)
            # Copy the extension to the source directory
            dest = src_dir / extension_file.name
            # Remove existing file if it exists (it might be read-only from previous build)
            if dest.exists():
                dest.unlink()
            shutil.copy2(extension_file, dest)
            print(f"Copied {extension_file} to {dest}")


def _run_mettascope_build() -> None:
    """Compile the mettascope Nim bindings using nimble."""

    # Check if nim and nimble are available
    if shutil.which("nim") is None:
        msg = (
            "Nim compiler not found. Install Nim (https://nim-lang.org/install.html) to build the mettascope renderer."
        )
        print(f"Warning: {msg}", file=sys.stderr)
        raise RuntimeError("Nim compiler not found")

    if shutil.which("nimble") is None:
        msg = (
            "Nimble package manager not found. Install Nimble alongside Nim to build the mettascope renderer."
        )
        print(f"Warning: {msg}", file=sys.stderr)
        raise RuntimeError("Nimble package manager not found")

    print(f"Building mettascope from {METTASCOPE_DIR}")

<<<<<<< HEAD
    env = os.environ.copy()
    nimble_dir = env.get("NIMBLE_DIR")
    if nimble_dir is None:
        nimble_dir_path = METTASCOPE_DIR / ".nimble"
        env["NIMBLE_DIR"] = str(nimble_dir_path)
    else:
        nimble_dir_path = Path(nimble_dir)

    nimble_dir_path.mkdir(parents=True, exist_ok=True)
    (METTASCOPE_DIR / "bindings" / "generated").mkdir(parents=True, exist_ok=True)

    cmd = ["nimble", "bindings", "-y"]
    result = subprocess.run(
        cmd,
        cwd=METTASCOPE_DIR,
        capture_output=True,
        text=True,
        check=False,
        env=env,
    )
    if result.stdout:
        print(result.stdout)
    if result.stderr:
        print(result.stderr, file=sys.stderr)
    if result.returncode != 0:
        raise RuntimeError(f"Command {' '.join(cmd)} failed with exit code {result.returncode}")

=======
    # Run the build script
    for cmd in ["nimble update", "nimble install", "nimble bindings"]:
        result = subprocess.run([cmd], cwd=METTASCOPE_DIR, capture_output=True, text=True, shell=True)
        print(result.stderr, file=sys.stderr)
        print(result.stdout, file=sys.stderr)
        if result.returncode != 0:
            print(f"Warning: Mettascope build failed. {cmd} failed. STDERR:", file=sys.stderr)
            print(f"Mettascope build {cmd} STDOUT:", file=sys.stderr)
            raise RuntimeError("Mettascope build failed")
>>>>>>> a1e87928
    print("Successfully built mettascope")


def build_wheel(wheel_directory, config_settings=None, metadata_directory=None):
    """Build a wheel, compiling the C++ extension with Bazel first, then mettascope."""
    _run_bazel_build()
    _run_mettascope_build()
    # Ensure wheel is tagged as non-pure (platform-specific) since we bundle a native extension
    # Setuptools/wheel derive purity from Distribution.has_ext_modules(). Monkeypatch to force True.
    original_has_ext_modules = Distribution.has_ext_modules
    try:
        Distribution.has_ext_modules = lambda self: True  # type: ignore[assignment]
        return _build_wheel(wheel_directory, config_settings, metadata_directory)
    finally:
        Distribution.has_ext_modules = original_has_ext_modules


def build_editable(wheel_directory, config_settings=None, metadata_directory=None):
    """Build an editable install, compiling the C++ extension with Bazel first, then mettascope."""
    _run_bazel_build()
    _run_mettascope_build()
    return _build_editable(wheel_directory, config_settings, metadata_directory)


def build_sdist(sdist_directory, config_settings=None):
    """Build a source distribution without compiling the extension."""
    return _build_sdist(sdist_directory, config_settings)


__all__ = [
    "build_wheel",
    "build_editable",
    "build_sdist",
    "get_requires_for_build_wheel",
    "get_requires_for_build_editable",
    "get_requires_for_build_sdist",
    "prepare_metadata_for_build_wheel",
    "prepare_metadata_for_build_editable",
]<|MERGE_RESOLUTION|>--- conflicted
+++ resolved
@@ -145,35 +145,6 @@
 
     print(f"Building mettascope from {METTASCOPE_DIR}")
 
-<<<<<<< HEAD
-    env = os.environ.copy()
-    nimble_dir = env.get("NIMBLE_DIR")
-    if nimble_dir is None:
-        nimble_dir_path = METTASCOPE_DIR / ".nimble"
-        env["NIMBLE_DIR"] = str(nimble_dir_path)
-    else:
-        nimble_dir_path = Path(nimble_dir)
-
-    nimble_dir_path.mkdir(parents=True, exist_ok=True)
-    (METTASCOPE_DIR / "bindings" / "generated").mkdir(parents=True, exist_ok=True)
-
-    cmd = ["nimble", "bindings", "-y"]
-    result = subprocess.run(
-        cmd,
-        cwd=METTASCOPE_DIR,
-        capture_output=True,
-        text=True,
-        check=False,
-        env=env,
-    )
-    if result.stdout:
-        print(result.stdout)
-    if result.stderr:
-        print(result.stderr, file=sys.stderr)
-    if result.returncode != 0:
-        raise RuntimeError(f"Command {' '.join(cmd)} failed with exit code {result.returncode}")
-
-=======
     # Run the build script
     for cmd in ["nimble update", "nimble install", "nimble bindings"]:
         result = subprocess.run([cmd], cwd=METTASCOPE_DIR, capture_output=True, text=True, shell=True)
@@ -183,7 +154,6 @@
             print(f"Warning: Mettascope build failed. {cmd} failed. STDERR:", file=sys.stderr)
             print(f"Mettascope build {cmd} STDOUT:", file=sys.stderr)
             raise RuntimeError("Mettascope build failed")
->>>>>>> a1e87928
     print("Successfully built mettascope")
 
 
