--- conflicted
+++ resolved
@@ -17,7 +17,7 @@
 class LSTMPolicyNet(torch.nn.Module):
     """Feed-forward encoder with LSTM head for sequential decision making."""
 
-    def __init__(self, env: MettaGridEnv) -> None:
+    def __init__(self, env: MettaGridEnv):
         super().__init__()
         self.hidden_size = 128
 
@@ -123,29 +123,14 @@
         self._device = device
         self._action_nvec = action_nvec
 
-<<<<<<< HEAD
-    def agent_state(self) -> Optional[Tuple[torch.Tensor, torch.Tensor]]:
-=======
     def agent_state(self) -> Optional[LSTMState]:
-        """Get initial state for a new agent.
-
-        For LSTM, we return None and let the network initialize the state on first forward pass.
-        """
->>>>>>> c00b2780
         return None
 
     def step_with_state(
         self,
         obs: Union[MettaGridObservation, torch.Tensor],
-<<<<<<< HEAD
-        state: Optional[Tuple[torch.Tensor, torch.Tensor]],
-    ) -> Tuple[MettaGridAction, Optional[Tuple[torch.Tensor, torch.Tensor]]]:
-=======
         state: Optional[LSTMState],
     ) -> Tuple[MettaGridAction, Optional[LSTMState]]:
-        """Get action and update state for this agent."""
-        # Convert single observation to batch of 1 for network forward pass
->>>>>>> c00b2780
         if isinstance(obs, torch.Tensor):
             obs_tensor = obs.to(self._device)
             if obs_tensor.dim() == 1:
@@ -155,12 +140,7 @@
 
         with torch.no_grad():
             self._net.eval()
-<<<<<<< HEAD
-            state_dict: Dict[str, Optional[torch.Tensor]] = {"lstm_h": None, "lstm_c": None}
-=======
-            # For inference, we pass state through a dict so forward_eval can populate it
             state_dict: LSTMStateDict = {"lstm_h": None, "lstm_c": None}
->>>>>>> c00b2780
             if state is not None:
                 hidden, cell = state.to_tuple()
                 state_dict["lstm_h"], state_dict["lstm_c"] = hidden, cell
@@ -172,44 +152,19 @@
 
             logits, _ = self._net.forward_eval(obs_tensor, state_dict)
 
-<<<<<<< HEAD
-            new_state: Optional[Tuple[torch.Tensor, torch.Tensor]] = None
+            new_state: Optional[LSTMState] = None
             if state_dict["lstm_h"] is not None and state_dict["lstm_c"] is not None:
                 h = state_dict["lstm_h"].detach()
                 c = state_dict["lstm_c"].detach()
-                if h.dim() == 3:
-                    h = h.transpose(0, 1)
-                    c = c.transpose(0, 1)
-                new_state = (h, c)
+                layers = self._net._rnn.num_layers * (2 if self._net._rnn.bidirectional else 1)
+                new_state = LSTMState.from_tuple((h, c), layers)
 
-=======
-            # Debug: check logits
-            if any(torch.isnan(logit).any() for logit in logits):
-                logger.error(
-                    f"NaN in logits! obs shape: {obs_tensor.shape}, obs min/max: {obs_tensor.min()}/{obs_tensor.max()}"
-                )
-                logger.error(f"Logits: {[logit for logit in logits]}")
-                # Check network parameters
-                for name, param in self._net.named_parameters():
-                    if torch.isnan(param).any():
-                        logger.error(f"NaN in parameter {name}")
-
-            # Extract the new state from the dict
-            new_state: Optional[LSTMState] = None
-            if "lstm_h" in state_dict and "lstm_c" in state_dict:
-                h, c = state_dict["lstm_h"], state_dict["lstm_c"]
-                tuple_state = (h.detach(), c.detach())
-                layers = self._net._rnn.num_layers * (2 if self._net._rnn.bidirectional else 1)
-                new_state = LSTMState.from_tuple(tuple_state, layers)
-
-            # Sample action from the logits
->>>>>>> c00b2780
             actions: list[int] = []
             for logit in logits:
                 dist = torch.distributions.Categorical(logits=logit)
                 actions.append(dist.sample().item())
 
-            return np.array(actions, dtype=np.int32), new_state.detach() if new_state is not None else None
+            return np.array(actions, dtype=np.int32), new_state
 
 
 class LSTMPolicy(TrainablePolicy):
