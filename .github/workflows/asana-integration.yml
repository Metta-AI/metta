name: Asana Integration

on:
  pull_request:
    # TODO: also handle reviews and comments
<<<<<<< HEAD
    # https://docs.github.com/en/actions/reference/events-that-trigger-workflows
    # labeled, unlabeled, synchronize, converted_to_draft, locked, unlocked, enqueued, dequeued, milestoned, demilestoned, review_request_removed, auto_merge_enabled, auto_merge_enabled
    # descriptions of these events: https://frontside.com/blog/2020-05-26-github-actions-pull_request/
    # pull request review approved seems to be here: https://stackoverflow.com/questions/77646883/how-to-check-if-pull-request-is-approved
    types: [opened, closed, reopened, edited, assigned, unassigned, review_requested, ready_for_review, synchronize]
  pull_request_review:
    types: [submitted, edited, dismissed]
=======
    types:
      [opened, closed, reopened, edited, assigned, unassigned, review_requested, ready_for_review]
>>>>>>> 84f13ac3

jobs:
  check-context:
    runs-on: ubuntu-latest
    if: github.event.pull_request.draft == false
    outputs:
      is_external: ${{ steps.detect-pr.outputs.is_external }}
    steps:
      - name: Checkout repository
        uses: actions/checkout@v4

      - name: Detect PR context
        id: detect-pr
        uses: ./.github/actions/detect-external-pr

  asana_integration:
    needs: check-context
    runs-on: ubuntu-latest
    if: |
      github.event.pull_request.draft == false &&
      needs.check-context.outputs.is_external != 'true'
    concurrency: ${{ github.workflow }}-${{ github.event.pull_request.number }}
    permissions:
      contents: read
      pull-requests: write
      actions: read

    steps:
      - name: Checkout repository
        uses: actions/checkout@v4

      - name: Sync PR Task (GH to Asana)
        id: ensure-asana-task
        uses: ./.github/actions/asana/pr_gh_to_asana
        with:
          title: ${{ github.event.pull_request.title }}
          pr_state: ${{ github.event.pull_request.state }}
          project_id: ${{ vars.ASANA_PROJECT_GID }}
          workspace_id: ${{ vars.ASANA_WORKSPACE_GID }}
          asana_token: ${{ secrets.ASANA_API_KEY }}
          github_url: ${{ github.event.pull_request.html_url }}
          github_url_field_id: ${{ vars.ASANA_GITHUB_URL_FIELD_GID }}
          roster_project_id: ${{ vars.ASANA_ROSTER_PROJECT_GID }}
          gh_login_field_id: ${{ vars.ASANA_GH_LOGIN_FIELD_GID }}
          asana_email_field_id: ${{ vars.ASANA_EMAIL_FIELD_GID }}
          pr_author_field_id: ${{ vars.ASANA_PR_AUTHOR_FIELD_GID }}
          asana_attachment_secret: ${{ secrets.ASANA_ATTACHMENT_SECRET }}
          pr_number: ${{ github.event.pull_request.number }}
          github_repo: ${{ github.repository }}
          github_token: ${{ secrets.GITHUB_TOKEN }}


      - name: Sync PR Description (Asana to GH)
        uses: ./.github/actions/asana/pr_description_asana_to_gh
        with:
          pr_number: ${{ github.event.pull_request.number }}
          repo: ${{ github.repository }}
          token: ${{ secrets.GITHUB_TOKEN }}
          task_url: ${{ steps.ensure-asana-task.outputs.task_url }}
<|MERGE_RESOLUTION|>--- conflicted
+++ resolved
@@ -2,19 +2,10 @@
 
 on:
   pull_request:
-    # TODO: also handle reviews and comments
-<<<<<<< HEAD
-    # https://docs.github.com/en/actions/reference/events-that-trigger-workflows
-    # labeled, unlabeled, synchronize, converted_to_draft, locked, unlocked, enqueued, dequeued, milestoned, demilestoned, review_request_removed, auto_merge_enabled, auto_merge_enabled
-    # descriptions of these events: https://frontside.com/blog/2020-05-26-github-actions-pull_request/
-    # pull request review approved seems to be here: https://stackoverflow.com/questions/77646883/how-to-check-if-pull-request-is-approved
-    types: [opened, closed, reopened, edited, assigned, unassigned, review_requested, ready_for_review, synchronize]
+    types: [opened, closed, reopened, edited, assigned, unassigned, review_requested, ready_for_review]
   pull_request_review:
     types: [submitted, edited, dismissed]
-=======
-    types:
-      [opened, closed, reopened, edited, assigned, unassigned, review_requested, ready_for_review]
->>>>>>> 84f13ac3
+
 
 jobs:
   check-context:
