--- conflicted
+++ resolved
@@ -7,15 +7,9 @@
  * - Shows overall view.
  */
 
-<<<<<<< HEAD
-import { requestFrame, setIsPlaying, updateSelection } from './main.js'
-import { focusFullMap, focusMap } from './worldmap.js'
-import { ui, state } from './common.js'
-=======
 import * as Common from './common.js'
 import { state, ui } from './common.js'
-import { requestFrame, setIsPlaying } from './main.js'
->>>>>>> 750e7ed8
+import { requestFrame, setIsPlaying, updateSelection } from './main.js'
 import { getAttr } from './replay.js'
 import { focusFullMap, focusMap } from './worldmap.js'
 
