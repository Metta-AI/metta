import logging
<<<<<<< HEAD
from typing import Optional, Tuple, Union
=======
from typing import Dict, List, Optional, Tuple, Union
>>>>>>> ecef0eb0

import numpy as np
import torch
import torch.nn as nn

import pufferlib.pytorch
from cogames.policy.policy import AgentPolicy, StatefulAgentPolicy, TrainablePolicy
<<<<<<< HEAD
from cogames.policy.utils import LSTMState, LSTMStateDict
=======
>>>>>>> ecef0eb0
from mettagrid import MettaGridAction, MettaGridEnv, MettaGridObservation

logger = logging.getLogger("cogames.policies.lstm_policy")


class LSTMPolicyNet(torch.nn.Module):
    def __init__(self, env):
        super().__init__()
        # Public: Required by PufferLib for RNN state management
        self.hidden_size = 128
        self._obs_shape = tuple(env.single_observation_space.shape)
        self._obs_size = int(np.prod(env.single_observation_space.shape))

        self._net = torch.nn.Sequential(
            pufferlib.pytorch.layer_init(torch.nn.Linear(self._obs_size, self.hidden_size)),
            torch.nn.ReLU(),
            pufferlib.pytorch.layer_init(torch.nn.Linear(self.hidden_size, self.hidden_size)),
        )

        self._rnn = torch.nn.LSTM(self.hidden_size, self.hidden_size, batch_first=True)

        self._action_nvec = tuple(env.single_action_space.nvec)

        self._action_head = torch.nn.Linear(self.hidden_size, sum(self._action_nvec))
        self._value_head = torch.nn.Linear(self.hidden_size, 1)

    def _forward_internal(
        self,
        observations: torch.Tensor,
        state: Optional[LSTMState],
    ) -> Tuple[Tuple[torch.Tensor, ...], torch.Tensor, Optional[LSTMState]]:
        observations = observations.float()
        if observations.max() > 1.0:
            observations = observations / 255.0

        batch_size = observations.shape[0]
        obs_flat = observations.view(batch_size, -1)
        if obs_flat.shape[1] == self._obs_size:
            bptt_horizon = 1
            obs_steps = obs_flat
        else:
            if obs_flat.shape[1] % self._obs_size != 0:
                msg = (
                    "Observation tensor cannot be reshaped into expected input size. "
                    f"Received flattened size {obs_flat.shape[1]} for expected {self._obs_size}."
                )
                raise ValueError(msg)
            bptt_horizon = obs_flat.shape[1] // self._obs_size
            obs_steps = obs_flat.view(batch_size * bptt_horizon, self._obs_size)

        hidden = self._net(obs_steps)
        hidden = hidden.view(batch_size, bptt_horizon, self.hidden_size)

        expected_layers = self._rnn.num_layers * (2 if self._rnn.bidirectional else 1)
        canonical_state = LSTMState.from_any(state, expected_layers)
        rnn_state = canonical_state.to_tuple() if canonical_state is not None else None
        hidden, new_state_tuple = self._rnn(hidden, rnn_state)
        new_state = LSTMState.from_tuple(new_state_tuple, expected_layers)

        hidden = hidden.view(batch_size * bptt_horizon, self.hidden_size)
        logits = self._action_head(hidden)
        logits = logits.split(self._action_nvec, dim=1)
        values = self._value_head(hidden)
        return logits, values, new_state

    def forward_eval(
        self,
        observations: torch.Tensor,
        state: Optional[Union[LSTMState, LSTMStateDict, Tuple[torch.Tensor, torch.Tensor]]] = None,
    ) -> Tuple[Tuple[torch.Tensor, ...], torch.Tensor]:
        expected_layers = self._rnn.num_layers * (2 if self._rnn.bidirectional else 1)
        dict_target: Optional[LSTMStateDict]
        dict_target = state if isinstance(state, dict) else None
        canonical_state = LSTMState.from_any(state, expected_layers)
        logits, values, new_state = self._forward_internal(observations, canonical_state)
        if dict_target is not None and new_state is not None:
            new_state.write_dict(dict_target)
        return logits, values

    # We use this to work around a major torch perf issue
    def forward(
        self,
        observations: torch.Tensor,
        state: Optional[Union[LSTMState, LSTMStateDict]] = None,
    ) -> Tuple[Tuple[torch.Tensor, ...], torch.Tensor]:
        return self.forward_eval(observations, state)

    def forward_agent(
        self,
        observations: torch.Tensor,
        state: Optional[LSTMState],
    ) -> Tuple[Tuple[torch.Tensor, ...], torch.Tensor, Optional[LSTMState]]:
        logits, values, new_state = self._forward_internal(observations, state)
        if new_state is not None:
            new_state = new_state.detach()
        return logits, values, new_state


class LSTMAgentPolicy(StatefulAgentPolicy[LSTMState]):
    """Per-agent policy that uses the shared LSTM network."""

    def __init__(self, net: LSTMPolicyNet, device: torch.device, action_nvec: tuple):
        self._net = net
        self._device = device
        self._action_nvec = action_nvec
        self._obs_shape = getattr(net, "_obs_shape", None)

    def agent_state(self) -> Optional[LSTMState]:
        """Get initial state for a new agent.

        For LSTM, we return None and let the network initialize the state on first forward pass.
        """
        return None

    def step_with_state(
        self,
        obs: Union[MettaGridObservation, torch.Tensor],
<<<<<<< HEAD
        state: Optional[LSTMState],
    ) -> Tuple[MettaGridAction, Optional[LSTMState]]:
=======
        state: Optional[Tuple[torch.Tensor, torch.Tensor]],
    ) -> Tuple[MettaGridAction, Optional[Tuple[torch.Tensor, torch.Tensor]]]:
>>>>>>> ecef0eb0
        """Get action and update state for this agent."""
        if isinstance(obs, torch.Tensor):
            obs_tensor = obs.to(self._device)
        else:
            obs_tensor = torch.as_tensor(obs, device=self._device, dtype=torch.float32)

        expected_dims = len(self._obs_shape) if self._obs_shape is not None else None
        if expected_dims is not None and obs_tensor.dim() == expected_dims:
            obs_tensor = obs_tensor.unsqueeze(0)
        elif obs_tensor.dim() == 1:
            obs_tensor = obs_tensor.unsqueeze(0)
        elif expected_dims is None and obs_tensor.dim() < 2:
            obs_tensor = obs_tensor.unsqueeze(0)

        with torch.no_grad():
            self._net.eval()

            if torch.isnan(obs_tensor).any():
                logger.error("NaN in observation! obs shape: %s", obs_tensor.shape)
            if torch.isinf(obs_tensor).any():
                logger.error("Inf in observation! obs shape: %s", obs_tensor.shape)

            logits, _, new_state = self._net.forward_agent(obs_tensor, state)

            if any(torch.isnan(logit).any() for logit in logits):
                logger.error(
                    "NaN in logits! obs shape: %s, obs min/max: %s/%s",
                    obs_tensor.shape,
                    obs_tensor.min(),
                    obs_tensor.max(),
                )
                for name, param in self._net.named_parameters():
                    if torch.isnan(param).any():
                        logger.error("NaN in parameter %s", name)

<<<<<<< HEAD
            actions = []
=======
            # Extract the new state from the dict
            new_state = None
            if "lstm_h" in state_dict and "lstm_c" in state_dict:
                h, c = state_dict["lstm_h"], state_dict["lstm_c"]
                new_state = (h.detach(), c.detach())

            # Sample action from the logits
            actions: list[int] = []
>>>>>>> ecef0eb0
            for logit in logits:
                dist = torch.distributions.Categorical(logits=logit)
                actions.append(dist.sample().item())

            return np.array(actions, dtype=np.int32), new_state


class LSTMPolicy(TrainablePolicy):
    """LSTM-based policy that creates StatefulPolicy wrappers for each agent."""

    def __init__(self, env: MettaGridEnv, device: torch.device):
        super().__init__()
        self._net = LSTMPolicyNet(env).to(device)
        self._device = device
        self._action_nvec = tuple(env.single_action_space.nvec)
        self._agent_policy = LSTMAgentPolicy(self._net, device, self._action_nvec)

    def network(self) -> nn.Module:
        return self._net

    def agent_policy(self, agent_id: int) -> AgentPolicy:
        """Create a StatefulPolicy wrapper for a specific agent."""
        return StatefulAgentPolicy(self._agent_policy, agent_id)

    def load_policy_data(self, checkpoint_path: str) -> None:
        super().load_policy_data(checkpoint_path)
        self._net = self._net.to(self._device)
        self._agent_policy._net = self._net

    def is_recurrent(self) -> bool:
        """Return True to mark this policy as recurrent for training configuration."""

        return True<|MERGE_RESOLUTION|>--- conflicted
+++ resolved
@@ -1,191 +1,165 @@
 import logging
-<<<<<<< HEAD
-from typing import Optional, Tuple, Union
-=======
 from typing import Dict, List, Optional, Tuple, Union
->>>>>>> ecef0eb0
 
 import numpy as np
 import torch
 import torch.nn as nn
+from einops import rearrange
 
 import pufferlib.pytorch
 from cogames.policy.policy import AgentPolicy, StatefulAgentPolicy, TrainablePolicy
-<<<<<<< HEAD
-from cogames.policy.utils import LSTMState, LSTMStateDict
-=======
->>>>>>> ecef0eb0
 from mettagrid import MettaGridAction, MettaGridEnv, MettaGridObservation
 
 logger = logging.getLogger("cogames.policies.lstm_policy")
 
 
 class LSTMPolicyNet(torch.nn.Module):
-    def __init__(self, env):
+    """Feed-forward encoder with LSTM head for sequential decision making."""
+
+    def __init__(self, env: MettaGridEnv) -> None:
         super().__init__()
-        # Public: Required by PufferLib for RNN state management
         self.hidden_size = 128
-        self._obs_shape = tuple(env.single_observation_space.shape)
-        self._obs_size = int(np.prod(env.single_observation_space.shape))
 
-        self._net = torch.nn.Sequential(
-            pufferlib.pytorch.layer_init(torch.nn.Linear(self._obs_size, self.hidden_size)),
+        obs_size = int(np.prod(env.single_observation_space.shape))
+        self._encoder = torch.nn.Sequential(
+            pufferlib.pytorch.layer_init(torch.nn.Linear(obs_size, self.hidden_size)),
             torch.nn.ReLU(),
             pufferlib.pytorch.layer_init(torch.nn.Linear(self.hidden_size, self.hidden_size)),
         )
 
         self._rnn = torch.nn.LSTM(self.hidden_size, self.hidden_size, batch_first=True)
-
         self._action_nvec = tuple(env.single_action_space.nvec)
 
         self._action_head = torch.nn.Linear(self.hidden_size, sum(self._action_nvec))
         self._value_head = torch.nn.Linear(self.hidden_size, 1)
 
-    def _forward_internal(
-        self,
-        observations: torch.Tensor,
-        state: Optional[LSTMState],
-    ) -> Tuple[Tuple[torch.Tensor, ...], torch.Tensor, Optional[LSTMState]]:
-        observations = observations.float()
-        if observations.max() > 1.0:
-            observations = observations / 255.0
-
-        batch_size = observations.shape[0]
-        obs_flat = observations.view(batch_size, -1)
-        if obs_flat.shape[1] == self._obs_size:
-            bptt_horizon = 1
-            obs_steps = obs_flat
-        else:
-            if obs_flat.shape[1] % self._obs_size != 0:
-                msg = (
-                    "Observation tensor cannot be reshaped into expected input size. "
-                    f"Received flattened size {obs_flat.shape[1]} for expected {self._obs_size}."
-                )
-                raise ValueError(msg)
-            bptt_horizon = obs_flat.shape[1] // self._obs_size
-            obs_steps = obs_flat.view(batch_size * bptt_horizon, self._obs_size)
-
-        hidden = self._net(obs_steps)
-        hidden = hidden.view(batch_size, bptt_horizon, self.hidden_size)
-
-        expected_layers = self._rnn.num_layers * (2 if self._rnn.bidirectional else 1)
-        canonical_state = LSTMState.from_any(state, expected_layers)
-        rnn_state = canonical_state.to_tuple() if canonical_state is not None else None
-        hidden, new_state_tuple = self._rnn(hidden, rnn_state)
-        new_state = LSTMState.from_tuple(new_state_tuple, expected_layers)
-
-        hidden = hidden.view(batch_size * bptt_horizon, self.hidden_size)
-        logits = self._action_head(hidden)
-        logits = logits.split(self._action_nvec, dim=1)
-        values = self._value_head(hidden)
-        return logits, values, new_state
-
     def forward_eval(
         self,
         observations: torch.Tensor,
-        state: Optional[Union[LSTMState, LSTMStateDict, Tuple[torch.Tensor, torch.Tensor]]] = None,
-    ) -> Tuple[Tuple[torch.Tensor, ...], torch.Tensor]:
-        expected_layers = self._rnn.num_layers * (2 if self._rnn.bidirectional else 1)
-        dict_target: Optional[LSTMStateDict]
-        dict_target = state if isinstance(state, dict) else None
-        canonical_state = LSTMState.from_any(state, expected_layers)
-        logits, values, new_state = self._forward_internal(observations, canonical_state)
-        if dict_target is not None and new_state is not None:
-            new_state.write_dict(dict_target)
-        return logits, values
+        state: Optional[Union[Tuple[torch.Tensor, torch.Tensor], Dict[str, torch.Tensor]]] = None,
+    ) -> Tuple[List[torch.Tensor], torch.Tensor]:
+        orig_shape = observations.shape
+        obs_size = self._encoder[0].in_features
+        total_elements = observations.numel()
+        batch_size = orig_shape[0]
 
-    # We use this to work around a major torch perf issue
+        if total_elements // batch_size != obs_size:
+            bptt_horizon = total_elements // (batch_size * obs_size)
+            segments = batch_size
+            obs_flat = observations.reshape(segments * bptt_horizon, obs_size).float()
+        else:
+            segments = batch_size
+            bptt_horizon = 1
+            obs_flat = observations.reshape(segments, obs_size).float()
+
+        if obs_flat.max() > 1.0:
+            obs_flat = obs_flat / 255.0
+
+        hidden = self._encoder(obs_flat)
+        hidden = rearrange(hidden, "(b t) h -> b t h", t=bptt_horizon, b=segments)
+
+        rnn_state: Optional[Tuple[torch.Tensor, torch.Tensor]] = None
+        state_is_dict = isinstance(state, dict)
+        state_has_keys = state_is_dict and "lstm_h" in state and "lstm_c" in state
+
+        if state is not None:
+            if state_has_keys:
+                h, c = state["lstm_h"], state["lstm_c"]
+                if h is not None and c is not None:
+                    if h.dim() == 3:
+                        h = h.transpose(0, 1)
+                        c = c.transpose(0, 1)
+                    elif h.dim() == 2:
+                        h = h.unsqueeze(0)
+                        c = c.unsqueeze(0)
+                    elif h.dim() == 1:
+                        h = h.unsqueeze(0).unsqueeze(0)
+                        c = c.unsqueeze(0).unsqueeze(0)
+                    rnn_state = (h, c)
+            else:
+                h, c = state
+                if h.dim() == 2:
+                    h = h.unsqueeze(0)
+                    c = c.unsqueeze(0)
+                elif h.dim() == 1:
+                    h = h.unsqueeze(0).unsqueeze(0)
+                    c = c.unsqueeze(0).unsqueeze(0)
+                rnn_state = (h, c)
+
+        hidden, new_state = self._rnn(hidden, rnn_state)
+
+        if state_has_keys:
+            h, c = new_state
+            if h.dim() == 3:
+                h = h.transpose(0, 1)
+                c = c.transpose(0, 1)
+            elif h.dim() == 2:
+                h = h.unsqueeze(1)
+                c = c.unsqueeze(1)
+            elif h.dim() == 1:
+                h = h.unsqueeze(0).unsqueeze(1)
+                c = c.unsqueeze(0).unsqueeze(1)
+            state["lstm_h"], state["lstm_c"] = h, c
+
+        hidden = rearrange(hidden, "b t h -> (b t) h")
+        logits = self._action_head(hidden).split(self._action_nvec, dim=1)
+        values = self._value_head(hidden)
+        return list(logits), values
+
     def forward(
         self,
         observations: torch.Tensor,
-        state: Optional[Union[LSTMState, LSTMStateDict]] = None,
-    ) -> Tuple[Tuple[torch.Tensor, ...], torch.Tensor]:
+        state: Optional[Union[Tuple[torch.Tensor, torch.Tensor], Dict[str, torch.Tensor]]] = None,
+    ) -> Tuple[List[torch.Tensor], torch.Tensor]:
         return self.forward_eval(observations, state)
 
-    def forward_agent(
-        self,
-        observations: torch.Tensor,
-        state: Optional[LSTMState],
-    ) -> Tuple[Tuple[torch.Tensor, ...], torch.Tensor, Optional[LSTMState]]:
-        logits, values, new_state = self._forward_internal(observations, state)
-        if new_state is not None:
-            new_state = new_state.detach()
-        return logits, values, new_state
 
-
-class LSTMAgentPolicy(StatefulAgentPolicy[LSTMState]):
+class LSTMAgentPolicy(StatefulAgentPolicy[Tuple[torch.Tensor, torch.Tensor]]):
     """Per-agent policy that uses the shared LSTM network."""
 
-    def __init__(self, net: LSTMPolicyNet, device: torch.device, action_nvec: tuple):
+    def __init__(self, net: LSTMPolicyNet, device: torch.device, action_nvec: tuple[int, ...]) -> None:
         self._net = net
         self._device = device
         self._action_nvec = action_nvec
-        self._obs_shape = getattr(net, "_obs_shape", None)
 
-    def agent_state(self) -> Optional[LSTMState]:
-        """Get initial state for a new agent.
-
-        For LSTM, we return None and let the network initialize the state on first forward pass.
-        """
+    def agent_state(self) -> Optional[Tuple[torch.Tensor, torch.Tensor]]:
         return None
 
     def step_with_state(
         self,
         obs: Union[MettaGridObservation, torch.Tensor],
-<<<<<<< HEAD
-        state: Optional[LSTMState],
-    ) -> Tuple[MettaGridAction, Optional[LSTMState]]:
-=======
         state: Optional[Tuple[torch.Tensor, torch.Tensor]],
     ) -> Tuple[MettaGridAction, Optional[Tuple[torch.Tensor, torch.Tensor]]]:
->>>>>>> ecef0eb0
-        """Get action and update state for this agent."""
         if isinstance(obs, torch.Tensor):
             obs_tensor = obs.to(self._device)
+            if obs_tensor.dim() == 1:
+                obs_tensor = obs_tensor.unsqueeze(0)
         else:
-            obs_tensor = torch.as_tensor(obs, device=self._device, dtype=torch.float32)
-
-        expected_dims = len(self._obs_shape) if self._obs_shape is not None else None
-        if expected_dims is not None and obs_tensor.dim() == expected_dims:
-            obs_tensor = obs_tensor.unsqueeze(0)
-        elif obs_tensor.dim() == 1:
-            obs_tensor = obs_tensor.unsqueeze(0)
-        elif expected_dims is None and obs_tensor.dim() < 2:
-            obs_tensor = obs_tensor.unsqueeze(0)
+            obs_tensor = torch.tensor(obs, device=self._device, dtype=torch.float32).unsqueeze(0)
 
         with torch.no_grad():
             self._net.eval()
+            state_dict: Dict[str, Optional[torch.Tensor]] = {"lstm_h": None, "lstm_c": None}
+            if state is not None:
+                state_dict["lstm_h"], state_dict["lstm_c"] = state
 
             if torch.isnan(obs_tensor).any():
                 logger.error("NaN in observation! obs shape: %s", obs_tensor.shape)
             if torch.isinf(obs_tensor).any():
                 logger.error("Inf in observation! obs shape: %s", obs_tensor.shape)
 
-            logits, _, new_state = self._net.forward_agent(obs_tensor, state)
+            logits, _ = self._net.forward_eval(obs_tensor, state_dict)
 
-            if any(torch.isnan(logit).any() for logit in logits):
-                logger.error(
-                    "NaN in logits! obs shape: %s, obs min/max: %s/%s",
-                    obs_tensor.shape,
-                    obs_tensor.min(),
-                    obs_tensor.max(),
-                )
-                for name, param in self._net.named_parameters():
-                    if torch.isnan(param).any():
-                        logger.error("NaN in parameter %s", name)
+            new_state: Optional[Tuple[torch.Tensor, torch.Tensor]] = None
+            if state_dict["lstm_h"] is not None and state_dict["lstm_c"] is not None:
+                h = state_dict["lstm_h"].detach()
+                c = state_dict["lstm_c"].detach()
+                if h.dim() == 3:
+                    h = h.transpose(0, 1)
+                    c = c.transpose(0, 1)
+                new_state = (h, c)
 
-<<<<<<< HEAD
-            actions = []
-=======
-            # Extract the new state from the dict
-            new_state = None
-            if "lstm_h" in state_dict and "lstm_c" in state_dict:
-                h, c = state_dict["lstm_h"], state_dict["lstm_c"]
-                new_state = (h.detach(), c.detach())
-
-            # Sample action from the logits
             actions: list[int] = []
->>>>>>> ecef0eb0
             for logit in logits:
                 dist = torch.distributions.Categorical(logits=logit)
                 actions.append(dist.sample().item())
@@ -196,7 +170,7 @@
 class LSTMPolicy(TrainablePolicy):
     """LSTM-based policy that creates StatefulPolicy wrappers for each agent."""
 
-    def __init__(self, env: MettaGridEnv, device: torch.device):
+    def __init__(self, env: MettaGridEnv, device: torch.device) -> None:
         super().__init__()
         self._net = LSTMPolicyNet(env).to(device)
         self._device = device
@@ -207,7 +181,6 @@
         return self._net
 
     def agent_policy(self, agent_id: int) -> AgentPolicy:
-        """Create a StatefulPolicy wrapper for a specific agent."""
         return StatefulAgentPolicy(self._agent_policy, agent_id)
 
     def load_policy_data(self, checkpoint_path: str) -> None:
@@ -216,6 +189,4 @@
         self._agent_policy._net = self._net
 
     def is_recurrent(self) -> bool:
-        """Return True to mark this policy as recurrent for training configuration."""
-
         return True