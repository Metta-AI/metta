--- conflicted
+++ resolved
@@ -135,27 +135,13 @@
 python -m tools.sim run=my_experiment +hardware=macbook
 ```
 
-<<<<<<< HEAD
 ### Run the interactive simulation  (requires wandb)
-=======
-### Run the interactive simulation
->>>>>>> 3b9bc6b1
 
 ```
 python -m tools.play run=my_experiment +hardware=macbook
 ```
 
-<<<<<<< HEAD
 # Evaluating a model 
-
-When you run training, if you have wandb enabled, then you will be able to see in your wandb run page results for the eval suites. 
-=======
-Add `wandb=off` parameter if you're not a member of `metta-research` on wandb, or add your own wandb config in `configs/wandb`.
-
-# Evaluating a model
-
-When you run training, if you have wandb enabled, then you will be able to see in your wandb run page results for the eval suites.
->>>>>>> 3b9bc6b1
 
 However, this will not apply for anything trained before April 8th.
 
