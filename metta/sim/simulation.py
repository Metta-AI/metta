--- conflicted
+++ resolved
@@ -144,18 +144,13 @@
             )
 
         if self._npc_pr is not None:
-<<<<<<< HEAD
-            npc_policy = self._npc_pr.policy()
+            npc_policy = self._npc_pr.policy
             if hasattr(npc_policy, "initialize_to_environment"):
                 features = metta_grid_env.get_observation_features()
                 npc_policy.initialize_to_environment(features, action_names, max_args, self._device)
             elif hasattr(npc_policy, "activate_actions"):
                 npc_policy.activate_actions(action_names, max_args, self._device)
             else:
-=======
-            npc_policy = self._npc_pr.policy
-            if not hasattr(npc_policy, "activate_actions"):
->>>>>>> 081fcf20
                 raise AttributeError(
                     f"NPC policy is missing required method 'activate_actions' or 'initialize_to_environment'. "
                     f"Expected a MettaAgent-like object but got {type(npc_policy).__name__}"
