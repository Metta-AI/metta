--- conflicted
+++ resolved
@@ -19,9 +19,8 @@
       "dependsOn": ["uv sync", "build frontend"],
       "group": {
         "kind": "build",
-<<<<<<< HEAD
-        "isDefault": true
-      }
+        "isDefault": true,
+      },
     },
     {
       "type": "shell",
@@ -33,14 +32,8 @@
         "echo": true,
         "reveal": "always",
         "focus": false,
-        "panel": "shared"
-      }
-    }
-  ]
-=======
-        "isDefault": true,
+        "panel": "shared",
       },
     },
   ],
->>>>>>> 7be7d766
 }