#ifndef METTAGRID_METTAGRID_ACTIONS_SWAP_HPP_
#define METTAGRID_METTAGRID_ACTIONS_SWAP_HPP_

#include <cstdint>
#include <string>

#include "actions/action_handler.hpp"
#include "grid.hpp"
#include "grid_object.hpp"
#include "objects/agent.hpp"
namespace Actions {
class Swap : public ActionHandler {
public:
  explicit Swap(const ActionConfig& cfg) : ActionHandler(cfg, "swap") {}

  uint8_t max_arg() const override {
    return 0;
  }

  ActionHandler* clone() const override {
    return new Swap(*this);
  }

protected:
<<<<<<< HEAD
  bool _handle_action(uint32_t actor_id, Agent* actor, c_actions_type arg) override {
    // Null checks for actor and grid are now handled in the base class

    // Validate orientation
    validate_orientation(actor);

    // Get target location
=======
  bool _handle_action(Agent* actor, ActionArg arg) override {
>>>>>>> 3bf7457f
    GridLocation target_loc = _grid->relative_location(actor->location, static_cast<Orientation>(actor->orientation));

    // Check if target location is within grid bounds
    if (!is_valid_location(target_loc)) {
      return false;
    }

    // First try to find an object at the agent layer
    GridObject* obj = safe_object_at(target_loc);

    // If nothing found at default layer, try the object layer
    if (obj == nullptr) {
      target_loc.layer = GridLayer::Object_Layer;
      obj = safe_object_at(target_loc);
    }

    // If still nothing found, return false
    if (obj == nullptr) {
      return false;
    }

    // Use dynamic_cast for type safety
    MettaObject* target = dynamic_cast<MettaObject*>(obj);
    if (target == nullptr) {
      throw std::runtime_error("Object at target location is not a MettaObject");
    }

    // Check if the object is swappable
    if (!target->swappable()) {
      return false;  // Not swappable is a normal gameplay situation
    }

<<<<<<< HEAD
    // Validate type ID for stats tracking
    if (target->_type_id >= ObjectType::Count) {
      throw std::runtime_error("Invalid object type ID: " + std::to_string(target->_type_id));
    }

    // Track the swap in stats
    actor->stats.incr("swap", _stats.target[target->_type_id]);
=======
    actor->stats.incr("action." + _action_name + "." + ObjectTypeNames[target->_type_id]);
>>>>>>> 3bf7457f

    // Perform the swap
    _grid->swap_objects(actor->id, target->id);
    return true;
  }
};
<<<<<<< HEAD
}  // namespace Actions
#endif  // SWAP_HPP
=======

#endif  // METTAGRID_METTAGRID_ACTIONS_SWAP_HPP_
>>>>>>> 3bf7457f
<|MERGE_RESOLUTION|>--- conflicted
+++ resolved
@@ -1,91 +1,42 @@
 #ifndef METTAGRID_METTAGRID_ACTIONS_SWAP_HPP_
 #define METTAGRID_METTAGRID_ACTIONS_SWAP_HPP_
 
-#include <cstdint>
 #include <string>
 
-#include "actions/action_handler.hpp"
+#include "action_handler.hpp"
 #include "grid.hpp"
 #include "grid_object.hpp"
 #include "objects/agent.hpp"
-namespace Actions {
+
 class Swap : public ActionHandler {
 public:
   explicit Swap(const ActionConfig& cfg) : ActionHandler(cfg, "swap") {}
 
-  uint8_t max_arg() const override {
+  unsigned char max_arg() const override {
     return 0;
   }
 
-  ActionHandler* clone() const override {
-    return new Swap(*this);
-  }
-
 protected:
-<<<<<<< HEAD
-  bool _handle_action(uint32_t actor_id, Agent* actor, c_actions_type arg) override {
-    // Null checks for actor and grid are now handled in the base class
-
-    // Validate orientation
-    validate_orientation(actor);
-
-    // Get target location
-=======
   bool _handle_action(Agent* actor, ActionArg arg) override {
->>>>>>> 3bf7457f
     GridLocation target_loc = _grid->relative_location(actor->location, static_cast<Orientation>(actor->orientation));
-
-    // Check if target location is within grid bounds
-    if (!is_valid_location(target_loc)) {
+    MettaObject* target = static_cast<MettaObject*>(_grid->object_at(target_loc));
+    if (target == nullptr) {
+      target_loc.layer = GridLayer::Object_Layer;
+      target = static_cast<MettaObject*>(_grid->object_at(target_loc));
+    }
+    if (target == nullptr) {
       return false;
     }
 
-    // First try to find an object at the agent layer
-    GridObject* obj = safe_object_at(target_loc);
-
-    // If nothing found at default layer, try the object layer
-    if (obj == nullptr) {
-      target_loc.layer = GridLayer::Object_Layer;
-      obj = safe_object_at(target_loc);
-    }
-
-    // If still nothing found, return false
-    if (obj == nullptr) {
+    if (!target->swappable()) {
       return false;
     }
 
-    // Use dynamic_cast for type safety
-    MettaObject* target = dynamic_cast<MettaObject*>(obj);
-    if (target == nullptr) {
-      throw std::runtime_error("Object at target location is not a MettaObject");
-    }
+    actor->stats.incr("action." + _action_name + "." + ObjectTypeNames[target->_type_id]);
 
-    // Check if the object is swappable
-    if (!target->swappable()) {
-      return false;  // Not swappable is a normal gameplay situation
-    }
-
-<<<<<<< HEAD
-    // Validate type ID for stats tracking
-    if (target->_type_id >= ObjectType::Count) {
-      throw std::runtime_error("Invalid object type ID: " + std::to_string(target->_type_id));
-    }
-
-    // Track the swap in stats
-    actor->stats.incr("swap", _stats.target[target->_type_id]);
-=======
-    actor->stats.incr("action." + _action_name + "." + ObjectTypeNames[target->_type_id]);
->>>>>>> 3bf7457f
-
-    // Perform the swap
     _grid->swap_objects(actor->id, target->id);
     return true;
   }
 };
-<<<<<<< HEAD
-}  // namespace Actions
-#endif  // SWAP_HPP
-=======
 
-#endif  // METTAGRID_METTAGRID_ACTIONS_SWAP_HPP_
->>>>>>> 3bf7457f
+#endif  // METTAGRID_METTAGRID_ACTIONS_SWAP_HPP_