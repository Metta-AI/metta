--- conflicted
+++ resolved
@@ -90,16 +90,13 @@
   hoverObject: null as any,
   hoverTimer: null as any,
   delayedHoverObject: null as any,
-<<<<<<< HEAD
+  hideHoverTimer: null as any,
 
   // Camera animation state
   cameraAnimating: false,
   cameraAnimStartTime: 0,
   cameraStartPos: new Vec2f(0, 0),
   cameraTargetPos: new Vec2f(0, 0),
-=======
-  hideHoverTimer: null as any,
->>>>>>> 1954f6fa
 }
 
 export const state = {
