--- conflicted
+++ resolved
@@ -330,12 +330,8 @@
         if not torch.cuda.is_available():
             return
 
-<<<<<<< HEAD
-        torch.backends.cuda.matmul.fp32_precision = "tf32"
-=======
         # Use torch.set_float32_matmul_precision which is the recommended API
         torch.set_float32_matmul_precision("high")
->>>>>>> bbda4c84
 
         # Opportunistically enable flash attention when available
         if os.environ.get("FLASH_ATTENTION") is None:
