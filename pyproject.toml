--- conflicted
+++ resolved
@@ -86,15 +86,11 @@
   "testcontainers>=4.10.0",
   "pyright>=1.1.401",
 ]
-<<<<<<< HEAD
-lint = ["cpplint>=2.0.2", "ruff>=0.11.13", "mypy>=1.13.0"]
-=======
 lint = [
   "cpplint>=2.0.2",
   "mypy>=1.18.2",
   "ruff>=0.11.13",
 ]
->>>>>>> 7e0b5a71
 interactive = [
   "anywidget>=0.9.18",
   "ipykernel>=6.29.5",
