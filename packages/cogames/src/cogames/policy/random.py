--- conflicted
+++ resolved
@@ -1,8 +1,6 @@
 """Random policy implementation for CoGames."""
 
 from typing import Optional
-
-import numpy as np
 
 import numpy as np
 
@@ -13,34 +11,22 @@
 class RandomAgentPolicy(AgentPolicy):
     """Per-agent random policy for hierarchical action spaces."""
 
-    def __init__(self, action_space):
+    def __init__(self, action_space) -> None:
         self._action_space = action_space
 
     def step(self, obs: MettaGridObservation) -> MettaGridAction:
-<<<<<<< HEAD
+        """Get a random action sampled from the environment's action space."""
         sample = self._action_space.sample()
         return np.asarray(sample, dtype=np.int32)
 
-    def reset(self) -> None:
+    def reset(self) -> None:  # pragma: no cover - nothing to reset
         return None
-=======
-        """Get random action.
-
-        Args:
-            obs: The observation (unused for random policy)
-
-        Returns:
-            A random action sampled from the action space
-        """
-        sample = self._action_space.sample()
-        return np.asarray(sample, dtype=np.int32)
->>>>>>> ecef0eb0
 
 
 class RandomPolicy(Policy):
     """Creates independent per-agent random policies."""
 
-    def __init__(self, env: MettaGridEnv, device: Optional[object] = None):
+    def __init__(self, env: MettaGridEnv, device: Optional[object] = None) -> None:
         self._env = env
         self._action_space = env.single_action_space
 
