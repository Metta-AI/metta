from __future__ import annotations

import datetime
import logging
import uuid
from typing import Any, Dict, Optional, cast

import gymnasium as gym
import numpy as np
import pufferlib
from omegaconf import OmegaConf
from pufferlib import unroll_nested_dict
from pydantic import validate_call
from typing_extensions import override

from mettagrid.curriculum import Curriculum
from mettagrid.level_builder import Level
from mettagrid.mettagrid_c import MettaGrid
from mettagrid.replay_writer import ReplayWriter
from mettagrid.stats_writer import StatsWriter
from mettagrid.util.diversity import calculate_diversity_bonus
from mettagrid.util.hydra import simple_instantiate

# These data types must match PufferLib -- see pufferlib/vector.py
dtype_observations = np.dtype(np.uint8)
dtype_terminals = np.dtype(bool)
dtype_truncations = np.dtype(bool)
dtype_rewards = np.dtype(np.float32)
dtype_actions = np.dtype(np.int32)  # forced to int32 when actions are Discrete or MultiDiscrete
dtype_masks = np.dtype(bool)
dtype_success = np.dtype(bool)

logger = logging.getLogger("MettaGridEnv")


def required(func):
    """Marks methods that PufferEnv requires but does not implement for override."""
    return func


class MettaGridEnv(pufferlib.PufferEnv, gym.Env):
    # Type hints for attributes defined in the C++ extension to help Pylance
    observations: np.ndarray
    terminals: np.ndarray
    truncations: np.ndarray
    rewards: np.ndarray
    actions: np.ndarray

    @validate_call(config={"arbitrary_types_allowed": True})
    def __init__(
        self,
        curriculum: Curriculum,
        render_mode: Optional[str],
        level: Optional[Level] = None,
        buf=None,
        stats_writer: Optional[StatsWriter] = None,
        replay_writer: Optional[ReplayWriter] = None,
        **kwargs,
    ):
        self._render_mode = render_mode
        self._curriculum = curriculum
        self._task = self._curriculum.get_task()
        self._level = level
        self._renderer = None
        self._map_labels = []
        self._stats_writer = stats_writer
        self._replay_writer = replay_writer
        self._episode_id: str = ""
        self._reset_at = datetime.datetime.now()
        self._current_seed = 0

        self.labels = self._task.env_cfg().get("labels", None)
        self._should_reset = False

        self._reset_env()
        super().__init__(buf)

        if self._render_mode is not None:
            from .renderer.renderer import AsciiRenderer

            self._renderer = AsciiRenderer(self.object_type_names)

    def _make_episode_id(self):
        return str(uuid.uuid4())

    def _reset_env(self):
        # Prepare the level
        self._task = self._curriculum.get_task()
        level = self._level
        if level is None:
            map_builder = simple_instantiate(
                self._task.env_cfg().game.map_builder,
                recursive=self._task.env_cfg().game.get("recursive_map_builder", True),
            )
            level = map_builder.build()

        # Validate the level
        level_agents = np.count_nonzero(np.char.startswith(level.grid, "agent"))
        # Only validate agent count if expecting agents
        if self._task.env_cfg().game.num_agents > 0:
            assert self._task.env_cfg().game.num_agents == level_agents, (
                f"Number of agents {self._task.env_cfg().game.num_agents} "
                f"does not match number of agents in map {level_agents}"
            )

        # Convert to container for C++ code with explicit casting to Dict[str, Any]
        config_dict = cast(Dict[str, Any], OmegaConf.to_container(self._task.env_cfg()))

        self._map_labels = level.labels

        # Convert string array to list of strings for C++ compatibility
        # TODO: push the not-numpy-array higher up the stack, and consider pushing not-a-sparse-list lower.
        self._c_env = MettaGrid(config_dict, level.grid.tolist())

        self._grid_env = self._c_env

    @override
    def reset(self, seed: int | None = None) -> tuple[np.ndarray, dict]:
        self._reset_env()

        self.observations = self.observations.astype(dtype_observations, copy=False)
        self.terminals = self.terminals.astype(dtype_terminals, copy=False)
        self.truncations = self.truncations.astype(dtype_truncations, copy=False)
        self.rewards = self.rewards.astype(dtype_rewards, copy=False)

        self._c_env.set_buffers(self.observations, self.terminals, self.truncations, self.rewards)

        self._episode_id = self._make_episode_id()
        self._current_seed = seed or 0
        self._reset_at = datetime.datetime.now()
        if self._replay_writer:
            self._replay_writer.start_episode(self._episode_id, self)

        obs, infos = self._c_env.reset()
        self._should_reset = False
        return obs, infos

    @override
    def step(self, actions: np.ndarray) -> tuple[np.ndarray, np.ndarray, np.ndarray, np.ndarray, dict]:
        if __debug__:
            # Validate actions BEFORE type conversion to catch issues early
            from mettagrid.util.actions import validate_actions

            validate_actions(self, actions, logger)

        if self._replay_writer:
            self._replay_writer.log_pre_step(self._episode_id, self.actions)

        self._c_env.step(self.actions)

        if self._replay_writer:
            self._replay_writer.log_post_step(self._episode_id, self.rewards)

        infos = {}
        if self.terminals.all() or self.truncations.all():
            if self._task.env_cfg().game.diversity_bonus.enabled:
                self.rewards *= calculate_diversity_bonus(
                    self._c_env.get_episode_rewards(),
                    self._c_env.get_agent_groups(),
                    self._task.env_cfg().game.diversity_bonus.similarity_coef,
                    self._task.env_cfg().game.diversity_bonus.diversity_coef,
                )

            self.process_episode_stats(infos)
            self._should_reset = True
            self._task.complete(self._c_env.get_episode_rewards().mean())

        return self.observations, self.rewards, self.terminals, self.truncations, infos

    @override
    def close(self):
        pass

    def process_episode_stats(self, infos: Dict[str, Any]):
        episode_rewards = self._c_env.get_episode_rewards()
        episode_rewards_sum = episode_rewards.sum()
        episode_rewards_mean = episode_rewards_sum / self._c_env.num_agents

        infos.update(
            {
                "episode/reward.sum": episode_rewards_sum,
                "episode/reward.mean": episode_rewards_mean,
                "episode/reward.min": episode_rewards.min(),
                "episode/reward.max": episode_rewards.max(),
                "episode_length": self._c_env.current_step,
                f"task/{self._task.name()}/reward": episode_rewards_mean,
            }
        )

        for label in self._map_labels:
            infos.update(
                {
                    f"rewards/map:{label}": episode_rewards_mean,
                }
            )

        if self.labels is not None:
            for label in self.labels:
                infos.update(
                    {
                        f"rewards/env:{label}": episode_rewards_mean,
                    }
                )

        stats = self._c_env.get_episode_stats()

        infos["episode_rewards"] = episode_rewards
<<<<<<< HEAD
        infos["agent_raw"] = stats["agent"]
        infos["game"] = stats["game"]
        infos["converter"] = stats["converter"]
        infos["agent"] = {}
=======
>>>>>>> 2633b0ff

        # Flatten agent_raw stats - one entry per agent per stat
        if "agent" in stats:
            for agent_idx, agent_stats in enumerate(stats["agent"]):
                for stat_name, stat_value in agent_stats.items():
                    infos[f"agent_raw/{agent_idx}/{stat_name}"] = stat_value

        # Flatten game stats
        if "game" in stats:
            for k, v in unroll_nested_dict(stats["game"]):
                infos[f"game/{k}"] = v

        # Keep the aggregated agent stats as before
        agent_totals = {}
        for agent_stats in stats["agent"]:
            for n, v in agent_stats.items():
                agent_totals[n] = agent_totals.get(n, 0) + v
        for n, v in agent_totals.items():
            infos[f"agent/{n}"] = v / self._c_env.num_agents

        replay_url = None
        if self._replay_writer:
            assert self._episode_id is not None, "Episode ID must be set before writing a replay"
            replay_url = self._replay_writer.write_replay(self._episode_id)
        infos["replay_url"] = replay_url

        if self._stats_writer:
            assert self._episode_id is not None, "Episode ID must be set before writing stats"

            attributes: dict[str, str] = {
                "seed": str(self._current_seed),
                "map_w": str(self.map_width),
                "map_h": str(self.map_height),
            }

            for k, v in unroll_nested_dict(OmegaConf.to_container(self._task.env_cfg(), resolve=False)):
                attributes[f"config.{str(k).replace('/', '.')}"] = str(v)

            agent_metrics = {}
            for agent_idx, agent_stats in enumerate(stats["agent"]):
                agent_metrics[agent_idx] = {}
                agent_metrics[agent_idx]["reward"] = float(episode_rewards[agent_idx])
                for k, v in agent_stats.items():
                    agent_metrics[agent_idx][k] = float(v)

            grid_objects: Dict[int, Any] = self._c_env.grid_objects()
            # iterate over grid_object values
            agent_groups: Dict[int, int] = {
                v["agent_id"]: v["agent:group"] for v in grid_objects.values() if v["type"] == 0
            }

            self._stats_writer.record_episode(
                self._episode_id,
                attributes,
                agent_metrics,
                agent_groups,
                self.max_steps,
                replay_url,
                self._reset_at,
            )
        self._episode_id = ""

    @property
    def max_steps(self) -> int:
        return self._c_env.max_steps

    @property
    @required
    def single_observation_space(self) -> gym.spaces.Box:
        """
        Return the observation space for a single agent.
        Returns:
            Box: A Box space with shape depending on whether observation tokens are used.
                If using tokens: (num_agents, num_observation_tokens, 3)
                Otherwise: (obs_height, obs_width, num_grid_features)
        """
        return self._c_env.observation_space

    @property
    @required
    def single_action_space(self) -> gym.spaces.MultiDiscrete:
        """
        Return the action space for a single agent.
        Returns:
            MultiDiscrete: A MultiDiscrete space with shape (num_actions, max_action_arg + 1)
        """
        return self._c_env.action_space

    @property
    def action_names(self):
        return self._c_env.action_names()

    @property
    @required
    def num_agents(self) -> int:
        return self._c_env.num_agents

    def render(self):
        if self._renderer is None:
            return None

        return self._renderer.render(self._c_env.current_step, self._c_env.grid_objects())

    @property
    def done(self):
        return self._should_reset

    @property
    def grid_features(self) -> list[str]:
        return self._c_env.grid_features()

    @property
    def map_width(self) -> int:
        return self._c_env.map_width

    @property
    def map_height(self) -> int:
        return self._c_env.map_height

    @property
    def grid_objects(self) -> dict[int, dict[str, Any]]:
        """
        Get information about all grid objects that are present in our map.

        It is important to keep in mind the difference between grid_objects, which are things
        like "walls" or "agents", and grid_features which is the encoded representation of all possible
        observations of grid_objects that is provided to the policy.

        Returns:
            A dictionary mapping object IDs to their properties.
        """
        return self._c_env.grid_objects()

    @property
    def max_action_args(self) -> list[int]:
        """
        Get the maximum argument variant for each action type.
        Returns:
            List of integers representing max parameters for each action type
        """
        action_args_array = self._c_env.max_action_args()
        return [int(x) for x in action_args_array]

    @property
    def action_success(self) -> list[bool]:
        action_success_array = self._c_env.action_success()
        return [bool(x) for x in action_success_array]

    @property
    def object_type_names(self) -> list[str]:
        return self._c_env.object_type_names()

    @property
    def inventory_item_names(self) -> list[str]:
        return self._c_env.inventory_item_names()<|MERGE_RESOLUTION|>--- conflicted
+++ resolved
@@ -171,107 +171,102 @@
     def close(self):
         pass
 
-    def process_episode_stats(self, infos: Dict[str, Any]):
-        episode_rewards = self._c_env.get_episode_rewards()
-        episode_rewards_sum = episode_rewards.sum()
-        episode_rewards_mean = episode_rewards_sum / self._c_env.num_agents
-
-        infos.update(
-            {
-                "episode/reward.sum": episode_rewards_sum,
-                "episode/reward.mean": episode_rewards_mean,
-                "episode/reward.min": episode_rewards.min(),
-                "episode/reward.max": episode_rewards.max(),
-                "episode_length": self._c_env.current_step,
-                f"task/{self._task.name()}/reward": episode_rewards_mean,
-            }
-        )
-
-        for label in self._map_labels:
-            infos.update(
-                {
-                    f"rewards/map:{label}": episode_rewards_mean,
-                }
-            )
-
-        if self.labels is not None:
-            for label in self.labels:
-                infos.update(
-                    {
-                        f"rewards/env:{label}": episode_rewards_mean,
-                    }
-                )
-
-        stats = self._c_env.get_episode_stats()
-
-        infos["episode_rewards"] = episode_rewards
-<<<<<<< HEAD
-        infos["agent_raw"] = stats["agent"]
-        infos["game"] = stats["game"]
-        infos["converter"] = stats["converter"]
-        infos["agent"] = {}
-=======
->>>>>>> 2633b0ff
-
-        # Flatten agent_raw stats - one entry per agent per stat
+
+def process_episode_stats(self, infos: Dict[str, Any]):
+    episode_rewards = self._c_env.get_episode_rewards()
+    episode_rewards_sum = episode_rewards.sum()
+    episode_rewards_mean = episode_rewards_sum / self._c_env.num_agents
+
+    infos.update(
+        {
+            "episode/reward.sum": episode_rewards_sum,
+            "episode/reward.mean": episode_rewards_mean,
+            "episode/reward.min": episode_rewards.min(),
+            "episode/reward.max": episode_rewards.max(),
+            "episode_length": self._c_env.current_step,
+            f"task/{self._task.name()}/reward": episode_rewards_mean,
+        }
+    )
+
+    # Add reward labels
+    for label in self._map_labels:
+        infos[f"rewards/map:{label}"] = episode_rewards_mean
+
+    if self.labels is not None:
+        for label in self.labels:
+            infos[f"rewards/env:{label}"] = episode_rewards_mean
+
+    # Get episode stats
+    stats = self._c_env.get_episode_stats()
+
+    # Process raw stats - flatten converter, agent, and game stats
+    for stat_type in ["converter", "agent"]:
+        if stat_type in stats:
+            for idx, item_stats in enumerate(stats[stat_type]):
+                for stat_name, stat_value in item_stats.items():
+                    infos[f"{stat_type}_raw/{idx}/{stat_name}"] = stat_value
+
+    # Flatten game stats
+    if "game" in stats:
+        for k, v in unroll_nested_dict(stats["game"]):
+            infos[f"game/{k}"] = v
+
+    # Calculate aggregated agent stats
+    if "agent" in stats:
+        agent_totals = {}
+        for agent_stats in stats["agent"]:
+            for name, value in agent_stats.items():
+                agent_totals[name] = agent_totals.get(name, 0) + value
+
+        for name, total in agent_totals.items():
+            infos[f"agent/{name}"] = total / self._c_env.num_agents
+
+    # Handle replay writing
+    replay_url = None
+    if self._replay_writer:
+        assert self._episode_id is not None, "Episode ID must be set before writing a replay"
+        replay_url = self._replay_writer.write_replay(self._episode_id)
+        infos["replay_url"] = replay_url
+
+    # Handle stats writing
+    if self._stats_writer:
+        assert self._episode_id is not None, "Episode ID must be set before writing stats"
+
+        # Build attributes
+        attributes = {
+            "seed": str(self._current_seed),
+            "map_w": str(self.map_width),
+            "map_h": str(self.map_height),
+        }
+
+        # Add configuration attributes
+        config_container = OmegaConf.to_container(self._task.env_cfg(), resolve=False)
+        for k, v in unroll_nested_dict(config_container):
+            attributes[f"config.{str(k).replace('/', '.')}"] = str(v)
+
+        # Build agent metrics
+        agent_metrics = {}
         if "agent" in stats:
             for agent_idx, agent_stats in enumerate(stats["agent"]):
-                for stat_name, stat_value in agent_stats.items():
-                    infos[f"agent_raw/{agent_idx}/{stat_name}"] = stat_value
-
-        # Flatten game stats
-        if "game" in stats:
-            for k, v in unroll_nested_dict(stats["game"]):
-                infos[f"game/{k}"] = v
-
-        # Keep the aggregated agent stats as before
-        agent_totals = {}
-        for agent_stats in stats["agent"]:
-            for n, v in agent_stats.items():
-                agent_totals[n] = agent_totals.get(n, 0) + v
-        for n, v in agent_totals.items():
-            infos[f"agent/{n}"] = v / self._c_env.num_agents
-
-        replay_url = None
-        if self._replay_writer:
-            assert self._episode_id is not None, "Episode ID must be set before writing a replay"
-            replay_url = self._replay_writer.write_replay(self._episode_id)
-        infos["replay_url"] = replay_url
-
-        if self._stats_writer:
-            assert self._episode_id is not None, "Episode ID must be set before writing stats"
-
-            attributes: dict[str, str] = {
-                "seed": str(self._current_seed),
-                "map_w": str(self.map_width),
-                "map_h": str(self.map_height),
-            }
-
-            for k, v in unroll_nested_dict(OmegaConf.to_container(self._task.env_cfg(), resolve=False)):
-                attributes[f"config.{str(k).replace('/', '.')}"] = str(v)
-
-            agent_metrics = {}
-            for agent_idx, agent_stats in enumerate(stats["agent"]):
-                agent_metrics[agent_idx] = {}
-                agent_metrics[agent_idx]["reward"] = float(episode_rewards[agent_idx])
+                agent_metrics[agent_idx] = {"reward": float(episode_rewards[agent_idx])}
                 for k, v in agent_stats.items():
                     agent_metrics[agent_idx][k] = float(v)
 
-            grid_objects: Dict[int, Any] = self._c_env.grid_objects()
-            # iterate over grid_object values
-            agent_groups: Dict[int, int] = {
-                v["agent_id"]: v["agent:group"] for v in grid_objects.values() if v["type"] == 0
-            }
-
-            self._stats_writer.record_episode(
-                self._episode_id,
-                attributes,
-                agent_metrics,
-                agent_groups,
-                self.max_steps,
-                replay_url,
-                self._reset_at,
-            )
+        # Get agent groups from grid objects
+        grid_objects = self._c_env.grid_objects()
+        agent_groups = {v["agent_id"]: v["agent:group"] for v in grid_objects.values() if v["type"] == 0}
+
+        # Record the episode
+        self._stats_writer.record_episode(
+            self._episode_id,
+            attributes,
+            agent_metrics,
+            agent_groups,
+            self.max_steps,
+            replay_url,
+            self._reset_at,
+        )
+
         self._episode_id = ""
 
     @property
