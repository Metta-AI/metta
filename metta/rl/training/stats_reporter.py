--- conflicted
+++ resolved
@@ -32,10 +32,6 @@
 def _to_scalar(value: Any) -> Optional[float]:
     """Convert supported numeric types to float, skipping non-scalars."""
 
-<<<<<<< HEAD
-    # Check for concrete numeric types that support float()
-=======
->>>>>>> 0c564a23
     if isinstance(value, (int, float, bool)):
         return float(value)
     if isinstance(value, np.ndarray):
@@ -241,12 +237,7 @@
         trainer_cfg: Any,
         optimizer: torch.optim.Optimizer,
     ) -> None:
-<<<<<<< HEAD
-        """Report statistics for an epoch."""
-        timing_context: ContextManager[Any] = timer("_process_stats") if callable(timer) else nullcontext()
-=======
         timing_context = timer("_process_stats") if callable(timer) else nullcontext()
->>>>>>> 0c564a23
 
         with timing_context:
             payload = self._build_wandb_payload(
@@ -290,14 +281,6 @@
         self._state.grad_stats.clear()
 
     def update_grad_stats(self, grad_stats: dict[str, float]) -> None:
-<<<<<<< HEAD
-        """Update gradient statistics.
-
-        Args:
-            grad_stats: New gradient statistics
-        """
-=======
->>>>>>> 0c564a23
         self._state.grad_stats = grad_stats
 
     def create_epoch(
@@ -307,10 +290,6 @@
         end_epoch: int,
         attributes: dict[str, Any] | None = None,
     ) -> Optional[UUID]:
-<<<<<<< HEAD
-        """Create a new epoch in the stats client."""
-=======
->>>>>>> 0c564a23
         if not self._stats_client or not self._config.report_to_stats_client:
             return None
 
@@ -413,11 +392,7 @@
         agent_step: int,
         epoch: int,
         timer: Any,
-<<<<<<< HEAD
         optimizer: torch.optim.Optimizer,
-=======
-        optimizer: torch.optim.Optimizer | None,
->>>>>>> 0c564a23
     ) -> dict[str, float]:
         """Convert collected stats into a flat wandb payload."""
 
