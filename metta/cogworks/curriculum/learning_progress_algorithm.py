"""
Learning Progress Algorithm with integrated bidirectional scoring.

Provides intelligent task selection based on bidirectional learning progress analysis,
using fast and slow exponential moving averages to detect learning opportunities.
"""

import random
from typing import Any, Dict, List, Optional

from .curriculum import CurriculumAlgorithm, CurriculumAlgorithmConfig, CurriculumTask
from .lp_scorers import BasicLPScorer, BidirectionalLPScorer, LPScorer
from .stats import CacheCoordinator, LPStatsAggregator
from .task_tracker import TaskTracker

# Constants for bidirectional learning progress
DEFAULT_SUCCESS_RATE = 0.0
DEFAULT_WEIGHT = 1.0
RANDOM_BASELINE_CAP = 0.75


class LearningProgressConfig(CurriculumAlgorithmConfig):
    """Configuration for learning progress with bidirectional scoring as default."""

    type: str = "learning_progress"

    # Bidirectional learning progress settings (now default)
    use_bidirectional: bool = True
    ema_timescale: float = 0.1  # EMA learning rate (0.1 = updates in ~10 samples)
    slow_timescale_factor: float = 0.2  # Multiplier for slow EMA timescale (slow = ema_timescale * this)
    exploration_bonus: float = 0.1
    progress_smoothing: float = 0.01  # For bidirectional reweighting
    performance_bonus_weight: float = 0.0  # Weight for performance bonus in LP calculation

    # Task distribution and sampling
    num_active_tasks: int = 1000
<<<<<<< HEAD
    rand_task_rate: float = 0.01
=======
    rand_task_rate: float = 0.25
>>>>>>> 5da93bc5
    sample_threshold: int = 10
    memory: int = 25
    eviction_threshold_percentile: float = 0.4  # Bottom percentile for task eviction

    # Basic EMA mode parameters (when use_bidirectional=False)
    basic_ema_initial_alpha: float = 0.3  # Initial learning rate for basic EMA
    basic_ema_alpha_decay: float = 0.2  # Decay factor for basic EMA alpha
    exploration_blend_factor: float = 0.5  # Blend factor for exploration in basic mode

    # Task tracker EMA configuration
    task_tracker_ema_alpha: float = 0.02  # Learning rate for task tracker EMAs (reward, success rate)

    # Task creation defaults
    task_default_success_threshold: float = 0.5  # Default success threshold for new tasks
    task_default_generator_type: float = 0.0  # Default generator type identifier for tasks

    # Performance and memory management
    max_slice_axes: int = 3  # Updated terminology

    # Memory backend configuration
    task_struct_size: int = 13  # Size of task data structure in shared memory (includes ema_squared)
    completion_history_size: int = 1000  # Size of completion history array
    enable_detailed_slice_logging: bool = False  # Updated terminology
    use_shared_memory: bool = True  # Enabled by default for production use
    session_id: Optional[str] = None  # Session ID for shared memory, None = auto-generate unique

    def algorithm_type(self) -> str:
        return "learning_progress"

    def create(self, num_tasks: int) -> "LearningProgressAlgorithm":
        return LearningProgressAlgorithm(num_tasks, self)


class LearningProgressAlgorithm(CurriculumAlgorithm):
    """
    Learning Progress Algorithm with integrated bidirectional scoring.

    Uses bidirectional learning progress by default, combining fast and slow
    exponential moving averages to detect learning opportunities and guide
    intelligent task selection.
    """

    def __init__(self, num_tasks: int, hypers: LearningProgressConfig):
        super().__init__(num_tasks, hypers)

        self.num_tasks = num_tasks
        self.hypers: LearningProgressConfig = hypers

        # Initialize task tracker (unified implementation with configurable backend)
        # Note: max_memory_tasks is automatically set to num_active_tasks
        self.task_tracker = TaskTracker(
            max_memory_tasks=hypers.num_active_tasks,
            ema_alpha=hypers.task_tracker_ema_alpha,
            session_id=hypers.session_id if hypers.use_shared_memory else None,
            use_shared_memory=hypers.use_shared_memory,
            task_struct_size=hypers.task_struct_size,
            completion_history_size=hypers.completion_history_size,
            default_success_threshold=hypers.task_default_success_threshold,
            default_generator_type=hypers.task_default_generator_type,
        )

        # Note: slice_analyzer is already initialized in parent class via StatsLogger

        # Initialize scorer strategy
        self.scorer: LPScorer = BidirectionalLPScorer(hypers) if hypers.use_bidirectional else BasicLPScorer(hypers)

        # Initialize stats aggregator to centralize stats computation
        self.stats_aggregator = LPStatsAggregator(
            task_tracker=self.task_tracker,
            scorer=self.scorer,
            slice_analyzer=self.slice_analyzer,
            num_tasks=num_tasks,
        )

        # Initialize cache coordinator to centralize cache invalidation
        self.cache_coordinator = CacheCoordinator(
            stats_logger=self,
            scorer=self.scorer,
            slice_analyzer=self.slice_analyzer,
        )

        # Cache for expensive statistics computation
        self._stats_cache: Dict[str, Any] = {}
        self._stats_cache_valid = False

        # Track task labels for pool composition and sampling stats
        self._task_labels: Dict[int, str] = {}  # task_id -> label
        self._label_completion_counts: Dict[str, int] = {}  # label -> count

    @property
    def lp_scorer(self):
        """Compatibility property for tests that expect lp_scorer attribute."""
        return self

    @property
    def exploration_bonus(self):
        """Compatibility property for tests that expect exploration_bonus attribute."""
        return self.hypers.exploration_bonus

    @property
    def _cache_valid_tasks(self):
        """Compatibility property for tests that access scorer's cache."""
        return self.scorer._cache_valid_tasks

    @property
    def _score_cache(self):
        """Compatibility property for tests that access scorer's cache."""
        return self.scorer._score_cache

    def stats(self, prefix: str = "") -> Dict[str, float]:
        """Get all statistics with optional prefix. Always includes learning progress stats."""
        cache_key = prefix if prefix else "_default"

        if self._stats_cache_valid and cache_key in self._stats_cache:
            return self._stats_cache[cache_key]

        # Get base stats (required)
        stats = self.get_base_stats()

        if self.enable_detailed_logging:
            detailed = self.get_detailed_stats()
            stats.update(detailed)

        # Add prefix to all keys
        if prefix:
            stats = {f"{prefix}{k}": v for k, v in stats.items()}

        # Cache result
        self._stats_cache[cache_key] = stats
        self._stats_cache_valid = True

        return stats

    def score_tasks(self, task_ids: List[int]) -> Dict[int, float]:
        """Score tasks using the configured method (bidirectional by default)."""
        # NEW: Use scorer strategy instead of conditionals
        return {task_id: self.scorer.score_task(task_id, self.task_tracker) for task_id in task_ids}

    def recommend_eviction(self, task_ids: List[int]) -> Optional[int]:
        """Recommend which task to evict based on learning progress."""
        if not task_ids:
            return None

        scores = self.score_tasks(task_ids)

        # Find task with minimum learning progress
        min_task_id = min(task_ids, key=lambda tid: scores.get(tid, 0.0))
        return min_task_id

    def should_evict_task(self, task_id: int, min_presentations: int = 5) -> bool:
        """Check if a task should be evicted based on criteria."""
        # First check if task has enough presentations
        task_stats = self.task_tracker.get_task_stats(task_id)
        if task_stats is None:
            return False

        if task_stats["completion_count"] < min_presentations:
            return False

        # Check if this task has low learning progress compared to others
        all_task_ids = self.task_tracker.get_all_tracked_tasks()
        if len(all_task_ids) <= 1:
            return False

        scores = self.score_tasks(all_task_ids)
        task_score = scores.get(task_id, 0.0)

        # Evict if this task is in the bottom N% of learning progress scores
        # This ensures eviction happens more readily with small task pools
        sorted_scores = sorted(scores.values())
        threshold_index = max(0, int(len(sorted_scores) * self.hypers.eviction_threshold_percentile))
        threshold_score = sorted_scores[threshold_index] if sorted_scores else 0.0

        return task_score <= threshold_score

    def on_task_evicted(self, task_id: int) -> None:
        """Clean up when a task is evicted."""
        # Remove from task tracker (handles its own locking)
        self.task_tracker.remove_task(task_id)

        # Learning progress specific cleanup
        self._remove_task_from_scoring(task_id)

        # Remove from label tracking
        self._task_labels.pop(task_id, None)

        # Invalidate stats cache when task state changes
        self.cache_coordinator.invalidate_stats_cache()

    def _remove_task_from_scoring(self, task_id: int) -> None:
        """Remove task from scoring system."""
        self.scorer.remove_task(task_id)

    def update_task_performance(self, task_id: int, score: float) -> None:
        """Update task performance using the scorer strategy."""
        # NEW: Update scorer's internal state
        self.scorer.update_with_score(task_id, score)

        # NEW: Calculate LP score from scorer
        lp_score = self.scorer.score_task(task_id, self.task_tracker)

        # Single atomic update to task tracker with both score and LP score
        # This ensures consistency and avoids multiple writes to shared memory
        self.task_tracker.update_task_performance(task_id, score, lp_score=lp_score)

        # Track completion counts by label
        if task_id in self._task_labels:
            label = self._task_labels[task_id]
            self._label_completion_counts[label] = self._label_completion_counts.get(label, 0) + 1

        # Invalidate stats cache when task performance changes
        self.cache_coordinator.invalidate_stats_cache()

    def _choose_task_from_list(self, task_ids: List[int]) -> int:
        """Choose a task from the provided list based on scores."""
        if not task_ids:
            raise ValueError("Cannot choose from empty task list")

        scores = self.score_tasks(task_ids)
        if not scores:
            return random.choice(task_ids)

        # Convert scores to probabilities for sampling
        total_score = sum(scores.values())
        if total_score <= 0:
            return random.choice(task_ids)

        # Create weighted probability distribution
        weights = [scores.get(task_id, 0.0) for task_id in task_ids]
        return random.choices(task_ids, weights=weights)[0]

    def get_learning_progress_score(self, task_id: int, task_tracker=None) -> float:
        """Get learning progress score for a specific task (compatibility method for tests)."""
        # NEW: Use scorer strategy
        return self.scorer.score_task(task_id, self.task_tracker)

    def get_stats(self) -> Dict[str, float]:
        """Get learning progress statistics (compatibility method for tests)."""
        return self.scorer.get_stats()

    def update_task_with_slice_values(self, task_id: int, score: float, slice_values: Dict[str, Any]) -> None:
        """Update task performance including slice values for analysis."""
        # First update performance
        self.update_task_performance(task_id, score)

        # Then update slice analyzer
        self.slice_analyzer.update_task_completion(task_id, slice_values, score)

    def on_task_created(self, task: CurriculumTask) -> None:
        """Handle task creation by tracking it."""
        self.task_tracker.track_task_creation(task._task_id)

        # Track task label for pool composition stats
        if hasattr(task, "get_label"):
            label = task.get_label()
            if label:
                self._task_labels[task._task_id] = label

        # Extract and update slice values if available
        slice_values = task.get_slice_values()
        if slice_values:
            # Initial tracking with neutral score
            self.slice_analyzer.update_task_completion(task._task_id, slice_values, 0.5)

        # Invalidate stats cache when task state changes
        self.cache_coordinator.invalidate_stats_cache()

    def get_pool_composition_stats(self) -> Dict[str, Dict[str, int]]:
        """Get pool composition and sampling statistics by label.

        Returns:
            Dictionary with 'pool_composition' and 'sampling_counts' keys,
            each containing label->count mappings.
        """
        # Count labels currently in pool
        pool_composition = {}
        for label in self._task_labels.values():
            pool_composition[label] = pool_composition.get(label, 0) + 1

        return {
            "pool_composition": pool_composition,
            "sampling_counts": self._label_completion_counts.copy(),
        }

    def get_base_stats(self) -> Dict[str, float]:
        """Get basic statistics that all algorithms must provide."""
        stats = self.stats_aggregator.get_base_stats()

        # Add pool composition stats (logged every epoch)
        composition_data = self.get_pool_composition_stats()

        # Add pool composition (number of each label in memory)
        for label, count in composition_data["pool_composition"].items():
            stats[f"pool_composition/{label}"] = float(count)

        # Add sampling counts (number of times each label was sampled)
        for label, count in composition_data["sampling_counts"].items():
            stats[f"sampling_counts/{label}"] = float(count)

        return stats

    def get_detailed_stats(self) -> Dict[str, float]:
        """Get detailed stats including learning progress and slice distribution analysis."""
        return self.stats_aggregator.get_detailed_stats()

    def get_state(self) -> Dict[str, Any]:
        """Get learning progress algorithm state for checkpointing."""
        return {
            "type": self.hypers.algorithm_type(),
            "hypers": self.hypers.model_dump(),
            "task_tracker": self.task_tracker.get_state(),
            "scorer": self.scorer.get_state(),
        }

    def load_state(self, state: Dict[str, Any]) -> None:
        """Load learning progress algorithm state from checkpoint."""
        # Restore task tracker
        self.task_tracker.load_state(state["task_tracker"])

        # Restore scorer state
        if "scorer" in state:
            self.scorer.load_state(state["scorer"])

    def cleanup_shared_memory(self) -> None:
        """Clean up shared memory resources with better error handling."""
        if not hasattr(self, "task_tracker"):
            return

        try:
            # TaskTracker always has cleanup_shared_memory method
            self.task_tracker.cleanup_shared_memory()
        except Exception as e:
            # Log but don't raise - cleanup should be best-effort
            import logging

            logging.warning(f"Failed to cleanup shared memory: {e}")

    def __del__(self):
        """Cleanup when object is destroyed."""
        if hasattr(self, "hypers") and getattr(self.hypers, "use_shared_memory", False):
            self.cleanup_shared_memory()<|MERGE_RESOLUTION|>--- conflicted
+++ resolved
@@ -34,11 +34,7 @@
 
     # Task distribution and sampling
     num_active_tasks: int = 1000
-<<<<<<< HEAD
-    rand_task_rate: float = 0.01
-=======
-    rand_task_rate: float = 0.25
->>>>>>> 5da93bc5
+    rand_task_rate: float = 0.01  # Reduced from 0.25 in refactor for better curriculum learning
     sample_threshold: int = 10
     memory: int = 25
     eviction_threshold_percentile: float = 0.4  # Bottom percentile for task eviction
