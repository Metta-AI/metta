import logging
import pathlib
import typing

import pydantic

import metta.cogworks.curriculum
import metta.common.util.log_config
import metta.sim.replay_log_writer
import mettagrid.envs.early_reset_handler
import mettagrid.envs.mettagrid_puffer_env
import mettagrid.envs.stats_tracker
import mettagrid.simulator
import mettagrid.util.stats_writer
import pufferlib
import pufferlib.vector
<<<<<<< HEAD
=======
from metta.cogworks.curriculum import Curriculum, CurriculumEnv
from metta.common.util.log_config import init_logging
from metta.sim.replay_log_writer import ReplayLogWriter
from mettagrid.config.mettagrid_config import EnvSupervisorConfig
from mettagrid.envs.early_reset_handler import EarlyResetHandler
from mettagrid.envs.mettagrid_puffer_env import MettaGridPufferEnv
from mettagrid.envs.stats_tracker import StatsTracker
from mettagrid.simulator import Simulator
from mettagrid.util.stats_writer import NoopStatsWriter, StatsWriter
>>>>>>> a20e668a

logger = logging.getLogger("vecenv")


@pydantic.validate_call(config={"arbitrary_types_allowed": True})
def make_env_func(
<<<<<<< HEAD
    curriculum: metta.cogworks.curriculum.Curriculum,
    stats_writer: typing.Optional[mettagrid.util.stats_writer.StatsWriter] = None,
    replay_writer: typing.Optional[metta.sim.replay_log_writer.ReplayLogWriter] = None,
=======
    curriculum: Curriculum,
    env_supervisor_cfg: Optional[EnvSupervisorConfig] = None,
    stats_writer: Optional[StatsWriter] = None,
    replay_writer: Optional[ReplayLogWriter] = None,
>>>>>>> a20e668a
    run_dir: str | None = None,
    buf: typing.Optional[typing.Any] = None,
    **kwargs,
):
    if run_dir is not None:
        metta.common.util.log_config.init_logging(run_dir=pathlib.Path(run_dir))

<<<<<<< HEAD
    sim = mettagrid.simulator.Simulator()
=======
    env_supervisor_cfg = env_supervisor_cfg or EnvSupervisorConfig()

    sim = Simulator()
>>>>>>> a20e668a
    # Replay writer is added first so it can complete the replay_url for stats tracker
    if replay_writer is not None:
        sim.add_event_handler(replay_writer)
    stats_writer = stats_writer or mettagrid.util.stats_writer.NoopStatsWriter()
    sim.add_event_handler(mettagrid.envs.stats_tracker.StatsTracker(stats_writer))
    sim.add_event_handler(mettagrid.envs.early_reset_handler.EarlyResetHandler())

<<<<<<< HEAD
    env = mettagrid.envs.mettagrid_puffer_env.MettaGridPufferEnv(sim, curriculum.get_task().get_env_cfg(), buf)
    env = metta.cogworks.curriculum.CurriculumEnv(env, curriculum)
=======
    env = MettaGridPufferEnv(sim, curriculum.get_task().get_env_cfg(), env_supervisor_cfg=env_supervisor_cfg, buf=buf)
    env = CurriculumEnv(env, curriculum)
>>>>>>> a20e668a

    return env


@pydantic.validate_call(config={"arbitrary_types_allowed": True})
def make_vecenv(
    curriculum: metta.cogworks.curriculum.Curriculum,
    vectorization: str,
    num_envs: int = 1,
    batch_size: int | None = None,
    num_workers: int = 1,
    stats_writer: mettagrid.util.stats_writer.StatsWriter | None = None,
    replay_writer: metta.sim.replay_log_writer.ReplayLogWriter | None = None,
    run_dir: str | None = None,
    env_supervisor_cfg: EnvSupervisorConfig | None = None,
    **kwargs,
) -> typing.Any:  # Returns pufferlib VecEnv instance
    # Determine the vectorization class
    is_serial = vectorization == "serial" or num_workers == 1

    if is_serial:
        vectorizer_cls = pufferlib.vector.Serial
    elif vectorization == "multiprocessing":
        vectorizer_cls = pufferlib.vector.Multiprocessing
    else:
        raise ValueError("Invalid --vector (serial/multiprocessing/ray).")

    # Check if num_envs is valid
    if num_envs < 1:
        raise ValueError(f"num_envs must be at least 1, got {num_envs}")

    env_kwargs = {
        "curriculum": curriculum,
        "stats_writer": stats_writer,
        "replay_writer": replay_writer,
        "run_dir": run_dir,
        "env_supervisor_cfg": env_supervisor_cfg,
    }

    # Note: PufferLib's vector.make accepts Serial, Multiprocessing, and Ray as valid backends,
    # but the type annotations only allow PufferEnv.
    vecenv = pufferlib.vector.make(
        make_env_func,
        env_kwargs=env_kwargs,
        backend=vectorizer_cls,  # type: ignore - PufferEnv inferred type is incorrect
        num_envs=num_envs,
        num_workers=num_workers,
        batch_size=batch_size or num_envs,
        **kwargs,
    )

    return vecenv<|MERGE_RESOLUTION|>--- conflicted
+++ resolved
@@ -4,44 +4,27 @@
 
 import pydantic
 
+import pufferlib
+import pufferlib.vector
 import metta.cogworks.curriculum
 import metta.common.util.log_config
 import metta.sim.replay_log_writer
+import mettagrid.config.mettagrid_config
 import mettagrid.envs.early_reset_handler
 import mettagrid.envs.mettagrid_puffer_env
 import mettagrid.envs.stats_tracker
 import mettagrid.simulator
 import mettagrid.util.stats_writer
-import pufferlib
-import pufferlib.vector
-<<<<<<< HEAD
-=======
-from metta.cogworks.curriculum import Curriculum, CurriculumEnv
-from metta.common.util.log_config import init_logging
-from metta.sim.replay_log_writer import ReplayLogWriter
-from mettagrid.config.mettagrid_config import EnvSupervisorConfig
-from mettagrid.envs.early_reset_handler import EarlyResetHandler
-from mettagrid.envs.mettagrid_puffer_env import MettaGridPufferEnv
-from mettagrid.envs.stats_tracker import StatsTracker
-from mettagrid.simulator import Simulator
-from mettagrid.util.stats_writer import NoopStatsWriter, StatsWriter
->>>>>>> a20e668a
 
 logger = logging.getLogger("vecenv")
 
 
 @pydantic.validate_call(config={"arbitrary_types_allowed": True})
 def make_env_func(
-<<<<<<< HEAD
     curriculum: metta.cogworks.curriculum.Curriculum,
+    env_supervisor_cfg: typing.Optional[mettagrid.config.mettagrid_config.EnvSupervisorConfig] = None,
     stats_writer: typing.Optional[mettagrid.util.stats_writer.StatsWriter] = None,
     replay_writer: typing.Optional[metta.sim.replay_log_writer.ReplayLogWriter] = None,
-=======
-    curriculum: Curriculum,
-    env_supervisor_cfg: Optional[EnvSupervisorConfig] = None,
-    stats_writer: Optional[StatsWriter] = None,
-    replay_writer: Optional[ReplayLogWriter] = None,
->>>>>>> a20e668a
     run_dir: str | None = None,
     buf: typing.Optional[typing.Any] = None,
     **kwargs,
@@ -49,13 +32,9 @@
     if run_dir is not None:
         metta.common.util.log_config.init_logging(run_dir=pathlib.Path(run_dir))
 
-<<<<<<< HEAD
+    env_supervisor_cfg = env_supervisor_cfg or mettagrid.config.mettagrid_config.EnvSupervisorConfig()
+
     sim = mettagrid.simulator.Simulator()
-=======
-    env_supervisor_cfg = env_supervisor_cfg or EnvSupervisorConfig()
-
-    sim = Simulator()
->>>>>>> a20e668a
     # Replay writer is added first so it can complete the replay_url for stats tracker
     if replay_writer is not None:
         sim.add_event_handler(replay_writer)
@@ -63,13 +42,8 @@
     sim.add_event_handler(mettagrid.envs.stats_tracker.StatsTracker(stats_writer))
     sim.add_event_handler(mettagrid.envs.early_reset_handler.EarlyResetHandler())
 
-<<<<<<< HEAD
-    env = mettagrid.envs.mettagrid_puffer_env.MettaGridPufferEnv(sim, curriculum.get_task().get_env_cfg(), buf)
+    env = mettagrid.envs.mettagrid_puffer_env.MettaGridPufferEnv(sim, curriculum.get_task().get_env_cfg(), env_supervisor_cfg=env_supervisor_cfg, buf=buf)
     env = metta.cogworks.curriculum.CurriculumEnv(env, curriculum)
-=======
-    env = MettaGridPufferEnv(sim, curriculum.get_task().get_env_cfg(), env_supervisor_cfg=env_supervisor_cfg, buf=buf)
-    env = CurriculumEnv(env, curriculum)
->>>>>>> a20e668a
 
     return env
 
@@ -84,7 +58,7 @@
     stats_writer: mettagrid.util.stats_writer.StatsWriter | None = None,
     replay_writer: metta.sim.replay_log_writer.ReplayLogWriter | None = None,
     run_dir: str | None = None,
-    env_supervisor_cfg: EnvSupervisorConfig | None = None,
+    env_supervisor_cfg: mettagrid.config.mettagrid_config.EnvSupervisorConfig | None = None,
     **kwargs,
 ) -> typing.Any:  # Returns pufferlib VecEnv instance
     # Determine the vectorization class
