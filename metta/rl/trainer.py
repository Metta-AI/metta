--- conflicted
+++ resolved
@@ -17,17 +17,9 @@
 from app_backend.stats_client import StatsClient
 from metta.agent import DistributedMettaAgent, MettaAgent
 from metta.agent.policy_state import PolicyState
-<<<<<<< HEAD
 from metta.agent.utils.debug import assert_shape
-=======
-from metta.agent.policy_store import PolicyRecord, PolicyStore
-from metta.agent.util.debug import assert_shape
 from metta.common.stopwatch import Stopwatch, with_instance_timer
->>>>>>> 801c2a63
 from metta.eval.eval_stats_db import EvalStatsDB
-from metta.mettagrid.curriculum.util import curriculum_from_config_path
-from metta.mettagrid.mettagrid_env import MettaGridEnv, dtype_actions
-from metta.mettagrid.util.dict_utils import unroll_nested_dict
 from metta.rl.experience import Experience
 from metta.rl.kickstarter import Kickstarter
 from metta.rl.losses import Losses
@@ -41,6 +33,9 @@
 from metta.util.heartbeat import record_heartbeat
 from metta.util.system_monitor import SystemMonitor
 from metta.util.wandb.wandb_context import WandbRun
+from mettagrid.curriculum.util import curriculum_from_config_path
+from mettagrid.mettagrid_env import MettaGridEnv, dtype_actions
+from mettagrid.util.dict_utils import unroll_nested_dict
 
 if TYPE_CHECKING:
     from metta.agent.policy_store import PolicyRecord, PolicyStore
@@ -1340,7 +1335,7 @@
         """Setup the vectorized environment."""
         # Import locally to avoid circular imports
         from metta.rl.vecenv import make_vecenv
-        from mettagrid.curriculum import curriculum_from_config_path
+        from mettagrid.curriculum.util import curriculum_from_config_path
 
         curriculum_config = self.trainer_cfg.get("curriculum", self.trainer_cfg.get("env", {}))
         env_overrides = DictConfig({"env_overrides": self.trainer_cfg.env_overrides})
