--- conflicted
+++ resolved
@@ -225,10 +225,6 @@
     max_uses_charger: int = 0
 
 
-<<<<<<< HEAD
-EVAL_MISSIONS: list[type[Mission]] = []
-
-
 # -----------------------------
 # New Single-Agent Eval Missions
 # -----------------------------
@@ -290,19 +286,52 @@
     name: str = "balanced_spread"
     description: str = "Resources spread out; agent must forage far and return efficiently."
     map_name: str = "eval_balanced_spread.map"
-=======
-EVAL_MISSIONS: list[type[Mission]] = [
-    OxygenBottleneck,
-    GermaniumRush,
-    SiliconWorkbench,
-    CarbonDesert,
-    SingleUseWorld,
-    SlowOxygen,
-    HighRegenSprint,
-    SparseBalanced,
-    GermaniumClutch,
-]
->>>>>>> 46f38970
+
+
+# Legacy missions from daphne branch
+class GermaniumRush(_EvalMissionBase):
+    name: str = "germanium_rush"
+    description: str = "Germanium-focused resource collection."
+    map_name: str = "eval_germanium_rush.map"
+
+
+class SiliconWorkbench(_EvalMissionBase):
+    name: str = "silicon_workbench"
+    description: str = "Silicon-heavy evaluation mission."
+    map_name: str = "eval_silicon_workbench.map"
+
+
+class CarbonDesert(_EvalMissionBase):
+    name: str = "carbon_desert"
+    description: str = "Limited carbon sources."
+    map_name: str = "eval_carbon_desert.map"
+
+
+class SlowOxygen(_EvalMissionBase):
+    name: str = "slow_oxygen"
+    description: str = "Reduced oxygen extraction efficiency."
+    map_name: str = "eval_slow_oxygen.map"
+    oxygen_eff: int = 25
+
+
+class HighRegenSprint(_EvalMissionBase):
+    name: str = "high_regen_sprint"
+    description: str = "High energy regen for fast-paced missions."
+    map_name: str = "eval_high_regen_sprint.map"
+    energy_regen: int = 3
+
+
+class SparseBalanced(_EvalMissionBase):
+    name: str = "sparse_balanced"
+    description: str = "Sparse but balanced resource distribution."
+    map_name: str = "eval_sparse_balanced.map"
+
+
+class GermaniumClutch(_EvalMissionBase):
+    name: str = "germanium_clutch"
+    description: str = "Critical germanium shortage scenario."
+    map_name: str = "eval_germanium_clutch.map"
+    max_uses_charger: int = 0
 
 
 # -----------------------------
@@ -497,6 +526,13 @@
     GeraniumForage,
     SingleUseWorld,
     BalancedSpread,
+    GermaniumRush,
+    SiliconWorkbench,
+    CarbonDesert,
+    SlowOxygen,
+    HighRegenSprint,
+    SparseBalanced,
+    GermaniumClutch,
     ClipCarbon,
     ClipOxygen,
 ]