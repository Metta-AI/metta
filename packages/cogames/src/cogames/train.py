--- conflicted
+++ resolved
@@ -39,7 +39,7 @@
 
 
 def train(
-    env_cfgs: Sequence[MettaGridConfig],
+    env_cfgs: Sequence[MettaGridConfig] | MettaGridConfig | None = None,
     policy_class_path: str,
     device: "torch.device",
     initial_weights_path: Optional[Path],
@@ -48,15 +48,13 @@
     seed: int,
     batch_size: int,
     minibatch_size: int,
-<<<<<<< HEAD
-    num_envs: int,
-    num_workers: int,
-    use_rnn: bool,
-    checkpoint_interval: int,
-    vector_backend: str,
-=======
+    num_envs: int = 256,
+    num_workers: int = 8,
+    use_rnn: bool = False,
+    checkpoint_interval: int = 200,
+    vector_backend: str = "multiprocessing",
     game_name: Optional[str] = None,
->>>>>>> f69a3700
+    env_cfg: Optional[MettaGridConfig] = None,
 ) -> None:
     import torch
     import torch.distributed
@@ -67,7 +65,17 @@
     from pufferlib.pufferlib import set_buffers
 
     checkpoints_path.mkdir(parents=True, exist_ok=True)
-    cfg_iterator = EnvConfigIterator(env_cfgs)
+
+    if env_cfgs is not None and isinstance(env_cfgs, MettaGridConfig):
+        env_sequence: Sequence[MettaGridConfig] = [env_cfgs]
+    elif env_cfgs is not None:
+        env_sequence = env_cfgs
+    elif env_cfg is not None:
+        env_sequence = [env_cfg]
+    else:
+        raise ValueError("Either env_cfgs or env_cfg must be provided to train a policy")
+
+    cfg_iterator = EnvConfigIterator(env_sequence)
 
     backend_options = {
         "multiprocessing": pufferlib.vector.Multiprocessing,
@@ -115,14 +123,10 @@
 
     # Load initial weights if provided
     if initial_weights_path:
-<<<<<<< HEAD
-        policy.load_checkpoint(str(initial_weights_path))
-=======
-        policy.load_policy_data(initial_weights_path)
-
-    # Detect if policy uses RNN (e.g., LSTM)
-    use_rnn = "lstm" in policy_class_path.lower() or "rnn" in policy_class_path.lower()
->>>>>>> f69a3700
+        policy.load_policy_data(str(initial_weights_path))
+
+    auto_use_rnn = "lstm" in policy_class_path.lower() or "rnn" in policy_class_path.lower()
+    use_rnn = use_rnn or auto_use_rnn
 
     env_name = "cogames.cogs_vs_clips"
 
@@ -146,13 +150,8 @@
         minibatch_size=minibatch_size,
         batch_size=batch_size,
         data_dir=str(checkpoints_path),
-<<<<<<< HEAD
         checkpoint_interval=checkpoint_interval,
-        bptt_horizon=16 if use_rnn else 1,
-=======
-        checkpoint_interval=200,
         bptt_horizon=bptt_horizon,
->>>>>>> f69a3700
         seed=seed,
         use_rnn=use_rnn,
         # Defaults
