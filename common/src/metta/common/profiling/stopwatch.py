--- conflicted
+++ resolved
@@ -142,11 +142,6 @@
 
     _GLOBAL_TIMER_NAME: Final[str] = "global"  # Reserved name for the global timer
 
-<<<<<<< HEAD
-    def __init__(self, logger: logging.Logger | None = None, max_laps: int = 4):
-        self.logger = logger or logging.getLogger("Stopwatch")
-        self.logger.addHandler(logging.NullHandler())
-=======
     def __init__(self, log_level: int | None = None, max_laps: int = 4):
         # Create logger for this instance
         self.logger = logging.getLogger(f"Stopwatch.{id(self)}")
@@ -165,7 +160,6 @@
 
             self.logger.setLevel(log_level)
 
->>>>>>> 100bc4f1
         self.max_laps = max_laps
         self._timers: dict[str, Timer] = {}
         # Create global timer but don't start it automatically
