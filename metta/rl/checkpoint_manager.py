--- conflicted
+++ resolved
@@ -8,17 +8,11 @@
 
 from metta.rl.system_config import SystemConfig
 from metta.rl.training.optimizer import is_schedulefree_optimizer
-<<<<<<< HEAD
-from metta.tools.utils.auto_config import auto_policy_storage_decision
+from metta.tools.utils.auto_config import PolicyStorageDecision, auto_policy_storage_decision
 from mettagrid.policy.mpt_artifact import load_mpt, save_mpt
 from mettagrid.policy.mpt_policy import MptPolicy
 from mettagrid.policy.policy_env_interface import PolicyEnvInterface
-from mettagrid.util.uri_resolvers.schemes import checkpoint_filename, parse_uri, resolve_uri
-=======
-from metta.tools.utils.auto_config import PolicyStorageDecision, auto_policy_storage_decision
-from mettagrid.policy.mpt_artifact import save_mpt
 from mettagrid.util.uri_resolvers.schemes import checkpoint_filename, resolve_uri
->>>>>>> 6f7eb915
 
 logger = logging.getLogger(__name__)
 
@@ -177,9 +171,7 @@
                 raise
 
         if is_schedulefree:
-<<<<<<< HEAD
             optimizer.train()
-
     @staticmethod
     def load_from_uri(
         uri: str,
@@ -197,7 +189,4 @@
 
 
 # Here temporarily for backwards-compatibility but we will move it
-CheckpointPolicy = MptPolicy
-=======
-            optimizer.train()
->>>>>>> 6f7eb915
+CheckpointPolicy = MptPolicy