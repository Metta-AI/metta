--- conflicted
+++ resolved
@@ -32,11 +32,7 @@
 from metta.sim.simulation_suite import SimulationSuite
 from mettagrid.curriculum import curriculum_from_config_path
 from mettagrid.mettagrid_env import MettaGridEnv, dtype_actions
-<<<<<<< HEAD
 from mettagrid.util.stopwatch import Stopwatch, with_instance_timer
-=======
-from mettagrid.util.stopwatch import Stopwatch
->>>>>>> a2f624b2
 
 torch.set_float32_matmul_precision("high")
 
@@ -285,19 +281,10 @@
 
             # Checkpointing trainer
             if self.epoch % self.trainer_cfg.checkpoint_interval == 0:
-<<<<<<< HEAD
                 self._checkpoint_trainer()
 
             if self.trainer_cfg.evaluate_interval != 0 and self.epoch % self.trainer_cfg.evaluate_interval == 0:
                 self._evaluate_policy()
-=======
-                with self.timer("_checkpoint_trainer", log_level=logging.INFO):
-                    self._checkpoint_trainer()
-
-            if self.trainer_cfg.evaluate_interval != 0 and self.epoch % self.trainer_cfg.evaluate_interval == 0:
-                with self.timer("_evaluate_policy", log_level=logging.INFO):
-                    self._evaluate_policy()
->>>>>>> a2f624b2
 
             self.torch_profiler.on_epoch_end(self.epoch)
 
@@ -311,12 +298,7 @@
                 self._update_l2_init_weight_copy()
 
             if self.trainer_cfg.replay_interval != 0 and self.epoch % self.trainer_cfg.replay_interval == 0:
-<<<<<<< HEAD
                 self._generate_and_upload_replay()
-=======
-                with self.timer("_generate_and_upload_replay", log_level=logging.INFO):
-                    self._generate_and_upload_replay()
->>>>>>> a2f624b2
 
             self._on_train_step()
 
@@ -821,16 +803,16 @@
             "parameter/num_minibatches": self.experience.num_minibatches,
         }
 
-        loss_stats = self.losses.to_dict()
+        losses = self.losses.to_dict()
 
         # don't plot losses that are unused
         if self.trainer_cfg.l2_reg_loss_coef == 0:
-            loss_stats.pop("l2_reg_loss")
+            losses.pop("l2_reg_loss")
         if self.trainer_cfg.l2_init_loss_coef == 0:
-            loss_stats.pop("l2_init_loss")
+            losses.pop("l2_init_loss")
         if not self.kickstarter.enabled:
-            loss_stats.pop("ks_action_loss")
-            loss_stats.pop("ks_value_loss")
+            losses.pop("ks_action_loss")
+            losses.pop("ks_value_loss")
 
         environment_stats = {f"env_{k.split('/')[0]}/{'/'.join(k.split('/')[1:])}": v for k, v in self.stats.items()}
 
@@ -838,7 +820,7 @@
         self.wandb_run.log(
             {
                 **{f"overview/{k}": v for k, v in overview.items()},
-                **loss_stats,
+                **{f"losses/{k}": v for k, v in losses.items()},
                 **environment_stats,
                 **weight_metrics,
                 **self._eval_grouped_scores,
