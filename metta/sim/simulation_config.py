# metta/sim/simulation_config.py

<<<<<<< HEAD
from typing import Any, Optional
=======
>>>>>>> ac9f6b54

from pydantic import Field

from metta.sim.runner import SimulationRunConfig
from mettagrid import MettaGridConfig
from mettagrid.base_config import Config


class SimulationConfig(Config):
    """Configuration for a single simulation run."""

    suite: str = Field(description="Name of the simulation suite")
    name: str = Field(description="Name of the simulation")
    env: MettaGridConfig

    # Core simulation config
    num_episodes: int = Field(default=1, description="Number of episodes to run", ge=1)
    max_time_s: int = Field(default=120, description="Maximum time in seconds to run the simulation", ge=0)

<<<<<<< HEAD
    npc_policy_uri: Optional[str] = Field(default=None, description="URI of the policy to use for NPC agents")
    npc_policy_class: Optional[str] = Field(default=None, description="Import path to scripted NPC policy class")
    npc_policy_kwargs: dict[str, Any] = Field(default_factory=dict, description="Keyword args for scripted NPC policy")
    policy_agents_pct: float = Field(default=1.0, description="pct of agents to be controlled by policies", ge=0, le=1)

    episode_tags: Optional[list[str]] = Field(default=None, description="Tags to add to each episode")

=======
>>>>>>> ac9f6b54
    @property
    def full_name(self) -> str:
        return f"{self.suite}/{self.name}"

    def to_simulation_run_config(self) -> SimulationRunConfig:
        return SimulationRunConfig(
            env=self.env,
            num_episodes=self.num_episodes,
            episode_tags={"name": self.name, "category": self.suite},
        )<|MERGE_RESOLUTION|>--- conflicted
+++ resolved
@@ -1,9 +1,6 @@
 # metta/sim/simulation_config.py
 
-<<<<<<< HEAD
-from typing import Any, Optional
-=======
->>>>>>> ac9f6b54
+from typing import Any
 
 from pydantic import Field
 
@@ -23,23 +20,33 @@
     num_episodes: int = Field(default=1, description="Number of episodes to run", ge=1)
     max_time_s: int = Field(default=120, description="Maximum time in seconds to run the simulation", ge=0)
 
-<<<<<<< HEAD
-    npc_policy_uri: Optional[str] = Field(default=None, description="URI of the policy to use for NPC agents")
-    npc_policy_class: Optional[str] = Field(default=None, description="Import path to scripted NPC policy class")
-    npc_policy_kwargs: dict[str, Any] = Field(default_factory=dict, description="Keyword args for scripted NPC policy")
-    policy_agents_pct: float = Field(default=1.0, description="pct of agents to be controlled by policies", ge=0, le=1)
+    # Optional NPC/scripted agent settings (used by legacy flows and dual-policy experiments)
+    npc_policy_uri: str | None = Field(default=None, description="URI of the policy to use for NPC agents")
+    npc_policy_class: str | None = Field(default=None, description="Import path to scripted NPC policy class")
+    npc_policy_kwargs: dict[str, Any] = Field(
+        default_factory=dict, description="Keyword args for scripted NPC policy"
+    )
+    policy_agents_pct: float = Field(
+        default=1.0, description="pct of agents to be controlled by policies", ge=0, le=1
+    )
 
-    episode_tags: Optional[list[str]] = Field(default=None, description="Tags to add to each episode")
+    # Optional episode metadata
+    episode_tags: dict[str, str] | None = Field(
+        default=None, description="Tag key/value pairs to attach to each episode"
+    )
 
-=======
->>>>>>> ac9f6b54
     @property
     def full_name(self) -> str:
         return f"{self.suite}/{self.name}"
 
     def to_simulation_run_config(self) -> SimulationRunConfig:
+        """Convert to the runtime simulation config used by the new runner."""
+        tags = dict(self.episode_tags or {})
+        tags.setdefault("name", self.name)
+        tags.setdefault("category", self.suite)
         return SimulationRunConfig(
             env=self.env,
             num_episodes=self.num_episodes,
-            episode_tags={"name": self.name, "category": self.suite},
+            episode_tags=tags,
+            # proportions/max_action_time_ms can be added here when needed
         )