from __future__ import annotations

import copy
import datetime
import uuid
from typing import Any, Dict, Optional

import gymnasium as gym
import numpy as np
import pufferlib
from omegaconf import DictConfig, OmegaConf
from typing_extensions import override

from mettagrid.config import MettaGridConfig
from mettagrid.mettagrid_c import MettaGrid  # pylint: disable=E0611
from mettagrid.replay_writer import ReplayWriter
from mettagrid.stats_writer import StatsWriter


def required(func):
    """Marks methods that PufferEnv requires but does not implement for override."""
    return func


class MettaGridEnv(pufferlib.PufferEnv, gym.Env):
    # Type hints for attributes defined in the C++ extension to help Pylance
    observations: np.ndarray
    terminals: np.ndarray
    truncations: np.ndarray
    rewards: np.ndarray
    actions: np.ndarray

    def __init__(
        self,
        env_cfg: DictConfig,
        render_mode: Optional[str],
        env_map: Optional[np.ndarray] = None,
        buf=None,
        stats_writer: Optional[StatsWriter] = None,
        replay_writer: Optional[ReplayWriter] = None,
        **kwargs,
    ):
        self._render_mode = render_mode
        self._cfg_template = env_cfg
        self._env_cfg = self._get_new_env_cfg()
        self._env_map = env_map
        self._renderer = None
        self._map_labels = []
        self._stats_writer = stats_writer
        self._replay_writer = replay_writer
        self._episode_id = None
        self._reset_at = datetime.datetime.now()
        self._current_seed = 0

        self.labels = self._env_cfg.get("labels", None)
<<<<<<< HEAD
        self.label_visits = {}
        self.should_reset = False
=======
        self._should_reset = False
>>>>>>> c7e782ff

        self._reset_env()
        super().__init__(buf)

    def _make_episode_id(self):
        return str(uuid.uuid4())

    def _get_new_env_cfg(self):
        env_cfg = OmegaConf.create(copy.deepcopy(self._cfg_template))
        OmegaConf.resolve(env_cfg)
        return env_cfg

    def _reset_env(self):
        mettagrid_config = MettaGridConfig(self._env_cfg, self._env_map)

        config_dict, env_map = mettagrid_config.to_c_args()
        self._map_labels = mettagrid_config.map_labels()

        self._c_env = MettaGrid(config_dict, env_map)
        self._grid_env = self._c_env
        self._num_agents = self._c_env.num_agents()

        env = self._grid_env

        self._env = env
        # self._env = RewardTracker(self._env)

    @override
    def reset(self, seed: int | None = None, options: dict | None = None) -> tuple[np.ndarray, dict]:
        self._env_cfg = self._get_new_env_cfg()
        self._reset_env()

        self._c_env.set_buffers(self.observations, self.terminals, self.truncations, self.rewards)

        self._episode_id = self._make_episode_id()
        self._current_seed = seed or 0
        self._reset_at = datetime.datetime.now()
        if self._replay_writer:
            self._replay_writer.start_episode(self._episode_id, self)

        obs, infos = self._c_env.reset()
        self._should_reset = False
        return obs, infos

    @override
    def step(self, actions: list[list[int]]) -> tuple[np.ndarray, np.ndarray, np.ndarray, np.ndarray, dict]:
        self.actions[:] = np.array(actions).astype(np.uint32)

        if self._replay_writer:
            self._replay_writer.log_pre_step(self._episode_id, self.actions)

        self._c_env.step(self.actions)

        if self._env_cfg.normalize_rewards:
            self.rewards -= self.rewards.mean()

        if self._replay_writer:
            self._replay_writer.log_post_step(self._episode_id, self.rewards)

        infos = {}
        if self.terminals.all() or self.truncations.all():
            self.process_episode_stats(infos)
            self._should_reset = True

        return self.observations, self.rewards, self.terminals, self.truncations, infos

    def update_label_visits(self, label: str):
        if label not in self.label_visits:
            self.label_visits[label] = 0
        self.label_visits[label] += 1

    def process_episode_stats(self, infos: Dict[str, Any]):
        episode_rewards = self._c_env.get_episode_rewards()
        episode_rewards_sum = episode_rewards.sum()
        episode_rewards_mean = episode_rewards_sum / self._num_agents

        infos.update(
            {
                "episode/reward.sum": episode_rewards_sum,
                "episode/reward.mean": episode_rewards_mean,
                "episode/reward.min": episode_rewards.min(),
                "episode/reward.max": episode_rewards.max(),
                "episode_length": self._c_env.current_timestep(),
            }
        )

        for label in self._map_labels:
            infos.update(
                {
                    f"rewards/map:{label}": episode_rewards_mean,
                }
            )
            self.update_label_visits(label)

        if self.labels is not None:
            for label in self.labels:
                infos.update(
                    {
                        f"rewards/env:{label}": episode_rewards_mean,
                    }
                )
                self.update_label_visits(label)
        stats = self._c_env.get_episode_stats()

        infos["label_visits"] = self.label_visits

        infos["episode_rewards"] = episode_rewards
        infos["agent_raw"] = stats["agent"]
        infos["game"] = stats["game"]
        infos["agent"] = {}

        for agent_stats in stats["agent"]:
            for n, v in agent_stats.items():
                infos["agent"][n] = infos["agent"].get(n, 0) + v
        for n, v in infos["agent"].items():
            infos["agent"][n] = v / self._num_agents

        replay_url = None
        if self._replay_writer:
            assert self._episode_id is not None, "Episode ID must be set before writing a replay"
            replay_url = self._replay_writer.write_replay(self._episode_id)
        infos["replay_url"] = replay_url

        if self._stats_writer:
            assert self._episode_id is not None, "Episode ID must be set before writing stats"

            attributes = {
                "seed": self._current_seed,
                "map_w": self.map_width,
                "map_h": self.map_height,
            }

            for k, v in pufferlib.utils.unroll_nested_dict(OmegaConf.to_container(self._env_cfg, resolve=False)):
                attributes[f"config.{k.replace('/', '.')}"] = str(v)

            agent_metrics = {}
            for agent_idx, agent_stats in enumerate(stats["agent"]):
                agent_metrics[agent_idx] = {}
                agent_metrics[agent_idx]["reward"] = float(episode_rewards[agent_idx])
                for k, v in agent_stats.items():
                    agent_metrics[agent_idx][k] = float(v)

            self._stats_writer.record_episode(
                self._episode_id,
                attributes,
                agent_metrics,
                self.max_steps,
                replay_url,
                self._reset_at,
            )
        self._episode_id = None

    @override
    def close(self):
        pass

    @property
    def max_steps(self):
        return self._env_cfg.game.max_steps

    @property
    @required
    def single_observation_space(self):
        return self._env.observation_space

    @property
    @required
    def single_action_space(self):
        return self._env.action_space

    @property
    def action_names(self):
        return self._env.action_names()

    @property
    def player_count(self):
        return self._num_agents

    @property
    @required
    def num_agents(self):
        return self._num_agents

    def render(self):
        if self._renderer is None:
            return None

        return self._renderer.render(self._c_env.current_timestep(), self._c_env.grid_objects())

    @property
    def done(self):
        return self._should_reset

    @property
    def grid_features(self):
        return self._env.grid_features()

    @property
    def global_features(self):
        return []

    @property
    def render_mode(self):
        return self._render_mode

    @property
    def map_width(self) -> int:
        return self._c_env.map_width()

    @property
    def map_height(self) -> int:
        return self._c_env.map_height()

    @property
    def grid_objects(self):
        return self._c_env.grid_objects()

    @property
    def max_action_args(self) -> list[int]:
        return self._c_env.max_action_args()

    @property
    def action_success(self):
        return np.asarray(self._c_env.action_success())

    @property
    def object_type_names(self):
        return self._c_env.object_type_names()

    @property
    def inventory_item_names(self):
        return self._c_env.inventory_item_names()<|MERGE_RESOLUTION|>--- conflicted
+++ resolved
@@ -53,12 +53,8 @@
         self._current_seed = 0
 
         self.labels = self._env_cfg.get("labels", None)
-<<<<<<< HEAD
         self.label_visits = {}
         self.should_reset = False
-=======
-        self._should_reset = False
->>>>>>> c7e782ff
 
         self._reset_env()
         super().__init__(buf)
