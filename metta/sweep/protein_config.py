--- conflicted
+++ resolved
@@ -7,76 +7,12 @@
 
 from typing import Any, Dict, Literal
 
-from pydantic import Field, model_validator
+from pydantic import Field
 
 from metta.sweep.core import ParameterConfig
 from mettagrid.base_config import Config
 
 
-<<<<<<< HEAD
-class ParameterConfig(Config):
-    """Configuration for a single hyperparameter to optimize.
-
-    Performs internal validation/sanitization:
-    - For "logit_normal", clamps bounds to (1e-6, 1 - 1e-6)
-    - If "mean" is omitted, defaults to geometric mean for log/log2 and arithmetic mean otherwise
-    - Ensures min < max
-    """
-
-    min: float = Field(description="Minimum value for the parameter")
-    max: float = Field(description="Maximum value for the parameter")
-    distribution: Literal["uniform", "int_uniform", "uniform_pow2", "log_normal", "logit_normal"] = Field(
-        description="Distribution type for sampling"
-    )
-    mean: float = Field(description="Mean/center value for search")
-    scale: float | str = Field(description="Scale for the parameter search")
-
-    @model_validator(mode="before")
-    @classmethod
-    def _sanitize_and_default(cls, values: Any) -> Any:
-        if not isinstance(values, dict):
-            return values
-
-        v = dict(values)
-        dist = v.get("distribution")
-
-        # Clamp for logit-normal to avoid 0/1 boundary issues
-        if dist == "logit_normal":
-            eps = 1e-6
-            try:
-                v_min = float(v.get("min"))
-                v_max = float(v.get("max"))
-            except Exception:
-                return v
-            v_min = max(v_min, eps)
-            v_max = min(v_max, 1 - eps)
-            v["min"] = v_min
-            v["max"] = v_max
-
-        # Default mean if not provided
-        if v.get("mean") is None:
-            try:
-                v_min = float(v.get("min"))
-                v_max = float(v.get("max"))
-            except Exception:
-                return v
-            if dist in ("log_normal", "uniform_pow2"):
-                v["mean"] = (v_min * v_max) ** 0.5
-            else:
-                v["mean"] = (v_min + v_max) / 2.0
-
-        # Basic bound validation
-        try:
-            if float(v.get("min")) >= float(v.get("max")):
-                raise ValueError("min must be less than max")
-        except Exception:
-            return v
-
-        return v
-
-
-=======
->>>>>>> 24618f19
 class ProteinSettings(Config):
     """Settings for the Protein optimizer algorithm."""
 
