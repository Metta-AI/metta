# Generate a replay file that can be used in MettaScope to visualize a single run.

import logging
import os
import subprocess
from pathlib import Path
from typing import Optional

from pydantic import Field

from metta.agent.policy import PolicyArchitecture
from metta.common.tool import Tool
from metta.common.wandb.context import WandbConfig
from metta.rl.policy_artifact import policy_spec_from_uri
from metta.sim.runner import run_simulations
from metta.sim.simulation_config import SimulationConfig
from metta.tools.utils.auto_config import auto_replay_dir, auto_wandb_config
from mettagrid.policy.policy import PolicySpec

logger = logging.getLogger(__name__)


class ReplayTool(Tool):
    """Tool for generating and viewing replay files in MettaScope.
    Creates a simulation specifically to generate replay files and automatically
    opens them in the Nim MettaScope application for visualization. This tool focuses
    on replay viewing, unlike EvaluateTool which focuses on policy evaluation."""

    wandb: WandbConfig = auto_wandb_config()
    sim: SimulationConfig
    policy_uri: Optional[str] = None
<<<<<<< HEAD
    policy_architecture: Optional[PolicyArchitecture] = None
=======
>>>>>>> 0f2d531f
    replay_dir: str = Field(default_factory=auto_replay_dir)
    open_browser_on_start: bool = True
    launch_viewer: bool = True

    def _build_policy_spec(self, normalized_uri: Optional[str]) -> PolicySpec:
        if normalized_uri is None:
            return PolicySpec(class_path="metta.agent.mocks.mock_agent.MockAgent", data_path=None)
<<<<<<< HEAD
        return policy_spec_from_uri(
            normalized_uri,
            device="cpu",
            policy_architecture=self.policy_architecture,
        )
=======
        return policy_spec_from_uri(normalized_uri, device="cpu")
>>>>>>> 0f2d531f

    def invoke(self, args: dict[str, str]) -> Optional[int]:
        policy_spec = self._build_policy_spec(self.policy_uri)

        simulation_run = self.sim.to_simulation_run_config()

        simulation_results = run_simulations(
            policy_specs=[policy_spec],
            simulations=[simulation_run],
            replay_dir=self.replay_dir,
            seed=self.system.seed,
        )

        result = simulation_results[0]
        replay_url = result.results.episodes[0].replay_path
        if not replay_url:
            logger.error("No replay path found in simulation results", exc_info=True)
            return 1

        if self.launch_viewer:
            launch_mettascope(replay_url)
        else:
            # For CI/non-visualization, just confirm replays were generated
            logger.info("Replay generation completed (viewer launch skipped)")

        return 0


def get_clean_path(replay_url: str) -> str:
    path = replay_url
    if replay_url.startswith("file://"):
        path = replay_url.removeprefix("file://")

    if path.startswith("./"):
        return path.removeprefix("./")
    else:
        # If the path url is fully qualified, we want to remove the cwd prefix
        current_dir = os.getcwd()
        return path.removeprefix(current_dir)


def launch_mettascope(replay_url: str) -> None:
    """Launch the Nim MettaScope application with the given replay file."""
    if replay_url.startswith("http"):
        logger.error("HTTP replay URLs are not supported with the Nim MettaScope. Use file:// URLs instead.")
        return

    # Get the clean file path
    replay_path = get_clean_path(replay_url)

    # Find the mettascope source directory
    project_root = Path(__file__).resolve().parent.parent.parent
    mettascope_src = project_root / "packages" / "mettagrid" / "nim" / "mettascope" / "src" / "mettascope.nim"

    if not mettascope_src.exists():
        logger.error(f"MettaScope source not found at {mettascope_src}")
        return

    # Launch mettascope with the replay file
    try:
        logger.info(f"Launching MettaScope with replay: {replay_path}")
        cmd = ["nim", "r", "-d:fidgetUseFigma", str(mettascope_src), "--replay=./" + replay_path]
        subprocess.run(cmd, cwd=project_root, check=True)
    except subprocess.CalledProcessError as e:
        logger.error(f"Failed to launch MettaScope: {e}")
    except FileNotFoundError:
        logger.error("Nim compiler not found. Please ensure Nim is installed and in PATH.")<|MERGE_RESOLUTION|>--- conflicted
+++ resolved
@@ -8,7 +8,6 @@
 
 from pydantic import Field
 
-from metta.agent.policy import PolicyArchitecture
 from metta.common.tool import Tool
 from metta.common.wandb.context import WandbConfig
 from metta.rl.policy_artifact import policy_spec_from_uri
@@ -29,10 +28,6 @@
     wandb: WandbConfig = auto_wandb_config()
     sim: SimulationConfig
     policy_uri: Optional[str] = None
-<<<<<<< HEAD
-    policy_architecture: Optional[PolicyArchitecture] = None
-=======
->>>>>>> 0f2d531f
     replay_dir: str = Field(default_factory=auto_replay_dir)
     open_browser_on_start: bool = True
     launch_viewer: bool = True
@@ -40,15 +35,7 @@
     def _build_policy_spec(self, normalized_uri: Optional[str]) -> PolicySpec:
         if normalized_uri is None:
             return PolicySpec(class_path="metta.agent.mocks.mock_agent.MockAgent", data_path=None)
-<<<<<<< HEAD
-        return policy_spec_from_uri(
-            normalized_uri,
-            device="cpu",
-            policy_architecture=self.policy_architecture,
-        )
-=======
         return policy_spec_from_uri(normalized_uri, device="cpu")
->>>>>>> 0f2d531f
 
     def invoke(self, args: dict[str, str]) -> Optional[int]:
         policy_spec = self._build_policy_spec(self.policy_uri)
