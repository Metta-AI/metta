--- conflicted
+++ resolved
@@ -5,14 +5,10 @@
 import logging
 @hydra.main(version_base=None, config_path="../configs", config_name="analyzer")
 def main(cfg: DictConfig) -> None:
-<<<<<<< HEAD
-    setup_metta_environment(cfg)
+    setup_mettagrid_environment(cfg)
     logger = logging.getLogger(__name__)
     view_type = "latest"
     logger.info(f"Generating {view_type} report")
-=======
-    setup_mettagrid_environment(cfg)
->>>>>>> 2eb89f72
     generate_report(cfg)
 
 
