#!/usr/bin/env -S uv run
"""Submit mission-variant curriculum experiments.

<<<<<<< HEAD
This script submits:
1. Variants curriculum experiments (variants="all"):
   - For each mission in DEFAULT_CURRICULUM_MISSIONS: all variants on that single mission
   - All variants on all DEFAULT_CURRICULUM_MISSIONS
2. Full curriculum experiment (variants=None):
   - All maps, standard variant (no variants)
3. S3 successful missions experiment (variants="all"):
   - All variants on missions where S3 policies got reward

Note: You can also use mission set names like "eval_missions", "diagnostic_missions",
"training_facility_missions", or "all" instead of individual mission names.
=======
Based on analysis (see run_analysis/README.md and NEXT_BATCH_TRAINING_STRATEGY.md), this script submits:

1. Tier-based curriculum experiments:
   - Tier 1 (Easy/Proven): go_together, collect_resources_classic, collect_resources_spread
   - Tier 2 (Medium, includes Tier 1): Tier 1 + extractor_hub, divide_and_conquer, harvest, repair, vibe_check
   - Tier 3 (Hard, includes Tier 1+2): Tier 2 + oxygen_bottleneck, energy_starved, collect_far

2. Full curriculum experiments:
   - With diagnostics (baseline)
   - Without diagnostics (test impact of easy missions)
   - Variant-enhanced (add proven variants to Tier 1 missions)

3. Proven variant curricula (for reference):
   - go_together, collect_resources_classic, collect_resources_spread with all variants

Key improvements:
- Progressive deposit rewards: [1.5, 2.0, 2.5, 3.0]
- Adjusted inventory rewards: [0.1, 0.2, 0.3, 0.5]
- Selective variant inclusion (only proven variants)
- Eval environments match training mission:variant combinations

REMOVED experiments (all failed):
- oxygen_bottleneck, energy_starved, collect_far variant-only curricula
- extractor_hub_30/50/70 variant-only curricula
- all_default_missions_all_variants: 300/300 missions failing
>>>>>>> ee37f3b3
"""

from recipes.experiment.cvc import mission_variant_curriculum

# Proven mission types that succeed with variant-focused training
PROVEN_VARIANT_MISSIONS = [
    "go_together",
    "collect_resources_classic",
    "collect_resources_spread",
]


<<<<<<< HEAD
def submit_variants_experiments():
    """Submit variants curriculum experiments (variants="all")."""
=======
def submit_tier_experiments():
    """Submit tier-based curriculum experiments."""
    print("=" * 80)
    print("Submitting Tier-Based Curriculum Experiments")
>>>>>>> ee37f3b3
    print("=" * 80)
    print("\nTier structure (cumulative):")
    print("  Tier 1: Easy/Proven missions (go_together, collect_resources variants)")
    print("  Tier 2: Tier 1 + Medium missions (extractor_hub, divide_and_conquer, etc.)")
    print("  Tier 3: Tier 2 + Hard missions (oxygen_bottleneck, energy_starved, collect_far)")

    tiers = [
        ("tier1", "Tier 1 (Easy/Proven)"),
        ("tier2", "Tier 2 (Medium, includes Tier 1)"),
        ("tier3", "Tier 3 (Hard, includes Tier 1+2)"),
    ]

    for tier_name, tier_desc in tiers:
        print(f"\nSubmitting: {tier_desc}")
        mission_variant_curriculum.experiment(
            base_missions=[tier_name],
            run_name=f"curriculum_{tier_name}_v2",
            skip_git_check=True,
            all_variants_per_mission=False,
            variants=None,
            additional_args=[
                "progressive_deposit_rewards=True",
                "adjusted_inventory_rewards=True",
            ],
        )

    print("\n✓ All tier-based experiments submitted!")


def submit_variants_experiments():
    """Submit variants curriculum experiments only for proven mission types (for reference)."""
    print("\n" + "=" * 80)
    print("Submitting Proven Variant Curriculum Experiments (Reference)")
    print("=" * 80)
    print("\nThese achieved 100% success in previous runs - submitting for reference:")
    print("  - go_together: 30/30 variants mastered")
    print("  - collect_resources_classic: 30/30 variants mastered")
    print("  - collect_resources_spread: 30/30 variants mastered")

    # Only submit for proven mission types
    print(f"\nSubmitting {len(PROVEN_VARIANT_MISSIONS)} proven single-mission experiments:")
    for i, mission in enumerate(PROVEN_VARIANT_MISSIONS, 1):
        print(f"  {i}. {mission}")
        safe_mission_name = mission.replace("_", "-")
        mission_variant_curriculum.experiment(
            base_missions=[mission],
            run_name=f"variants_curriculum_{safe_mission_name}_all_variants_v3",
            skip_git_check=True,
<<<<<<< HEAD
            variants="all",
=======
            all_variants_per_mission=True,
            additional_args=[
                "progressive_deposit_rewards=True",
                "adjusted_inventory_rewards=True",
            ],
>>>>>>> ee37f3b3
        )

    print(f"\n✓ All {len(PROVEN_VARIANT_MISSIONS)} proven variants_curriculum experiments submitted!")


def submit_full_curriculum_experiments():
    """Submit full curriculum experiments with different configurations.

    Tests impact of:
    - Including/excluding diagnostic missions
    - Adding proven variants to Tier 1 missions
    """
    print("\n" + "=" * 80)
    print("Submitting Full Curriculum Experiments (PRIMARY ITERATION TARGET)")
    print("=" * 80)

    # Experiment 1: Full curriculum WITH diagnostics (baseline)
    print("\n1. Full curriculum WITH diagnostics (baseline):")
    print("   - All missions including diagnostics")
    print("   - Progressive deposit rewards: [1.5, 2.0, 2.5, 3.0]")
    print("   - Adjusted inventory rewards: [0.1, 0.2, 0.3, 0.5]")
    mission_variant_curriculum.experiment(
        run_name="full_curriculum_all_maps_with_diagnostics_v2",
        skip_git_check=True,
<<<<<<< HEAD
        variants="all",
=======
        all_variants_per_mission=False,
        variants=None,
        additional_args=[
            "progressive_deposit_rewards=True",
            "adjusted_inventory_rewards=True",
        ],
>>>>>>> ee37f3b3
    )

    # Experiment 2: Full curriculum WITHOUT diagnostics
    print("\n2. Full curriculum WITHOUT diagnostics:")
    print("   - All missions except diagnostics (may improve diversity)")
    print("   - Same reward configuration")
    mission_variant_curriculum.experiment(
        base_missions=["all_no_diagnostics"],
        run_name="full_curriculum_all_maps_no_diagnostics_v2",
        skip_git_check=True,
        all_variants_per_mission=False,
        variants=None,
        additional_args=[
            "progressive_deposit_rewards=True",
            "adjusted_inventory_rewards=True",
        ],
    )

    # Experiment 3: Variant-enhanced full curriculum
    # Note: This would require custom logic to add variants only to Tier 1 missions
    # For now, we'll add variants to all missions but only proven ones
    print("\n3. Variant-enhanced full curriculum:")
    print("   - All missions (with diagnostics)")
    print("   - Add proven variants to all missions (selective variant inclusion)")
    print("   - Tests selective variant inclusion")
    # Use all_variants_per_mission=False with proven variants only
    # This applies proven variants to all missions (simpler than tier-specific)
    mission_variant_curriculum.experiment(
        run_name="full_curriculum_variant_enhanced_v2",
        skip_git_check=True,
        all_variants_per_mission=False,
        variants=list(mission_variant_curriculum.PROVEN_VARIANTS[:10]),  # Use subset for testing
        additional_args=[
            "progressive_deposit_rewards=True",
            "adjusted_inventory_rewards=True",
        ],
    )

    print("\n✓ All full curriculum experiments submitted!")


def submit_full_curriculum_with_dense():
    """Submit full curriculum experiments that include dense environments.

    This combines the full curriculum missions with dense training environments
    to provide a comprehensive training curriculum.
    """
    print("\n" + "=" * 80)
    print("Submitting Full Curriculum + Dense Environments Experiments")
    print("=" * 80)
    print("\nThis combines:")
    print("  - Full curriculum missions (all maps, variants, diagnostics)")
    print("  - Dense training environments (resource reduction + max_uses bucketing)")

    import base64
    import json

    from recipes.experiment.cvc.dense_curriculum import DENSE_TRAINING_MISSIONS

    # Default dense curriculum parameters
    dense_resource_levels = [7, 8, 9, 10]  # Dense levels
    dense_maps = [m.name for m in DENSE_TRAINING_MISSIONS]  # All maps
    dense_max_uses = [1, 2, 3, 5, 10, 255]

    # Encode parameters as base64 for command-line passing
    dense_resource_levels_b64 = base64.b64encode(json.dumps(dense_resource_levels).encode()).decode()
    dense_maps_b64 = base64.b64encode(json.dumps(dense_maps).encode()).decode()
    dense_max_uses_b64 = base64.b64encode(json.dumps(dense_max_uses).encode()).decode()

    print("\n1. Full curriculum + Dense environments (with diagnostics):")
    print("   - All full curriculum missions")
    print("   - Dense environments: levels [7,8,9,10], all maps, max_uses bucketing")
    print("   - Includes diagnostic missions in both curricula")
    mission_variant_curriculum.experiment(
        run_name="full_curriculum_with_dense_v1",
        skip_git_check=True,
<<<<<<< HEAD
        variants=None,  # Explicitly no variants
=======
        all_variants_per_mission=False,
        variants=None,
        additional_args=[
            "progressive_deposit_rewards=True",
            "adjusted_inventory_rewards=True",
            f"dense_resource_levels_b64={dense_resource_levels_b64}",
            f"dense_maps_to_use_b64={dense_maps_b64}",
            "dense_include_diagnostics=True",
            f"dense_max_uses_values_b64={dense_max_uses_b64}",
            "use_combined_curriculum=True",
        ],
>>>>>>> ee37f3b3
    )

    print("\n✓ Full curriculum + Dense environments experiment submitted!")


def submit_s3_successful_missions_experiment():
    """Submit curriculum experiment with only missions where S3 policies got reward, all variants."""
    print("\n" + "=" * 80)
    print("Submitting S3 Successful Missions Curriculum Experiment")
    print("=" * 80)

    # Missions where S3 policies got reward > 0 (from evaluation results)
    # Based on evaluation results showing environments where S3 policies succeeded
    S3_SUCCESSFUL_MISSIONS = [
        "diagnostic_chest_deposit_near",
        "diagnostic_chest_navigation3",
        "diagnostic_extract_missing_oxygen",
        "diagnostic_extract_missing_silicon",
        "easy_hearts",
        "easy_hearts_hello_world",
        "easy_hearts_training",
        "easy_hearts_training_facility",
        "easy_medium_hearts",
        "easy_mode",
        "easy_small_hearts",
        "go_together",
        "repair",
        "single_use_swarm_easy",
        "vibe_check",
    ]

    print(f"\nSubmitting: All variants on {len(S3_SUCCESSFUL_MISSIONS)} missions where S3 policies got reward")
    print("Missions:")
    for i, mission in enumerate(S3_SUCCESSFUL_MISSIONS, 1):
        print(f"  {i}. {mission}")

    mission_variant_curriculum.experiment(
        base_missions=S3_SUCCESSFUL_MISSIONS,
        run_name="variants_curriculum_11-26.3",
        skip_git_check=True,
        variants="all",  # Curriculum over all variants
    )

    print("\n✓ S3 successful missions curriculum experiment submitted!")


if __name__ == "__main__":
<<<<<<< HEAD
    # submit_variants_experiments()
    # submit_full_curriculum_experiment()
    submit_s3_successful_missions_experiment()
=======
    submit_tier_experiments()
    submit_full_curriculum_experiments()
    submit_full_curriculum_with_dense()  # Combined curriculum with dense environments
    submit_variants_experiments()  # Reference runs
>>>>>>> ee37f3b3
    print("\n" + "=" * 80)
    print("All experiments submitted successfully!")
    print("=" * 80)<|MERGE_RESOLUTION|>--- conflicted
+++ resolved
@@ -1,7 +1,6 @@
 #!/usr/bin/env -S uv run
 """Submit mission-variant curriculum experiments.
 
-<<<<<<< HEAD
 This script submits:
 1. Variants curriculum experiments (variants="all"):
    - For each mission in DEFAULT_CURRICULUM_MISSIONS: all variants on that single mission
@@ -11,11 +10,6 @@
 3. S3 successful missions experiment (variants="all"):
    - All variants on missions where S3 policies got reward
 
-Note: You can also use mission set names like "eval_missions", "diagnostic_missions",
-"training_facility_missions", or "all" instead of individual mission names.
-=======
-Based on analysis (see run_analysis/README.md and NEXT_BATCH_TRAINING_STRATEGY.md), this script submits:
-
 1. Tier-based curriculum experiments:
    - Tier 1 (Easy/Proven): go_together, collect_resources_classic, collect_resources_spread
    - Tier 2 (Medium, includes Tier 1): Tier 1 + extractor_hub, divide_and_conquer, harvest, repair, vibe_check
@@ -39,7 +33,6 @@
 - oxygen_bottleneck, energy_starved, collect_far variant-only curricula
 - extractor_hub_30/50/70 variant-only curricula
 - all_default_missions_all_variants: 300/300 missions failing
->>>>>>> ee37f3b3
 """
 
 from recipes.experiment.cvc import mission_variant_curriculum
@@ -52,15 +45,10 @@
 ]
 
 
-<<<<<<< HEAD
-def submit_variants_experiments():
-    """Submit variants curriculum experiments (variants="all")."""
-=======
 def submit_tier_experiments():
     """Submit tier-based curriculum experiments."""
     print("=" * 80)
     print("Submitting Tier-Based Curriculum Experiments")
->>>>>>> ee37f3b3
     print("=" * 80)
     print("\nTier structure (cumulative):")
     print("  Tier 1: Easy/Proven missions (go_together, collect_resources variants)")
@@ -91,9 +79,9 @@
 
 
 def submit_variants_experiments():
-    """Submit variants curriculum experiments only for proven mission types (for reference)."""
-    print("\n" + "=" * 80)
-    print("Submitting Proven Variant Curriculum Experiments (Reference)")
+    """Submit variants curriculum experiments (variants="all")."""
+    print("=" * 80)
+    print("Submitting Variants Curriculum Experiments")
     print("=" * 80)
     print("\nThese achieved 100% success in previous runs - submitting for reference:")
     print("  - go_together: 30/30 variants mastered")
@@ -109,18 +97,19 @@
             base_missions=[mission],
             run_name=f"variants_curriculum_{safe_mission_name}_all_variants_v3",
             skip_git_check=True,
-<<<<<<< HEAD
             variants="all",
-=======
-            all_variants_per_mission=True,
-            additional_args=[
-                "progressive_deposit_rewards=True",
-                "adjusted_inventory_rewards=True",
-            ],
->>>>>>> ee37f3b3
         )
 
-    print(f"\n✓ All {len(PROVEN_VARIANT_MISSIONS)} proven variants_curriculum experiments submitted!")
+    # 2. All variants on all DEFAULT_CURRICULUM_MISSIONS
+    print(f"\nSubmitting: All variants on all {len(DEFAULT_MISSIONS)} DEFAULT_CURRICULUM_MISSIONS")
+    mission_variant_curriculum.experiment(
+        base_missions=DEFAULT_MISSIONS,
+        run_name="variants_curriculum_all_default_missions_all_variants",
+        skip_git_check=True,
+        variants="all",
+    )
+
+    print(f"\n✓ All {len(DEFAULT_MISSIONS) + 1} variants_curriculum experiments submitted!")
 
 
 def submit_full_curriculum_experiments():
@@ -142,16 +131,7 @@
     mission_variant_curriculum.experiment(
         run_name="full_curriculum_all_maps_with_diagnostics_v2",
         skip_git_check=True,
-<<<<<<< HEAD
-        variants="all",
-=======
-        all_variants_per_mission=False,
-        variants=None,
-        additional_args=[
-            "progressive_deposit_rewards=True",
-            "adjusted_inventory_rewards=True",
-        ],
->>>>>>> ee37f3b3
+        variants=None,  # Explicitly no variants
     )
 
     # Experiment 2: Full curriculum WITHOUT diagnostics
@@ -228,9 +208,6 @@
     mission_variant_curriculum.experiment(
         run_name="full_curriculum_with_dense_v1",
         skip_git_check=True,
-<<<<<<< HEAD
-        variants=None,  # Explicitly no variants
-=======
         all_variants_per_mission=False,
         variants=None,
         additional_args=[
@@ -242,7 +219,6 @@
             f"dense_max_uses_values_b64={dense_max_uses_b64}",
             "use_combined_curriculum=True",
         ],
->>>>>>> ee37f3b3
     )
 
     print("\n✓ Full curriculum + Dense environments experiment submitted!")
@@ -290,16 +266,9 @@
 
 
 if __name__ == "__main__":
-<<<<<<< HEAD
     # submit_variants_experiments()
     # submit_full_curriculum_experiment()
     submit_s3_successful_missions_experiment()
-=======
-    submit_tier_experiments()
-    submit_full_curriculum_experiments()
-    submit_full_curriculum_with_dense()  # Combined curriculum with dense environments
-    submit_variants_experiments()  # Reference runs
->>>>>>> ee37f3b3
     print("\n" + "=" * 80)
     print("All experiments submitted successfully!")
     print("=" * 80)