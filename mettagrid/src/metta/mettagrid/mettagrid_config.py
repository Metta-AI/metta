--- conflicted
+++ resolved
@@ -1,8 +1,4 @@
-<<<<<<< HEAD
-from typing import Any, Literal, Optional
-=======
-from typing import Optional
->>>>>>> 570d07eb
+from typing import Literal, Optional
 
 from pydantic import Field
 
