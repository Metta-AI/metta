"""Game playing functionality for CoGames."""

import json
import logging
from typing import Literal, Optional

import numpy as np
from rich.console import Console

from cogames.cogs_vs_clips.glyphs import GLYPHS
from cogames.utils import initialize_or_load_policy
from mettagrid import MettaGridConfig, MettaGridEnv
from mettagrid.util.grid_object_formatter import format_grid_object

logger = logging.getLogger("cogames.play")


def play(
    console: Console,
    env_cfg: "MettaGridConfig",
    policy_class_path: str,
    policy_data_path: Optional[str] = None,
    game_name: Optional[str] = None,
    max_steps: Optional[int] = None,
    seed: int = 42,
    render: Literal["gui", "text", "none"] = "gui",
    verbose: bool = False,
    **_: object,
) -> None:
<<<<<<< HEAD
    """Play a single game episode with a policy."""

    render_mode: Optional[str]
    if render == "gui":
        render_mode = None
    elif render == "text":
        render_mode = "miniscope"
    elif render == "none":
        render_mode = None
    else:
        raise ValueError(f"Unknown render mode '{render}'.")

=======
    """Play a single game episode with a policy.

    Args:
        console: Rich console for output
        env_cfg: Game configuration
        policy_class_path: Path to policy class
        policy_data_path: Optional path to policy weights/checkpoint
        game_name: Human-readable name of the game (used for logging/metadata)
        max_steps: Maximum steps for the episode (None for no limit)
        seed: Random seed
        render: Render mode - "gui" (default), "text", or "none" (no rendering)
        verbose: Whether to print detailed progress
    """
    # Create environment with appropriate render mode
    render_mode = None if render == "gui" else "miniscope" if render == "text" else None
    if game_name:
        logger.debug("Starting play session", extra={"game_name": game_name})
>>>>>>> cb1a687b
    env = MettaGridEnv(env_cfg=env_cfg, render_mode=render_mode)

    policy = initialize_or_load_policy(policy_class_path, policy_data_path, env)
    agent_policies = [policy.agent_policy(agent_id) for agent_id in range(env.num_agents)]
    action_dim = int(env.single_action_space.nvec.size)

    if render == "text" and getattr(env, "_renderer", None):
        move_action_id = env.action_names.index("move") if "move" in env.action_names else 0
        noop_action_id = env.action_names.index("noop") if "noop" in env.action_names else 0

        def get_actions_fn(
            obs: np.ndarray,
            selected_agent: Optional[int],
            manual_action: Optional[int | tuple[int, int]],
            manual_agents: set[int],
        ) -> np.ndarray:
            actions = np.zeros((env.num_agents, action_dim), dtype=np.int32)
            for agent_id in range(env.num_agents):
                if agent_id == selected_agent and manual_action is not None:
                    override = actions[agent_id]
                    override[1:] = 0
                    if isinstance(manual_action, tuple):
                        verb_idx, arg = manual_action
                    else:
                        verb_idx = move_action_id
                        arg = manual_action
                    override[0] = int(verb_idx)
                    arg_slot = 1 + verb_idx
                    if arg_slot < override.size:
                        override[arg_slot] = int(arg)
                    actions[agent_id] = override
                elif agent_id in manual_agents:
                    actions[agent_id, 0] = noop_action_id
                    actions[agent_id, 1:] = 0
                else:
                    actions[agent_id] = agent_policies[agent_id].step(obs[agent_id])
            return actions

        glyphs = None
        change_glyph_cfg = getattr(env_cfg.game.actions, "change_glyph", None)
        if change_glyph_cfg and getattr(change_glyph_cfg, "enabled", False):
            glyphs = GLYPHS

        env.reset(seed=seed)
        result = env._renderer.interactive_loop(env, get_actions_fn, max_steps=max_steps, glyphs=glyphs)
        console.print("\n[bold green]Episode Complete![/bold green]")
        console.print(f"Steps: {result['steps']}")
        console.print(f"Total Rewards: {result['total_rewards']}")
        return

    if render == "none":
        obs, _ = env.reset(seed=seed)
        total_rewards = np.zeros(env.num_agents)
        step_count = 0
        while max_steps is None or step_count < max_steps:
            actions = np.stack([agent_policies[agent_id].step(obs[agent_id]) for agent_id in range(env.num_agents)])
            obs, rewards, dones, truncated, _ = env.step(actions)
            total_rewards += rewards
            step_count += 1
            if verbose:
                console.print(f"Step {step_count}: Reward = {float(sum(rewards)):.2f}")
            if all(dones) or all(truncated):
                break
        console.print("\n[bold green]Episode Complete![/bold green]")
        console.print(f"Steps: {step_count}")
        console.print(f"Total Rewards: {total_rewards.sum():.2f}")
        return

    # GUI mode: use mettascope
    obs, _ = env.reset(seed=seed)
    step_count = 0
    num_agents = env_cfg.game.num_agents
    actions = np.zeros((env.num_agents, action_dim), dtype=np.int32)
    total_rewards = np.zeros(env.num_agents)

    initial_replay = {
        "version": 2,
        "action_names": env.action_names,
        "item_names": env.resource_names,
        "type_names": env.object_type_names,
        "map_size": [env.map_width, env.map_height],
        "num_agents": env.num_agents,
        "max_steps": 0,
        "mg_config": env.mg_config.model_dump(mode="json"),
        "objects": [],
    }

    import mettagrid.mettascope as mettascope  # Lazy import to avoid display deps in training

    response = mettascope.init(replay=json.dumps(initial_replay))
    if response.should_close:
        return

    def generate_replay_step() -> str:
        grid_objects = []
        for grid_object in env.grid_objects().values():
            if "agent_id" in grid_object:
                agent_id = grid_object["agent_id"]
                total_rewards[agent_id] += env.rewards[agent_id]
            grid_objects.append(
                format_grid_object(grid_object, actions, env.action_success, env.rewards, total_rewards)
            )
        return json.dumps({"step": step_count, "objects": grid_objects})

    while max_steps is None or step_count < max_steps:
        for agent_id in range(num_agents):
            actions[agent_id] = agent_policies[agent_id].step(obs[agent_id])

        replay_step = generate_replay_step()
        response = mettascope.render(step_count, replay_step)
        if response.should_close:
            break

        manual_actions = getattr(response, "actions", None)
        if manual_actions:
            for manual in manual_actions:
                agent_idx = int(manual.agent_id)
                if 0 <= agent_idx < env.num_agents:
                    verb = int(manual.action_id)
                    arg = int(manual.argument)
                    actions[agent_idx, 0] = verb
                    actions[agent_idx, 1] = arg
        elif getattr(response, "action", None):
            agent_idx = int(response.action_agent_id)
            verb = int(response.action_action_id)
            arg = int(response.action_argument)
            actions[agent_idx, 0] = verb
            actions[agent_idx, 1] = arg

        obs, rewards, dones, truncated, _ = env.step(actions)
        total_rewards += rewards
        step_count += 1

        if verbose:
            console.print(f"Step {step_count}: Reward = {float(sum(rewards)):.2f}")

        if all(dones) or all(truncated):
            break

    console.print("\n[bold green]Episode Complete![/bold green]")
    console.print(f"Steps: {step_count}")
    console.print(f"Total Rewards: {total_rewards.sum():.2f}")<|MERGE_RESOLUTION|>--- conflicted
+++ resolved
@@ -27,7 +27,6 @@
     verbose: bool = False,
     **_: object,
 ) -> None:
-<<<<<<< HEAD
     """Play a single game episode with a policy."""
 
     render_mode: Optional[str]
@@ -40,25 +39,8 @@
     else:
         raise ValueError(f"Unknown render mode '{render}'.")
 
-=======
-    """Play a single game episode with a policy.
-
-    Args:
-        console: Rich console for output
-        env_cfg: Game configuration
-        policy_class_path: Path to policy class
-        policy_data_path: Optional path to policy weights/checkpoint
-        game_name: Human-readable name of the game (used for logging/metadata)
-        max_steps: Maximum steps for the episode (None for no limit)
-        seed: Random seed
-        render: Render mode - "gui" (default), "text", or "none" (no rendering)
-        verbose: Whether to print detailed progress
-    """
-    # Create environment with appropriate render mode
-    render_mode = None if render == "gui" else "miniscope" if render == "text" else None
     if game_name:
         logger.debug("Starting play session", extra={"game_name": game_name})
->>>>>>> cb1a687b
     env = MettaGridEnv(env_cfg=env_cfg, render_mode=render_mode)
 
     policy = initialize_or_load_policy(policy_class_path, policy_data_path, env)
@@ -155,9 +137,6 @@
     def generate_replay_step() -> str:
         grid_objects = []
         for grid_object in env.grid_objects().values():
-            if "agent_id" in grid_object:
-                agent_id = grid_object["agent_id"]
-                total_rewards[agent_id] += env.rewards[agent_id]
             grid_objects.append(
                 format_grid_object(grid_object, actions, env.action_success, env.rewards, total_rewards)
             )
