"""Consolidated tests for URI handling and checkpoint integration.

Tests all URI formats (file, wandb, s3), real environment integration,
end-to-end workflows, and cross-format compatibility.
"""

import tempfile
from pathlib import Path
from unittest.mock import Mock, patch

import pytest
import torch
from tensordict import TensorDict

import metta.mettagrid.config.envs as eb
from metta.agent.agent_config import AgentConfig
from metta.agent.metta_agent import MettaAgent
from metta.agent.mocks import MockAgent
from metta.agent.utils import obs_to_td
from metta.mettagrid.mettagrid_env import MettaGridEnv
from metta.mettagrid.util.file import WANDB_ENTITY, WandbURI
from metta.rl.checkpoint_manager import CheckpointManager, expand_wandb_uri, key_and_version
from metta.rl.system_config import SystemConfig
from metta.rl.wandb import upload_checkpoint_as_artifact


@pytest.fixture
def temp_dir():
    """Create a temporary directory for test files."""
    with tempfile.TemporaryDirectory() as tmpdir:
        yield Path(tmpdir)


@pytest.fixture
def mock_policy():
    """Create a mock policy for testing."""
    from metta.agent.mocks import MockAgent

    return MockAgent()


@pytest.fixture
def create_env_and_agent():
    """Create a real environment and agent for testing."""
    env_config = eb.make_navigation(num_agents=1)
    env_config.game.max_steps = 100
    env_config.game.map_builder.width = 8
    env_config.game.map_builder.height = 8

    env = MettaGridEnv(env_config, render_mode=None)
    system_cfg = SystemConfig(device="cpu")
    agent_cfg = AgentConfig(name="fast")

    agent = MettaAgent(env=env, system_cfg=system_cfg, policy_architecture_cfg=agent_cfg)

    # Initialize agent to environment
    features = env.get_observation_features()
    agent.initialize_to_environment(features, env.action_names, env.max_action_args, device="cpu")

    return env, agent


def create_test_checkpoint(temp_dir: Path, filename: str, policy=None) -> Path:
    """Create a test checkpoint file."""
    if policy is None:
        policy = Mock()
    checkpoint_path = temp_dir / filename
    checkpoint_path.parent.mkdir(parents=True, exist_ok=True)
    torch.save(policy, checkpoint_path)
    return checkpoint_path


class TestFileURIHandling:
    """Test file:// URI format handling."""

    def test_file_uri_single_checkpoint(self, temp_dir, mock_policy):
        """Test loading a single checkpoint file via file:// URI."""
        checkpoint_file = create_test_checkpoint(temp_dir, "test_run__e5__s1000__t120__sc7500.pt", mock_policy)

        uri = f"file://{checkpoint_file}"
        loaded_policy = CheckpointManager.load_from_uri(uri)

        assert loaded_policy is not None
        assert type(loaded_policy).__name__ == type(mock_policy).__name__

    def test_file_uri_directory_with_checkpoints(self, temp_dir, mock_policy):
        """Test loading from directory containing multiple checkpoints."""
        checkpoints_dir = temp_dir / "run1" / "checkpoints"
        checkpoints_dir.mkdir(parents=True)

        # Create multiple checkpoint files with different epochs
        create_test_checkpoint(checkpoints_dir, "run1__e1__s500__t60__sc5000.pt", mock_policy)
        create_test_checkpoint(checkpoints_dir, "run1__e3__s1500__t180__sc8000.pt", mock_policy)
        create_test_checkpoint(checkpoints_dir, "run1__e5__s2500__t300__sc9500.pt", mock_policy)

        # Test directory URI - should load latest (highest epoch)
        uri = f"file://{checkpoints_dir}"
        loaded_policy = CheckpointManager.load_from_uri(uri)

        assert loaded_policy is not None
        assert type(loaded_policy).__name__ == type(mock_policy).__name__

    def test_file_uri_run_directory_navigation(self, temp_dir, mock_policy):
        """Test loading from run directory (should navigate to checkpoints subdir)."""
        run_dir = temp_dir / "my_run"
        checkpoints_dir = run_dir / "checkpoints"
        checkpoints_dir.mkdir(parents=True)

        create_test_checkpoint(checkpoints_dir, "my_run__e10__s5000__t600__sc9000.pt", mock_policy)

        # Test run directory URI - should automatically look in checkpoints subdir
        uri = f"file://{run_dir}"
        loaded_policy = CheckpointManager.load_from_uri(uri)

        assert loaded_policy is not None

    def test_file_uri_invalid_paths(self):
        """Test file:// URI with invalid paths."""
        # Test non-existent file
        uri = "file:///nonexistent/path.pt"
        with pytest.raises(FileNotFoundError):
            CheckpointManager.load_from_uri(uri)

        # Test non-existent directory
        uri = "file:///nonexistent/directory"
        with pytest.raises(FileNotFoundError):
            CheckpointManager.load_from_uri(uri)

    def test_file_uri_error_handling(self, temp_dir):
        """Test error handling for file URIs."""
        # Create directory with non-checkpoint .pt file
        test_dir = temp_dir / "mixed_files"
        test_dir.mkdir()

        # Create a corrupted .pt file
        corrupted_file = test_dir / "corrupted.pt"
        corrupted_file.write_text("not a pytorch file")

        uri = f"file://{test_dir}"
        with pytest.raises(FileNotFoundError):
            CheckpointManager.load_from_uri(uri)


class TestWandbURIHandling:
    """Test wandb:// URI format handling and compatibility."""

    def test_wandb_uri_expansion(self):
        """Test wandb URI expansion functionality."""
        # Test short run format
        short_uri = "wandb://run/my-experiment"
        expanded = expand_wandb_uri(short_uri)
        assert expanded == "wandb://metta/model/my-experiment:latest"

        # Test short run format with version
        short_uri = "wandb://run/my-experiment:v10"
        expanded = expand_wandb_uri(short_uri)
        assert expanded == "wandb://metta/model/my-experiment:v10"

        # Test short sweep format
        short_uri = "wandb://sweep/my-sweep"
        expanded = expand_wandb_uri(short_uri)
        assert expanded == "wandb://metta/sweep_model/my-sweep:latest"

        # Test full format (should remain unchanged)
        full_uri = "wandb://entity/project/model/artifact:v1"
        expanded = expand_wandb_uri(full_uri)
        assert expanded == full_uri

    @patch("metta.rl.checkpoint_manager.load_policy_from_wandb_uri")
    def test_wandb_uri_loading(self, mock_load_wandb, mock_policy):
        """Test wandb URI loading - expansion now happens inside load_policy_from_wandb_uri."""
        mock_load_wandb.return_value = mock_policy

        # Test that the URI is passed as-is (expansion happens inside load_policy_from_wandb_uri)
        uri = "wandb://run/my-experiment"
        loaded_policy = CheckpointManager.load_from_uri(uri)

        assert type(loaded_policy).__name__ == type(mock_policy).__name__
        # Verify the original URI was passed (expansion happens inside the function)
        mock_load_wandb.assert_called_once_with("wandb://run/my-experiment", device="cpu")

    @patch("metta.rl.checkpoint_manager.get_wandb_checkpoint_metadata")
    def test_wandb_metadata_extraction(self, mock_get_metadata):
        """Test metadata extraction from wandb URIs."""
        mock_get_metadata.return_value = {
            "run_name": "experiment_1",
            "epoch": 25,
            "agent_step": 12500,
            "total_time": 750,
            "score": 0.95,
        }

        uri = "wandb://run/experiment_1"
        metadata = CheckpointManager.get_policy_metadata(uri)

        # Should call with expanded URI
        mock_get_metadata.assert_called_once_with("wandb://metta/model/experiment_1:latest")

        assert metadata["run_name"] == "experiment_1"
        assert metadata["epoch"] == 25
        assert metadata["original_uri"] == uri  # Original short form preserved

    def test_wandb_key_and_version_extraction(self):
        """Test extracting key and version from wandb URIs."""
        with patch(
            "metta.rl.checkpoint_manager.get_wandb_checkpoint_metadata", return_value={"run_name": "test", "epoch": 5}
        ):
            key, version = key_and_version("wandb://run/test")
            assert key == "test"
            assert version == 5

    @patch("metta.rl.checkpoint_manager.load_policy_from_wandb_uri")
    def test_wandb_error_handling(self, mock_load_wandb):
        """Test wandb URI error handling."""
        # Test network error
        mock_load_wandb.side_effect = RuntimeError("Network error")

        uri = "wandb://run/test"
        with pytest.raises(RuntimeError, match="Network error"):
            CheckpointManager.load_from_uri(uri)


class TestS3URIHandling:
    """Test s3:// URI format handling."""

    @patch("metta.mettagrid.util.file.local_copy")
    def test_s3_uri_loading(self, mock_local_copy, mock_policy):
        """Test S3 URI handling with mocked local_copy."""
        mock_local_path = "/tmp/downloaded_checkpoint.pt"
        # Properly mock the context manager
        mock_local_copy.return_value.__enter__ = Mock(return_value=mock_local_path)
        mock_local_copy.return_value.__exit__ = Mock(return_value=None)

        with patch("torch.load", return_value=mock_policy) as mock_torch_load:
            # Also patch the specific import path used in checkpoint_manager
            with patch("metta.rl.checkpoint_manager.local_copy", mock_local_copy):
                uri = "s3://my-bucket/path/to/checkpoint.pt"
                loaded_policy = CheckpointManager.load_from_uri(uri)

                assert type(loaded_policy).__name__ == type(mock_policy).__name__
                mock_local_copy.assert_called_once_with(uri)
                mock_torch_load.assert_called_once_with(mock_local_path, weights_only=False, map_location="cpu")

    def test_s3_key_and_version_extraction(self):
        """Test extracting key and version from S3 URIs."""
        # Test S3 URI with valid checkpoint filename
        uri = "s3://bucket/path/to/my_run__e15__s7500__t450__sc8500.pt"
        key, version = key_and_version(uri)
        assert key == "my_run"
        assert version == 15

        # Test S3 URI with regular filename
        uri = "s3://bucket/path/to/regular_model.pt"
        key, version = key_and_version(uri)
        assert key == "regular_model"
        assert version == 0


class TestURIUtilities:
    """Test URI utility functions."""

    def test_normalize_uri_function(self):
        """Test URI normalization functionality."""
        # Test plain path to file URI conversion
        result = CheckpointManager.normalize_uri("/path/to/checkpoint.pt")
        assert result.startswith("file://")
        assert result.endswith("/path/to/checkpoint.pt")

        # Test wandb URI passthrough (expansion happens in wandb.py now)
        wandb_short = "wandb://run/test"
        normalized = CheckpointManager.normalize_uri(wandb_short)
        assert normalized == "wandb://run/test"  # Should be unchanged

        # Test already normalized URIs remain unchanged
        file_uri = "file:///path/to/checkpoint.pt"
        assert CheckpointManager.normalize_uri(file_uri) == file_uri

        s3_uri = "s3://bucket/path/checkpoint.pt"
        assert CheckpointManager.normalize_uri(s3_uri) == s3_uri

    def test_unsupported_uri_formats(self):
        """Test handling of unsupported URI formats."""
        unsupported_uris = ["http://example.com/model.pt", "ftp://server/model.pt", "gs://bucket/model.pt"]

        for uri in unsupported_uris:
            with pytest.raises(ValueError, match="Invalid URI"):
                CheckpointManager.load_from_uri(uri)


class TestRealEnvironmentIntegration:
    """Test integration with real MettaGrid environments and agents."""

    def test_save_and_load_real_agent(self, create_env_and_agent):
        """Test saving and loading a real MettaAgent with real environment."""
        env, agent = create_env_and_agent

        with tempfile.TemporaryDirectory() as tmpdir:
            checkpoint_manager = CheckpointManager(run="integration_test", run_dir=tmpdir)

            # Test forward pass before saving
            obs = env.reset()[0]
            td_obs = obs_to_td(obs)
            output_before = agent(td_obs.unsqueeze(0))
            assert "actions" in output_before

            # Save the agent
            metadata = {"agent_step": 1000, "total_time": 60, "score": 0.85}
            checkpoint_manager.save_agent(agent, epoch=5, metadata=metadata)

            # Load the agent
            loaded_agent = checkpoint_manager.load_agent(epoch=5)
            assert loaded_agent is not None

            # Test that loaded agent produces same output structure
            output_after = loaded_agent(td_obs.unsqueeze(0))
            assert "actions" in output_after
            assert output_after["actions"].shape == output_before["actions"].shape

    def test_uri_based_loading_with_real_agent(self, create_env_and_agent):
        """Test loading agent via file URI."""
        env, agent = create_env_and_agent

        with tempfile.TemporaryDirectory() as tmpdir:
            checkpoint_manager = CheckpointManager(run="uri_test", run_dir=tmpdir)

            # Save agent
            checkpoint_manager.save_agent(agent, epoch=10, metadata={"agent_step": 5000, "total_time": 300})

            # Get checkpoint URI using public API
            checkpoint_uris = checkpoint_manager.select_checkpoints(strategy="latest", count=1, metric="epoch")
            checkpoint_uri = checkpoint_uris[0] if checkpoint_uris else None
            assert checkpoint_uri is not None

            # Load via URI
            loaded_agent = CheckpointManager.load_from_uri(checkpoint_uri)
            assert loaded_agent is not None

            # Verify functionality
            obs = env.reset()[0]
            td_obs = obs_to_td(obs)
            output = loaded_agent(td_obs.unsqueeze(0))
            assert "actions" in output

    def test_training_progress_and_selection(self, create_env_and_agent):
        """Test saving multiple checkpoints with different scores and selecting best."""
        env, agent = create_env_and_agent

        with tempfile.TemporaryDirectory() as tmpdir:
            checkpoint_manager = CheckpointManager(run="progress_test", run_dir=tmpdir)

            # Simulate training progress with improving scores
            training_data = [
                (5, {"agent_step": 1000, "total_time": 60, "score": 0.3}),
                (10, {"agent_step": 2000, "total_time": 120, "score": 0.7}),
                (15, {"agent_step": 3000, "total_time": 180, "score": 0.9}),
                (20, {"agent_step": 4000, "total_time": 240, "score": 0.6}),  # Performance dip
            ]

            for epoch, metadata in training_data:
                checkpoint_manager.save_agent(agent, epoch=epoch, metadata=metadata)

            # Test selection by score (should get epoch 15 with score 0.9)
            best_checkpoints = checkpoint_manager.select_checkpoints("latest", count=1, metric="score")
            assert len(best_checkpoints) == 1
            assert best_checkpoints[0].endswith("progress_test__e15__s3000__t180__sc9000.pt")

            # Test selection by latest epoch (should get epoch 20)
            latest_checkpoints = checkpoint_manager.select_checkpoints("latest", count=1, metric="epoch")
            assert len(latest_checkpoints) == 1
            assert latest_checkpoints[0].endswith("progress_test__e20__s4000__t240__sc6000.pt")


class TestEndToEndWorkflows:
    """Test complete end-to-end workflows."""

    def test_complete_train_save_load_eval_workflow(self):
        """Test a complete workflow from training through evaluation."""

        class MockEnvironment:
            def __init__(self, feature_mapping):
                self.feature_mapping = feature_mapping
                self.action_names = ["move", "turn", "interact"]
                self.max_action_args = [3, 2, 1]

            def get_observation_features(self):
                return {
                    name: {"id": id_val, "type": "scalar", "normalization": 10.0}
                    for name, id_val in self.feature_mapping.items()
                }

        with tempfile.TemporaryDirectory() as tmpdir:
            # Step 1: Train with original features
            original_env = MockEnvironment({"health": 1, "energy": 2, "position": 3})
            policy = MockAgent()
            policy.train()

            # Initialize to original environment
            features = original_env.get_observation_features()
            policy.initialize_to_environment(features, original_env.action_names, original_env.max_action_args, "cpu")

            # Step 2: Save trained policy
            checkpoint_manager = CheckpointManager(run="workflow_test", run_dir=tmpdir)
            metadata = {"agent_step": 10000, "epoch": 50, "score": 0.95}
            checkpoint_manager.save_agent(policy, epoch=50, metadata=metadata)

            # Step 3: Load in new environment with different feature IDs
            new_env = MockEnvironment({"health": 10, "energy": 20, "position": 30, "stamina": 40})
            loaded_policy = checkpoint_manager.load_agent(epoch=50)

            # Initialize to new environment (eval mode)
            loaded_policy.eval()
            new_features = new_env.get_observation_features()
            loaded_policy.initialize_to_environment(new_features, new_env.action_names, new_env.max_action_args, "cpu")

            # Step 4: Verify evaluation works
            test_input = TensorDict({"env_obs": torch.randn(2, 10)}, batch_size=(2,))
            output = loaded_policy(test_input)
            assert "actions" in output
            assert output["actions"].shape[0] == 2

            # Step 5: Verify metadata persistence
            assert loaded_policy.get_original_feature_mapping() == {"health": 1, "energy": 2, "position": 3}

    def test_cross_format_uri_compatibility(self, temp_dir):
        """Test that different URI formats work together seamlessly."""
        # Create checkpoint via standard save
        mock_agent = MockAgent()
        checkpoint_file = create_test_checkpoint(temp_dir, "cross_test__e5__s1000__t120__sc7500.pt", mock_agent)

        # Test different ways to reference the same checkpoint
        uris = [
            f"file://{checkpoint_file}",
            f"file://{checkpoint_file.parent}",  # Directory form
            str(checkpoint_file),  # Plain path (should be normalized)
        ]

        for uri in uris:
            # Normalize URI if it's a plain path
            normalized_uri = CheckpointManager.normalize_uri(uri)
            loaded = CheckpointManager.load_from_uri(normalized_uri)
            assert loaded is not None

            # Test metadata extraction consistency
            metadata = CheckpointManager.get_policy_metadata(uri)
            assert metadata["run_name"] == "cross_test"
            assert metadata["epoch"] == 5


class TestWandbArtifactFormatting:
    """Test wandb artifact URI formatting to prevent double entity issues."""

    def test_wandb_uri_parsing_prevents_double_entity(self):
        """Test that WandB URIs are parsed correctly without double entity issues."""

        # Test various wandb:// URI formats to ensure they parse correctly
        test_cases = [
            ("wandb://metta/relh.policy-cull.902.1:v0", "metta", "relh.policy-cull.902.1", "v0"),
            ("wandb://test-project/my-artifact:latest", "test-project", "my-artifact", "latest"),
            ("wandb://another-project/artifact-name:v42", "another-project", "artifact-name", "v42"),
        ]

        for wandb_uri, expected_project, expected_artifact_path, expected_version in test_cases:
            # Parse the URI
            parsed_uri = WandbURI.parse(wandb_uri)

            # Verify components are extracted correctly
            assert parsed_uri.project == expected_project
            assert parsed_uri.artifact_path == expected_artifact_path
            assert parsed_uri.version == expected_version

            # Most importantly: verify that qname() uses the configured entity
            # and doesn't create double entity paths
            qname = parsed_uri.qname()
            expected_qname = f"{WANDB_ENTITY}/{expected_project}/{expected_artifact_path}:{expected_version}"
            assert qname == expected_qname

            # Ensure no double entity issue (this was the original bug)
            parts = qname.split("/")
            assert len(parts) == 3, f"qname should have exactly 3 parts, got: {qname}"

    def test_upload_checkpoint_returns_latest_uri(self):
        """Test that upload_checkpoint_as_artifact returns URI with specific version."""

        mock_artifact = Mock()
        mock_artifact.qualified_name = "metta-research/metta/test-artifact:v1"
        mock_artifact.version = "v1"
        mock_artifact.wait = Mock()

        mock_run = Mock()
        mock_run.project = "metta"
        mock_run.log_artifact = Mock()

        with patch("wandb.Artifact", return_value=mock_artifact):
            with tempfile.NamedTemporaryFile(suffix=".pt") as tmp_file:
                result = upload_checkpoint_as_artifact(
                    checkpoint_path=tmp_file.name, artifact_name="test-artifact", wandb_run=mock_run
                )

<<<<<<< HEAD
                # Returns the specific version that was uploaded
=======
                # Always returns :latest for simplicity and reliability
>>>>>>> 03560f47
                assert result == "wandb://metta/test-artifact:v1"
                assert result.startswith("wandb://"), "Should start with wandb://"

                # Verify the artifact upload happened
                mock_run.log_artifact.assert_called_once_with(mock_artifact)
                mock_artifact.wait.assert_called_once()


if __name__ == "__main__":
    pytest.main([__file__, "-v"])<|MERGE_RESOLUTION|>--- conflicted
+++ resolved
@@ -496,11 +496,6 @@
                     checkpoint_path=tmp_file.name, artifact_name="test-artifact", wandb_run=mock_run
                 )
 
-<<<<<<< HEAD
-                # Returns the specific version that was uploaded
-=======
-                # Always returns :latest for simplicity and reliability
->>>>>>> 03560f47
                 assert result == "wandb://metta/test-artifact:v1"
                 assert result.startswith("wandb://"), "Should start with wandb://"
 
