"""Integration tests for CheckpointManager URI handling.

<<<<<<< HEAD
Tests CheckpointManager's integration with different URI formats (file, wandb, s3),
real environment integration, and end-to-end workflows.
=======
Tests file and S3 URI formats plus real environment integration.
>>>>>>> b34e23cc
"""

import tempfile
from pathlib import Path
from unittest.mock import Mock, patch

import pytest
import torch
from tensordict import TensorDict

import metta.mettagrid.builder.envs as eb
from metta.agent.agent_config import AgentConfig
from metta.agent.metta_agent import MettaAgent
from metta.agent.mocks import MockAgent
from metta.agent.utils import obs_to_td
from metta.mettagrid.mettagrid_env import MettaGridEnv
<<<<<<< HEAD
from metta.mettagrid.util.file import WandbURI
=======
>>>>>>> b34e23cc
from metta.rl.checkpoint_manager import CheckpointManager, key_and_version
from metta.rl.system_config import SystemConfig


@pytest.fixture
def temp_dir():
    """Create a temporary directory for test files."""
    with tempfile.TemporaryDirectory() as tmpdir:
        yield Path(tmpdir)


@pytest.fixture
def mock_policy():
    """Create a mock policy for testing."""
    from metta.agent.mocks import MockAgent

    return MockAgent()


@pytest.fixture
def create_env_and_agent():
    """Create a real environment and agent for testing."""
    env_config = eb.make_navigation(num_agents=1)
    env_config.game.max_steps = 100
    env_config.game.map_builder.width = 8
    env_config.game.map_builder.height = 8

    env = MettaGridEnv(env_config, render_mode=None)
    system_cfg = SystemConfig(device="cpu")
    agent_cfg = AgentConfig(name="fast")

    agent = MettaAgent(env=env, system_cfg=system_cfg, policy_architecture_cfg=agent_cfg)

    # Initialize agent to environment
    features = env.get_observation_features()
    agent.initialize_to_environment(features, env.action_names, env.max_action_args, device="cpu")

    return env, agent


def create_test_checkpoint(temp_dir: Path, filename: str, policy=None) -> Path:
    """Create a test checkpoint file."""
    if policy is None:
        policy = Mock()
    checkpoint_path = temp_dir / filename
    checkpoint_path.parent.mkdir(parents=True, exist_ok=True)
    torch.save(policy, checkpoint_path)
    return checkpoint_path


<<<<<<< HEAD
class TestCheckpointManagerFileBackend:
    """Test CheckpointManager's file:// URI handling."""
=======
def checkpoint_filename(run: str, epoch: int) -> str:
    return f"{run}:v{epoch}.pt"


class TestFileURIHandling:
    """Test file:// URI format handling."""
>>>>>>> b34e23cc

    def test_file_uri_single_checkpoint(self, temp_dir, mock_policy):
        """Test loading a single checkpoint file via file:// URI."""
        checkpoint_file = create_test_checkpoint(temp_dir, checkpoint_filename("solo_run", 5), mock_policy)

        uri = f"file://{checkpoint_file}"
        loaded_policy = CheckpointManager.load_from_uri(uri)

        assert loaded_policy is not None
        assert type(loaded_policy).__name__ == type(mock_policy).__name__

    def test_file_uri_directory_with_checkpoints(self, temp_dir, mock_policy):
        """Test loading from directory containing multiple checkpoints."""
        checkpoints_dir = temp_dir / "run1" / "checkpoints"
        checkpoints_dir.mkdir(parents=True)

        # Create multiple checkpoint files with different epochs
        create_test_checkpoint(checkpoints_dir, checkpoint_filename("run1", 1), mock_policy)
        create_test_checkpoint(checkpoints_dir, checkpoint_filename("run1", 3), mock_policy)
        create_test_checkpoint(checkpoints_dir, checkpoint_filename("run1", 5), mock_policy)

        # Test directory URI - should load latest (highest epoch)
        uri = f"file://{checkpoints_dir}"
        loaded_policy = CheckpointManager.load_from_uri(uri)

        assert loaded_policy is not None
        assert type(loaded_policy).__name__ == type(mock_policy).__name__

    def test_file_uri_run_directory_navigation(self, temp_dir, mock_policy):
        """Test loading from run directory (should navigate to checkpoints subdir)."""
        run_dir = temp_dir / "my_run"
        checkpoints_dir = run_dir / "checkpoints"
        checkpoints_dir.mkdir(parents=True)

        create_test_checkpoint(checkpoints_dir, checkpoint_filename("my_run", 10), mock_policy)

        # Test run directory URI - should automatically look in checkpoints subdir
        uri = f"file://{run_dir}"
        loaded_policy = CheckpointManager.load_from_uri(uri)

        assert loaded_policy is not None

    def test_file_uri_invalid_paths(self):
        """Test file:// URI with invalid paths."""
        # Test non-existent file
        uri = "file:///nonexistent/path.pt"
        with pytest.raises(FileNotFoundError):
            CheckpointManager.load_from_uri(uri)

        # Test non-existent directory
        uri = "file:///nonexistent/directory"
        with pytest.raises(FileNotFoundError):
            CheckpointManager.load_from_uri(uri)

    def test_file_uri_error_handling(self, temp_dir):
        """Test error handling for file URIs."""
        # Create directory with non-checkpoint .pt file
        test_dir = temp_dir / "mixed_files"
        test_dir.mkdir()

        # Create a corrupted .pt file
        corrupted_file = test_dir / "corrupted.pt"
        corrupted_file.write_text("not a pytorch file")

        uri = f"file://{test_dir}"
        with pytest.raises(FileNotFoundError):
            CheckpointManager.load_from_uri(uri)


<<<<<<< HEAD
class TestCheckpointManagerWandbBackend:
    """Test CheckpointManager's wandb:// URI handling."""

    @patch("metta.rl.wandb.load_policy_from_wandb_uri")
    def test_wandb_uri_loading(self, mock_load_wandb, mock_policy):
        """Test wandb URI loading through CheckpointManager."""
        mock_load_wandb.return_value = mock_policy

        # Test that the URI is passed as-is (expansion happens inside load_policy_from_wandb_uri)
        uri = "wandb://run/my-experiment"
        loaded_policy = CheckpointManager.load_from_uri(uri)

        assert type(loaded_policy).__name__ == type(mock_policy).__name__
        # Verify the original URI was passed (expansion happens inside the function)
        mock_load_wandb.assert_called_once_with("wandb://run/my-experiment", device="cpu")

    @patch("metta.rl.checkpoint_manager.get_wandb_checkpoint_metadata")
    def test_wandb_metadata_extraction(self, mock_get_metadata):
        """Test CheckpointManager's metadata extraction from wandb URIs."""
        mock_get_metadata.return_value = {
            "run_name": "experiment_1",
            "epoch": 25,
            "agent_step": 12500,
            "total_time": 750,
            "score": 0.95,
        }

        uri = "wandb://run/experiment_1"
        metadata = CheckpointManager.get_policy_metadata(uri)

        # Should call with expanded URI using METTA_WANDB_ENTITY
        mock_get_metadata.assert_called_once_with("wandb://metta-research/metta/model/experiment_1:latest")

        assert metadata["run_name"] == "experiment_1"
        assert metadata["epoch"] == 25
        assert metadata["original_uri"] == uri  # Original short form preserved

    def test_wandb_key_and_version_extraction(self):
        """Test extracting key and version from wandb URIs."""
        with patch(
            "metta.rl.checkpoint_manager.get_wandb_checkpoint_metadata", return_value={"run_name": "test", "epoch": 5}
        ):
            key, version = key_and_version("wandb://run/test")
            assert key == "test"
            assert version == 5

    @patch("metta.rl.wandb.load_policy_from_wandb_uri")
    def test_wandb_error_handling(self, mock_load_wandb):
        """Test wandb URI error handling."""
        # Test network error
        mock_load_wandb.side_effect = RuntimeError("Network error")

        uri = "wandb://run/test"
        with pytest.raises(RuntimeError, match="Network error"):
            CheckpointManager.load_from_uri(uri)


class TestCheckpointManagerS3Backend:
    """Test CheckpointManager's s3:// URI handling."""
=======
class TestS3URIHandling:
    """Test s3:// URI format handling."""
>>>>>>> b34e23cc

    @patch("metta.mettagrid.util.file.local_copy")
    def test_s3_uri_loading(self, mock_local_copy, mock_policy):
        """Test S3 URI handling through CheckpointManager."""
        mock_local_path = "/tmp/downloaded_checkpoint.pt"
        # Properly mock the context manager
        mock_local_copy.return_value.__enter__ = Mock(return_value=mock_local_path)
        mock_local_copy.return_value.__exit__ = Mock(return_value=None)

        with patch("torch.load", return_value=mock_policy) as mock_torch_load:
            # Also patch the specific import path used in checkpoint_manager
            with patch("metta.rl.checkpoint_manager.local_copy", mock_local_copy):
                uri = "s3://my-bucket/path/to/test_run:v5.pt"
                loaded_policy = CheckpointManager.load_from_uri(uri)

                assert type(loaded_policy).__name__ == type(mock_policy).__name__
                mock_local_copy.assert_called_once_with(uri)
                mock_torch_load.assert_called_once_with(mock_local_path, weights_only=False, map_location="cpu")

    def test_s3_key_and_version_extraction(self):
        """Test extracting key and version from S3 URIs."""
        # Test S3 URI with valid checkpoint filename
        uri = "s3://bucket/test_run/checkpoints/test_run:v15.pt"
        key, version = key_and_version(uri)
        assert key == "test_run"
        assert version == 15

        # Test S3 URI with regular filename
        uri = "s3://bucket/path/to/regular_model.pt"
        key, version = key_and_version(uri)
        assert key == "regular_model"
        assert version == 0


class TestCheckpointURINormalization:
    """Test URI normalization and validation."""

    def test_normalize_uri_function(self):
        """Test URI normalization functionality."""
        # Test plain path to file URI conversion
        result = CheckpointManager.normalize_uri("/path/to/checkpoint.pt")
        assert result.startswith("file://")
        assert result.endswith("/path/to/checkpoint.pt")

        # Test already normalized URIs remain unchanged
        file_uri = "file:///path/to/checkpoint.pt"
        assert CheckpointManager.normalize_uri(file_uri) == file_uri

        s3_uri = "s3://bucket/path/checkpoint.pt"
        assert CheckpointManager.normalize_uri(s3_uri) == s3_uri

    def test_unsupported_uri_formats(self):
        """Test handling of unsupported URI formats."""
        unsupported_uris = ["http://example.com/model.pt", "ftp://server/model.pt", "gs://bucket/model.pt"]

        for uri in unsupported_uris:
            with pytest.raises(ValueError, match="Invalid URI"):
                CheckpointManager.load_from_uri(uri)


class TestRealEnvironmentIntegration:
    """Test CheckpointManager with real MettaGrid environments."""

    def test_save_and_load_real_agent(self, create_env_and_agent):
        """Test saving and loading a real MettaAgent."""
        env, agent = create_env_and_agent

        with tempfile.TemporaryDirectory() as tmpdir:
            checkpoint_manager = CheckpointManager(run="integration_test", run_dir=tmpdir)

            # Test forward pass before saving
            obs = env.reset()[0]
            td_obs = obs_to_td(obs)
            output_before = agent(td_obs.unsqueeze(0))
            assert "actions" in output_before

            # Save the agent
            metadata = {"agent_step": 1000, "total_time": 60, "score": 0.85}
            checkpoint_manager.save_agent(agent, epoch=5, metadata=metadata)

            # Load the agent
            loaded_agent = checkpoint_manager.load_agent(epoch=5)
            assert loaded_agent is not None

            # Test that loaded agent produces same output structure
            output_after = loaded_agent(td_obs.unsqueeze(0))
            assert "actions" in output_after
            assert output_after["actions"].shape == output_before["actions"].shape

    def test_uri_based_loading_with_real_agent(self, create_env_and_agent):
        """Test loading agent via file URI."""
        env, agent = create_env_and_agent

        with tempfile.TemporaryDirectory() as tmpdir:
            checkpoint_manager = CheckpointManager(run="uri_test", run_dir=tmpdir)

            # Save agent
            checkpoint_manager.save_agent(agent, epoch=10, metadata={"agent_step": 5000, "total_time": 300})

            # Get checkpoint URI using public API
            checkpoint_uris = checkpoint_manager.select_checkpoints(strategy="latest", count=1)
            checkpoint_uri = checkpoint_uris[0] if checkpoint_uris else None
            assert checkpoint_uri is not None

            # Load via URI
            loaded_agent = CheckpointManager.load_from_uri(checkpoint_uri)
            assert loaded_agent is not None

            # Verify functionality
            obs = env.reset()[0]
            td_obs = obs_to_td(obs)
            output = loaded_agent(td_obs.unsqueeze(0))
            assert "actions" in output

    def test_training_progress_and_selection(self, create_env_and_agent):
        """Test saving multiple checkpoints and selecting best."""
        env, agent = create_env_and_agent

        with tempfile.TemporaryDirectory() as tmpdir:
            checkpoint_manager = CheckpointManager(run="progress_test", run_dir=tmpdir)

            # Simulate training progress with improving scores
            training_data = [
                (5, {"agent_step": 1000, "total_time": 60, "score": 0.3}),
                (10, {"agent_step": 2000, "total_time": 120, "score": 0.7}),
                (15, {"agent_step": 3000, "total_time": 180, "score": 0.9}),
                (20, {"agent_step": 4000, "total_time": 240, "score": 0.6}),  # Performance dip
            ]

            for epoch, metadata in training_data:
                checkpoint_manager.save_agent(agent, epoch=epoch, metadata=metadata)

            # Latest checkpoint should reflect highest epoch
            latest_checkpoints = checkpoint_manager.select_checkpoints("latest", count=1)
            assert len(latest_checkpoints) == 1
            assert latest_checkpoints[0].endswith("progress_test:v20.pt")

            # Request all checkpoints and verify order (descending epoch)
            all_checkpoints = checkpoint_manager.select_checkpoints("all")
            expected_suffixes = [
                "progress_test:v20.pt",
                "progress_test:v15.pt",
                "progress_test:v10.pt",
                "progress_test:v5.pt",
            ]
            assert [uri.split("/")[-1] for uri in all_checkpoints] == expected_suffixes


class TestEndToEndWorkflows:
    """Test complete training and evaluation workflows."""

    def test_complete_train_save_load_eval_workflow(self):
        """Test a complete workflow from training through evaluation."""

        class MockEnvironment:
            def __init__(self, feature_mapping):
                self.feature_mapping = feature_mapping
                self.action_names = ["move", "turn", "interact"]
                self.max_action_args = [3, 2, 1]

            def get_observation_features(self):
                return {
                    name: {"id": id_val, "type": "scalar", "normalization": 10.0}
                    for name, id_val in self.feature_mapping.items()
                }

        with tempfile.TemporaryDirectory() as tmpdir:
            # Step 1: Train with original features
            original_env = MockEnvironment({"health": 1, "energy": 2, "position": 3})
            policy = MockAgent()
            policy.train()

            # Initialize to original environment
            features = original_env.get_observation_features()
            policy.initialize_to_environment(features, original_env.action_names, original_env.max_action_args, "cpu")

            # Step 2: Save trained policy
            checkpoint_manager = CheckpointManager(run="workflow_test", run_dir=tmpdir)
            metadata = {"agent_step": 10000, "epoch": 50, "score": 0.95}
            checkpoint_manager.save_agent(policy, epoch=50, metadata=metadata)

            # Step 3: Load in new environment with different feature IDs
            new_env = MockEnvironment({"health": 10, "energy": 20, "position": 30, "stamina": 40})
            loaded_policy = checkpoint_manager.load_agent(epoch=50)

            # Initialize to new environment (eval mode)
            loaded_policy.eval()
            new_features = new_env.get_observation_features()
            loaded_policy.initialize_to_environment(new_features, new_env.action_names, new_env.max_action_args, "cpu")

            # Step 4: Verify evaluation works
            test_input = TensorDict({"env_obs": torch.randn(2, 10)}, batch_size=(2,))
            output = loaded_policy(test_input)
            assert "actions" in output
            assert output["actions"].shape[0] == 2

            # Step 5: Verify metadata persistence
            assert loaded_policy.get_original_feature_mapping() == {"health": 1, "energy": 2, "position": 3}

    def test_cross_format_uri_compatibility(self, temp_dir):
        """Test that different URI formats work together seamlessly."""
        # Create checkpoint via standard save
        mock_agent = MockAgent()
        run_dir = temp_dir / "cross_test" / "checkpoints"
        checkpoint_file = create_test_checkpoint(run_dir, checkpoint_filename("cross_test", 5), mock_agent)

        # Test different ways to reference the same checkpoint
        uris = [
            f"file://{checkpoint_file}",
            f"file://{checkpoint_file.parent}",  # checkpoints directory form
            f"file://{run_dir.parent}",  # run directory
            str(checkpoint_file),  # Plain path (should be normalized)
        ]

        for uri in uris:
            # Normalize URI if it's a plain path
            normalized_uri = CheckpointManager.normalize_uri(uri)
            loaded = CheckpointManager.load_from_uri(normalized_uri)
            assert loaded is not None

            # Test metadata extraction consistency
            metadata = CheckpointManager.get_policy_metadata(uri)
            assert metadata["run_name"] == "cross_test"
<<<<<<< HEAD
            assert metadata["epoch"] == 5


class TestWandbURIParsing:
    """Test WandB URI parsing to prevent double entity issues."""

    def test_wandb_uri_parsing_prevents_double_entity(self):
        """Test that WandB URIs are parsed correctly without double entity issues."""
        # Test various wandb:// URI formats to ensure they parse correctly
        test_cases = [
            ("wandb://metta/relh.policy-cull.902.1:v0", "metta", "relh.policy-cull.902.1", "v0"),
            ("wandb://test-project/my-artifact:latest", "test-project", "my-artifact", "latest"),
            ("wandb://another-project/artifact-name:v42", "another-project", "artifact-name", "v42"),
        ]

        for wandb_uri, expected_project, expected_artifact_path, expected_version in test_cases:
            # Parse the URI
            parsed_uri = WandbURI.parse(wandb_uri)

            # Verify components are extracted correctly
            assert parsed_uri.project == expected_project
            assert parsed_uri.artifact_path == expected_artifact_path
            assert parsed_uri.version == expected_version

            # Most importantly: verify that qname() uses the configured entity
            # and doesn't create double entity paths
            qname = parsed_uri.qname()
            expected_qname = f"{METTA_WANDB_ENTITY}/{expected_project}/{expected_artifact_path}:{expected_version}"
            assert qname == expected_qname

            # Ensure no double entity issue (this was the original bug)
            parts = qname.split("/")
            assert len(parts) == 3, f"qname should have exactly 3 parts, got: {qname}"
=======
            assert metadata["epoch"] == 5
>>>>>>> b34e23cc
<|MERGE_RESOLUTION|>--- conflicted
+++ resolved
@@ -1,11 +1,6 @@
 """Integration tests for CheckpointManager URI handling.
 
-<<<<<<< HEAD
-Tests CheckpointManager's integration with different URI formats (file, wandb, s3),
-real environment integration, and end-to-end workflows.
-=======
 Tests file and S3 URI formats plus real environment integration.
->>>>>>> b34e23cc
 """
 
 import tempfile
@@ -22,10 +17,6 @@
 from metta.agent.mocks import MockAgent
 from metta.agent.utils import obs_to_td
 from metta.mettagrid.mettagrid_env import MettaGridEnv
-<<<<<<< HEAD
-from metta.mettagrid.util.file import WandbURI
-=======
->>>>>>> b34e23cc
 from metta.rl.checkpoint_manager import CheckpointManager, key_and_version
 from metta.rl.system_config import SystemConfig
 
@@ -76,17 +67,12 @@
     return checkpoint_path
 
 
-<<<<<<< HEAD
-class TestCheckpointManagerFileBackend:
-    """Test CheckpointManager's file:// URI handling."""
-=======
 def checkpoint_filename(run: str, epoch: int) -> str:
     return f"{run}:v{epoch}.pt"
 
 
 class TestFileURIHandling:
     """Test file:// URI format handling."""
->>>>>>> b34e23cc
 
     def test_file_uri_single_checkpoint(self, temp_dir, mock_policy):
         """Test loading a single checkpoint file via file:// URI."""
@@ -156,70 +142,8 @@
             CheckpointManager.load_from_uri(uri)
 
 
-<<<<<<< HEAD
-class TestCheckpointManagerWandbBackend:
-    """Test CheckpointManager's wandb:// URI handling."""
-
-    @patch("metta.rl.wandb.load_policy_from_wandb_uri")
-    def test_wandb_uri_loading(self, mock_load_wandb, mock_policy):
-        """Test wandb URI loading through CheckpointManager."""
-        mock_load_wandb.return_value = mock_policy
-
-        # Test that the URI is passed as-is (expansion happens inside load_policy_from_wandb_uri)
-        uri = "wandb://run/my-experiment"
-        loaded_policy = CheckpointManager.load_from_uri(uri)
-
-        assert type(loaded_policy).__name__ == type(mock_policy).__name__
-        # Verify the original URI was passed (expansion happens inside the function)
-        mock_load_wandb.assert_called_once_with("wandb://run/my-experiment", device="cpu")
-
-    @patch("metta.rl.checkpoint_manager.get_wandb_checkpoint_metadata")
-    def test_wandb_metadata_extraction(self, mock_get_metadata):
-        """Test CheckpointManager's metadata extraction from wandb URIs."""
-        mock_get_metadata.return_value = {
-            "run_name": "experiment_1",
-            "epoch": 25,
-            "agent_step": 12500,
-            "total_time": 750,
-            "score": 0.95,
-        }
-
-        uri = "wandb://run/experiment_1"
-        metadata = CheckpointManager.get_policy_metadata(uri)
-
-        # Should call with expanded URI using METTA_WANDB_ENTITY
-        mock_get_metadata.assert_called_once_with("wandb://metta-research/metta/model/experiment_1:latest")
-
-        assert metadata["run_name"] == "experiment_1"
-        assert metadata["epoch"] == 25
-        assert metadata["original_uri"] == uri  # Original short form preserved
-
-    def test_wandb_key_and_version_extraction(self):
-        """Test extracting key and version from wandb URIs."""
-        with patch(
-            "metta.rl.checkpoint_manager.get_wandb_checkpoint_metadata", return_value={"run_name": "test", "epoch": 5}
-        ):
-            key, version = key_and_version("wandb://run/test")
-            assert key == "test"
-            assert version == 5
-
-    @patch("metta.rl.wandb.load_policy_from_wandb_uri")
-    def test_wandb_error_handling(self, mock_load_wandb):
-        """Test wandb URI error handling."""
-        # Test network error
-        mock_load_wandb.side_effect = RuntimeError("Network error")
-
-        uri = "wandb://run/test"
-        with pytest.raises(RuntimeError, match="Network error"):
-            CheckpointManager.load_from_uri(uri)
-
-
-class TestCheckpointManagerS3Backend:
-    """Test CheckpointManager's s3:// URI handling."""
-=======
 class TestS3URIHandling:
     """Test s3:// URI format handling."""
->>>>>>> b34e23cc
 
     @patch("metta.mettagrid.util.file.local_copy")
     def test_s3_uri_loading(self, mock_local_copy, mock_policy):
@@ -443,40 +367,4 @@
             # Test metadata extraction consistency
             metadata = CheckpointManager.get_policy_metadata(uri)
             assert metadata["run_name"] == "cross_test"
-<<<<<<< HEAD
-            assert metadata["epoch"] == 5
-
-
-class TestWandbURIParsing:
-    """Test WandB URI parsing to prevent double entity issues."""
-
-    def test_wandb_uri_parsing_prevents_double_entity(self):
-        """Test that WandB URIs are parsed correctly without double entity issues."""
-        # Test various wandb:// URI formats to ensure they parse correctly
-        test_cases = [
-            ("wandb://metta/relh.policy-cull.902.1:v0", "metta", "relh.policy-cull.902.1", "v0"),
-            ("wandb://test-project/my-artifact:latest", "test-project", "my-artifact", "latest"),
-            ("wandb://another-project/artifact-name:v42", "another-project", "artifact-name", "v42"),
-        ]
-
-        for wandb_uri, expected_project, expected_artifact_path, expected_version in test_cases:
-            # Parse the URI
-            parsed_uri = WandbURI.parse(wandb_uri)
-
-            # Verify components are extracted correctly
-            assert parsed_uri.project == expected_project
-            assert parsed_uri.artifact_path == expected_artifact_path
-            assert parsed_uri.version == expected_version
-
-            # Most importantly: verify that qname() uses the configured entity
-            # and doesn't create double entity paths
-            qname = parsed_uri.qname()
-            expected_qname = f"{METTA_WANDB_ENTITY}/{expected_project}/{expected_artifact_path}:{expected_version}"
-            assert qname == expected_qname
-
-            # Ensure no double entity issue (this was the original bug)
-            parts = qname.split("/")
-            assert len(parts) == 3, f"qname should have exactly 3 parts, got: {qname}"
-=======
-            assert metadata["epoch"] == 5
->>>>>>> b34e23cc
+            assert metadata["epoch"] == 5