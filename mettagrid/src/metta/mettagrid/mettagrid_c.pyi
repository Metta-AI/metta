from typing import Optional, Tuple, TypeAlias, TypedDict

import gymnasium as gym
import numpy as np

# Type alias for clarity
StatsDict: TypeAlias = dict[str, float]

class EpisodeStats(TypedDict):
    game: StatsDict
    agent: list[StatsDict]
    converter: list[StatsDict]

class PackedCoordinate:
    """Packed coordinate encoding utilities."""

    MAX_PACKABLE_COORD: int

    @staticmethod
    def pack(row: int, col: int) -> int:
        """Pack (row, col) coordinates into a single byte.
        Args:
            row: Row coordinate (0-14)
            col: Column coordinate (0-14)
        Returns:
            Packed byte value
        Note:
            The value 0xFF is reserved to indicate 'empty'.
        Raises:
            ValueError: If row or col > 14
        """
        ...

    @staticmethod
    def unpack(packed: int) -> Optional[Tuple[int, int]]:
        """Unpack byte into (row, col) tuple or None if empty.
        Args:
            packed: Packed coordinate byte
        Returns:
            (row, col) tuple or None if empty location
        """
        ...

    @staticmethod
    def is_empty(packed: int) -> bool:
        """Check if packed value represents empty location."""
        ...

class GridObjectConfig: ...

class WallConfig(GridObjectConfig):
    def __init__(self, type_id: int, type_name: str, swappable: bool = False): ...
    type_id: int
    type_name: str
    swappable: bool

class AgentConfig(GridObjectConfig):
    type_id: int
    type_name: str
    group_id: int
    group_name: str
    freeze_duration: int
    action_failure_penalty: float
    resource_limits: dict[int, int]
    resource_rewards: dict[int, float]
    resource_reward_max: dict[int, float]
    group_reward_pct: float

class ConverterConfig(GridObjectConfig):
    def __init__(
        self,
        type_id: int,
        type_name: str,
        input_resources: dict[int, int],
        output_resources: dict[int, int],
        max_output: int,
        conversion_ticks: int,
        cooldown: int,
        initial_resource_count: int = 0,
        color: int = 0,
    ): ...
    type_id: int
    type_name: str
    input_resources: dict[int, int]
    output_resources: dict[int, int]
    max_output: int
    conversion_ticks: int
    cooldown: int
    initial_resource_count: int
    color: int

class ActionConfig:
    enabled: bool
    required_resources: dict[int, int]
    consumed_resources: dict[int, int]

class AttackActionConfig(ActionConfig):
    defense_resources: dict[int, int]

class ChangeGlyphActionConfig(ActionConfig):
    number_of_glyphs: int

class GameConfig:
    num_agents: int
    max_steps: int
    episode_truncates: bool
    obs_width: int
    obs_height: int
    inventory_item_names: list[str]
    num_observation_tokens: int

class MettaGrid:
    obs_width: int
    obs_height: int
    max_steps: int
    current_step: int
    map_width: int
    map_height: int
    num_agents: int
    action_space: gym.spaces.MultiDiscrete
    observation_space: gym.spaces.Box
    initial_grid_hash: int

    def __init__(self, env_cfg: GameConfig, map: list, seed: int) -> None: ...
    def reset(self) -> Tuple[np.ndarray, dict]: ...
    def step(self, actions: np.ndarray) -> Tuple[np.ndarray, np.ndarray, np.ndarray, np.ndarray, dict]: ...
    def set_buffers(
        self, observations: np.ndarray, terminals: np.ndarray, truncations: np.ndarray, rewards: np.ndarray
    ) -> None: ...
    def grid_objects(self) -> dict[int, dict]: ...
    def action_names(self) -> list[str]: ...
    def get_episode_rewards(self) -> np.ndarray: ...
    def get_episode_stats(self) -> EpisodeStats: ...
    def action_success(self) -> list[bool]: ...
    def max_action_args(self) -> list[int]: ...
    def object_type_names(self) -> list[str]: ...
    def inventory_item_names(self) -> list[str]: ...
    def get_agent_groups(self) -> np.ndarray: ...
    def feature_normalizations(self) -> dict[int, float]: ...
<<<<<<< HEAD
    def feature_spec(self) -> dict[str, dict[str, int | float]]: ...
=======
    def feature_spec(self) -> dict[str, dict[str, float | int]]: ...
>>>>>>> de2cf71f
<|MERGE_RESOLUTION|>--- conflicted
+++ resolved
@@ -137,8 +137,4 @@
     def inventory_item_names(self) -> list[str]: ...
     def get_agent_groups(self) -> np.ndarray: ...
     def feature_normalizations(self) -> dict[int, float]: ...
-<<<<<<< HEAD
-    def feature_spec(self) -> dict[str, dict[str, int | float]]: ...
-=======
-    def feature_spec(self) -> dict[str, dict[str, float | int]]: ...
->>>>>>> de2cf71f
+    def feature_spec(self) -> dict[str, dict[str, float | int]]: ...