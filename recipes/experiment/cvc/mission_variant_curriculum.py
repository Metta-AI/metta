"""Mission-variant curriculum for CoGs vs Clips with learning progress.

This curriculum supports two modes:
1. All variants per mission: Creates separate curriculum tasks for each mission-variant combination
2. Shared variants: Applies the same variant(s) to all missions (or no variants for base missions)

This replaces both variants_curriculum.py and full_curriculum.py.
"""

from __future__ import annotations

import subprocess
import time
from typing import Optional, Sequence

import metta.cogworks.curriculum as cc
from cogames.cogs_vs_clips.evals.diagnostic_evals import (
    DIAGNOSTIC_EVALS,
)
from cogames.cogs_vs_clips.mission import Mission
from cogames.cogs_vs_clips.missions import (
    HarvestMission,
    RepairMission,
    VibeCheckMission,
)
from cogames.cogs_vs_clips.variants import VARIANTS
from metta.cogworks.curriculum.curriculum import (
    CurriculumAlgorithmConfig,
    CurriculumConfig,
)
from metta.cogworks.curriculum.learning_progress_algorithm import LearningProgressConfig
from metta.rl.loss.losses import LossesConfig
from metta.rl.trainer_config import TrainerConfig
from metta.rl.training import EvaluatorConfig, TrainingEnvironmentConfig
from metta.sim.simulation_config import SimulationConfig
from metta.tools.eval import EvaluateTool
from metta.tools.play import PlayTool
from metta.tools.train import TrainTool
from mettagrid.config.mettagrid_config import AssemblerConfig, MettaGridConfig
from recipes.experiment import cogs_v_clips

# Missions from eval_missions where scripted agents perform well
MISSIONS: tuple[str, ...] = (
    "go_together",  # 55.0% success, 5.22 avg reward
    "oxygen_bottleneck",  # 51.2% success, 3.02 avg reward
    "collect_resources_classic",  # 50.0% success, 4.90 avg reward
    "collect_resources_spread",  # 50.0% success, 4.45 avg reward
    "single_use_swarm",  # 42.5% success, 0.46 avg reward
)

# Diagnostic missions where scripted agents can get reward
DIAGNOSTIC_MISSIONS: tuple[str, ...] = (
    "diagnostic_assemble_seeded_near",
    "diagnostic_assemble_seeded_search",
    "diagnostic_extract_missing_carbon",
    "diagnostic_extract_missing_oxygen",
    "diagnostic_extract_missing_germanium",
    "diagnostic_extract_missing_silicon",
    "diagnostic_radial",
)

# Training facility missions
TRAINING_FACILITY_MISSIONS: tuple[str, ...] = (
    "harvest",
    "assemble",
    "vibe_check",
    "repair",
    "unclip_drills",
    "signs_and_portents",
)

FULL_CURRICULUM_MISSIONS: tuple[str, ...] = (
    *cogs_v_clips.DEFAULT_CURRICULUM_MISSIONS,  # Base curriculum missions
    *MISSIONS,  # All eval missions
    # Training facility missions we currently support in this repo
    "harvest",
    "assemble",
    "vibe_check",
    "repair",
    *DIAGNOSTIC_MISSIONS,  # Diagnostic missions
)

# Create mission name mapping for eval missions and training facility missions
_MISSION_BY_NAME: dict[str, Mission] = {}
# Add training facility missions to the mapping
TRAINING_FACILITY_MISSION_OBJECTS = [
    HarvestMission,
    VibeCheckMission,
    RepairMission,
    # Note: 'easy_hearts' is intentionally omitted from the full curriculum
    # for now due to its reduced vibe action space (see comment above).
    # Note: 'assemble' is not a defined mission object - it may be resolved via make_training_env
]
for mission in TRAINING_FACILITY_MISSION_OBJECTS:
    _MISSION_BY_NAME[mission.name] = mission


def get_all_variant_names() -> list[str]:
    """Get all variant names from VARIANTS."""
    return [variant.name for variant in VARIANTS]


def resolve_missions(
    missions: Optional[list[str] | str] = None,
) -> list[str]:
    """Resolve mission set names or individual mission names to a list of mission names.

    Args:
        missions: Can be:
            - None: Returns FULL_CURRICULUM_MISSIONS
            - A mission set name: "eval_missions", "diagnostic_missions", "training_facility_missions", "all"
            - A comma-separated string of mission names or set names
            - A list of mission names or set names

    Returns:
        List of mission name strings

    Examples:
        >>> resolve_missions("eval_missions")
        ['go_together', 'oxygen_bottleneck', ...]
        >>> resolve_missions(["eval_missions", "diagnostic_missions"])
        ['go_together', ..., 'diagnostic_assemble_seeded_near', ...]
        >>> resolve_missions("extractor_hub_30,extractor_hub_50")
        ['extractor_hub_30', 'extractor_hub_50']
    """
    # Handle None - default to all missions
    if missions is None:
        return list(FULL_CURRICULUM_MISSIONS)

    # Handle comma-separated string input (for shell compatibility)
    if isinstance(missions, str):
        missions = [m.strip() for m in missions.split(",") if m.strip()]

    if not missions:
        raise ValueError("missions must be non-empty")

    # Mission set name -> mission name list mapping
    MISSION_SETS: dict[str, tuple[str, ...]] = {
        "eval_missions": MISSIONS,
        "diagnostic_missions": DIAGNOSTIC_MISSIONS,
        "training_facility_missions": TRAINING_FACILITY_MISSIONS,
        "all": FULL_CURRICULUM_MISSIONS,
    }

    resolved: list[str] = []
    for item in missions:
        item = item.strip()
        # Check if it's a mission set name
        if item in MISSION_SETS:
            resolved.extend(MISSION_SETS[item])
        else:
            # Assume it's an individual mission name
            resolved.append(item)

    # Remove duplicates while preserving order
    seen = set()
    unique_resolved = []
    for mission in resolved:
        if mission not in seen:
            seen.add(mission)
            unique_resolved.append(mission)

    return unique_resolved


def _deduplicate_assembler_protocols(env: MettaGridConfig) -> None:
    """Deduplicate assembler protocols to prevent C++ config errors.

    Multiple variants can create duplicate protocols with the same vibes and min_agents.
    This function removes duplicates, keeping the first occurrence of each unique combination.
    """
    assembler = env.game.objects.get("assembler")
    if not isinstance(assembler, AssemblerConfig):
        return

    seen = set()
    deduplicated = []
    for protocol in assembler.protocols:
        # Create a key from vibes (sorted for consistency) and min_agents
        key = (tuple(sorted(protocol.vibes)), protocol.min_agents)
        if key not in seen:
            seen.add(key)
            deduplicated.append(protocol)

    assembler.protocols = deduplicated


def make_curriculum(
    base_missions: Optional[list[str] | str] = None,
    num_cogs: int = 4,
    enable_detailed_slice_logging: bool = False,
    algorithm_config: Optional[CurriculumAlgorithmConfig] = None,
    variants: Optional[Sequence[str] | str] = None,
    stats_max_cap: float = 0.5,
) -> CurriculumConfig:
    """Create a mission-variant curriculum for CoGs vs Clips training with learning progress.

    Args:
        base_missions: Mission names to include. Can be:
            - None: Uses FULL_CURRICULUM_MISSIONS
            - A mission set name: "eval_missions", "diagnostic_missions", "training_facility_missions", "all"
            - A comma-separated string of mission names or set names (e.g., "eval_missions,diagnostic_missions")
            - A list of mission names or set names (e.g., ["eval_missions", "extractor_hub_30"])
        num_cogs: Number of agents per mission
        enable_detailed_slice_logging: Enable detailed logging for curriculum slices
        algorithm_config: Optional curriculum algorithm configuration
        variants: Mission variants to apply. Can be:
            - None: No variants applied (base missions only)
            - "all": All variants applied (creates separate tasks for each mission-variant combination)
            - A list or comma-separated string of specific variant names
            If provided, creates separate tasks for each mission-variant combination.
        stats_max_cap: Maximum reward cap for resource stats (default: 0.5)

    Returns:
        A CurriculumConfig with learning progress algorithm
    """
    # Resolve mission sets to actual mission names
    base_missions = resolve_missions(base_missions)

    # Determine which variants to use
    if variants is None:
        # No variants at all - just base missions
        variant_names = []
    elif isinstance(variants, str) and variants.strip().lower() == "all":
        # Special case: "all" as a string means use all variants
        variant_names = get_all_variant_names()
    elif isinstance(variants, list) and len(variants) == 1 and variants[0].strip().lower() == "all":
        # Special case: ["all"] means use all variants
        variant_names = get_all_variant_names()
    else:
        # Handle comma-separated string for variants or use the specified list
        if isinstance(variants, str):
            variant_names = [v.strip() for v in variants.split(",") if v.strip()]
        else:
            # Use the specified variants
            variant_names = list(variants)

    all_mission_tasks = []

    if variant_names:
        # Create separate tasks for each mission-variant combination
        for mission_name in base_missions:
            mission_template = None

            # Check if this is an eval mission
            mission_template = _MISSION_BY_NAME.get(mission_name)

            # Check if this is a diagnostic mission (class-based)
            if mission_template is None and mission_name in DIAGNOSTIC_MISSIONS:
                for mission_cls in DIAGNOSTIC_EVALS:
                    temp_mission = mission_cls()  # type: ignore[call-arg]
                    if temp_mission.name == mission_name:
                        mission_template = temp_mission
                        break

            # For each variant, create a separate curriculum task
            for variant_name in variant_names:
                try:
                    if mission_template is None:
                        # Fall back to make_training_env for standard missions
                        try:
                            mission_env = cogs_v_clips.make_training_env(
                                num_cogs=num_cogs,
                                mission=mission_name,
                                variants=[variant_name],
                            )
                        except ValueError:
                            # Skip missions that don't exist
                            continue
                        # Deduplicate assembler protocols to avoid C++ config errors
                        _deduplicate_assembler_protocols(mission_env)
                    else:
                        # Use the mission template directly (works for both eval and diagnostic missions)
                        mission = cogs_v_clips._prepare_mission(
                            mission_template,
                            num_cogs=num_cogs,
                            variant_names=[variant_name],
                        )
                        mission_env = mission.make_env()

                    # Deduplicate assembler protocols to avoid C++ config errors
                    _deduplicate_assembler_protocols(mission_env)

                    # Give each environment a label so per-label rewards can be tracked in stats/W&B.
                    # Use mission:variant format to distinguish variant combinations.
                    label = f"{mission_name}:{variant_name}"
                    try:
                        mission_env.label = label  # type: ignore[attr-defined]
                    except Exception:
                        # Best-effort; if the config does not support labels, leave it as default.
                        pass

                    # Initialize stats rewards dict if needed (for bucket overrides to work)
                    if not mission_env.game.agent.rewards.stats:
                        mission_env.game.agent.rewards.stats = {}
                    # Initialize stats_max dict if needed
                    if not mission_env.game.agent.rewards.stats_max:
                        mission_env.game.agent.rewards.stats_max = {}

                    mission_tasks = cc.bucketed(mission_env)

                    # Add curriculum buckets for learning progress
                    mission_tasks.add_bucket("game.max_steps", [750, 1000, 1250, 1500])
                    # Use inventory rewards for heart which get converted to stats internally
                    mission_tasks.add_bucket("game.agent.rewards.inventory.heart", [0.1, 0.333, 0.5, 1.0])

                    # Add buckets for stats rewards (now supported with dict keys containing dots)
                    # Reward for gaining resources (not just having them) to avoid rewarding initial inventory
                    mission_tasks.add_bucket("game.agent.rewards.stats.carbon.gained", [0.0, 0.005, 0.01, 0.015, 0.02])
                    mission_tasks.add_bucket("game.agent.rewards.stats.oxygen.gained", [0.0, 0.005, 0.01, 0.015, 0.02])
                    mission_tasks.add_bucket(
                        "game.agent.rewards.stats.germanium.gained", [0.0, 0.005, 0.01, 0.015, 0.02]
                    )
                    mission_tasks.add_bucket("game.agent.rewards.stats.silicon.gained", [0.0, 0.005, 0.01, 0.015, 0.02])

                    # Cap resource rewards to prevent hoarding
                    mission_tasks.add_bucket("game.agent.rewards.stats_max.carbon.gained", [stats_max_cap])
                    mission_tasks.add_bucket("game.agent.rewards.stats_max.oxygen.gained", [stats_max_cap])
                    mission_tasks.add_bucket("game.agent.rewards.stats_max.germanium.gained", [stats_max_cap])
                    mission_tasks.add_bucket("game.agent.rewards.stats_max.silicon.gained", [stats_max_cap])

                    all_mission_tasks.append(mission_tasks)
                except Exception as e:
                    # Log the error but continue - some variant combinations may be incompatible
                    import logging

                    logging.warning(f"Failed to create mission-variant combination {mission_name}+{variant_name}: {e}")
                    continue

        if not all_mission_tasks:
            raise ValueError(f"No valid mission-variant combinations found for missions: {base_missions}")

    else:
        # No variants: just create tasks for base missions
        for mission_name in base_missions:
            mission_template = None

            # Check if this is an eval mission
            mission_template = _MISSION_BY_NAME.get(mission_name)

            # Check if this is a diagnostic mission (class-based)
            if mission_template is None and mission_name in DIAGNOSTIC_MISSIONS:
                for mission_cls in DIAGNOSTIC_EVALS:
                    temp_mission = mission_cls()  # type: ignore[call-arg]
                    if temp_mission.name == mission_name:
                        mission_template = temp_mission
                        break

            if mission_template is None:
                # Fall back to make_training_env for standard missions
                try:
                    mission_env = cogs_v_clips.make_training_env(
                        num_cogs=num_cogs,
                        mission=mission_name,
                        variants=None,  # No variants
                    )
                except ValueError:
                    # Skip missions that don't exist
                    continue
            else:
                # Use the mission template directly (works for both eval and diagnostic missions)
                mission = cogs_v_clips._prepare_mission(
                    mission_template,
                    num_cogs=num_cogs,
                    variant_names=[],  # No variants
                )
                mission_env = mission.make_env()

            # Give each environment a label so per-label rewards can be tracked in stats/W&B.
            # Use the mission name as the label, which is stable across curriculum tasks.
            try:
                mission_env.label = mission_name  # type: ignore[attr-defined]
            except Exception:
                # Best-effort; if the config does not support labels, leave it as default.
                pass

            # Initialize stats rewards dict if needed (for bucket overrides to work)
            if not mission_env.game.agent.rewards.stats:
                mission_env.game.agent.rewards.stats = {}
            # Initialize stats_max dict if needed
            if not mission_env.game.agent.rewards.stats_max:
                mission_env.game.agent.rewards.stats_max = {}

            mission_tasks = cc.bucketed(mission_env)

            # Add curriculum buckets for learning progress
            mission_tasks.add_bucket("game.max_steps", [750, 1000, 1250, 1500])
            # Use inventory rewards for heart which get converted to stats internally
            mission_tasks.add_bucket("game.agent.rewards.inventory.heart", [0.1, 0.333, 0.5, 1.0])

            # Add buckets for stats rewards (now supported with dict keys containing dots)
            # Reward for gaining resources (not just having them) to avoid rewarding initial inventory
            mission_tasks.add_bucket("game.agent.rewards.stats.carbon.gained", [0.0, 0.005, 0.01, 0.015, 0.02])
            mission_tasks.add_bucket("game.agent.rewards.stats.oxygen.gained", [0.0, 0.005, 0.01, 0.015, 0.02])
            mission_tasks.add_bucket("game.agent.rewards.stats.germanium.gained", [0.0, 0.005, 0.01, 0.015, 0.02])
            mission_tasks.add_bucket("game.agent.rewards.stats.silicon.gained", [0.0, 0.005, 0.01, 0.015, 0.02])

            # Cap resource rewards to prevent hoarding
            mission_tasks.add_bucket("game.agent.rewards.stats_max.carbon.gained", [stats_max_cap])
            mission_tasks.add_bucket("game.agent.rewards.stats_max.oxygen.gained", [stats_max_cap])
            mission_tasks.add_bucket("game.agent.rewards.stats_max.germanium.gained", [stats_max_cap])
            mission_tasks.add_bucket("game.agent.rewards.stats_max.silicon.gained", [stats_max_cap])

            all_mission_tasks.append(mission_tasks)

    merged_tasks = cc.merge(all_mission_tasks)

    if algorithm_config is None:
        algorithm_config = LearningProgressConfig(
            use_bidirectional=True,
            ema_timescale=0.001,
            exploration_bonus=0.1,
            max_memory_tasks=2000,
            max_slice_axes=4,
            enable_detailed_slice_logging=enable_detailed_slice_logging,
        )

    return merged_tasks.to_curriculum(
        num_active_tasks=1500,
        algorithm_config=algorithm_config,
    )


def train(
    base_missions: Optional[list[str] | str] = None,
    num_cogs: int = 4,
    curriculum: Optional[CurriculumConfig] = None,
    enable_detailed_slice_logging: bool = False,
    variants: Optional[Sequence[str] | str] = None,
    eval_variants: Optional[Sequence[str]] = None,
    eval_difficulty: str | None = "standard",
) -> TrainTool:
    """Create a training tool for CoGs vs Clips with mission-variant curriculum.

    Args:
        base_missions: Mission names to include. Can be:
            - None: Uses FULL_CURRICULUM_MISSIONS
            - A mission set name: "eval_missions", "diagnostic_missions", "training_facility_missions", "all"
            - A comma-separated string of mission names or set names
            - A list of mission names or set names
        num_cogs: Number of agents per mission
        curriculum: Optional curriculum configuration (defaults to mission-variant curriculum)
        enable_detailed_slice_logging: Enable detailed logging for curriculum slices
        variants: Mission variants to apply. Can be:
            - None: No variants applied (base missions only)
            - "all": All variants applied (creates separate tasks for each mission-variant combination)
            - A list or comma-separated string of specific variant names
        eval_variants: Optional mission variants to apply during evaluation
        eval_difficulty: Difficulty variant for evaluation

    Returns:
        A TrainTool configured with the mission-variant curriculum
    """
    # Determine stats_max_cap based on whether variants are used
    # If variants="all" or variants is a list, use 0.5 (curriculum mode)
    # If variants=None, use 1.0 (full curriculum mode)
    if variants is None:
        stats_max_cap = 1.0
    else:
        # Check if variants is "all"
        if isinstance(variants, str) and variants.lower() == "all":
            stats_max_cap = 0.5
        elif isinstance(variants, list) and len(variants) == 1 and variants[0].lower() == "all":
            stats_max_cap = 0.5
        elif variants:  # Non-empty list of specific variants
            stats_max_cap = 0.5
        else:
            stats_max_cap = 1.0

    # Split variants if it's a string (before using it in multiple places)
    resolved_variants = variants
    if isinstance(variants, str):
        resolved_variants = [v.strip() for v in variants.split(",") if v.strip()]

    resolved_curriculum = curriculum or make_curriculum(
        base_missions=base_missions,
        num_cogs=num_cogs,
        enable_detailed_slice_logging=enable_detailed_slice_logging,
<<<<<<< HEAD
        variants=resolved_variants,
        exclude_variants=resolved_exclude_variants,
        stats_max_cap=0.5 if all_variants_per_mission else 1.0,
=======
        variants=variants,
        stats_max_cap=stats_max_cap,
>>>>>>> c137ba53
    )

    trainer_cfg = TrainerConfig(
        losses=LossesConfig(),
    )

<<<<<<< HEAD
    resolved_eval_variants = cogs_v_clips._resolve_eval_variants(resolved_variants, eval_variants)
=======
    # For evaluation, convert "all" to None (evaluation doesn't use "all variants")
    # Only use specific variants if provided, otherwise use eval_variants or None
    eval_train_variants = None
    is_all_variants = variants == "all" or (
        isinstance(variants, list) and len(variants) == 1 and variants[0].lower() == "all"
    )
    if variants and not is_all_variants:
        eval_train_variants = variants
    resolved_eval_variants = cogs_v_clips._resolve_eval_variants(eval_train_variants, eval_variants)
>>>>>>> c137ba53
    eval_suite = cogs_v_clips.make_eval_suite(
        num_cogs=num_cogs,
        difficulty=eval_difficulty,
        variants=resolved_eval_variants,
    )

    evaluator_cfg = EvaluatorConfig(
        simulations=eval_suite,
    )

    return TrainTool(
        trainer=trainer_cfg,
        training_env=TrainingEnvironmentConfig(curriculum=resolved_curriculum),
        evaluator=evaluator_cfg,
    )


def evaluate(
    policy_uris: str | Sequence[str] | None = None,
    num_cogs: int = 4,
    difficulty: str | None = "standard",
    subset: Optional[Sequence[str]] = None,
    variants: Optional[Sequence[str]] = None,
) -> EvaluateTool:
    """Evaluate policies on CoGs vs Clips missions."""
    return EvaluateTool(
        simulations=cogs_v_clips.make_eval_suite(
            num_cogs=num_cogs,
            difficulty=difficulty,
            subset=subset,
            variants=variants,
        ),
        policy_uris=policy_uris,
    )


def play(
    policy_uri: Optional[str] = None,
    mission: str = "easy_hearts",
    num_cogs: int = 4,
    variants: Optional[Sequence[str]] = None,
) -> PlayTool:
    """Play a single mission with a policy."""
    env = cogs_v_clips.make_training_env(
        num_cogs=num_cogs,
        mission=mission,
        variants=variants,
    )
    sim = SimulationConfig(suite="cogs_vs_clips", name=f"{mission}_{num_cogs}cogs", env=env)
    return PlayTool(sim=sim, policy_uri=policy_uri)


def experiment(
    base_missions: Optional[list[str]] = None,
    run_name: Optional[str] = None,
    num_cogs: int = 4,
    heartbeat_timeout: int = 3600,
    skip_git_check: bool = True,
    variants: Optional[list[str] | str] = None,
    additional_args: Optional[list[str]] = None,
) -> None:
    """Submit a training job on AWS with 4 GPUs.

    Args:
        base_missions: Optional mission names to include. Can be:
            - None: Uses FULL_CURRICULUM_MISSIONS
            - A mission set name: "eval_missions", "diagnostic_missions", "training_facility_missions", "all"
            - A list of mission names or set names
        run_name: Optional run name. If not provided, generates one with timestamp.
        num_cogs: Number of agents per mission (default: 4).
        heartbeat_timeout: Heartbeat timeout in seconds (default: 3600).
        skip_git_check: Whether to skip git check (default: True).
        variants: Mission variants to apply. Can be:
            - None: No variants applied (base missions only)
            - "all": All variants applied (creates separate tasks for each mission-variant combination)
            - A list of specific variant names
        additional_args: Additional arguments to pass to the training command.
    """
    if run_name is None:
        if variants == "all" or (isinstance(variants, list) and len(variants) == 1 and variants[0].lower() == "all"):
            mode_str = "variants"
        elif variants:
            mode_str = "variants"
        else:
            mode_str = "full"
        run_name = f"mission_variant_curriculum_{mode_str}_{time.strftime('%Y-%m-%d_%H%M%S')}"

    cmd = [
        "./devops/skypilot/launch.py",
        "recipes.experiment.cvc.mission_variant_curriculum.train",
        f"run={run_name}",
        f"num_cogs={num_cogs}",
        "--gpus=4",
        f"--heartbeat-timeout-seconds={heartbeat_timeout}",
    ]

    if base_missions:
        # Pass base_missions as comma-separated string (shell-safe format)
        missions_str = ",".join(base_missions)
        cmd.append(f"base_missions={missions_str}")

    if skip_git_check:
        cmd.append("--skip-git-check")

    if variants:
        if isinstance(variants, list):
            variants_str = ",".join(variants)
        else:
            variants_str = str(variants)
        cmd.append(f"variants={variants_str}")

    if additional_args:
        cmd.extend(additional_args)

    print(f"Launching training job: {run_name}")
    print(f"Command: {' '.join(cmd)}")
    print("=" * 50)

    subprocess.run(cmd, check=True)
    print(f"✓ Successfully launched job: {run_name}")


__all__ = [
    "make_curriculum",
    "train",
    "evaluate",
    "play",
    "experiment",
    "FULL_CURRICULUM_MISSIONS",
    "DIAGNOSTIC_MISSIONS",
    "TRAINING_FACILITY_MISSIONS",
]<|MERGE_RESOLUTION|>--- conflicted
+++ resolved
@@ -476,23 +476,14 @@
         base_missions=base_missions,
         num_cogs=num_cogs,
         enable_detailed_slice_logging=enable_detailed_slice_logging,
-<<<<<<< HEAD
-        variants=resolved_variants,
-        exclude_variants=resolved_exclude_variants,
-        stats_max_cap=0.5 if all_variants_per_mission else 1.0,
-=======
         variants=variants,
         stats_max_cap=stats_max_cap,
->>>>>>> c137ba53
     )
 
     trainer_cfg = TrainerConfig(
         losses=LossesConfig(),
     )
 
-<<<<<<< HEAD
-    resolved_eval_variants = cogs_v_clips._resolve_eval_variants(resolved_variants, eval_variants)
-=======
     # For evaluation, convert "all" to None (evaluation doesn't use "all variants")
     # Only use specific variants if provided, otherwise use eval_variants or None
     eval_train_variants = None
@@ -502,7 +493,6 @@
     if variants and not is_all_variants:
         eval_train_variants = variants
     resolved_eval_variants = cogs_v_clips._resolve_eval_variants(eval_train_variants, eval_variants)
->>>>>>> c137ba53
     eval_suite = cogs_v_clips.make_eval_suite(
         num_cogs=num_cogs,
         difficulty=eval_difficulty,
