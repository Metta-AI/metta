"""Functional training utilities for Metta.

This module provides functional implementations of the core training loop components,
extracting the rollout and train logic from MettaTrainer into standalone functions.
"""

import logging
from collections import defaultdict
from contextlib import nullcontext
from typing import Any, Dict, Optional, Tuple

import einops
import numpy as np
import torch
import torch.distributed
from pufferlib import _C  # noqa: F401 - Required for torch.ops.pufferlib
from torch import Tensor

from metta.agent.policy_state import PolicyState
from metta.agent.util.debug import assert_shape
from metta.mettagrid.util.dict_utils import unroll_nested_dict
from metta.rl.experience import Experience
from metta.rl.losses import Losses

logger = logging.getLogger(__name__)


def get_observation(
    vecenv: Any,
    device: torch.device,
    timer: Any,
) -> Tuple[Tensor, Tensor, Tensor, Tensor, list, slice, Tensor, int]:
    """Get observations and other data from the vectorized environment and convert to tensors.

    Returns:
        Tuple of (observations, rewards, dones, truncations, info, training_env_id, mask, num_steps)
    """
    # Receive environment data
    with timer("_rollout.env"):
        o, r, d, t, info, env_id, mask = vecenv.recv()

    training_env_id = slice(env_id[0], env_id[-1] + 1)

    mask = torch.as_tensor(mask)
    num_steps = int(mask.sum().item())

    # Convert to tensors
    o = torch.as_tensor(o).to(device, non_blocking=True)
    r = torch.as_tensor(r).to(device, non_blocking=True)
    d = torch.as_tensor(d).to(device, non_blocking=True)
    t = torch.as_tensor(t).to(device, non_blocking=True)

    return o, r, d, t, info, training_env_id, mask, num_steps


def run_policy_inference(
    policy: torch.nn.Module,
    observations: Tensor,
    experience: Experience,
    training_env_id_start: int,
    device: torch.device,
) -> Tuple[Tensor, Tensor, Tensor, Optional[Dict[str, Tensor]]]:
    """Run the policy to get actions and value estimates.

    Returns:
        Tuple of (actions, selected_action_log_probs, values, lstm_state_to_store)
    """
    with torch.no_grad():
        state = PolicyState()
        lstm_h, lstm_c = experience.get_lstm_state(training_env_id_start)
        if lstm_h is not None:
            state.lstm_h = lstm_h
            state.lstm_c = lstm_c

        actions, selected_action_log_probs, _, value, _ = policy(observations, state)

        if __debug__:
            assert_shape(selected_action_log_probs, ("BT",), "selected_action_log_probs")
            assert_shape(actions, ("BT", 2), "actions")

        lstm_state_to_store = None
        if state.lstm_h is not None and state.lstm_c is not None:
            lstm_state_to_store = {"lstm_h": state.lstm_h.detach(), "lstm_c": state.lstm_c.detach()}

        if str(device).startswith("cuda"):
            torch.cuda.synchronize()

    return actions, selected_action_log_probs, value.flatten(), lstm_state_to_store


def compute_ppo_losses(
    minibatch: Dict[str, Tensor],
    new_logprobs: Tensor,
    entropy: Tensor,
    newvalue: Tensor,
    importance_sampling_ratio: Tensor,
    adv: Tensor,
    trainer_cfg: Any,
    device: torch.device,
) -> Tuple[Tensor, Tensor, Tensor, Tensor, Tensor]:
    """Compute PPO losses for policy and value functions."""
    # Policy loss
    pg_loss1 = -adv * importance_sampling_ratio
    pg_loss2 = -adv * torch.clamp(
        importance_sampling_ratio, 1 - trainer_cfg.ppo.clip_coef, 1 + trainer_cfg.ppo.clip_coef
    )
    pg_loss = torch.max(pg_loss1, pg_loss2).mean()

    # Value loss
    newvalue_reshaped = newvalue.view(minibatch["returns"].shape)
    if trainer_cfg.ppo.clip_vloss:
        v_loss_unclipped = (newvalue_reshaped - minibatch["returns"]) ** 2
        vf_clip_coef = trainer_cfg.ppo.vf_clip_coef
        v_clipped = minibatch["values"] + torch.clamp(
            newvalue_reshaped - minibatch["values"],
            -vf_clip_coef,
            vf_clip_coef,
        )
        v_loss_clipped = (v_clipped - minibatch["returns"]) ** 2
        v_loss = 0.5 * torch.max(v_loss_unclipped, v_loss_clipped).mean()
    else:
        v_loss = 0.5 * ((newvalue_reshaped - minibatch["returns"]) ** 2).mean()

    entropy_loss = entropy.mean()

    # Compute metrics
    with torch.no_grad():
        logratio = new_logprobs - minibatch["logprobs"]
        approx_kl = ((importance_sampling_ratio - 1) - logratio).mean()
        clipfrac = ((importance_sampling_ratio - 1.0).abs() > trainer_cfg.ppo.clip_coef).float().mean()

    return pg_loss, v_loss, entropy_loss, approx_kl, clipfrac


def process_minibatch_update(
    policy: torch.nn.Module,
    experience: Experience,
    minibatch: Dict[str, Tensor],
    advantages: Tensor,
    trainer_cfg: Any,
    kickstarter: Any,
    agent_step: int,
    losses: Losses,
    device: torch.device,
) -> Tensor:
    """Process a single minibatch update and return the total loss."""
    obs = minibatch["obs"]

    lstm_state = PolicyState()
    _, new_logprobs, entropy, newvalue, full_logprobs = policy(obs, lstm_state, action=minibatch["actions"])

    new_logprobs = new_logprobs.reshape(minibatch["logprobs"].shape)
    logratio = new_logprobs - minibatch["logprobs"]
    importance_sampling_ratio = logratio.exp()
    experience.update_ratio(minibatch["indices"], importance_sampling_ratio)

    # Re-compute advantages with new ratios (V-trace)
    adv = compute_advantage(
        minibatch["values"],
        minibatch["rewards"],
        minibatch["dones"],
        importance_sampling_ratio,
        minibatch["advantages"],
        trainer_cfg.ppo.gamma,
        trainer_cfg.ppo.gae_lambda,
        trainer_cfg.vtrace.vtrace_rho_clip,
        trainer_cfg.vtrace.vtrace_c_clip,
        device,
    )

    # Normalize advantages with distributed support, then apply prioritized weights
    adv = normalize_advantage_distributed(adv, trainer_cfg.ppo.norm_adv)
    adv = minibatch["prio_weights"] * adv

    # Compute losses
    pg_loss, v_loss, entropy_loss, approx_kl, clipfrac = compute_ppo_losses(
        minibatch, new_logprobs, entropy, newvalue, importance_sampling_ratio, adv, trainer_cfg, device
    )

    # Kickstarter losses
    ks_action_loss, ks_value_loss = kickstarter.loss(agent_step, full_logprobs, newvalue, obs, teacher_lstm_state=[])

    # L2 init loss
    l2_init_loss = torch.tensor(0.0, device=device, dtype=torch.float32)
    if trainer_cfg.ppo.l2_init_loss_coef > 0:
        l2_init_loss = trainer_cfg.ppo.l2_init_loss_coef * policy.l2_init_loss().to(device)

    # Total loss
    loss = (
        pg_loss
        - trainer_cfg.ppo.ent_coef * entropy_loss
        + v_loss * trainer_cfg.ppo.vf_coef
        + l2_init_loss
        + ks_action_loss
        + ks_value_loss
    )

    # Update values in experience buffer
    experience.update_values(minibatch["indices"], newvalue.view(minibatch["values"].shape))

    # Update loss tracking
    losses.policy_loss_sum += pg_loss.item()
    losses.value_loss_sum += v_loss.item()
    losses.entropy_sum += entropy_loss.item()
    losses.approx_kl_sum += approx_kl.item()
    losses.clipfrac_sum += clipfrac.item()
    losses.l2_init_loss_sum += l2_init_loss.item() if torch.is_tensor(l2_init_loss) else l2_init_loss
    losses.ks_action_loss_sum += ks_action_loss.item()
    losses.ks_value_loss_sum += ks_value_loss.item()
    losses.importance_sum += importance_sampling_ratio.mean().item()
    losses.minibatches_processed += 1
    losses.current_logprobs_sum += new_logprobs.mean().item()

    return loss


def compute_advantage(
    values: Tensor,
    rewards: Tensor,
    dones: Tensor,
    importance_sampling_ratio: Tensor,
    advantages: Tensor,
    gamma: float,
    gae_lambda: float,
    vtrace_rho_clip: float,
    vtrace_c_clip: float,
    device: torch.device,
) -> Tensor:
    """CUDA kernel for puffer advantage with automatic CPU fallback.

    This matches the trainer.py implementation exactly.
    """
    # Get correct device
    device = torch.device(device) if isinstance(device, str) else device

    # Move tensors to device and compute advantage
    tensors = [values, rewards, dones, importance_sampling_ratio, advantages]
    tensors = [t.to(device) for t in tensors]
    values, rewards, dones, importance_sampling_ratio, advantages = tensors

    # Create context manager that only applies CUDA device context if needed
    device_context = torch.cuda.device(device) if str(device).startswith("cuda") else nullcontext()
    with device_context:
        torch.ops.pufferlib.compute_puff_advantage(
            values,
            rewards,
            dones,
            importance_sampling_ratio,
            advantages,
            gamma,
            gae_lambda,
            vtrace_rho_clip,
            vtrace_c_clip,
        )

    return advantages


def normalize_advantage_distributed(adv: Tensor, norm_adv: bool = True) -> Tensor:
    """Normalize advantages with distributed training support while preserving shape.

    This matches the trainer.py implementation exactly.
    """
    if not norm_adv:
        return adv

    if torch.distributed.is_initialized():
        # Compute local statistics
        adv_flat = adv.view(-1)
        local_sum = einops.rearrange(adv_flat.sum(), "-> 1")
        local_sq_sum = einops.rearrange((adv_flat * adv_flat).sum(), "-> 1")
        local_count = torch.tensor([adv_flat.numel()], dtype=adv.dtype, device=adv.device)

        # Combine statistics for single all_reduce
        stats = einops.rearrange([local_sum, local_sq_sum, local_count], "one float -> (float one)")
        torch.distributed.all_reduce(stats, op=torch.distributed.ReduceOp.SUM)

        # Extract global statistics
        global_sum, global_sq_sum, global_count = stats[0], stats[1], stats[2]
        global_mean = global_sum / global_count
        global_var = (global_sq_sum / global_count) - (global_mean * global_mean)
        global_std = torch.sqrt(global_var.clamp(min=1e-8))

        # Normalize and reshape back
        adv = (adv - global_mean) / (global_std + 1e-8)
    else:
        # Local normalization
        adv = (adv - adv.mean()) / (adv.std() + 1e-8)

    return adv


def calculate_explained_variance(values: Tensor, advantages: Tensor) -> float:
    """Calculate explained variance for value function evaluation."""
    y_pred = values.flatten()
    y_true = advantages.flatten() + values.flatten()
    var_y = y_true.var()
    explained_var = torch.nan if var_y == 0 else 1 - (y_true - y_pred).var() / var_y
    return explained_var.item() if torch.is_tensor(explained_var) else float("nan")


def get_lstm_config(policy: Any) -> Tuple[int, int]:
    """Extract LSTM configuration from policy."""
    hidden_size = getattr(policy, "hidden_size", 256)
    num_lstm_layers = 2  # Default value

    # Try to get actual number of LSTM layers from policy
    if hasattr(policy, "components") and "_core_" in policy.components:
        lstm_module = policy.components["_core_"]
        if hasattr(lstm_module, "_net") and hasattr(lstm_module._net, "num_layers"):
            num_lstm_layers = lstm_module._net.num_layers

    return hidden_size, num_lstm_layers


def calculate_batch_sizes(
    forward_pass_minibatch_target_size: int,
    num_agents: int,
    num_workers: int,
    async_factor: int,
) -> Tuple[int, int, int]:
    """Calculate target batch size, actual batch size, and number of environments.

    Returns:
        Tuple of (target_batch_size, batch_size, num_envs)
    """
    target_batch_size = forward_pass_minibatch_target_size // num_agents
    if target_batch_size < max(2, num_workers):  # pufferlib bug requires batch size >= 2
        target_batch_size = num_workers

    batch_size = (target_batch_size // num_workers) * num_workers
    num_envs = batch_size * async_factor

    return target_batch_size, batch_size, num_envs


def calculate_prioritized_sampling_params(
    epoch: int,
    total_timesteps: int,
    batch_size: int,
    prio_alpha: float,
    prio_beta0: float,
) -> float:
    """Calculate annealed beta for prioritized experience replay."""
    total_epochs = max(1, total_timesteps // batch_size)
    anneal_beta = prio_beta0 + (1 - prio_beta0) * prio_alpha * epoch / total_epochs
    return anneal_beta


def accumulate_rollout_stats(
    raw_infos: list,
    stats: Dict[str, Any],
) -> None:
    """Accumulate rollout statistics from info dictionaries."""
    infos = defaultdict(list)

    # Batch process info dictionaries
    for i in raw_infos:
        for k, v in unroll_nested_dict(i):
            # Detach any tensors before accumulating to prevent memory leaks
            if torch.is_tensor(v):
                v = v.detach().cpu().item() if v.numel() == 1 else v.detach().cpu().numpy()
            elif isinstance(v, np.ndarray) and v.size == 1:
                v = v.item()
            infos[k].append(v)

    # Batch process stats
    for k, v in infos.items():
        if isinstance(v, np.ndarray):
            v = v.tolist()

        if isinstance(v, list):
            stats.setdefault(k, []).extend(v)
        else:
            if k not in stats:
                stats[k] = v
            else:
                try:
                    stats[k] += v
                except TypeError:
                    stats[k] = [stats[k], v]  # fallback: bundle as list


def compute_gradient_stats(policy: torch.nn.Module) -> Dict[str, float]:
    """Compute gradient statistics for the policy.

    Returns:
        Dictionary with 'grad/mean', 'grad/variance', and 'grad/norm' keys
    """
    all_gradients = []
    for param in policy.parameters():
        if param.grad is not None:
            all_gradients.append(param.grad.view(-1))

    if not all_gradients:
        return {}

    all_gradients_tensor = torch.cat(all_gradients).to(torch.float32)

    grad_mean = all_gradients_tensor.mean()
    grad_variance = all_gradients_tensor.var()
    grad_norm = all_gradients_tensor.norm(2)

    grad_stats = {
        "grad/mean": grad_mean.item(),
        "grad/variance": grad_variance.item(),
        "grad/norm": grad_norm.item(),
    }

    return grad_stats


def cleanup_old_policies(checkpoint_dir: str, keep_last_n: int = 5) -> None:
    """Clean up old saved policies to prevent memory accumulation.

    Args:
        checkpoint_dir: Directory containing policy checkpoints
        keep_last_n: Number of most recent policies to keep
    """
    from pathlib import Path

    try:
        # Get checkpoint directory
        checkpoint_path = Path(checkpoint_dir)
        if not checkpoint_path.exists():
            return

        # List all policy files
        policy_files = sorted(checkpoint_path.glob("policy_*.pt"))

        # Keep only the most recent ones
        if len(policy_files) > keep_last_n:
            files_to_remove = policy_files[:-keep_last_n]
            for file_path in files_to_remove:
                try:
                    file_path.unlink()
                except Exception as e:
                    logger.warning(f"Failed to remove old policy file {file_path}: {e}")

    except Exception as e:
        logger.warning(f"Error during policy cleanup: {e}")


def setup_distributed_vars() -> Tuple[bool, int, int]:
    """Set up distributed training variables.

    Returns:
        Tuple of (_master, _world_size, _rank)
    """
    if torch.distributed.is_initialized():
        _master = torch.distributed.get_rank() == 0
        _world_size = torch.distributed.get_world_size()
        _rank = torch.distributed.get_rank()
    else:
        _master = True
        _world_size = 1
        _rank = 0

    return _master, _world_size, _rank


def should_run_on_interval(
    epoch: int,
    interval: int,
    is_master: bool = True,
    force: bool = False,
) -> bool:
    """Check if a periodic task should run based on interval and master status.

    Args:
        epoch: Current epoch
        interval: Interval to check
        is_master: Whether this is the master rank
        force: Force run regardless of interval

    Returns:
        True if should run, False otherwise
    """
    if not is_master or not interval:
        return False

    if force:
        return True

    return epoch % interval == 0


def maybe_update_l2_weights(
    agent: Any,
    epoch: int,
    interval: int,
    is_master: bool = True,
    force: bool = False,
) -> None:
    """Update L2 init weights if on update interval.

    Args:
        agent: The agent/policy
        epoch: Current epoch
        interval: Update interval
        is_master: Whether this is the master rank
        force: Force update
    """
    if not should_run_on_interval(epoch, interval, is_master, force):
        return

    if hasattr(agent, "l2_init_weight_update_interval"):
        l2_interval = getattr(agent, "l2_init_weight_update_interval", 0)
        if isinstance(l2_interval, int) and l2_interval > 0:
            if hasattr(agent, "update_l2_init_weight_copy"):
                agent.update_l2_init_weight_copy()


<<<<<<< HEAD
# ============================================================================
# High-Level Training Functions
# ============================================================================


def rollout(
    vecenv: Any,
    policy: Any,
    experience: Any,
    device: torch.device,
    timer: Any,
) -> Tuple[int, list]:
    """Perform a complete rollout phase.

    Returns:
        Tuple of (total_steps, raw_infos)
    """
    raw_infos = []
    experience.reset_for_rollout()
    total_steps = 0

    while not experience.ready_for_training:
        # Get observation
        o, r, d, t, info, training_env_id, mask, num_steps = get_observation(vecenv, device, timer)
        total_steps += num_steps

        # Run policy inference
        actions, selected_action_log_probs, values, lstm_state_to_store = run_policy_inference(
            policy, o, experience, training_env_id.start, device
        )

        # Store experience
        experience.store(
            obs=o,
            actions=actions,
            logprobs=selected_action_log_probs,
            rewards=r,
            dones=d,
            truncations=t,
            values=values,
            env_id=training_env_id,
            mask=mask,
            lstm_state=lstm_state_to_store,
        )

        # Send actions to environment
        with timer("_rollout.env"):
            from metta.mettagrid.mettagrid_env import dtype_actions

            vecenv.send(actions.cpu().numpy().astype(dtype_actions))

        # Collect info
        if info:
            raw_infos.extend(info)

    return total_steps, raw_infos


def train_epoch(
    policy: Any,
    optimizer: Any,
    experience: Any,
    kickstarter: Any,
    losses: Any,
    trainer_cfg: Any,
    agent_step: int,
    epoch: int,
    device: torch.device,
) -> int:
    """Perform training for one or more epochs on collected experience.

    Returns:
        Number of epochs trained
    """
    losses.zero()
    experience.reset_importance_sampling_ratios()

    # Calculate prioritized sampling parameters
    anneal_beta = calculate_prioritized_sampling_params(
        epoch=epoch,
        total_timesteps=trainer_cfg.total_timesteps,
        batch_size=trainer_cfg.batch_size,
        prio_alpha=trainer_cfg.prioritized_experience_replay.prio_alpha,
        prio_beta0=trainer_cfg.prioritized_experience_replay.prio_beta0,
    )

    # Compute initial advantages
    advantages = torch.zeros(experience.values.shape, device=device)
    initial_importance_sampling_ratio = torch.ones_like(experience.values)

    advantages = compute_advantage(
        experience.values,
        experience.rewards,
        experience.dones,
        initial_importance_sampling_ratio,
        advantages,
        trainer_cfg.ppo.gamma,
        trainer_cfg.ppo.gae_lambda,
        trainer_cfg.vtrace.vtrace_rho_clip,
        trainer_cfg.vtrace.vtrace_c_clip,
        device,
    )

    # Train for multiple epochs
    total_minibatches = experience.num_minibatches * trainer_cfg.update_epochs
    minibatch_idx = 0
    epochs_trained = 0

    for _update_epoch in range(trainer_cfg.update_epochs):
        for _ in range(experience.num_minibatches):
            # Sample minibatch
            minibatch = experience.sample_minibatch(
                advantages=advantages,
                prio_alpha=trainer_cfg.prioritized_experience_replay.prio_alpha,
                prio_beta=anneal_beta,
                minibatch_idx=minibatch_idx,
                total_minibatches=total_minibatches,
            )

            # Process minibatch
            loss = process_minibatch_update(
                policy=policy,
                experience=experience,
                minibatch=minibatch,
                advantages=advantages,
                trainer_cfg=trainer_cfg,
                kickstarter=kickstarter,
                agent_step=agent_step,
                losses=losses,
                device=device,
            )

            # Optimizer step
            optimizer.zero_grad()
            loss.backward()

            if (minibatch_idx + 1) % experience.accumulate_minibatches == 0:
                torch.nn.utils.clip_grad_norm_(policy.parameters(), trainer_cfg.ppo.max_grad_norm)
                optimizer.step()

                # Optional weight clipping
                if hasattr(policy, "clip_weights"):
                    policy.clip_weights()

                if str(device).startswith("cuda"):
                    torch.cuda.synchronize()

            minibatch_idx += 1

        epochs_trained += 1

        # Early exit if KL divergence is too high
        if trainer_cfg.ppo.target_kl is not None:
            average_approx_kl = losses.approx_kl_sum / losses.minibatches_processed
            if average_approx_kl > trainer_cfg.ppo.target_kl:
                break

    # Calculate explained variance
    losses.explained_variance = calculate_explained_variance(experience.values, advantages)

    return epochs_trained


def process_stats(
    stats: Dict[str, Any],
    losses: Any,
    evals: Dict[str, float],
    grad_stats: Dict[str, float],
    experience: Any,
    policy: Any,
    timer: Any,
    trainer_cfg: Any,
    agent_step: int,
    epoch: int,
    world_size: int,
    wandb_run: Optional[Any],
    memory_monitor: Optional[Any],
    system_monitor: Optional[Any],
    latest_saved_policy_record: Optional[Any],
    initial_policy_record: Optional[Any],
    optimizer: Optional[Any] = None,
) -> None:
    """Process and log statistics to wandb."""
    if not wandb_run:
        return

    # Convert lists to means
    mean_stats = {}
    for k, v in stats.items():
        try:
            mean_stats[k] = np.mean(v)
        except (TypeError, ValueError) as e:
            raise RuntimeError(
                f"Cannot compute mean for stat '{k}' with value {v!r} (type: {type(v)}). "
                f"All collected stats must be numeric values or lists of numeric values. "
                f"Error: {e}"
            ) from e

    # Weight stats
    weight_stats = {}
    # Note: agent config is not part of trainer_cfg, it's in the main cfg
    # This would need to be passed separately if needed

    # Timing stats
=======
def process_training_stats(
    raw_stats: Dict[str, Any],
    losses: Any,
    experience: Any,
    trainer_config: Any,
    kickstarter: Any,
) -> Dict[str, Any]:
    """Process training statistics into a clean format.

    Args:
        raw_stats: Raw statistics dictionary (possibly with lists of values)
        losses: Losses object with stats() method
        experience: Experience object with stats() method
        trainer_config: Training configuration
        kickstarter: Kickstarter object

    Returns:
        Dictionary with processed statistics including:
        - mean_stats: Raw stats converted to means
        - losses_stats: Loss statistics
        - experience_stats: Experience buffer statistics
        - environment_stats: Environment-specific stats
        - overview: High-level metrics like average reward
    """
    # Convert lists to means
    mean_stats = {}
    for k, v in raw_stats.items():
        try:
            mean_stats[k] = np.mean(v)
        except (TypeError, ValueError):
            mean_stats[k] = v

    # Get loss and experience statistics
    losses_stats = losses.stats() if hasattr(losses, "stats") else {}
    experience_stats = experience.stats() if hasattr(experience, "stats") else {}

    # Remove unused losses
    if trainer_config.ppo.l2_reg_loss_coef == 0:
        losses_stats.pop("l2_reg_loss", None)
    if trainer_config.ppo.l2_init_loss_coef == 0:
        losses_stats.pop("l2_init_loss", None)
    if not kickstarter.enabled:
        losses_stats.pop("ks_action_loss", None)
        losses_stats.pop("ks_value_loss", None)

    # Calculate environment statistics
    environment_stats = {
        f"env_{k.split('/')[0]}/{'/'.join(k.split('/')[1:])}": v for k, v in mean_stats.items() if "/" in k
    }

    # Calculate overview statistics
    overview = {}

    # Calculate average reward from environment stats
    task_reward_values = [v for k, v in environment_stats.items() if k.startswith("env_task_reward")]
    if task_reward_values:
        mean_reward = sum(task_reward_values) / len(task_reward_values)
        overview["reward"] = mean_reward

    return {
        "mean_stats": mean_stats,
        "losses_stats": losses_stats,
        "experience_stats": experience_stats,
        "environment_stats": environment_stats,
        "overview": overview,
    }


def compute_timing_stats(
    timer: Any,
    agent_step: int,
    world_size: int = 1,
) -> Dict[str, Any]:
    """Compute timing statistics from a Stopwatch timer.

    Args:
        timer: Stopwatch instance
        agent_step: Current agent step count
        world_size: Number of distributed processes

    Returns:
        Dictionary with timing statistics including:
        - lap_times: Per-operation lap times
        - epoch_steps: Steps in this epoch
        - epoch_steps_per_second: Steps per second (epoch)
        - steps_per_second: Overall steps per second
        - timing_stats: Formatted timing statistics for logging
    """
>>>>>>> 44bae0bb
    elapsed_times = timer.get_all_elapsed()
    wall_time = timer.get_elapsed()
    train_time = elapsed_times.get("_rollout", 0) + elapsed_times.get("_train", 0)

    lap_times = timer.lap_all(agent_step, exclude_global=False)
    wall_time_for_lap = lap_times.pop("global", 0)

<<<<<<< HEAD
    # Metrics
    metric_stats = {
        "metric/agent_step": agent_step * world_size,
        "metric/epoch": epoch,
        "metric/total_time": wall_time,
        "metric/train_time": train_time,
    }

    epoch_steps = timer.get_lap_steps()
    assert epoch_steps is not None
=======
    epoch_steps = timer.get_lap_steps()
    if epoch_steps is None:
        epoch_steps = 0
>>>>>>> 44bae0bb

    epoch_steps_per_second = epoch_steps / wall_time_for_lap if wall_time_for_lap > 0 else 0
    steps_per_second = timer.get_rate(agent_step) if wall_time > 0 else 0

<<<<<<< HEAD
=======
    # Scale by world size for distributed training
>>>>>>> 44bae0bb
    epoch_steps_per_second *= world_size
    steps_per_second *= world_size

    timing_stats = {
        **{
            f"timing_per_epoch/frac/{op}": lap_elapsed / wall_time_for_lap if wall_time_for_lap > 0 else 0
            for op, lap_elapsed in lap_times.items()
        },
        **{
            f"timing_per_epoch/msec/{op}": lap_elapsed * 1000 if wall_time_for_lap > 0 else 0
            for op, lap_elapsed in lap_times.items()
        },
        "timing_per_epoch/sps": epoch_steps_per_second,
        **{
            f"timing_cumulative/frac/{op}": elapsed / wall_time if wall_time > 0 else 0
            for op, elapsed in elapsed_times.items()
        },
        "timing_cumulative/sps": steps_per_second,
    }

<<<<<<< HEAD
    environment_stats = {f"env_{k.split('/')[0]}/{'/'.join(k.split('/')[1:])}": v for k, v in mean_stats.items()}

    # Overview
    overview = {"sps": epoch_steps_per_second}

    # Calculate average reward
    task_reward_values = [v for k, v in environment_stats.items() if k.startswith("env_task_reward")]
    if task_reward_values:
        mean_reward = sum(task_reward_values) / len(task_reward_values)
        overview["reward"] = mean_reward
        overview["reward_vs_total_time"] = mean_reward

    # Include custom stats from trainer config
    # Note: stats.overview is not a standard field in TrainerConfig
    # This would need to be added to the config model if needed

    # Category scores
    category_scores_map = {key.split("/")[0]: value for key, value in evals.items() if key.endswith("/score")}
    for category, score in category_scores_map.items():
        overview[f"{category}_score"] = score

    # Losses
    losses_dict = losses.stats()

    # Don't plot unused losses
    if trainer_cfg.ppo.l2_reg_loss_coef == 0:
        losses_dict.pop("l2_reg_loss", None)
    if trainer_cfg.ppo.l2_init_loss_coef == 0:
        losses_dict.pop("l2_init_loss", None)
    # Kickstart is enabled if teacher_uri is set
    if not trainer_cfg.kickstart.teacher_uri:
        losses_dict.pop("ks_action_loss", None)
        losses_dict.pop("ks_value_loss", None)

    # Parameters
    parameters = {
        "learning_rate": optimizer.param_groups[0]["lr"],
        "epoch_steps": epoch_steps,
        "num_minibatches": experience.num_minibatches,
        "generation": initial_policy_record.metadata.get("generation", 0) + 1 if initial_policy_record else 0,
        "latest_saved_policy_epoch": latest_saved_policy_record.metadata.epoch if latest_saved_policy_record else 0,
    }

    # System monitoring
    monitor_stats = {}
    if system_monitor:
        monitor_stats = system_monitor.stats()

    memory_stats = {}
    if memory_monitor:
        memory_stats = memory_monitor.stats()

    # Log everything
    wandb_run.log(
        {
            **{f"overview/{k}": v for k, v in overview.items()},
            **{f"losses/{k}": v for k, v in losses_dict.items()},
            **{f"experience/{k}": v for k, v in experience.stats().items()},
            **{f"parameters/{k}": v for k, v in parameters.items()},
            **{f"eval_{k}": v for k, v in evals.items()},
            **{f"monitor/{k}": v for k, v in monitor_stats.items()},
            **{f"trainer_memory/{k}": v for k, v in memory_stats.items()},
            **environment_stats,
            **weight_stats,
            **timing_stats,
            **metric_stats,
            **grad_stats,
        },
        step=agent_step,
    )


def evaluate_policy(
    policy_record: Any,
    policy_store: Any,
    sim_suite_config: Any,
    stats_client: Optional[Any],
    stats_run_id: Optional[Any],
    stats_epoch_start: int,
    epoch: int,
    device: torch.device,
    vectorization: str,
    wandb_policy_name: Optional[str] = None,
) -> Tuple[Dict[str, float], Optional[Any]]:
    """Evaluate policy and return scores.

    Returns:
        Tuple of (eval_scores, stats_epoch_id)
    """
    from metta.common.util.heartbeat import record_heartbeat
    from metta.eval.eval_stats_db import EvalStatsDB
    from metta.sim.simulation_suite import SimulationSuite

    stats_epoch_id = None
    if stats_run_id is not None and stats_client is not None:
        stats_epoch_id = stats_client.create_epoch(
            run_id=stats_run_id,
            start_training_epoch=stats_epoch_start,
            end_training_epoch=epoch,
            attributes={},
        ).id

    logger.info(f"Simulating policy: {policy_record.uri} with config: {sim_suite_config}")

    sim_suite = SimulationSuite(
        config=sim_suite_config,
        policy_pr=policy_record,
        policy_store=policy_store,
        device=device,
        vectorization=vectorization,
        stats_dir="/tmp/stats",
        stats_client=stats_client,
        stats_epoch_id=stats_epoch_id,
        wandb_policy_name=wandb_policy_name,
    )

    result = sim_suite.simulate()
    stats_db = EvalStatsDB.from_sim_stats_db(result.stats_db)
    logger.info("Simulation complete")

    # Build evaluation metrics
    eval_scores = {}
    categories = set()
    for sim_name in sim_suite_config.simulations.keys():
        categories.add(sim_name.split("/")[0])

    for category in categories:
        score = stats_db.get_average_metric_by_filter("reward", policy_record, f"sim_name LIKE '%{category}%'")
        logger.info(f"{category} score: {score}")
        record_heartbeat()
        if score is not None:
            eval_scores[f"{category}/score"] = score

    # Get detailed per-simulation scores
    all_scores = stats_db.simulation_scores(policy_record, "reward")
    for (_, sim_name, _), score in all_scores.items():
        category = sim_name.split("/")[0]
        sim_short_name = sim_name.split("/")[-1]
        eval_scores[f"{category}/{sim_short_name}"] = score

    stats_db.close()
    return eval_scores, stats_epoch_id


def generate_replay(
    policy_record: Any,
    policy_store: Any,
    curriculum: Any,
    epoch: int,
    device: torch.device,
    vectorization: str,
    replay_dir: str,
    wandb_run: Optional[Any] = None,
) -> None:
    """Generate and upload replay."""
    from metta.sim.simulation import Simulation
    from metta.sim.simulation_config import SingleEnvSimulationConfig

    replay_sim_config = SingleEnvSimulationConfig(
        env="/env/mettagrid/mettagrid",
        num_episodes=1,
        env_overrides=curriculum.get_task().env_cfg(),
    )

    replay_simulator = Simulation(
        name=f"replay_{epoch}",
        config=replay_sim_config,
        policy_pr=policy_record,
        policy_store=policy_store,
        device=device,
        vectorization=vectorization,
        replay_dir=replay_dir,
    )

    results = replay_simulator.simulate()

    if wandb_run is not None:
        key, version = results.stats_db.key_and_version(policy_record)
        replay_urls = results.stats_db.get_replay_urls(key, version)
        if len(replay_urls) > 0:
            replay_url = replay_urls[0]
            player_url = f"https://metta-ai.github.io/metta/?replayUrl={replay_url}"
            import wandb

            link_summary = {"replays/link": wandb.Html(f'<a href="{player_url}">MetaScope Replay (Epoch {epoch})</a>')}
            wandb_run.log(link_summary)

    results.stats_db.close()


def save_policy_with_metadata(
    policy: Any,
    policy_store: Any,
    epoch: int,
    agent_step: int,
    evals: Dict[str, float],
    timer: Any,
    vecenv: Any,
    initial_policy_record: Optional[Any],
    run_name: str,
    is_master: bool = True,
) -> Optional[Any]:
    """Save policy with metadata.

    Returns:
        Saved policy record or None if not master
    """
    if not is_master:
        return None

    from metta.agent.metta_agent import DistributedMettaAgent
    from metta.agent.policy_metadata import PolicyMetadata
    from metta.mettagrid.mettagrid_env import MettaGridEnv

    name = policy_store.make_model_name(epoch)

    metta_grid_env: MettaGridEnv = vecenv.driver_env
    assert isinstance(metta_grid_env, MettaGridEnv), "vecenv.driver_env must be a MettaGridEnv"

    training_time = timer.get_elapsed("_rollout") + timer.get_elapsed("_train")

    category_scores_map = {key.split("/")[0]: value for key, value in evals.items() if key.endswith("/score")}
    category_score_values = [v for k, v in category_scores_map.items()]
    overall_score = sum(category_score_values) / len(category_score_values) if category_score_values else 0

    metadata = PolicyMetadata(
        agent_step=agent_step,
        epoch=epoch,
        run=run_name,
        action_names=metta_grid_env.action_names,
        generation=initial_policy_record.metadata.get("generation", 0) + 1 if initial_policy_record else 0,
        initial_uri=initial_policy_record.uri if initial_policy_record else None,
        train_time=training_time,
        score=overall_score,
        eval_scores=category_scores_map,
    )

    # Extract actual policy from distributed wrapper
    policy_to_save = policy
    if isinstance(policy, DistributedMettaAgent):
        policy_to_save = policy.module

    # Save original feature mapping
    if hasattr(policy_to_save, "get_original_feature_mapping"):
        original_feature_mapping = policy_to_save.get_original_feature_mapping()
        if original_feature_mapping is not None:
            metadata["original_feature_mapping"] = original_feature_mapping
            logger.info(f"Saving original_feature_mapping with {len(original_feature_mapping)} features to metadata")

    # Create and save policy record
    policy_record = policy_store.create_empty_policy_record(name)
    policy_record.metadata = metadata
    policy_record.policy = policy_to_save

    saved_record = policy_store.save(policy_record)
    logger.info(f"Successfully saved policy at epoch {epoch}")

    return saved_record


def save_training_state(
    checkpoint_dir: str,
    agent_step: int,
    epoch: int,
    optimizer: Any,
    timer: Any,
    latest_saved_policy_uri: Optional[str],
    kickstarter: Any,
    world_size: int,
    is_master: bool = True,
) -> None:
    """Save training checkpoint state.

    Only master saves, but all ranks should call this for distributed sync.
    """
    if not is_master:
        if torch.distributed.is_initialized():
            torch.distributed.barrier()
        return

    from metta.rl.trainer_checkpoint import TrainerCheckpoint

    extra_args = {}
    if kickstarter.enabled and kickstarter.teacher_uri is not None:
        extra_args["teacher_pr_uri"] = kickstarter.teacher_uri

    checkpoint = TrainerCheckpoint(
        agent_step=agent_step,
        epoch=epoch,
        total_agent_step=agent_step * world_size,
        optimizer_state_dict=optimizer.state_dict(),
        stopwatch_state=timer.save_state(),
        policy_path=latest_saved_policy_uri,
        extra_args=extra_args,
    )
    checkpoint.save(checkpoint_dir)
    logger.info(f"Saved training state at epoch {epoch}")

    if torch.distributed.is_initialized():
        torch.distributed.barrier()
=======
    return {
        "lap_times": lap_times,
        "elapsed_times": elapsed_times,
        "wall_time": wall_time,
        "train_time": train_time,
        "wall_time_for_lap": wall_time_for_lap,
        "epoch_steps": epoch_steps,
        "epoch_steps_per_second": epoch_steps_per_second,
        "steps_per_second": steps_per_second,
        "timing_stats": timing_stats,
    }


def build_wandb_stats(
    processed_stats: Dict[str, Any],
    timing_info: Dict[str, Any],
    weight_stats: Dict[str, Any],
    grad_stats: Dict[str, Any],
    system_stats: Dict[str, Any],
    memory_stats: Dict[str, Any],
    parameters: Dict[str, Any],
    evals: Dict[str, float],
    agent_step: int,
    epoch: int,
    world_size: int = 1,
) -> Dict[str, Any]:
    """Build complete statistics dictionary for wandb logging.

    Args:
        processed_stats: Output from process_training_stats
        timing_info: Output from compute_timing_stats
        weight_stats: Weight analysis statistics
        grad_stats: Gradient statistics
        system_stats: System monitor statistics
        memory_stats: Memory monitor statistics
        parameters: Training parameters
        evals: Evaluation scores
        agent_step: Current agent step
        epoch: Current epoch
        world_size: Number of distributed processes

    Returns:
        Complete dictionary ready for wandb logging
    """
    # Build overview with sps and rewards
    overview = {
        "sps": timing_info["epoch_steps_per_second"],
        **processed_stats["overview"],
    }

    # Add evaluation scores to overview
    category_scores_map = {key.split("/")[0]: value for key, value in evals.items() if key.endswith("/score")}
    for category, score in category_scores_map.items():
        overview[f"{category}_score"] = score

    # Also add reward_vs_total_time if we have reward
    if "reward" in overview:
        overview["reward_vs_total_time"] = overview["reward"]

    # X-axis values for wandb
    metric_stats = {
        "metric/agent_step": agent_step * world_size,
        "metric/epoch": epoch,
        "metric/total_time": timing_info["wall_time"],
        "metric/train_time": timing_info["train_time"],
    }

    # Combine all stats
    return {
        **{f"overview/{k}": v for k, v in overview.items()},
        **{f"losses/{k}": v for k, v in processed_stats["losses_stats"].items()},
        **{f"experience/{k}": v for k, v in processed_stats["experience_stats"].items()},
        **{f"parameters/{k}": v for k, v in parameters.items()},
        **{f"eval_{k}": v for k, v in evals.items()},
        **system_stats,  # Already has monitor/ prefix from SystemMonitor.stats()
        **{f"trainer_memory/{k}": v for k, v in memory_stats.items()},
        **processed_stats["environment_stats"],
        **weight_stats,
        **timing_info["timing_stats"],
        **metric_stats,
        **grad_stats,
    }
>>>>>>> 44bae0bb
<|MERGE_RESOLUTION|>--- conflicted
+++ resolved
@@ -492,26 +492,24 @@
     is_master: bool = True,
     force: bool = False,
 ) -> None:
-    """Update L2 init weights if on update interval.
+    """Update L2 weights if on interval.
 
     Args:
-        agent: The agent/policy
+        agent: Policy/agent with update_l2_init_weight_copy method
         epoch: Current epoch
-        interval: Update interval
-        is_master: Whether this is the master rank
-        force: Force update
-    """
-    if not should_run_on_interval(epoch, interval, is_master, force):
+        interval: Update interval (0 to disable)
+        is_master: Whether this is the master process
+        force: Force update regardless of interval
+    """
+    if not is_master or not interval:
         return
 
-    if hasattr(agent, "l2_init_weight_update_interval"):
-        l2_interval = getattr(agent, "l2_init_weight_update_interval", 0)
-        if isinstance(l2_interval, int) and l2_interval > 0:
-            if hasattr(agent, "update_l2_init_weight_copy"):
-                agent.update_l2_init_weight_copy()
-
-
-<<<<<<< HEAD
+    if force or epoch % interval == 0:
+        if hasattr(agent, "update_l2_init_weight_copy"):
+            agent.update_l2_init_weight_copy()
+            logger.info(f"Updated L2 init weight copy at epoch {epoch}")
+
+
 # ============================================================================
 # High-Level Training Functions
 # ============================================================================
@@ -673,6 +671,213 @@
     losses.explained_variance = calculate_explained_variance(experience.values, advantages)
 
     return epochs_trained
+
+
+def process_training_stats(
+    raw_stats: Dict[str, Any],
+    losses: Any,
+    experience: Any,
+    trainer_config: Any,
+    kickstarter: Any,
+) -> Dict[str, Any]:
+    """Process training statistics into a clean format.
+
+    Args:
+        raw_stats: Raw statistics dictionary (possibly with lists of values)
+        losses: Losses object with stats() method
+        experience: Experience object with stats() method
+        trainer_config: Training configuration
+        kickstarter: Kickstarter object
+
+    Returns:
+        Dictionary with processed statistics including:
+        - mean_stats: Raw stats converted to means
+        - losses_stats: Loss statistics
+        - experience_stats: Experience buffer statistics
+        - environment_stats: Environment-specific stats
+        - overview: High-level metrics like average reward
+    """
+    # Convert lists to means
+    mean_stats = {}
+    for k, v in raw_stats.items():
+        try:
+            mean_stats[k] = np.mean(v)
+        except (TypeError, ValueError):
+            mean_stats[k] = v
+
+    # Get loss and experience statistics
+    losses_stats = losses.stats() if hasattr(losses, "stats") else {}
+    experience_stats = experience.stats() if hasattr(experience, "stats") else {}
+
+    # Remove unused losses
+    if trainer_config.ppo.l2_reg_loss_coef == 0:
+        losses_stats.pop("l2_reg_loss", None)
+    if trainer_config.ppo.l2_init_loss_coef == 0:
+        losses_stats.pop("l2_init_loss", None)
+    if not kickstarter.enabled:
+        losses_stats.pop("ks_action_loss", None)
+        losses_stats.pop("ks_value_loss", None)
+
+    # Calculate environment statistics
+    environment_stats = {
+        f"env_{k.split('/')[0]}/{'/'.join(k.split('/')[1:])}": v for k, v in mean_stats.items() if "/" in k
+    }
+
+    # Calculate overview statistics
+    overview = {}
+
+    # Calculate average reward from environment stats
+    task_reward_values = [v for k, v in environment_stats.items() if k.startswith("env_task_reward")]
+    if task_reward_values:
+        mean_reward = sum(task_reward_values) / len(task_reward_values)
+        overview["reward"] = mean_reward
+
+    return {
+        "mean_stats": mean_stats,
+        "losses_stats": losses_stats,
+        "experience_stats": experience_stats,
+        "environment_stats": environment_stats,
+        "overview": overview,
+    }
+
+
+def compute_timing_stats(
+    timer: Any,
+    agent_step: int,
+    world_size: int = 1,
+) -> Dict[str, Any]:
+    """Compute timing statistics from a Stopwatch timer.
+
+    Args:
+        timer: Stopwatch instance
+        agent_step: Current agent step count
+        world_size: Number of distributed processes
+
+    Returns:
+        Dictionary with timing statistics including:
+        - lap_times: Per-operation lap times
+        - epoch_steps: Steps in this epoch
+        - epoch_steps_per_second: Steps per second (epoch)
+        - steps_per_second: Overall steps per second
+        - timing_stats: Formatted timing statistics for logging
+    """
+    elapsed_times = timer.get_all_elapsed()
+    wall_time = timer.get_elapsed()
+    train_time = elapsed_times.get("_rollout", 0) + elapsed_times.get("_train", 0)
+
+    lap_times = timer.lap_all(agent_step, exclude_global=False)
+    wall_time_for_lap = lap_times.pop("global", 0)
+
+    epoch_steps = timer.get_lap_steps()
+    if epoch_steps is None:
+        epoch_steps = 0
+
+    epoch_steps_per_second = epoch_steps / wall_time_for_lap if wall_time_for_lap > 0 else 0
+    steps_per_second = timer.get_rate(agent_step) if wall_time > 0 else 0
+
+    # Scale by world size for distributed training
+    epoch_steps_per_second *= world_size
+    steps_per_second *= world_size
+
+    timing_stats = {
+        **{
+            f"timing_per_epoch/frac/{op}": lap_elapsed / wall_time_for_lap if wall_time_for_lap > 0 else 0
+            for op, lap_elapsed in lap_times.items()
+        },
+        **{
+            f"timing_per_epoch/msec/{op}": lap_elapsed * 1000 if wall_time_for_lap > 0 else 0
+            for op, lap_elapsed in lap_times.items()
+        },
+        "timing_per_epoch/sps": epoch_steps_per_second,
+        **{
+            f"timing_cumulative/frac/{op}": elapsed / wall_time if wall_time > 0 else 0
+            for op, elapsed in elapsed_times.items()
+        },
+        "timing_cumulative/sps": steps_per_second,
+    }
+
+    return {
+        "lap_times": lap_times,
+        "elapsed_times": elapsed_times,
+        "wall_time": wall_time,
+        "train_time": train_time,
+        "wall_time_for_lap": wall_time_for_lap,
+        "epoch_steps": epoch_steps,
+        "epoch_steps_per_second": epoch_steps_per_second,
+        "steps_per_second": steps_per_second,
+        "timing_stats": timing_stats,
+    }
+
+
+def build_wandb_stats(
+    processed_stats: Dict[str, Any],
+    timing_info: Dict[str, Any],
+    weight_stats: Dict[str, Any],
+    grad_stats: Dict[str, Any],
+    system_stats: Dict[str, Any],
+    memory_stats: Dict[str, Any],
+    parameters: Dict[str, Any],
+    evals: Dict[str, float],
+    agent_step: int,
+    epoch: int,
+    world_size: int = 1,
+) -> Dict[str, Any]:
+    """Build complete statistics dictionary for wandb logging.
+
+    Args:
+        processed_stats: Output from process_training_stats
+        timing_info: Output from compute_timing_stats
+        weight_stats: Weight analysis statistics
+        grad_stats: Gradient statistics
+        system_stats: System monitor statistics
+        memory_stats: Memory monitor statistics
+        parameters: Training parameters
+        evals: Evaluation scores
+        agent_step: Current agent step
+        epoch: Current epoch
+        world_size: Number of distributed processes
+
+    Returns:
+        Complete dictionary ready for wandb logging
+    """
+    # Build overview with sps and rewards
+    overview = {
+        "sps": timing_info["epoch_steps_per_second"],
+        **processed_stats["overview"],
+    }
+
+    # Add evaluation scores to overview
+    category_scores_map = {key.split("/")[0]: value for key, value in evals.items() if key.endswith("/score")}
+    for category, score in category_scores_map.items():
+        overview[f"{category}_score"] = score
+
+    # Also add reward_vs_total_time if we have reward
+    if "reward" in overview:
+        overview["reward_vs_total_time"] = overview["reward"]
+
+    # X-axis values for wandb
+    metric_stats = {
+        "metric/agent_step": agent_step * world_size,
+        "metric/epoch": epoch,
+        "metric/total_time": timing_info["wall_time"],
+        "metric/train_time": timing_info["train_time"],
+    }
+
+    # Combine all stats
+    return {
+        **{f"overview/{k}": v for k, v in overview.items()},
+        **{f"losses/{k}": v for k, v in processed_stats["losses_stats"].items()},
+        **{f"experience/{k}": v for k, v in processed_stats["experience_stats"].items()},
+        **{f"parameters/{k}": v for k, v in parameters.items()},
+        **{f"eval_{k}": v for k, v in evals.items()},
+        **system_stats,  # Already has monitor/ prefix from SystemMonitor.stats()
+        **{f"trainer_memory/{k}": v for k, v in memory_stats.items()},
+        **processed_stats["environment_stats"],
+        **weight_stats,
+        **timing_info["timing_stats"],
+        **metric_stats,
+        **grad_stats,
+    }
 
 
 def process_stats(
@@ -694,240 +899,66 @@
     initial_policy_record: Optional[Any],
     optimizer: Optional[Any] = None,
 ) -> None:
-    """Process and log statistics to wandb."""
+    """Process and log training statistics - kept for backward compatibility with process_stats API."""
     if not wandb_run:
         return
 
-    # Convert lists to means
-    mean_stats = {}
-    for k, v in stats.items():
-        try:
-            mean_stats[k] = np.mean(v)
-        except (TypeError, ValueError) as e:
-            raise RuntimeError(
-                f"Cannot compute mean for stat '{k}' with value {v!r} (type: {type(v)}). "
-                f"All collected stats must be numeric values or lists of numeric values. "
-                f"Error: {e}"
-            ) from e
-
-    # Weight stats
+    # Process training stats
+    processed_stats = process_training_stats(
+        raw_stats=stats,
+        losses=losses,
+        experience=experience,
+        trainer_config=trainer_cfg,
+        kickstarter=None,  # Not available in this API
+    )
+
+    # Compute timing stats
+    timing_info = compute_timing_stats(
+        timer=timer,
+        agent_step=agent_step,
+        world_size=world_size,
+    )
+
+    # Compute weight stats if configured
     weight_stats = {}
-    # Note: agent config is not part of trainer_cfg, it's in the main cfg
-    # This would need to be passed separately if needed
-
-    # Timing stats
-=======
-def process_training_stats(
-    raw_stats: Dict[str, Any],
-    losses: Any,
-    experience: Any,
-    trainer_config: Any,
-    kickstarter: Any,
-) -> Dict[str, Any]:
-    """Process training statistics into a clean format.
-
-    Args:
-        raw_stats: Raw statistics dictionary (possibly with lists of values)
-        losses: Losses object with stats() method
-        experience: Experience object with stats() method
-        trainer_config: Training configuration
-        kickstarter: Kickstarter object
-
-    Returns:
-        Dictionary with processed statistics including:
-        - mean_stats: Raw stats converted to means
-        - losses_stats: Loss statistics
-        - experience_stats: Experience buffer statistics
-        - environment_stats: Environment-specific stats
-        - overview: High-level metrics like average reward
-    """
-    # Convert lists to means
-    mean_stats = {}
-    for k, v in raw_stats.items():
-        try:
-            mean_stats[k] = np.mean(v)
-        except (TypeError, ValueError):
-            mean_stats[k] = v
-
-    # Get loss and experience statistics
-    losses_stats = losses.stats() if hasattr(losses, "stats") else {}
-    experience_stats = experience.stats() if hasattr(experience, "stats") else {}
-
-    # Remove unused losses
-    if trainer_config.ppo.l2_reg_loss_coef == 0:
-        losses_stats.pop("l2_reg_loss", None)
-    if trainer_config.ppo.l2_init_loss_coef == 0:
-        losses_stats.pop("l2_init_loss", None)
-    if not kickstarter.enabled:
-        losses_stats.pop("ks_action_loss", None)
-        losses_stats.pop("ks_value_loss", None)
-
-    # Calculate environment statistics
-    environment_stats = {
-        f"env_{k.split('/')[0]}/{'/'.join(k.split('/')[1:])}": v for k, v in mean_stats.items() if "/" in k
-    }
-
-    # Calculate overview statistics
-    overview = {}
-
-    # Calculate average reward from environment stats
-    task_reward_values = [v for k, v in environment_stats.items() if k.startswith("env_task_reward")]
-    if task_reward_values:
-        mean_reward = sum(task_reward_values) / len(task_reward_values)
-        overview["reward"] = mean_reward
-
-    return {
-        "mean_stats": mean_stats,
-        "losses_stats": losses_stats,
-        "experience_stats": experience_stats,
-        "environment_stats": environment_stats,
-        "overview": overview,
-    }
-
-
-def compute_timing_stats(
-    timer: Any,
-    agent_step: int,
-    world_size: int = 1,
-) -> Dict[str, Any]:
-    """Compute timing statistics from a Stopwatch timer.
-
-    Args:
-        timer: Stopwatch instance
-        agent_step: Current agent step count
-        world_size: Number of distributed processes
-
-    Returns:
-        Dictionary with timing statistics including:
-        - lap_times: Per-operation lap times
-        - epoch_steps: Steps in this epoch
-        - epoch_steps_per_second: Steps per second (epoch)
-        - steps_per_second: Overall steps per second
-        - timing_stats: Formatted timing statistics for logging
-    """
->>>>>>> 44bae0bb
-    elapsed_times = timer.get_all_elapsed()
-    wall_time = timer.get_elapsed()
-    train_time = elapsed_times.get("_rollout", 0) + elapsed_times.get("_train", 0)
-
-    lap_times = timer.lap_all(agent_step, exclude_global=False)
-    wall_time_for_lap = lap_times.pop("global", 0)
-
-<<<<<<< HEAD
-    # Metrics
-    metric_stats = {
-        "metric/agent_step": agent_step * world_size,
-        "metric/epoch": epoch,
-        "metric/total_time": wall_time,
-        "metric/train_time": train_time,
-    }
-
-    epoch_steps = timer.get_lap_steps()
-    assert epoch_steps is not None
-=======
-    epoch_steps = timer.get_lap_steps()
-    if epoch_steps is None:
-        epoch_steps = 0
->>>>>>> 44bae0bb
-
-    epoch_steps_per_second = epoch_steps / wall_time_for_lap if wall_time_for_lap > 0 else 0
-    steps_per_second = timer.get_rate(agent_step) if wall_time > 0 else 0
-
-<<<<<<< HEAD
-=======
-    # Scale by world size for distributed training
->>>>>>> 44bae0bb
-    epoch_steps_per_second *= world_size
-    steps_per_second *= world_size
-
-    timing_stats = {
-        **{
-            f"timing_per_epoch/frac/{op}": lap_elapsed / wall_time_for_lap if wall_time_for_lap > 0 else 0
-            for op, lap_elapsed in lap_times.items()
-        },
-        **{
-            f"timing_per_epoch/msec/{op}": lap_elapsed * 1000 if wall_time_for_lap > 0 else 0
-            for op, lap_elapsed in lap_times.items()
-        },
-        "timing_per_epoch/sps": epoch_steps_per_second,
-        **{
-            f"timing_cumulative/frac/{op}": elapsed / wall_time if wall_time > 0 else 0
-            for op, elapsed in elapsed_times.items()
-        },
-        "timing_cumulative/sps": steps_per_second,
-    }
-
-<<<<<<< HEAD
-    environment_stats = {f"env_{k.split('/')[0]}/{'/'.join(k.split('/')[1:])}": v for k, v in mean_stats.items()}
-
-    # Overview
-    overview = {"sps": epoch_steps_per_second}
-
-    # Calculate average reward
-    task_reward_values = [v for k, v in environment_stats.items() if k.startswith("env_task_reward")]
-    if task_reward_values:
-        mean_reward = sum(task_reward_values) / len(task_reward_values)
-        overview["reward"] = mean_reward
-        overview["reward_vs_total_time"] = mean_reward
-
-    # Include custom stats from trainer config
-    # Note: stats.overview is not a standard field in TrainerConfig
-    # This would need to be added to the config model if needed
-
-    # Category scores
-    category_scores_map = {key.split("/")[0]: value for key, value in evals.items() if key.endswith("/score")}
-    for category, score in category_scores_map.items():
-        overview[f"{category}_score"] = score
-
-    # Losses
-    losses_dict = losses.stats()
-
-    # Don't plot unused losses
-    if trainer_cfg.ppo.l2_reg_loss_coef == 0:
-        losses_dict.pop("l2_reg_loss", None)
-    if trainer_cfg.ppo.l2_init_loss_coef == 0:
-        losses_dict.pop("l2_init_loss", None)
-    # Kickstart is enabled if teacher_uri is set
-    if not trainer_cfg.kickstart.teacher_uri:
-        losses_dict.pop("ks_action_loss", None)
-        losses_dict.pop("ks_value_loss", None)
-
-    # Parameters
+    if policy and hasattr(trainer_cfg, "agent") and hasattr(trainer_cfg.agent, "analyze_weights_interval"):
+        if trainer_cfg.agent.analyze_weights_interval != 0 and epoch % trainer_cfg.agent.analyze_weights_interval == 0:
+            for metrics in policy.compute_weight_metrics():
+                name = metrics.get("name", "unknown")
+                for key, value in metrics.items():
+                    if key != "name":
+                        weight_stats[f"weights/{key}/{name}"] = value
+
+    # Build parameters
     parameters = {
-        "learning_rate": optimizer.param_groups[0]["lr"],
-        "epoch_steps": epoch_steps,
+        "learning_rate": optimizer.param_groups[0]["lr"] if optimizer else trainer_cfg.optimizer.learning_rate,
+        "epoch_steps": timing_info["epoch_steps"],
         "num_minibatches": experience.num_minibatches,
         "generation": initial_policy_record.metadata.get("generation", 0) + 1 if initial_policy_record else 0,
         "latest_saved_policy_epoch": latest_saved_policy_record.metadata.epoch if latest_saved_policy_record else 0,
     }
 
-    # System monitoring
-    monitor_stats = {}
-    if system_monitor:
-        monitor_stats = system_monitor.stats()
-
-    memory_stats = {}
-    if memory_monitor:
-        memory_stats = memory_monitor.stats()
-
-    # Log everything
-    wandb_run.log(
-        {
-            **{f"overview/{k}": v for k, v in overview.items()},
-            **{f"losses/{k}": v for k, v in losses_dict.items()},
-            **{f"experience/{k}": v for k, v in experience.stats().items()},
-            **{f"parameters/{k}": v for k, v in parameters.items()},
-            **{f"eval_{k}": v for k, v in evals.items()},
-            **{f"monitor/{k}": v for k, v in monitor_stats.items()},
-            **{f"trainer_memory/{k}": v for k, v in memory_stats.items()},
-            **environment_stats,
-            **weight_stats,
-            **timing_stats,
-            **metric_stats,
-            **grad_stats,
-        },
-        step=agent_step,
-    )
+    # Get system stats
+    system_stats = system_monitor.stats() if system_monitor else {}
+    memory_stats = memory_monitor.stats() if memory_monitor else {}
+
+    # Build complete stats
+    all_stats = build_wandb_stats(
+        processed_stats=processed_stats,
+        timing_info=timing_info,
+        weight_stats=weight_stats,
+        grad_stats=grad_stats,
+        system_stats=system_stats,
+        memory_stats=memory_stats,
+        parameters=parameters,
+        evals=evals,
+        agent_step=agent_step,
+        epoch=epoch,
+        world_size=world_size,
+    )
+
+    # Log to wandb
+    wandb_run.log(all_stats, step=agent_step)
 
 
 def evaluate_policy(
@@ -1157,88 +1188,4 @@
     logger.info(f"Saved training state at epoch {epoch}")
 
     if torch.distributed.is_initialized():
-        torch.distributed.barrier()
-=======
-    return {
-        "lap_times": lap_times,
-        "elapsed_times": elapsed_times,
-        "wall_time": wall_time,
-        "train_time": train_time,
-        "wall_time_for_lap": wall_time_for_lap,
-        "epoch_steps": epoch_steps,
-        "epoch_steps_per_second": epoch_steps_per_second,
-        "steps_per_second": steps_per_second,
-        "timing_stats": timing_stats,
-    }
-
-
-def build_wandb_stats(
-    processed_stats: Dict[str, Any],
-    timing_info: Dict[str, Any],
-    weight_stats: Dict[str, Any],
-    grad_stats: Dict[str, Any],
-    system_stats: Dict[str, Any],
-    memory_stats: Dict[str, Any],
-    parameters: Dict[str, Any],
-    evals: Dict[str, float],
-    agent_step: int,
-    epoch: int,
-    world_size: int = 1,
-) -> Dict[str, Any]:
-    """Build complete statistics dictionary for wandb logging.
-
-    Args:
-        processed_stats: Output from process_training_stats
-        timing_info: Output from compute_timing_stats
-        weight_stats: Weight analysis statistics
-        grad_stats: Gradient statistics
-        system_stats: System monitor statistics
-        memory_stats: Memory monitor statistics
-        parameters: Training parameters
-        evals: Evaluation scores
-        agent_step: Current agent step
-        epoch: Current epoch
-        world_size: Number of distributed processes
-
-    Returns:
-        Complete dictionary ready for wandb logging
-    """
-    # Build overview with sps and rewards
-    overview = {
-        "sps": timing_info["epoch_steps_per_second"],
-        **processed_stats["overview"],
-    }
-
-    # Add evaluation scores to overview
-    category_scores_map = {key.split("/")[0]: value for key, value in evals.items() if key.endswith("/score")}
-    for category, score in category_scores_map.items():
-        overview[f"{category}_score"] = score
-
-    # Also add reward_vs_total_time if we have reward
-    if "reward" in overview:
-        overview["reward_vs_total_time"] = overview["reward"]
-
-    # X-axis values for wandb
-    metric_stats = {
-        "metric/agent_step": agent_step * world_size,
-        "metric/epoch": epoch,
-        "metric/total_time": timing_info["wall_time"],
-        "metric/train_time": timing_info["train_time"],
-    }
-
-    # Combine all stats
-    return {
-        **{f"overview/{k}": v for k, v in overview.items()},
-        **{f"losses/{k}": v for k, v in processed_stats["losses_stats"].items()},
-        **{f"experience/{k}": v for k, v in processed_stats["experience_stats"].items()},
-        **{f"parameters/{k}": v for k, v in parameters.items()},
-        **{f"eval_{k}": v for k, v in evals.items()},
-        **system_stats,  # Already has monitor/ prefix from SystemMonitor.stats()
-        **{f"trainer_memory/{k}": v for k, v in memory_stats.items()},
-        **processed_stats["environment_stats"],
-        **weight_stats,
-        **timing_info["timing_stats"],
-        **metric_stats,
-        **grad_stats,
-    }
->>>>>>> 44bae0bb
+        torch.distributed.barrier()