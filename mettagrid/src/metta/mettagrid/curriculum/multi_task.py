import logging
from typing import Dict, List

from metta.mettagrid.curriculum.core import Curriculum

logger = logging.getLogger(__name__)


class MultiTaskCurriculum(Curriculum):
    """Base class for curricula with multiple tasks."""

    def __init__(self, curricula: Dict[str, Curriculum], completion_moving_avg_window: int = 500):
        self._curricula = curricula
        num_agents = None
        for task_id, curriculum in self._curricula.items():
            cfg_num_agents = curriculum.get_task().env_cfg().game.num_agents
            if num_agents is None:
                num_agents = cfg_num_agents
            else:
                assert cfg_num_agents == num_agents, (
                    f"Task {task_id} has num_agents {cfg_num_agents}, expected {num_agents}"
                )
<<<<<<< HEAD

    def get_task_probs(self) -> dict[str, float]:
        """Return the current task probabilities for logging purposes."""
        total = sum(self._task_weights.values())
        if total == 0:
            # Avoid division by zero, assign uniform probability
            n = len(self._task_weights)
            return {k: 1.0 / n for k in self._task_weights}
        return {k: v / total for k, v in self._task_weights.items()}
=======
        self._completion_moving_avg_window = completion_moving_avg_window
        self._completed_tasks = []

    def complete_task(self, id: str, score: float):
        if len(self._completed_tasks) > self._completion_moving_avg_window:
            self._completed_tasks.pop(0)
        self._completed_tasks.append(id)
        super().complete_task(id, score)

    def completed_tasks(self) -> List[str]:
        return self._completed_tasks

    def get_completion_rates(self):
        completions = {f"task_completions/{task_id}": 0.0 for task_id in self._curricula}
        completed_tasks = self.completed_tasks()
        for task in completed_tasks:
            completions[f"task_completions/{task}"] += 1
        completion_rates = {k: v / len(completed_tasks) for k, v in completions.items()}
        return completion_rates
>>>>>>> 762701c7
<|MERGE_RESOLUTION|>--- conflicted
+++ resolved
@@ -20,17 +20,6 @@
                 assert cfg_num_agents == num_agents, (
                     f"Task {task_id} has num_agents {cfg_num_agents}, expected {num_agents}"
                 )
-<<<<<<< HEAD
-
-    def get_task_probs(self) -> dict[str, float]:
-        """Return the current task probabilities for logging purposes."""
-        total = sum(self._task_weights.values())
-        if total == 0:
-            # Avoid division by zero, assign uniform probability
-            n = len(self._task_weights)
-            return {k: 1.0 / n for k in self._task_weights}
-        return {k: v / total for k, v in self._task_weights.items()}
-=======
         self._completion_moving_avg_window = completion_moving_avg_window
         self._completed_tasks = []
 
@@ -50,4 +39,12 @@
             completions[f"task_completions/{task}"] += 1
         completion_rates = {k: v / len(completed_tasks) for k, v in completions.items()}
         return completion_rates
->>>>>>> 762701c7
+
+    def get_task_probs(self) -> dict[str, float]:
+        """Return the current task probabilities for logging purposes."""
+        total = sum(self._task_weights.values())
+        if total == 0:
+            # Avoid division by zero, assign uniform probability
+            n = len(self._task_weights)
+            return {k: 1.0 / n for k in self._task_weights}
+        return {k: v / total for k, v in self._task_weights.items()}