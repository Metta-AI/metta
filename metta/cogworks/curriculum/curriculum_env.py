from __future__ import annotations

from typing import Any

from pufferlib import PufferEnv

from .curriculum import Curriculum


class CurriculumEnv(PufferEnv):
    """Environment wrapper that integrates with a curriculum system.

    This wrapper:
    - Handles task selection and completion through the curriculum
    - ALWAYS emits per-label episode counts (needed for basic curriculum monitoring)
    - Optionally tracks first 3 tasks for debugging (if show_curriculum_troubleshooting_logging=True)
    - All other curriculum stats are collected centrally at epoch boundaries by StatsReporter
    """

    def __init__(self, env: Any, curriculum: Curriculum):
        """Initialize the curriculum environment wrapper.

        Args:
            env: The environment to wrap
            curriculum: The curriculum system to use for task generation
        """

        assert hasattr(env, "set_mg_config"), "Environment must have set_mg_config method"
        assert hasattr(env, "get_episode_rewards"), "Environment must have get_episode_rewards method"

        # We don't call super().__init__() because this wrapper
        # proxies all calls to the wrapped environment.
        self._env = env
        self._curriculum = curriculum
        self._current_task = self._curriculum.get_task()

        # Check if troubleshooting logging is enabled
        self._enable_per_label_tracking = False
        if hasattr(curriculum, "_algorithm") and curriculum._algorithm is not None:
            if hasattr(curriculum._algorithm, "hypers"):
                self._enable_per_label_tracking = curriculum._algorithm.hypers.show_curriculum_troubleshooting_logging

        # Tracked task attributes (only if troubleshooting enabled)
        if self._enable_per_label_tracking:
            self._tracked_task_ids = []
            self._tracked_task_completions_this_epoch = {}
            self._tracked_task_completions_baseline = {}
        else:
            self._tracked_task_ids = None
            self._tracked_task_completions_this_epoch = None
            self._tracked_task_completions_baseline = None

    def reset(self, *args, **kwargs):
        """Reset the environment and get a new task from curriculum."""

<<<<<<< HEAD
        # Get a new task from curriculum, with retry logic for invalid configurations
        max_retries = 10
        for attempt in range(max_retries):
            try:
                self._current_task = self._curriculum.get_task()
                self._env.set_mg_config(self._current_task.get_env_cfg())
                break  # Success - exit retry loop
            except (AssertionError, ValueError) as e:
                # Handle configuration errors (e.g., agent count mismatch, map too small)
                if attempt < max_retries - 1:
                    # Log warning and try a new task
                    import logging

                    logger = logging.getLogger(__name__)
                    logger.warning(
                        f"Task configuration error (attempt {attempt + 1}/{max_retries}): {e}. Resampling new task..."
                    )
                    # Mark the task as invalid so it can be evicted
                    if hasattr(self._current_task, "_task_id"):
                        self._current_task.complete(-1.0)  # Mark as failed
                    continue
                else:
                    # All retries exhausted - re-raise the error
                    import logging

                    logger = logging.getLogger(__name__)
                    logger.error(
                        f"Failed to find valid task configuration after {max_retries} attempts. Last error: {e}"
                    )
                    raise
=======
        # Get a new task from curriculum
        self._current_task = self._curriculum.get_task()
        self._env.set_mg_config(self._current_task.get_env_cfg())
        obs, info = self._env.reset(*args, **kwargs)

        # Invalidate stats cache on reset
        self._stats_cache_valid = False

        # Only log curriculum stats on reset if cache is invalid or this is first reset
        if not self._first_reset_done:
            curriculum_stats = self._curriculum.stats()
            for key, value in curriculum_stats.items():
                info[self._CURRICULUM_STAT_PREFIX + key] = value
            self._first_reset_done = True
>>>>>>> 0f1c67e8

        return obs, info

    def step(self, *args, **kwargs):
        """Step the environment and handle task completion.

        Calls the environment's step method, then checks if ANY episode is done
        and completes the current task with the curriculum for each completion.
        """
        obs, rewards, terminals, truncations, infos = self._env.step(*args, **kwargs)

        # Handle completion for ANY environment that finished (not all)
        if terminals.any() or truncations.any():
            # Get per-environment rewards for completed episodes
            episode_rewards = self._env.get_episode_rewards()

            # Get per-epoch evictions and add to info dict (for gini calculation)
            # This is called once per step when any environment completes
            evictions_this_epoch = self._curriculum.get_and_reset_evictions_this_epoch()
            if evictions_this_epoch:
                if "env_curriculum_stats/per_label_evictions_this_epoch" not in infos:
                    infos["env_curriculum_stats/per_label_evictions_this_epoch"] = {}
                for label, count in evictions_this_epoch.items():
                    infos["env_curriculum_stats/per_label_evictions_this_epoch"][label] = (
                        infos["env_curriculum_stats/per_label_evictions_this_epoch"].get(label, 0) + count
                    )

            # Update curriculum for each completed environment
            for env_idx, (term, trunc) in enumerate(zip(terminals, truncations, strict=True)):
                if term or trunc:
                    reward = float(episode_rewards[env_idx])
                    self._current_task.complete(reward)
                    # Update the curriculum algorithm with task performance for learning progress
                    self._curriculum.update_task_performance(self._current_task._task_id, reward)

                    # ALWAYS emit per-label sample count (needed for basic curriculum monitoring)
                    label = self._current_task.get_label()
                    if label is not None and isinstance(label, str):
                        if "env_curriculum_stats/per_label_samples_this_epoch" not in infos:
                            infos["env_curriculum_stats/per_label_samples_this_epoch"] = {}
                        infos["env_curriculum_stats/per_label_samples_this_epoch"][label] = (
                            infos["env_curriculum_stats/per_label_samples_this_epoch"].get(label, 0) + 1
                        )

                    # Track task completions for troubleshooting (ONLY if flag enabled)
                    if self._enable_per_label_tracking:
                        task_id = self._current_task._task_id
                        if task_id not in self._tracked_task_ids and len(self._tracked_task_ids) < 3:
                            self._tracked_task_ids.append(task_id)

                        if task_id in self._tracked_task_ids:
                            self._tracked_task_completions_this_epoch[task_id] = (
                                self._tracked_task_completions_this_epoch.get(task_id, 0) + 1
                            )

            # Get new task with retry logic for invalid configurations
            max_retries = 10
            for attempt in range(max_retries):
                try:
                    self._current_task = self._curriculum.get_task()
                    self._env.set_mg_config(self._current_task.get_env_cfg())
                    break  # Success - exit retry loop
                except (AssertionError, ValueError) as e:
                    # Handle configuration errors (e.g., agent count mismatch, map too small)
                    if attempt < max_retries - 1:
                        # Log warning and try a new task
                        import logging

                        logger = logging.getLogger(__name__)
                        logger.warning(
                            f"Task configuration error on episode completion "
                            f"(attempt {attempt + 1}/{max_retries}): {e}. Resampling new task..."
                        )
                        # Mark the task as invalid so it can be evicted
                        if hasattr(self._current_task, "_task_id"):
                            self._current_task.complete(-1.0)  # Mark as failed
                        continue
                    else:
                        # All retries exhausted - re-raise the error
                        import logging

                        logger = logging.getLogger(__name__)
                        logger.error(
                            f"Failed to find valid task configuration after {max_retries} attempts "
                            f"on episode completion. Last error: {e}"
                        )
                        raise

        return obs, rewards, terminals, truncations, infos

    def __getattribute__(self, name: str):
        """Intercept all attribute access and delegate to wrapped environment when appropriate.
        This handles the case where PufferEnv defines methods that raise NotImplementedError,
        ensuring they get properly delegated to the wrapped environment.
        """
        # First, handle our own attributes to avoid infinite recursion
        if name in (
            "_env",
            "_curriculum",
            "_current_task",
            "_enable_per_label_tracking",
            "_tracked_task_ids",
            "_tracked_task_completions_this_epoch",
            "_tracked_task_completions_baseline",
            "step",
            "reset",
        ):
            return object.__getattribute__(self, name)

        # Try to get the attribute from our wrapped environment
        try:
            env = object.__getattribute__(self, "_env")
            return getattr(env, name)
        except AttributeError:
            # If not found in wrapped env, fall back to parent class
            return object.__getattribute__(self, name)<|MERGE_RESOLUTION|>--- conflicted
+++ resolved
@@ -52,8 +52,6 @@
 
     def reset(self, *args, **kwargs):
         """Reset the environment and get a new task from curriculum."""
-
-<<<<<<< HEAD
         # Get a new task from curriculum, with retry logic for invalid configurations
         max_retries = 10
         for attempt in range(max_retries):
@@ -84,23 +82,8 @@
                         f"Failed to find valid task configuration after {max_retries} attempts. Last error: {e}"
                     )
                     raise
-=======
-        # Get a new task from curriculum
-        self._current_task = self._curriculum.get_task()
-        self._env.set_mg_config(self._current_task.get_env_cfg())
+
         obs, info = self._env.reset(*args, **kwargs)
-
-        # Invalidate stats cache on reset
-        self._stats_cache_valid = False
-
-        # Only log curriculum stats on reset if cache is invalid or this is first reset
-        if not self._first_reset_done:
-            curriculum_stats = self._curriculum.stats()
-            for key, value in curriculum_stats.items():
-                info[self._CURRICULUM_STAT_PREFIX + key] = value
-            self._first_reset_done = True
->>>>>>> 0f1c67e8
-
         return obs, info
 
     def step(self, *args, **kwargs):
