<<<<<<< HEAD
from pytest import fixture
=======
from pathlib import Path

import pytest
>>>>>>> 2e97c4e3

from metta.gridworks.configs.lsp import LSPClient


@pytest.fixture
def lsp_client():
    client = LSPClient()
    yield client
    client.shutdown()


# In one instance, client failed to initialize  -- lsp_client.recv_id(init_id) timed out
@pytest.mark.skip(reason="flaky")
def test_create_shutdown(lsp_client: LSPClient):
<<<<<<< HEAD
    assert lsp_client is not None
=======
    assert lsp_client is not None


@pytest.mark.skip(reason="flaky")
def test_get_file_symbols(lsp_client: LSPClient):
    file_symbols = lsp_client.get_file_symbols(Path("tests/gridworks/configs/fixtures/example.py"))

    assert file_symbols is not None
    assert len(file_symbols) == 3


@pytest.mark.skip(reason="flaky")
def test_get_hover(lsp_client: LSPClient):
    hover = lsp_client.get_hover(Path("tests/gridworks/configs/fixtures/example.py"), 3, 4)

    assert hover is not None
    assert hover["contents"]["value"] == "(function) def f1() -> Literal[1]"
>>>>>>> 2e97c4e3
<|MERGE_RESOLUTION|>--- conflicted
+++ resolved
@@ -1,10 +1,6 @@
-<<<<<<< HEAD
-from pytest import fixture
-=======
 from pathlib import Path
 
 import pytest
->>>>>>> 2e97c4e3
 
 from metta.gridworks.configs.lsp import LSPClient
 
@@ -19,9 +15,6 @@
 # In one instance, client failed to initialize  -- lsp_client.recv_id(init_id) timed out
 @pytest.mark.skip(reason="flaky")
 def test_create_shutdown(lsp_client: LSPClient):
-<<<<<<< HEAD
-    assert lsp_client is not None
-=======
     assert lsp_client is not None
 
 
@@ -38,5 +31,4 @@
     hover = lsp_client.get_hover(Path("tests/gridworks/configs/fixtures/example.py"), 3, 4)
 
     assert hover is not None
-    assert hover["contents"]["value"] == "(function) def f1() -> Literal[1]"
->>>>>>> 2e97c4e3
+    assert hover["contents"]["value"] == "(function) def f1() -> Literal[1]"