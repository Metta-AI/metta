--- conflicted
+++ resolved
@@ -117,7 +117,6 @@
             return policy.module  # type: ignore[return-value]
         return policy
 
-<<<<<<< HEAD
     def _save_policy(self, epoch: int, *, force: bool = False) -> None:
         policy = self._policy_to_save()
 
@@ -126,12 +125,6 @@
             epoch,
             policy_architecture=self._policy_architecture,
         )
-=======
-    def _save_policy(self, epoch: int) -> None:
-        policy = self._policy_to_save()
-
-        uri = self._checkpoint_manager.save_agent(policy, epoch)
->>>>>>> ae21f8cc
         self._latest_policy_uri = uri
         self.context.latest_policy_uri_value = uri
         try:
