"""
This file defines the VariedTerrainDiverse environment.
It creates a grid world with configurable features including:
  - Large obstacles and small obstacles: randomly generated, connected shapes.
  - Cross obstacles: cross-shaped patterns.
  - Mini labyrinths: maze-like structures (≈11×11) with passages thickened probabilistically,
      and with at least two-cell gaps along the borders; empty cells may be replaced with "heart".
  - Scattered single walls: individual wall cells placed at random empty cells.
  - Blocks: new rectangular objects whose width and height are sampled uniformly between 2 and 14.
      The number of blocks is determined from the style.
  - Altars: the only object placed, whose count is determined by hearts_count.
  - A clumpiness factor that biases object placement.
All objects are placed with at least a one-cell clearance.
If no space is found for a new object, placement is skipped.
The build order is:
    mini labyrinths → obstacles (large, small, crosses) → scattered walls → blocks → altars → agents.
"""

from typing import List, Optional, Tuple

import numpy as np

from mettagrid.config.room.room import Room


class VariedTerrain(Room):
    # Base style parameters for a 60x60 (area=3600) grid.
    # These counts are intentionally moderate.
    STYLE_PARAMETERS = {
        "all-sparse": {
            "hearts_count": 25,
            "large_obstacles": {"size_range": [10, 25], "count": 2},
            "small_obstacles": {"size_range": [3, 6], "count": 2},
            "crosses": {"count": 0},
            "labyrinths": {"count": 0},
            "scattered_walls": {"count": 5},
            "blocks": {"count": 0},
            "clumpiness": 0,
        },
        "balanced": {
            "hearts_count": 100,
            "large_obstacles": {"size_range": [10, 25], "count": 6},
            "small_obstacles": {"size_range": [3, 6], "count": 6},
            "crosses": {"count": 4},
            "labyrinths": {"count": 3},
            "scattered_walls": {"count": 20},
            "blocks": {"count": 3},
            "clumpiness": 1,
        },
        "dense-altars-sparse-objects": {
            "hearts_count": 100,
            "large_obstacles": {"size_range": [10, 25], "count": 4},
            "small_obstacles": {"size_range": [3, 6], "count": 5},
            "crosses": {"count": 3},
            "labyrinths": {"count": 3},
            "scattered_walls": {"count": 10},
            "blocks": {"count": 3},
            "clumpiness": 1,
        },
        "sparse-altars-dense-objects": {
            "hearts_count": 25,
            "large_obstacles": {"size_range": [10, 25], "count": 10},
            "small_obstacles": {"size_range": [3, 6], "count": 15},
            "crosses": {"count": 8},
            "labyrinths": {"count": 6},
            "scattered_walls": {"count": 40},
            "blocks": {"count": 5},
            "clumpiness": 2,
        },
        "all-dense": {
            "hearts_count": 100,
            "large_obstacles": {"size_range": [10, 25], "count": 12},
            "small_obstacles": {"size_range": [3, 6], "count": 15},
            "crosses": {"count": 8},
            "labyrinths": {"count": 8},
            "scattered_walls": {"count": 35},
            "blocks": {"count": 8},
            "clumpiness": 5,
        },
        # New style: maze-like with predominant labyrinth features.
        "maze": {
            "hearts_count": 25,  # Altars placed after obstacles; keeps the grid sparse for maze corridors.
            "large_obstacles": {"size_range": [10, 25], "count": 0},  # Disable large obstacles.
            "small_obstacles": {"size_range": [3, 6], "count": 0},  # Disable small obstacles.
            "crosses": {"count": 0},  # No cross obstacles.
            "labyrinths": {"count": 10},  # Increase labyrinth count to generate more maze segments.
            "scattered_walls": {"count": 0},  # Avoid adding extra walls that could break up maze consistency.
            "blocks": {"count": 0},  # No rectangular blocks.
            "clumpiness": 0,  # Clumpiness is not necessary when only labyrinths are used.
        },
    }

    def __init__(
        self,
        width: int,
        height: int,
        agents: int | dict = 1,
        seed: Optional[int] = None,
        border_width: int = 0,
        border_object: str = "wall",
        occupancy_threshold: float = 0.66,  # maximum fraction of grid cells to occupy
        style: str = "balanced",
    ):
        super().__init__(border_width=border_width, border_object=border_object, labels = [style])

<<<<<<< HEAD
=======
        width = np.random.randint(40, 100)
        height = np.random.randint(40, 100)

        self.set_size_labels(width, height)
>>>>>>> 933c1ac5
        self._rng = np.random.default_rng(seed)
        self._width = width
        self._height = height
        self._agents = agents
        self._occupancy_threshold = occupancy_threshold

        if style not in self.STYLE_PARAMETERS:
            raise ValueError(f"Unknown style: '{style}'. Available styles: {list(self.STYLE_PARAMETERS.keys())}")
        base_params = self.STYLE_PARAMETERS[style]
        # Determine scale from the room area relative to a 60x60 (3600 cells) grid.
        area = width * height
        scale = area / 3600.0

        # Define approximate average cell occupancy for each obstacle type.
        avg_sizes = {
            "large_obstacles": 17.5,  # average of 10 and 25
            "small_obstacles": 4.5,  # average of 3 and 6
            "crosses": 9,  # assumed average area
            "labyrinths": 72,  # rough estimate for labyrinth wall area
            "scattered_walls": 1,
            "blocks": 64,  # approximate average block area (e.g., 8x8)
            "hearts_count": 1,
        }

        # Allowed fraction of the room that obstacles of each type may occupy.
        allowed_fraction = 0.3

        def clamp_count(base_count, avg_size):
            scaled = int(base_count * scale)
            max_allowed = int((allowed_fraction * area) / avg_size)
            return min(scaled, max_allowed) if scaled > 0 else 0

        self._large_obstacles = {
            "size_range": base_params["large_obstacles"]["size_range"],
            "count": clamp_count(base_params["large_obstacles"]["count"], avg_sizes["large_obstacles"]),
        }
        self._small_obstacles = {
            "size_range": base_params["small_obstacles"]["size_range"],
            "count": clamp_count(base_params["small_obstacles"]["count"], avg_sizes["small_obstacles"]),
        }
        self._crosses = {"count": clamp_count(base_params["crosses"]["count"], avg_sizes["crosses"])}
        self._labyrinths = {"count": clamp_count(base_params["labyrinths"]["count"], avg_sizes["labyrinths"])}
        self._scattered_walls = {
            "count": clamp_count(base_params["scattered_walls"]["count"], avg_sizes["scattered_walls"])
        }
        self._blocks = {"count": clamp_count(base_params["blocks"]["count"], avg_sizes["blocks"])}
        self._hearts_count = base_params["hearts_count"]
        self._clumpiness = base_params["clumpiness"]

    def _build(self) -> np.ndarray:
        # Prepare agent symbols.
        if isinstance(self._agents, int):
            agents = ["agent.agent"] * self._agents
        elif isinstance(self._agents, dict):
            agents = ["agent." + agent for agent, na in self._agents.items() for _ in range(na)]
        else:
            agents = []

        # Create an empty grid.
        grid = np.full((self._height, self._width), "empty", dtype=object)
        # Initialize an occupancy mask: False means cell is empty, True means occupied.
        self._occupancy = np.zeros((self._height, self._width), dtype=bool)

        # Place features in order.
        grid = self._place_labyrinths(grid)
        grid = self._place_all_obstacles(grid)
        grid = self._place_scattered_walls(grid)
        grid = self._place_blocks(grid)

        num_hearts = np.count_nonzero(grid == "altar")
        # Place altars.
        for _ in range(self._hearts_count-num_hearts):
            pos = self._choose_random_empty()
            if pos is None:
                break
            r, c = pos
            grid[r, c] = "altar"
            self._occupancy[r, c] = True
        # Place agents.
        for agent in agents:
            pos = self._choose_random_empty()
            if pos is None:
                break
            r, c = pos
            grid[r, c] = agent
            self._occupancy[r, c] = True

        return grid

    # ---------------------------
    # Helper Functions
    # ---------------------------
    def _update_occupancy(self, top_left: Tuple[int, int], pattern: np.ndarray) -> None:
        """
        Updates the occupancy mask for the region where the pattern was placed.
        """
        r, c = top_left
        p_h, p_w = pattern.shape
        self._occupancy[r : r + p_h, c : c + p_w] |= pattern != "empty"

    def _find_candidates(self, region_shape: Tuple[int, int]) -> List[Tuple[int, int]]:
        """
        Efficiently finds candidate top-left positions where a subregion of shape 'region_shape'
        is completely empty using a sliding window approach on the occupancy mask.
        """
        r_h, r_w = region_shape
        H, W = self._occupancy.shape
        if H < r_h or W < r_w:
            return []
        # Create a view of all submatrices of shape (r_h, r_w)
        shape = (H - r_h + 1, W - r_w + 1, r_h, r_w)
        strides = self._occupancy.strides * 2
        submats = np.lib.stride_tricks.as_strided(self._occupancy, shape=shape, strides=strides)
        # Sum over each submatrix; candidate if sum == 0 (i.e., completely empty)
        window_sums = submats.sum(axis=(2, 3))
        candidates = np.argwhere(window_sums == 0)
        return [tuple(idx) for idx in candidates]

    def _choose_random_empty(self) -> Optional[Tuple[int, int]]:
        """
        Efficiently returns a random empty position using the occupancy mask.
        """
        empty_flat = np.flatnonzero(~self._occupancy)
        if empty_flat.size == 0:
            return None
        idx = self._rng.integers(0, empty_flat.size)
        return np.unravel_index(empty_flat[idx], self._occupancy.shape)

    def _place_candidate_region(self, grid: np.ndarray, pattern: np.ndarray, clearance: int = 0) -> bool:
        """
        Attempts to place the given pattern in a candidate region that is completely empty,
        taking into account a clearance border around the pattern.
        """
        p_h, p_w = pattern.shape
        eff_h, eff_w = p_h + 2 * clearance, p_w + 2 * clearance
        candidates = self._find_candidates((eff_h, eff_w))
        if candidates:
            r, c = candidates[self._rng.integers(0, len(candidates))]
            # Place pattern with clearance offset.
            grid[r + clearance : r + clearance + p_h, c + clearance : c + clearance + p_w] = pattern
            self._update_occupancy((r + clearance, c + clearance), pattern)
            return True
        return False

    # ---------------------------
    # Placement Routines
    # ---------------------------
    def _place_labyrinths(self, grid: np.ndarray) -> np.ndarray:
        labyrinth_count = self._labyrinths.get("count", 0)
        for _ in range(labyrinth_count):
            pattern = self._generate_labyrinth_pattern()
            candidates = self._find_candidates(pattern.shape)
            if candidates:
                r, c = candidates[self._rng.integers(0, len(candidates))]
                grid[r : r + pattern.shape[0], c : c + pattern.shape[1]] = pattern
                self._update_occupancy((r, c), pattern)
        return grid

    def _place_all_obstacles(self, grid: np.ndarray) -> np.ndarray:
        clearance = 1
        # Place large obstacles.
        large_count = self._large_obstacles.get("count", 0)
        low_large, high_large = self._large_obstacles.get("size_range", [10, 25])
        for _ in range(large_count):
            target = self._rng.integers(low_large, high_large + 1)
            pattern = self._generate_random_shape(target)
            self._place_candidate_region(grid, pattern, clearance)
        # Place small obstacles.
        small_count = self._small_obstacles.get("count", 0)
        low_small, high_small = self._small_obstacles.get("size_range", [3, 6])
        for _ in range(small_count):
            target = self._rng.integers(low_small, high_small + 1)
            pattern = self._generate_random_shape(target)
            self._place_candidate_region(grid, pattern, clearance)
        # Place cross obstacles (with no extra clearance).
        crosses_count = self._crosses.get("count", 0)
        for _ in range(crosses_count):
            pattern = self._generate_cross_pattern()
            candidates = self._find_candidates(pattern.shape)
            if candidates:
                r, c = candidates[self._rng.integers(0, len(candidates))]
                grid[r : r + pattern.shape[0], c : c + pattern.shape[1]] = pattern
                self._update_occupancy((r, c), pattern)
        return grid

    def _place_scattered_walls(self, grid: np.ndarray) -> np.ndarray:
        count = self._scattered_walls.get("count", 0)
        empty_flat = np.flatnonzero(~self._occupancy)
        num_to_place = min(count, empty_flat.size)
        if num_to_place == 0:
            return grid
        chosen_flat = self._rng.choice(empty_flat, size=num_to_place, replace=False)
        r_coords, c_coords = np.unravel_index(chosen_flat, grid.shape)
        grid[r_coords, c_coords] = "block"
        self._occupancy[r_coords, c_coords] = True
        return grid

    def _place_blocks(self, grid: np.ndarray) -> np.ndarray:
        """
        Places rectangular block objects on the grid.
        For each block, the width and height are sampled uniformly between 2 and 14.
        The number of blocks is determined by self._blocks["count"].
        The block is placed in a candidate region that is completely empty.
        """
        block_count = self._blocks.get("count", 0)
        for _ in range(block_count):
            block_w = self._rng.integers(2, 15)  # 2 to 14 inclusive.
            block_h = self._rng.integers(2, 15)
            candidates = self._find_candidates((block_h, block_w))
            if candidates:
                r, c = candidates[self._rng.integers(0, len(candidates))]
                grid[r : r + block_h, c : c + block_w] = "wall"
                block_pattern = np.full((block_h, block_w), "wall", dtype=object)
                self._update_occupancy((r, c), block_pattern)
        return grid

    # ---------------------------
    # Pattern Generation Functions
    # ---------------------------
    def _generate_random_shape(self, num_blocks: int) -> np.ndarray:
        shape_cells = {(0, 0)}
        while len(shape_cells) < num_blocks:
            candidates = []
            for r, c in shape_cells:
                for dr, dc in [(1, 0), (-1, 0), (0, 1), (0, -1)]:
                    candidate = (r + dr, c + dc)
                    if candidate not in shape_cells:
                        candidates.append(candidate)
            if not candidates:
                break
            new_cell = candidates[self._rng.integers(0, len(candidates))]
            shape_cells.add(new_cell)
        min_r = min(r for r, _ in shape_cells)
        min_c = min(c for _, c in shape_cells)
        max_r = max(r for r, _ in shape_cells)
        max_c = max(c for _, c in shape_cells)
        pattern = np.full((max_r - min_r + 1, max_c - min_c + 1), "empty", dtype=object)
        for r, c in shape_cells:
            pattern[r - min_r, c - min_c] = "wall"
        return pattern

    def _generate_cross_pattern(self) -> np.ndarray:
        cross_w = self._rng.integers(1, 9)
        cross_h = self._rng.integers(1, 9)
        pattern = np.full((cross_h, cross_w), "empty", dtype=object)
        center_row = cross_h // 2
        center_col = cross_w // 2
        pattern[center_row, :] = "wall"
        pattern[:, center_col] = "wall"
        return pattern

    def _generate_labyrinth_pattern(self) -> np.ndarray:
        # Choose dimensions between 11 and 13, then clamp to 11 and force odd.
        h = int(self._rng.integers(11, 26))
        w = int(self._rng.integers(11, 26))
        if h % 2 == 0:
            h -= 1
        if w % 2 == 0:
            w -= 1

        maze = np.full((h, w), "wall", dtype=object)
        start = (1, 1)
        maze[start] = "empty"
        stack = [start]
        directions = [(-2, 0), (2, 0), (0, -2), (0, 2)]
        while stack:
            r, c = stack[-1]
            neighbors = []
            for dr, dc in directions:
                nr, nc = r + dr, c + dc
                if 0 <= nr < h and 0 <= nc < w and maze[nr, nc] == "wall":
                    neighbors.append((nr, nc))
            if neighbors:
                next_cell = neighbors[self._rng.integers(0, len(neighbors))]
                nr, nc = next_cell
                wall_r, wall_c = r + (nr - r) // 2, c + (nc - c) // 2
                maze[wall_r, wall_c] = "empty"
                maze[nr, nc] = "empty"
                stack.append(next_cell)
            else:
                stack.pop()

        # Ensure each border has at least two contiguous empty cells.
        if w > 3 and not self._has_gap(maze[0, 1 : w - 1]):
            maze[0, 1:3] = "empty"
        if w > 3 and not self._has_gap(maze[h - 1, 1 : w - 1]):
            maze[h - 1, 1:3] = "empty"
        if h > 3 and not self._has_gap(maze[1 : h - 1, 0]):
            maze[1:3, 0] = "empty"
        if h > 3 and not self._has_gap(maze[1 : h - 1, w - 1]):
            maze[1:3, w - 1] = "empty"

        # Scatter hearts in empty cells with 30% probability.
        for i in range(h):
            for j in range(w):
                if maze[i, j] == "empty" and self._rng.random() < 0.05:
                    maze[i, j] = "altar"

            # Apply thickening based on a random probability between 0.3 and 1.0.
        thick_prob = 0.7 * self._rng.random()
        maze_thick = maze.copy()
        for i in range(1, h - 1):
            for j in range(1, w - 1):
                if maze[i, j] == "empty":
                    if self._rng.random() < thick_prob and j + 1 < w:
                        maze_thick[i, j + 1] = "empty"
                    if self._rng.random() < thick_prob and i + 1 < h:
                        maze_thick[i + 1, j] = "empty"
        maze = maze_thick
        return maze

    def _has_gap(self, line: np.ndarray) -> bool:
        contiguous = 0
        for cell in line:
            contiguous = contiguous + 1 if cell == "empty" else 0
            if contiguous >= 2:
                return True
        return False


# End of VariedTerrain class implementation<|MERGE_RESOLUTION|>--- conflicted
+++ resolved
@@ -103,13 +103,10 @@
     ):
         super().__init__(border_width=border_width, border_object=border_object, labels = [style])
 
-<<<<<<< HEAD
-=======
-        width = np.random.randint(40, 100)
-        height = np.random.randint(40, 100)
+        # width = np.random.randint(40, 100)
+        # height = np.random.randint(40, 100)
 
         self.set_size_labels(width, height)
->>>>>>> 933c1ac5
         self._rng = np.random.default_rng(seed)
         self._width = width
         self._height = height
