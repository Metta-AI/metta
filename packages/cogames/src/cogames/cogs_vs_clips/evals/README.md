# CoGames Evaluation Environments

This directory contains standardized evaluation missions and difficulty variants for testing CoGames agents.
**Contents:**

- [Evaluation Missions](#evaluation-missions) - 14 distinct environments testing different skills
- [Difficulty Variants](#difficulty-variants) - 13 difficulty levels that can be applied to any mission
- [Quick Reference](#quick-reference) - Tables and usage examples

---

## Evaluation Missions

All evaluation missions are defined in `eval_missions.py` and registered under the `evals` site. Each mission has a
unique map, resource configuration, and gameplay challenge.

### Resource Collection Missions

#### CollectResourcesClassic
<<<<<<< HEAD
=======

**Map:** `evals/eval_collect_resources.map`

**Challenge:** Classic balanced layout with extractors near base
>>>>>>> 8e030ae4

**Map:** `evals/eval_collect_resources.map` **Challenge:** Classic balanced layout with extractors near base
**Configuration:**

- Energy regen: 2/step
- Charger efficiency: 130
- Resource efficiency: Carbon 125, Oxygen 115, Germanium 90, Silicon 125
- Max uses: Unlimited for all extractors
- **Best for:** Standard resource collection testing
- **Recommended agents:** 1-4 **Skills tested:** Efficient routing, resource prioritization, basic coordination

---

#### CollectResourcesSpread
<<<<<<< HEAD

**Map:** `evals/eval_collect_resources_medium.map` **Challenge:** Scattered extractors requiring more exploration and
routing **Configuration:**
=======

**Map:** `evals/eval_collect_resources_medium.map`

**Challenge:** Scattered extractors requiring more exploration and routing

**Configuration:**
>>>>>>> 8e030ae4

- Energy regen: 2/step
- Charger efficiency: 135
- Resource efficiency: Carbon 130, Oxygen 120, Germanium 95, Silicon 130
- Max uses: Unlimited for all extractors
- **Best for:** Testing exploration and medium-distance routing
- **Recommended agents:** 1-4 **Skills tested:** Exploration, longer-distance routing, rally/chorus glyphing

---

#### CollectFar
<<<<<<< HEAD

**Map:** `evals/eval_collect_resources_hard.map` **Challenge:** Resources scattered far from base; heavy routing
coordination **Configuration:**
=======

**Map:** `evals/eval_collect_resources_hard.map`

**Challenge:** Resources scattered far from base; heavy routing coordination

**Configuration:**
>>>>>>> 8e030ae4

- Energy regen: 2/step
- Charger efficiency: 135
- Resource efficiency: Carbon 130, Oxygen 120, Germanium 100, Silicon 135
- Max uses: Carbon 40, Oxygen 30, Germanium 20, Silicon 25 (limited!)
- **Best for:** Testing long-distance coordination and resource scarcity
- **Recommended agents:** 2-8 **Skills tested:** Long-distance navigation, route coordination, extractor awareness,
  multi-agent resource sharing

---

### Specialization & Coordination Missions

#### DivideAndConquer
<<<<<<< HEAD

**Map:** `evals/eval_divide_and_conquer.map` **Challenge:** Resources partitioned into separate regions; agents must
specialize and reconvene **Configuration:**
=======

**Map:** `evals/eval_divide_and_conquer.map`

**Challenge:** Resources partitioned into separate regions; agents must specialize and reconvene

**Configuration:**
>>>>>>> 8e030ae4

- Energy regen: 2/step
- Charger efficiency: 130
- Resource efficiency: Carbon 125, Oxygen 120, Germanium 95, Silicon 130
- Max uses: Carbon 25, Oxygen 20, Germanium 10, Silicon 15
- **Best for:** Testing region partitioning and specialization
- **Recommended agents:** 2-8 **Skills tested:** Region partitioning, agent specialization, resource
  trading/coordination, assembly coordination

---

#### GoTogether
<<<<<<< HEAD

**Map:** `evals/eval_balanced_spread.map` **Challenge:** Objects favor collective glyphing; agents must travel and
return as a pack **Configuration:**
=======

**Map:** `evals/eval_balanced_spread.map`

**Challenge:** Objects favor collective glyphing; agents must travel and return as a pack

**Configuration:**
>>>>>>> 8e030ae4

- Energy regen: 2/step
- Charger efficiency: 140
- Resource efficiency: Carbon 130, Oxygen 125, Germanium 100, Silicon 135
- Max uses: Carbon 30, Oxygen 25, Germanium 10, Silicon 20
- Minimum agents: 2 (enforced)
- **Best for:** Testing synchronized movement and collective glyphing
- **Recommended agents:** 2-4 **Skills tested:** Synchronized travel, collective glyphing, rally coordination, pack
  behavior

---

#### SingleUseSwarm
<<<<<<< HEAD

**Map:** `evals/eval_single_use_world.map` **Challenge:** Every extractor can be used exactly once; team must fan out
and reconverge **Configuration:**
=======

**Map:** `evals/eval_single_use_world.map`

**Challenge:** Every extractor can be used exactly once; team must fan out and reconverge

**Configuration:**
>>>>>>> 8e030ae4

- Energy regen: 2/step
- Charger efficiency: 140
- Resource efficiency: Carbon 130, Oxygen 125, Germanium 105, Silicon 135
- Max uses: Carbon 1, Oxygen 1, Germanium 1, Silicon 1 (single use!)
- Minimum agents: 2 (enforced)
- **Best for:** Testing extractor assignment and resource pooling
- **Recommended agents:** 4-8 **Skills tested:** Extractor reservation, resource pooling, assembly coordination,
  strategic fanning out

---

### Bottleneck & Constraint Missions

#### OxygenBottleneck
<<<<<<< HEAD

**Map:** `evals/eval_oxygen_bottleneck.map` **Challenge:** Oxygen extraction is significantly slower; forces batching
other resources **Configuration:**
=======

**Map:** `evals/eval_oxygen_bottleneck.map`

**Challenge:** Oxygen extraction is significantly slower; forces batching other resources

**Configuration:**
>>>>>>> 8e030ae4

- Energy regen: 2/step
- Charger efficiency: 130
- Resource efficiency: Carbon 115, **Oxygen 60**, Germanium 80, Silicon 120
- Max uses: Charger unlimited, Carbon 120, **Oxygen 30**, Germanium 15, Silicon 120
- **Best for:** Testing resource prioritization and pacing
- **Recommended agents:** 1-4 **Skills tested:** Resource prioritization, batching, waiting/pacing, opportunistic
  gathering

---

#### EnergyStarved
<<<<<<< HEAD

**Map:** `evals/eval_energy_starved.map` **Challenge:** Low energy regen and weak chargers; requires careful routing and
charging **Configuration:**
=======

**Map:** `evals/eval_energy_starved.map`

**Challenge:** Low energy regen and weak chargers; requires careful routing and charging

**Configuration:**
>>>>>>> 8e030ae4

- Energy regen: 1/step
- Inventory regen interval: 2 steps (slower!)
- Charger efficiency: 90 (weak!)
- Resource efficiency: Carbon 125, Oxygen 115, Germanium 100, Silicon 125
- Max uses: Charger unlimited, all extractors unlimited
- **Best for:** Testing energy management and preemptive charging
- **Recommended agents:** 1-4 **Skills tested:** Energy management, preemptive charging, efficient routing,
  distance-to-charger calculations

---

### Extractor Hub Missions

Large open maps with centralized extractors, testing exploration and navigation efficiency.

#### ExtractorHub30
<<<<<<< HEAD

**Map:** `evals/extractor_hub_30x30.map` (30×30) **Challenge:** Small hub, quick exploration **Configuration:**
=======

**Map:** `evals/extractor_hub_30x30.map` (30×30)

**Challenge:** Small hub, quick exploration

**Configuration:**
>>>>>>> 8e030ae4

- Energy regen: 2/step
- Charger efficiency: 125
- Resource efficiency: Carbon 115, Oxygen 110, Germanium 90, Silicon 120
- Max uses: Germanium unlimited, others use mission defaults
- **Recommended agents:** 1-4 **Skills tested:** Basic exploration, hub navigation

---

#### ExtractorHub50
<<<<<<< HEAD

**Map:** `evals/extractor_hub_50x50.map` (50×50) **Challenge:** Medium hub, moderate exploration **Configuration:**
=======

**Map:** `evals/extractor_hub_50x50.map` (50×50)

**Challenge:** Medium hub, moderate exploration

**Configuration:**
>>>>>>> 8e030ae4

- Energy regen: 2/step
- Charger efficiency: 125
- Resource efficiency: Carbon 115, Oxygen 110, Germanium 90, Silicon 120
- Max uses: Germanium unlimited, others use mission defaults
- **Recommended agents:** 1-4 **Skills tested:** Medium-range exploration, efficient pathfinding

---

#### ExtractorHub70
<<<<<<< HEAD
=======

**Map:** `evals/extractor_hub_70x70.map` (70×70)

**Challenge:** Large hub, significant exploration required
>>>>>>> 8e030ae4

**Map:** `evals/extractor_hub_70x70.map` (70×70) **Challenge:** Large hub, significant exploration required
**Configuration:**

- Energy regen: 2/step
- Charger efficiency: 130
- Resource efficiency: Carbon 115, Oxygen 110, Germanium 95, Silicon 120
- Max uses: Germanium unlimited, others use mission defaults
- **Recommended agents:** 2-8 **Skills tested:** Large-map exploration, frontier-based navigation

---

#### ExtractorHub80
<<<<<<< HEAD

**Map:** `evals/extractor_hub_80x80.map` (80×80) **Challenge:** Very large hub, extensive exploration **Configuration:**
=======

**Map:** `evals/extractor_hub_80x80.map` (80×80)

**Challenge:** Very large hub, extensive exploration

**Configuration:**
>>>>>>> 8e030ae4

- Energy regen: 2/step
- Charger efficiency: 135
- Resource efficiency: Carbon 115, Oxygen 110, Germanium 95, Silicon 120
- Max uses: Germanium unlimited, others use mission defaults
- **Recommended agents:** 4-8 **Skills tested:** Long-range exploration, timeout prevention

---

#### ExtractorHub100
<<<<<<< HEAD
=======

**Map:** `evals/extractor_hub_100x100.map` (100×100)

**Challenge:** Extreme hub size, timeout risk high
>>>>>>> 8e030ae4

**Map:** `evals/extractor_hub_100x100.map` (100×100) **Challenge:** Extreme hub size, timeout risk high
**Configuration:**

- Energy regen: 2/step
- Charger efficiency: 140
- Resource efficiency: Carbon 115, Oxygen 110, Germanium 100, Silicon 120
- Max uses: Germanium unlimited, others use mission defaults
- **Recommended agents:** 4-8 **Skills tested:** Extreme-scale exploration, map-size-aware strategies, multi-agent
  fanning out

---

## Difficulty Variants

Difficulty variants are modifiers that can be applied to any mission to create varied challenges. Each variant adjusts
<<<<<<< HEAD
extractor max_uses, efficiency, energy_regen, and other parameters. All difficulty variants are defined in
`difficulty_variants.py`.
=======
extractor max_uses, efficiency, energy_regen, and other parameters.

All difficulty variants are defined in `difficulty_variants.py`.
>>>>>>> 8e030ae4

### Standard Difficulty Progression

#### story_mode
<<<<<<< HEAD
=======

**Description:** Abundant energy/resource output for reliable completion

**Agent Scaling:** Disabled (fixed parameters)
>>>>>>> 8e030ae4

**Description:** Abundant energy/resource output for reliable completion **Agent Scaling:** Disabled (fixed parameters)
**Parameters:**

- Max uses: 12 for all extractors (generous)
- Efficiency: 140 for all extractors, 150 for charger (high)
- Energy regen: 2/step (abundant)
- **Use case:** Tutorial/practice runs, testing core logic **Best for:** Verifying agent logic works at all; first-pass
  testing

---

#### standard
<<<<<<< HEAD

**Description:** Baseline mission parameters (default difficulty) **Agent Scaling:** Enabled **Parameters:**
=======

**Description:** Baseline mission parameters (default difficulty)

**Agent Scaling:** Enabled

**Parameters:**
>>>>>>> 8e030ae4

- Uses mission's default values for all parameters
- No multipliers or overrides applied
- **Use case:** Standard evaluation baseline **Best for:** Default evaluation setting; fair comparison baseline

---

#### hard
<<<<<<< HEAD

**Description:** Tight extractor budgets and no passive regen **Agent Scaling:** Disabled **Parameters:**
=======

**Description:** Tight extractor budgets and no passive regen

**Agent Scaling:** Disabled

**Parameters:**
>>>>>>> 8e030ae4

- Max uses: Carbon 4, Oxygen 4, Germanium 6, Silicon 3 (tight!)
- Efficiency: Carbon 80, Oxygen 65, Germanium 75, Silicon 70, Charger 80 (reduced)
- Energy regen: 0/step (none!)
- Move energy cost: 3 (increased from default)
- **Use case:** Testing resource scarcity and charger usage **Best for:** Testing preemptive charging, efficient
  routing, extractor awareness

---

#### brutal
<<<<<<< HEAD

**Description:** Extreme scarcity, reduced inventories, perfection required **Agent Scaling:** Disabled **Parameters:**
=======

**Description:** Extreme scarcity, reduced inventories, perfection required

**Agent Scaling:** Disabled

**Parameters:**
>>>>>>> 8e030ae4

- Max uses: Carbon 2, Oxygen 2, Germanium 3, Silicon 2 (minimal!)
- Efficiency: Carbon 55, Oxygen 45, Germanium 50, Silicon 50, Charger 60 (very low)
- Energy regen: 0/step
- Move energy cost: 3
- Energy capacity: 70 (reduced from default)
- Cargo capacity: 80 (reduced from default)
- **Use case:** Extreme challenge; near-perfect play required **Best for:** Stress-testing optimal strategies, finding
  edge cases

---

### Specialized Difficulty Variants

#### single_use
<<<<<<< HEAD
=======

**Description:** Every extractor can be used exactly once - no second chances

**Agent Scaling:** Disabled
>>>>>>> 8e030ae4

**Description:** Every extractor can be used exactly once - no second chances **Agent Scaling:** Disabled
**Parameters:**

- Max uses: 1 for all extractors (single use!)
- Charger efficiency: 120 (compensatory boost)
- Energy regen: 1/step
- **Use case:** Testing extractor assignment and single-use logic **Best for:** Testing extractor reservation, resource
  pooling, strategic planning

---

#### speed_run
<<<<<<< HEAD

**Description:** Short clock, cheap movement, efficient extraction **Agent Scaling:** Enabled **Parameters:**
=======

**Description:** Short clock, cheap movement, efficient extraction

**Agent Scaling:** Enabled

**Parameters:**
>>>>>>> 8e030ae4

- Max uses: 6 for all extractors
- Efficiency: 160 for all extractors and charger (high)
- Energy regen: 2/step
- Move energy cost: 1 (cheap!)
- Max steps: 600 (shortened from default 1000)
- **Use case:** Testing fast execution and efficient strategies **Best for:** Benchmarking execution speed, optimizing
  routing

---

#### energy_crisis
<<<<<<< HEAD

**Description:** Zero passive regen and weak chargers - plan every move **Agent Scaling:** Disabled **Parameters:**
=======

**Description:** Zero passive regen and weak chargers - plan every move

**Agent Scaling:** Disabled

**Parameters:**
>>>>>>> 8e030ae4

- Charger efficiency: 50 (very weak!)
- Energy regen: 0/step (none!)
- **Use case:** Testing extreme energy management **Best for:** Testing preemptive charging, distance-aware routing,
  energy budgeting

---

### Clipping Difficulty Variants

Clipping variants introduce extractors that start "clipped" (disabled) and require crafting special items to unclip.
<<<<<<< HEAD
Each variant clips a specific resource and provides one immune extractor for crafting the unclip item. **Unclipping
Mechanics:**

=======
Each variant clips a specific resource and provides one immune extractor for crafting the unclip item.

**Unclipping Mechanics:**

>>>>>>> 8e030ae4
1. One extractor starts clipped (disabled)
2. One other extractor is immune (always usable)
3. Agent must gather from immune extractor
4. Agent crafts unclip item at assembler using the "gear" glyph
5. Agent uses unclip item on clipped extractor to reactivate it **Unclip Item Recipes:**

<<<<<<< HEAD
=======
**Unclip Item Recipes:**

>>>>>>> 8e030ae4
- **Decoder** (unclips oxygen): Requires 1 carbon
- **Modulator** (unclips carbon): Requires 1 oxygen
- **Resonator** (unclips germanium): Requires 1 silicon
- **Scrambler** (unclips silicon): Requires 1 germanium

---

#### clipped_oxygen
<<<<<<< HEAD
=======

**Description:** Oxygen extractor starts clipped - craft decoder from carbon to unclip

**Immune Extractor:** carbon_extractor
>>>>>>> 8e030ae4

**Description:** Oxygen extractor starts clipped - craft decoder from carbon to unclip **Immune Extractor:**
carbon_extractor **Challenge:** Must gather carbon → craft decoder → unclip oxygen → assemble hearts **Skills tested:**
Unclipping logic, recipe awareness, assembly glyphing (gear vs heart)

---

#### clipped_carbon
<<<<<<< HEAD
=======

**Description:** Carbon extractor starts clipped - craft modulator from oxygen to unclip

**Immune Extractor:** oxygen_extractor

**Challenge:** Must gather oxygen → craft modulator → unclip carbon → assemble hearts
>>>>>>> 8e030ae4

**Description:** Carbon extractor starts clipped - craft modulator from oxygen to unclip **Immune Extractor:**
oxygen_extractor **Challenge:** Must gather oxygen → craft modulator → unclip carbon → assemble hearts **Skills
tested:** Unclipping logic, oxygen-first strategy

---

#### clipped_germanium
<<<<<<< HEAD
=======

**Description:** Germanium extractor starts clipped - craft resonator from silicon to unclip

**Immune Extractor:** silicon_extractor
>>>>>>> 8e030ae4

**Description:** Germanium extractor starts clipped - craft resonator from silicon to unclip **Immune Extractor:**
silicon_extractor **Challenge:** Must gather silicon → craft resonator → unclip germanium → assemble hearts **Skills
tested:** Unclipping logic, silicon-first strategy

---

#### clipped_silicon
<<<<<<< HEAD
=======

**Description:** Silicon extractor starts clipped - craft scrambler from germanium to unclip

**Immune Extractor:** germanium_extractor

**Challenge:** Must gather germanium → craft scrambler → unclip silicon → assemble hearts
>>>>>>> 8e030ae4

**Description:** Silicon extractor starts clipped - craft scrambler from germanium to unclip **Immune Extractor:**
germanium_extractor **Challenge:** Must gather germanium → craft scrambler → unclip silicon → assemble hearts **Skills
tested:** Unclipping logic, germanium-first strategy

---

#### clipping_chaos
<<<<<<< HEAD
=======

**Description:** Random extractors clip over time - must craft unclip items reactively

**Clip Rate:** 0.10 (10% chance per step)

**Challenge:** Extractors randomly clip during gameplay; must detect and unclip reactively
>>>>>>> 8e030ae4

**Description:** Random extractors clip over time - must craft unclip items reactively **Clip Rate:** 0.10 (10% chance
per step) **Challenge:** Extractors randomly clip during gameplay; must detect and unclip reactively **Skills tested:**
Dynamic clipping detection, reactive crafting, inventory management for multiple gear types

---

#### hard_clipped_oxygen
<<<<<<< HEAD

**Description:** Combines hard mode scarcity with oxygen clipping **Immune Extractor:** carbon_extractor **Parameters:**
=======

**Description:** Combines hard mode scarcity with oxygen clipping

**Immune Extractor:** carbon_extractor

**Parameters:**
>>>>>>> 8e030ae4

- Max uses: Carbon 4, Oxygen 4, Germanium 6, Silicon 3
- Efficiency: Carbon 80, Oxygen 65, Germanium 75, Silicon 70, Charger 80
- Energy regen: 0/step
- Move energy cost: 3
- Oxygen starts clipped **Challenge:** Extreme scarcity + unclipping; most difficult variant **Skills tested:** All hard
  mode skills + unclipping under pressure

---

## Quick Reference

### Mission Categories

| Category              | Missions                                        | Key Challenge                      |
| --------------------- | ----------------------------------------------- | ---------------------------------- |
| **Basic Collection**  | CollectResourcesClassic, CollectResourcesSpread | Gather-assemble-deliver loop       |
| **Distance/Scarcity** | CollectFar                                      | Long distances, limited extractors |
| **Coordination**      | DivideAndConquer, GoTogether, SingleUseSwarm    | Multi-agent cooperation            |
| **Bottlenecks**       | OxygenBottleneck, EnergyStarved                 | Resource/energy constraints        |
| **Exploration**       | ExtractorHub30/50/70/80/100                     | Map exploration, large scales      |

### Difficulty Categories

| Category                 | Difficulties                                                                 | Key Challenge                  |
| ------------------------ | ---------------------------------------------------------------------------- | ------------------------------ |
| **Standard Progression** | story_mode, standard, hard, brutal                                           | Increasing scarcity/difficulty |
| **Specialized**          | single_use, speed_run, energy_crisis                                         | Unique constraints             |
| **Clipping**             | clipped_oxygen/carbon/germanium/silicon, clipping_chaos, hard_clipped_oxygen | Unclipping mechanics           |

### Agent Count Recommendations

| Mission                 | 1 Agent    | 2 Agents | 4 Agents | 8 Agents     |
| ----------------------- | ---------- | -------- | -------- | ------------ |
| CollectResourcesClassic | ✅ Good    | ✅ Good  | ✅ Good  | ⚠️ Overkill  |
| CollectResourcesSpread  | ✅ Good    | ✅ Good  | ✅ Good  | ⚠️ Possible  |
| CollectFar              | ⚠️ Hard    | ✅ Good  | ✅ Good  | ✅ Good      |
| DivideAndConquer        | ❌ N/A     | ✅ Good  | ✅ Good  | ✅ Good      |
| GoTogether              | ❌ N/A     | ✅ Good  | ✅ Good  | ⚠️ Possible  |
| SingleUseSwarm          | ❌ N/A     | ⚠️ Hard  | ✅ Good  | ✅ Good      |
| OxygenBottleneck        | ✅ Good    | ✅ Good  | ✅ Good  | ⚠️ Possible  |
| EnergyStarved           | ✅ Good    | ✅ Good  | ⚠️ Hard  | ❌ Very Hard |
| ExtractorHub30          | ✅ Good    | ✅ Good  | ✅ Good  | ⚠️ Overkill  |
| ExtractorHub50          | ✅ Good    | ✅ Good  | ✅ Good  | ⚠️ Possible  |
| ExtractorHub70          | ⚠️ Slow    | ✅ Good  | ✅ Good  | ✅ Good      |
| ExtractorHub80          | ⚠️ Slow    | ✅ Good  | ✅ Good  | ✅ Good      |
| ExtractorHub100         | ❌ Timeout | ⚠️ Hard  | ✅ Good  | ✅ Good      |

---

## Usage Examples

### Playing a Mission

```bash
# Basic mission with default (standard) difficulty
uv run cogames play --mission evals.collect_resources_classic --cogs 2
# Mission with specific difficulty variant
uv run cogames play --mission evals.oxygen_bottleneck --cogs 4 --difficulty hard
# Mission with clipping
uv run cogames play --mission evals.extractor_hub_30 --cogs 1 --difficulty clipped_oxygen
# Multi-agent coordination mission
uv run cogames play --mission evals.go_together --cogs 4 --difficulty standard
```

### Evaluation Script Usage

```bash
# Evaluate a single agent on all missions and difficulties
uv run python packages/cogames/scripts/evaluate_scripted_agents.py \
  --agent simple \
  --steps 1000 \
  --output eval_simple.json
# Evaluate with specific difficulty filter
uv run python packages/cogames/scripts/evaluate_scripted_agents.py \
  --agent coordinating \
  --difficulties clipped_oxygen clipped_silicon \
  --steps 1000 \
  --output eval_coordinating_clipped.json
```

### Testing Specific Scenarios

```bash
# Test single-agent unclipping
uv run cogames play --mission evals.collect_resources_classic -p unclipping --cogs 1 --difficulty clipped_oxygen
# Test multi-agent coordination without clipping
uv run cogames play --mission evals.go_together -p coordinating --cogs 4 --difficulty standard
# Test extreme scarcity
uv run cogames play --mission evals.oxygen_bottleneck -p scripted_baseline --cogs 1 --difficulty brutal
# Test large-scale exploration
uv run cogames play --mission evals.extractor_hub_100 -p coordinating --cogs 8 --difficulty standard
# Test energy management
uv run cogames play --mission evals.energy_starved -p scripted_baseline --cogs 2 --difficulty energy_crisis
```

---

## Design Principles

### Missions

1. **Focused challenges**: Each mission tests specific skills (exploration, coordination, bottlenecks)
2. **Scalable**: Missions work across different agent counts (with recommended ranges)
3. **Observable**: Agents can learn strategies through observation and trial
4. **Balanced baselines**: Default configurations are solvable but challenging

### Difficulty Variants

1. **Composable**: Any difficulty can be applied to any mission
2. **Skill-specific**: Each variant tests specific capabilities (scarcity, speed, unclipping)
3. **Progressive**: Clear difficulty progression from story_mode → standard → hard → brutal
4. **Specialized challenges**: Unique constraints (single_use, clipping) test specific algorithms

### Evaluation Philosophy

1. **No arbitrary thresholds**: Missions are winnable through observation and adaptation
2. **Deterministic mechanics**: Clipping is the only stochastic element (except clipping_chaos)
3. **Multiple solution paths**: Missions don't prescribe a single correct strategy
4. **Failure modes are informative**: Logs/traces should reveal why an agent failed

---

## Common Failure Modes

| Failure Mode            | Likely Cause                     | Test With                                 |
| ----------------------- | -------------------------------- | ----------------------------------------- |
| Timeout (0 hearts)      | Exploration inefficiency         | ExtractorHub100, CollectFar               |
| Low hearts (< expected) | Resource scarcity, poor routing  | hard, brutal difficulties                 |
| Zero hearts (energy)    | Energy management failure        | energy_crisis, EnergyStarved              |
| Zero hearts (clipping)  | Unclipping logic failure         | Any clipped\_\* difficulty                |
| Coordination failure    | Multi-agent collision/contention | GoTogether, SingleUseSwarm with 4+ agents |
| Bottleneck failure      | Resource prioritization failure  | OxygenBottleneck, clipped_oxygen          |

---

## Contributing New Missions

To add a new evaluation mission:

1. Create a new class in `eval_missions.py` inheriting from `_EvalMissionBase`
2. Define `name`, `description`, and `map_name`
3. Set efficiency, max_uses, and energy_regen parameters
4. Add to `EVAL_MISSIONS` list at bottom of file
5. Test across all difficulty variants to verify solvability
6. Document in this README with challenge description and recommended agent counts To add a new difficulty variant:
7. Create a new `DifficultyLevel` in `difficulty_variants.py`
8. Define overrides/multipliers for extractors, energy, and special mechanics
9. Add to `DIFFICULTY_LEVELS` dict and `CANONICAL_DIFFICULTY_ORDER` list
10. Create variant class using `create_difficulty_variant()`
11. Add to `DIFFICULTY_VARIANTS` list for CLI exposure
12. Document in this README with challenge description and use cases

---

<<<<<<< HEAD
**Last Updated:** November 4, 2025 **Total Missions:** 14 **Total Difficulty Variants:** 13 **Total Test
Configurations:** 1,078+ (14 missions × 13 difficulties × variable agent counts)
=======
**Last Updated:** November 4, 2025

**Total Missions:** 14

**Total Difficulty Variants:** 13

**Total Test Configurations:** 1,078+ (14 missions × 13 difficulties × variable agent counts)
>>>>>>> 8e030ae4
<|MERGE_RESOLUTION|>--- conflicted
+++ resolved
@@ -17,39 +17,13 @@
 ### Resource Collection Missions
 
 #### CollectResourcesClassic
-<<<<<<< HEAD
-=======
-
-**Map:** `evals/eval_collect_resources.map`
-
-**Challenge:** Classic balanced layout with extractors near base
->>>>>>> 8e030ae4
-
-**Map:** `evals/eval_collect_resources.map` **Challenge:** Classic balanced layout with extractors near base
-**Configuration:**
-
-- Energy regen: 2/step
-- Charger efficiency: 130
-- Resource efficiency: Carbon 125, Oxygen 115, Germanium 90, Silicon 125
-- Max uses: Unlimited for all extractors
-- **Best for:** Standard resource collection testing
-- **Recommended agents:** 1-4 **Skills tested:** Efficient routing, resource prioritization, basic coordination
-
----
-
-#### CollectResourcesSpread
-<<<<<<< HEAD
+
+#
 
 **Map:** `evals/eval_collect_resources_medium.map` **Challenge:** Scattered extractors requiring more exploration and
 routing **Configuration:**
-=======
-
-**Map:** `evals/eval_collect_resources_medium.map`
-
-**Challenge:** Scattered extractors requiring more exploration and routing
-
-**Configuration:**
->>>>>>> 8e030ae4
+
+> > > > > > > origin/main
 
 - Energy regen: 2/step
 - Charger efficiency: 135
@@ -61,18 +35,11 @@
 ---
 
 #### CollectFar
-<<<<<<< HEAD
 
 **Map:** `evals/eval_collect_resources_hard.map` **Challenge:** Resources scattered far from base; heavy routing
 coordination **Configuration:**
-=======
-
-**Map:** `evals/eval_collect_resources_hard.map`
-
-**Challenge:** Resources scattered far from base; heavy routing coordination
-
-**Configuration:**
->>>>>>> 8e030ae4
+
+> > > > > > > origin/main
 
 - Energy regen: 2/step
 - Charger efficiency: 135
@@ -87,18 +54,11 @@
 ### Specialization & Coordination Missions
 
 #### DivideAndConquer
-<<<<<<< HEAD
 
 **Map:** `evals/eval_divide_and_conquer.map` **Challenge:** Resources partitioned into separate regions; agents must
 specialize and reconvene **Configuration:**
-=======
-
-**Map:** `evals/eval_divide_and_conquer.map`
-
-**Challenge:** Resources partitioned into separate regions; agents must specialize and reconvene
-
-**Configuration:**
->>>>>>> 8e030ae4
+
+> > > > > > > origin/main
 
 - Energy regen: 2/step
 - Charger efficiency: 130
@@ -111,18 +71,11 @@
 ---
 
 #### GoTogether
-<<<<<<< HEAD
 
 **Map:** `evals/eval_balanced_spread.map` **Challenge:** Objects favor collective glyphing; agents must travel and
 return as a pack **Configuration:**
-=======
-
-**Map:** `evals/eval_balanced_spread.map`
-
-**Challenge:** Objects favor collective glyphing; agents must travel and return as a pack
-
-**Configuration:**
->>>>>>> 8e030ae4
+
+> > > > > > > origin/main
 
 - Energy regen: 2/step
 - Charger efficiency: 140
@@ -136,18 +89,11 @@
 ---
 
 #### SingleUseSwarm
-<<<<<<< HEAD
 
 **Map:** `evals/eval_single_use_world.map` **Challenge:** Every extractor can be used exactly once; team must fan out
 and reconverge **Configuration:**
-=======
-
-**Map:** `evals/eval_single_use_world.map`
-
-**Challenge:** Every extractor can be used exactly once; team must fan out and reconverge
-
-**Configuration:**
->>>>>>> 8e030ae4
+
+> > > > > > > origin/main
 
 - Energy regen: 2/step
 - Charger efficiency: 140
@@ -163,18 +109,11 @@
 ### Bottleneck & Constraint Missions
 
 #### OxygenBottleneck
-<<<<<<< HEAD
 
 **Map:** `evals/eval_oxygen_bottleneck.map` **Challenge:** Oxygen extraction is significantly slower; forces batching
 other resources **Configuration:**
-=======
-
-**Map:** `evals/eval_oxygen_bottleneck.map`
-
-**Challenge:** Oxygen extraction is significantly slower; forces batching other resources
-
-**Configuration:**
->>>>>>> 8e030ae4
+
+> > > > > > > origin/main
 
 - Energy regen: 2/step
 - Charger efficiency: 130
@@ -187,18 +126,11 @@
 ---
 
 #### EnergyStarved
-<<<<<<< HEAD
 
 **Map:** `evals/eval_energy_starved.map` **Challenge:** Low energy regen and weak chargers; requires careful routing and
 charging **Configuration:**
-=======
-
-**Map:** `evals/eval_energy_starved.map`
-
-**Challenge:** Low energy regen and weak chargers; requires careful routing and charging
-
-**Configuration:**
->>>>>>> 8e030ae4
+
+> > > > > > > origin/main
 
 - Energy regen: 1/step
 - Inventory regen interval: 2 steps (slower!)
@@ -216,17 +148,10 @@
 Large open maps with centralized extractors, testing exploration and navigation efficiency.
 
 #### ExtractorHub30
-<<<<<<< HEAD
 
 **Map:** `evals/extractor_hub_30x30.map` (30×30) **Challenge:** Small hub, quick exploration **Configuration:**
-=======
-
-**Map:** `evals/extractor_hub_30x30.map` (30×30)
-
-**Challenge:** Small hub, quick exploration
-
-**Configuration:**
->>>>>>> 8e030ae4
+
+> > > > > > > origin/main
 
 - Energy regen: 2/step
 - Charger efficiency: 125
@@ -237,17 +162,10 @@
 ---
 
 #### ExtractorHub50
-<<<<<<< HEAD
 
 **Map:** `evals/extractor_hub_50x50.map` (50×50) **Challenge:** Medium hub, moderate exploration **Configuration:**
-=======
-
-**Map:** `evals/extractor_hub_50x50.map` (50×50)
-
-**Challenge:** Medium hub, moderate exploration
-
-**Configuration:**
->>>>>>> 8e030ae4
+
+> > > > > > > origin/main
 
 - Energy regen: 2/step
 - Charger efficiency: 125
@@ -258,37 +176,12 @@
 ---
 
 #### ExtractorHub70
-<<<<<<< HEAD
-=======
-
-**Map:** `evals/extractor_hub_70x70.map` (70×70)
-
-**Challenge:** Large hub, significant exploration required
->>>>>>> 8e030ae4
-
-**Map:** `evals/extractor_hub_70x70.map` (70×70) **Challenge:** Large hub, significant exploration required
-**Configuration:**
-
-- Energy regen: 2/step
-- Charger efficiency: 130
-- Resource efficiency: Carbon 115, Oxygen 110, Germanium 95, Silicon 120
-- Max uses: Germanium unlimited, others use mission defaults
-- **Recommended agents:** 2-8 **Skills tested:** Large-map exploration, frontier-based navigation
-
----
-
-#### ExtractorHub80
-<<<<<<< HEAD
+
+#
 
 **Map:** `evals/extractor_hub_80x80.map` (80×80) **Challenge:** Very large hub, extensive exploration **Configuration:**
-=======
-
-**Map:** `evals/extractor_hub_80x80.map` (80×80)
-
-**Challenge:** Very large hub, extensive exploration
-
-**Configuration:**
->>>>>>> 8e030ae4
+
+> > > > > > > origin/main
 
 - Energy regen: 2/step
 - Charger efficiency: 135
@@ -299,72 +192,23 @@
 ---
 
 #### ExtractorHub100
-<<<<<<< HEAD
-=======
-
-**Map:** `evals/extractor_hub_100x100.map` (100×100)
-
-**Challenge:** Extreme hub size, timeout risk high
->>>>>>> 8e030ae4
-
-**Map:** `evals/extractor_hub_100x100.map` (100×100) **Challenge:** Extreme hub size, timeout risk high
-**Configuration:**
-
-- Energy regen: 2/step
-- Charger efficiency: 140
-- Resource efficiency: Carbon 115, Oxygen 110, Germanium 100, Silicon 120
-- Max uses: Germanium unlimited, others use mission defaults
-- **Recommended agents:** 4-8 **Skills tested:** Extreme-scale exploration, map-size-aware strategies, multi-agent
-  fanning out
-
----
-
-## Difficulty Variants
-
-Difficulty variants are modifiers that can be applied to any mission to create varied challenges. Each variant adjusts
-<<<<<<< HEAD
+
+#
+
 extractor max_uses, efficiency, energy_regen, and other parameters. All difficulty variants are defined in
 `difficulty_variants.py`.
-=======
-extractor max_uses, efficiency, energy_regen, and other parameters.
-
-All difficulty variants are defined in `difficulty_variants.py`.
->>>>>>> 8e030ae4
+
+> > > > > > > origin/main
 
 ### Standard Difficulty Progression
 
 #### story_mode
-<<<<<<< HEAD
-=======
-
-**Description:** Abundant energy/resource output for reliable completion
-
-**Agent Scaling:** Disabled (fixed parameters)
->>>>>>> 8e030ae4
-
-**Description:** Abundant energy/resource output for reliable completion **Agent Scaling:** Disabled (fixed parameters)
-**Parameters:**
-
-- Max uses: 12 for all extractors (generous)
-- Efficiency: 140 for all extractors, 150 for charger (high)
-- Energy regen: 2/step (abundant)
-- **Use case:** Tutorial/practice runs, testing core logic **Best for:** Verifying agent logic works at all; first-pass
-  testing
-
----
-
-#### standard
-<<<<<<< HEAD
+
+#
 
 **Description:** Baseline mission parameters (default difficulty) **Agent Scaling:** Enabled **Parameters:**
-=======
-
-**Description:** Baseline mission parameters (default difficulty)
-
-**Agent Scaling:** Enabled
-
-**Parameters:**
->>>>>>> 8e030ae4
+
+> > > > > > > origin/main
 
 - Uses mission's default values for all parameters
 - No multipliers or overrides applied
@@ -373,17 +217,10 @@
 ---
 
 #### hard
-<<<<<<< HEAD
 
 **Description:** Tight extractor budgets and no passive regen **Agent Scaling:** Disabled **Parameters:**
-=======
-
-**Description:** Tight extractor budgets and no passive regen
-
-**Agent Scaling:** Disabled
-
-**Parameters:**
->>>>>>> 8e030ae4
+
+> > > > > > > origin/main
 
 - Max uses: Carbon 4, Oxygen 4, Germanium 6, Silicon 3 (tight!)
 - Efficiency: Carbon 80, Oxygen 65, Germanium 75, Silicon 70, Charger 80 (reduced)
@@ -395,17 +232,10 @@
 ---
 
 #### brutal
-<<<<<<< HEAD
 
 **Description:** Extreme scarcity, reduced inventories, perfection required **Agent Scaling:** Disabled **Parameters:**
-=======
-
-**Description:** Extreme scarcity, reduced inventories, perfection required
-
-**Agent Scaling:** Disabled
-
-**Parameters:**
->>>>>>> 8e030ae4
+
+> > > > > > > origin/main
 
 - Max uses: Carbon 2, Oxygen 2, Germanium 3, Silicon 2 (minimal!)
 - Efficiency: Carbon 55, Oxygen 45, Germanium 50, Silicon 50, Charger 60 (very low)
@@ -421,37 +251,12 @@
 ### Specialized Difficulty Variants
 
 #### single_use
-<<<<<<< HEAD
-=======
-
-**Description:** Every extractor can be used exactly once - no second chances
-
-**Agent Scaling:** Disabled
->>>>>>> 8e030ae4
-
-**Description:** Every extractor can be used exactly once - no second chances **Agent Scaling:** Disabled
-**Parameters:**
-
-- Max uses: 1 for all extractors (single use!)
-- Charger efficiency: 120 (compensatory boost)
-- Energy regen: 1/step
-- **Use case:** Testing extractor assignment and single-use logic **Best for:** Testing extractor reservation, resource
-  pooling, strategic planning
-
----
-
-#### speed_run
-<<<<<<< HEAD
+
+#
 
 **Description:** Short clock, cheap movement, efficient extraction **Agent Scaling:** Enabled **Parameters:**
-=======
-
-**Description:** Short clock, cheap movement, efficient extraction
-
-**Agent Scaling:** Enabled
-
-**Parameters:**
->>>>>>> 8e030ae4
+
+> > > > > > > origin/main
 
 - Max uses: 6 for all extractors
 - Efficiency: 160 for all extractors and charger (high)
@@ -464,17 +269,10 @@
 ---
 
 #### energy_crisis
-<<<<<<< HEAD
 
 **Description:** Zero passive regen and weak chargers - plan every move **Agent Scaling:** Disabled **Parameters:**
-=======
-
-**Description:** Zero passive regen and weak chargers - plan every move
-
-**Agent Scaling:** Disabled
-
-**Parameters:**
->>>>>>> 8e030ae4
+
+> > > > > > > origin/main
 
 - Charger efficiency: 50 (very weak!)
 - Energy regen: 0/step (none!)
@@ -486,127 +284,29 @@
 ### Clipping Difficulty Variants
 
 Clipping variants introduce extractors that start "clipped" (disabled) and require crafting special items to unclip.
-<<<<<<< HEAD
 Each variant clips a specific resource and provides one immune extractor for crafting the unclip item. **Unclipping
 Mechanics:**
 
-=======
-Each variant clips a specific resource and provides one immune extractor for crafting the unclip item.
-
-**Unclipping Mechanics:**
-
->>>>>>> 8e030ae4
+> > > > > > > origin/main
+
 1. One extractor starts clipped (disabled)
 2. One other extractor is immune (always usable)
 3. Agent must gather from immune extractor
 4. Agent crafts unclip item at assembler using the "gear" glyph
-5. Agent uses unclip item on clipped extractor to reactivate it **Unclip Item Recipes:**
-
-<<<<<<< HEAD
-=======
-**Unclip Item Recipes:**
-
->>>>>>> 8e030ae4
-- **Decoder** (unclips oxygen): Requires 1 carbon
-- **Modulator** (unclips carbon): Requires 1 oxygen
-- **Resonator** (unclips germanium): Requires 1 silicon
-- **Scrambler** (unclips silicon): Requires 1 germanium
-
----
-
-#### clipped_oxygen
-<<<<<<< HEAD
-=======
-
-**Description:** Oxygen extractor starts clipped - craft decoder from carbon to unclip
-
-**Immune Extractor:** carbon_extractor
->>>>>>> 8e030ae4
-
-**Description:** Oxygen extractor starts clipped - craft decoder from carbon to unclip **Immune Extractor:**
-carbon_extractor **Challenge:** Must gather carbon → craft decoder → unclip oxygen → assemble hearts **Skills tested:**
-Unclipping logic, recipe awareness, assembly glyphing (gear vs heart)
-
----
-
-#### clipped_carbon
-<<<<<<< HEAD
-=======
-
-**Description:** Carbon extractor starts clipped - craft modulator from oxygen to unclip
-
-**Immune Extractor:** oxygen_extractor
-
-**Challenge:** Must gather oxygen → craft modulator → unclip carbon → assemble hearts
->>>>>>> 8e030ae4
-
-**Description:** Carbon extractor starts clipped - craft modulator from oxygen to unclip **Immune Extractor:**
-oxygen_extractor **Challenge:** Must gather oxygen → craft modulator → unclip carbon → assemble hearts **Skills
-tested:** Unclipping logic, oxygen-first strategy
-
----
-
-#### clipped_germanium
-<<<<<<< HEAD
-=======
-
-**Description:** Germanium extractor starts clipped - craft resonator from silicon to unclip
-
-**Immune Extractor:** silicon_extractor
->>>>>>> 8e030ae4
-
-**Description:** Germanium extractor starts clipped - craft resonator from silicon to unclip **Immune Extractor:**
-silicon_extractor **Challenge:** Must gather silicon → craft resonator → unclip germanium → assemble hearts **Skills
-tested:** Unclipping logic, silicon-first strategy
-
----
-
-#### clipped_silicon
-<<<<<<< HEAD
-=======
-
-**Description:** Silicon extractor starts clipped - craft scrambler from germanium to unclip
-
-**Immune Extractor:** germanium_extractor
-
-**Challenge:** Must gather germanium → craft scrambler → unclip silicon → assemble hearts
->>>>>>> 8e030ae4
-
-**Description:** Silicon extractor starts clipped - craft scrambler from germanium to unclip **Immune Extractor:**
-germanium_extractor **Challenge:** Must gather germanium → craft scrambler → unclip silicon → assemble hearts **Skills
-tested:** Unclipping logic, germanium-first strategy
-
----
-
-#### clipping_chaos
-<<<<<<< HEAD
-=======
-
-**Description:** Random extractors clip over time - must craft unclip items reactively
-
-**Clip Rate:** 0.10 (10% chance per step)
-
-**Challenge:** Extractors randomly clip during gameplay; must detect and unclip reactively
->>>>>>> 8e030ae4
-
-**Description:** Random extractors clip over time - must craft unclip items reactively **Clip Rate:** 0.10 (10% chance
-per step) **Challenge:** Extractors randomly clip during gameplay; must detect and unclip reactively **Skills tested:**
-Dynamic clipping detection, reactive crafting, inventory management for multiple gear types
-
----
-
-#### hard_clipped_oxygen
-<<<<<<< HEAD
+
+#
+
+#
+
+#
+
+#
+
+#
 
 **Description:** Combines hard mode scarcity with oxygen clipping **Immune Extractor:** carbon_extractor **Parameters:**
-=======
-
-**Description:** Combines hard mode scarcity with oxygen clipping
-
-**Immune Extractor:** carbon_extractor
-
-**Parameters:**
->>>>>>> 8e030ae4
+
+> > > > > > > origin/main
 
 - Max uses: Carbon 4, Oxygen 4, Germanium 6, Silicon 3
 - Efficiency: Carbon 80, Oxygen 65, Germanium 75, Silicon 70, Charger 80
@@ -762,15 +462,7 @@
 
 ---
 
-<<<<<<< HEAD
 **Last Updated:** November 4, 2025 **Total Missions:** 14 **Total Difficulty Variants:** 13 **Total Test
 Configurations:** 1,078+ (14 missions × 13 difficulties × variable agent counts)
-=======
-**Last Updated:** November 4, 2025
-
-**Total Missions:** 14
-
-**Total Difficulty Variants:** 13
-
-**Total Test Configurations:** 1,078+ (14 missions × 13 difficulties × variable agent counts)
->>>>>>> 8e030ae4
+
+> > > > > > > origin/main