--- conflicted
+++ resolved
@@ -150,18 +150,9 @@
             layers.append(self._make_activation(self.config.output_nonlinearity))
         self._out: nn.Module = nn.Sequential(*layers) if layers else nn.Identity()
 
-<<<<<<< HEAD
-        # Output nonlinearity module constructed from torch.nn by name
-        self._out_act: nn.Module = self._make_activation(self.config.output_nonlinearity)
-
-        self._leaf_shapes: Dict[LeafPath, Tuple[int, ...]] = self._discover_leaf_shapes()
-        self._rollout_store: Dict[LeafPath, torch.Tensor] = {}
-        self._train_store: Dict[LeafPath, torch.Tensor] = {}
-=======
         # Stores
         self._rollout_store_leaves: List[torch.Tensor] = []  # [cap, *leaf_shape] per leaf
         self._row_store_leaves: List[torch.Tensor] = []
->>>>>>> b141d17c
 
         # Env id→slot map for rollout state only
         self._rollout_id2slot: Dict[int, int] = {}
@@ -254,24 +245,10 @@
             x_step = x.view(B, -1)
             y, state_next = self.stack.step(x_step, state_prev, resets=resets)
             self._rollout_current_state = state_next
-<<<<<<< HEAD
-            y = self._out_act(self._out_proj(y))
-=======
             y = self._out(y)
->>>>>>> b141d17c
             td.set(self.out_key, y.reshape(B * TT, -1))
             return td
 
-<<<<<<< HEAD
-            train_slots = self._map_ids_to_slots(env_ids_train_long, self._train_id2slot, create_missing=False)
-            state0 = self._gather_state_by_slots(train_slots, store=self._train_store, B=B, device=device, dtype=dtype)
-
-            x_seq = rearrange(x, "(b t) h -> b t h", b=B, t=TT)
-            y_seq, _ = self.stack(x_seq, state0, resets=resets)
-            y_seq = self._out_act(self._out_proj(y_seq))
-            td.set(self.out_key, rearrange(y_seq, "b t h -> (b t) h"))
-            return td
-=======
         # Training path: optionally pass cached pre-state depending on config
         if self.config.pass_state_during_training:
             if "row_id" not in td.keys():
@@ -297,7 +274,6 @@
         y_seq = self._out(y_seq)
         td.set(self.out_key, rearrange(y_seq, "b t h -> (b t) h"))
         return td
->>>>>>> b141d17c
 
     def experience_keys(self) -> Dict[FlatKey, torch.Size]:
         """Replay keys required by the component."""
