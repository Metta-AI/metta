#ifndef PACKAGES_METTAGRID_CPP_INCLUDE_METTAGRID_OBJECTS_CHEST_HPP_
#define PACKAGES_METTAGRID_CPP_INCLUDE_METTAGRID_OBJECTS_CHEST_HPP_

#include <map>
#include <set>
#include <vector>

#include "core/event.hpp"
#include "core/grid.hpp"
#include "core/grid_object.hpp"
#include "core/types.hpp"
#include "objects/agent.hpp"
#include "objects/chest_config.hpp"
#include "objects/constants.hpp"
#include "objects/has_inventory.hpp"
#include "objects/usable.hpp"
#include "systems/stats_tracker.hpp"

class Chest : public GridObject, public Usable, public HasInventory {
private:
  // a reference to the game stats tracker
  StatsTracker* stats_tracker;
  // Get the relative position index of the agent from the chest
  // Returns bit index: NW=0, N=1, NE=2, W=3, E=4, SW=5, S=6, SE=7
  int get_agent_relative_position_index(const Agent& agent) const {
    if (!grid) return -1;

    GridCoord chest_r = location.r;
    GridCoord chest_c = location.c;
    GridCoord agent_r = agent.location.r;
    GridCoord agent_c = agent.location.c;

    int delta_r = agent_r - chest_r;
    int delta_c = agent_c - chest_c;

    // Map delta coordinates to position indices (matching assembler pattern)
    if (delta_r == -1 && delta_c == -1) return 0;  // NW
    if (delta_r == -1 && delta_c == 0) return 1;   // N
    if (delta_r == -1 && delta_c == 1) return 2;   // NE
    if (delta_r == 0 && delta_c == -1) return 3;   // W
    if (delta_r == 0 && delta_c == 1) return 4;    // E
    if (delta_r == 1 && delta_c == -1) return 5;   // SW
    if (delta_r == 1 && delta_c == 0) return 6;    // S
    if (delta_r == 1 && delta_c == 1) return 7;    // SE

    return -1;  // Agent is not adjacent
  }

  // Transfer resources based on position delta
  // Positive delta = deposit from agent to chest
  // Negative delta = withdraw from chest to agent
  bool transfer_resource(Agent& agent, int delta) {
    if (delta > 0) {
      // Deposit: agent -> chest
      int agent_amount = static_cast<int>(agent.inventory.amount(resource_type));
      int transfer_amount = std::min(delta, agent_amount);
      if (transfer_amount == 0) {
        return false;
      }

      // Check if chest has space (unless max_inventory is unlimited)
      if (max_inventory >= 0) {
        int current_amount = static_cast<int>(inventory.amount(resource_type));
        int available_space = max_inventory - current_amount;
        transfer_amount = std::min(transfer_amount, available_space);

        if (transfer_amount == 0) {
          // Chest is full, destroy the resource from agent
          agent.update_inventory(resource_type, -delta);
          stats_tracker->add("chest." + stats_tracker->resource_name(resource_type) + ".destroyed", delta);
          return true;
        }
      }

      // Transfer from agent to chest
      InventoryDelta deposited = update_inventory(resource_type, transfer_amount);
      agent.update_inventory(resource_type, -transfer_amount);
      stats_tracker->add("chest." + stats_tracker->resource_name(resource_type) + ".deposited", transfer_amount);
<<<<<<< HEAD
      stats_tracker->set("chest." + stats_tracker->resource_name(resource_type) + ".amount", inventory.amount(resource_type));
=======
      stats_tracker->set("chest." + stats_tracker->resource_name(resource_type) + ".amount",
                         inventory.amount(resource_type));
>>>>>>> c00b2780

      // If we couldn't transfer the full delta due to max_inventory, destroy the rest
      int destroyed = delta - transfer_amount;
      if (destroyed > 0) {
        agent.update_inventory(resource_type, -destroyed);
        stats_tracker->add("chest." + stats_tracker->resource_name(resource_type) + ".destroyed", destroyed);
      }
      return true;
    } else if (delta < 0) {
      // Withdraw: chest -> agent
      int chest_amount = static_cast<int>(inventory.amount(resource_type));
      int withdraw_amount = std::min(-delta, chest_amount);
      if (withdraw_amount == 0) {
        return false;
      }

      // Transfer from chest to agent
      InventoryDelta withdrawn = agent.update_inventory(resource_type, withdraw_amount);
      if (withdrawn > 0) {
        update_inventory(resource_type, -withdrawn);
        stats_tracker->add("chest." + stats_tracker->resource_name(resource_type) + ".withdrawn", withdrawn);
<<<<<<< HEAD
        stats_tracker->set("chest." + stats_tracker->resource_name(resource_type) + ".amount", inventory.amount(resource_type));
=======
        stats_tracker->set("chest." + stats_tracker->resource_name(resource_type) + ".amount",
                           inventory.amount(resource_type));
>>>>>>> c00b2780
        return true;
      }
      return false;
    }
    return false;  // delta == 0, no-op
  }

public:
  // Configuration
  InventoryItem resource_type;
  std::map<int, int> position_deltas;  // position_index -> delta
  int max_inventory;                   // Maximum inventory (-1 = unlimited)

  // Grid access for finding agent positions
  class Grid* grid;

  Chest(GridCoord r, GridCoord c, const ChestConfig& cfg, StatsTracker* stats_tracker)
      : GridObject(),
        HasInventory(InventoryConfig()),  // Chests have nothing to configure in their inventory. Yet.
        resource_type(cfg.resource_type),
        position_deltas(cfg.position_deltas),
        max_inventory(cfg.max_inventory),
        stats_tracker(stats_tracker),
        grid(nullptr) {
    GridObject::init(cfg.type_id, cfg.type_name, GridLocation(r, c, GridLayer::ObjectLayer), cfg.tag_ids);
    // Set initial inventory
    if (cfg.initial_inventory > 0) {
      update_inventory(cfg.resource_type, cfg.initial_inventory);
    }
  }

  virtual ~Chest() = default;

  // Set grid access
  void set_grid(class Grid* grid_ptr) {
    this->grid = grid_ptr;
  }

  // Implement pure virtual method from Usable
  virtual bool onUse(Agent& actor, ActionArg /*arg*/) override {
    if (!grid) {
      return false;
    }

    int agent_position_index = get_agent_relative_position_index(actor);
    if (agent_position_index == -1) {
      return false;
    }

    // Check if there's a configured delta for this position
    auto it = position_deltas.find(agent_position_index);
    if (it == position_deltas.end()) {
      return false;  // No action configured for this position
    }

    int delta = it->second;
    return transfer_resource(actor, delta);
  }

  virtual std::vector<PartialObservationToken> obs_features() const override {
    std::vector<PartialObservationToken> features;
    features.reserve(2 + this->inventory.get().size() + this->tag_ids.size());

    features.push_back({ObservationFeature::TypeId, static_cast<ObservationType>(this->type_id)});

    // Add current inventory (inv:resource)
    for (const auto& [item, amount] : this->inventory.get()) {
      if (amount > 0) {
        features.push_back(
            {static_cast<ObservationType>(item + InventoryFeatureOffset), static_cast<ObservationType>(amount)});
      }
    }

    // Emit tag features
    for (int tag_id : tag_ids) {
      features.push_back({ObservationFeature::Tag, static_cast<ObservationType>(tag_id)});
    }

    return features;
  }
};

#endif  // PACKAGES_METTAGRID_CPP_INCLUDE_METTAGRID_OBJECTS_CHEST_HPP_<|MERGE_RESOLUTION|>--- conflicted
+++ resolved
@@ -76,12 +76,8 @@
       InventoryDelta deposited = update_inventory(resource_type, transfer_amount);
       agent.update_inventory(resource_type, -transfer_amount);
       stats_tracker->add("chest." + stats_tracker->resource_name(resource_type) + ".deposited", transfer_amount);
-<<<<<<< HEAD
-      stats_tracker->set("chest." + stats_tracker->resource_name(resource_type) + ".amount", inventory.amount(resource_type));
-=======
       stats_tracker->set("chest." + stats_tracker->resource_name(resource_type) + ".amount",
                          inventory.amount(resource_type));
->>>>>>> c00b2780
 
       // If we couldn't transfer the full delta due to max_inventory, destroy the rest
       int destroyed = delta - transfer_amount;
@@ -103,12 +99,8 @@
       if (withdrawn > 0) {
         update_inventory(resource_type, -withdrawn);
         stats_tracker->add("chest." + stats_tracker->resource_name(resource_type) + ".withdrawn", withdrawn);
-<<<<<<< HEAD
-        stats_tracker->set("chest." + stats_tracker->resource_name(resource_type) + ".amount", inventory.amount(resource_type));
-=======
         stats_tracker->set("chest." + stats_tracker->resource_name(resource_type) + ".amount",
                            inventory.amount(resource_type));
->>>>>>> c00b2780
         return true;
       }
       return false;
