from __future__ import annotations

import logging
import multiprocessing
import platform
from pathlib import Path
from typing import TYPE_CHECKING, Any, Callable, Optional

import psutil
from rich.console import Console

from cogames.aws_storage import maybe_upload_checkpoint
from cogames.policy import TrainablePolicy
from cogames.policy.signal_handler import DeferSigintContextManager
from cogames.policy.utils import get_policy_class_shorthand, resolve_policy_data_path
from cogames.utils import initialize_or_load_policy
from mettagrid import MettaGridConfig, MettaGridEnv
from pufferlib import pufferl
from pufferlib import vector as pvector
from pufferlib.pufferlib import set_buffers

if TYPE_CHECKING:
    import torch

logger = logging.getLogger("cogames.pufferlib")


def train(
    env_cfg: Optional[MettaGridConfig],
    policy_class_path: str,
    device: "torch.device",
    initial_weights_path: Optional[str],
    num_steps: int,
    checkpoints_path: Path,
    seed: int,
    batch_size: int,
    minibatch_size: int,
    game_name: Optional[str] = None,
    vector_num_envs: Optional[int] = None,
    vector_batch_size: Optional[int] = None,
    vector_num_workers: Optional[int] = None,
    env_cfg_supplier: Optional[Callable[[], MettaGridConfig]] = None,
) -> None:
    import pufferlib.pytorch  # noqa: F401 - ensure modules register with torch

    console = Console()

    if env_cfg is None and env_cfg_supplier is None:
        raise ValueError("Either env_cfg or env_cfg_supplier must be provided")

    backend = pvector.Multiprocessing
    if platform.system() == "Darwin":
        multiprocessing.set_start_method("spawn", force=True)
        backend = pvector.Serial

    try:
        cpu_cores = psutil.cpu_count(logical=False) or psutil.cpu_count(logical=True)
    except Exception:  # pragma: no cover - best effort fallback
        cpu_cores = None

    desired_workers = vector_num_workers or cpu_cores or 4
    if cpu_cores is not None:
        adjusted_workers = min(desired_workers, max(1, cpu_cores))
        if adjusted_workers < desired_workers:
            logger.info(
                "Reducing num_workers from %s to %s to match available CPU cores",
                desired_workers,
                adjusted_workers,
            )
        num_workers = adjusted_workers
    else:
        num_workers = desired_workers

    if backend is pvector.Multiprocessing and device.type != "cuda":
        backend = pvector.Serial
        num_workers = 1

    num_envs = vector_num_envs or 256

    envs_per_worker = max(1, num_envs // num_workers)
    base_batch_size = vector_batch_size or 128
    vector_batch_size = max(base_batch_size, envs_per_worker)
    remainder = vector_batch_size % envs_per_worker
    if remainder:
        vector_batch_size += envs_per_worker - remainder

    logger.debug(
        "Vec env config: num_envs=%s, num_workers=%s, batch_size=%s (envs/worker=%s)",
        num_envs,
        num_workers,
        vector_batch_size,
        envs_per_worker,
    )

    def _clone_cfg() -> MettaGridConfig:
        if env_cfg_supplier is not None:
            supplied = env_cfg_supplier()
            if not isinstance(supplied, MettaGridConfig):
                raise TypeError("env_cfg_supplier must return a MettaGridConfig")
            return supplied.model_copy(deep=True)
        assert env_cfg is not None
        return env_cfg.model_copy(deep=True)

    base_cfg = _clone_cfg()

    def env_creator(
        cfg: Optional[MettaGridConfig] = None,
        buf: Optional[Any] = None,
        seed: Optional[int] = None,
    ):
        target_cfg = cfg.model_copy(deep=True) if cfg is not None else _clone_cfg()
        env = MettaGridEnv(env_cfg=target_cfg)
        set_buffers(env, buf)
        return env

    vecenv = pvector.make(
        env_creator,
        num_envs=num_envs,
        num_workers=num_workers,
        batch_size=vector_batch_size,
        backend=backend,
        env_kwargs={"cfg": base_cfg},
    )

    resolved_initial_weights = initial_weights_path
    if initial_weights_path is not None:
        try:
            resolved_initial_weights = resolve_policy_data_path(
                initial_weights_path,
                policy_class_path=policy_class_path,
                game_name=game_name,
                console=console,
            )
        except FileNotFoundError as exc:
            console.print(f"[yellow]Initial weights not found ({exc}). Continuing with random initialization.[/yellow]")
            resolved_initial_weights = None

    policy = initialize_or_load_policy(
        policy_class_path,
        resolved_initial_weights,
        vecenv.driver_env,
        device,
    )
    assert isinstance(policy, TrainablePolicy), (
        f"Policy class {policy_class_path} must implement TrainablePolicy interface"
    )

    use_rnn = getattr(policy, "is_recurrent", lambda: False)()
    if not use_rnn:
        lowered = policy_class_path.lower()
        if "lstm" in lowered or "rnn" in lowered:
            use_rnn = True

    env_name = "cogames.cogs_vs_clips"

    if use_rnn:
        learning_rate = 0.0003
        bptt_horizon = 1
        optimizer = "adam"
        adam_eps = 1e-8
        logger.info("Using RNN-specific hyperparameters: lr=0.0003, bptt=1, optimizer=adam")
    else:
        learning_rate = 0.015
        bptt_horizon = 1
        optimizer = "muon"
        adam_eps = 1e-12

    total_agents = max(1, getattr(vecenv, "num_agents", 1))
    num_envs = max(1, getattr(vecenv, "num_envs", 1))
    num_workers = max(1, getattr(vecenv, "num_workers", 1))
    envs_per_worker = max(1, num_envs // num_workers)

    original_batch_size = batch_size
    amended_batch_size = max(original_batch_size, total_agents * bptt_horizon)
    remainder = amended_batch_size % envs_per_worker
    if remainder:
        amended_batch_size += envs_per_worker - remainder

    if amended_batch_size != original_batch_size:
        logger.info(
            "Adjusted batch_size from %s to %s (agents=%s, horizon=%s, envs/worker=%s)",
            original_batch_size,
            amended_batch_size,
            total_agents,
            bptt_horizon,
            envs_per_worker,
        )

    amended_minibatch_size = min(minibatch_size, amended_batch_size)
    if amended_minibatch_size != minibatch_size:
        logger.info(
            "Reducing minibatch_size from %s to %s to keep it <= batch_size",
            minibatch_size,
            amended_minibatch_size,
        )

    effective_timesteps = max(num_steps, amended_batch_size)
    if effective_timesteps != num_steps:
        logger.info(
            "Raising total_timesteps from %s to %s to keep it >= batch_size",
            num_steps,
            effective_timesteps,
        )

    checkpoint_interval = 200
    train_args = dict(
        env=env_name,
        device=device.type,
        total_timesteps=effective_timesteps,
        minibatch_size=amended_minibatch_size,
        batch_size=amended_batch_size,
        data_dir=str(checkpoints_path),
        checkpoint_interval=checkpoint_interval,
        bptt_horizon=bptt_horizon,
        seed=seed,
        use_rnn=use_rnn,
        torch_deterministic=True,
        cpu_offload=False,
        optimizer=optimizer,
        anneal_lr=True,
        precision="float32",
        learning_rate=learning_rate,
        gamma=0.995,
        gae_lambda=0.90,
        update_epochs=1,
        clip_coef=0.2,
        vf_coef=2.0,
        vf_clip_coef=0.2,
        max_grad_norm=1.5,
        ent_coef=0.001,
        adam_beta1=0.95,
        adam_beta2=0.999,
        adam_eps=adam_eps,
        max_minibatch_size=32768,
        compile=False,
        vtrace_rho_clip=1.0,
        vtrace_c_clip=1.0,
        prio_alpha=0.8,
        prio_beta0=0.2,
    )

    trainer = pufferl.PuffeRL(train_args, vecenv, policy.network())

    training_diverged = False

    with DeferSigintContextManager():
        try:
            while trainer.global_step < num_steps:
                trainer.evaluate()
                trainer.train()
                # Check for NaN in network parameters after each training step
                network = policy.network()
                has_nan = False
                for name, param in network.named_parameters():
                    if param.grad is not None and not param.grad.isfinite().all():
                        logger.error(f"NaN/Inf detected in gradients for parameter: {name}")
                        has_nan = True
                    if not param.isfinite().all():
                        logger.error(f"NaN/Inf detected in parameter: {name}")
                        has_nan = True

                if has_nan:
                    logger.error(
                        f"Training diverged at step {trainer.global_step}! "
                        "Stopping early to prevent saving corrupted checkpoint."
                    )
                    training_diverged = True
                    break
        except KeyboardInterrupt:
            logger.warning(
                "KeyboardInterrupt received at step %s; stopping training gracefully.",
                trainer.global_step,
            )

    trainer.print_dashboard()
    trainer.close()

    console.print()
    if training_diverged:
        console.print("=" * 80, style="bold red")
        console.print("Training diverged (NaN detected)! Stopped early.", style="bold red")
        console.print(f"Checkpoints saved to: [cyan]{checkpoints_path}[/cyan]", style="bold red")
        console.print("=" * 80, style="bold red")
        console.print()
<<<<<<< HEAD
        console.print("[yellow]Warning: The latest checkpoint may contain NaN values.[/yellow]")
        console.print("[yellow]Try using an earlier checkpoint or retraining with lower learning rate.[/yellow]")
    elif trainer.epoch >= checkpoint_interval:
        console.print("=" * 80, style="bold green")
        console.print("Training complete")
        console.print(
            f"Checkpoints saved to: [cyan]{checkpoints_path}[/cyan]",
            style="bold green",
        )
        console.print("=" * 80, style="bold green")

    # Try to find the final checkpoint
    # PufferLib saves checkpoints in data_dir/env_name/
    checkpoint_dir = checkpoints_path / env_name
    checkpoints = []

    if checkpoint_dir.exists():
        checkpoints = sorted(checkpoint_dir.glob("*.pt"))

    # Fallback: also check directly in checkpoints_path
    if not checkpoints and checkpoints_path.exists():
        checkpoints = sorted(checkpoints_path.glob("*.pt"))

    if checkpoints and not training_diverged:
        final_checkpoint = checkpoints[-1]
        console.print()
        console.print(f"Final checkpoint: [cyan]{final_checkpoint}[/cyan]")
        if trainer.epoch < checkpoint_interval:
=======
        if training_diverged:
            console.print("=" * 80, style="bold red")
            console.print("Training diverged (NaN detected)! Stopped early.", style="bold red")
            console.print(f"Checkpoints saved to: [cyan]{checkpoints_path}[/cyan]", style="bold red")
            console.print("=" * 80, style="bold red")
            console.print()
            console.print("[yellow]Warning: The latest checkpoint may contain NaN values.[/yellow]")
            console.print("[yellow]Try using an earlier checkpoint or retraining with lower learning rate.[/yellow]")
        elif trainer.epoch >= checkpoint_interval:
            console.print("=" * 80, style="bold green")
            console.print("Training complete")
            console.print(
                f"Checkpoints saved to: [cyan]{checkpoints_path}[/cyan]",
                style="bold green",
            )
            console.print("=" * 80, style="bold green")

        # Try to find the final checkpoint
        # PufferLib saves checkpoints in data_dir/env_name/
        checkpoint_dir = checkpoints_path / env_name
        checkpoints = []

        if checkpoint_dir.exists():
            checkpoints = sorted(checkpoint_dir.glob("*.pt"))

        # Fallback: also check directly in checkpoints_path
        if not checkpoints and checkpoints_path.exists():
            checkpoints = sorted(checkpoints_path.glob("*.pt"))

        if checkpoints and not training_diverged:
            final_checkpoint = checkpoints[-1]
            console.print()
            console.print(f"Final checkpoint: [cyan]{final_checkpoint}[/cyan]")
            if trainer.epoch < checkpoint_interval:
                console.print(
                    "This checkpoint has initialized weights but does not reflect training. \n"
                    "Training was cut off before the first meaningful checkpoint would have been saved"
                    f" (epoch {checkpoint_interval}).",
                    style="yellow",
                )

            # Show shorthand version if available
            policy_shorthand = get_policy_class_shorthand(policy_class_path)

            # Build the command with game name if provided
            game_arg = f" {game_name}" if game_name else ""
            policy_arg = policy_shorthand if policy_shorthand else policy_class_path

            console.print()
            console.print("To continue training this policy:", style="bold")
            console.print(
                f"  [yellow]cogames train{game_arg} --policy {policy_arg} --policy-data {final_checkpoint}[/yellow]"
            )
            console.print()
            console.print("To play with this policy:", style="bold")
            console.print(
                f"  [yellow]cogames play{game_arg} --policy {policy_arg} --policy-data {final_checkpoint}[/yellow]"
            )
            console.print()
            console.print("To evaluate this policy:", style="bold")
>>>>>>> ba0a5ba8
            console.print(
                "This checkpoint has initialized weights but does not reflect training. \n"
                "Training was cut off before the first meaningful checkpoint would have been saved"
                f" (epoch {checkpoint_interval}).",
                style="yellow",
            )

        maybe_upload_checkpoint(
            final_checkpoint=final_checkpoint,
            game_name=game_name,
            policy_class_path=policy_class_path,
            console=console,
        )

        # Show shorthand version if available
        policy_shorthand = get_policy_class_shorthand(policy_class_path)

        # Build the command with game name if provided
        game_arg = f" {game_name}" if game_name else ""
        policy_arg = policy_shorthand if policy_shorthand else policy_class_path

        console.print()
        console.print("To play with this policy:", style="bold")
        console.print(
            f"  [yellow]cogames play{game_arg} --policy {policy_arg} --policy-data {final_checkpoint}[/yellow]"
        )
        console.print("To evaluate this policy:", style="bold")
        console.print(
            f"  [yellow]cogames eval{game_arg} --policy {policy_arg} --policy-data {final_checkpoint}[/yellow]"
        )
    elif checkpoints and training_diverged:
        console.print()
        console.print(f"[yellow]Found {len(checkpoints)} checkpoint(s). The most recent may be corrupted.[/yellow]")
        console.print("[yellow]Try using an earlier checkpoint or retraining.[/yellow]")
    else:
        console.print()
        console.print(f"[yellow]No checkpoint files found. Check {checkpoints_path} for saved models.[/yellow]")

    console.print("=" * 80, style="bold green")
    console.print()<|MERGE_RESOLUTION|>--- conflicted
+++ resolved
@@ -272,46 +272,10 @@
                 trainer.global_step,
             )
 
-    trainer.print_dashboard()
-    trainer.close()
-
-    console.print()
-    if training_diverged:
-        console.print("=" * 80, style="bold red")
-        console.print("Training diverged (NaN detected)! Stopped early.", style="bold red")
-        console.print(f"Checkpoints saved to: [cyan]{checkpoints_path}[/cyan]", style="bold red")
-        console.print("=" * 80, style="bold red")
+        trainer.print_dashboard()
+        trainer.close()
+
         console.print()
-<<<<<<< HEAD
-        console.print("[yellow]Warning: The latest checkpoint may contain NaN values.[/yellow]")
-        console.print("[yellow]Try using an earlier checkpoint or retraining with lower learning rate.[/yellow]")
-    elif trainer.epoch >= checkpoint_interval:
-        console.print("=" * 80, style="bold green")
-        console.print("Training complete")
-        console.print(
-            f"Checkpoints saved to: [cyan]{checkpoints_path}[/cyan]",
-            style="bold green",
-        )
-        console.print("=" * 80, style="bold green")
-
-    # Try to find the final checkpoint
-    # PufferLib saves checkpoints in data_dir/env_name/
-    checkpoint_dir = checkpoints_path / env_name
-    checkpoints = []
-
-    if checkpoint_dir.exists():
-        checkpoints = sorted(checkpoint_dir.glob("*.pt"))
-
-    # Fallback: also check directly in checkpoints_path
-    if not checkpoints and checkpoints_path.exists():
-        checkpoints = sorted(checkpoints_path.glob("*.pt"))
-
-    if checkpoints and not training_diverged:
-        final_checkpoint = checkpoints[-1]
-        console.print()
-        console.print(f"Final checkpoint: [cyan]{final_checkpoint}[/cyan]")
-        if trainer.epoch < checkpoint_interval:
-=======
         if training_diverged:
             console.print("=" * 80, style="bold red")
             console.print("Training diverged (NaN detected)! Stopped early.", style="bold red")
@@ -353,6 +317,13 @@
                     style="yellow",
                 )
 
+            maybe_upload_checkpoint(
+                final_checkpoint=final_checkpoint,
+                game_name=game_name,
+                policy_class_path=policy_class_path,
+                console=console,
+            )
+
             # Show shorthand version if available
             policy_shorthand = get_policy_class_shorthand(policy_class_path)
 
@@ -372,44 +343,16 @@
             )
             console.print()
             console.print("To evaluate this policy:", style="bold")
->>>>>>> ba0a5ba8
             console.print(
-                "This checkpoint has initialized weights but does not reflect training. \n"
-                "Training was cut off before the first meaningful checkpoint would have been saved"
-                f" (epoch {checkpoint_interval}).",
-                style="yellow",
-            )
-
-        maybe_upload_checkpoint(
-            final_checkpoint=final_checkpoint,
-            game_name=game_name,
-            policy_class_path=policy_class_path,
-            console=console,
-        )
-
-        # Show shorthand version if available
-        policy_shorthand = get_policy_class_shorthand(policy_class_path)
-
-        # Build the command with game name if provided
-        game_arg = f" {game_name}" if game_name else ""
-        policy_arg = policy_shorthand if policy_shorthand else policy_class_path
-
-        console.print()
-        console.print("To play with this policy:", style="bold")
-        console.print(
-            f"  [yellow]cogames play{game_arg} --policy {policy_arg} --policy-data {final_checkpoint}[/yellow]"
-        )
-        console.print("To evaluate this policy:", style="bold")
-        console.print(
-            f"  [yellow]cogames eval{game_arg} --policy {policy_arg} --policy-data {final_checkpoint}[/yellow]"
-        )
-    elif checkpoints and training_diverged:
-        console.print()
-        console.print(f"[yellow]Found {len(checkpoints)} checkpoint(s). The most recent may be corrupted.[/yellow]")
-        console.print("[yellow]Try using an earlier checkpoint or retraining.[/yellow]")
-    else:
-        console.print()
-        console.print(f"[yellow]No checkpoint files found. Check {checkpoints_path} for saved models.[/yellow]")
-
-    console.print("=" * 80, style="bold green")
-    console.print()+                f"  [yellow]cogames eval{game_arg} --policy {policy_arg} --policy-data {final_checkpoint}[/yellow]"
+            )
+        elif checkpoints and training_diverged:
+            console.print()
+            console.print(f"[yellow]Found {len(checkpoints)} checkpoint(s). The most recent may be corrupted.[/yellow]")
+            console.print("[yellow]Try using an earlier checkpoint or retraining.[/yellow]")
+        else:
+            console.print()
+            console.print(f"[yellow]No checkpoint files found. Check {checkpoints_path} for saved models.[/yellow]")
+
+        console.print("=" * 80, style="bold green")
+        console.print()