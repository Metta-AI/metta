--- conflicted
+++ resolved
@@ -40,9 +40,6 @@
         return self.start_time is not None
 
 
-<<<<<<< HEAD
-def with_timer(timer: "Stopwatch", timer_name: str, log_level: int | None = None):
-=======
 def _capture_caller_info(extra_skip_frames: int = 0) -> Tuple[str, int]:
     """Capture the filename and line number of the caller.
 
@@ -70,7 +67,6 @@
 
 
 def with_timer(timer: "Stopwatch", name: str, log_level: int | None = None):
->>>>>>> 5a557cac
     """Decorator that wraps function execution in a timer context.
 
     Args:
@@ -99,11 +95,7 @@
     return decorator
 
 
-<<<<<<< HEAD
-def with_instance_timer(timer_name: str, log_level: int | None = None, timer_attr: str = "timer"):
-=======
 def with_instance_timer(name: str, log_level: int | None = None, timer_attr: str = "timer"):
->>>>>>> 5a557cac
     """Decorator that uses a timer from the instance.
 
     Args:
@@ -197,42 +189,16 @@
             if name not in self._timers:
                 self._timers[name] = self._create_timer(name)
             return self._timers[name]
-<<<<<<< HEAD
-=======
 
     @with_lock
     def reset(self, name: str | None = None):
         """Reset timing data for a specific timer.
->>>>>>> 5a557cac
 
         Clears all timing data while preserving the timer's existence and reference history.
 
         Args:
             name: Timer name (None for global timer)
         """
-<<<<<<< HEAD
-        frame = inspect.currentframe()
-        try:
-            # Skip the specified number of frames
-            for _ in range(skip_frames):
-                if frame is None:
-                    break
-                frame = frame.f_back
-
-            if frame is not None:
-                return frame.f_code.co_filename, frame.f_lineno
-            return "unknown", 0
-        finally:
-            # Avoid reference cycles
-            del frame
-
-    @with_lock
-    def reset(self, name: str | None = None):
-        """Reset timing data for a specific timer or all timers."""
-        if name is None:
-            # Reset just the global timer
-            self._timers[self.GLOBAL_TIMER_NAME] = self._create_timer(self.GLOBAL_TIMER_NAME)
-=======
 
         name = name or self.GLOBAL_TIMER_NAME
 
@@ -245,12 +211,10 @@
             timer.checkpoints.clear()
             timer.lap_counter = 0
             # Keep timer.references intact to preserve decorator information
->>>>>>> 5a557cac
         else:
             # Timer doesn't exist yet, create it
             self._timers[name] = self._create_timer(name)
 
-    @with_lock
     def reset_all(self):
         """Reset all timers including global.
 
@@ -280,13 +244,9 @@
 
         # Capture caller info if not provided
         if filename is None or lineno is None:
-<<<<<<< HEAD
-            filename, lineno = self._capture_caller_info(skip_frames=3)
-=======
             caller_filename, caller_lineno = _capture_caller_info(extra_skip_frames=1)  # skip lock
             filename = filename or caller_filename
             lineno = lineno or caller_lineno
->>>>>>> 5a557cac
 
         # Store reference
         timer.references.append(TimerReference(filename=filename, lineno=lineno))
@@ -364,11 +324,7 @@
         return self.time(name, log_level)
 
     @with_lock
-<<<<<<< HEAD
-    def checkpoint(self, steps: int | None = None, checkpoint_name: str | None = None, timer_name: str | None = None):
-=======
     def checkpoint(self, steps: int | None = None, checkpoint_name: str | None = None, name: str | None = None):
->>>>>>> 5a557cac
         """Record a checkpoint (i.e. lap marker) with step count.
 
         Args:
@@ -385,11 +341,7 @@
         """
         timer = self._get_timer(name)
 
-<<<<<<< HEAD
-        elapsed = self.get_elapsed(timer_name)
-=======
         elapsed = self.get_elapsed(name)
->>>>>>> 5a557cac
 
         # Use internal counter if steps not provided
         if steps is None:
@@ -403,8 +355,6 @@
 
         timer.checkpoints[checkpoint_name] = Checkpoint(elapsed_time=elapsed, steps=steps)
 
-<<<<<<< HEAD
-=======
     def checkpoint_all(self, steps: int | None = None, checkpoint_name: str | None = None):
         """Record a checkpoint on all active timers.
 
@@ -418,7 +368,6 @@
         for name in timer_names:
             self.checkpoint(steps, checkpoint_name, name)
 
->>>>>>> 5a557cac
     @with_lock
     def lap(self, steps: int | None = None, name: str | None = None) -> float:
         """Record a lap and return the lap time.
@@ -447,32 +396,11 @@
             lap_time = current_elapsed
 
         # Record this lap (still within the lock)
-<<<<<<< HEAD
-        self.checkpoint(steps, timer_name=name)
+        self.checkpoint(steps, name=name)
 
         return lap_time
 
-    @with_lock
-    def checkpoint_all(self, steps: int | None = None, checkpoint_name: str | None = None):
-        """Record a checkpoint on all active timers.
-
-        Args:
-            steps: Step count. If None, uses internal lap counter for each timer
-            checkpoint_name: Optional name for the checkpoint
-        """
-        for timer_name, _timer in self._timers.items():
-            actual_name = timer_name if timer_name != self.GLOBAL_TIMER_NAME else None
-            self.checkpoint(steps, checkpoint_name, actual_name)
-
-    @with_lock
-    def lap_all(self, steps: int | None = None, exclude_global: bool = False) -> dict[str, float]:
-=======
-        self.checkpoint(steps, name=name)
-
-        return lap_time
-
     def lap_all(self, steps: int | None = None, exclude_global: bool = True) -> dict[str, float]:
->>>>>>> 5a557cac
         """Mark a lap on all timers and return lap times.
 
         Args:
@@ -482,18 +410,6 @@
         Returns:
             Dictionary mapping timer names to their lap times
         """
-<<<<<<< HEAD
-        lap_times = {}
-
-        for timer_name, _timer in self._timers.items():
-            # Use None for global timer in internal API
-            actual_name = None if timer_name == self.GLOBAL_TIMER_NAME else timer_name
-            lap_time = self.lap(steps, actual_name)
-
-            # Only include in results based on exclude_global setting
-            if not (exclude_global and timer_name == self.GLOBAL_TIMER_NAME):
-                lap_times[timer_name] = lap_time
-=======
         with self._lock:
             timer_names = list(self._timers.keys())
 
@@ -501,7 +417,6 @@
 
         if exclude_global:
             lap_times.pop(self.GLOBAL_TIMER_NAME)
->>>>>>> 5a557cac
 
         return lap_times
 
@@ -610,10 +525,6 @@
             "references": timer.references.copy(),
         }
 
-<<<<<<< HEAD
-    @with_lock
-=======
->>>>>>> 5a557cac
     def get_all_summaries(self) -> dict[str, dict[str, Any]]:
         """Get summaries for all timers."""
         with self._lock:
@@ -625,10 +536,6 @@
                 summaries[name] = self.get_summary(name)
         return summaries
 
-<<<<<<< HEAD
-    @with_lock
-=======
->>>>>>> 5a557cac
     def get_all_elapsed(self, exclude_global: bool = True) -> dict[str, float]:
         """Get elapsed times for all timers.
 
