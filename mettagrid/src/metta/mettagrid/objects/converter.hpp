--- conflicted
+++ resolved
@@ -186,9 +186,6 @@
 
   std::vector<PartialObservationToken> obs_features() const override {
     std::vector<PartialObservationToken> features;
-<<<<<<< HEAD
-    features.reserve(5 + this->inventory.size());
-=======
 
     // Calculate the capacity needed
     size_t capacity = 5 + this->inventory.size();
@@ -197,7 +194,6 @@
     }
     features.reserve(capacity);
 
->>>>>>> 87d0ee14
     features.push_back({ObservationFeature::TypeId, static_cast<ObservationType>(this->type_id)});
     features.push_back({ObservationFeature::Color, static_cast<ObservationType>(this->color)});
     features.push_back({ObservationFeature::ConvertingOrCoolingDown,
