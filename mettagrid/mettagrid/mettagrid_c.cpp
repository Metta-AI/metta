--- conflicted
+++ resolved
@@ -634,34 +634,19 @@
   auto gym = py::module_::import("gymnasium");
   auto spaces = gym.attr("spaces");
 
-<<<<<<< HEAD
-  ObservationType min_value = std::numeric_limits<ObservationType>::min();  // 0
-  ObservationType max_value = std::numeric_limits<ObservationType>::max();  // 255
-
-  if (_use_observation_tokens) {
-    // TODO: consider spaces other than "Box". They're more correctly descriptive, but I don't know if
-    // that matters to us.
-    return spaces.attr("Box")(min_value,
-                              max_value,
-                              py::make_tuple(_observations.shape(1), _observations.shape(2)),
-                              py::arg("dtype") = dtype_observations());
-  } else {
-    return spaces.attr("Box")(min_value,
-                              max_value,
-                              py::make_tuple(obs_height, obs_width, _grid_features.size()),
-                              py::arg("dtype") = dtype_observations());
-=======
   auto observation_info = _observations.request();
   auto shape = observation_info.shape;
   auto space_shape = py::tuple(observation_info.ndim - 1);
   for (size_t i = 0; i < observation_info.ndim - 1; i++) {
     space_shape[i] = shape[i + 1];
->>>>>>> bf2723f0
-  }
+  }
+
+  ObservationType min_value = std::numeric_limits<ObservationType>::min();  // 0
+  ObservationType max_value = std::numeric_limits<ObservationType>::max();  // 255
 
   // TODO: consider spaces other than "Box". They're more correctly descriptive, but I don't know if
   // that matters to us.
-  return spaces.attr("Box")(0, 255, space_shape, py::arg("dtype") = py::module_::import("numpy").attr("uint8"));
+  return spaces.attr("Box")(min_value, max_value, space_shape, py::arg("dtype") = dtype_observations());
 }
 
 py::list MettaGrid::action_success() {
