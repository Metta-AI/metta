#include "mettagrid_c.hpp"

#include <pybind11/numpy.h>
#include <pybind11/stl.h>

#include "action_handler.hpp"
#include "actions/attack.hpp"
#include "actions/attack_nearest.hpp"
#include "actions/change_color.hpp"
#include "actions/get_output.hpp"
#include "actions/move.hpp"
#include "actions/noop.hpp"
#include "actions/put_recipe_items.hpp"
#include "actions/rotate.hpp"
#include "actions/swap.hpp"
#include "event.hpp"
#include "grid.hpp"
#include "objects/agent.hpp"
#include "objects/constants.hpp"
#include "objects/converter.hpp"
#include "objects/production_handler.hpp"
#include "objects/wall.hpp"
#include "observation_encoder.hpp"
#include "stats_tracker.hpp"
#include "types.hpp"

namespace py = pybind11;

MettaGrid::MettaGrid(py::dict env_cfg, py::list map) {
  // env_cfg is a dict-form of the OmegaCong config.
  // `map` is a list of lists of strings, which are the map cells.
  auto cfg = env_cfg["game"].cast<py::dict>();
  _cfg = cfg;

  int num_agents = cfg["num_agents"].cast<int>();
  max_steps = cfg["max_steps"].cast<unsigned int>();
  obs_width = cfg["obs_width"].cast<unsigned short>();
  obs_height = cfg["obs_height"].cast<unsigned short>();

  _use_observation_tokens = cfg.contains("use_observation_tokens") && cfg["use_observation_tokens"].cast<bool>();
  _num_observation_tokens =
      cfg.contains("num_observation_tokens") ? cfg["num_observation_tokens"].cast<unsigned int>() : 0;

  current_step = 0;

  // Initialize mode flags
  _gym_mode = false;
  _set_buffers_called = false;

  _observations = nullptr;
  _terminals = nullptr;
  _truncations = nullptr;
  _rewards = nullptr;

  _observations_size = 0;
  _terminals_size = 0;
  _truncations_size = 0;
  _rewards_size = 0;

  std::vector<Layer> layer_for_type_id;
  for (const auto& layer : ObjectLayers) {
    layer_for_type_id.push_back(layer.second);
  }
  int height = map.size();
  int width = map[0].cast<py::list>().size();

  _grid = std::make_unique<Grid>(width, height, layer_for_type_id);
  _obs_encoder = std::make_unique<ObservationEncoder>();
  _grid_features = _obs_encoder->feature_names();

  _event_manager = std::make_unique<EventManager>();
  _stats = std::make_unique<StatsTracker>();

  _event_manager->init(_grid.get(), _stats.get());
  _event_manager->event_handlers.insert(
      {EventType::FinishConverting, std::make_unique<ProductionHandler>(_event_manager.get())});
  _event_manager->event_handlers.insert({EventType::CoolDown, std::make_unique<CoolDownHandler>(_event_manager.get())});

  _action_success.resize(num_agents);

  // TODO: These conversions to ActionConfig are copying. I don't want to pass python objects down further,
  // but maybe it would be better to just do the conversion once?
  if (cfg["actions"]["put_items"]["enabled"].cast<bool>()) {
    _action_handlers.push_back(std::make_unique<PutRecipeItems>(cfg["actions"]["put_items"].cast<ActionConfig>()));
  }
  if (cfg["actions"]["get_items"]["enabled"].cast<bool>()) {
    _action_handlers.push_back(std::make_unique<GetOutput>(cfg["actions"]["get_items"].cast<ActionConfig>()));
  }
  if (cfg["actions"]["noop"]["enabled"].cast<bool>()) {
    _action_handlers.push_back(std::make_unique<Noop>(cfg["actions"]["noop"].cast<ActionConfig>()));
  }
  if (cfg["actions"]["move"]["enabled"].cast<bool>()) {
    _action_handlers.push_back(std::make_unique<Move>(cfg["actions"]["move"].cast<ActionConfig>()));
  }
  if (cfg["actions"]["rotate"]["enabled"].cast<bool>()) {
    _action_handlers.push_back(std::make_unique<Rotate>(cfg["actions"]["rotate"].cast<ActionConfig>()));
  }
  if (cfg["actions"]["attack"]["enabled"].cast<bool>()) {
    _action_handlers.push_back(std::make_unique<Attack>(cfg["actions"]["attack"].cast<ActionConfig>()));
    _action_handlers.push_back(std::make_unique<AttackNearest>(cfg["actions"]["attack"].cast<ActionConfig>()));
  }
  if (cfg["actions"]["swap"]["enabled"].cast<bool>()) {
    _action_handlers.push_back(std::make_unique<Swap>(cfg["actions"]["swap"].cast<ActionConfig>()));
  }
  if (cfg["actions"]["change_color"]["enabled"].cast<bool>()) {
    _action_handlers.push_back(
        std::make_unique<ChangeColorAction>(cfg["actions"]["change_color"].cast<ActionConfig>()));
  }
  init_action_handlers();

  auto groups = cfg["groups"].cast<py::dict>();

  for (const auto& [key, value] : groups) {
    auto group = value.cast<py::dict>();
    unsigned int id = group["id"].cast<unsigned int>();
    _group_sizes[id] = 0;
    _group_reward_pct[id] = group.contains("group_reward_pct") ? group["group_reward_pct"].cast<float>() : 0.0f;
  }

  // Initialize objects from map
  for (int r = 0; r < height; r++) {
    for (int c = 0; c < width; c++) {
      std::string cell = map[r].cast<py::list>()[c].cast<std::string>();
      Converter* converter = nullptr;
      if (cell == "wall") {
        Wall* wall = new Wall(r, c, cfg["objects"]["wall"].cast<ObjectConfig>());
        _grid->add_object(wall);
        _stats->incr("objects.wall");
      } else if (cell == "block") {
        Wall* block = new Wall(r, c, cfg["objects"]["block"].cast<ObjectConfig>());
        _grid->add_object(block);
        _stats->incr("objects.block");
      } else if (cell.starts_with("mine")) {
        std::string m = cell;
        if (m.find('.') == std::string::npos) {
          m = "mine.red";
        }
        converter = new Converter(r, c, cfg["objects"][py::str(m)].cast<ObjectConfig>(), ObjectType::MineT);
      } else if (cell.starts_with("generator")) {
        std::string m = cell;
        if (m.find('.') == std::string::npos) {
          m = "generator.red";
        }
        converter = new Converter(r, c, cfg["objects"][py::str(m)].cast<ObjectConfig>(), ObjectType::GeneratorT);
      } else if (cell == "altar") {
        converter = new Converter(r, c, cfg["objects"]["altar"].cast<ObjectConfig>(), ObjectType::AltarT);
      } else if (cell == "armory") {
        converter = new Converter(r, c, cfg["objects"]["armory"].cast<ObjectConfig>(), ObjectType::ArmoryT);
      } else if (cell == "lasery") {
        converter = new Converter(r, c, cfg["objects"]["lasery"].cast<ObjectConfig>(), ObjectType::LaseryT);
      } else if (cell == "lab") {
        converter = new Converter(r, c, cfg["objects"]["lab"].cast<ObjectConfig>(), ObjectType::LabT);
      } else if (cell == "factory") {
        converter = new Converter(r, c, cfg["objects"]["factory"].cast<ObjectConfig>(), ObjectType::FactoryT);
      } else if (cell == "temple") {
        converter = new Converter(r, c, cfg["objects"]["temple"].cast<ObjectConfig>(), ObjectType::TempleT);
      } else if (cell.starts_with("agent.")) {
        std::string group_name = cell.substr(6);
        auto group_cfg_py = groups[py::str(group_name)]["props"].cast<py::dict>();
        auto agent_cfg_py = cfg["agent"].cast<py::dict>();
        unsigned int group_id = groups[py::str(group_name)]["id"].cast<unsigned int>();
        Agent* agent = MettaGrid::create_agent(r, c, group_name, group_id, group_cfg_py, agent_cfg_py);
        _grid->add_object(agent);
        agent->agent_id = _agents.size();
        add_agent(agent);
        _group_sizes[group_id] += 1;
      }
      if (converter != nullptr) {
        _stats->incr("objects." + cell);
        _grid->add_object(converter);
        converter->set_event_manager(_event_manager.get());
        converter = nullptr;
      }
    }
  }
}

MettaGrid::~MettaGrid() {
  _free_internal_buffers();
}

void MettaGrid::_setup_gym_mode() {
  if (_gym_mode) {
    return;  // Already allocated
  }

  size_t num_agents = _agents.size();
  if (_use_observation_tokens) {
    // Flattened: [num_agents, num_tokens * 3]
    _observations_size = num_agents * _num_observation_tokens * 3;
  } else {
    // Original: [num_agents, height, width, features]
    _observations_size = num_agents * obs_height * obs_width * _grid_features.size();
  }
  _terminals_size = num_agents;
  _truncations_size = num_agents;
  _rewards_size = num_agents;

  _internal_observations = std::make_unique<c_observations_type[]>(_observations_size);
  _internal_terminals = std::make_unique<c_terminals_type[]>(_terminals_size);
  _internal_truncations = std::make_unique<c_truncations_type[]>(_truncations_size);
  _internal_rewards = std::make_unique<c_rewards_type[]>(_rewards_size);

  _observations = _internal_observations.get();
  _terminals = _internal_terminals.get();
  _truncations = _internal_truncations.get();
  _rewards = _internal_rewards.get();

  // resize internal buffers
  _episode_rewards.resize(_agents.size(), 0.0f);

  // assign reward slots to agents
  for (size_t i = 0; i < _agents.size(); i++) {
    _agents[i]->init(&_rewards[i]);
  }

  _gym_mode = true;
}

void MettaGrid::_free_internal_buffers() {
  if (_gym_mode) {
    _internal_observations.reset();
    _internal_terminals.reset();
    _internal_truncations.reset();
    _internal_rewards.reset();

    _observations = nullptr;
    _terminals = nullptr;
    _truncations = nullptr;
    _rewards = nullptr;
  }
}

void MettaGrid::init_action_handlers() {
  _num_action_handlers = _action_handlers.size();
  _max_action_priority = 0;
  _max_action_arg = 0;
  _max_action_args.resize(_action_handlers.size());

  for (size_t i = 0; i < _action_handlers.size(); i++) {
    auto& handler = _action_handlers[i];
    handler->init(_grid.get());
    if (handler->priority > _max_action_priority) {
      _max_action_priority = handler->priority;
    }
    _max_action_args[i] = handler->max_arg();
    if (_max_action_args[i] > _max_action_arg) {
      _max_action_arg = _max_action_args[i];
    }
  }
}

void MettaGrid::add_agent(Agent* agent) {
  _agents.push_back(agent);
  // Don't call agent->init() until after the reward buffer is available!
}

void MettaGrid::_compute_observation(unsigned int observer_row,
                                     unsigned int observer_col,
                                     unsigned short obs_width,
                                     unsigned short obs_height,
                                     size_t agent_idx) {
  // Calculate observation boundaries
  unsigned int obs_width_radius = obs_width >> 1;
  unsigned int obs_height_radius = obs_height >> 1;

  unsigned int r_start = observer_row >= obs_height_radius ? observer_row - obs_height_radius : 0;
  unsigned int c_start = observer_col >= obs_width_radius ? observer_col - obs_width_radius : 0;

  unsigned int r_end = observer_row + obs_height_radius + 1;
  if (r_end > _grid->height) {
    r_end = _grid->height;
  }
  unsigned int c_end = observer_col + obs_width_radius + 1;
  if (c_end > _grid->width) {
    c_end = _grid->width;
  }

  if (_use_observation_tokens) {
    // Safe flattened token approach - no reinterpret_cast!
    size_t tokens_written = 0;
    const size_t max_tokens = _num_observation_tokens;
    const size_t agent_offset = agent_idx * max_tokens * 3;

    // Clear agent's observation buffer
    std::memset(_observations + agent_offset, 0, max_tokens * 3 * sizeof(c_observations_type));

    // TODO: Order tokens by distance for better truncation behavior
    for (unsigned int r = r_start; r < r_end && tokens_written < max_tokens; r++) {
      for (unsigned int c = c_start; c < c_end && tokens_written < max_tokens; c++) {
        for (unsigned int layer = 0; layer < _grid->num_layers && tokens_written < max_tokens; layer++) {
          GridLocation object_loc(r, c, layer);
          auto obj = _grid->object_at(object_loc);
          if (!obj) continue;

          int obs_r = object_loc.r + obs_height_radius - observer_row;
          int obs_c = object_loc.c + obs_width_radius - observer_col;
          uint8_t location = (obs_r << 4) | obs_c;  // Pack location into single byte

          // Get object features
          vector<PartialObservationToken> features = obj->obs_features();

          // Write tokens directly to flattened buffer
          for (const auto& feature : features) {
            if (tokens_written >= max_tokens) break;

            size_t token_base = agent_offset + tokens_written * 3;
            _observations[token_base + 0] = location;
            _observations[token_base + 1] = feature.feature_id;
            _observations[token_base + 2] = feature.value;

            tokens_written++;
          }
        }
      }
    }
  } else {
    // Original grid-based observations
    size_t num_features = _grid_features.size();
    size_t agent_stride = obs_height * obs_width * num_features;
    size_t row_stride = obs_width * num_features;
    size_t col_stride = num_features;

    for (unsigned int r = r_start; r < r_end; r++) {
      for (unsigned int c = c_start; c < c_end; c++) {
        for (unsigned int layer = 0; layer < _grid->num_layers; layer++) {
          GridLocation object_loc(r, c, layer);
          auto obj = _grid->object_at(object_loc);
          if (!obj) continue;

          int obs_r = object_loc.r + obs_height_radius - observer_row;
          int obs_c = object_loc.c + obs_width_radius - observer_col;

          auto agent_obs = _observations + agent_idx * agent_stride + obs_r * row_stride + obs_c * col_stride;
          _obs_encoder->encode(obj, agent_obs);
        }
      }
    }
  }
}

void MettaGrid::_compute_observations(py::array_t<int> actions) {
  for (size_t idx = 0; idx < _agents.size(); idx++) {
    auto& agent = _agents[idx];
    _compute_observation(agent->location.r, agent->location.c, obs_width, obs_height, idx);
  }
}

void MettaGrid::_step(py::array_t<int> actions) {
  auto actions_view = actions.unchecked<2>();

  // Reset state for new step
  std::memset(_rewards, 0, _rewards_size * sizeof(c_rewards_type));
  std::memset(_observations, 0, _observations_size * sizeof(c_observations_type));
  std::fill(_action_success.begin(), _action_success.end(), false);

  // Increment timestep and process events
  current_step++;
  _event_manager->process_events(current_step);

  // Collect unique priority levels from action handlers
  std::set<unsigned char> priority_levels;
  for (const auto& handler : _action_handlers) {
    priority_levels.insert(handler->priority);
  }

  // Process actions by priority levels (highest to lowest)
  for (auto it = priority_levels.rbegin(); it != priority_levels.rend(); ++it) {
    unsigned char current_priority = *it;

    for (size_t agent_idx = 0; agent_idx < _agents.size(); agent_idx++) {
      // Skip agents who already successfully performed an action this step
      if (_action_success[agent_idx]) {
        continue;
      }

      // Extract action data
      int action_id = actions_view(agent_idx, 0);
      ActionArg action_arg = static_cast<ActionArg>(actions_view(agent_idx, 1));
      Agent* agent = _agents[agent_idx];

      // Validate action ID
      if (action_id < 0 || action_id >= _num_action_handlers) {
        throw std::runtime_error("Invalid action ID " + std::to_string(action_id) + " for agent " +
                                 std::to_string(agent_idx) + ". Valid range: 0 to " +
                                 std::to_string(_num_action_handlers - 1));
      }

      auto& handler = _action_handlers[action_id];

      // Skip if this handler doesn't match current priority level
      if (handler->priority != current_priority) {
        continue;
      }

      // Validate action argument
      if (action_arg > _max_action_args[action_id]) {
        throw std::runtime_error("Action argument " + std::to_string(action_arg) + " exceeds maximum " +
                                 std::to_string(_max_action_args[action_id]) + " for action " +
                                 std::to_string(action_id) + " (" + handler->action_name() + ")" + " on agent " +
                                 std::to_string(agent_idx));
      }

      // Validate agent
      if (agent == nullptr) {
        throw std::runtime_error("Agent is null at index " + std::to_string(agent_idx));
      }

      // Validate agent ID
      if (agent->id <= 0) {
        throw std::runtime_error("Agent ID must be positive. Agent " + std::to_string(agent_idx) + " has ID " +
                                 std::to_string(agent->id));
      }

      if (agent->id >= _grid->objects.size()) {
        throw std::runtime_error("Agent ID " + std::to_string(agent->id) + " exceeds grid object count " +
                                 std::to_string(_grid->objects.size()) + " for agent " + std::to_string(agent_idx));
      }

      // Execute the action
      bool success = handler->handle_action(agent->id, action_arg, current_step);
      _action_success[agent_idx] = success;
    }
  }

  // Update observations and episode state
  _compute_observations(actions);

  for (size_t i = 0; i < _agents.size(); i++) {
    _episode_rewards[i] += _rewards[i];
  }

  if (max_steps > 0 && current_step >= max_steps) {
    std::fill_n(_truncations, _truncations_size, 1);
  }
}

py::tuple MettaGrid::reset() {
  // If reset is called before set_buffers, enter gym mode
  if (!_set_buffers_called) {
    if (_observations != nullptr) {
      throw std::runtime_error("reset called before set_buffers implies gym mode but buffers are not null?");
    }
    _setup_gym_mode();
  }

  if (current_step > 0) {
    throw std::runtime_error("Cannot reset after stepping");
  }

  // reset external buffers using direct memory access
  std::memset(_terminals, 0, _terminals_size * sizeof(c_terminals_type));
  std::memset(_truncations, 0, _truncations_size * sizeof(c_truncations_type));
  std::memset(_rewards, 0, _rewards_size * sizeof(c_rewards_type));
  std::memset(_observations, 0, _observations_size * sizeof(c_observations_type));

  // reset internal buffers
  std::fill(_episode_rewards.begin(), _episode_rewards.end(), 0.0f);

  // Compute initial observations
  std::vector<ssize_t> shape = {static_cast<ssize_t>(_agents.size()), static_cast<ssize_t>(2)};
  auto zero_actions = py::array_t<int>(shape);
  _compute_observations(zero_actions);

  if (_use_observation_tokens) {
    std::vector<ssize_t> obs_shape = {static_cast<ssize_t>(_agents.size()),
                                      static_cast<ssize_t>(_num_observation_tokens * 3)};
    py::array_t<c_observations_type> obs_view(obs_shape, _observations);
    return py::make_tuple(obs_view, py::dict());
  } else {
    std::vector<ssize_t> obs_shape = {static_cast<ssize_t>(_agents.size()),
                                      static_cast<ssize_t>(obs_height),
                                      static_cast<ssize_t>(obs_width),
                                      static_cast<ssize_t>(_grid_features.size())};
    py::array_t<c_observations_type> obs_view(obs_shape, _observations);
    return py::make_tuple(obs_view, py::dict());
  }
}

void MettaGrid::validate_buffers() {
  if (_observations == nullptr || _terminals == nullptr || _truncations == nullptr || _rewards == nullptr) {
    throw std::runtime_error("Buffers not set - call set_buffers first");
  }

  unsigned int num_agents = _agents.size();

  if (_use_observation_tokens) {
<<<<<<< HEAD
    size_t expected_obs_size = num_agents * _num_observation_tokens * 3;
    if (_observations_size != expected_obs_size) {
=======
    auto observation_info = _observations.request();
    auto shape = observation_info.shape;
    if (observation_info.ndim != 3) {
      std::stringstream ss;
      ss << "observations has " << observation_info.ndim << " dimensions but expected 3";
      throw std::runtime_error(ss.str());
    }
    if (shape[0] != num_agents || shape[2] != 3) {
>>>>>>> 64dfc6dc
      std::stringstream ss;
      ss << "observations buffer size is " << _observations_size << " but expected " << expected_obs_size
         << " (agents=" << num_agents << ", tokens=" << _num_observation_tokens << ", token_size=3)";
      throw std::runtime_error(ss.str());
    }
  } else {
    size_t expected_obs_size = num_agents * obs_height * obs_width * _grid_features.size();
    if (_observations_size != expected_obs_size) {
      std::stringstream ss;
      ss << "observations buffer size is " << _observations_size << " but expected " << expected_obs_size
         << " (agents=" << num_agents << ", height=" << obs_height << ", width=" << obs_width
         << ", features=" << _grid_features.size() << ")";
      throw std::runtime_error(ss.str());
    }
  }

  if (_terminals_size != num_agents) {
    std::stringstream ss;
    ss << "terminals buffer size is " << _terminals_size << " but expected " << num_agents;
    throw std::runtime_error(ss.str());
  }

  if (_truncations_size != num_agents) {
    std::stringstream ss;
    ss << "truncations buffer size is " << _truncations_size << " but expected " << num_agents;
    throw std::runtime_error(ss.str());
  }

  if (_rewards_size != num_agents) {
    std::stringstream ss;
    ss << "rewards buffer size is " << _rewards_size << " but expected " << num_agents;
    throw std::runtime_error(ss.str());
  }
}

void MettaGrid::set_buffers(py::array_t<c_observations_type, py::array::c_style>& observations,
                            py::array_t<c_terminals_type, py::array::c_style>& terminals,
                            py::array_t<c_truncations_type, py::array::c_style>& truncations,
                            py::array_t<c_rewards_type, py::array::c_style>& rewards) {
  // If we're in gym mode, throw error
  if (_gym_mode) {
    throw std::runtime_error("Cannot call set_buffers when environment is in gym mode.");
  }

  _set_buffers_called = true;

  // Store raw pointers to Python-managed memory
  _observations = static_cast<c_observations_type*>(observations.mutable_data());
  _terminals = static_cast<c_terminals_type*>(terminals.mutable_data());
  _truncations = static_cast<c_truncations_type*>(truncations.mutable_data());
  _rewards = static_cast<c_rewards_type*>(rewards.mutable_data());

  // Store buffer sizes
  _observations_size = observations.size();
  _terminals_size = terminals.size();
  _truncations_size = truncations.size();
  _rewards_size = rewards.size();

  // resize internal buffers
  _episode_rewards.resize(_agents.size(), 0.0f);

  // Validate and initialize
  validate_buffers();

  // assign reward slots to agents
  for (size_t i = 0; i < _agents.size(); i++) {
    _agents[i]->init(&_rewards[i]);
  }
}

py::tuple MettaGrid::step(py::array_t<int> actions) {
  _step(actions);

  bool share_rewards = false;
  std::vector<double> group_rewards(_group_sizes.size(), 0.0);

  for (size_t agent_idx = 0; agent_idx < _agents.size(); agent_idx++) {
    if (_rewards[agent_idx] != 0) {
      share_rewards = true;
      auto& agent = _agents[agent_idx];
      unsigned int group_id = agent->group;
      float group_reward = _rewards[agent_idx] * _group_reward_pct[group_id];
      _rewards[agent_idx] -= group_reward;
      group_rewards[group_id] += group_reward / _group_sizes[group_id];
    }
  }

  if (share_rewards) {
    for (size_t agent_idx = 0; agent_idx < _agents.size(); agent_idx++) {
      auto& agent = _agents[agent_idx];
      unsigned int group_id = agent->group;
      _rewards[agent_idx] += group_rewards[group_id];
    }
  }

  if (_use_observation_tokens) {
    std::vector<ssize_t> obs_shape = {static_cast<ssize_t>(_agents.size()),
                                      static_cast<ssize_t>(_num_observation_tokens * 3)};
    py::array_t<c_observations_type> obs_view(obs_shape, _observations);

    std::vector<ssize_t> rewards_shape = {static_cast<ssize_t>(_rewards_size)};
    std::vector<ssize_t> terminals_shape = {static_cast<ssize_t>(_terminals_size)};
    std::vector<ssize_t> truncations_shape = {static_cast<ssize_t>(_truncations_size)};

    py::array_t<c_rewards_type> rewards_view(rewards_shape, _rewards);
    py::array_t<c_terminals_type> terminals_view(terminals_shape, _terminals);
    py::array_t<c_truncations_type> truncations_view(truncations_shape, _truncations);

    return py::make_tuple(obs_view, rewards_view, terminals_view, truncations_view, py::dict());
  } else {
    // Original shape logic
    std::vector<ssize_t> obs_shape = {static_cast<ssize_t>(_agents.size()),
                                      static_cast<ssize_t>(obs_height),
                                      static_cast<ssize_t>(obs_width),
                                      static_cast<ssize_t>(_grid_features.size())};

    std::vector<ssize_t> rewards_shape = {static_cast<ssize_t>(_rewards_size)};
    std::vector<ssize_t> terminals_shape = {static_cast<ssize_t>(_terminals_size)};
    std::vector<ssize_t> truncations_shape = {static_cast<ssize_t>(_truncations_size)};

    py::array_t<c_observations_type> obs_view(obs_shape, _observations);
    py::array_t<c_rewards_type> rewards_view(rewards_shape, _rewards);
    py::array_t<c_terminals_type> terminals_view(terminals_shape, _terminals);
    py::array_t<c_truncations_type> truncations_view(truncations_shape, _truncations);

    return py::make_tuple(obs_view, rewards_view, terminals_view, truncations_view, py::dict());
  }
}

py::dict MettaGrid::grid_objects() {
  py::dict objects;

  for (unsigned int obj_id = 1; obj_id < _grid->objects.size(); obj_id++) {
    auto obj = _grid->object(obj_id);
    if (!obj) continue;

    py::dict obj_dict;
    obj_dict["id"] = obj_id;
    obj_dict["type"] = obj->_type_id;
    obj_dict["r"] = obj->location.r;
    obj_dict["c"] = obj->location.c;
    obj_dict["layer"] = obj->location.layer;

    // Get feature offsets for this object type
    auto type_features = _obs_encoder->type_feature_names()[obj->_type_id];
    std::vector<uint8_t> offsets(type_features.size());
    // We shouldn't have more than 256 features, since we're storing the feature_ids
    // as uint_8ts.
    assert(offsets.size() < 256);
    for (uint8_t i = 0; i < offsets.size(); i++) {
      offsets[i] = i;
    }
    std::vector<unsigned char> obj_data(type_features.size());

    // Encode object features
    _obs_encoder->encode(obj, obj_data.data(), offsets);

    // Add features to object dict
    for (size_t i = 0; i < type_features.size(); i++) {
      obj_dict[py::str(type_features[i])] = obj_data[i];
    }

    objects[py::int_(obj_id)] = obj_dict;
  }

  // Add agent IDs
  for (size_t agent_idx = 0; agent_idx < _agents.size(); agent_idx++) {
    auto agent_object = objects[py::int_(_agents[agent_idx]->id)];
    agent_object["agent_id"] = agent_idx;
  }

  return objects;
}

py::list MettaGrid::action_names() {
  py::list names;
  for (const auto& handler : _action_handlers) {
    names.append(handler->action_name());
  }
  return names;
}

unsigned int MettaGrid::map_width() const {
  return _grid->width;
}

unsigned int MettaGrid::map_height() const {
  return _grid->height;
}

py::list MettaGrid::grid_features() {
  return py::cast(_grid_features);
}

unsigned int MettaGrid::num_agents() const {
  return _agents.size();
}

py::array_t<float> MettaGrid::get_episode_rewards() {
  std::vector<ssize_t> episode_rewards_shape = {static_cast<ssize_t>(_rewards_size)};
  return py::array_t<c_rewards_type>(episode_rewards_shape, _episode_rewards.data());
}

py::dict MettaGrid::get_episode_stats() {
  py::dict stats;
  stats["game"] = _stats->stats();

  py::list agent_stats;
  for (const auto& agent : _agents) {
    agent_stats.append(agent->stats.stats());
  }
  stats["agent"] = agent_stats;

  return stats;
}

py::object MettaGrid::action_space() {
  auto gym = py::module_::import("gymnasium");
  auto spaces = gym.attr("spaces");

  return spaces.attr("MultiDiscrete")(py::make_tuple(py::len(action_names()), _max_action_arg + 1),
                                      py::arg("dtype") = py::module_::import("numpy").attr("int64"));
}

py::object MettaGrid::observation_space() {
  auto gym = py::module_::import("gymnasium");
  auto spaces = gym.attr("spaces");

  if (_use_observation_tokens) {
<<<<<<< HEAD
    return spaces.attr("Box")(0,
                              255,
                              py::make_tuple(_num_observation_tokens * 3),
=======
    // TODO: consider spaces other than "Box". They're more correctly descriptive, but I don't know if
    // that matters to us.
    return spaces.attr("Box")(0,
                              255,
                              py::make_tuple(_observations.shape(1), _observations.shape(2)),
>>>>>>> 64dfc6dc
                              py::arg("dtype") = py::module_::import("numpy").attr("uint8"));
  } else {
    return spaces.attr("Box")(0,
                              255,
<<<<<<< HEAD
                              py::make_tuple(obs_height, obs_width, _grid_features.size()),
=======
                              py::make_tuple(_obs_height, _obs_width, _grid_features.size()),
>>>>>>> 64dfc6dc
                              py::arg("dtype") = py::module_::import("numpy").attr("uint8"));
  }
}

py::list MettaGrid::action_success() {
  return py::cast(_action_success);
}

py::list MettaGrid::max_action_args() {
  return py::cast(_max_action_args);
}

py::list MettaGrid::object_type_names() {
  return py::cast(ObjectTypeNames);
}

py::list MettaGrid::inventory_item_names() {
  return py::cast(InventoryItemNames);
}

Agent* MettaGrid::create_agent(int r,
                               int c,
                               const std::string& group_name,
                               unsigned int group_id,
                               const py::dict& group_cfg_py,
                               const py::dict& agent_cfg_py) {
  // Rewards default to 0 for inventory unless overridden.
  // But we should be rewarding these all the time, e.g., for hearts.
  std::map<std::string, float> rewards;
  for (const auto& inv_item : InventoryItemNames) {
    // TODO: We shouldn't need to populate this with 0, since that's
    // the default anyways. Confirm that we don't care about the keys
    // and simplify.
    auto it = rewards.find(inv_item);
    if (it == rewards.end()) {
      rewards.insert(std::make_pair(inv_item, 0));
    }
    it = rewards.find(inv_item + "_max");
    if (it == rewards.end()) {
      rewards.insert(std::make_pair(inv_item + "_max", 1000));
    }
  }
  if (agent_cfg_py.contains("rewards")) {
    py::dict rewards_py = agent_cfg_py["rewards"];
    for (const auto& [key, value] : rewards_py) {
      rewards[key.cast<std::string>()] = value.cast<float>();
    }
  }
  if (group_cfg_py.contains("rewards")) {
    py::dict rewards_py = group_cfg_py["rewards"];
    for (const auto& [key, value] : rewards_py) {
      rewards[key.cast<std::string>()] = value.cast<float>();
    }
  }

  ObjectConfig agent_cfg;
  for (const auto& [key, value] : agent_cfg_py) {
    if (key.cast<std::string>() == "rewards") {
      continue;
    }
    agent_cfg[key.cast<std::string>()] = value.cast<int>();
  }
  for (const auto& [key, value] : group_cfg_py) {
    if (key.cast<std::string>() == "rewards") {
      continue;
    }
    agent_cfg[key.cast<std::string>()] = value.cast<int>();
  }

  return new Agent(r, c, group_name, group_id, agent_cfg, rewards);
}

std::string MettaGrid::cpp_get_numpy_type_name(const char* type_id) {
  std::string str_type_id(type_id);

  if (strcmp(type_id, "observations") == 0) return NUMPY_OBSERVATIONS_TYPE;
  if (strcmp(type_id, "terminals") == 0) return NUMPY_TERMINALS_TYPE;
  if (strcmp(type_id, "truncations") == 0) return NUMPY_TRUNCATIONS_TYPE;
  if (strcmp(type_id, "rewards") == 0) return NUMPY_REWARDS_TYPE;
  if (strcmp(type_id, "actions") == 0) return NUMPY_ACTIONS_TYPE;
  if (strcmp(type_id, "masks") == 0) return NUMPY_MASKS_TYPE;
  if (strcmp(type_id, "success") == 0) return NUMPY_SUCCESS_TYPE;
  return "unknown";
}

// Pybind11 module definition
PYBIND11_MODULE(mettagrid_c, m) {
  m.doc() = "MettaGrid environment";  // optional module docstring

  py::class_<MettaGrid>(m, "MettaGrid")
      .def(py::init<py::dict, py::list>())
      .def("reset", &MettaGrid::reset)
      .def("step", &MettaGrid::step)
      .def("set_buffers",
           &MettaGrid::set_buffers,
           py::arg("observations").noconvert(),
           py::arg("terminals").noconvert(),
           py::arg("truncations").noconvert(),
           py::arg("rewards").noconvert())
      .def("grid_objects", &MettaGrid::grid_objects)
      .def("action_names", &MettaGrid::action_names)
      .def_property_readonly("map_width", &MettaGrid::map_width)
      .def_property_readonly("map_height", &MettaGrid::map_height)
      .def("grid_features", &MettaGrid::grid_features)
      .def_property_readonly("num_agents", &MettaGrid::num_agents)
      .def("get_episode_rewards", &MettaGrid::get_episode_rewards)
      .def("get_episode_stats", &MettaGrid::get_episode_stats)
      .def_property_readonly("action_space", &MettaGrid::action_space)
      .def_property_readonly("observation_space", &MettaGrid::observation_space)
      .def("action_success", &MettaGrid::action_success)
      .def("max_action_args", &MettaGrid::max_action_args)
      .def("object_type_names", &MettaGrid::object_type_names)
      .def("inventory_item_names", &MettaGrid::inventory_item_names)
      .def_static("get_numpy_type_name", &MettaGrid::cpp_get_numpy_type_name, py::arg("type_id"))
      .def_readonly("obs_width", &MettaGrid::obs_width)
      .def_readonly("obs_height", &MettaGrid::obs_height)
      .def_readonly("max_steps", &MettaGrid::max_steps)
      .def_readonly("current_step", &MettaGrid::current_step)
      .def("is_gym_mode", &MettaGrid::is_gym_mode);
}<|MERGE_RESOLUTION|>--- conflicted
+++ resolved
@@ -277,7 +277,6 @@
   }
 
   if (_use_observation_tokens) {
-    // Safe flattened token approach - no reinterpret_cast!
     size_t tokens_written = 0;
     const size_t max_tokens = _num_observation_tokens;
     const size_t agent_offset = agent_idx * max_tokens * 3;
@@ -463,8 +462,8 @@
   _compute_observations(zero_actions);
 
   if (_use_observation_tokens) {
-    std::vector<ssize_t> obs_shape = {static_cast<ssize_t>(_agents.size()),
-                                      static_cast<ssize_t>(_num_observation_tokens * 3)};
+    std::vector<ssize_t> obs_shape = {
+        static_cast<ssize_t>(_agents.size()), static_cast<ssize_t>(_num_observation_tokens), static_cast<ssize_t>(3)};
     py::array_t<c_observations_type> obs_view(obs_shape, _observations);
     return py::make_tuple(obs_view, py::dict());
   } else {
@@ -485,19 +484,8 @@
   unsigned int num_agents = _agents.size();
 
   if (_use_observation_tokens) {
-<<<<<<< HEAD
     size_t expected_obs_size = num_agents * _num_observation_tokens * 3;
     if (_observations_size != expected_obs_size) {
-=======
-    auto observation_info = _observations.request();
-    auto shape = observation_info.shape;
-    if (observation_info.ndim != 3) {
-      std::stringstream ss;
-      ss << "observations has " << observation_info.ndim << " dimensions but expected 3";
-      throw std::runtime_error(ss.str());
-    }
-    if (shape[0] != num_agents || shape[2] != 3) {
->>>>>>> 64dfc6dc
       std::stringstream ss;
       ss << "observations buffer size is " << _observations_size << " but expected " << expected_obs_size
          << " (agents=" << num_agents << ", tokens=" << _num_observation_tokens << ", token_size=3)";
@@ -594,8 +582,8 @@
   }
 
   if (_use_observation_tokens) {
-    std::vector<ssize_t> obs_shape = {static_cast<ssize_t>(_agents.size()),
-                                      static_cast<ssize_t>(_num_observation_tokens * 3)};
+    std::vector<ssize_t> obs_shape = {
+        static_cast<ssize_t>(_agents.size()), static_cast<ssize_t>(_num_observation_tokens), static_cast<ssize_t>(3)};
     py::array_t<c_observations_type> obs_view(obs_shape, _observations);
 
     std::vector<ssize_t> rewards_shape = {static_cast<ssize_t>(_rewards_size)};
@@ -727,26 +715,16 @@
   auto spaces = gym.attr("spaces");
 
   if (_use_observation_tokens) {
-<<<<<<< HEAD
-    return spaces.attr("Box")(0,
-                              255,
-                              py::make_tuple(_num_observation_tokens * 3),
-=======
     // TODO: consider spaces other than "Box". They're more correctly descriptive, but I don't know if
     // that matters to us.
     return spaces.attr("Box")(0,
                               255,
-                              py::make_tuple(_observations.shape(1), _observations.shape(2)),
->>>>>>> 64dfc6dc
+                              py::make_tuple(_agents.size(), _num_observation_tokens, 3),
                               py::arg("dtype") = py::module_::import("numpy").attr("uint8"));
   } else {
     return spaces.attr("Box")(0,
                               255,
-<<<<<<< HEAD
                               py::make_tuple(obs_height, obs_width, _grid_features.size()),
-=======
-                              py::make_tuple(_obs_height, _obs_width, _grid_features.size()),
->>>>>>> 64dfc6dc
                               py::arg("dtype") = py::module_::import("numpy").attr("uint8"));
   }
 }
