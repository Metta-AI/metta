"""Machina v1 open-world recipe using the full vibe set and sweep helpers."""

from typing import Optional, Sequence

from metta.agent.policy import PolicyArchitecture
from metta.rl.training.teacher import TeacherConfig
from metta.tools.stub import StubTool
from metta.tools.sweep import SweepTool
from metta.tools.train import TrainTool


def train(
    num_cogs: int = 4,
    variants: Optional[Sequence[str]] = None,
    eval_variants: Optional[Sequence[str]] = None,
    eval_difficulty: str | None = None,
    policy_architecture: PolicyArchitecture | None = None,
    teacher: TeacherConfig | None = None,
) -> TrainTool:
    """Train on machina_1.open_world with leaderboard-aligned defaults and single-map eval."""
    from metta.agent.policies.vit import ViTDefaultConfig
    from metta.sim.simulation_config import SimulationConfig
    from mettagrid.config import vibes
    from recipes.experiment.cogs_v_clips import (
        _normalize_variant_names,
        make_training_env,
        train_single_mission,
    )

    if eval_variants is None:
        eval_variants = variants

    tt = train_single_mission(
        mission="machina_1.open_world",
        num_cogs=num_cogs,
        variants=variants,
        eval_variants=eval_variants,
        eval_difficulty=eval_difficulty,
        teacher=teacher,
        maps_cache_size=None,
    )
    tt.policy_architecture = policy_architecture or ViTDefaultConfig()
<<<<<<< HEAD
    nodes_cfg = tt.trainer.nodes
    needs_full_log_probs = any(
        (nodes_cfg.get(name) and nodes_cfg[name].enabled)
        for name in (
            "supervisor",
            "sliced_scripted_cloner",
            "eer_kickstarter",
            "eer_cloner",
        )
    )
    action_probs_config = getattr(tt.policy_architecture, "action_probs_config", None)
    if action_probs_config is not None and not needs_full_log_probs:
        action_probs_config.emit_full_log_probs = False
=======
>>>>>>> 02a0877d
    tt.system.torch_deterministic = False

    # Explicitly keep full vibe/action definitions so saved checkpoints remain compatible.
    env_cfg = tt.training_env.curriculum.task_generator.env
    env_cfg.game.max_steps = 1000
    env_cfg.game.vibe_names = [v.name for v in vibes.VIBES]
    change_vibe = getattr(env_cfg.game.actions, "change_vibe", None)
    if change_vibe is not None:
        change_vibe.vibes = list(vibes.VIBES)
    if env_cfg.game.agent.initial_vibe >= len(vibes.VIBES):
        env_cfg.game.agent.initial_vibe = 0

    eval_variant_names = _normalize_variant_names(
        initial=[eval_difficulty] if eval_difficulty else None,
        variants=eval_variants,
    )
    eval_env = make_training_env(
        num_cogs=num_cogs,
        mission="machina_1.open_world",
        variants=eval_variant_names or None,
    )
    eval_env.game.max_steps = 1000
    tt.evaluator.simulations = [
        SimulationConfig(
            suite="cogs_vs_clips",
            name=f"machina_1_open_world_{num_cogs}cogs",
            env=eval_env,
        )
    ]
    # Run evals periodically during long runs
    tt.evaluator.epoch_interval = 150
    return tt


def train_sweep(
    num_cogs: int = 4,
    variants: Optional[Sequence[str]] = None,
    eval_variants: Optional[Sequence[str]] = None,
    eval_difficulty: str | None = None,
    policy_architecture: PolicyArchitecture | None = None,
    teacher: TeacherConfig | None = None,
) -> TrainTool:
    """Sweep-friendly train with heart_chorus baked in."""
    from recipes.experiment.cogs_v_clips import _normalize_variant_names

    base_variants = _normalize_variant_names(initial=["heart_chorus"], variants=variants)

    tt = train(
        num_cogs=num_cogs,
        variants=base_variants,
        eval_variants=eval_variants or base_variants,
        eval_difficulty=eval_difficulty,
        policy_architecture=policy_architecture,
        teacher=teacher,
    )
    # Sweep-friendly default (kept consistent with the shared CvC sweep search space).
    tt.trainer.total_timesteps = 1_000_000_000
    return tt


def evaluate_stub(*args, **kwargs) -> StubTool:
    """No-op evaluator for sweeps."""
    from metta.tools.stub import StubTool

    return StubTool()


def sweep(
    sweep_name: str,
    num_cogs: int = 4,
    eval_difficulty: str | None = "standard",
    max_trials: int = 80,
    num_parallel_trials: int = 4,
) -> SweepTool:
    """Hyperparameter sweep targeting train_sweep (heart_chorus baked in)."""
    from metta.sweep.core import make_sweep
    from recipes.experiment.cogs_v_clips import get_cvc_sweep_search_space

    search_space = get_cvc_sweep_search_space()

    return make_sweep(
        name=sweep_name,
        recipe="recipes.experiment.machina_1",
        train_entrypoint="train_sweep",
        eval_entrypoint="evaluate_stub",
        metric_key="env_game/assembler.heart.created",
        search_space=search_space,
        cost_key="metric/total_time",
        max_trials=max_trials,
        num_parallel_trials=num_parallel_trials,
    )<|MERGE_RESOLUTION|>--- conflicted
+++ resolved
@@ -40,22 +40,6 @@
         maps_cache_size=None,
     )
     tt.policy_architecture = policy_architecture or ViTDefaultConfig()
-<<<<<<< HEAD
-    nodes_cfg = tt.trainer.nodes
-    needs_full_log_probs = any(
-        (nodes_cfg.get(name) and nodes_cfg[name].enabled)
-        for name in (
-            "supervisor",
-            "sliced_scripted_cloner",
-            "eer_kickstarter",
-            "eer_cloner",
-        )
-    )
-    action_probs_config = getattr(tt.policy_architecture, "action_probs_config", None)
-    if action_probs_config is not None and not needs_full_log_probs:
-        action_probs_config.emit_full_log_probs = False
-=======
->>>>>>> 02a0877d
     tt.system.torch_deterministic = False
 
     # Explicitly keep full vibe/action definitions so saved checkpoints remain compatible.
