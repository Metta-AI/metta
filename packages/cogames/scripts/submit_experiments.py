from recipes.experiment.cvc import mission_variant_curriculum
from cogames.cogs_vs_clips.navigation_missions import NAVIGATION_MISSIONS

<<<<<<< HEAD
# Missions where S3 policies got reward > 0 (from evaluation results)
# Based on evaluation results showing environments where S3 policies succeeded
S3_SUCCESSFUL_EVAL_MISSIONS = [
    "diagnostic_chest_deposit_near",
    "diagnostic_chest_navigation3",
    "diagnostic_extract_missing_oxygen",
    "diagnostic_extract_missing_silicon",
    "easy_hearts",
    "easy_hearts_hello_world",
    "easy_hearts_training",
    "easy_hearts_training_facility",
    "easy_medium_hearts",
    "easy_mode",
    "easy_small_hearts",
    "repair",
    "single_use_swarm_easy",
    "vibe_check",
]
=======
This script submits:
1. Variants curriculum experiments (variants="all"):
   - For each mission in DEFAULT_CURRICULUM_MISSIONS: all variants on that single mission
   - All variants on all DEFAULT_CURRICULUM_MISSIONS
2. Full curriculum experiment (variants=None):
   - All maps, standard variant (no variants)
3. S3 successful missions experiment (variants="all"):
   - All variants on missions where S3 policies got reward
>>>>>>> ac9f6b54

S3_SUCCESFUL_TRAINING_MISSIONS = [
    "diagnostic_extract_missing_oxygen",
    "diagnostic_extract_missing_silicon",
    "repair",
]

S3_SUCCESFUL_VARIANTS = [
    "chest_heart_tune",
    "clip_period_on",
    "clipped_oxygen",
    "clipped_silicon",
    "clipping_chaos",
    "cog_tools_only",
    "compass",
    "cyclical_unclip",
    "dark_side",
    "energized",
    "energy_crisis",
    "extractor_heart_tune",
    "heart_chorus",
    "inventory_heart_tune",
    "lonely_heart",
    "pack_rat",
    "resource_bottleneck",
    "rough_terrain",
    "small_50",
    "super_charged",
    "tiny_heart_protocols",
    "vibe_check_min_2",
    "trader"
]

def submit_single_mission_experiments():
    for mission in S3_SUCCESFUL_TRAINING_MISSIONS:
        mission_variant_curriculum.experiment(
        base_missions=[mission],
        run_name=f"single_mission_experiment_{mission}_standard",
        skip_git_check=True,
        variants=None,
    )

def submit_all_missions_no_variants():
    mission_variant_curriculum.experiment(
    base_missions=S3_SUCCESFUL_TRAINING_MISSIONS,
    run_name=f"single_mission_experiment_training_missions_standard",
    skip_git_check=True,
    variants=None,
    )

<<<<<<< HEAD
    mission_variant_curriculum.experiment(
    base_missions=S3_SUCCESSFUL_EVAL_MISSIONS,
    run_name=f"single_mission_experiment_training_missions_standard",
    skip_git_check=True,
    variants=None,
    )

=======
def submit_variants_experiments():
    """Submit variants curriculum experiments (variants="all")."""
    print("=" * 80)
    print("Submitting Variants Curriculum Experiments")
    print("=" * 80)

    # 1. For each mission in DEFAULT_CURRICULUM_MISSIONS: all variants on that single mission
    print(f"\nSubmitting {len(DEFAULT_MISSIONS)} single-mission experiments (all variants each):")
    for i, mission in enumerate(DEFAULT_MISSIONS, 1):
        print(f"  {i}. {mission}")
        # Sanitize mission name for run name (replace special chars)
        safe_mission_name = mission.replace("_", "-")
        mission_variant_curriculum.experiment(
            base_missions=[mission],
            run_name=f"variants_curriculum_{safe_mission_name}_all_variants",
            skip_git_check=True,
            variants="all",
        )

    # 2. All variants on all DEFAULT_CURRICULUM_MISSIONS
    print(f"\nSubmitting: All variants on all {len(DEFAULT_MISSIONS)} DEFAULT_CURRICULUM_MISSIONS")
>>>>>>> ac9f6b54
    mission_variant_curriculum.experiment(
    base_missions=S3_SUCCESFUL_TRAINING_MISSIONS +S3_SUCCESSFUL_EVAL_MISSIONS,
    run_name=f"single_mission_experiment_training_missions_standard",
    skip_git_check=True,
    variants=None,
    )

def submit_all_missions_with_variants():
    mission_variant_curriculum.experiment(
    base_missions=S3_SUCCESFUL_TRAINING_MISSIONS,
    run_name=f"single_mission_experiment_training_missions_all_variants",
    skip_git_check=True,
    variants=S3_SUCCESFUL_VARIANTS,
    )

    mission_variant_curriculum.experiment(
    base_missions=S3_SUCCESSFUL_EVAL_MISSIONS,
    run_name=f"single_mission_experiment_training_missions_all_variants",
    skip_git_check=True,
    variants=S3_SUCCESFUL_VARIANTS,
    )

    mission_variant_curriculum.experiment(
    base_missions=S3_SUCCESFUL_TRAINING_MISSIONS +S3_SUCCESSFUL_EVAL_MISSIONS,
    run_name=f"single_mission_experiment_training_missions_all_variants",
    skip_git_check= True,
    variants=S3_SUCCESFUL_VARIANTS,
    )

def submit_full_curriculum_experiment_standard():
    mission_variant_curriculum.experiment(
    base_missions=None,
    run_name=f"full_curriculum_experiment_standard",
    skip_git_check=True,
    variants=None,
    )

def submit_full_curriculum_experiment_all_variants():
    mission_variant_curriculum.experiment(
    base_missions=None,
    run_name=f"full_curriculum_experiment_all_variants",
    skip_git_check=True,
    variants="all",
    )

def submit_full_curriculum_with_navigation():
    """Submit full CVC curriculum + Navigation missions (all variants)."""
    # None means full curriculum missions
    # We can't easily append to None, so we fetch the full list
    from recipes.experiment.cvc.mission_variant_curriculum import FULL_CURRICULUM_MISSIONS

    nav_mission_names = [m.name for m in NAVIGATION_MISSIONS]
    combined_missions = list(FULL_CURRICULUM_MISSIONS) + nav_mission_names

    mission_variant_curriculum.experiment(
        base_missions=combined_missions,
        run_name="full_curriculum_experiment_with_navigation",
        skip_git_check=True,
<<<<<<< HEAD
        variants=None,
=======
        variants="all",
>>>>>>> ac9f6b54
    )

def submit_full_curriculum_with_navigation_with_variants():
    """Submit full CVC curriculum + Navigation missions (all variants)."""
    # None means full curriculum missions
    # We can't easily append to None, so we fetch the full list
    from recipes.experiment.cvc.mission_variant_curriculum import FULL_CURRICULUM_MISSIONS

    nav_mission_names = [m.name for m in NAVIGATION_MISSIONS]
    combined_missions = list(FULL_CURRICULUM_MISSIONS) + nav_mission_names

    mission_variant_curriculum.experiment(
        base_missions=combined_missions,
        run_name="full_curriculum_experiment_with_navigation_all_variants",
        skip_git_check=True,
        variants="all",
    )

def submit_missions_with_navigation():
    """Submit full CVC curriculum + Navigation missions (all variants)."""
    # None means full curriculum missions
    # We can't easily append to None, so we fetch the full list
    from recipes.experiment.cvc.mission_variant_curriculum import FULL_CURRICULUM_MISSIONS

    nav_mission_names = [m.name for m in NAVIGATION_MISSIONS]
    combined_missions = S3_SUCCESFUL_TRAINING_MISSIONS + S3_SUCCESSFUL_EVAL_MISSIONS + nav_mission_names

    mission_variant_curriculum.experiment(
        base_missions=combined_missions,
        run_name="full_curriculum_plus_navigation_all_variants",
        skip_git_check=True,
<<<<<<< HEAD
        variants=None,
=======
        variants=None,  # Explicitly no variants
>>>>>>> ac9f6b54
    )

def submit_missions_with_navigation_with_variants():
    """Submit full CVC curriculum + Navigation missions (all variants)."""
    # None means full curriculum missions
    # We can't easily append to None, so we fetch the full list
    from recipes.experiment.cvc.mission_variant_curriculum import FULL_CURRICULUM_MISSIONS

    nav_mission_names = [m.name for m in NAVIGATION_MISSIONS]
    combined_missions = S3_SUCCESFUL_TRAINING_MISSIONS + S3_SUCCESSFUL_EVAL_MISSIONS + nav_mission_names

    mission_variant_curriculum.experiment(
        base_missions=combined_missions,
        run_name="full_curriculum_plus_navigation_all_variants",
        skip_git_check=True,
        variants="all",
    )

def submit_s3_successful_missions_experiment():
    """Submit curriculum experiment with only missions where S3 policies got reward, all variants."""
    print("\n" + "=" * 80)
    print("Submitting S3 Successful Missions Curriculum Experiment")
    print("=" * 80)

    # Missions where S3 policies got reward > 0 (from evaluation results)
    # Based on evaluation results showing environments where S3 policies succeeded
    S3_SUCCESSFUL_MISSIONS = [
        "diagnostic_chest_deposit_near",
        "diagnostic_chest_navigation3",
        "diagnostic_extract_missing_oxygen",
        "diagnostic_extract_missing_silicon",
        "easy_hearts",
        "easy_hearts_hello_world",
        "easy_hearts_training",
        "easy_hearts_training_facility",
        "easy_medium_hearts",
        "easy_mode",
        "easy_small_hearts",
        "go_together",
        "repair",
        "single_use_swarm_easy",
        "vibe_check",
    ]

    print(f"\nSubmitting: All variants on {len(S3_SUCCESSFUL_MISSIONS)} missions where S3 policies got reward")
    print("Missions:")
    for i, mission in enumerate(S3_SUCCESSFUL_MISSIONS, 1):
        print(f"  {i}. {mission}")

    mission_variant_curriculum.experiment(
        base_missions=S3_SUCCESSFUL_MISSIONS,
        run_name="variants_curriculum_s3_successful_missions_all_variants",
        skip_git_check=True,
        variants="all",  # Curriculum over all variants
    )

    print("\n✓ S3 successful missions curriculum experiment submitted!")


if __name__ == "__main__":
    # submit_variants_experiments()
    # submit_full_curriculum_experiment()
<<<<<<< HEAD
    # submit_single_mission_experiments()
    # submit_all_missions_no_variants()
    # submit_all_missions_with_variants()
    # submit_full_curriculum_experiment_standard()
    submit_full_curriculum_experiment_all_variants()

    # submit_full_curriculum_with_navigation()
    # submit_full_curriculum_with_navigation_with_variants()
    # submit_missions_with_navigation()
    # submit_missions_with_navigation_with_variants()

=======
    submit_s3_successful_missions_experiment()
>>>>>>> ac9f6b54
    print("\n" + "=" * 80)
    print("All experiments submitted successfully!")
    print("=" * 80)<|MERGE_RESOLUTION|>--- conflicted
+++ resolved
@@ -1,7 +1,6 @@
 from recipes.experiment.cvc import mission_variant_curriculum
 from cogames.cogs_vs_clips.navigation_missions import NAVIGATION_MISSIONS
 
-<<<<<<< HEAD
 # Missions where S3 policies got reward > 0 (from evaluation results)
 # Based on evaluation results showing environments where S3 policies succeeded
 S3_SUCCESSFUL_EVAL_MISSIONS = [
@@ -20,16 +19,6 @@
     "single_use_swarm_easy",
     "vibe_check",
 ]
-=======
-This script submits:
-1. Variants curriculum experiments (variants="all"):
-   - For each mission in DEFAULT_CURRICULUM_MISSIONS: all variants on that single mission
-   - All variants on all DEFAULT_CURRICULUM_MISSIONS
-2. Full curriculum experiment (variants=None):
-   - All maps, standard variant (no variants)
-3. S3 successful missions experiment (variants="all"):
-   - All variants on missions where S3 policies got reward
->>>>>>> ac9f6b54
 
 S3_SUCCESFUL_TRAINING_MISSIONS = [
     "diagnostic_extract_missing_oxygen",
@@ -80,7 +69,6 @@
     variants=None,
     )
 
-<<<<<<< HEAD
     mission_variant_curriculum.experiment(
     base_missions=S3_SUCCESSFUL_EVAL_MISSIONS,
     run_name=f"single_mission_experiment_training_missions_standard",
@@ -88,29 +76,6 @@
     variants=None,
     )
 
-=======
-def submit_variants_experiments():
-    """Submit variants curriculum experiments (variants="all")."""
-    print("=" * 80)
-    print("Submitting Variants Curriculum Experiments")
-    print("=" * 80)
-
-    # 1. For each mission in DEFAULT_CURRICULUM_MISSIONS: all variants on that single mission
-    print(f"\nSubmitting {len(DEFAULT_MISSIONS)} single-mission experiments (all variants each):")
-    for i, mission in enumerate(DEFAULT_MISSIONS, 1):
-        print(f"  {i}. {mission}")
-        # Sanitize mission name for run name (replace special chars)
-        safe_mission_name = mission.replace("_", "-")
-        mission_variant_curriculum.experiment(
-            base_missions=[mission],
-            run_name=f"variants_curriculum_{safe_mission_name}_all_variants",
-            skip_git_check=True,
-            variants="all",
-        )
-
-    # 2. All variants on all DEFAULT_CURRICULUM_MISSIONS
-    print(f"\nSubmitting: All variants on all {len(DEFAULT_MISSIONS)} DEFAULT_CURRICULUM_MISSIONS")
->>>>>>> ac9f6b54
     mission_variant_curriculum.experiment(
     base_missions=S3_SUCCESFUL_TRAINING_MISSIONS +S3_SUCCESSFUL_EVAL_MISSIONS,
     run_name=f"single_mission_experiment_training_missions_standard",
@@ -169,27 +134,23 @@
         base_missions=combined_missions,
         run_name="full_curriculum_experiment_with_navigation",
         skip_git_check=True,
-<<<<<<< HEAD
         variants=None,
-=======
+    )
+
+def submit_full_curriculum_with_navigation_with_variants():
+    """Submit full CVC curriculum + Navigation missions (all variants)."""
+    # None means full curriculum missions
+    # We can't easily append to None, so we fetch the full list
+    from recipes.experiment.cvc.mission_variant_curriculum import FULL_CURRICULUM_MISSIONS
+
+    nav_mission_names = [m.name for m in NAVIGATION_MISSIONS]
+    combined_missions = list(FULL_CURRICULUM_MISSIONS) + nav_mission_names
+
+    mission_variant_curriculum.experiment(
+        base_missions=combined_missions,
+        run_name="full_curriculum_experiment_with_navigation_all_variants",
+        skip_git_check=True,
         variants="all",
->>>>>>> ac9f6b54
-    )
-
-def submit_full_curriculum_with_navigation_with_variants():
-    """Submit full CVC curriculum + Navigation missions (all variants)."""
-    # None means full curriculum missions
-    # We can't easily append to None, so we fetch the full list
-    from recipes.experiment.cvc.mission_variant_curriculum import FULL_CURRICULUM_MISSIONS
-
-    nav_mission_names = [m.name for m in NAVIGATION_MISSIONS]
-    combined_missions = list(FULL_CURRICULUM_MISSIONS) + nav_mission_names
-
-    mission_variant_curriculum.experiment(
-        base_missions=combined_missions,
-        run_name="full_curriculum_experiment_with_navigation_all_variants",
-        skip_git_check=True,
-        variants="all",
     )
 
 def submit_missions_with_navigation():
@@ -205,11 +166,7 @@
         base_missions=combined_missions,
         run_name="full_curriculum_plus_navigation_all_variants",
         skip_git_check=True,
-<<<<<<< HEAD
         variants=None,
-=======
-        variants=None,  # Explicitly no variants
->>>>>>> ac9f6b54
     )
 
 def submit_missions_with_navigation_with_variants():
@@ -272,7 +229,6 @@
 if __name__ == "__main__":
     # submit_variants_experiments()
     # submit_full_curriculum_experiment()
-<<<<<<< HEAD
     # submit_single_mission_experiments()
     # submit_all_missions_no_variants()
     # submit_all_missions_with_variants()
@@ -284,9 +240,6 @@
     # submit_missions_with_navigation()
     # submit_missions_with_navigation_with_variants()
 
-=======
-    submit_s3_successful_missions_experiment()
->>>>>>> ac9f6b54
     print("\n" + "=" * 80)
     print("All experiments submitted successfully!")
     print("=" * 80)