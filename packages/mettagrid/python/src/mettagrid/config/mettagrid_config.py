--- conflicted
+++ resolved
@@ -238,17 +238,12 @@
     number of buildings placed. Set length_scale > 0 to use a manual value instead.
     """
 
-<<<<<<< HEAD
-    recipe: RecipeConfig = Field(default_factory=RecipeConfig)
+    unclipping_recipes: list[RecipeConfig] = Field(default_factory=list)
     length_scale: float = Field(
         default=-1.0,
         description="Controls spatial spread rate: weight = exp(-distance / length_scale). "
         "If <= 0, automatically calculated using percolation theory at runtime.",
     )
-=======
-    unclipping_recipes: list[RecipeConfig] = Field(default_factory=list)
-    length_scale: float = Field(default=1.0, ge=0.0)
->>>>>>> 9895b161
     cutoff_distance: float = Field(default=0.0, ge=0.0)
     clip_rate: float = Field(default=0.0, ge=0.0, le=1.0)
 
