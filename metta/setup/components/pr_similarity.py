--- conflicted
+++ resolved
@@ -1,33 +1,19 @@
+from __future__ import annotations
+
 import datetime
 import json
 import pathlib
 import shutil
-<<<<<<< HEAD
-import sys
 import typing
 
 import boto3
-import botocore.exceptions
 
 import metta.setup.components.base
 import metta.setup.registry
 import metta.setup.saved_settings
 import metta.setup.utils
 import metta.tools.pr_similarity
-=======
-from datetime import datetime, timedelta, timezone
-from pathlib import Path
-from typing import Any, Optional
-
-import boto3
-
-from metta.setup.components.base import SetupModule
-from metta.setup.registry import register_module
-from metta.setup.saved_settings import get_saved_settings
-from metta.setup.utils import debug, info, warning
-from metta.tools.pr_similarity import DEFAULT_CACHE_PATH, resolve_cache_paths
-from softmax.aws.secrets_manager import get_secretsmanager_secret
->>>>>>> 0b06b7d5
+import softmax.aws.secrets_manager
 
 
 def _resolve_cache_paths(repo_root: pathlib.Path) -> tuple[pathlib.Path, pathlib.Path]:
@@ -53,35 +39,13 @@
         return meta_path.exists() and vectors_path.exists() and shutil.which("metta-pr-similarity-mcp") is not None
 
     def install(self, non_interactive: bool = False, force: bool = False) -> None:
-        api_key = get_secretsmanager_secret("GEMINI-API-KEY", require_exists=False)
+        api_key = softmax.aws.secrets_manager.get_secretsmanager_secret("GEMINI-API-KEY", require_exists=False)
 
         self._ensure_cache(force)
         self._configure_claude(api_key=api_key, force=force)
         self._configure_codex(api_key=api_key)
         self._configure_cursor(api_key=api_key)
 
-<<<<<<< HEAD
-    def _fetch_gemini_api_key(self) -> typing.Optional[str]:
-        secret_name = "GEMINI-API-KEY"
-        region = "us-east-1"
-
-        try:
-            client = boto3.session.Session().client("secretsmanager", region_name=region)
-            raw_secret = client.get_secret_value(SecretId=secret_name)["SecretString"]
-        except (botocore.exceptions.BotoCoreError, botocore.exceptions.ClientError, KeyError) as error:
-            metta.setup.utils.warning(
-                f"Unable to read AWS Secrets Manager secret '{secret_name}' (region {region}): {error}",
-            )
-            return None
-
-        api_key = raw_secret.strip()
-        if not api_key:
-            metta.setup.utils.warning(f"Secret '{secret_name}' did not contain a usable GEMINI API key.")
-            return None
-        return api_key
-
-=======
->>>>>>> 0b06b7d5
     def _ensure_cache(self, force: bool) -> None:
         meta_path, vectors_path = _resolve_cache_paths(self.repo_root)
         need_download = force or not meta_path.exists() or not vectors_path.exists()
@@ -110,32 +74,7 @@
         except Exception as error:  # pragma: no cover - external dependency
             metta.setup.utils.warning(f"Unable to download PR similarity cache: {error}")
 
-<<<<<<< HEAD
-    def _install_mcp_package(self, force: bool) -> None:
-        if shutil.which("metta-pr-similarity-mcp") and not force:
-            return
-
-        package_path = self.repo_root / "mcp_servers" / "pr_similarity"
-        python_executable = pathlib.Path(sys.executable)
-        try:
-            command = [
-                "uv",
-                "pip",
-                "install",
-                "--python",
-                str(python_executable),
-                "-e",
-                str(package_path),
-            ]
-            self.run_command(command, capture_output=False)
-            metta.setup.utils.info("Installed metta-pr-similarity MCP package.")
-        except Exception as error:  # pragma: no cover - external dependency
-            metta.setup.utils.warning(f"Failed to install metta-pr-similarity package: {error}")
-
     def _configure_claude(self, *, api_key: typing.Optional[str], force: bool) -> None:
-=======
-    def _configure_claude(self, *, api_key: Optional[str], force: bool) -> None:
->>>>>>> 0b06b7d5
         if shutil.which("claude") is None:
             metta.setup.utils.debug("Claude CLI not found on PATH. Skipping Claude MCP configuration.")
             return
