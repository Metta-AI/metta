--- conflicted
+++ resolved
@@ -11,7 +11,6 @@
 [manifest]
 members = [
     "metta",
-    "metta-agent",
     "metta-app-backend",
     "metta-common",
     "metta-mettagrid",
@@ -713,11 +712,7 @@
     { name = "imageio" },
     { name = "jmespath" },
     { name = "matplotlib" },
-<<<<<<< HEAD
-    { name = "metta-agent" },
-=======
     { name = "metta-app-backend" },
->>>>>>> a93e1d00
     { name = "metta-common" },
     { name = "metta-mettagrid" },
     { name = "numpy" },
@@ -776,11 +771,7 @@
     { name = "imageio", specifier = ">=2.37.0" },
     { name = "jmespath", specifier = ">=1.0.1" },
     { name = "matplotlib", specifier = ">=3.10.3" },
-<<<<<<< HEAD
-    { name = "metta-agent", editable = "agent" },
-=======
     { name = "metta-app-backend", editable = "app_backend" },
->>>>>>> a93e1d00
     { name = "metta-common", editable = "common" },
     { name = "metta-mettagrid", editable = "mettagrid" },
     { name = "numpy", specifier = ">=2.2.6" },
@@ -823,27 +814,6 @@
 dev = [{ name = "skypilot", specifier = "==0.9.3" }]
 
 [[package]]
-name = "metta-agent"
-version = "0.1.0"
-source = { editable = "agent" }
-dependencies = [
-    { name = "pyright" },
-    { name = "pytest" },
-    { name = "pytest-benchmark" },
-    { name = "pytest-cov" },
-    { name = "ruff" },
-]
-
-[package.metadata]
-requires-dist = [
-    { name = "pyright", specifier = ">=1.1.401" },
-    { name = "pytest", specifier = ">=8.3.3" },
-    { name = "pytest-benchmark", specifier = ">=5.1.0" },
-    { name = "pytest-cov", specifier = ">=6.1.1" },
-    { name = "ruff", specifier = ">=0.11.13" },
-]
-
-[[package]]
 name = "metta-app-backend"
 version = "0.1.0"
 source = { editable = "app_backend" }
