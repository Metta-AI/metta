--- conflicted
+++ resolved
@@ -27,12 +27,9 @@
   else:
     window.buttonDown[KeyLeftControl] or window.buttonDown[KeyRightControl]
   
-<<<<<<< HEAD
   let shiftDown = window.buttonDown[KeyLeftShift] or window.buttonDown[KeyRightShift]
   
-=======
   # Track mouse down position to distinguish clicks from drags.
->>>>>>> 769c5546
   if window.buttonPressed[MouseLeft] and not modifierDown:
     mouseDownPos = window.mousePos.vec2
   
