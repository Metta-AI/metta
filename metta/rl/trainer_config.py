--- conflicted
+++ resolved
@@ -52,37 +52,19 @@
     require_contiguous_env_ids: bool = False
     verbose: bool = True
 
-<<<<<<< HEAD
     # Batch configuration
     # Batch size: Type 2 default chosen from sweep - reduced for memory
     batch_size: int = Field(default=65536, gt=0)  # Reduced from 524288
     # Minibatch: Type 2 default chosen from sweep - reduced for memory
     minibatch_size: int = Field(default=2048, gt=0)  # Reduced from 16384
     # BPTT horizon: Type 2 default chosen arbitrarily
-=======
-    batch_size: int = Field(default=524288, gt=0)
-    minibatch_size: int = Field(default=16384, gt=0)
->>>>>>> 2eb81bcb
     bptt_horizon: int = Field(default=64, gt=0)
     update_epochs: int = Field(default=1, gt=0)
     scale_batches_by_world_size: bool = False
 
     compile: bool = False
     compile_mode: Literal["default", "reduce-overhead", "max-autotune"] = "reduce-overhead"
-<<<<<<< HEAD
-    # Profile every 10K epochs: Infrequent to minimize overhead
-    profiler: TorchProfilerConfig = Field(default_factory=TorchProfilerConfig)
 
-    # Forward minibatch - reduced for memory
-    forward_pass_minibatch_target_size: int = Field(default=512, gt=0)  # Reduced from 4096
-
-    # Async factor 1: reduced parallelism to save memory
-    async_factor: int = Field(default=1, gt=0)  # Reduced from 2
-
-    # scheduler registry
-=======
-
->>>>>>> 2eb81bcb
     hyperparameter_scheduler: HyperparameterSchedulerConfig = Field(default_factory=HyperparameterSchedulerConfig)
     heartbeat: Optional[HeartbeatConfig] = Field(default_factory=HeartbeatConfig)
 
