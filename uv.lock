version = 1
revision = 2
requires-python = "==3.11.7"
resolution-markers = [
    "sys_platform == 'darwin'",
    "platform_machine == 'aarch64' and sys_platform == 'linux'",
    "platform_machine != 'aarch64' and sys_platform == 'linux'",
    "sys_platform != 'darwin' and sys_platform != 'linux'",
]

[manifest]
members = [
    "experiments",
    "metta",
    "metta-agent",
    "metta-app-backend",
    "metta-common",
    "metta-mettagrid",
]

[[package]]
name = "aiofiles"
version = "24.1.0"
source = { registry = "https://pypi.org/simple" }
sdist = { url = "https://files.pythonhosted.org/packages/0b/03/a88171e277e8caa88a4c77808c20ebb04ba74cc4681bf1e9416c862de237/aiofiles-24.1.0.tar.gz", hash = "sha256:22a075c9e5a3810f0c2e48f3008c94d68c65d763b9b03857924c99e57355166c", size = 30247, upload-time = "2024-06-24T11:02:03.584Z" }
wheels = [
    { url = "https://files.pythonhosted.org/packages/a5/45/30bb92d442636f570cb5651bc661f52b610e2eec3f891a5dc3a4c3667db0/aiofiles-24.1.0-py3-none-any.whl", hash = "sha256:b4ec55f4195e3eb5d7abd1bf7e061763e864dd4954231fb8539a0ef8bb8260e5", size = 15896, upload-time = "2024-06-24T11:02:01.529Z" },
]

[[package]]
name = "annotated-types"
version = "0.7.0"
source = { registry = "https://pypi.org/simple" }
sdist = { url = "https://files.pythonhosted.org/packages/ee/67/531ea369ba64dcff5ec9c3402f9f51bf748cec26dde048a2f973a4eea7f5/annotated_types-0.7.0.tar.gz", hash = "sha256:aff07c09a53a08bc8cfccb9c85b05f1aa9a2a6f23728d790723543408344ce89", size = 16081, upload-time = "2024-05-20T21:33:25.928Z" }
wheels = [
    { url = "https://files.pythonhosted.org/packages/78/b6/6307fbef88d9b5ee7421e68d78a9f162e0da4900bc5f5793f6d3d0e34fb8/annotated_types-0.7.0-py3-none-any.whl", hash = "sha256:1f02e8b43a8fbbc3f3e0d4f0f4bfc8131bcb4eebe8849b8e5c773f3a1c582a53", size = 13643, upload-time = "2024-05-20T21:33:24.1Z" },
]

[[package]]
name = "anyio"
version = "4.9.0"
source = { registry = "https://pypi.org/simple" }
dependencies = [
    { name = "idna" },
    { name = "sniffio" },
    { name = "typing-extensions" },
]
sdist = { url = "https://files.pythonhosted.org/packages/95/7d/4c1bd541d4dffa1b52bd83fb8527089e097a106fc90b467a7313b105f840/anyio-4.9.0.tar.gz", hash = "sha256:673c0c244e15788651a4ff38710fea9675823028a6f08a5eda409e0c9840a028", size = 190949, upload-time = "2025-03-17T00:02:54.77Z" }
wheels = [
    { url = "https://files.pythonhosted.org/packages/a1/ee/48ca1a7c89ffec8b6a0c5d02b89c305671d5ffd8d3c94acf8b8c408575bb/anyio-4.9.0-py3-none-any.whl", hash = "sha256:9f76d541cad6e36af7beb62e978876f3b41e3e04f2c1fbf0884604c0a9c4d93c", size = 100916, upload-time = "2025-03-17T00:02:52.713Z" },
]

[[package]]
name = "appnope"
version = "0.1.4"
source = { registry = "https://pypi.org/simple" }
sdist = { url = "https://files.pythonhosted.org/packages/35/5d/752690df9ef5b76e169e68d6a129fa6d08a7100ca7f754c89495db3c6019/appnope-0.1.4.tar.gz", hash = "sha256:1de3860566df9caf38f01f86f65e0e13e379af54f9e4bee1e66b48f2efffd1ee", size = 4170, upload-time = "2024-02-06T09:43:11.258Z" }
wheels = [
    { url = "https://files.pythonhosted.org/packages/81/29/5ecc3a15d5a33e31b26c11426c45c501e439cb865d0bff96315d86443b78/appnope-0.1.4-py2.py3-none-any.whl", hash = "sha256:502575ee11cd7a28c0205f379b525beefebab9d161b7c964670864014ed7213c", size = 4321, upload-time = "2024-02-06T09:43:09.663Z" },
]

[[package]]
name = "argon2-cffi"
version = "25.1.0"
source = { registry = "https://pypi.org/simple" }
dependencies = [
    { name = "argon2-cffi-bindings" },
]
sdist = { url = "https://files.pythonhosted.org/packages/0e/89/ce5af8a7d472a67cc819d5d998aa8c82c5d860608c4db9f46f1162d7dab9/argon2_cffi-25.1.0.tar.gz", hash = "sha256:694ae5cc8a42f4c4e2bf2ca0e64e51e23a040c6a517a85074683d3959e1346c1", size = 45706, upload-time = "2025-06-03T06:55:32.073Z" }
wheels = [
    { url = "https://files.pythonhosted.org/packages/4f/d3/a8b22fa575b297cd6e3e3b0155c7e25db170edf1c74783d6a31a2490b8d9/argon2_cffi-25.1.0-py3-none-any.whl", hash = "sha256:fdc8b074db390fccb6eb4a3604ae7231f219aa669a2652e0f20e16ba513d5741", size = 14657, upload-time = "2025-06-03T06:55:30.804Z" },
]

[[package]]
name = "argon2-cffi-bindings"
version = "21.2.0"
source = { registry = "https://pypi.org/simple" }
dependencies = [
    { name = "cffi" },
]
sdist = { url = "https://files.pythonhosted.org/packages/b9/e9/184b8ccce6683b0aa2fbb7ba5683ea4b9c5763f1356347f1312c32e3c66e/argon2-cffi-bindings-21.2.0.tar.gz", hash = "sha256:bb89ceffa6c791807d1305ceb77dbfacc5aa499891d2c55661c6459651fc39e3", size = 1779911, upload-time = "2021-12-01T08:52:55.68Z" }
wheels = [
    { url = "https://files.pythonhosted.org/packages/d4/13/838ce2620025e9666aa8f686431f67a29052241692a3dd1ae9d3692a89d3/argon2_cffi_bindings-21.2.0-cp36-abi3-macosx_10_9_x86_64.whl", hash = "sha256:ccb949252cb2ab3a08c02024acb77cfb179492d5701c7cbdbfd776124d4d2367", size = 29658, upload-time = "2021-12-01T09:09:17.016Z" },
    { url = "https://files.pythonhosted.org/packages/b3/02/f7f7bb6b6af6031edb11037639c697b912e1dea2db94d436e681aea2f495/argon2_cffi_bindings-21.2.0-cp36-abi3-manylinux_2_17_aarch64.manylinux2014_aarch64.whl", hash = "sha256:9524464572e12979364b7d600abf96181d3541da11e23ddf565a32e70bd4dc0d", size = 80583, upload-time = "2021-12-01T09:09:19.546Z" },
    { url = "https://files.pythonhosted.org/packages/ec/f7/378254e6dd7ae6f31fe40c8649eea7d4832a42243acaf0f1fff9083b2bed/argon2_cffi_bindings-21.2.0-cp36-abi3-manylinux_2_17_x86_64.manylinux2014_x86_64.whl", hash = "sha256:b746dba803a79238e925d9046a63aa26bf86ab2a2fe74ce6b009a1c3f5c8f2ae", size = 86168, upload-time = "2021-12-01T09:09:21.445Z" },
    { url = "https://files.pythonhosted.org/packages/74/f6/4a34a37a98311ed73bb80efe422fed95f2ac25a4cacc5ae1d7ae6a144505/argon2_cffi_bindings-21.2.0-cp36-abi3-manylinux_2_5_i686.manylinux1_i686.manylinux_2_17_i686.manylinux2014_i686.whl", hash = "sha256:58ed19212051f49a523abb1dbe954337dc82d947fb6e5a0da60f7c8471a8476c", size = 82709, upload-time = "2021-12-01T09:09:18.182Z" },
    { url = "https://files.pythonhosted.org/packages/74/2b/73d767bfdaab25484f7e7901379d5f8793cccbb86c6e0cbc4c1b96f63896/argon2_cffi_bindings-21.2.0-cp36-abi3-musllinux_1_1_aarch64.whl", hash = "sha256:bd46088725ef7f58b5a1ef7ca06647ebaf0eb4baff7d1d0d177c6cc8744abd86", size = 83613, upload-time = "2021-12-01T09:09:22.741Z" },
    { url = "https://files.pythonhosted.org/packages/4f/fd/37f86deef67ff57c76f137a67181949c2d408077e2e3dd70c6c42912c9bf/argon2_cffi_bindings-21.2.0-cp36-abi3-musllinux_1_1_i686.whl", hash = "sha256:8cd69c07dd875537a824deec19f978e0f2078fdda07fd5c42ac29668dda5f40f", size = 84583, upload-time = "2021-12-01T09:09:24.177Z" },
    { url = "https://files.pythonhosted.org/packages/6f/52/5a60085a3dae8fded8327a4f564223029f5f54b0cb0455a31131b5363a01/argon2_cffi_bindings-21.2.0-cp36-abi3-musllinux_1_1_x86_64.whl", hash = "sha256:f1152ac548bd5b8bcecfb0b0371f082037e47128653df2e8ba6e914d384f3c3e", size = 88475, upload-time = "2021-12-01T09:09:26.673Z" },
    { url = "https://files.pythonhosted.org/packages/8b/95/143cd64feb24a15fa4b189a3e1e7efbaeeb00f39a51e99b26fc62fbacabd/argon2_cffi_bindings-21.2.0-cp36-abi3-win32.whl", hash = "sha256:603ca0aba86b1349b147cab91ae970c63118a0f30444d4bc80355937c950c082", size = 27698, upload-time = "2021-12-01T09:09:27.87Z" },
    { url = "https://files.pythonhosted.org/packages/37/2c/e34e47c7dee97ba6f01a6203e0383e15b60fb85d78ac9a15cd066f6fe28b/argon2_cffi_bindings-21.2.0-cp36-abi3-win_amd64.whl", hash = "sha256:b2ef1c30440dbbcba7a5dc3e319408b59676e2e039e2ae11a8775ecf482b192f", size = 30817, upload-time = "2021-12-01T09:09:30.267Z" },
    { url = "https://files.pythonhosted.org/packages/5a/e4/bf8034d25edaa495da3c8a3405627d2e35758e44ff6eaa7948092646fdcc/argon2_cffi_bindings-21.2.0-cp38-abi3-macosx_10_9_universal2.whl", hash = "sha256:e415e3f62c8d124ee16018e491a009937f8cf7ebf5eb430ffc5de21b900dad93", size = 53104, upload-time = "2021-12-01T09:09:31.335Z" },
]

[[package]]
name = "arrow"
version = "1.3.0"
source = { registry = "https://pypi.org/simple" }
dependencies = [
    { name = "python-dateutil" },
    { name = "types-python-dateutil" },
]
sdist = { url = "https://files.pythonhosted.org/packages/2e/00/0f6e8fcdb23ea632c866620cc872729ff43ed91d284c866b515c6342b173/arrow-1.3.0.tar.gz", hash = "sha256:d4540617648cb5f895730f1ad8c82a65f2dad0166f57b75f3ca54759c4d67a85", size = 131960, upload-time = "2023-09-30T22:11:18.25Z" }
wheels = [
    { url = "https://files.pythonhosted.org/packages/f8/ed/e97229a566617f2ae958a6b13e7cc0f585470eac730a73e9e82c32a3cdd2/arrow-1.3.0-py3-none-any.whl", hash = "sha256:c728b120ebc00eb84e01882a6f5e7927a53960aa990ce7dd2b10f39005a67f80", size = 66419, upload-time = "2023-09-30T22:11:16.072Z" },
]

[[package]]
name = "asttokens"
version = "3.0.0"
source = { registry = "https://pypi.org/simple" }
sdist = { url = "https://files.pythonhosted.org/packages/4a/e7/82da0a03e7ba5141f05cce0d302e6eed121ae055e0456ca228bf693984bc/asttokens-3.0.0.tar.gz", hash = "sha256:0dcd8baa8d62b0c1d118b399b2ddba3c4aff271d0d7a9e0d4c1681c79035bbc7", size = 61978, upload-time = "2024-11-30T04:30:14.439Z" }
wheels = [
    { url = "https://files.pythonhosted.org/packages/25/8a/c46dcc25341b5bce5472c718902eb3d38600a903b14fa6aeecef3f21a46f/asttokens-3.0.0-py3-none-any.whl", hash = "sha256:e3078351a059199dd5138cb1c706e6430c05eff2ff136af5eb4790f9d28932e2", size = 26918, upload-time = "2024-11-30T04:30:10.946Z" },
]

[[package]]
name = "async-lru"
version = "2.0.5"
source = { registry = "https://pypi.org/simple" }
sdist = { url = "https://files.pythonhosted.org/packages/b2/4d/71ec4d3939dc755264f680f6c2b4906423a304c3d18e96853f0a595dfe97/async_lru-2.0.5.tar.gz", hash = "sha256:481d52ccdd27275f42c43a928b4a50c3bfb2d67af4e78b170e3e0bb39c66e5bb", size = 10380, upload-time = "2025-03-16T17:25:36.919Z" }
wheels = [
    { url = "https://files.pythonhosted.org/packages/03/49/d10027df9fce941cb8184e78a02857af36360d33e1721df81c5ed2179a1a/async_lru-2.0.5-py3-none-any.whl", hash = "sha256:ab95404d8d2605310d345932697371a5f40def0487c03d6d0ad9138de52c9943", size = 6069, upload-time = "2025-03-16T17:25:35.422Z" },
]

[[package]]
name = "attrs"
version = "25.3.0"
source = { registry = "https://pypi.org/simple" }
sdist = { url = "https://files.pythonhosted.org/packages/5a/b0/1367933a8532ee6ff8d63537de4f1177af4bff9f3e829baf7331f595bb24/attrs-25.3.0.tar.gz", hash = "sha256:75d7cefc7fb576747b2c81b4442d4d4a1ce0900973527c011d1030fd3bf4af1b", size = 812032, upload-time = "2025-03-13T11:10:22.779Z" }
wheels = [
    { url = "https://files.pythonhosted.org/packages/77/06/bb80f5f86020c4551da315d78b3ab75e8228f89f0162f2c3a819e407941a/attrs-25.3.0-py3-none-any.whl", hash = "sha256:427318ce031701fea540783410126f03899a97ffc6f61596ad581ac2e40e3bc3", size = 63815, upload-time = "2025-03-13T11:10:21.14Z" },
]

[[package]]
name = "babel"
version = "2.17.0"
source = { registry = "https://pypi.org/simple" }
sdist = { url = "https://files.pythonhosted.org/packages/7d/6b/d52e42361e1aa00709585ecc30b3f9684b3ab62530771402248b1b1d6240/babel-2.17.0.tar.gz", hash = "sha256:0c54cffb19f690cdcc52a3b50bcbf71e07a808d1c80d549f2459b9d2cf0afb9d", size = 9951852, upload-time = "2025-02-01T15:17:41.026Z" }
wheels = [
    { url = "https://files.pythonhosted.org/packages/b7/b8/3fe70c75fe32afc4bb507f75563d39bc5642255d1d94f1f23604725780bf/babel-2.17.0-py3-none-any.whl", hash = "sha256:4d0b53093fdfb4b21c92b5213dba5a1b23885afa8383709427046b21c366e5f2", size = 10182537, upload-time = "2025-02-01T15:17:37.39Z" },
]

[[package]]
name = "beautifulsoup4"
version = "4.13.4"
source = { registry = "https://pypi.org/simple" }
dependencies = [
    { name = "soupsieve" },
    { name = "typing-extensions" },
]
sdist = { url = "https://files.pythonhosted.org/packages/d8/e4/0c4c39e18fd76d6a628d4dd8da40543d136ce2d1752bd6eeeab0791f4d6b/beautifulsoup4-4.13.4.tar.gz", hash = "sha256:dbb3c4e1ceae6aefebdaf2423247260cd062430a410e38c66f2baa50a8437195", size = 621067, upload-time = "2025-04-15T17:05:13.836Z" }
wheels = [
    { url = "https://files.pythonhosted.org/packages/50/cd/30110dc0ffcf3b131156077b90e9f60ed75711223f306da4db08eff8403b/beautifulsoup4-4.13.4-py3-none-any.whl", hash = "sha256:9bbbb14bfde9d79f38b8cd5f8c7c85f4b8f2523190ebed90e950a8dea4cb1c4b", size = 187285, upload-time = "2025-04-15T17:05:12.221Z" },
]

[[package]]
name = "bleach"
version = "6.2.0"
source = { registry = "https://pypi.org/simple" }
dependencies = [
    { name = "webencodings" },
]
sdist = { url = "https://files.pythonhosted.org/packages/76/9a/0e33f5054c54d349ea62c277191c020c2d6ef1d65ab2cb1993f91ec846d1/bleach-6.2.0.tar.gz", hash = "sha256:123e894118b8a599fd80d3ec1a6d4cc7ce4e5882b1317a7e1ba69b56e95f991f", size = 203083, upload-time = "2024-10-29T18:30:40.477Z" }
wheels = [
    { url = "https://files.pythonhosted.org/packages/fc/55/96142937f66150805c25c4d0f31ee4132fd33497753400734f9dfdcbdc66/bleach-6.2.0-py3-none-any.whl", hash = "sha256:117d9c6097a7c3d22fd578fcd8d35ff1e125df6736f554da4e432fdd63f31e5e", size = 163406, upload-time = "2024-10-29T18:30:38.186Z" },
]

[package.optional-dependencies]
css = [
    { name = "tinycss2" },
]

[[package]]
name = "boto3"
version = "1.39.14"
source = { registry = "https://pypi.org/simple" }
dependencies = [
    { name = "botocore" },
    { name = "jmespath" },
    { name = "s3transfer" },
]
sdist = { url = "https://files.pythonhosted.org/packages/66/8f/acc7d434730e0c931ece4b46c983bf5afb7ae63abb545b535f0eda538476/boto3-1.39.14.tar.gz", hash = "sha256:fabb16360a93b449d5241006485bcc761c26694e75ac01009f4459f114acc06e", size = 111844, upload-time = "2025-07-25T19:25:26.943Z" }
wheels = [
    { url = "https://files.pythonhosted.org/packages/93/9a/01ea17a58a27b7f4a7a6f6e2f4d4191b9e92362b77b6d58689f2d7eccb99/boto3-1.39.14-py3-none-any.whl", hash = "sha256:82c6868cad18c3bd4170915e9525f9af5f83e9779c528417f8863629558fc2d0", size = 139898, upload-time = "2025-07-25T19:25:25.506Z" },
]

[[package]]
name = "botocore"
version = "1.39.14"
source = { registry = "https://pypi.org/simple" }
dependencies = [
    { name = "jmespath" },
    { name = "python-dateutil" },
    { name = "urllib3" },
]
sdist = { url = "https://files.pythonhosted.org/packages/cc/ca/8994676a67f0a9d39a0844124f196c4dedc2fbca370c839f61246c1fea6d/botocore-1.39.14.tar.gz", hash = "sha256:7fc44d4ad13b524e5d8a6296785776ef5898ac026ff74df9b35313831d507926", size = 14226110, upload-time = "2025-07-25T19:25:17.751Z" }
wheels = [
    { url = "https://files.pythonhosted.org/packages/08/c0/6b8200686c1f9ea44ab0daab0223b04799d60ccf882b9d7f770fbb40571e/botocore-1.39.14-py3-none-any.whl", hash = "sha256:4ed551c77194167b7e8063f33059bc2f9b2ead0ed4ee33dc7857273648ed4349", size = 13888318, upload-time = "2025-07-25T19:25:13.386Z" },
]

[[package]]
name = "cachetools"
version = "6.1.0"
source = { registry = "https://pypi.org/simple" }
sdist = { url = "https://files.pythonhosted.org/packages/8a/89/817ad5d0411f136c484d535952aef74af9b25e0d99e90cdffbe121e6d628/cachetools-6.1.0.tar.gz", hash = "sha256:b4c4f404392848db3ce7aac34950d17be4d864da4b8b66911008e430bc544587", size = 30714, upload-time = "2025-06-16T18:51:03.07Z" }
wheels = [
    { url = "https://files.pythonhosted.org/packages/00/f0/2ef431fe4141f5e334759d73e81120492b23b2824336883a91ac04ba710b/cachetools-6.1.0-py3-none-any.whl", hash = "sha256:1c7bb3cf9193deaf3508b7c5f2a79986c13ea38965c5adcff1f84519cf39163e", size = 11189, upload-time = "2025-06-16T18:51:01.514Z" },
]

[[package]]
name = "certifi"
version = "2025.7.14"
source = { registry = "https://pypi.org/simple" }
sdist = { url = "https://files.pythonhosted.org/packages/b3/76/52c535bcebe74590f296d6c77c86dabf761c41980e1347a2422e4aa2ae41/certifi-2025.7.14.tar.gz", hash = "sha256:8ea99dbdfaaf2ba2f9bac77b9249ef62ec5218e7c2b2e903378ed5fccf765995", size = 163981, upload-time = "2025-07-14T03:29:28.449Z" }
wheels = [
    { url = "https://files.pythonhosted.org/packages/4f/52/34c6cf5bb9285074dc3531c437b3919e825d976fde097a7a73f79e726d03/certifi-2025.7.14-py3-none-any.whl", hash = "sha256:6b31f564a415d79ee77df69d757bb49a5bb53bd9f756cbbe24394ffd6fc1f4b2", size = 162722, upload-time = "2025-07-14T03:29:26.863Z" },
]

[[package]]
name = "cffi"
version = "1.17.1"
source = { registry = "https://pypi.org/simple" }
dependencies = [
    { name = "pycparser" },
]
sdist = { url = "https://files.pythonhosted.org/packages/fc/97/c783634659c2920c3fc70419e3af40972dbaf758daa229a7d6ea6135c90d/cffi-1.17.1.tar.gz", hash = "sha256:1c39c6016c32bc48dd54561950ebd6836e1670f2ae46128f67cf49e789c52824", size = 516621, upload-time = "2024-09-04T20:45:21.852Z" }
wheels = [
    { url = "https://files.pythonhosted.org/packages/6b/f4/927e3a8899e52a27fa57a48607ff7dc91a9ebe97399b357b85a0c7892e00/cffi-1.17.1-cp311-cp311-macosx_10_9_x86_64.whl", hash = "sha256:a45e3c6913c5b87b3ff120dcdc03f6131fa0065027d0ed7ee6190736a74cd401", size = 182264, upload-time = "2024-09-04T20:43:51.124Z" },
    { url = "https://files.pythonhosted.org/packages/6c/f5/6c3a8efe5f503175aaddcbea6ad0d2c96dad6f5abb205750d1b3df44ef29/cffi-1.17.1-cp311-cp311-macosx_11_0_arm64.whl", hash = "sha256:30c5e0cb5ae493c04c8b42916e52ca38079f1b235c2f8ae5f4527b963c401caf", size = 178651, upload-time = "2024-09-04T20:43:52.872Z" },
    { url = "https://files.pythonhosted.org/packages/94/dd/a3f0118e688d1b1a57553da23b16bdade96d2f9bcda4d32e7d2838047ff7/cffi-1.17.1-cp311-cp311-manylinux_2_12_i686.manylinux2010_i686.manylinux_2_17_i686.manylinux2014_i686.whl", hash = "sha256:f75c7ab1f9e4aca5414ed4d8e5c0e303a34f4421f8a0d47a4d019ceff0ab6af4", size = 445259, upload-time = "2024-09-04T20:43:56.123Z" },
    { url = "https://files.pythonhosted.org/packages/2e/ea/70ce63780f096e16ce8588efe039d3c4f91deb1dc01e9c73a287939c79a6/cffi-1.17.1-cp311-cp311-manylinux_2_17_aarch64.manylinux2014_aarch64.whl", hash = "sha256:a1ed2dd2972641495a3ec98445e09766f077aee98a1c896dcb4ad0d303628e41", size = 469200, upload-time = "2024-09-04T20:43:57.891Z" },
    { url = "https://files.pythonhosted.org/packages/1c/a0/a4fa9f4f781bda074c3ddd57a572b060fa0df7655d2a4247bbe277200146/cffi-1.17.1-cp311-cp311-manylinux_2_17_ppc64le.manylinux2014_ppc64le.whl", hash = "sha256:46bf43160c1a35f7ec506d254e5c890f3c03648a4dbac12d624e4490a7046cd1", size = 477235, upload-time = "2024-09-04T20:44:00.18Z" },
    { url = "https://files.pythonhosted.org/packages/62/12/ce8710b5b8affbcdd5c6e367217c242524ad17a02fe5beec3ee339f69f85/cffi-1.17.1-cp311-cp311-manylinux_2_17_s390x.manylinux2014_s390x.whl", hash = "sha256:a24ed04c8ffd54b0729c07cee15a81d964e6fee0e3d4d342a27b020d22959dc6", size = 459721, upload-time = "2024-09-04T20:44:01.585Z" },
    { url = "https://files.pythonhosted.org/packages/ff/6b/d45873c5e0242196f042d555526f92aa9e0c32355a1be1ff8c27f077fd37/cffi-1.17.1-cp311-cp311-manylinux_2_17_x86_64.manylinux2014_x86_64.whl", hash = "sha256:610faea79c43e44c71e1ec53a554553fa22321b65fae24889706c0a84d4ad86d", size = 467242, upload-time = "2024-09-04T20:44:03.467Z" },
    { url = "https://files.pythonhosted.org/packages/1a/52/d9a0e523a572fbccf2955f5abe883cfa8bcc570d7faeee06336fbd50c9fc/cffi-1.17.1-cp311-cp311-musllinux_1_1_aarch64.whl", hash = "sha256:a9b15d491f3ad5d692e11f6b71f7857e7835eb677955c00cc0aefcd0669adaf6", size = 477999, upload-time = "2024-09-04T20:44:05.023Z" },
    { url = "https://files.pythonhosted.org/packages/44/74/f2a2460684a1a2d00ca799ad880d54652841a780c4c97b87754f660c7603/cffi-1.17.1-cp311-cp311-musllinux_1_1_i686.whl", hash = "sha256:de2ea4b5833625383e464549fec1bc395c1bdeeb5f25c4a3a82b5a8c756ec22f", size = 454242, upload-time = "2024-09-04T20:44:06.444Z" },
    { url = "https://files.pythonhosted.org/packages/f8/4a/34599cac7dfcd888ff54e801afe06a19c17787dfd94495ab0c8d35fe99fb/cffi-1.17.1-cp311-cp311-musllinux_1_1_x86_64.whl", hash = "sha256:fc48c783f9c87e60831201f2cce7f3b2e4846bf4d8728eabe54d60700b318a0b", size = 478604, upload-time = "2024-09-04T20:44:08.206Z" },
    { url = "https://files.pythonhosted.org/packages/34/33/e1b8a1ba29025adbdcda5fb3a36f94c03d771c1b7b12f726ff7fef2ebe36/cffi-1.17.1-cp311-cp311-win32.whl", hash = "sha256:85a950a4ac9c359340d5963966e3e0a94a676bd6245a4b55bc43949eee26a655", size = 171727, upload-time = "2024-09-04T20:44:09.481Z" },
    { url = "https://files.pythonhosted.org/packages/3d/97/50228be003bb2802627d28ec0627837ac0bf35c90cf769812056f235b2d1/cffi-1.17.1-cp311-cp311-win_amd64.whl", hash = "sha256:caaf0640ef5f5517f49bc275eca1406b0ffa6aa184892812030f04c2abf589a0", size = 181400, upload-time = "2024-09-04T20:44:10.873Z" },
]

[[package]]
name = "charset-normalizer"
version = "3.4.2"
source = { registry = "https://pypi.org/simple" }
sdist = { url = "https://files.pythonhosted.org/packages/e4/33/89c2ced2b67d1c2a61c19c6751aa8902d46ce3dacb23600a283619f5a12d/charset_normalizer-3.4.2.tar.gz", hash = "sha256:5baececa9ecba31eff645232d59845c07aa030f0c81ee70184a90d35099a0e63", size = 126367, upload-time = "2025-05-02T08:34:42.01Z" }
wheels = [
    { url = "https://files.pythonhosted.org/packages/05/85/4c40d00dcc6284a1c1ad5de5e0996b06f39d8232f1031cd23c2f5c07ee86/charset_normalizer-3.4.2-cp311-cp311-macosx_10_9_universal2.whl", hash = "sha256:be1e352acbe3c78727a16a455126d9ff83ea2dfdcbc83148d2982305a04714c2", size = 198794, upload-time = "2025-05-02T08:32:11.945Z" },
    { url = "https://files.pythonhosted.org/packages/41/d9/7a6c0b9db952598e97e93cbdfcb91bacd89b9b88c7c983250a77c008703c/charset_normalizer-3.4.2-cp311-cp311-manylinux_2_17_aarch64.manylinux2014_aarch64.whl", hash = "sha256:aa88ca0b1932e93f2d961bf3addbb2db902198dca337d88c89e1559e066e7645", size = 142846, upload-time = "2025-05-02T08:32:13.946Z" },
    { url = "https://files.pythonhosted.org/packages/66/82/a37989cda2ace7e37f36c1a8ed16c58cf48965a79c2142713244bf945c89/charset_normalizer-3.4.2-cp311-cp311-manylinux_2_17_ppc64le.manylinux2014_ppc64le.whl", hash = "sha256:d524ba3f1581b35c03cb42beebab4a13e6cdad7b36246bd22541fa585a56cccd", size = 153350, upload-time = "2025-05-02T08:32:15.873Z" },
    { url = "https://files.pythonhosted.org/packages/df/68/a576b31b694d07b53807269d05ec3f6f1093e9545e8607121995ba7a8313/charset_normalizer-3.4.2-cp311-cp311-manylinux_2_17_s390x.manylinux2014_s390x.whl", hash = "sha256:28a1005facc94196e1fb3e82a3d442a9d9110b8434fc1ded7a24a2983c9888d8", size = 145657, upload-time = "2025-05-02T08:32:17.283Z" },
    { url = "https://files.pythonhosted.org/packages/92/9b/ad67f03d74554bed3aefd56fe836e1623a50780f7c998d00ca128924a499/charset_normalizer-3.4.2-cp311-cp311-manylinux_2_17_x86_64.manylinux2014_x86_64.whl", hash = "sha256:fdb20a30fe1175ecabed17cbf7812f7b804b8a315a25f24678bcdf120a90077f", size = 147260, upload-time = "2025-05-02T08:32:18.807Z" },
    { url = "https://files.pythonhosted.org/packages/a6/e6/8aebae25e328160b20e31a7e9929b1578bbdc7f42e66f46595a432f8539e/charset_normalizer-3.4.2-cp311-cp311-manylinux_2_5_i686.manylinux1_i686.manylinux_2_17_i686.manylinux2014_i686.whl", hash = "sha256:0f5d9ed7f254402c9e7d35d2f5972c9bbea9040e99cd2861bd77dc68263277c7", size = 149164, upload-time = "2025-05-02T08:32:20.333Z" },
    { url = "https://files.pythonhosted.org/packages/8b/f2/b3c2f07dbcc248805f10e67a0262c93308cfa149a4cd3d1fe01f593e5fd2/charset_normalizer-3.4.2-cp311-cp311-musllinux_1_2_aarch64.whl", hash = "sha256:efd387a49825780ff861998cd959767800d54f8308936b21025326de4b5a42b9", size = 144571, upload-time = "2025-05-02T08:32:21.86Z" },
    { url = "https://files.pythonhosted.org/packages/60/5b/c3f3a94bc345bc211622ea59b4bed9ae63c00920e2e8f11824aa5708e8b7/charset_normalizer-3.4.2-cp311-cp311-musllinux_1_2_i686.whl", hash = "sha256:f0aa37f3c979cf2546b73e8222bbfa3dc07a641585340179d768068e3455e544", size = 151952, upload-time = "2025-05-02T08:32:23.434Z" },
    { url = "https://files.pythonhosted.org/packages/e2/4d/ff460c8b474122334c2fa394a3f99a04cf11c646da895f81402ae54f5c42/charset_normalizer-3.4.2-cp311-cp311-musllinux_1_2_ppc64le.whl", hash = "sha256:e70e990b2137b29dc5564715de1e12701815dacc1d056308e2b17e9095372a82", size = 155959, upload-time = "2025-05-02T08:32:24.993Z" },
    { url = "https://files.pythonhosted.org/packages/a2/2b/b964c6a2fda88611a1fe3d4c400d39c66a42d6c169c924818c848f922415/charset_normalizer-3.4.2-cp311-cp311-musllinux_1_2_s390x.whl", hash = "sha256:0c8c57f84ccfc871a48a47321cfa49ae1df56cd1d965a09abe84066f6853b9c0", size = 153030, upload-time = "2025-05-02T08:32:26.435Z" },
    { url = "https://files.pythonhosted.org/packages/59/2e/d3b9811db26a5ebf444bc0fa4f4be5aa6d76fc6e1c0fd537b16c14e849b6/charset_normalizer-3.4.2-cp311-cp311-musllinux_1_2_x86_64.whl", hash = "sha256:6b66f92b17849b85cad91259efc341dce9c1af48e2173bf38a85c6329f1033e5", size = 148015, upload-time = "2025-05-02T08:32:28.376Z" },
    { url = "https://files.pythonhosted.org/packages/90/07/c5fd7c11eafd561bb51220d600a788f1c8d77c5eef37ee49454cc5c35575/charset_normalizer-3.4.2-cp311-cp311-win32.whl", hash = "sha256:daac4765328a919a805fa5e2720f3e94767abd632ae410a9062dff5412bae65a", size = 98106, upload-time = "2025-05-02T08:32:30.281Z" },
    { url = "https://files.pythonhosted.org/packages/a8/05/5e33dbef7e2f773d672b6d79f10ec633d4a71cd96db6673625838a4fd532/charset_normalizer-3.4.2-cp311-cp311-win_amd64.whl", hash = "sha256:e53efc7c7cee4c1e70661e2e112ca46a575f90ed9ae3fef200f2a25e954f4b28", size = 105402, upload-time = "2025-05-02T08:32:32.191Z" },
    { url = "https://files.pythonhosted.org/packages/20/94/c5790835a017658cbfabd07f3bfb549140c3ac458cfc196323996b10095a/charset_normalizer-3.4.2-py3-none-any.whl", hash = "sha256:7f56930ab0abd1c45cd15be65cc741c28b1c9a34876ce8c17a2fa107810c0af0", size = 52626, upload-time = "2025-05-02T08:34:40.053Z" },
]

[[package]]
name = "click"
version = "8.1.8"
source = { registry = "https://pypi.org/simple" }
dependencies = [
    { name = "colorama", marker = "sys_platform == 'win32'" },
]
sdist = { url = "https://files.pythonhosted.org/packages/b9/2e/0090cbf739cee7d23781ad4b89a9894a41538e4fcf4c31dcdd705b78eb8b/click-8.1.8.tar.gz", hash = "sha256:ed53c9d8990d83c2a27deae68e4ee337473f6330c040a31d4225c9574d16096a", size = 226593, upload-time = "2024-12-21T18:38:44.339Z" }
wheels = [
    { url = "https://files.pythonhosted.org/packages/7e/d4/7ebdbd03970677812aac39c869717059dbb71a4cfc033ca6e5221787892c/click-8.1.8-py3-none-any.whl", hash = "sha256:63c132bbbed01578a06712a2d1f497bb62d9c1c0d329b7903a866228027263b2", size = 98188, upload-time = "2024-12-21T18:38:41.666Z" },
]

[[package]]
name = "cloudpickle"
version = "3.1.1"
source = { registry = "https://pypi.org/simple" }
sdist = { url = "https://files.pythonhosted.org/packages/52/39/069100b84d7418bc358d81669d5748efb14b9cceacd2f9c75f550424132f/cloudpickle-3.1.1.tar.gz", hash = "sha256:b216fa8ae4019d5482a8ac3c95d8f6346115d8835911fd4aefd1a445e4242c64", size = 22113, upload-time = "2025-01-14T17:02:05.085Z" }
wheels = [
    { url = "https://files.pythonhosted.org/packages/7e/e8/64c37fadfc2816a7701fa8a6ed8d87327c7d54eacfbfb6edab14a2f2be75/cloudpickle-3.1.1-py3-none-any.whl", hash = "sha256:c8c5a44295039331ee9dad40ba100a9c7297b6f988e50e87ccdf3765a668350e", size = 20992, upload-time = "2025-01-14T17:02:02.417Z" },
]

[[package]]
name = "colorama"
version = "0.4.6"
source = { registry = "https://pypi.org/simple" }
sdist = { url = "https://files.pythonhosted.org/packages/d8/53/6f443c9a4a8358a93a6792e2acffb9d9d5cb0a5cfd8802644b7b1c9a02e4/colorama-0.4.6.tar.gz", hash = "sha256:08695f5cb7ed6e0531a20572697297273c47b8cae5a63ffc6d6ed5c201be6e44", size = 27697, upload-time = "2022-10-25T02:36:22.414Z" }
wheels = [
    { url = "https://files.pythonhosted.org/packages/d1/d6/3965ed04c63042e047cb6a3e6ed1a63a35087b6a609aa3a15ed8ac56c221/colorama-0.4.6-py2.py3-none-any.whl", hash = "sha256:4f1d9991f5acc0ca119f9d443620b77f9d6b33703e51011c16baf57afb285fc6", size = 25335, upload-time = "2022-10-25T02:36:20.889Z" },
]

[[package]]
name = "comm"
version = "0.2.3"
source = { registry = "https://pypi.org/simple" }
sdist = { url = "https://files.pythonhosted.org/packages/4c/13/7d740c5849255756bc17888787313b61fd38a0a8304fc4f073dfc46122aa/comm-0.2.3.tar.gz", hash = "sha256:2dc8048c10962d55d7ad693be1e7045d891b7ce8d999c97963a5e3e99c055971", size = 6319, upload-time = "2025-07-25T14:02:04.452Z" }
wheels = [
    { url = "https://files.pythonhosted.org/packages/60/97/891a0971e1e4a8c5d2b20bbe0e524dc04548d2307fee33cdeba148fd4fc7/comm-0.2.3-py3-none-any.whl", hash = "sha256:c615d91d75f7f04f095b30d1c1711babd43bdc6419c1be9886a85f2f4e489417", size = 7294, upload-time = "2025-07-25T14:02:02.896Z" },
]

[[package]]
name = "contourpy"
version = "1.3.2"
source = { registry = "https://pypi.org/simple" }
dependencies = [
    { name = "numpy" },
]
sdist = { url = "https://files.pythonhosted.org/packages/66/54/eb9bfc647b19f2009dd5c7f5ec51c4e6ca831725f1aea7a993034f483147/contourpy-1.3.2.tar.gz", hash = "sha256:b6945942715a034c671b7fc54f9588126b0b8bf23db2696e3ca8328f3ff0ab54", size = 13466130, upload-time = "2025-04-15T17:47:53.79Z" }
wheels = [
    { url = "https://files.pythonhosted.org/packages/b3/b9/ede788a0b56fc5b071639d06c33cb893f68b1178938f3425debebe2dab78/contourpy-1.3.2-cp311-cp311-macosx_10_9_x86_64.whl", hash = "sha256:6a37a2fb93d4df3fc4c0e363ea4d16f83195fc09c891bc8ce072b9d084853445", size = 269636, upload-time = "2025-04-15T17:35:54.473Z" },
    { url = "https://files.pythonhosted.org/packages/e6/75/3469f011d64b8bbfa04f709bfc23e1dd71be54d05b1b083be9f5b22750d1/contourpy-1.3.2-cp311-cp311-macosx_11_0_arm64.whl", hash = "sha256:b7cd50c38f500bbcc9b6a46643a40e0913673f869315d8e70de0438817cb7773", size = 254636, upload-time = "2025-04-15T17:35:58.283Z" },
    { url = "https://files.pythonhosted.org/packages/8d/2f/95adb8dae08ce0ebca4fd8e7ad653159565d9739128b2d5977806656fcd2/contourpy-1.3.2-cp311-cp311-manylinux_2_17_aarch64.manylinux2014_aarch64.whl", hash = "sha256:d6658ccc7251a4433eebd89ed2672c2ed96fba367fd25ca9512aa92a4b46c4f1", size = 313053, upload-time = "2025-04-15T17:36:03.235Z" },
    { url = "https://files.pythonhosted.org/packages/c3/a6/8ccf97a50f31adfa36917707fe39c9a0cbc24b3bbb58185577f119736cc9/contourpy-1.3.2-cp311-cp311-manylinux_2_17_ppc64le.manylinux2014_ppc64le.whl", hash = "sha256:70771a461aaeb335df14deb6c97439973d253ae70660ca085eec25241137ef43", size = 352985, upload-time = "2025-04-15T17:36:08.275Z" },
    { url = "https://files.pythonhosted.org/packages/1d/b6/7925ab9b77386143f39d9c3243fdd101621b4532eb126743201160ffa7e6/contourpy-1.3.2-cp311-cp311-manylinux_2_17_s390x.manylinux2014_s390x.whl", hash = "sha256:65a887a6e8c4cd0897507d814b14c54a8c2e2aa4ac9f7686292f9769fcf9a6ab", size = 323750, upload-time = "2025-04-15T17:36:13.29Z" },
    { url = "https://files.pythonhosted.org/packages/c2/f3/20c5d1ef4f4748e52d60771b8560cf00b69d5c6368b5c2e9311bcfa2a08b/contourpy-1.3.2-cp311-cp311-manylinux_2_17_x86_64.manylinux2014_x86_64.whl", hash = "sha256:3859783aefa2b8355697f16642695a5b9792e7a46ab86da1118a4a23a51a33d7", size = 326246, upload-time = "2025-04-15T17:36:18.329Z" },
    { url = "https://files.pythonhosted.org/packages/8c/e5/9dae809e7e0b2d9d70c52b3d24cba134dd3dad979eb3e5e71f5df22ed1f5/contourpy-1.3.2-cp311-cp311-musllinux_1_2_aarch64.whl", hash = "sha256:eab0f6db315fa4d70f1d8ab514e527f0366ec021ff853d7ed6a2d33605cf4b83", size = 1308728, upload-time = "2025-04-15T17:36:33.878Z" },
    { url = "https://files.pythonhosted.org/packages/e2/4a/0058ba34aeea35c0b442ae61a4f4d4ca84d6df8f91309bc2d43bb8dd248f/contourpy-1.3.2-cp311-cp311-musllinux_1_2_x86_64.whl", hash = "sha256:d91a3ccc7fea94ca0acab82ceb77f396d50a1f67412efe4c526f5d20264e6ecd", size = 1375762, upload-time = "2025-04-15T17:36:51.295Z" },
    { url = "https://files.pythonhosted.org/packages/09/33/7174bdfc8b7767ef2c08ed81244762d93d5c579336fc0b51ca57b33d1b80/contourpy-1.3.2-cp311-cp311-win32.whl", hash = "sha256:1c48188778d4d2f3d48e4643fb15d8608b1d01e4b4d6b0548d9b336c28fc9b6f", size = 178196, upload-time = "2025-04-15T17:36:55.002Z" },
    { url = "https://files.pythonhosted.org/packages/5e/fe/4029038b4e1c4485cef18e480b0e2cd2d755448bb071eb9977caac80b77b/contourpy-1.3.2-cp311-cp311-win_amd64.whl", hash = "sha256:5ebac872ba09cb8f2131c46b8739a7ff71de28a24c869bcad554477eb089a878", size = 222017, upload-time = "2025-04-15T17:36:58.576Z" },
    { url = "https://files.pythonhosted.org/packages/ff/c0/91f1215d0d9f9f343e4773ba6c9b89e8c0cc7a64a6263f21139da639d848/contourpy-1.3.2-pp311-pypy311_pp73-macosx_10_15_x86_64.whl", hash = "sha256:5f5964cdad279256c084b69c3f412b7801e15356b16efa9d78aa974041903da0", size = 266807, upload-time = "2025-04-15T17:45:15.535Z" },
    { url = "https://files.pythonhosted.org/packages/d4/79/6be7e90c955c0487e7712660d6cead01fa17bff98e0ea275737cc2bc8e71/contourpy-1.3.2-pp311-pypy311_pp73-manylinux_2_17_x86_64.manylinux2014_x86_64.whl", hash = "sha256:49b65a95d642d4efa8f64ba12558fcb83407e58a2dfba9d796d77b63ccfcaff5", size = 318729, upload-time = "2025-04-15T17:45:20.166Z" },
    { url = "https://files.pythonhosted.org/packages/87/68/7f46fb537958e87427d98a4074bcde4b67a70b04900cfc5ce29bc2f556c1/contourpy-1.3.2-pp311-pypy311_pp73-win_amd64.whl", hash = "sha256:8c5acb8dddb0752bf252e01a3035b21443158910ac16a3b0d20e7fed7d534ce5", size = 221791, upload-time = "2025-04-15T17:45:24.794Z" },
]

[[package]]
name = "coverage"
version = "7.10.0"
source = { registry = "https://pypi.org/simple" }
sdist = { url = "https://files.pythonhosted.org/packages/6d/8f/6ac7fbb29e35645065f7be835bfe3e0cce567f80390de2f3db65d83cb5e3/coverage-7.10.0.tar.gz", hash = "sha256:2768885aef484b5dcde56262cbdfba559b770bfc46994fe9485dc3614c7a5867", size = 819816, upload-time = "2025-07-24T16:53:00.896Z" }
wheels = [
    { url = "https://files.pythonhosted.org/packages/f5/5d/0d1ee021439e3b8b1e86ba92465f5a8d8e15b0222dcdd705606ef089f4fe/coverage-7.10.0-cp311-cp311-macosx_10_9_x86_64.whl", hash = "sha256:4abc01843581a6f9dd72d4d15761861190973a2305416639435ef509288f7a04", size = 214934, upload-time = "2025-07-24T16:50:38.173Z" },
    { url = "https://files.pythonhosted.org/packages/f2/b2/1e0727327e473aa1a68ca1c9922818a06061d05d44e0c5330109d091b525/coverage-7.10.0-cp311-cp311-macosx_11_0_arm64.whl", hash = "sha256:a2093297773111d7d748fe4a99b68747e57994531fb5c57bbe439af17c11c169", size = 215320, upload-time = "2025-07-24T16:50:39.617Z" },
    { url = "https://files.pythonhosted.org/packages/84/17/d231e37236863ae3bed7c51615af6b6fc89639c88adf35766d2880dcd7c7/coverage-7.10.0-cp311-cp311-manylinux1_i686.manylinux_2_28_i686.manylinux_2_5_i686.whl", hash = "sha256:58240e27815bf105bd975c2fd42e700839f93d5aad034ef976411193ca32dbfd", size = 245321, upload-time = "2025-07-24T16:50:41.544Z" },
    { url = "https://files.pythonhosted.org/packages/95/77/a285aba35bf6ec12c466474931410ef0e6fa85542169009443868e98820a/coverage-7.10.0-cp311-cp311-manylinux1_x86_64.manylinux_2_28_x86_64.manylinux_2_5_x86_64.whl", hash = "sha256:d019eac999b40ad48521ea057958b07a9f549c0c6d257a20e5c7c4ba91af8d1c", size = 247155, upload-time = "2025-07-24T16:50:43.358Z" },
    { url = "https://files.pythonhosted.org/packages/7b/82/50512eafdd5938a7aa1550014e37fa1c2ca85516bfd85ffeb2f03eff052a/coverage-7.10.0-cp311-cp311-manylinux2014_aarch64.manylinux_2_17_aarch64.manylinux_2_28_aarch64.whl", hash = "sha256:35e0a1f5454bc80faf4ceab10d1d48f025f92046c9c0f3bec2e1a9dda55137f8", size = 249320, upload-time = "2025-07-24T16:50:44.98Z" },
    { url = "https://files.pythonhosted.org/packages/de/7b/0ec1dc75c8f4d940d03d477b1e07269b4804dcab74ad1e294d40310aba47/coverage-7.10.0-cp311-cp311-musllinux_1_2_aarch64.whl", hash = "sha256:a93dd7759c416dd1cc754123b926d065055cb9a33b6699e64a1e5bdfae1ff459", size = 247047, upload-time = "2025-07-24T16:50:46.482Z" },
    { url = "https://files.pythonhosted.org/packages/d9/5b/40f9b78ae98c2f511a2b062660906e126aadcd35870b9190a4f10f2820ae/coverage-7.10.0-cp311-cp311-musllinux_1_2_i686.whl", hash = "sha256:7b3d737266048368a6ffd68f1ecd662c54de56535c82eb8f98a55ac216a72cbd", size = 245078, upload-time = "2025-07-24T16:50:47.904Z" },
    { url = "https://files.pythonhosted.org/packages/d6/f6/672c2a728e77846be7fcc4baaa003e0df86a2174aeb8921d132c14c333d4/coverage-7.10.0-cp311-cp311-musllinux_1_2_x86_64.whl", hash = "sha256:93227c2707cb0effd9163cd0d8f0d9ab628982f7a3e915d6d64c7107867b9a07", size = 245686, upload-time = "2025-07-24T16:50:49.461Z" },
    { url = "https://files.pythonhosted.org/packages/a1/f3/fa078f0bfae7f0e6b14c426f9cb095f4809314d926c89b9a2641fb4ca482/coverage-7.10.0-cp311-cp311-win32.whl", hash = "sha256:69270af3014ab3058ad6108c6d0e218166f568b5a7a070dc3d62c0a63aca1c4d", size = 217350, upload-time = "2025-07-24T16:50:50.884Z" },
    { url = "https://files.pythonhosted.org/packages/1a/40/eefc3ebb9e458e3dc5db00e6b838969375577a09a8a39986d79cfa283175/coverage-7.10.0-cp311-cp311-win_amd64.whl", hash = "sha256:43c16bbb661a7b4dafac0ab69e44d6dbcc6a64c4d93aefd89edc6f8911b6ab4a", size = 218235, upload-time = "2025-07-24T16:50:52.369Z" },
    { url = "https://files.pythonhosted.org/packages/e5/b8/3b53890c3ad52279eaea594a86bceaf04fcc0aed16856ff81531f75735f4/coverage-7.10.0-cp311-cp311-win_arm64.whl", hash = "sha256:14e7c23fcb74ed808efb4eb48fcd25a759f0e20f685f83266d1df174860e4733", size = 216668, upload-time = "2025-07-24T16:50:53.937Z" },
    { url = "https://files.pythonhosted.org/packages/09/df/7c34bada8ace39f688b3bd5bc411459a20a3204ccb0984c90169a80a9366/coverage-7.10.0-py3-none-any.whl", hash = "sha256:310a786330bb0463775c21d68e26e79973839b66d29e065c5787122b8dd4489f", size = 206777, upload-time = "2025-07-24T16:52:59.009Z" },
]

[[package]]
name = "cpplint"
version = "2.0.2"
source = { registry = "https://pypi.org/simple" }
sdist = { url = "https://files.pythonhosted.org/packages/c5/83/47a9e7513ba4d943a9dac2f6752b444377c91880f4f4968799b4f42d89cc/cpplint-2.0.2.tar.gz", hash = "sha256:8a5971e4b5490133e425284f0c566c7ade0b959e61018d2c9af3ff7f357ddc57", size = 373781, upload-time = "2025-04-08T01:22:26.017Z" }
wheels = [
    { url = "https://files.pythonhosted.org/packages/66/65/08d3a5039b565231c501b31d1a973d4222e9803c03b2c31a9c08bdec3e30/cpplint-2.0.2-py3-none-any.whl", hash = "sha256:7ec188b5a08e604294ae7e7f88ec3ece2699de857f0533b305620c8cf237cad5", size = 81987, upload-time = "2025-04-08T01:22:24.101Z" },
]

[[package]]
name = "cryptography"
version = "45.0.5"
source = { registry = "https://pypi.org/simple" }
dependencies = [
    { name = "cffi", marker = "platform_python_implementation != 'PyPy'" },
]
sdist = { url = "https://files.pythonhosted.org/packages/95/1e/49527ac611af559665f71cbb8f92b332b5ec9c6fbc4e88b0f8e92f5e85df/cryptography-45.0.5.tar.gz", hash = "sha256:72e76caa004ab63accdf26023fccd1d087f6d90ec6048ff33ad0445abf7f605a", size = 744903, upload-time = "2025-07-02T13:06:25.941Z" }
wheels = [
    { url = "https://files.pythonhosted.org/packages/f0/fb/09e28bc0c46d2c547085e60897fea96310574c70fb21cd58a730a45f3403/cryptography-45.0.5-cp311-abi3-macosx_10_9_universal2.whl", hash = "sha256:101ee65078f6dd3e5a028d4f19c07ffa4dd22cce6a20eaa160f8b5219911e7d8", size = 7043092, upload-time = "2025-07-02T13:05:01.514Z" },
    { url = "https://files.pythonhosted.org/packages/b1/05/2194432935e29b91fb649f6149c1a4f9e6d3d9fc880919f4ad1bcc22641e/cryptography-45.0.5-cp311-abi3-manylinux2014_aarch64.manylinux_2_17_aarch64.whl", hash = "sha256:3a264aae5f7fbb089dbc01e0242d3b67dffe3e6292e1f5182122bdf58e65215d", size = 4205926, upload-time = "2025-07-02T13:05:04.741Z" },
    { url = "https://files.pythonhosted.org/packages/07/8b/9ef5da82350175e32de245646b1884fc01124f53eb31164c77f95a08d682/cryptography-45.0.5-cp311-abi3-manylinux2014_x86_64.manylinux_2_17_x86_64.whl", hash = "sha256:e74d30ec9c7cb2f404af331d5b4099a9b322a8a6b25c4632755c8757345baac5", size = 4429235, upload-time = "2025-07-02T13:05:07.084Z" },
    { url = "https://files.pythonhosted.org/packages/7c/e1/c809f398adde1994ee53438912192d92a1d0fc0f2d7582659d9ef4c28b0c/cryptography-45.0.5-cp311-abi3-manylinux_2_28_aarch64.whl", hash = "sha256:3af26738f2db354aafe492fb3869e955b12b2ef2e16908c8b9cb928128d42c57", size = 4209785, upload-time = "2025-07-02T13:05:09.321Z" },
    { url = "https://files.pythonhosted.org/packages/d0/8b/07eb6bd5acff58406c5e806eff34a124936f41a4fb52909ffa4d00815f8c/cryptography-45.0.5-cp311-abi3-manylinux_2_28_armv7l.manylinux_2_31_armv7l.whl", hash = "sha256:e6c00130ed423201c5bc5544c23359141660b07999ad82e34e7bb8f882bb78e0", size = 3893050, upload-time = "2025-07-02T13:05:11.069Z" },
    { url = "https://files.pythonhosted.org/packages/ec/ef/3333295ed58d900a13c92806b67e62f27876845a9a908c939f040887cca9/cryptography-45.0.5-cp311-abi3-manylinux_2_28_x86_64.whl", hash = "sha256:dd420e577921c8c2d31289536c386aaa30140b473835e97f83bc71ea9d2baf2d", size = 4457379, upload-time = "2025-07-02T13:05:13.32Z" },
    { url = "https://files.pythonhosted.org/packages/d9/9d/44080674dee514dbb82b21d6fa5d1055368f208304e2ab1828d85c9de8f4/cryptography-45.0.5-cp311-abi3-manylinux_2_34_aarch64.whl", hash = "sha256:d05a38884db2ba215218745f0781775806bde4f32e07b135348355fe8e4991d9", size = 4209355, upload-time = "2025-07-02T13:05:15.017Z" },
    { url = "https://files.pythonhosted.org/packages/c9/d8/0749f7d39f53f8258e5c18a93131919ac465ee1f9dccaf1b3f420235e0b5/cryptography-45.0.5-cp311-abi3-manylinux_2_34_x86_64.whl", hash = "sha256:ad0caded895a00261a5b4aa9af828baede54638754b51955a0ac75576b831b27", size = 4456087, upload-time = "2025-07-02T13:05:16.945Z" },
    { url = "https://files.pythonhosted.org/packages/09/d7/92acac187387bf08902b0bf0699816f08553927bdd6ba3654da0010289b4/cryptography-45.0.5-cp311-abi3-musllinux_1_2_aarch64.whl", hash = "sha256:9024beb59aca9d31d36fcdc1604dd9bbeed0a55bface9f1908df19178e2f116e", size = 4332873, upload-time = "2025-07-02T13:05:18.743Z" },
    { url = "https://files.pythonhosted.org/packages/03/c2/840e0710da5106a7c3d4153c7215b2736151bba60bf4491bdb421df5056d/cryptography-45.0.5-cp311-abi3-musllinux_1_2_x86_64.whl", hash = "sha256:91098f02ca81579c85f66df8a588c78f331ca19089763d733e34ad359f474174", size = 4564651, upload-time = "2025-07-02T13:05:21.382Z" },
    { url = "https://files.pythonhosted.org/packages/2e/92/cc723dd6d71e9747a887b94eb3827825c6c24b9e6ce2bb33b847d31d5eaa/cryptography-45.0.5-cp311-abi3-win32.whl", hash = "sha256:926c3ea71a6043921050eaa639137e13dbe7b4ab25800932a8498364fc1abec9", size = 2929050, upload-time = "2025-07-02T13:05:23.39Z" },
    { url = "https://files.pythonhosted.org/packages/1f/10/197da38a5911a48dd5389c043de4aec4b3c94cb836299b01253940788d78/cryptography-45.0.5-cp311-abi3-win_amd64.whl", hash = "sha256:b85980d1e345fe769cfc57c57db2b59cff5464ee0c045d52c0df087e926fbe63", size = 3403224, upload-time = "2025-07-02T13:05:25.202Z" },
    { url = "https://files.pythonhosted.org/packages/fe/2b/160ce8c2765e7a481ce57d55eba1546148583e7b6f85514472b1d151711d/cryptography-45.0.5-cp37-abi3-macosx_10_9_universal2.whl", hash = "sha256:f3562c2f23c612f2e4a6964a61d942f891d29ee320edb62ff48ffb99f3de9ae8", size = 7017143, upload-time = "2025-07-02T13:05:27.229Z" },
    { url = "https://files.pythonhosted.org/packages/c2/e7/2187be2f871c0221a81f55ee3105d3cf3e273c0a0853651d7011eada0d7e/cryptography-45.0.5-cp37-abi3-manylinux2014_aarch64.manylinux_2_17_aarch64.whl", hash = "sha256:3fcfbefc4a7f332dece7272a88e410f611e79458fab97b5efe14e54fe476f4fd", size = 4197780, upload-time = "2025-07-02T13:05:29.299Z" },
    { url = "https://files.pythonhosted.org/packages/b9/cf/84210c447c06104e6be9122661159ad4ce7a8190011669afceeaea150524/cryptography-45.0.5-cp37-abi3-manylinux2014_x86_64.manylinux_2_17_x86_64.whl", hash = "sha256:460f8c39ba66af7db0545a8c6f2eabcbc5a5528fc1cf6c3fa9a1e44cec33385e", size = 4420091, upload-time = "2025-07-02T13:05:31.221Z" },
    { url = "https://files.pythonhosted.org/packages/3e/6a/cb8b5c8bb82fafffa23aeff8d3a39822593cee6e2f16c5ca5c2ecca344f7/cryptography-45.0.5-cp37-abi3-manylinux_2_28_aarch64.whl", hash = "sha256:9b4cf6318915dccfe218e69bbec417fdd7c7185aa7aab139a2c0beb7468c89f0", size = 4198711, upload-time = "2025-07-02T13:05:33.062Z" },
    { url = "https://files.pythonhosted.org/packages/04/f7/36d2d69df69c94cbb2473871926daf0f01ad8e00fe3986ac3c1e8c4ca4b3/cryptography-45.0.5-cp37-abi3-manylinux_2_28_armv7l.manylinux_2_31_armv7l.whl", hash = "sha256:2089cc8f70a6e454601525e5bf2779e665d7865af002a5dec8d14e561002e135", size = 3883299, upload-time = "2025-07-02T13:05:34.94Z" },
    { url = "https://files.pythonhosted.org/packages/82/c7/f0ea40f016de72f81288e9fe8d1f6748036cb5ba6118774317a3ffc6022d/cryptography-45.0.5-cp37-abi3-manylinux_2_28_x86_64.whl", hash = "sha256:0027d566d65a38497bc37e0dd7c2f8ceda73597d2ac9ba93810204f56f52ebc7", size = 4450558, upload-time = "2025-07-02T13:05:37.288Z" },
    { url = "https://files.pythonhosted.org/packages/06/ae/94b504dc1a3cdf642d710407c62e86296f7da9e66f27ab12a1ee6fdf005b/cryptography-45.0.5-cp37-abi3-manylinux_2_34_aarch64.whl", hash = "sha256:be97d3a19c16a9be00edf79dca949c8fa7eff621763666a145f9f9535a5d7f42", size = 4198020, upload-time = "2025-07-02T13:05:39.102Z" },
    { url = "https://files.pythonhosted.org/packages/05/2b/aaf0adb845d5dabb43480f18f7ca72e94f92c280aa983ddbd0bcd6ecd037/cryptography-45.0.5-cp37-abi3-manylinux_2_34_x86_64.whl", hash = "sha256:7760c1c2e1a7084153a0f68fab76e754083b126a47d0117c9ed15e69e2103492", size = 4449759, upload-time = "2025-07-02T13:05:41.398Z" },
    { url = "https://files.pythonhosted.org/packages/91/e4/f17e02066de63e0100a3a01b56f8f1016973a1d67551beaf585157a86b3f/cryptography-45.0.5-cp37-abi3-musllinux_1_2_aarch64.whl", hash = "sha256:6ff8728d8d890b3dda5765276d1bc6fb099252915a2cd3aff960c4c195745dd0", size = 4319991, upload-time = "2025-07-02T13:05:43.64Z" },
    { url = "https://files.pythonhosted.org/packages/f2/2e/e2dbd629481b499b14516eed933f3276eb3239f7cee2dcfa4ee6b44d4711/cryptography-45.0.5-cp37-abi3-musllinux_1_2_x86_64.whl", hash = "sha256:7259038202a47fdecee7e62e0fd0b0738b6daa335354396c6ddebdbe1206af2a", size = 4554189, upload-time = "2025-07-02T13:05:46.045Z" },
    { url = "https://files.pythonhosted.org/packages/f8/ea/a78a0c38f4c8736287b71c2ea3799d173d5ce778c7d6e3c163a95a05ad2a/cryptography-45.0.5-cp37-abi3-win32.whl", hash = "sha256:1e1da5accc0c750056c556a93c3e9cb828970206c68867712ca5805e46dc806f", size = 2911769, upload-time = "2025-07-02T13:05:48.329Z" },
    { url = "https://files.pythonhosted.org/packages/79/b3/28ac139109d9005ad3f6b6f8976ffede6706a6478e21c889ce36c840918e/cryptography-45.0.5-cp37-abi3-win_amd64.whl", hash = "sha256:90cb0a7bb35959f37e23303b7eed0a32280510030daba3f7fdfbb65defde6a97", size = 3390016, upload-time = "2025-07-02T13:05:50.811Z" },
    { url = "https://files.pythonhosted.org/packages/c0/71/9bdbcfd58d6ff5084687fe722c58ac718ebedbc98b9f8f93781354e6d286/cryptography-45.0.5-pp311-pypy311_pp73-macosx_10_9_x86_64.whl", hash = "sha256:8c4a6ff8a30e9e3d38ac0539e9a9e02540ab3f827a3394f8852432f6b0ea152e", size = 3587878, upload-time = "2025-07-02T13:06:06.339Z" },
    { url = "https://files.pythonhosted.org/packages/f0/63/83516cfb87f4a8756eaa4203f93b283fda23d210fc14e1e594bd5f20edb6/cryptography-45.0.5-pp311-pypy311_pp73-manylinux_2_28_aarch64.whl", hash = "sha256:bd4c45986472694e5121084c6ebbd112aa919a25e783b87eb95953c9573906d6", size = 4152447, upload-time = "2025-07-02T13:06:08.345Z" },
    { url = "https://files.pythonhosted.org/packages/22/11/d2823d2a5a0bd5802b3565437add16f5c8ce1f0778bf3822f89ad2740a38/cryptography-45.0.5-pp311-pypy311_pp73-manylinux_2_28_x86_64.whl", hash = "sha256:982518cd64c54fcada9d7e5cf28eabd3ee76bd03ab18e08a48cad7e8b6f31b18", size = 4386778, upload-time = "2025-07-02T13:06:10.263Z" },
    { url = "https://files.pythonhosted.org/packages/5f/38/6bf177ca6bce4fe14704ab3e93627c5b0ca05242261a2e43ef3168472540/cryptography-45.0.5-pp311-pypy311_pp73-manylinux_2_34_aarch64.whl", hash = "sha256:12e55281d993a793b0e883066f590c1ae1e802e3acb67f8b442e721e475e6463", size = 4151627, upload-time = "2025-07-02T13:06:13.097Z" },
    { url = "https://files.pythonhosted.org/packages/38/6a/69fc67e5266bff68a91bcb81dff8fb0aba4d79a78521a08812048913e16f/cryptography-45.0.5-pp311-pypy311_pp73-manylinux_2_34_x86_64.whl", hash = "sha256:5aa1e32983d4443e310f726ee4b071ab7569f58eedfdd65e9675484a4eb67bd1", size = 4385593, upload-time = "2025-07-02T13:06:15.689Z" },
    { url = "https://files.pythonhosted.org/packages/f6/34/31a1604c9a9ade0fdab61eb48570e09a796f4d9836121266447b0eaf7feb/cryptography-45.0.5-pp311-pypy311_pp73-win_amd64.whl", hash = "sha256:e357286c1b76403dd384d938f93c46b2b058ed4dfcdce64a770f0537ed3feb6f", size = 3331106, upload-time = "2025-07-02T13:06:18.058Z" },
]

[[package]]
name = "cycler"
version = "0.12.1"
source = { registry = "https://pypi.org/simple" }
sdist = { url = "https://files.pythonhosted.org/packages/a9/95/a3dbbb5028f35eafb79008e7522a75244477d2838f38cbb722248dabc2a8/cycler-0.12.1.tar.gz", hash = "sha256:88bb128f02ba341da8ef447245a9e138fae777f6a23943da4540077d3601eb1c", size = 7615, upload-time = "2023-10-07T05:32:18.335Z" }
wheels = [
    { url = "https://files.pythonhosted.org/packages/e7/05/c19819d5e3d95294a6f5947fb9b9629efb316b96de511b418c53d245aae6/cycler-0.12.1-py3-none-any.whl", hash = "sha256:85cef7cff222d8644161529808465972e51340599459b8ac3ccbac5a854e0d30", size = 8321, upload-time = "2023-10-07T05:32:16.783Z" },
]

[[package]]
name = "debugpy"
version = "1.8.15"
source = { registry = "https://pypi.org/simple" }
sdist = { url = "https://files.pythonhosted.org/packages/8c/8b/3a9a28ddb750a76eaec445c7f4d3147ea2c579a97dbd9e25d39001b92b21/debugpy-1.8.15.tar.gz", hash = "sha256:58d7a20b7773ab5ee6bdfb2e6cf622fdf1e40c9d5aef2857d85391526719ac00", size = 1643279, upload-time = "2025-07-15T16:43:29.135Z" }
wheels = [
    { url = "https://files.pythonhosted.org/packages/d2/b3/1c44a2ed311199ab11c2299c9474a6c7cd80d19278defd333aeb7c287995/debugpy-1.8.15-cp311-cp311-macosx_14_0_universal2.whl", hash = "sha256:babc4fb1962dd6a37e94d611280e3d0d11a1f5e6c72ac9b3d87a08212c4b6dd3", size = 2183442, upload-time = "2025-07-15T16:43:36.733Z" },
    { url = "https://files.pythonhosted.org/packages/f6/69/e2dcb721491e1c294d348681227c9b44fb95218f379aa88e12a19d85528d/debugpy-1.8.15-cp311-cp311-manylinux_2_5_x86_64.manylinux1_x86_64.manylinux_2_17_x86_64.manylinux2014_x86_64.whl", hash = "sha256:f778e68f2986a58479d0ac4f643e0b8c82fdd97c2e200d4d61e7c2d13838eb53", size = 3134215, upload-time = "2025-07-15T16:43:38.116Z" },
    { url = "https://files.pythonhosted.org/packages/17/76/4ce63b95d8294dcf2fd1820860b300a420d077df4e93afcaa25a984c2ca7/debugpy-1.8.15-cp311-cp311-win32.whl", hash = "sha256:f9d1b5abd75cd965e2deabb1a06b0e93a1546f31f9f621d2705e78104377c702", size = 5154037, upload-time = "2025-07-15T16:43:39.471Z" },
    { url = "https://files.pythonhosted.org/packages/c2/a7/e5a7c784465eb9c976d84408873d597dc7ce74a0fc69ed009548a1a94813/debugpy-1.8.15-cp311-cp311-win_amd64.whl", hash = "sha256:62954fb904bec463e2b5a415777f6d1926c97febb08ef1694da0e5d1463c5c3b", size = 5178133, upload-time = "2025-07-15T16:43:40.969Z" },
    { url = "https://files.pythonhosted.org/packages/07/d5/98748d9860e767a1248b5e31ffa7ce8cb7006e97bf8abbf3d891d0a8ba4e/debugpy-1.8.15-py2.py3-none-any.whl", hash = "sha256:bce2e6c5ff4f2e00b98d45e7e01a49c7b489ff6df5f12d881c67d2f1ac635f3d", size = 5282697, upload-time = "2025-07-15T16:44:07.996Z" },
]

[[package]]
name = "decorator"
version = "5.2.1"
source = { registry = "https://pypi.org/simple" }
sdist = { url = "https://files.pythonhosted.org/packages/43/fa/6d96a0978d19e17b68d634497769987b16c8f4cd0a7a05048bec693caa6b/decorator-5.2.1.tar.gz", hash = "sha256:65f266143752f734b0a7cc83c46f4618af75b8c5911b00ccb61d0ac9b6da0360", size = 56711, upload-time = "2025-02-24T04:41:34.073Z" }
wheels = [
    { url = "https://files.pythonhosted.org/packages/4e/8c/f3147f5c4b73e7550fe5f9352eaa956ae838d5c51eb58e7a25b9f3e2643b/decorator-5.2.1-py3-none-any.whl", hash = "sha256:d316bb415a2d9e2d2b3abcc4084c6502fc09240e292cd76a76afc106a1c8e04a", size = 9190, upload-time = "2025-02-24T04:41:32.565Z" },
]

[[package]]
name = "defusedxml"
version = "0.7.1"
source = { registry = "https://pypi.org/simple" }
sdist = { url = "https://files.pythonhosted.org/packages/0f/d5/c66da9b79e5bdb124974bfe172b4daf3c984ebd9c2a06e2b8a4dc7331c72/defusedxml-0.7.1.tar.gz", hash = "sha256:1bb3032db185915b62d7c6209c5a8792be6a32ab2fedacc84e01b52c51aa3e69", size = 75520, upload-time = "2021-03-08T10:59:26.269Z" }
wheels = [
    { url = "https://files.pythonhosted.org/packages/07/6c/aa3f2f849e01cb6a001cd8554a88d4c77c5c1a31c95bdf1cf9301e6d9ef4/defusedxml-0.7.1-py2.py3-none-any.whl", hash = "sha256:a352e7e428770286cc899e2542b6cdaedb2b4953ff269a210103ec58f6198a61", size = 25604, upload-time = "2021-03-08T10:59:24.45Z" },
]

[[package]]
name = "docker"
version = "7.1.0"
source = { registry = "https://pypi.org/simple" }
dependencies = [
    { name = "pywin32", marker = "sys_platform == 'win32'" },
    { name = "requests" },
    { name = "urllib3" },
]
sdist = { url = "https://files.pythonhosted.org/packages/91/9b/4a2ea29aeba62471211598dac5d96825bb49348fa07e906ea930394a83ce/docker-7.1.0.tar.gz", hash = "sha256:ad8c70e6e3f8926cb8a92619b832b4ea5299e2831c14284663184e200546fa6c", size = 117834, upload-time = "2024-05-23T11:13:57.216Z" }
wheels = [
    { url = "https://files.pythonhosted.org/packages/e3/26/57c6fb270950d476074c087527a558ccb6f4436657314bfb6cdf484114c4/docker-7.1.0-py3-none-any.whl", hash = "sha256:c96b93b7f0a746f9e77d325bcfb87422a3d8bd4f03136ae8a85b37f1898d5fc0", size = 147774, upload-time = "2024-05-23T11:13:55.01Z" },
]

[[package]]
name = "duckdb"
version = "1.3.2"
source = { registry = "https://pypi.org/simple" }
sdist = { url = "https://files.pythonhosted.org/packages/47/24/a2e7fb78fba577641c286fe33185789ab1e1569ccdf4d142e005995991d2/duckdb-1.3.2.tar.gz", hash = "sha256:c658df8a1bc78704f702ad0d954d82a1edd4518d7a04f00027ec53e40f591ff5", size = 11627775, upload-time = "2025-07-08T10:41:14.444Z" }
wheels = [
    { url = "https://files.pythonhosted.org/packages/38/16/4cde40c37dd1f48d2f9ffa63027e8b668391c5cc32cbb59f7ca8b1cec6e2/duckdb-1.3.2-cp311-cp311-macosx_12_0_arm64.whl", hash = "sha256:e1872cf63aae28c3f1dc2e19b5e23940339fc39fb3425a06196c5d00a8d01040", size = 15520798, upload-time = "2025-07-08T10:40:13.867Z" },
    { url = "https://files.pythonhosted.org/packages/22/ca/9ca65db51868604007114a27cc7d44864d89328ad6a934668626618147ff/duckdb-1.3.2-cp311-cp311-macosx_12_0_universal2.whl", hash = "sha256:db256c206056468ae6a9e931776bdf7debaffc58e19a0ff4fa9e7e1e82d38b3b", size = 32502242, upload-time = "2025-07-08T10:40:15.949Z" },
    { url = "https://files.pythonhosted.org/packages/9e/ca/7f7cf01dd7731d358632fb516521f2962070a627558fb6fc3137e594bbaa/duckdb-1.3.2-cp311-cp311-macosx_12_0_x86_64.whl", hash = "sha256:1d57df2149d6e4e0bd5198689316c5e2ceec7f6ac0a9ec11bc2b216502a57b34", size = 17091841, upload-time = "2025-07-08T10:40:18.539Z" },
    { url = "https://files.pythonhosted.org/packages/4c/7f/38e518b8f51299410dcad9f1e99f1c99f3592516581467a2da344d3b5951/duckdb-1.3.2-cp311-cp311-manylinux_2_27_aarch64.manylinux_2_28_aarch64.whl", hash = "sha256:54f76c8b1e2a19dfe194027894209ce9ddb073fd9db69af729a524d2860e4680", size = 19158775, upload-time = "2025-07-08T10:40:20.804Z" },
    { url = "https://files.pythonhosted.org/packages/90/a3/41f3d42fddd9629846aac328eb295170e76782d8dfc5e58b3584b96fa296/duckdb-1.3.2-cp311-cp311-manylinux_2_27_x86_64.manylinux_2_28_x86_64.whl", hash = "sha256:45bea70b3e93c6bf766ce2f80fc3876efa94c4ee4de72036417a7bd1e32142fe", size = 21093951, upload-time = "2025-07-08T10:40:22.686Z" },
    { url = "https://files.pythonhosted.org/packages/11/8e/c5444b6890ae7f00836fd0cd17799abbcc3066bbab32e90b04aa8a8a5087/duckdb-1.3.2-cp311-cp311-musllinux_1_2_x86_64.whl", hash = "sha256:003f7d36f0d8a430cb0e00521f18b7d5ee49ec98aaa541914c6d0e008c306f1a", size = 22743891, upload-time = "2025-07-08T10:40:24.987Z" },
    { url = "https://files.pythonhosted.org/packages/87/a1/e240bd07671542ddf2084962e68a7d5c9b068d8da3f938e935af69441355/duckdb-1.3.2-cp311-cp311-win_amd64.whl", hash = "sha256:0eb210cedf08b067fa90c666339688f1c874844a54708562282bc54b0189aac6", size = 11387047, upload-time = "2025-07-08T10:40:27.443Z" },
]

[[package]]
name = "einops"
version = "0.8.1"
source = { registry = "https://pypi.org/simple" }
sdist = { url = "https://files.pythonhosted.org/packages/e5/81/df4fbe24dff8ba3934af99044188e20a98ed441ad17a274539b74e82e126/einops-0.8.1.tar.gz", hash = "sha256:de5d960a7a761225532e0f1959e5315ebeafc0cd43394732f103ca44b9837e84", size = 54805, upload-time = "2025-02-09T03:17:00.434Z" }
wheels = [
    { url = "https://files.pythonhosted.org/packages/87/62/9773de14fe6c45c23649e98b83231fffd7b9892b6cf863251dc2afa73643/einops-0.8.1-py3-none-any.whl", hash = "sha256:919387eb55330f5757c6bea9165c5ff5cfe63a642682ea788a6d472576d81737", size = 64359, upload-time = "2025-02-09T03:17:01.998Z" },
]

[[package]]
name = "execnet"
version = "2.1.1"
source = { registry = "https://pypi.org/simple" }
sdist = { url = "https://files.pythonhosted.org/packages/bb/ff/b4c0dc78fbe20c3e59c0c7334de0c27eb4001a2b2017999af398bf730817/execnet-2.1.1.tar.gz", hash = "sha256:5189b52c6121c24feae288166ab41b32549c7e2348652736540b9e6e7d4e72e3", size = 166524, upload-time = "2024-04-08T09:04:19.245Z" }
wheels = [
    { url = "https://files.pythonhosted.org/packages/43/09/2aea36ff60d16dd8879bdb2f5b3ee0ba8d08cbbdcdfe870e695ce3784385/execnet-2.1.1-py3-none-any.whl", hash = "sha256:26dee51f1b80cebd6d0ca8e74dd8745419761d3bef34163928cbebbdc4749fdc", size = 40612, upload-time = "2024-04-08T09:04:17.414Z" },
]

[[package]]
name = "executing"
version = "2.2.0"
source = { registry = "https://pypi.org/simple" }
sdist = { url = "https://files.pythonhosted.org/packages/91/50/a9d80c47ff289c611ff12e63f7c5d13942c65d68125160cefd768c73e6e4/executing-2.2.0.tar.gz", hash = "sha256:5d108c028108fe2551d1a7b2e8b713341e2cb4fc0aa7dcf966fa4327a5226755", size = 978693, upload-time = "2025-01-22T15:41:29.403Z" }
wheels = [
    { url = "https://files.pythonhosted.org/packages/7b/8f/c4d9bafc34ad7ad5d8dc16dd1347ee0e507a52c3adb6bfa8887e1c6a26ba/executing-2.2.0-py2.py3-none-any.whl", hash = "sha256:11387150cad388d62750327a53d3339fad4888b39a6fe233c3afbb54ecffd3aa", size = 26702, upload-time = "2025-01-22T15:41:25.929Z" },
]

[[package]]
name = "experiments"
version = "0.1.0"
source = { editable = "experiments" }

[[package]]
name = "farama-notifications"
version = "0.0.4"
source = { registry = "https://pypi.org/simple" }
sdist = { url = "https://files.pythonhosted.org/packages/2e/2c/8384832b7a6b1fd6ba95bbdcae26e7137bb3eedc955c42fd5cdcc086cfbf/Farama-Notifications-0.0.4.tar.gz", hash = "sha256:13fceff2d14314cf80703c8266462ebf3733c7d165336eee998fc58e545efd18", size = 2131, upload-time = "2023-02-27T18:28:41.047Z" }
wheels = [
    { url = "https://files.pythonhosted.org/packages/05/2c/ffc08c54c05cdce6fbed2aeebc46348dbe180c6d2c541c7af7ba0aa5f5f8/Farama_Notifications-0.0.4-py3-none-any.whl", hash = "sha256:14de931035a41961f7c056361dc7f980762a143d05791ef5794a751a2caf05ae", size = 2511, upload-time = "2023-02-27T18:28:39.447Z" },
]

[[package]]
name = "fastapi"
version = "0.116.1"
source = { registry = "https://pypi.org/simple" }
dependencies = [
    { name = "pydantic" },
    { name = "starlette" },
    { name = "typing-extensions" },
]
sdist = { url = "https://files.pythonhosted.org/packages/78/d7/6c8b3bfe33eeffa208183ec037fee0cce9f7f024089ab1c5d12ef04bd27c/fastapi-0.116.1.tar.gz", hash = "sha256:ed52cbf946abfd70c5a0dccb24673f0670deeb517a88b3544d03c2a6bf283143", size = 296485, upload-time = "2025-07-11T16:22:32.057Z" }
wheels = [
    { url = "https://files.pythonhosted.org/packages/e5/47/d63c60f59a59467fda0f93f46335c9d18526d7071f025cb5b89d5353ea42/fastapi-0.116.1-py3-none-any.whl", hash = "sha256:c46ac7c312df840f0c9e220f7964bada936781bc4e2e6eb71f1c4d7553786565", size = 95631, upload-time = "2025-07-11T16:22:30.485Z" },
]

[[package]]
name = "fastjsonschema"
version = "2.21.1"
source = { registry = "https://pypi.org/simple" }
sdist = { url = "https://files.pythonhosted.org/packages/8b/50/4b769ce1ac4071a1ef6d86b1a3fb56cdc3a37615e8c5519e1af96cdac366/fastjsonschema-2.21.1.tar.gz", hash = "sha256:794d4f0a58f848961ba16af7b9c85a3e88cd360df008c59aac6fc5ae9323b5d4", size = 373939, upload-time = "2024-12-02T10:55:15.133Z" }
wheels = [
    { url = "https://files.pythonhosted.org/packages/90/2b/0817a2b257fe88725c25589d89aec060581aabf668707a8d03b2e9e0cb2a/fastjsonschema-2.21.1-py3-none-any.whl", hash = "sha256:c9e5b7e908310918cf494a434eeb31384dd84a98b57a30bcb1f535015b554667", size = 23924, upload-time = "2024-12-02T10:55:07.599Z" },
]

[[package]]
name = "filelock"
version = "3.18.0"
source = { registry = "https://pypi.org/simple" }
sdist = { url = "https://files.pythonhosted.org/packages/0a/10/c23352565a6544bdc5353e0b15fc1c563352101f30e24bf500207a54df9a/filelock-3.18.0.tar.gz", hash = "sha256:adbc88eabb99d2fec8c9c1b229b171f18afa655400173ddc653d5d01501fb9f2", size = 18075, upload-time = "2025-03-14T07:11:40.47Z" }
wheels = [
    { url = "https://files.pythonhosted.org/packages/4d/36/2a115987e2d8c300a974597416d9de88f2444426de9571f4b59b2cca3acc/filelock-3.18.0-py3-none-any.whl", hash = "sha256:c401f4f8377c4464e6db25fff06205fd89bdd83b65eb0488ed1b160f780e21de", size = 16215, upload-time = "2025-03-14T07:11:39.145Z" },
]

[[package]]
name = "fonttools"
version = "4.59.0"
source = { registry = "https://pypi.org/simple" }
sdist = { url = "https://files.pythonhosted.org/packages/8a/27/ec3c723bfdf86f34c5c82bf6305df3e0f0d8ea798d2d3a7cb0c0a866d286/fonttools-4.59.0.tar.gz", hash = "sha256:be392ec3529e2f57faa28709d60723a763904f71a2b63aabe14fee6648fe3b14", size = 3532521, upload-time = "2025-07-16T12:04:54.613Z" }
wheels = [
    { url = "https://files.pythonhosted.org/packages/06/96/520733d9602fa1bf6592e5354c6721ac6fc9ea72bc98d112d0c38b967199/fonttools-4.59.0-cp311-cp311-macosx_10_9_universal2.whl", hash = "sha256:841b2186adce48903c0fef235421ae21549020eca942c1da773ac380b056ab3c", size = 2782387, upload-time = "2025-07-16T12:03:51.424Z" },
    { url = "https://files.pythonhosted.org/packages/87/6a/170fce30b9bce69077d8eec9bea2cfd9f7995e8911c71be905e2eba6368b/fonttools-4.59.0-cp311-cp311-macosx_10_9_x86_64.whl", hash = "sha256:9bcc1e77fbd1609198966ded6b2a9897bd6c6bcbd2287a2fc7d75f1a254179c5", size = 2342194, upload-time = "2025-07-16T12:03:53.295Z" },
    { url = "https://files.pythonhosted.org/packages/b0/b6/7c8166c0066856f1408092f7968ac744060cf72ca53aec9036106f57eeca/fonttools-4.59.0-cp311-cp311-manylinux2014_aarch64.manylinux_2_17_aarch64.manylinux_2_28_aarch64.whl", hash = "sha256:37c377f7cb2ab2eca8a0b319c68146d34a339792f9420fca6cd49cf28d370705", size = 5032333, upload-time = "2025-07-16T12:03:55.177Z" },
    { url = "https://files.pythonhosted.org/packages/eb/0c/707c5a19598eafcafd489b73c4cb1c142102d6197e872f531512d084aa76/fonttools-4.59.0-cp311-cp311-manylinux2014_x86_64.manylinux_2_17_x86_64.whl", hash = "sha256:fa39475eaccb98f9199eccfda4298abaf35ae0caec676ffc25b3a5e224044464", size = 4974422, upload-time = "2025-07-16T12:03:57.406Z" },
    { url = "https://files.pythonhosted.org/packages/f6/e7/6d33737d9fe632a0f59289b6f9743a86d2a9d0673de2a0c38c0f54729822/fonttools-4.59.0-cp311-cp311-musllinux_1_2_aarch64.whl", hash = "sha256:d3972b13148c1d1fbc092b27678a33b3080d1ac0ca305742b0119b75f9e87e38", size = 5010631, upload-time = "2025-07-16T12:03:59.449Z" },
    { url = "https://files.pythonhosted.org/packages/63/e1/a4c3d089ab034a578820c8f2dff21ef60daf9668034a1e4fb38bb1cc3398/fonttools-4.59.0-cp311-cp311-musllinux_1_2_x86_64.whl", hash = "sha256:a408c3c51358c89b29cfa5317cf11518b7ce5de1717abb55c5ae2d2921027de6", size = 5122198, upload-time = "2025-07-16T12:04:01.542Z" },
    { url = "https://files.pythonhosted.org/packages/09/77/ca82b9c12fa4de3c520b7760ee61787640cf3fde55ef1b0bfe1de38c8153/fonttools-4.59.0-cp311-cp311-win32.whl", hash = "sha256:6770d7da00f358183d8fd5c4615436189e4f683bdb6affb02cad3d221d7bb757", size = 2214216, upload-time = "2025-07-16T12:04:03.515Z" },
    { url = "https://files.pythonhosted.org/packages/ab/25/5aa7ca24b560b2f00f260acf32c4cf29d7aaf8656e159a336111c18bc345/fonttools-4.59.0-cp311-cp311-win_amd64.whl", hash = "sha256:84fc186980231a287b28560d3123bd255d3c6b6659828c642b4cf961e2b923d0", size = 2261879, upload-time = "2025-07-16T12:04:05.015Z" },
    { url = "https://files.pythonhosted.org/packages/d0/9c/df0ef2c51845a13043e5088f7bb988ca6cd5bb82d5d4203d6a158aa58cf2/fonttools-4.59.0-py3-none-any.whl", hash = "sha256:241313683afd3baacb32a6bd124d0bce7404bc5280e12e291bae1b9bba28711d", size = 1128050, upload-time = "2025-07-16T12:04:52.687Z" },
]

[[package]]
name = "fqdn"
version = "1.5.1"
source = { registry = "https://pypi.org/simple" }
sdist = { url = "https://files.pythonhosted.org/packages/30/3e/a80a8c077fd798951169626cde3e239adeba7dab75deb3555716415bd9b0/fqdn-1.5.1.tar.gz", hash = "sha256:105ed3677e767fb5ca086a0c1f4bb66ebc3c100be518f0e0d755d9eae164d89f", size = 6015, upload-time = "2021-03-11T07:16:29.08Z" }
wheels = [
    { url = "https://files.pythonhosted.org/packages/cf/58/8acf1b3e91c58313ce5cb67df61001fc9dcd21be4fadb76c1a2d540e09ed/fqdn-1.5.1-py3-none-any.whl", hash = "sha256:3a179af3761e4df6eb2e026ff9e1a3033d3587bf980a0b1b2e1e5d08d7358014", size = 9121, upload-time = "2021-03-11T07:16:28.351Z" },
]

[[package]]
name = "fsspec"
version = "2025.7.0"
source = { registry = "https://pypi.org/simple" }
sdist = { url = "https://files.pythonhosted.org/packages/8b/02/0835e6ab9cfc03916fe3f78c0956cfcdb6ff2669ffa6651065d5ebf7fc98/fsspec-2025.7.0.tar.gz", hash = "sha256:786120687ffa54b8283d942929540d8bc5ccfa820deb555a2b5d0ed2b737bf58", size = 304432, upload-time = "2025-07-15T16:05:21.19Z" }
wheels = [
    { url = "https://files.pythonhosted.org/packages/2f/e0/014d5d9d7a4564cf1c40b5039bc882db69fd881111e03ab3657ac0b218e2/fsspec-2025.7.0-py3-none-any.whl", hash = "sha256:8b012e39f63c7d5f10474de957f3ab793b47b45ae7d39f2fb735f8bbe25c0e21", size = 199597, upload-time = "2025-07-15T16:05:19.529Z" },
]

[[package]]
name = "gitdb"
version = "4.0.12"
source = { registry = "https://pypi.org/simple" }
dependencies = [
    { name = "smmap" },
]
sdist = { url = "https://files.pythonhosted.org/packages/72/94/63b0fc47eb32792c7ba1fe1b694daec9a63620db1e313033d18140c2320a/gitdb-4.0.12.tar.gz", hash = "sha256:5ef71f855d191a3326fcfbc0d5da835f26b13fbcba60c32c21091c349ffdb571", size = 394684, upload-time = "2025-01-02T07:20:46.413Z" }
wheels = [
    { url = "https://files.pythonhosted.org/packages/a0/61/5c78b91c3143ed5c14207f463aecfc8f9dbb5092fb2869baf37c273b2705/gitdb-4.0.12-py3-none-any.whl", hash = "sha256:67073e15955400952c6565cc3e707c554a4eea2e428946f7a4c162fab9bd9bcf", size = 62794, upload-time = "2025-01-02T07:20:43.624Z" },
]

[[package]]
name = "gitpython"
version = "3.1.45"
source = { registry = "https://pypi.org/simple" }
dependencies = [
    { name = "gitdb" },
]
sdist = { url = "https://files.pythonhosted.org/packages/9a/c8/dd58967d119baab745caec2f9d853297cec1989ec1d63f677d3880632b88/gitpython-3.1.45.tar.gz", hash = "sha256:85b0ee964ceddf211c41b9f27a49086010a190fd8132a24e21f362a4b36a791c", size = 215076, upload-time = "2025-07-24T03:45:54.871Z" }
wheels = [
    { url = "https://files.pythonhosted.org/packages/01/61/d4b89fec821f72385526e1b9d9a3a0385dda4a72b206d28049e2c7cd39b8/gitpython-3.1.45-py3-none-any.whl", hash = "sha256:8908cb2e02fb3b93b7eb0f2827125cb699869470432cc885f019b8fd0fccff77", size = 208168, upload-time = "2025-07-24T03:45:52.517Z" },
]

[[package]]
name = "gym"
version = "0.25.2"
source = { registry = "https://pypi.org/simple" }
dependencies = [
    { name = "cloudpickle" },
    { name = "gym-notices" },
    { name = "numpy" },
]
sdist = { url = "https://files.pythonhosted.org/packages/1c/5c/e5c14f3474e91038a51ec794350c7af9635a2faf3873c85989bf9dd127ce/gym-0.25.2.tar.gz", hash = "sha256:c8323f4c6f37363710b519742a0094316deddc9d8fc9e3f6deac08d6da47150c", size = 734530, upload-time = "2022-08-19T21:17:59.292Z" }

[[package]]
name = "gym-notices"
version = "0.0.8"
source = { registry = "https://pypi.org/simple" }
sdist = { url = "https://files.pythonhosted.org/packages/b4/62/d312681b09cacf77d04237a2815653c58e5031998bb613ce114b85fc3f57/gym-notices-0.0.8.tar.gz", hash = "sha256:ad25e200487cafa369728625fe064e88ada1346618526102659b4640f2b4b911", size = 2685, upload-time = "2022-08-14T16:59:55.692Z" }
wheels = [
    { url = "https://files.pythonhosted.org/packages/25/26/d786c6bec30fe6110fd3d22c9a273a2a0e56c0b73b93e25ea1af5a53243b/gym_notices-0.0.8-py3-none-any.whl", hash = "sha256:e5f82e00823a166747b4c2a07de63b6560b1acb880638547e0cabf825a01e463", size = 2965, upload-time = "2022-08-14T16:59:54.156Z" },
]

[[package]]
name = "gymnasium"
version = "0.29.1"
source = { registry = "https://pypi.org/simple" }
dependencies = [
    { name = "cloudpickle" },
    { name = "farama-notifications" },
    { name = "numpy" },
    { name = "typing-extensions" },
]
sdist = { url = "https://files.pythonhosted.org/packages/0d/f8/5699ddb3e1c4f6d97b8930e573074849b921da8374fccd141f0f3a9bd713/gymnasium-0.29.1.tar.gz", hash = "sha256:1a532752efcb7590478b1cc7aa04f608eb7a2fdad5570cd217b66b6a35274bb1", size = 820485, upload-time = "2023-08-21T13:07:32.024Z" }
wheels = [
    { url = "https://files.pythonhosted.org/packages/a8/4d/3cbfd81ed84db450dbe73a89afcd8bc405273918415649ac6683356afe92/gymnasium-0.29.1-py3-none-any.whl", hash = "sha256:61c3384b5575985bb7f85e43213bcb40f36fcdff388cae6bc229304c71f2843e", size = 953939, upload-time = "2023-08-21T13:07:29.934Z" },
]

[[package]]
name = "h11"
version = "0.16.0"
source = { registry = "https://pypi.org/simple" }
sdist = { url = "https://files.pythonhosted.org/packages/01/ee/02a2c011bdab74c6fb3c75474d40b3052059d95df7e73351460c8588d963/h11-0.16.0.tar.gz", hash = "sha256:4e35b956cf45792e4caa5885e69fba00bdbc6ffafbfa020300e549b208ee5ff1", size = 101250, upload-time = "2025-04-24T03:35:25.427Z" }
wheels = [
    { url = "https://files.pythonhosted.org/packages/04/4b/29cac41a4d98d144bf5f6d33995617b185d14b22401f75ca86f384e87ff1/h11-0.16.0-py3-none-any.whl", hash = "sha256:63cf8bbe7522de3bf65932fda1d9c2772064ffb3dae62d55932da54b31cb6c86", size = 37515, upload-time = "2025-04-24T03:35:24.344Z" },
]

[[package]]
name = "heavyball"
version = "1.7.2"
source = { registry = "https://pypi.org/simple" }
dependencies = [
    { name = "numpy" },
    { name = "opt-einsum" },
    { name = "torch" },
]
sdist = { url = "https://files.pythonhosted.org/packages/6d/48/7c45b21591b3ba6e81e266ff24b571571aa938e03bf3c377d4aad00e5b5a/heavyball-1.7.2.tar.gz", hash = "sha256:0aa07f06d00484876cbaf0800ac727e2ba1af355f4c69710ae626f794fc6663e", size = 61920, upload-time = "2025-03-29T19:58:16.293Z" }
wheels = [
    { url = "https://files.pythonhosted.org/packages/fc/70/4dcd9d09a2c8f930d65b5fd734c8acb644f7fa033fc83fa0c468612fc228/heavyball-1.7.2-py3-none-any.whl", hash = "sha256:6acc6ba4221db8f96d56c37c21b4882725088179ab03216363e435699026728d", size = 39276, upload-time = "2025-03-29T19:58:12.568Z" },
]

[[package]]
name = "httpcore"
version = "1.0.9"
source = { registry = "https://pypi.org/simple" }
dependencies = [
    { name = "certifi" },
    { name = "h11" },
]
sdist = { url = "https://files.pythonhosted.org/packages/06/94/82699a10bca87a5556c9c59b5963f2d039dbd239f25bc2a63907a05a14cb/httpcore-1.0.9.tar.gz", hash = "sha256:6e34463af53fd2ab5d807f399a9b45ea31c3dfa2276f15a2c3f00afff6e176e8", size = 85484, upload-time = "2025-04-24T22:06:22.219Z" }
wheels = [
    { url = "https://files.pythonhosted.org/packages/7e/f5/f66802a942d491edb555dd61e3a9961140fd64c90bce1eafd741609d334d/httpcore-1.0.9-py3-none-any.whl", hash = "sha256:2d400746a40668fc9dec9810239072b40b4484b640a8c38fd654a024c7a1bf55", size = 78784, upload-time = "2025-04-24T22:06:20.566Z" },
]

[[package]]
name = "httptools"
version = "0.6.4"
source = { registry = "https://pypi.org/simple" }
sdist = { url = "https://files.pythonhosted.org/packages/a7/9a/ce5e1f7e131522e6d3426e8e7a490b3a01f39a6696602e1c4f33f9e94277/httptools-0.6.4.tar.gz", hash = "sha256:4e93eee4add6493b59a5c514da98c939b244fce4a0d8879cd3f466562f4b7d5c", size = 240639, upload-time = "2024-10-16T19:45:08.902Z" }
wheels = [
    { url = "https://files.pythonhosted.org/packages/7b/26/bb526d4d14c2774fe07113ca1db7255737ffbb119315839af2065abfdac3/httptools-0.6.4-cp311-cp311-macosx_10_9_universal2.whl", hash = "sha256:f47f8ed67cc0ff862b84a1189831d1d33c963fb3ce1ee0c65d3b0cbe7b711069", size = 199029, upload-time = "2024-10-16T19:44:18.427Z" },
    { url = "https://files.pythonhosted.org/packages/a6/17/3e0d3e9b901c732987a45f4f94d4e2c62b89a041d93db89eafb262afd8d5/httptools-0.6.4-cp311-cp311-macosx_11_0_arm64.whl", hash = "sha256:0614154d5454c21b6410fdf5262b4a3ddb0f53f1e1721cfd59d55f32138c578a", size = 103492, upload-time = "2024-10-16T19:44:19.515Z" },
    { url = "https://files.pythonhosted.org/packages/b7/24/0fe235d7b69c42423c7698d086d4db96475f9b50b6ad26a718ef27a0bce6/httptools-0.6.4-cp311-cp311-manylinux_2_17_aarch64.manylinux2014_aarch64.whl", hash = "sha256:f8787367fbdfccae38e35abf7641dafc5310310a5987b689f4c32cc8cc3ee975", size = 462891, upload-time = "2024-10-16T19:44:21.067Z" },
    { url = "https://files.pythonhosted.org/packages/b1/2f/205d1f2a190b72da6ffb5f41a3736c26d6fa7871101212b15e9b5cd8f61d/httptools-0.6.4-cp311-cp311-manylinux_2_5_x86_64.manylinux1_x86_64.manylinux_2_17_x86_64.manylinux2014_x86_64.whl", hash = "sha256:40b0f7fe4fd38e6a507bdb751db0379df1e99120c65fbdc8ee6c1d044897a636", size = 459788, upload-time = "2024-10-16T19:44:22.958Z" },
    { url = "https://files.pythonhosted.org/packages/6e/4c/d09ce0eff09057a206a74575ae8f1e1e2f0364d20e2442224f9e6612c8b9/httptools-0.6.4-cp311-cp311-musllinux_1_2_aarch64.whl", hash = "sha256:40a5ec98d3f49904b9fe36827dcf1aadfef3b89e2bd05b0e35e94f97c2b14721", size = 433214, upload-time = "2024-10-16T19:44:24.513Z" },
    { url = "https://files.pythonhosted.org/packages/3e/d2/84c9e23edbccc4a4c6f96a1b8d99dfd2350289e94f00e9ccc7aadde26fb5/httptools-0.6.4-cp311-cp311-musllinux_1_2_x86_64.whl", hash = "sha256:dacdd3d10ea1b4ca9df97a0a303cbacafc04b5cd375fa98732678151643d4988", size = 434120, upload-time = "2024-10-16T19:44:26.295Z" },
    { url = "https://files.pythonhosted.org/packages/d0/46/4d8e7ba9581416de1c425b8264e2cadd201eb709ec1584c381f3e98f51c1/httptools-0.6.4-cp311-cp311-win_amd64.whl", hash = "sha256:288cd628406cc53f9a541cfaf06041b4c71d751856bab45e3702191f931ccd17", size = 88565, upload-time = "2024-10-16T19:44:29.188Z" },
]

[[package]]
name = "httpx"
version = "0.28.1"
source = { registry = "https://pypi.org/simple" }
dependencies = [
    { name = "anyio" },
    { name = "certifi" },
    { name = "httpcore" },
    { name = "idna" },
]
sdist = { url = "https://files.pythonhosted.org/packages/b1/df/48c586a5fe32a0f01324ee087459e112ebb7224f646c0b5023f5e79e9956/httpx-0.28.1.tar.gz", hash = "sha256:75e98c5f16b0f35b567856f597f06ff2270a374470a5c2392242528e3e3e42fc", size = 141406, upload-time = "2024-12-06T15:37:23.222Z" }
wheels = [
    { url = "https://files.pythonhosted.org/packages/2a/39/e50c7c3a983047577ee07d2a9e53faf5a69493943ec3f6a384bdc792deb2/httpx-0.28.1-py3-none-any.whl", hash = "sha256:d909fcccc110f8c7faf814ca82a9a4d816bc5a6dbfea25d6591d6985b8ba59ad", size = 73517, upload-time = "2024-12-06T15:37:21.509Z" },
]

[[package]]
name = "hydra-core"
version = "1.4.0.dev1"
source = { registry = "https://pypi.org/simple" }
dependencies = [
    { name = "omegaconf" },
    { name = "packaging" },
]
sdist = { url = "https://files.pythonhosted.org/packages/5a/05/01eac7f7e16d91933bfb802724847fd004952bff38a72fde51dc19a42af7/hydra_core-1.4.0.dev1.tar.gz", hash = "sha256:664e6755ea78f070b403df911fc460ea3464fdc59bd03affc0d6ffef9dd53221", size = 3287831, upload-time = "2024-07-10T20:09:41.548Z" }
wheels = [
    { url = "https://files.pythonhosted.org/packages/d0/d2/cf3b19412d1e8b397fd041500d1dccc5e902eb078bc91e3a7244452be9ff/hydra_core-1.4.0.dev1-py3-none-any.whl", hash = "sha256:e82753fe3aff8526ee1e72711f6f941beffcc9a2c1830b76c34242963835d039", size = 154173, upload-time = "2024-07-10T20:09:39.213Z" },
]

[[package]]
name = "idna"
version = "3.10"
source = { registry = "https://pypi.org/simple" }
sdist = { url = "https://files.pythonhosted.org/packages/f1/70/7703c29685631f5a7590aa73f1f1d3fa9a380e654b86af429e0934a32f7d/idna-3.10.tar.gz", hash = "sha256:12f65c9b470abda6dc35cf8e63cc574b1c52b11df2c86030af0ac09b01b13ea9", size = 190490, upload-time = "2024-09-15T18:07:39.745Z" }
wheels = [
    { url = "https://files.pythonhosted.org/packages/76/c6/c88e154df9c4e1a2a66ccf0005a88dfb2650c1dffb6f5ce603dfbd452ce3/idna-3.10-py3-none-any.whl", hash = "sha256:946d195a0d259cbba61165e88e65941f16e9b36ea6ddb97f00452bae8b1287d3", size = 70442, upload-time = "2024-09-15T18:07:37.964Z" },
]

[[package]]
name = "imageio"
version = "2.37.0"
source = { registry = "https://pypi.org/simple" }
dependencies = [
    { name = "numpy" },
    { name = "pillow" },
]
sdist = { url = "https://files.pythonhosted.org/packages/0c/47/57e897fb7094afb2d26e8b2e4af9a45c7cf1a405acdeeca001fdf2c98501/imageio-2.37.0.tar.gz", hash = "sha256:71b57b3669666272c818497aebba2b4c5f20d5b37c81720e5e1a56d59c492996", size = 389963, upload-time = "2025-01-20T02:42:37.089Z" }
wheels = [
    { url = "https://files.pythonhosted.org/packages/cb/bd/b394387b598ed84d8d0fa90611a90bee0adc2021820ad5729f7ced74a8e2/imageio-2.37.0-py3-none-any.whl", hash = "sha256:11efa15b87bc7871b61590326b2d635439acc321cf7f8ce996f812543ce10eed", size = 315796, upload-time = "2025-01-20T02:42:34.931Z" },
]

[[package]]
name = "importlib-metadata"
version = "8.7.0"
source = { registry = "https://pypi.org/simple" }
dependencies = [
    { name = "zipp" },
]
sdist = { url = "https://files.pythonhosted.org/packages/76/66/650a33bd90f786193e4de4b3ad86ea60b53c89b669a5c7be931fac31cdb0/importlib_metadata-8.7.0.tar.gz", hash = "sha256:d13b81ad223b890aa16c5471f2ac3056cf76c5f10f82d6f9292f0b415f389000", size = 56641, upload-time = "2025-04-27T15:29:01.736Z" }
wheels = [
    { url = "https://files.pythonhosted.org/packages/20/b0/36bd937216ec521246249be3bf9855081de4c5e06a0c9b4219dbeda50373/importlib_metadata-8.7.0-py3-none-any.whl", hash = "sha256:e5dd1551894c77868a30651cef00984d50e1002d06942a7101d34870c5f02afd", size = 27656, upload-time = "2025-04-27T15:29:00.214Z" },
]

[[package]]
name = "iniconfig"
version = "2.1.0"
source = { registry = "https://pypi.org/simple" }
sdist = { url = "https://files.pythonhosted.org/packages/f2/97/ebf4da567aa6827c909642694d71c9fcf53e5b504f2d96afea02718862f3/iniconfig-2.1.0.tar.gz", hash = "sha256:3abbd2e30b36733fee78f9c7f7308f2d0050e88f0087fd25c2645f63c773e1c7", size = 4793, upload-time = "2025-03-19T20:09:59.721Z" }
wheels = [
    { url = "https://files.pythonhosted.org/packages/2c/e1/e6716421ea10d38022b952c159d5161ca1193197fb744506875fbb87ea7b/iniconfig-2.1.0-py3-none-any.whl", hash = "sha256:9deba5723312380e77435581c6bf4935c94cbfab9b1ed33ef8d238ea168eb760", size = 6050, upload-time = "2025-03-19T20:10:01.071Z" },
]

[[package]]
name = "ipykernel"
version = "6.30.0"
source = { registry = "https://pypi.org/simple" }
dependencies = [
    { name = "appnope", marker = "sys_platform == 'darwin'" },
    { name = "comm" },
    { name = "debugpy" },
    { name = "ipython" },
    { name = "jupyter-client" },
    { name = "jupyter-core" },
    { name = "matplotlib-inline" },
    { name = "nest-asyncio" },
    { name = "packaging" },
    { name = "psutil" },
    { name = "pyzmq" },
    { name = "tornado" },
    { name = "traitlets" },
]
sdist = { url = "https://files.pythonhosted.org/packages/38/27/9e6e30ed92f2ac53d29f70b09da8b2dc456e256148e289678fa0e825f46a/ipykernel-6.30.0.tar.gz", hash = "sha256:b7b808ddb2d261aae2df3a26ff3ff810046e6de3dfbc6f7de8c98ea0a6cb632c", size = 165125, upload-time = "2025-07-21T10:36:09.259Z" }
wheels = [
    { url = "https://files.pythonhosted.org/packages/1f/3d/00813c3d9b46e3dcd88bd4530e0a3c63c0509e5d8c9eff34723ea243ab04/ipykernel-6.30.0-py3-none-any.whl", hash = "sha256:fd2936e55c4a1c2ee8b1e5fa6a372b8eecc0ab1338750dee76f48fa5cca1301e", size = 117264, upload-time = "2025-07-21T10:36:06.854Z" },
]

[[package]]
name = "ipython"
version = "9.4.0"
source = { registry = "https://pypi.org/simple" }
dependencies = [
    { name = "colorama", marker = "sys_platform == 'win32'" },
    { name = "decorator" },
    { name = "ipython-pygments-lexers" },
    { name = "jedi" },
    { name = "matplotlib-inline" },
    { name = "pexpect", marker = "sys_platform != 'emscripten' and sys_platform != 'win32'" },
    { name = "prompt-toolkit" },
    { name = "pygments" },
    { name = "stack-data" },
    { name = "traitlets" },
    { name = "typing-extensions" },
]
sdist = { url = "https://files.pythonhosted.org/packages/54/80/406f9e3bde1c1fd9bf5a0be9d090f8ae623e401b7670d8f6fdf2ab679891/ipython-9.4.0.tar.gz", hash = "sha256:c033c6d4e7914c3d9768aabe76bbe87ba1dc66a92a05db6bfa1125d81f2ee270", size = 4385338, upload-time = "2025-07-01T11:11:30.606Z" }
wheels = [
    { url = "https://files.pythonhosted.org/packages/63/f8/0031ee2b906a15a33d6bfc12dd09c3dfa966b3cb5b284ecfb7549e6ac3c4/ipython-9.4.0-py3-none-any.whl", hash = "sha256:25850f025a446d9b359e8d296ba175a36aedd32e83ca9b5060430fe16801f066", size = 611021, upload-time = "2025-07-01T11:11:27.85Z" },
]

[[package]]
name = "ipython-pygments-lexers"
version = "1.1.1"
source = { registry = "https://pypi.org/simple" }
dependencies = [
    { name = "pygments" },
]
sdist = { url = "https://files.pythonhosted.org/packages/ef/4c/5dd1d8af08107f88c7f741ead7a40854b8ac24ddf9ae850afbcf698aa552/ipython_pygments_lexers-1.1.1.tar.gz", hash = "sha256:09c0138009e56b6854f9535736f4171d855c8c08a563a0dcd8022f78355c7e81", size = 8393, upload-time = "2025-01-17T11:24:34.505Z" }
wheels = [
    { url = "https://files.pythonhosted.org/packages/d9/33/1f075bf72b0b747cb3288d011319aaf64083cf2efef8354174e3ed4540e2/ipython_pygments_lexers-1.1.1-py3-none-any.whl", hash = "sha256:a9462224a505ade19a605f71f8fa63c2048833ce50abc86768a0d81d876dc81c", size = 8074, upload-time = "2025-01-17T11:24:33.271Z" },
]

[[package]]
name = "ipywidgets"
version = "8.1.7"
source = { registry = "https://pypi.org/simple" }
dependencies = [
    { name = "comm" },
    { name = "ipython" },
    { name = "jupyterlab-widgets" },
    { name = "traitlets" },
    { name = "widgetsnbextension" },
]
sdist = { url = "https://files.pythonhosted.org/packages/3e/48/d3dbac45c2814cb73812f98dd6b38bbcc957a4e7bb31d6ea9c03bf94ed87/ipywidgets-8.1.7.tar.gz", hash = "sha256:15f1ac050b9ccbefd45dccfbb2ef6bed0029d8278682d569d71b8dd96bee0376", size = 116721, upload-time = "2025-05-05T12:42:03.489Z" }
wheels = [
    { url = "https://files.pythonhosted.org/packages/58/6a/9166369a2f092bd286d24e6307de555d63616e8ddb373ebad2b5635ca4cd/ipywidgets-8.1.7-py3-none-any.whl", hash = "sha256:764f2602d25471c213919b8a1997df04bef869251db4ca8efba1b76b1bd9f7bb", size = 139806, upload-time = "2025-05-05T12:41:56.833Z" },
]

[[package]]
name = "isoduration"
version = "20.11.0"
source = { registry = "https://pypi.org/simple" }
dependencies = [
    { name = "arrow" },
]
sdist = { url = "https://files.pythonhosted.org/packages/7c/1a/3c8edc664e06e6bd06cce40c6b22da5f1429aa4224d0c590f3be21c91ead/isoduration-20.11.0.tar.gz", hash = "sha256:ac2f9015137935279eac671f94f89eb00584f940f5dc49462a0c4ee692ba1bd9", size = 11649, upload-time = "2020-11-01T11:00:00.312Z" }
wheels = [
    { url = "https://files.pythonhosted.org/packages/7b/55/e5326141505c5d5e34c5e0935d2908a74e4561eca44108fbfb9c13d2911a/isoduration-20.11.0-py3-none-any.whl", hash = "sha256:b2904c2a4228c3d44f409c8ae8e2370eb21a26f7ac2ec5446df141dde3452042", size = 11321, upload-time = "2020-11-01T10:59:58.02Z" },
]

[[package]]
name = "jedi"
version = "0.19.2"
source = { registry = "https://pypi.org/simple" }
dependencies = [
    { name = "parso" },
]
sdist = { url = "https://files.pythonhosted.org/packages/72/3a/79a912fbd4d8dd6fbb02bf69afd3bb72cf0c729bb3063c6f4498603db17a/jedi-0.19.2.tar.gz", hash = "sha256:4770dc3de41bde3966b02eb84fbcf557fb33cce26ad23da12c742fb50ecb11f0", size = 1231287, upload-time = "2024-11-11T01:41:42.873Z" }
wheels = [
    { url = "https://files.pythonhosted.org/packages/c0/5a/9cac0c82afec3d09ccd97c8b6502d48f165f9124db81b4bcb90b4af974ee/jedi-0.19.2-py2.py3-none-any.whl", hash = "sha256:a8ef22bde8490f57fe5c7681a3c83cb58874daf72b4784de3cce5b6ef6edb5b9", size = 1572278, upload-time = "2024-11-11T01:41:40.175Z" },
]

[[package]]
name = "jinja2"
version = "3.1.6"
source = { registry = "https://pypi.org/simple" }
dependencies = [
    { name = "markupsafe" },
]
sdist = { url = "https://files.pythonhosted.org/packages/df/bf/f7da0350254c0ed7c72f3e33cef02e048281fec7ecec5f032d4aac52226b/jinja2-3.1.6.tar.gz", hash = "sha256:0137fb05990d35f1275a587e9aee6d56da821fc83491a0fb838183be43f66d6d", size = 245115, upload-time = "2025-03-05T20:05:02.478Z" }
wheels = [
    { url = "https://files.pythonhosted.org/packages/62/a1/3d680cbfd5f4b8f15abc1d571870c5fc3e594bb582bc3b64ea099db13e56/jinja2-3.1.6-py3-none-any.whl", hash = "sha256:85ece4451f492d0c13c5dd7c13a64681a86afae63a5f347908daf103ce6d2f67", size = 134899, upload-time = "2025-03-05T20:05:00.369Z" },
]

[[package]]
name = "jmespath"
version = "1.0.1"
source = { registry = "https://pypi.org/simple" }
sdist = { url = "https://files.pythonhosted.org/packages/00/2a/e867e8531cf3e36b41201936b7fa7ba7b5702dbef42922193f05c8976cd6/jmespath-1.0.1.tar.gz", hash = "sha256:90261b206d6defd58fdd5e85f478bf633a2901798906be2ad389150c5c60edbe", size = 25843, upload-time = "2022-06-17T18:00:12.224Z" }
wheels = [
    { url = "https://files.pythonhosted.org/packages/31/b4/b9b800c45527aadd64d5b442f9b932b00648617eb5d63d2c7a6587b7cafc/jmespath-1.0.1-py3-none-any.whl", hash = "sha256:02e2e4cc71b5bcab88332eebf907519190dd9e6e82107fa7f83b1003a6252980", size = 20256, upload-time = "2022-06-17T18:00:10.251Z" },
]

[[package]]
name = "json5"
version = "0.12.0"
source = { registry = "https://pypi.org/simple" }
sdist = { url = "https://files.pythonhosted.org/packages/12/be/c6c745ec4c4539b25a278b70e29793f10382947df0d9efba2fa09120895d/json5-0.12.0.tar.gz", hash = "sha256:0b4b6ff56801a1c7dc817b0241bca4ce474a0e6a163bfef3fc594d3fd263ff3a", size = 51907, upload-time = "2025-04-03T16:33:13.201Z" }
wheels = [
    { url = "https://files.pythonhosted.org/packages/41/9f/3500910d5a98549e3098807493851eeef2b89cdd3032227558a104dfe926/json5-0.12.0-py3-none-any.whl", hash = "sha256:6d37aa6c08b0609f16e1ec5ff94697e2cbbfbad5ac112afa05794da9ab7810db", size = 36079, upload-time = "2025-04-03T16:33:11.927Z" },
]

[[package]]
name = "jsonpointer"
version = "3.0.0"
source = { registry = "https://pypi.org/simple" }
sdist = { url = "https://files.pythonhosted.org/packages/6a/0a/eebeb1fa92507ea94016a2a790b93c2ae41a7e18778f85471dc54475ed25/jsonpointer-3.0.0.tar.gz", hash = "sha256:2b2d729f2091522d61c3b31f82e11870f60b68f43fbc705cb76bf4b832af59ef", size = 9114, upload-time = "2024-06-10T19:24:42.462Z" }
wheels = [
    { url = "https://files.pythonhosted.org/packages/71/92/5e77f98553e9e75130c78900d000368476aed74276eb8ae8796f65f00918/jsonpointer-3.0.0-py2.py3-none-any.whl", hash = "sha256:13e088adc14fca8b6aa8177c044e12701e6ad4b28ff10e65f2267a90109c9942", size = 7595, upload-time = "2024-06-10T19:24:40.698Z" },
]

[[package]]
name = "jsonschema"
version = "4.25.0"
source = { registry = "https://pypi.org/simple" }
dependencies = [
    { name = "attrs" },
    { name = "jsonschema-specifications" },
    { name = "referencing" },
    { name = "rpds-py" },
]
sdist = { url = "https://files.pythonhosted.org/packages/d5/00/a297a868e9d0784450faa7365c2172a7d6110c763e30ba861867c32ae6a9/jsonschema-4.25.0.tar.gz", hash = "sha256:e63acf5c11762c0e6672ffb61482bdf57f0876684d8d249c0fe2d730d48bc55f", size = 356830, upload-time = "2025-07-18T15:39:45.11Z" }
wheels = [
    { url = "https://files.pythonhosted.org/packages/fe/54/c86cd8e011fe98803d7e382fd67c0df5ceab8d2b7ad8c5a81524f791551c/jsonschema-4.25.0-py3-none-any.whl", hash = "sha256:24c2e8da302de79c8b9382fee3e76b355e44d2a4364bb207159ce10b517bd716", size = 89184, upload-time = "2025-07-18T15:39:42.956Z" },
]

[package.optional-dependencies]
format-nongpl = [
    { name = "fqdn" },
    { name = "idna" },
    { name = "isoduration" },
    { name = "jsonpointer" },
    { name = "rfc3339-validator" },
    { name = "rfc3986-validator" },
    { name = "rfc3987-syntax" },
    { name = "uri-template" },
    { name = "webcolors" },
]

[[package]]
name = "jsonschema-specifications"
version = "2025.4.1"
source = { registry = "https://pypi.org/simple" }
dependencies = [
    { name = "referencing" },
]
sdist = { url = "https://files.pythonhosted.org/packages/bf/ce/46fbd9c8119cfc3581ee5643ea49464d168028cfb5caff5fc0596d0cf914/jsonschema_specifications-2025.4.1.tar.gz", hash = "sha256:630159c9f4dbea161a6a2205c3011cc4f18ff381b189fff48bb39b9bf26ae608", size = 15513, upload-time = "2025-04-23T12:34:07.418Z" }
wheels = [
    { url = "https://files.pythonhosted.org/packages/01/0e/b27cdbaccf30b890c40ed1da9fd4a3593a5cf94dae54fb34f8a4b74fcd3f/jsonschema_specifications-2025.4.1-py3-none-any.whl", hash = "sha256:4653bffbd6584f7de83a67e0d620ef16900b390ddc7939d56684d6c81e33f1af", size = 18437, upload-time = "2025-04-23T12:34:05.422Z" },
]

[[package]]
name = "jupyter-client"
version = "8.6.3"
source = { registry = "https://pypi.org/simple" }
dependencies = [
    { name = "jupyter-core" },
    { name = "python-dateutil" },
    { name = "pyzmq" },
    { name = "tornado" },
    { name = "traitlets" },
]
sdist = { url = "https://files.pythonhosted.org/packages/71/22/bf9f12fdaeae18019a468b68952a60fe6dbab5d67cd2a103cac7659b41ca/jupyter_client-8.6.3.tar.gz", hash = "sha256:35b3a0947c4a6e9d589eb97d7d4cd5e90f910ee73101611f01283732bd6d9419", size = 342019, upload-time = "2024-09-17T10:44:17.613Z" }
wheels = [
    { url = "https://files.pythonhosted.org/packages/11/85/b0394e0b6fcccd2c1eeefc230978a6f8cb0c5df1e4cd3e7625735a0d7d1e/jupyter_client-8.6.3-py3-none-any.whl", hash = "sha256:e8a19cc986cc45905ac3362915f410f3af85424b4c0905e94fa5f2cb08e8f23f", size = 106105, upload-time = "2024-09-17T10:44:15.218Z" },
]

[[package]]
name = "jupyter-core"
version = "5.8.1"
source = { registry = "https://pypi.org/simple" }
dependencies = [
    { name = "platformdirs" },
    { name = "pywin32", marker = "platform_python_implementation != 'PyPy' and sys_platform == 'win32'" },
    { name = "traitlets" },
]
sdist = { url = "https://files.pythonhosted.org/packages/99/1b/72906d554acfeb588332eaaa6f61577705e9ec752ddb486f302dafa292d9/jupyter_core-5.8.1.tar.gz", hash = "sha256:0a5f9706f70e64786b75acba995988915ebd4601c8a52e534a40b51c95f59941", size = 88923, upload-time = "2025-05-27T07:38:16.655Z" }
wheels = [
    { url = "https://files.pythonhosted.org/packages/2f/57/6bffd4b20b88da3800c5d691e0337761576ee688eb01299eae865689d2df/jupyter_core-5.8.1-py3-none-any.whl", hash = "sha256:c28d268fc90fb53f1338ded2eb410704c5449a358406e8a948b75706e24863d0", size = 28880, upload-time = "2025-05-27T07:38:15.137Z" },
]

[[package]]
name = "jupyter-events"
version = "0.12.0"
source = { registry = "https://pypi.org/simple" }
dependencies = [
    { name = "jsonschema", extra = ["format-nongpl"] },
    { name = "packaging" },
    { name = "python-json-logger" },
    { name = "pyyaml" },
    { name = "referencing" },
    { name = "rfc3339-validator" },
    { name = "rfc3986-validator" },
    { name = "traitlets" },
]
sdist = { url = "https://files.pythonhosted.org/packages/9d/c3/306d090461e4cf3cd91eceaff84bede12a8e52cd821c2d20c9a4fd728385/jupyter_events-0.12.0.tar.gz", hash = "sha256:fc3fce98865f6784c9cd0a56a20644fc6098f21c8c33834a8d9fe383c17e554b", size = 62196, upload-time = "2025-02-03T17:23:41.485Z" }
wheels = [
    { url = "https://files.pythonhosted.org/packages/e2/48/577993f1f99c552f18a0428731a755e06171f9902fa118c379eb7c04ea22/jupyter_events-0.12.0-py3-none-any.whl", hash = "sha256:6464b2fa5ad10451c3d35fabc75eab39556ae1e2853ad0c0cc31b656731a97fb", size = 19430, upload-time = "2025-02-03T17:23:38.643Z" },
]

[[package]]
name = "jupyter-lsp"
version = "2.2.6"
source = { registry = "https://pypi.org/simple" }
dependencies = [
    { name = "jupyter-server" },
]
sdist = { url = "https://files.pythonhosted.org/packages/28/3d/40bdb41b665d3302390ed1356cebd5917c10769d1f190ee4ca595900840e/jupyter_lsp-2.2.6.tar.gz", hash = "sha256:0566bd9bb04fd9e6774a937ed01522b555ba78be37bebef787c8ab22de4c0361", size = 48948, upload-time = "2025-07-18T21:35:19.885Z" }
wheels = [
    { url = "https://files.pythonhosted.org/packages/47/7c/12f68daf85b469b4896d5e4a629baa33c806d61de75ac5b39d8ef27ec4a2/jupyter_lsp-2.2.6-py3-none-any.whl", hash = "sha256:283783752bf0b459ee7fa88effa72104d87dd343b82d5c06cf113ef755b15b6d", size = 69371, upload-time = "2025-07-18T21:35:16.585Z" },
]

[[package]]
name = "jupyter-server"
version = "2.16.0"
source = { registry = "https://pypi.org/simple" }
dependencies = [
    { name = "anyio" },
    { name = "argon2-cffi" },
    { name = "jinja2" },
    { name = "jupyter-client" },
    { name = "jupyter-core" },
    { name = "jupyter-events" },
    { name = "jupyter-server-terminals" },
    { name = "nbconvert" },
    { name = "nbformat" },
    { name = "overrides" },
    { name = "packaging" },
    { name = "prometheus-client" },
    { name = "pywinpty", marker = "os_name == 'nt' and sys_platform != 'darwin' and sys_platform != 'linux'" },
    { name = "pyzmq" },
    { name = "send2trash" },
    { name = "terminado" },
    { name = "tornado" },
    { name = "traitlets" },
    { name = "websocket-client" },
]
sdist = { url = "https://files.pythonhosted.org/packages/41/c8/ba2bbcd758c47f1124c4ca14061e8ce60d9c6fd537faee9534a95f83521a/jupyter_server-2.16.0.tar.gz", hash = "sha256:65d4b44fdf2dcbbdfe0aa1ace4a842d4aaf746a2b7b168134d5aaed35621b7f6", size = 728177, upload-time = "2025-05-12T16:44:46.245Z" }
wheels = [
    { url = "https://files.pythonhosted.org/packages/46/1f/5ebbced977171d09a7b0c08a285ff9a20aafb9c51bde07e52349ff1ddd71/jupyter_server-2.16.0-py3-none-any.whl", hash = "sha256:3d8db5be3bc64403b1c65b400a1d7f4647a5ce743f3b20dbdefe8ddb7b55af9e", size = 386904, upload-time = "2025-05-12T16:44:43.335Z" },
]

[[package]]
name = "jupyter-server-terminals"
version = "0.5.3"
source = { registry = "https://pypi.org/simple" }
dependencies = [
    { name = "pywinpty", marker = "os_name == 'nt' and sys_platform != 'darwin' and sys_platform != 'linux'" },
    { name = "terminado" },
]
sdist = { url = "https://files.pythonhosted.org/packages/fc/d5/562469734f476159e99a55426d697cbf8e7eb5efe89fb0e0b4f83a3d3459/jupyter_server_terminals-0.5.3.tar.gz", hash = "sha256:5ae0295167220e9ace0edcfdb212afd2b01ee8d179fe6f23c899590e9b8a5269", size = 31430, upload-time = "2024-03-12T14:37:03.049Z" }
wheels = [
    { url = "https://files.pythonhosted.org/packages/07/2d/2b32cdbe8d2a602f697a649798554e4f072115438e92249624e532e8aca6/jupyter_server_terminals-0.5.3-py3-none-any.whl", hash = "sha256:41ee0d7dc0ebf2809c668e0fc726dfaf258fcd3e769568996ca731b6194ae9aa", size = 13656, upload-time = "2024-03-12T14:37:00.708Z" },
]

[[package]]
name = "jupyterlab"
version = "4.4.5"
source = { registry = "https://pypi.org/simple" }
dependencies = [
    { name = "async-lru" },
    { name = "httpx" },
    { name = "ipykernel" },
    { name = "jinja2" },
    { name = "jupyter-core" },
    { name = "jupyter-lsp" },
    { name = "jupyter-server" },
    { name = "jupyterlab-server" },
    { name = "notebook-shim" },
    { name = "packaging" },
    { name = "setuptools" },
    { name = "tornado" },
    { name = "traitlets" },
]
sdist = { url = "https://files.pythonhosted.org/packages/20/89/695805a6564bafe08ef2505f3c473ae7140b8ba431d381436f11bdc2c266/jupyterlab-4.4.5.tar.gz", hash = "sha256:0bd6c18e6a3c3d91388af6540afa3d0bb0b2e76287a7b88ddf20ab41b336e595", size = 23037079, upload-time = "2025-07-20T09:21:30.151Z" }
wheels = [
    { url = "https://files.pythonhosted.org/packages/47/74/e144ce85b34414e44b14c1f6bf2e3bfe17964c8e5670ebdc7629f2e53672/jupyterlab-4.4.5-py3-none-any.whl", hash = "sha256:e76244cceb2d1fb4a99341f3edc866f2a13a9e14c50368d730d75d8017be0863", size = 12267763, upload-time = "2025-07-20T09:21:26.37Z" },
]

[[package]]
name = "jupyterlab-pygments"
version = "0.3.0"
source = { registry = "https://pypi.org/simple" }
sdist = { url = "https://files.pythonhosted.org/packages/90/51/9187be60d989df97f5f0aba133fa54e7300f17616e065d1ada7d7646b6d6/jupyterlab_pygments-0.3.0.tar.gz", hash = "sha256:721aca4d9029252b11cfa9d185e5b5af4d54772bb8072f9b7036f4170054d35d", size = 512900, upload-time = "2023-11-23T09:26:37.44Z" }
wheels = [
    { url = "https://files.pythonhosted.org/packages/b1/dd/ead9d8ea85bf202d90cc513b533f9c363121c7792674f78e0d8a854b63b4/jupyterlab_pygments-0.3.0-py3-none-any.whl", hash = "sha256:841a89020971da1d8693f1a99997aefc5dc424bb1b251fd6322462a1b8842780", size = 15884, upload-time = "2023-11-23T09:26:34.325Z" },
]

[[package]]
name = "jupyterlab-server"
version = "2.27.3"
source = { registry = "https://pypi.org/simple" }
dependencies = [
    { name = "babel" },
    { name = "jinja2" },
    { name = "json5" },
    { name = "jsonschema" },
    { name = "jupyter-server" },
    { name = "packaging" },
    { name = "requests" },
]
sdist = { url = "https://files.pythonhosted.org/packages/0a/c9/a883ce65eb27905ce77ace410d83587c82ea64dc85a48d1f7ed52bcfa68d/jupyterlab_server-2.27.3.tar.gz", hash = "sha256:eb36caca59e74471988f0ae25c77945610b887f777255aa21f8065def9e51ed4", size = 76173, upload-time = "2024-07-16T17:02:04.149Z" }
wheels = [
    { url = "https://files.pythonhosted.org/packages/54/09/2032e7d15c544a0e3cd831c51d77a8ca57f7555b2e1b2922142eddb02a84/jupyterlab_server-2.27.3-py3-none-any.whl", hash = "sha256:e697488f66c3db49df675158a77b3b017520d772c6e1548c7d9bcc5df7944ee4", size = 59700, upload-time = "2024-07-16T17:02:01.115Z" },
]

[[package]]
name = "jupyterlab-widgets"
version = "3.0.15"
source = { registry = "https://pypi.org/simple" }
sdist = { url = "https://files.pythonhosted.org/packages/b9/7d/160595ca88ee87ac6ba95d82177d29ec60aaa63821d3077babb22ce031a5/jupyterlab_widgets-3.0.15.tar.gz", hash = "sha256:2920888a0c2922351a9202817957a68c07d99673504d6cd37345299e971bb08b", size = 213149, upload-time = "2025-05-05T12:32:31.004Z" }
wheels = [
    { url = "https://files.pythonhosted.org/packages/43/6a/ca128561b22b60bd5a0c4ea26649e68c8556b82bc70a0c396eebc977fe86/jupyterlab_widgets-3.0.15-py3-none-any.whl", hash = "sha256:d59023d7d7ef71400d51e6fee9a88867f6e65e10a4201605d2d7f3e8f012a31c", size = 216571, upload-time = "2025-05-05T12:32:29.534Z" },
]

[[package]]
name = "kiwisolver"
version = "1.4.8"
source = { registry = "https://pypi.org/simple" }
sdist = { url = "https://files.pythonhosted.org/packages/82/59/7c91426a8ac292e1cdd53a63b6d9439abd573c875c3f92c146767dd33faf/kiwisolver-1.4.8.tar.gz", hash = "sha256:23d5f023bdc8c7e54eb65f03ca5d5bb25b601eac4d7f1a042888a1f45237987e", size = 97538, upload-time = "2024-12-24T18:30:51.519Z" }
wheels = [
    { url = "https://files.pythonhosted.org/packages/da/ed/c913ee28936c371418cb167b128066ffb20bbf37771eecc2c97edf8a6e4c/kiwisolver-1.4.8-cp311-cp311-macosx_10_9_universal2.whl", hash = "sha256:a4d3601908c560bdf880f07d94f31d734afd1bb71e96585cace0e38ef44c6d84", size = 124635, upload-time = "2024-12-24T18:28:51.826Z" },
    { url = "https://files.pythonhosted.org/packages/4c/45/4a7f896f7467aaf5f56ef093d1f329346f3b594e77c6a3c327b2d415f521/kiwisolver-1.4.8-cp311-cp311-macosx_10_9_x86_64.whl", hash = "sha256:856b269c4d28a5c0d5e6c1955ec36ebfd1651ac00e1ce0afa3e28da95293b561", size = 66717, upload-time = "2024-12-24T18:28:54.256Z" },
    { url = "https://files.pythonhosted.org/packages/5f/b4/c12b3ac0852a3a68f94598d4c8d569f55361beef6159dce4e7b624160da2/kiwisolver-1.4.8-cp311-cp311-macosx_11_0_arm64.whl", hash = "sha256:c2b9a96e0f326205af81a15718a9073328df1173a2619a68553decb7097fd5d7", size = 65413, upload-time = "2024-12-24T18:28:55.184Z" },
    { url = "https://files.pythonhosted.org/packages/a9/98/1df4089b1ed23d83d410adfdc5947245c753bddfbe06541c4aae330e9e70/kiwisolver-1.4.8-cp311-cp311-manylinux_2_12_i686.manylinux2010_i686.manylinux_2_17_i686.manylinux2014_i686.whl", hash = "sha256:c5020c83e8553f770cb3b5fc13faac40f17e0b205bd237aebd21d53d733adb03", size = 1343994, upload-time = "2024-12-24T18:28:57.493Z" },
    { url = "https://files.pythonhosted.org/packages/8d/bf/b4b169b050c8421a7c53ea1ea74e4ef9c335ee9013216c558a047f162d20/kiwisolver-1.4.8-cp311-cp311-manylinux_2_17_aarch64.manylinux2014_aarch64.whl", hash = "sha256:dace81d28c787956bfbfbbfd72fdcef014f37d9b48830829e488fdb32b49d954", size = 1434804, upload-time = "2024-12-24T18:29:00.077Z" },
    { url = "https://files.pythonhosted.org/packages/66/5a/e13bd341fbcf73325ea60fdc8af752addf75c5079867af2e04cc41f34434/kiwisolver-1.4.8-cp311-cp311-manylinux_2_17_ppc64le.manylinux2014_ppc64le.whl", hash = "sha256:11e1022b524bd48ae56c9b4f9296bce77e15a2e42a502cceba602f804b32bb79", size = 1450690, upload-time = "2024-12-24T18:29:01.401Z" },
    { url = "https://files.pythonhosted.org/packages/9b/4f/5955dcb376ba4a830384cc6fab7d7547bd6759fe75a09564910e9e3bb8ea/kiwisolver-1.4.8-cp311-cp311-manylinux_2_17_s390x.manylinux2014_s390x.whl", hash = "sha256:3b9b4d2892fefc886f30301cdd80debd8bb01ecdf165a449eb6e78f79f0fabd6", size = 1376839, upload-time = "2024-12-24T18:29:02.685Z" },
    { url = "https://files.pythonhosted.org/packages/3a/97/5edbed69a9d0caa2e4aa616ae7df8127e10f6586940aa683a496c2c280b9/kiwisolver-1.4.8-cp311-cp311-manylinux_2_17_x86_64.manylinux2014_x86_64.whl", hash = "sha256:3a96c0e790ee875d65e340ab383700e2b4891677b7fcd30a699146f9384a2bb0", size = 1435109, upload-time = "2024-12-24T18:29:04.113Z" },
    { url = "https://files.pythonhosted.org/packages/13/fc/e756382cb64e556af6c1809a1bbb22c141bbc2445049f2da06b420fe52bf/kiwisolver-1.4.8-cp311-cp311-musllinux_1_2_aarch64.whl", hash = "sha256:23454ff084b07ac54ca8be535f4174170c1094a4cff78fbae4f73a4bcc0d4dab", size = 2245269, upload-time = "2024-12-24T18:29:05.488Z" },
    { url = "https://files.pythonhosted.org/packages/76/15/e59e45829d7f41c776d138245cabae6515cb4eb44b418f6d4109c478b481/kiwisolver-1.4.8-cp311-cp311-musllinux_1_2_i686.whl", hash = "sha256:87b287251ad6488e95b4f0b4a79a6d04d3ea35fde6340eb38fbd1ca9cd35bbbc", size = 2393468, upload-time = "2024-12-24T18:29:06.79Z" },
    { url = "https://files.pythonhosted.org/packages/e9/39/483558c2a913ab8384d6e4b66a932406f87c95a6080112433da5ed668559/kiwisolver-1.4.8-cp311-cp311-musllinux_1_2_ppc64le.whl", hash = "sha256:b21dbe165081142b1232a240fc6383fd32cdd877ca6cc89eab93e5f5883e1c25", size = 2355394, upload-time = "2024-12-24T18:29:08.24Z" },
    { url = "https://files.pythonhosted.org/packages/01/aa/efad1fbca6570a161d29224f14b082960c7e08268a133fe5dc0f6906820e/kiwisolver-1.4.8-cp311-cp311-musllinux_1_2_s390x.whl", hash = "sha256:768cade2c2df13db52475bd28d3a3fac8c9eff04b0e9e2fda0f3760f20b3f7fc", size = 2490901, upload-time = "2024-12-24T18:29:09.653Z" },
    { url = "https://files.pythonhosted.org/packages/c9/4f/15988966ba46bcd5ab9d0c8296914436720dd67fca689ae1a75b4ec1c72f/kiwisolver-1.4.8-cp311-cp311-musllinux_1_2_x86_64.whl", hash = "sha256:d47cfb2650f0e103d4bf68b0b5804c68da97272c84bb12850d877a95c056bd67", size = 2312306, upload-time = "2024-12-24T18:29:12.644Z" },
    { url = "https://files.pythonhosted.org/packages/2d/27/bdf1c769c83f74d98cbc34483a972f221440703054894a37d174fba8aa68/kiwisolver-1.4.8-cp311-cp311-win_amd64.whl", hash = "sha256:ed33ca2002a779a2e20eeb06aea7721b6e47f2d4b8a8ece979d8ba9e2a167e34", size = 71966, upload-time = "2024-12-24T18:29:14.089Z" },
    { url = "https://files.pythonhosted.org/packages/4a/c9/9642ea855604aeb2968a8e145fc662edf61db7632ad2e4fb92424be6b6c0/kiwisolver-1.4.8-cp311-cp311-win_arm64.whl", hash = "sha256:16523b40aab60426ffdebe33ac374457cf62863e330a90a0383639ce14bf44b2", size = 65311, upload-time = "2024-12-24T18:29:15.892Z" },
]

[[package]]
name = "lark"
version = "1.2.2"
source = { registry = "https://pypi.org/simple" }
sdist = { url = "https://files.pythonhosted.org/packages/af/60/bc7622aefb2aee1c0b4ba23c1446d3e30225c8770b38d7aedbfb65ca9d5a/lark-1.2.2.tar.gz", hash = "sha256:ca807d0162cd16cef15a8feecb862d7319e7a09bdb13aef927968e45040fed80", size = 252132, upload-time = "2024-08-13T19:49:00.652Z" }
wheels = [
    { url = "https://files.pythonhosted.org/packages/2d/00/d90b10b962b4277f5e64a78b6609968859ff86889f5b898c1a778c06ec00/lark-1.2.2-py3-none-any.whl", hash = "sha256:c2276486b02f0f1b90be155f2c8ba4a8e194d42775786db622faccd652d8e80c", size = 111036, upload-time = "2024-08-13T19:48:58.603Z" },
]

[[package]]
name = "markdown-it-py"
version = "3.0.0"
source = { registry = "https://pypi.org/simple" }
dependencies = [
    { name = "mdurl" },
]
sdist = { url = "https://files.pythonhosted.org/packages/38/71/3b932df36c1a044d397a1f92d1cf91ee0a503d91e470cbd670aa66b07ed0/markdown-it-py-3.0.0.tar.gz", hash = "sha256:e3f60a94fa066dc52ec76661e37c851cb232d92f9886b15cb560aaada2df8feb", size = 74596, upload-time = "2023-06-03T06:41:14.443Z" }
wheels = [
    { url = "https://files.pythonhosted.org/packages/42/d7/1ec15b46af6af88f19b8e5ffea08fa375d433c998b8a7639e76935c14f1f/markdown_it_py-3.0.0-py3-none-any.whl", hash = "sha256:355216845c60bd96232cd8d8c40e8f9765cc86f46880e43a8fd22dc1a1a8cab1", size = 87528, upload-time = "2023-06-03T06:41:11.019Z" },
]

[[package]]
name = "markupsafe"
version = "3.0.2"
source = { registry = "https://pypi.org/simple" }
sdist = { url = "https://files.pythonhosted.org/packages/b2/97/5d42485e71dfc078108a86d6de8fa46db44a1a9295e89c5d6d4a06e23a62/markupsafe-3.0.2.tar.gz", hash = "sha256:ee55d3edf80167e48ea11a923c7386f4669df67d7994554387f84e7d8b0a2bf0", size = 20537, upload-time = "2024-10-18T15:21:54.129Z" }
wheels = [
    { url = "https://files.pythonhosted.org/packages/6b/28/bbf83e3f76936960b850435576dd5e67034e200469571be53f69174a2dfd/MarkupSafe-3.0.2-cp311-cp311-macosx_10_9_universal2.whl", hash = "sha256:9025b4018f3a1314059769c7bf15441064b2207cb3f065e6ea1e7359cb46db9d", size = 14353, upload-time = "2024-10-18T15:21:02.187Z" },
    { url = "https://files.pythonhosted.org/packages/6c/30/316d194b093cde57d448a4c3209f22e3046c5bb2fb0820b118292b334be7/MarkupSafe-3.0.2-cp311-cp311-macosx_11_0_arm64.whl", hash = "sha256:93335ca3812df2f366e80509ae119189886b0f3c2b81325d39efdb84a1e2ae93", size = 12392, upload-time = "2024-10-18T15:21:02.941Z" },
    { url = "https://files.pythonhosted.org/packages/f2/96/9cdafba8445d3a53cae530aaf83c38ec64c4d5427d975c974084af5bc5d2/MarkupSafe-3.0.2-cp311-cp311-manylinux_2_17_aarch64.manylinux2014_aarch64.whl", hash = "sha256:2cb8438c3cbb25e220c2ab33bb226559e7afb3baec11c4f218ffa7308603c832", size = 23984, upload-time = "2024-10-18T15:21:03.953Z" },
    { url = "https://files.pythonhosted.org/packages/f1/a4/aefb044a2cd8d7334c8a47d3fb2c9f328ac48cb349468cc31c20b539305f/MarkupSafe-3.0.2-cp311-cp311-manylinux_2_17_x86_64.manylinux2014_x86_64.whl", hash = "sha256:a123e330ef0853c6e822384873bef7507557d8e4a082961e1defa947aa59ba84", size = 23120, upload-time = "2024-10-18T15:21:06.495Z" },
    { url = "https://files.pythonhosted.org/packages/8d/21/5e4851379f88f3fad1de30361db501300d4f07bcad047d3cb0449fc51f8c/MarkupSafe-3.0.2-cp311-cp311-manylinux_2_5_i686.manylinux1_i686.manylinux_2_17_i686.manylinux2014_i686.whl", hash = "sha256:1e084f686b92e5b83186b07e8a17fc09e38fff551f3602b249881fec658d3eca", size = 23032, upload-time = "2024-10-18T15:21:07.295Z" },
    { url = "https://files.pythonhosted.org/packages/00/7b/e92c64e079b2d0d7ddf69899c98842f3f9a60a1ae72657c89ce2655c999d/MarkupSafe-3.0.2-cp311-cp311-musllinux_1_2_aarch64.whl", hash = "sha256:d8213e09c917a951de9d09ecee036d5c7d36cb6cb7dbaece4c71a60d79fb9798", size = 24057, upload-time = "2024-10-18T15:21:08.073Z" },
    { url = "https://files.pythonhosted.org/packages/f9/ac/46f960ca323037caa0a10662ef97d0a4728e890334fc156b9f9e52bcc4ca/MarkupSafe-3.0.2-cp311-cp311-musllinux_1_2_i686.whl", hash = "sha256:5b02fb34468b6aaa40dfc198d813a641e3a63b98c2b05a16b9f80b7ec314185e", size = 23359, upload-time = "2024-10-18T15:21:09.318Z" },
    { url = "https://files.pythonhosted.org/packages/69/84/83439e16197337b8b14b6a5b9c2105fff81d42c2a7c5b58ac7b62ee2c3b1/MarkupSafe-3.0.2-cp311-cp311-musllinux_1_2_x86_64.whl", hash = "sha256:0bff5e0ae4ef2e1ae4fdf2dfd5b76c75e5c2fa4132d05fc1b0dabcd20c7e28c4", size = 23306, upload-time = "2024-10-18T15:21:10.185Z" },
    { url = "https://files.pythonhosted.org/packages/9a/34/a15aa69f01e2181ed8d2b685c0d2f6655d5cca2c4db0ddea775e631918cd/MarkupSafe-3.0.2-cp311-cp311-win32.whl", hash = "sha256:6c89876f41da747c8d3677a2b540fb32ef5715f97b66eeb0c6b66f5e3ef6f59d", size = 15094, upload-time = "2024-10-18T15:21:11.005Z" },
    { url = "https://files.pythonhosted.org/packages/da/b8/3a3bd761922d416f3dc5d00bfbed11f66b1ab89a0c2b6e887240a30b0f6b/MarkupSafe-3.0.2-cp311-cp311-win_amd64.whl", hash = "sha256:70a87b411535ccad5ef2f1df5136506a10775d267e197e4cf531ced10537bd6b", size = 15521, upload-time = "2024-10-18T15:21:12.911Z" },
]

[[package]]
name = "matplotlib"
version = "3.10.3"
source = { registry = "https://pypi.org/simple" }
dependencies = [
    { name = "contourpy" },
    { name = "cycler" },
    { name = "fonttools" },
    { name = "kiwisolver" },
    { name = "numpy" },
    { name = "packaging" },
    { name = "pillow" },
    { name = "pyparsing" },
    { name = "python-dateutil" },
]
sdist = { url = "https://files.pythonhosted.org/packages/26/91/d49359a21893183ed2a5b6c76bec40e0b1dcbf8ca148f864d134897cfc75/matplotlib-3.10.3.tar.gz", hash = "sha256:2f82d2c5bb7ae93aaaa4cd42aca65d76ce6376f83304fa3a630b569aca274df0", size = 34799811, upload-time = "2025-05-08T19:10:54.39Z" }
wheels = [
    { url = "https://files.pythonhosted.org/packages/f5/bd/af9f655456f60fe1d575f54fb14704ee299b16e999704817a7645dfce6b0/matplotlib-3.10.3-cp311-cp311-macosx_10_12_x86_64.whl", hash = "sha256:0ef061f74cd488586f552d0c336b2f078d43bc00dc473d2c3e7bfee2272f3fa8", size = 8178873, upload-time = "2025-05-08T19:09:53.857Z" },
    { url = "https://files.pythonhosted.org/packages/c2/86/e1c86690610661cd716eda5f9d0b35eaf606ae6c9b6736687cfc8f2d0cd8/matplotlib-3.10.3-cp311-cp311-macosx_11_0_arm64.whl", hash = "sha256:d96985d14dc5f4a736bbea4b9de9afaa735f8a0fc2ca75be2fa9e96b2097369d", size = 8052205, upload-time = "2025-05-08T19:09:55.684Z" },
    { url = "https://files.pythonhosted.org/packages/54/51/a9f8e49af3883dacddb2da1af5fca1f7468677f1188936452dd9aaaeb9ed/matplotlib-3.10.3-cp311-cp311-manylinux_2_17_aarch64.manylinux2014_aarch64.whl", hash = "sha256:7c5f0283da91e9522bdba4d6583ed9d5521566f63729ffb68334f86d0bb98049", size = 8465823, upload-time = "2025-05-08T19:09:57.442Z" },
    { url = "https://files.pythonhosted.org/packages/e7/e3/c82963a3b86d6e6d5874cbeaa390166458a7f1961bab9feb14d3d1a10f02/matplotlib-3.10.3-cp311-cp311-manylinux_2_17_x86_64.manylinux2014_x86_64.whl", hash = "sha256:fdfa07c0ec58035242bc8b2c8aae37037c9a886370eef6850703d7583e19964b", size = 8606464, upload-time = "2025-05-08T19:09:59.471Z" },
    { url = "https://files.pythonhosted.org/packages/0e/34/24da1027e7fcdd9e82da3194c470143c551852757a4b473a09a012f5b945/matplotlib-3.10.3-cp311-cp311-musllinux_1_2_x86_64.whl", hash = "sha256:c0b9849a17bce080a16ebcb80a7b714b5677d0ec32161a2cc0a8e5a6030ae220", size = 9413103, upload-time = "2025-05-08T19:10:03.208Z" },
    { url = "https://files.pythonhosted.org/packages/a6/da/948a017c3ea13fd4a97afad5fdebe2f5bbc4d28c0654510ce6fd6b06b7bd/matplotlib-3.10.3-cp311-cp311-win_amd64.whl", hash = "sha256:eef6ed6c03717083bc6d69c2d7ee8624205c29a8e6ea5a31cd3492ecdbaee1e1", size = 8065492, upload-time = "2025-05-08T19:10:05.271Z" },
]

[[package]]
name = "matplotlib-inline"
version = "0.1.7"
source = { registry = "https://pypi.org/simple" }
dependencies = [
    { name = "traitlets" },
]
sdist = { url = "https://files.pythonhosted.org/packages/99/5b/a36a337438a14116b16480db471ad061c36c3694df7c2084a0da7ba538b7/matplotlib_inline-0.1.7.tar.gz", hash = "sha256:8423b23ec666be3d16e16b60bdd8ac4e86e840ebd1dd11a30b9f117f2fa0ab90", size = 8159, upload-time = "2024-04-15T13:44:44.803Z" }
wheels = [
    { url = "https://files.pythonhosted.org/packages/8f/8e/9ad090d3553c280a8060fbf6e24dc1c0c29704ee7d1c372f0c174aa59285/matplotlib_inline-0.1.7-py3-none-any.whl", hash = "sha256:df192d39a4ff8f21b1895d72e6a13f5fcc5099f00fa84384e0ea28c2cc0653ca", size = 9899, upload-time = "2024-04-15T13:44:43.265Z" },
]

[[package]]
name = "mdurl"
version = "0.1.2"
source = { registry = "https://pypi.org/simple" }
sdist = { url = "https://files.pythonhosted.org/packages/d6/54/cfe61301667036ec958cb99bd3efefba235e65cdeb9c84d24a8293ba1d90/mdurl-0.1.2.tar.gz", hash = "sha256:bb413d29f5eea38f31dd4754dd7377d4465116fb207585f97bf925588687c1ba", size = 8729, upload-time = "2022-08-14T12:40:10.846Z" }
wheels = [
    { url = "https://files.pythonhosted.org/packages/b3/38/89ba8ad64ae25be8de66a6d463314cf1eb366222074cfda9ee839c56a4b4/mdurl-0.1.2-py3-none-any.whl", hash = "sha256:84008a41e51615a49fc9966191ff91509e3c40b939176e643fd50a5c2196b8f8", size = 9979, upload-time = "2022-08-14T12:40:09.779Z" },
]

[[package]]
name = "metta"
version = "0.1"
source = { editable = "." }
dependencies = [
    { name = "boto3" },
    { name = "colorama" },
    { name = "cpplint" },
    { name = "duckdb" },
    { name = "einops" },
    { name = "fastapi" },
    { name = "gymnasium" },
    { name = "heavyball" },
    { name = "httpx" },
    { name = "hydra-core" },
    { name = "imageio" },
    { name = "ipywidgets" },
    { name = "jmespath" },
    { name = "jupyterlab" },
    { name = "matplotlib" },
    { name = "metta-agent" },
    { name = "metta-app-backend" },
    { name = "metta-common" },
    { name = "metta-mettagrid" },
    { name = "notebook" },
    { name = "numpy" },
    { name = "omegaconf" },
    { name = "pandas" },
    { name = "pettingzoo" },
    { name = "pixie-python" },
    { name = "plotly" },
    { name = "psycopg", extra = ["binary"] },
    { name = "pufferlib" },
    { name = "pybind11" },
    { name = "pydantic" },
    { name = "pynvml" },
    { name = "pyro-ppl" },
    { name = "python-dotenv" },
    { name = "pyyaml" },
    { name = "raylib" },
    { name = "rich" },
    { name = "scipy" },
    { name = "setuptools" },
    { name = "shimmy" },
    { name = "sympy" },
    { name = "tabulate" },
    { name = "tensordict" },
    { name = "termcolor" },
    { name = "testcontainers" },
    { name = "tiktoken" },
    { name = "torch" },
    { name = "torchrl" },
    { name = "tqdm" },
    { name = "uvicorn", extra = ["standard"] },
    { name = "wandb" },
    { name = "wandb-core" },
    { name = "widgetsnbextension" },
]

[package.dev-dependencies]
dev = [
    { name = "ipykernel" },
    { name = "ipython" },
    { name = "pyright" },
    { name = "pytest" },
    { name = "pytest-benchmark" },
    { name = "pytest-cov" },
    { name = "pytest-testmon" },
    { name = "pytest-xdist" },
    { name = "ruff" },
    { name = "skypilot" },
]

[package.metadata]
requires-dist = [
    { name = "boto3", specifier = ">=1.38.32" },
    { name = "colorama", specifier = ">=0.4.6" },
    { name = "cpplint", specifier = ">=2.0.2" },
    { name = "duckdb", specifier = ">=1.3.0" },
    { name = "einops", specifier = ">=0.8.1" },
    { name = "fastapi", specifier = ">=0.115.5" },
    { name = "gymnasium", specifier = "==0.29.1" },
    { name = "heavyball", specifier = ">=1.7.2" },
    { name = "httpx", specifier = ">=0.28.1" },
    { name = "hydra-core", specifier = ">=1.4.0.dev1" },
    { name = "imageio", specifier = ">=2.37.0" },
    { name = "ipywidgets", specifier = ">=8.1.7" },
    { name = "jmespath", specifier = ">=1.0.1" },
    { name = "jupyterlab", specifier = ">=4.4.4" },
    { name = "matplotlib", specifier = ">=3.10.3" },
    { name = "metta-agent", editable = "agent" },
    { name = "metta-app-backend", editable = "app_backend" },
    { name = "metta-common", editable = "common" },
    { name = "metta-mettagrid", editable = "mettagrid" },
    { name = "notebook", specifier = ">=7.4.4" },
    { name = "numpy", specifier = "<2" },
    { name = "omegaconf", specifier = ">=2.4.0.dev3" },
    { name = "pandas", specifier = ">=2.3.0" },
    { name = "pettingzoo", specifier = ">=1.24.1" },
    { name = "pixie-python", specifier = ">=4.3.0" },
    { name = "plotly", specifier = ">=6.1.1" },
    { name = "psycopg", extras = ["binary"], specifier = ">=3.2.9" },
    { name = "pufferlib", git = "https://github.com/Metta-AI/PufferLib.git?rev=dcd597ef1a094cc2da886f5a4ab2c7f1b27d0183" },
    { name = "pybind11", specifier = ">=2.10.4" },
    { name = "pydantic", specifier = ">=2.11.5" },
    { name = "pynvml", specifier = ">=11.5.3" },
    { name = "pyro-ppl", specifier = ">=1.9.1" },
    { name = "python-dotenv", specifier = ">=1.1.0" },
    { name = "pyyaml", specifier = ">=6.0.2" },
    { name = "raylib", specifier = ">=5.5.0.0" },
    { name = "rich", specifier = ">=13.9.4" },
    { name = "scipy", specifier = ">=1.15.3" },
    { name = "setuptools", specifier = ">=80.9.0" },
    { name = "shimmy" },
    { name = "sympy", specifier = ">=1.13.3" },
    { name = "tabulate", specifier = ">=0.9.0" },
    { name = "tensordict", specifier = ">=0.8.3" },
    { name = "termcolor", specifier = ">=2.4.0" },
    { name = "testcontainers", specifier = ">=4.10.0" },
    { name = "tiktoken", specifier = ">=0.9.0" },
    { name = "torch", specifier = ">=2.7.1" },
    { name = "torchrl", specifier = ">=0.8.1" },
    { name = "tqdm", specifier = ">=4.67.1" },
    { name = "uvicorn", extras = ["standard"], specifier = ">=0.34.2" },
    { name = "wandb", specifier = ">=0.19.11" },
    { name = "wandb-core", specifier = ">=0.17.0b11" },
    { name = "widgetsnbextension", specifier = ">=4.0.14" },
]

[package.metadata.requires-dev]
dev = [
    { name = "ipykernel", specifier = ">=6.29.5" },
    { name = "ipython", specifier = ">=9.4.0" },
    { name = "pyright", specifier = ">=1.1.401" },
    { name = "pytest", specifier = ">=8.3.3" },
    { name = "pytest-benchmark", specifier = ">=5.1.0" },
    { name = "pytest-cov", specifier = ">=6.1.1" },
    { name = "pytest-testmon", specifier = ">=2.1.3" },
    { name = "pytest-xdist", specifier = ">=3.8.0" },
    { name = "ruff", specifier = ">=0.11.13" },
    { name = "skypilot", specifier = "==0.9.3" },
]

[[package]]
name = "metta-agent"
version = "0.1.0"
source = { editable = "agent" }

[package.dev-dependencies]
dev = [
    { name = "pyright" },
    { name = "pytest" },
    { name = "pytest-benchmark" },
    { name = "pytest-cov" },
    { name = "pytest-xdist" },
    { name = "ruff" },
]

[package.metadata]

[package.metadata.requires-dev]
dev = [
    { name = "pyright", specifier = ">=1.1.401" },
    { name = "pytest", specifier = ">=8.3.3" },
    { name = "pytest-benchmark", specifier = ">=5.1.0" },
    { name = "pytest-cov", specifier = ">=6.1.1" },
    { name = "pytest-xdist", specifier = ">=3.8.0" },
    { name = "ruff", specifier = ">=0.11.13" },
]

[[package]]
name = "metta-app-backend"
version = "0.1.0"
source = { editable = "app_backend" }
dependencies = [
    { name = "fastapi" },
    { name = "httpx" },
    { name = "psycopg", extra = ["binary", "pool"] },
    { name = "pydantic" },
    { name = "pytest-asyncio" },
    { name = "uvicorn", extra = ["standard"] },
]

[package.dev-dependencies]
dev = [
    { name = "pyright" },
    { name = "pytest" },
    { name = "pytest-benchmark" },
    { name = "pytest-cov" },
    { name = "pytest-xdist" },
    { name = "ruff" },
]

[package.metadata]
requires-dist = [
    { name = "fastapi", specifier = ">=0.115.5" },
    { name = "httpx", specifier = ">=0.28.1" },
    { name = "psycopg", extras = ["binary", "pool"], specifier = ">=3.2.9" },
    { name = "pydantic", specifier = ">=2.11.5" },
    { name = "pytest-asyncio", specifier = ">=1.0.0" },
    { name = "uvicorn", extras = ["standard"], specifier = ">=0.34.2" },
]

[package.metadata.requires-dev]
dev = [
    { name = "pyright", specifier = ">=1.1.401" },
    { name = "pytest", specifier = ">=8.3.3" },
    { name = "pytest-benchmark", specifier = ">=5.1.0" },
    { name = "pytest-cov", specifier = ">=6.1.1" },
    { name = "pytest-xdist", specifier = ">=3.8.0" },
    { name = "ruff", specifier = ">=0.11.13" },
]

[[package]]
name = "metta-common"
version = "0.1.0"
source = { editable = "common" }

[package.dev-dependencies]
dev = [
    { name = "pyright" },
    { name = "pytest" },
    { name = "pytest-benchmark" },
    { name = "pytest-cov" },
    { name = "pytest-xdist" },
    { name = "ruff" },
]

[package.metadata]

[package.metadata.requires-dev]
dev = [
    { name = "pyright", specifier = ">=1.1.401" },
    { name = "pytest", specifier = ">=8.3.3" },
    { name = "pytest-benchmark", specifier = ">=5.1.0" },
    { name = "pytest-cov", specifier = ">=6.1.1" },
    { name = "pytest-xdist", specifier = ">=3.8.0" },
    { name = "ruff", specifier = ">=0.11.13" },
]

[[package]]
name = "metta-mettagrid"
version = "0.1.6"
source = { editable = "mettagrid" }
dependencies = [
    { name = "boto3" },
    { name = "botocore" },
    { name = "duckdb" },
    { name = "filelock" },
    { name = "gymnasium" },
    { name = "hydra-core" },
    { name = "matplotlib" },
    { name = "metta-common" },
    { name = "numpy" },
    { name = "omegaconf" },
    { name = "pandas" },
    { name = "pettingzoo" },
    { name = "pydantic" },
    { name = "pyyaml" },
    { name = "raylib" },
    { name = "rich" },
    { name = "scipy" },
    { name = "tabulate" },
    { name = "termcolor" },
    { name = "tqdm" },
    { name = "wandb" },
]

[package.dev-dependencies]
dev = [
    { name = "pytest" },
    { name = "pytest-benchmark" },
    { name = "pytest-xdist" },
]

[package.metadata]
requires-dist = [
    { name = "boto3", specifier = ">=1.38.32" },
    { name = "botocore", specifier = ">=1.38.29" },
    { name = "duckdb", specifier = ">=1.3.0" },
    { name = "filelock", specifier = ">=3.18.0" },
    { name = "gymnasium", specifier = "==0.29.1" },
    { name = "hydra-core", specifier = ">=1.4.0.dev1" },
    { name = "matplotlib", specifier = ">=3.10.3" },
    { name = "metta-common", editable = "common" },
    { name = "numpy", specifier = "<2" },
    { name = "omegaconf", specifier = ">=2.4.0.dev3" },
    { name = "pandas", specifier = ">=2.3.0" },
    { name = "pettingzoo", specifier = ">=1.24.1" },
    { name = "pydantic", specifier = ">=2.11.5" },
    { name = "pyyaml", specifier = ">=6.0.2" },
<<<<<<< HEAD
    { name = "raylib", specifier = ">=5.5.0" },
=======
    { name = "raylib", specifier = ">=5.5.0.0" },
>>>>>>> e4bc82a5
    { name = "rich", specifier = ">=13.9.4" },
    { name = "scipy", specifier = ">=1.15.3" },
    { name = "tabulate", specifier = ">=0.9.0" },
    { name = "termcolor", specifier = ">=2.4.0" },
    { name = "tqdm", specifier = ">=4.67.1" },
    { name = "wandb", specifier = ">=0.19.11" },
]

[package.metadata.requires-dev]
dev = [
    { name = "pytest", specifier = ">=8.3.3" },
    { name = "pytest-benchmark", specifier = ">=5.1.0" },
    { name = "pytest-xdist", specifier = ">=3.8.0" },
]

[[package]]
name = "mistune"
version = "3.1.3"
source = { registry = "https://pypi.org/simple" }
sdist = { url = "https://files.pythonhosted.org/packages/c4/79/bda47f7dd7c3c55770478d6d02c9960c430b0cf1773b72366ff89126ea31/mistune-3.1.3.tar.gz", hash = "sha256:a7035c21782b2becb6be62f8f25d3df81ccb4d6fa477a6525b15af06539f02a0", size = 94347, upload-time = "2025-03-19T14:27:24.955Z" }
wheels = [
    { url = "https://files.pythonhosted.org/packages/01/4d/23c4e4f09da849e127e9f123241946c23c1e30f45a88366879e064211815/mistune-3.1.3-py3-none-any.whl", hash = "sha256:1a32314113cff28aa6432e99e522677c8587fd83e3d51c29b82a52409c842bd9", size = 53410, upload-time = "2025-03-19T14:27:23.451Z" },
]

[[package]]
name = "mpmath"
version = "1.3.0"
source = { registry = "https://pypi.org/simple" }
sdist = { url = "https://files.pythonhosted.org/packages/e0/47/dd32fa426cc72114383ac549964eecb20ecfd886d1e5ccf5340b55b02f57/mpmath-1.3.0.tar.gz", hash = "sha256:7a28eb2a9774d00c7bc92411c19a89209d5da7c4c9a9e227be8330a23a25b91f", size = 508106, upload-time = "2023-03-07T16:47:11.061Z" }
wheels = [
    { url = "https://files.pythonhosted.org/packages/43/e3/7d92a15f894aa0c9c4b49b8ee9ac9850d6e63b03c9c32c0367a13ae62209/mpmath-1.3.0-py3-none-any.whl", hash = "sha256:a0b2b9fe80bbcd81a6647ff13108738cfb482d481d826cc0e02f5b35e5c88d2c", size = 536198, upload-time = "2023-03-07T16:47:09.197Z" },
]

[[package]]
name = "narwhals"
version = "1.48.1"
source = { registry = "https://pypi.org/simple" }
sdist = { url = "https://files.pythonhosted.org/packages/9b/da/fe15ccd311ebb8fbbdacc447ba5888306c0b4a6253f628d60df351c36c7d/narwhals-1.48.1.tar.gz", hash = "sha256:b375cfdfc20b84b5ac0926f34c5c1373eb23ebea48d47bf75e282161cda63e34", size = 515882, upload-time = "2025-07-24T19:02:19.14Z" }
wheels = [
    { url = "https://files.pythonhosted.org/packages/cd/cf/411b2083991c6906634910ea0c5e5ea0a01f7f14da4194b39d7ad054c187/narwhals-1.48.1-py3-none-any.whl", hash = "sha256:76e3b069cf20a2746d8e227686b959530e98e8018c594a04e5f4f6f77e0872d9", size = 377332, upload-time = "2025-07-24T19:02:17.548Z" },
]

[[package]]
name = "nbclient"
version = "0.10.2"
source = { registry = "https://pypi.org/simple" }
dependencies = [
    { name = "jupyter-client" },
    { name = "jupyter-core" },
    { name = "nbformat" },
    { name = "traitlets" },
]
sdist = { url = "https://files.pythonhosted.org/packages/87/66/7ffd18d58eae90d5721f9f39212327695b749e23ad44b3881744eaf4d9e8/nbclient-0.10.2.tar.gz", hash = "sha256:90b7fc6b810630db87a6d0c2250b1f0ab4cf4d3c27a299b0cde78a4ed3fd9193", size = 62424, upload-time = "2024-12-19T10:32:27.164Z" }
wheels = [
    { url = "https://files.pythonhosted.org/packages/34/6d/e7fa07f03a4a7b221d94b4d586edb754a9b0dc3c9e2c93353e9fa4e0d117/nbclient-0.10.2-py3-none-any.whl", hash = "sha256:4ffee11e788b4a27fabeb7955547e4318a5298f34342a4bfd01f2e1faaeadc3d", size = 25434, upload-time = "2024-12-19T10:32:24.139Z" },
]

[[package]]
name = "nbconvert"
version = "7.16.6"
source = { registry = "https://pypi.org/simple" }
dependencies = [
    { name = "beautifulsoup4" },
    { name = "bleach", extra = ["css"] },
    { name = "defusedxml" },
    { name = "jinja2" },
    { name = "jupyter-core" },
    { name = "jupyterlab-pygments" },
    { name = "markupsafe" },
    { name = "mistune" },
    { name = "nbclient" },
    { name = "nbformat" },
    { name = "packaging" },
    { name = "pandocfilters" },
    { name = "pygments" },
    { name = "traitlets" },
]
sdist = { url = "https://files.pythonhosted.org/packages/a3/59/f28e15fc47ffb73af68a8d9b47367a8630d76e97ae85ad18271b9db96fdf/nbconvert-7.16.6.tar.gz", hash = "sha256:576a7e37c6480da7b8465eefa66c17844243816ce1ccc372633c6b71c3c0f582", size = 857715, upload-time = "2025-01-28T09:29:14.724Z" }
wheels = [
    { url = "https://files.pythonhosted.org/packages/cc/9a/cd673b2f773a12c992f41309ef81b99da1690426bd2f96957a7ade0d3ed7/nbconvert-7.16.6-py3-none-any.whl", hash = "sha256:1375a7b67e0c2883678c48e506dc320febb57685e5ee67faa51b18a90f3a712b", size = 258525, upload-time = "2025-01-28T09:29:12.551Z" },
]

[[package]]
name = "nbformat"
version = "5.10.4"
source = { registry = "https://pypi.org/simple" }
dependencies = [
    { name = "fastjsonschema" },
    { name = "jsonschema" },
    { name = "jupyter-core" },
    { name = "traitlets" },
]
sdist = { url = "https://files.pythonhosted.org/packages/6d/fd/91545e604bc3dad7dca9ed03284086039b294c6b3d75c0d2fa45f9e9caf3/nbformat-5.10.4.tar.gz", hash = "sha256:322168b14f937a5d11362988ecac2a4952d3d8e3a2cbeb2319584631226d5b3a", size = 142749, upload-time = "2024-04-04T11:20:37.371Z" }
wheels = [
    { url = "https://files.pythonhosted.org/packages/a9/82/0340caa499416c78e5d8f5f05947ae4bc3cba53c9f038ab6e9ed964e22f1/nbformat-5.10.4-py3-none-any.whl", hash = "sha256:3b48d6c8fbca4b299bf3982ea7db1af21580e4fec269ad087b9e81588891200b", size = 78454, upload-time = "2024-04-04T11:20:34.895Z" },
]

[[package]]
name = "nest-asyncio"
version = "1.6.0"
source = { registry = "https://pypi.org/simple" }
sdist = { url = "https://files.pythonhosted.org/packages/83/f8/51569ac65d696c8ecbee95938f89d4abf00f47d58d48f6fbabfe8f0baefe/nest_asyncio-1.6.0.tar.gz", hash = "sha256:6f172d5449aca15afd6c646851f4e31e02c598d553a667e38cafa997cfec55fe", size = 7418, upload-time = "2024-01-21T14:25:19.227Z" }
wheels = [
    { url = "https://files.pythonhosted.org/packages/a0/c4/c2971a3ba4c6103a3d10c4b0f24f461ddc027f0f09763220cf35ca1401b3/nest_asyncio-1.6.0-py3-none-any.whl", hash = "sha256:87af6efd6b5e897c81050477ef65c62e2b2f35d51703cae01aff2905b1852e1c", size = 5195, upload-time = "2024-01-21T14:25:17.223Z" },
]

[[package]]
name = "networkx"
version = "3.5"
source = { registry = "https://pypi.org/simple" }
sdist = { url = "https://files.pythonhosted.org/packages/6c/4f/ccdb8ad3a38e583f214547fd2f7ff1fc160c43a75af88e6aec213404b96a/networkx-3.5.tar.gz", hash = "sha256:d4c6f9cf81f52d69230866796b82afbccdec3db7ae4fbd1b65ea750feed50037", size = 2471065, upload-time = "2025-05-29T11:35:07.804Z" }
wheels = [
    { url = "https://files.pythonhosted.org/packages/eb/8d/776adee7bbf76365fdd7f2552710282c79a4ead5d2a46408c9043a2b70ba/networkx-3.5-py3-none-any.whl", hash = "sha256:0030d386a9a06dee3565298b4a734b68589749a544acbb6c412dc9e2489ec6ec", size = 2034406, upload-time = "2025-05-29T11:35:04.961Z" },
]

[[package]]
name = "nodeenv"
version = "1.9.1"
source = { registry = "https://pypi.org/simple" }
sdist = { url = "https://files.pythonhosted.org/packages/43/16/fc88b08840de0e0a72a2f9d8c6bae36be573e475a6326ae854bcc549fc45/nodeenv-1.9.1.tar.gz", hash = "sha256:6ec12890a2dab7946721edbfbcd91f3319c6ccc9aec47be7c7e6b7011ee6645f", size = 47437, upload-time = "2024-06-04T18:44:11.171Z" }
wheels = [
    { url = "https://files.pythonhosted.org/packages/d2/1d/1b658dbd2b9fa9c4c9f32accbfc0205d532c8c6194dc0f2a4c0428e7128a/nodeenv-1.9.1-py2.py3-none-any.whl", hash = "sha256:ba11c9782d29c27c70ffbdda2d7415098754709be8a7056d79a737cd901155c9", size = 22314, upload-time = "2024-06-04T18:44:08.352Z" },
]

[[package]]
name = "notebook"
version = "7.4.4"
source = { registry = "https://pypi.org/simple" }
dependencies = [
    { name = "jupyter-server" },
    { name = "jupyterlab" },
    { name = "jupyterlab-server" },
    { name = "notebook-shim" },
    { name = "tornado" },
]
sdist = { url = "https://files.pythonhosted.org/packages/b1/4e/a40b5a94eb01fc51746db7854296d88b84905ab18ee0fcef853a60d708a3/notebook-7.4.4.tar.gz", hash = "sha256:392fd501e266f2fb3466c6fcd3331163a2184968cb5c5accf90292e01dfe528c", size = 13883628, upload-time = "2025-06-30T13:04:18.099Z" }
wheels = [
    { url = "https://files.pythonhosted.org/packages/b3/c0/e64d2047fd752249b0b69f6aee2a7049eb94e7273e5baabc8b8ad05cc068/notebook-7.4.4-py3-none-any.whl", hash = "sha256:32840f7f777b6bff79bb101159336e9b332bdbfba1495b8739e34d1d65cbc1c0", size = 14288000, upload-time = "2025-06-30T13:04:14.584Z" },
]

[[package]]
name = "notebook-shim"
version = "0.2.4"
source = { registry = "https://pypi.org/simple" }
dependencies = [
    { name = "jupyter-server" },
]
sdist = { url = "https://files.pythonhosted.org/packages/54/d2/92fa3243712b9a3e8bafaf60aac366da1cada3639ca767ff4b5b3654ec28/notebook_shim-0.2.4.tar.gz", hash = "sha256:b4b2cfa1b65d98307ca24361f5b30fe785b53c3fd07b7a47e89acb5e6ac638cb", size = 13167, upload-time = "2024-02-14T23:35:18.353Z" }
wheels = [
    { url = "https://files.pythonhosted.org/packages/f9/33/bd5b9137445ea4b680023eb0469b2bb969d61303dedb2aac6560ff3d14a1/notebook_shim-0.2.4-py3-none-any.whl", hash = "sha256:411a5be4e9dc882a074ccbcae671eda64cceb068767e9a3419096986560e1cef", size = 13307, upload-time = "2024-02-14T23:35:16.286Z" },
]

[[package]]
name = "numpy"
version = "1.26.4"
source = { registry = "https://pypi.org/simple" }
sdist = { url = "https://files.pythonhosted.org/packages/65/6e/09db70a523a96d25e115e71cc56a6f9031e7b8cd166c1ac8438307c14058/numpy-1.26.4.tar.gz", hash = "sha256:2a02aba9ed12e4ac4eb3ea9421c420301a0c6460d9830d74a9df87efa4912010", size = 15786129, upload-time = "2024-02-06T00:26:44.495Z" }
wheels = [
    { url = "https://files.pythonhosted.org/packages/11/57/baae43d14fe163fa0e4c47f307b6b2511ab8d7d30177c491960504252053/numpy-1.26.4-cp311-cp311-macosx_10_9_x86_64.whl", hash = "sha256:4c66707fabe114439db9068ee468c26bbdf909cac0fb58686a42a24de1760c71", size = 20630554, upload-time = "2024-02-05T23:51:50.149Z" },
    { url = "https://files.pythonhosted.org/packages/1a/2e/151484f49fd03944c4a3ad9c418ed193cfd02724e138ac8a9505d056c582/numpy-1.26.4-cp311-cp311-macosx_11_0_arm64.whl", hash = "sha256:edd8b5fe47dab091176d21bb6de568acdd906d1887a4584a15a9a96a1dca06ef", size = 13997127, upload-time = "2024-02-05T23:52:15.314Z" },
    { url = "https://files.pythonhosted.org/packages/79/ae/7e5b85136806f9dadf4878bf73cf223fe5c2636818ba3ab1c585d0403164/numpy-1.26.4-cp311-cp311-manylinux_2_17_aarch64.manylinux2014_aarch64.whl", hash = "sha256:7ab55401287bfec946ced39700c053796e7cc0e3acbef09993a9ad2adba6ca6e", size = 14222994, upload-time = "2024-02-05T23:52:47.569Z" },
    { url = "https://files.pythonhosted.org/packages/3a/d0/edc009c27b406c4f9cbc79274d6e46d634d139075492ad055e3d68445925/numpy-1.26.4-cp311-cp311-manylinux_2_17_x86_64.manylinux2014_x86_64.whl", hash = "sha256:666dbfb6ec68962c033a450943ded891bed2d54e6755e35e5835d63f4f6931d5", size = 18252005, upload-time = "2024-02-05T23:53:15.637Z" },
    { url = "https://files.pythonhosted.org/packages/09/bf/2b1aaf8f525f2923ff6cfcf134ae5e750e279ac65ebf386c75a0cf6da06a/numpy-1.26.4-cp311-cp311-musllinux_1_1_aarch64.whl", hash = "sha256:96ff0b2ad353d8f990b63294c8986f1ec3cb19d749234014f4e7eb0112ceba5a", size = 13885297, upload-time = "2024-02-05T23:53:42.16Z" },
    { url = "https://files.pythonhosted.org/packages/df/a0/4e0f14d847cfc2a633a1c8621d00724f3206cfeddeb66d35698c4e2cf3d2/numpy-1.26.4-cp311-cp311-musllinux_1_1_x86_64.whl", hash = "sha256:60dedbb91afcbfdc9bc0b1f3f402804070deed7392c23eb7a7f07fa857868e8a", size = 18093567, upload-time = "2024-02-05T23:54:11.696Z" },
    { url = "https://files.pythonhosted.org/packages/d2/b7/a734c733286e10a7f1a8ad1ae8c90f2d33bf604a96548e0a4a3a6739b468/numpy-1.26.4-cp311-cp311-win32.whl", hash = "sha256:1af303d6b2210eb850fcf03064d364652b7120803a0b872f5211f5234b399f20", size = 5968812, upload-time = "2024-02-05T23:54:26.453Z" },
    { url = "https://files.pythonhosted.org/packages/3f/6b/5610004206cf7f8e7ad91c5a85a8c71b2f2f8051a0c0c4d5916b76d6cbb2/numpy-1.26.4-cp311-cp311-win_amd64.whl", hash = "sha256:cd25bcecc4974d09257ffcd1f098ee778f7834c3ad767fe5db785be9a4aa9cb2", size = 15811913, upload-time = "2024-02-05T23:54:53.933Z" },
]

[[package]]
name = "nvidia-cublas-cu12"
version = "12.6.4.1"
source = { registry = "https://pypi.org/simple" }
wheels = [
    { url = "https://files.pythonhosted.org/packages/af/eb/ff4b8c503fa1f1796679dce648854d58751982426e4e4b37d6fce49d259c/nvidia_cublas_cu12-12.6.4.1-py3-none-manylinux2014_x86_64.manylinux_2_17_x86_64.whl", hash = "sha256:08ed2686e9875d01b58e3cb379c6896df8e76c75e0d4a7f7dace3d7b6d9ef8eb", size = 393138322, upload-time = "2024-11-20T17:40:25.65Z" },
]

[[package]]
name = "nvidia-cuda-cupti-cu12"
version = "12.6.80"
source = { registry = "https://pypi.org/simple" }
wheels = [
    { url = "https://files.pythonhosted.org/packages/49/60/7b6497946d74bcf1de852a21824d63baad12cd417db4195fc1bfe59db953/nvidia_cuda_cupti_cu12-12.6.80-py3-none-manylinux2014_x86_64.manylinux_2_17_x86_64.whl", hash = "sha256:6768bad6cab4f19e8292125e5f1ac8aa7d1718704012a0e3272a6f61c4bce132", size = 8917980, upload-time = "2024-11-20T17:36:04.019Z" },
    { url = "https://files.pythonhosted.org/packages/a5/24/120ee57b218d9952c379d1e026c4479c9ece9997a4fb46303611ee48f038/nvidia_cuda_cupti_cu12-12.6.80-py3-none-manylinux2014_x86_64.whl", hash = "sha256:a3eff6cdfcc6a4c35db968a06fcadb061cbc7d6dde548609a941ff8701b98b73", size = 8917972, upload-time = "2024-10-01T16:58:06.036Z" },
]

[[package]]
name = "nvidia-cuda-nvrtc-cu12"
version = "12.6.77"
source = { registry = "https://pypi.org/simple" }
wheels = [
    { url = "https://files.pythonhosted.org/packages/75/2e/46030320b5a80661e88039f59060d1790298b4718944a65a7f2aeda3d9e9/nvidia_cuda_nvrtc_cu12-12.6.77-py3-none-manylinux2014_x86_64.whl", hash = "sha256:35b0cc6ee3a9636d5409133e79273ce1f3fd087abb0532d2d2e8fff1fe9efc53", size = 23650380, upload-time = "2024-10-01T17:00:14.643Z" },
]

[[package]]
name = "nvidia-cuda-runtime-cu12"
version = "12.6.77"
source = { registry = "https://pypi.org/simple" }
wheels = [
    { url = "https://files.pythonhosted.org/packages/e1/23/e717c5ac26d26cf39a27fbc076240fad2e3b817e5889d671b67f4f9f49c5/nvidia_cuda_runtime_cu12-12.6.77-py3-none-manylinux2014_x86_64.manylinux_2_17_x86_64.whl", hash = "sha256:ba3b56a4f896141e25e19ab287cd71e52a6a0f4b29d0d31609f60e3b4d5219b7", size = 897690, upload-time = "2024-11-20T17:35:30.697Z" },
    { url = "https://files.pythonhosted.org/packages/f0/62/65c05e161eeddbafeca24dc461f47de550d9fa8a7e04eb213e32b55cfd99/nvidia_cuda_runtime_cu12-12.6.77-py3-none-manylinux2014_x86_64.whl", hash = "sha256:a84d15d5e1da416dd4774cb42edf5e954a3e60cc945698dc1d5be02321c44dc8", size = 897678, upload-time = "2024-10-01T16:57:33.821Z" },
]

[[package]]
name = "nvidia-cudnn-cu12"
version = "9.5.1.17"
source = { registry = "https://pypi.org/simple" }
dependencies = [
    { name = "nvidia-cublas-cu12", marker = "(platform_machine != 'aarch64' and sys_platform == 'linux') or (sys_platform != 'darwin' and sys_platform != 'linux')" },
]
wheels = [
    { url = "https://files.pythonhosted.org/packages/2a/78/4535c9c7f859a64781e43c969a3a7e84c54634e319a996d43ef32ce46f83/nvidia_cudnn_cu12-9.5.1.17-py3-none-manylinux_2_28_x86_64.whl", hash = "sha256:30ac3869f6db17d170e0e556dd6cc5eee02647abc31ca856634d5a40f82c15b2", size = 570988386, upload-time = "2024-10-25T19:54:26.39Z" },
]

[[package]]
name = "nvidia-cufft-cu12"
version = "11.3.0.4"
source = { registry = "https://pypi.org/simple" }
dependencies = [
    { name = "nvidia-nvjitlink-cu12", marker = "(platform_machine != 'aarch64' and sys_platform == 'linux') or (sys_platform != 'darwin' and sys_platform != 'linux')" },
]
wheels = [
    { url = "https://files.pythonhosted.org/packages/8f/16/73727675941ab8e6ffd86ca3a4b7b47065edcca7a997920b831f8147c99d/nvidia_cufft_cu12-11.3.0.4-py3-none-manylinux2014_x86_64.manylinux_2_17_x86_64.whl", hash = "sha256:ccba62eb9cef5559abd5e0d54ceed2d9934030f51163df018532142a8ec533e5", size = 200221632, upload-time = "2024-11-20T17:41:32.357Z" },
    { url = "https://files.pythonhosted.org/packages/60/de/99ec247a07ea40c969d904fc14f3a356b3e2a704121675b75c366b694ee1/nvidia_cufft_cu12-11.3.0.4-py3-none-manylinux2014_x86_64.whl", hash = "sha256:768160ac89f6f7b459bee747e8d175dbf53619cfe74b2a5636264163138013ca", size = 200221622, upload-time = "2024-10-01T17:03:58.79Z" },
]

[[package]]
name = "nvidia-cufile-cu12"
version = "1.11.1.6"
source = { registry = "https://pypi.org/simple" }
wheels = [
    { url = "https://files.pythonhosted.org/packages/b2/66/cc9876340ac68ae71b15c743ddb13f8b30d5244af344ec8322b449e35426/nvidia_cufile_cu12-1.11.1.6-py3-none-manylinux2014_x86_64.manylinux_2_17_x86_64.whl", hash = "sha256:cc23469d1c7e52ce6c1d55253273d32c565dd22068647f3aa59b3c6b005bf159", size = 1142103, upload-time = "2024-11-20T17:42:11.83Z" },
]

[[package]]
name = "nvidia-curand-cu12"
version = "10.3.7.77"
source = { registry = "https://pypi.org/simple" }
wheels = [
    { url = "https://files.pythonhosted.org/packages/73/1b/44a01c4e70933637c93e6e1a8063d1e998b50213a6b65ac5a9169c47e98e/nvidia_curand_cu12-10.3.7.77-py3-none-manylinux2014_x86_64.manylinux_2_17_x86_64.whl", hash = "sha256:a42cd1344297f70b9e39a1e4f467a4e1c10f1da54ff7a85c12197f6c652c8bdf", size = 56279010, upload-time = "2024-11-20T17:42:50.958Z" },
    { url = "https://files.pythonhosted.org/packages/4a/aa/2c7ff0b5ee02eaef890c0ce7d4f74bc30901871c5e45dee1ae6d0083cd80/nvidia_curand_cu12-10.3.7.77-py3-none-manylinux2014_x86_64.whl", hash = "sha256:99f1a32f1ac2bd134897fc7a203f779303261268a65762a623bf30cc9fe79117", size = 56279000, upload-time = "2024-10-01T17:04:45.274Z" },
]

[[package]]
name = "nvidia-cusolver-cu12"
version = "11.7.1.2"
source = { registry = "https://pypi.org/simple" }
dependencies = [
    { name = "nvidia-cublas-cu12", marker = "(platform_machine != 'aarch64' and sys_platform == 'linux') or (sys_platform != 'darwin' and sys_platform != 'linux')" },
    { name = "nvidia-cusparse-cu12", marker = "(platform_machine != 'aarch64' and sys_platform == 'linux') or (sys_platform != 'darwin' and sys_platform != 'linux')" },
    { name = "nvidia-nvjitlink-cu12", marker = "(platform_machine != 'aarch64' and sys_platform == 'linux') or (sys_platform != 'darwin' and sys_platform != 'linux')" },
]
wheels = [
    { url = "https://files.pythonhosted.org/packages/f0/6e/c2cf12c9ff8b872e92b4a5740701e51ff17689c4d726fca91875b07f655d/nvidia_cusolver_cu12-11.7.1.2-py3-none-manylinux2014_x86_64.manylinux_2_17_x86_64.whl", hash = "sha256:e9e49843a7707e42022babb9bcfa33c29857a93b88020c4e4434656a655b698c", size = 158229790, upload-time = "2024-11-20T17:43:43.211Z" },
    { url = "https://files.pythonhosted.org/packages/9f/81/baba53585da791d043c10084cf9553e074548408e04ae884cfe9193bd484/nvidia_cusolver_cu12-11.7.1.2-py3-none-manylinux2014_x86_64.whl", hash = "sha256:6cf28f17f64107a0c4d7802be5ff5537b2130bfc112f25d5a30df227058ca0e6", size = 158229780, upload-time = "2024-10-01T17:05:39.875Z" },
]

[[package]]
name = "nvidia-cusparse-cu12"
version = "12.5.4.2"
source = { registry = "https://pypi.org/simple" }
dependencies = [
    { name = "nvidia-nvjitlink-cu12", marker = "(platform_machine != 'aarch64' and sys_platform == 'linux') or (sys_platform != 'darwin' and sys_platform != 'linux')" },
]
wheels = [
    { url = "https://files.pythonhosted.org/packages/06/1e/b8b7c2f4099a37b96af5c9bb158632ea9e5d9d27d7391d7eb8fc45236674/nvidia_cusparse_cu12-12.5.4.2-py3-none-manylinux2014_x86_64.manylinux_2_17_x86_64.whl", hash = "sha256:7556d9eca156e18184b94947ade0fba5bb47d69cec46bf8660fd2c71a4b48b73", size = 216561367, upload-time = "2024-11-20T17:44:54.824Z" },
    { url = "https://files.pythonhosted.org/packages/43/ac/64c4316ba163e8217a99680c7605f779accffc6a4bcd0c778c12948d3707/nvidia_cusparse_cu12-12.5.4.2-py3-none-manylinux2014_x86_64.whl", hash = "sha256:23749a6571191a215cb74d1cdbff4a86e7b19f1200c071b3fcf844a5bea23a2f", size = 216561357, upload-time = "2024-10-01T17:06:29.861Z" },
]

[[package]]
name = "nvidia-cusparselt-cu12"
version = "0.6.3"
source = { registry = "https://pypi.org/simple" }
wheels = [
    { url = "https://files.pythonhosted.org/packages/3b/9a/72ef35b399b0e183bc2e8f6f558036922d453c4d8237dab26c666a04244b/nvidia_cusparselt_cu12-0.6.3-py3-none-manylinux2014_x86_64.whl", hash = "sha256:e5c8a26c36445dd2e6812f1177978a24e2d37cacce7e090f297a688d1ec44f46", size = 156785796, upload-time = "2024-10-15T21:29:17.709Z" },
]

[[package]]
name = "nvidia-ml-py"
version = "12.575.51"
source = { registry = "https://pypi.org/simple" }
sdist = { url = "https://files.pythonhosted.org/packages/d2/4d/6f017814ed5ac28e08e1b8a62e3a258957da27582c89b7f8f8b15ac3d2e7/nvidia_ml_py-12.575.51.tar.gz", hash = "sha256:6490e93fea99eb4e966327ae18c6eec6256194c921f23459c8767aee28c54581", size = 46597, upload-time = "2025-05-06T20:46:37.962Z" }
wheels = [
    { url = "https://files.pythonhosted.org/packages/db/24/552ebea28f0570b9e65e62b50287a273804c9f997cc1c2dcd4e2d64b9e7d/nvidia_ml_py-12.575.51-py3-none-any.whl", hash = "sha256:eb8641800d98ce40a22f479873f34b482e214a7e80349c63be51c3919845446e", size = 47547, upload-time = "2025-05-06T20:46:36.457Z" },
]

[[package]]
name = "nvidia-nccl-cu12"
version = "2.26.2"
source = { registry = "https://pypi.org/simple" }
wheels = [
    { url = "https://files.pythonhosted.org/packages/67/ca/f42388aed0fddd64ade7493dbba36e1f534d4e6fdbdd355c6a90030ae028/nvidia_nccl_cu12-2.26.2-py3-none-manylinux2014_x86_64.manylinux_2_17_x86_64.whl", hash = "sha256:694cf3879a206553cc9d7dbda76b13efaf610fdb70a50cba303de1b0d1530ac6", size = 201319755, upload-time = "2025-03-13T00:29:55.296Z" },
]

[[package]]
name = "nvidia-nvjitlink-cu12"
version = "12.6.85"
source = { registry = "https://pypi.org/simple" }
wheels = [
    { url = "https://files.pythonhosted.org/packages/9d/d7/c5383e47c7e9bf1c99d5bd2a8c935af2b6d705ad831a7ec5c97db4d82f4f/nvidia_nvjitlink_cu12-12.6.85-py3-none-manylinux2010_x86_64.manylinux_2_12_x86_64.whl", hash = "sha256:eedc36df9e88b682efe4309aa16b5b4e78c2407eac59e8c10a6a47535164369a", size = 19744971, upload-time = "2024-11-20T17:46:53.366Z" },
]

[[package]]
name = "nvidia-nvtx-cu12"
version = "12.6.77"
source = { registry = "https://pypi.org/simple" }
wheels = [
    { url = "https://files.pythonhosted.org/packages/56/9a/fff8376f8e3d084cd1530e1ef7b879bb7d6d265620c95c1b322725c694f4/nvidia_nvtx_cu12-12.6.77-py3-none-manylinux2014_x86_64.manylinux_2_17_x86_64.whl", hash = "sha256:b90bed3df379fa79afbd21be8e04a0314336b8ae16768b58f2d34cb1d04cd7d2", size = 89276, upload-time = "2024-11-20T17:38:27.621Z" },
    { url = "https://files.pythonhosted.org/packages/9e/4e/0d0c945463719429b7bd21dece907ad0bde437a2ff12b9b12fee94722ab0/nvidia_nvtx_cu12-12.6.77-py3-none-manylinux2014_x86_64.whl", hash = "sha256:6574241a3ec5fdc9334353ab8c479fe75841dbe8f4532a8fc97ce63503330ba1", size = 89265, upload-time = "2024-10-01T17:00:38.172Z" },
]

[[package]]
name = "omegaconf"
version = "2.4.0.dev3"
source = { registry = "https://pypi.org/simple" }
dependencies = [
    { name = "pyyaml" },
]
sdist = { url = "https://files.pythonhosted.org/packages/86/49/6368e41ec04eafc08895f5e56677914314a1bdf084376a7e392eb17905a7/omegaconf-2.4.0.dev3.tar.gz", hash = "sha256:9948b9bfb15074863883bb90c4bfc9f3878af392e77ef5d8c9b01fac834745b1", size = 3440280, upload-time = "2024-02-29T17:01:42.975Z" }
wheels = [
    { url = "https://files.pythonhosted.org/packages/dc/08/29b30970ce5e22440e2bc1fd929a79de08feb3c6c054bc7e832228fc1a94/omegaconf-2.4.0.dev3-py3-none-any.whl", hash = "sha256:acffa42eab0d9cb09ccead6e80d1dfd20a625e21602353f267f3bc2cd131f7b2", size = 224417, upload-time = "2024-02-29T17:01:39.557Z" },
]

[[package]]
name = "opencv-python"
version = "4.11.0.86"
source = { registry = "https://pypi.org/simple" }
dependencies = [
    { name = "numpy" },
]
sdist = { url = "https://files.pythonhosted.org/packages/17/06/68c27a523103dad5837dc5b87e71285280c4f098c60e4fe8a8db6486ab09/opencv-python-4.11.0.86.tar.gz", hash = "sha256:03d60ccae62304860d232272e4a4fda93c39d595780cb40b161b310244b736a4", size = 95171956, upload-time = "2025-01-16T13:52:24.737Z" }
wheels = [
    { url = "https://files.pythonhosted.org/packages/05/4d/53b30a2a3ac1f75f65a59eb29cf2ee7207ce64867db47036ad61743d5a23/opencv_python-4.11.0.86-cp37-abi3-macosx_13_0_arm64.whl", hash = "sha256:432f67c223f1dc2824f5e73cdfcd9db0efc8710647d4e813012195dc9122a52a", size = 37326322, upload-time = "2025-01-16T13:52:25.887Z" },
    { url = "https://files.pythonhosted.org/packages/3b/84/0a67490741867eacdfa37bc18df96e08a9d579583b419010d7f3da8ff503/opencv_python-4.11.0.86-cp37-abi3-macosx_13_0_x86_64.whl", hash = "sha256:9d05ef13d23fe97f575153558653e2d6e87103995d54e6a35db3f282fe1f9c66", size = 56723197, upload-time = "2025-01-16T13:55:21.222Z" },
    { url = "https://files.pythonhosted.org/packages/f3/bd/29c126788da65c1fb2b5fb621b7fed0ed5f9122aa22a0868c5e2c15c6d23/opencv_python-4.11.0.86-cp37-abi3-manylinux_2_17_aarch64.manylinux2014_aarch64.whl", hash = "sha256:1b92ae2c8852208817e6776ba1ea0d6b1e0a1b5431e971a2a0ddd2a8cc398202", size = 42230439, upload-time = "2025-01-16T13:51:35.822Z" },
    { url = "https://files.pythonhosted.org/packages/2c/8b/90eb44a40476fa0e71e05a0283947cfd74a5d36121a11d926ad6f3193cc4/opencv_python-4.11.0.86-cp37-abi3-manylinux_2_17_x86_64.manylinux2014_x86_64.whl", hash = "sha256:6b02611523803495003bd87362db3e1d2a0454a6a63025dc6658a9830570aa0d", size = 62986597, upload-time = "2025-01-16T13:52:08.836Z" },
    { url = "https://files.pythonhosted.org/packages/fb/d7/1d5941a9dde095468b288d989ff6539dd69cd429dbf1b9e839013d21b6f0/opencv_python-4.11.0.86-cp37-abi3-win32.whl", hash = "sha256:810549cb2a4aedaa84ad9a1c92fbfdfc14090e2749cedf2c1589ad8359aa169b", size = 29384337, upload-time = "2025-01-16T13:52:13.549Z" },
    { url = "https://files.pythonhosted.org/packages/a4/7d/f1c30a92854540bf789e9cd5dde7ef49bbe63f855b85a2e6b3db8135c591/opencv_python-4.11.0.86-cp37-abi3-win_amd64.whl", hash = "sha256:085ad9b77c18853ea66283e98affefe2de8cc4c1f43eda4c100cf9b2721142ec", size = 39488044, upload-time = "2025-01-16T13:52:21.928Z" },
]

[[package]]
name = "opt-einsum"
version = "3.4.0"
source = { registry = "https://pypi.org/simple" }
sdist = { url = "https://files.pythonhosted.org/packages/8c/b9/2ac072041e899a52f20cf9510850ff58295003aa75525e58343591b0cbfb/opt_einsum-3.4.0.tar.gz", hash = "sha256:96ca72f1b886d148241348783498194c577fa30a8faac108586b14f1ba4473ac", size = 63004, upload-time = "2024-09-26T14:33:24.483Z" }
wheels = [
    { url = "https://files.pythonhosted.org/packages/23/cd/066e86230ae37ed0be70aae89aabf03ca8d9f39c8aea0dec8029455b5540/opt_einsum-3.4.0-py3-none-any.whl", hash = "sha256:69bb92469f86a1565195ece4ac0323943e83477171b91d24c35afe028a90d7cd", size = 71932, upload-time = "2024-09-26T14:33:23.039Z" },
]

[[package]]
name = "orjson"
version = "3.11.1"
source = { registry = "https://pypi.org/simple" }
sdist = { url = "https://files.pythonhosted.org/packages/19/3b/fd9ff8ff64ae3900f11554d5cfc835fb73e501e043c420ad32ec574fe27f/orjson-3.11.1.tar.gz", hash = "sha256:48d82770a5fd88778063604c566f9c7c71820270c9cc9338d25147cbf34afd96", size = 5393373, upload-time = "2025-07-25T14:33:52.898Z" }
wheels = [
    { url = "https://files.pythonhosted.org/packages/a5/92/7ab270b5b3df8d5b0d3e572ddf2f03c9f6a79726338badf1ec8594e1469d/orjson-3.11.1-cp311-cp311-macosx_10_15_x86_64.macosx_11_0_arm64.macosx_10_15_universal2.whl", hash = "sha256:15e2a57ce3b57c1a36acffcc02e823afefceee0a532180c2568c62213c98e3ef", size = 240918, upload-time = "2025-07-25T14:32:11.021Z" },
    { url = "https://files.pythonhosted.org/packages/80/41/df44684cfbd2e2e03bf9b09fdb14b7abcfff267998790b6acfb69ad435f0/orjson-3.11.1-cp311-cp311-macosx_15_0_arm64.whl", hash = "sha256:17040a83ecaa130474af05bbb59a13cfeb2157d76385556041f945da936b1afd", size = 129386, upload-time = "2025-07-25T14:32:12.361Z" },
    { url = "https://files.pythonhosted.org/packages/c1/08/958f56edd18ba1827ad0c74b2b41a7ae0864718adee8ccb5d1a5528f8761/orjson-3.11.1-cp311-cp311-manylinux_2_17_aarch64.manylinux2014_aarch64.whl", hash = "sha256:1a68f23f09e5626cc0867a96cf618f68b91acb4753d33a80bf16111fd7f9928c", size = 132508, upload-time = "2025-07-25T14:32:13.917Z" },
    { url = "https://files.pythonhosted.org/packages/cc/b6/5e56e189dacbf51e53ba8150c20e61ee746f6d57b697f5c52315ffc88a83/orjson-3.11.1-cp311-cp311-manylinux_2_17_armv7l.manylinux2014_armv7l.whl", hash = "sha256:47e07528bb6ccbd6e32a55e330979048b59bfc5518b47c89bc7ab9e3de15174a", size = 128501, upload-time = "2025-07-25T14:32:15.13Z" },
    { url = "https://files.pythonhosted.org/packages/fe/de/f6c301a514f5934405fd4b8f3d3efc758c911d06c3de3f4be1e30d675fa4/orjson-3.11.1-cp311-cp311-manylinux_2_17_i686.manylinux2014_i686.whl", hash = "sha256:f3807cce72bf40a9d251d689cbec28d2efd27e0f6673709f948f971afd52cb09", size = 130465, upload-time = "2025-07-25T14:32:17.355Z" },
    { url = "https://files.pythonhosted.org/packages/47/08/f7dbaab87d6f05eebff2d7b8e6a8ed5f13b2fe3e3ae49472b527d03dbd7a/orjson-3.11.1-cp311-cp311-manylinux_2_17_ppc64le.manylinux2014_ppc64le.whl", hash = "sha256:5b2dc7e88da4ca201c940f5e6127998d9e89aa64264292334dad62854bc7fc27", size = 132416, upload-time = "2025-07-25T14:32:18.933Z" },
    { url = "https://files.pythonhosted.org/packages/43/3f/dd5a185273b7ba6aa238cfc67bf9edaa1885ae51ce942bc1a71d0f99f574/orjson-3.11.1-cp311-cp311-manylinux_2_17_s390x.manylinux2014_s390x.whl", hash = "sha256:3091dad33ac9e67c0a550cfff8ad5be156e2614d6f5d2a9247df0627751a1495", size = 134924, upload-time = "2025-07-25T14:32:20.134Z" },
    { url = "https://files.pythonhosted.org/packages/db/ef/729d23510eaa81f0ce9d938d99d72dcf5e4ed3609d9d0bcf9c8a282cc41a/orjson-3.11.1-cp311-cp311-manylinux_2_17_x86_64.manylinux2014_x86_64.whl", hash = "sha256:0ed0fce2307843b79a0c83de49f65b86197f1e2310de07af9db2a1a77a61ce4c", size = 130938, upload-time = "2025-07-25T14:32:21.769Z" },
    { url = "https://files.pythonhosted.org/packages/82/96/120feb6807f9e1f4c68fc842a0f227db8575eafb1a41b2537567b91c19d8/orjson-3.11.1-cp311-cp311-musllinux_1_2_aarch64.whl", hash = "sha256:5a31e84782a18c30abd56774c0cfa7b9884589f4d37d9acabfa0504dad59bb9d", size = 130811, upload-time = "2025-07-25T14:32:22.931Z" },
    { url = "https://files.pythonhosted.org/packages/89/66/4695e946a453fa22ff945da4b1ed0691b3f4ec86b828d398288db4a0ff79/orjson-3.11.1-cp311-cp311-musllinux_1_2_armv7l.whl", hash = "sha256:26b6c821abf1ae515fbb8e140a2406c9f9004f3e52acb780b3dee9bfffddbd84", size = 404272, upload-time = "2025-07-25T14:32:25.238Z" },
    { url = "https://files.pythonhosted.org/packages/cd/7b/1c953e2c9e55af126c6cb678a30796deb46d7713abdeb706b8765929464c/orjson-3.11.1-cp311-cp311-musllinux_1_2_i686.whl", hash = "sha256:f857b3d134b36a8436f1e24dcb525b6b945108b30746c1b0b556200b5cb76d39", size = 146196, upload-time = "2025-07-25T14:32:26.909Z" },
    { url = "https://files.pythonhosted.org/packages/bf/c2/bef5d3bc83f2e178592ff317e2cf7bd38ebc16b641f076ea49f27aadd1d3/orjson-3.11.1-cp311-cp311-musllinux_1_2_x86_64.whl", hash = "sha256:df146f2a14116ce80f7da669785fcb411406d8e80136558b0ecda4c924b9ac55", size = 135336, upload-time = "2025-07-25T14:32:28.22Z" },
    { url = "https://files.pythonhosted.org/packages/92/95/bc6006881ebdb4608ed900a763c3e3c6be0d24c3aadd62beb774f9464ec6/orjson-3.11.1-cp311-cp311-win32.whl", hash = "sha256:d777c57c1f86855fe5492b973f1012be776e0398571f7cc3970e9a58ecf4dc17", size = 136665, upload-time = "2025-07-25T14:32:29.976Z" },
    { url = "https://files.pythonhosted.org/packages/59/c3/1f2b9cc0c60ea2473d386fed2df2b25ece50aeb73c798d4669aadff3061e/orjson-3.11.1-cp311-cp311-win_amd64.whl", hash = "sha256:e9a5fd589951f02ec2fcb8d69339258bbf74b41b104c556e6d4420ea5e059313", size = 131388, upload-time = "2025-07-25T14:32:31.595Z" },
    { url = "https://files.pythonhosted.org/packages/b0/e5/40c97e5a6b85944022fe54b463470045b8651b7bb2f1e16a95c42812bf97/orjson-3.11.1-cp311-cp311-win_arm64.whl", hash = "sha256:4cddbe41ee04fddad35d75b9cf3e3736ad0b80588280766156b94783167777af", size = 126786, upload-time = "2025-07-25T14:32:32.787Z" },
]

[[package]]
name = "overrides"
version = "7.7.0"
source = { registry = "https://pypi.org/simple" }
sdist = { url = "https://files.pythonhosted.org/packages/36/86/b585f53236dec60aba864e050778b25045f857e17f6e5ea0ae95fe80edd2/overrides-7.7.0.tar.gz", hash = "sha256:55158fa3d93b98cc75299b1e67078ad9003ca27945c76162c1c0766d6f91820a", size = 22812, upload-time = "2024-01-27T21:01:33.423Z" }
wheels = [
    { url = "https://files.pythonhosted.org/packages/2c/ab/fc8290c6a4c722e5514d80f62b2dc4c4df1a68a41d1364e625c35990fcf3/overrides-7.7.0-py3-none-any.whl", hash = "sha256:c7ed9d062f78b8e4c1a7b70bd8796b35ead4d9f510227ef9c5dc7626c60d7e49", size = 17832, upload-time = "2024-01-27T21:01:31.393Z" },
]

[[package]]
name = "packaging"
version = "25.0"
source = { registry = "https://pypi.org/simple" }
sdist = { url = "https://files.pythonhosted.org/packages/a1/d4/1fc4078c65507b51b96ca8f8c3ba19e6a61c8253c72794544580a7b6c24d/packaging-25.0.tar.gz", hash = "sha256:d443872c98d677bf60f6a1f2f8c1cb748e8fe762d2bf9d3148b5599295b0fc4f", size = 165727, upload-time = "2025-04-19T11:48:59.673Z" }
wheels = [
    { url = "https://files.pythonhosted.org/packages/20/12/38679034af332785aac8774540895e234f4d07f7545804097de4b666afd8/packaging-25.0-py3-none-any.whl", hash = "sha256:29572ef2b1f17581046b3a2227d5c611fb25ec70ca1ba8554b24b0e69331a484", size = 66469, upload-time = "2025-04-19T11:48:57.875Z" },
]

[[package]]
name = "pandas"
version = "2.3.1"
source = { registry = "https://pypi.org/simple" }
dependencies = [
    { name = "numpy" },
    { name = "python-dateutil" },
    { name = "pytz" },
    { name = "tzdata" },
]
sdist = { url = "https://files.pythonhosted.org/packages/d1/6f/75aa71f8a14267117adeeed5d21b204770189c0a0025acbdc03c337b28fc/pandas-2.3.1.tar.gz", hash = "sha256:0a95b9ac964fe83ce317827f80304d37388ea77616b1425f0ae41c9d2d0d7bb2", size = 4487493, upload-time = "2025-07-07T19:20:04.079Z" }
wheels = [
    { url = "https://files.pythonhosted.org/packages/76/1c/ccf70029e927e473a4476c00e0d5b32e623bff27f0402d0a92b7fc29bb9f/pandas-2.3.1-cp311-cp311-macosx_10_9_x86_64.whl", hash = "sha256:2b0540963d83431f5ce8870ea02a7430adca100cec8a050f0811f8e31035541b", size = 11566608, upload-time = "2025-07-07T19:18:33.86Z" },
    { url = "https://files.pythonhosted.org/packages/ec/d3/3c37cb724d76a841f14b8f5fe57e5e3645207cc67370e4f84717e8bb7657/pandas-2.3.1-cp311-cp311-macosx_11_0_arm64.whl", hash = "sha256:fe7317f578c6a153912bd2292f02e40c1d8f253e93c599e82620c7f69755c74f", size = 10823181, upload-time = "2025-07-07T19:18:36.151Z" },
    { url = "https://files.pythonhosted.org/packages/8a/4c/367c98854a1251940edf54a4df0826dcacfb987f9068abf3e3064081a382/pandas-2.3.1-cp311-cp311-manylinux_2_17_aarch64.manylinux2014_aarch64.whl", hash = "sha256:e6723a27ad7b244c0c79d8e7007092d7c8f0f11305770e2f4cd778b3ad5f9f85", size = 11793570, upload-time = "2025-07-07T19:18:38.385Z" },
    { url = "https://files.pythonhosted.org/packages/07/5f/63760ff107bcf5146eee41b38b3985f9055e710a72fdd637b791dea3495c/pandas-2.3.1-cp311-cp311-manylinux_2_17_x86_64.manylinux2014_x86_64.whl", hash = "sha256:3462c3735fe19f2638f2c3a40bd94ec2dc5ba13abbb032dd2fa1f540a075509d", size = 12378887, upload-time = "2025-07-07T19:18:41.284Z" },
    { url = "https://files.pythonhosted.org/packages/15/53/f31a9b4dfe73fe4711c3a609bd8e60238022f48eacedc257cd13ae9327a7/pandas-2.3.1-cp311-cp311-musllinux_1_2_aarch64.whl", hash = "sha256:98bcc8b5bf7afed22cc753a28bc4d9e26e078e777066bc53fac7904ddef9a678", size = 13230957, upload-time = "2025-07-07T19:18:44.187Z" },
    { url = "https://files.pythonhosted.org/packages/e0/94/6fce6bf85b5056d065e0a7933cba2616dcb48596f7ba3c6341ec4bcc529d/pandas-2.3.1-cp311-cp311-musllinux_1_2_x86_64.whl", hash = "sha256:4d544806b485ddf29e52d75b1f559142514e60ef58a832f74fb38e48d757b299", size = 13883883, upload-time = "2025-07-07T19:18:46.498Z" },
    { url = "https://files.pythonhosted.org/packages/c8/7b/bdcb1ed8fccb63d04bdb7635161d0ec26596d92c9d7a6cce964e7876b6c1/pandas-2.3.1-cp311-cp311-win_amd64.whl", hash = "sha256:b3cd4273d3cb3707b6fffd217204c52ed92859533e31dc03b7c5008aa933aaab", size = 11340212, upload-time = "2025-07-07T19:18:49.293Z" },
]

[[package]]
name = "pandocfilters"
version = "1.5.1"
source = { registry = "https://pypi.org/simple" }
sdist = { url = "https://files.pythonhosted.org/packages/70/6f/3dd4940bbe001c06a65f88e36bad298bc7a0de5036115639926b0c5c0458/pandocfilters-1.5.1.tar.gz", hash = "sha256:002b4a555ee4ebc03f8b66307e287fa492e4a77b4ea14d3f934328297bb4939e", size = 8454, upload-time = "2024-01-18T20:08:13.726Z" }
wheels = [
    { url = "https://files.pythonhosted.org/packages/ef/af/4fbc8cab944db5d21b7e2a5b8e9211a03a79852b1157e2c102fcc61ac440/pandocfilters-1.5.1-py2.py3-none-any.whl", hash = "sha256:93be382804a9cdb0a7267585f157e5d1731bbe5545a85b268d6f5fe6232de2bc", size = 8663, upload-time = "2024-01-18T20:08:11.28Z" },
]

[[package]]
name = "parso"
version = "0.8.4"
source = { registry = "https://pypi.org/simple" }
sdist = { url = "https://files.pythonhosted.org/packages/66/94/68e2e17afaa9169cf6412ab0f28623903be73d1b32e208d9e8e541bb086d/parso-0.8.4.tar.gz", hash = "sha256:eb3a7b58240fb99099a345571deecc0f9540ea5f4dd2fe14c2a99d6b281ab92d", size = 400609, upload-time = "2024-04-05T09:43:55.897Z" }
wheels = [
    { url = "https://files.pythonhosted.org/packages/c6/ac/dac4a63f978e4dcb3c6d3a78c4d8e0192a113d288502a1216950c41b1027/parso-0.8.4-py2.py3-none-any.whl", hash = "sha256:a418670a20291dacd2dddc80c377c5c3791378ee1e8d12bffc35420643d43f18", size = 103650, upload-time = "2024-04-05T09:43:53.299Z" },
]

[[package]]
name = "pendulum"
version = "3.1.0"
source = { registry = "https://pypi.org/simple" }
dependencies = [
    { name = "python-dateutil" },
    { name = "tzdata" },
]
sdist = { url = "https://files.pythonhosted.org/packages/23/7c/009c12b86c7cc6c403aec80f8a4308598dfc5995e5c523a5491faaa3952e/pendulum-3.1.0.tar.gz", hash = "sha256:66f96303560f41d097bee7d2dc98ffca716fbb3a832c4b3062034c2d45865015", size = 85930, upload-time = "2025-04-19T14:30:01.675Z" }
wheels = [
    { url = "https://files.pythonhosted.org/packages/5e/6e/d28d3c22e6708b819a94c05bd05a3dfaed5c685379e8b6dc4b34b473b942/pendulum-3.1.0-cp311-cp311-macosx_10_12_x86_64.whl", hash = "sha256:61a03d14f8c64d13b2f7d5859e4b4053c4a7d3b02339f6c71f3e4606bfd67423", size = 338596, upload-time = "2025-04-19T14:01:11.306Z" },
    { url = "https://files.pythonhosted.org/packages/e1/e6/43324d58021d463c2eeb6146b169d2c935f2f840f9e45ac2d500453d954c/pendulum-3.1.0-cp311-cp311-macosx_11_0_arm64.whl", hash = "sha256:e674ed2d158afa5c361e60f1f67872dc55b492a10cacdaa7fcd7b7da5f158f24", size = 325854, upload-time = "2025-04-19T14:01:13.156Z" },
    { url = "https://files.pythonhosted.org/packages/b0/a7/d2ae79b960bfdea94dab67e2f118697b08bc9e98eb6bd8d32c4d99240da3/pendulum-3.1.0-cp311-cp311-manylinux_2_17_aarch64.manylinux2014_aarch64.whl", hash = "sha256:7c75377eb16e58bbe7e03ea89eeea49be6fc5de0934a4aef0e263f8b4fa71bc2", size = 344334, upload-time = "2025-04-19T14:01:15.151Z" },
    { url = "https://files.pythonhosted.org/packages/96/94/941f071212e23c29aae7def891fb636930c648386e059ce09ea0dcd43933/pendulum-3.1.0-cp311-cp311-manylinux_2_17_ppc64le.manylinux2014_ppc64le.whl", hash = "sha256:656b8b0ce070f0f2e5e2668247d3c783c55336534aa1f13bd0969535878955e1", size = 382259, upload-time = "2025-04-19T14:01:16.924Z" },
    { url = "https://files.pythonhosted.org/packages/51/ad/a78a701656aec00d16fee636704445c23ca11617a0bfe7c3848d1caa5157/pendulum-3.1.0-cp311-cp311-manylinux_2_17_s390x.manylinux2014_s390x.whl", hash = "sha256:48962903e6c1afe1f13548cb6252666056086c107d59e3d64795c58c9298bc2e", size = 436361, upload-time = "2025-04-19T14:01:18.796Z" },
    { url = "https://files.pythonhosted.org/packages/da/93/83f59ccbf4435c29dca8c63a6560fcbe4783079a468a5f91d9f886fd21f0/pendulum-3.1.0-cp311-cp311-manylinux_2_17_x86_64.manylinux2014_x86_64.whl", hash = "sha256:d364ec3f8e65010fefd4b0aaf7be5eb97e5df761b107a06f5e743b7c3f52c311", size = 353653, upload-time = "2025-04-19T14:01:20.159Z" },
    { url = "https://files.pythonhosted.org/packages/6f/0f/42d6644ec6339b41066f594e52d286162aecd2e9735aaf994d7e00c9e09d/pendulum-3.1.0-cp311-cp311-musllinux_1_1_aarch64.whl", hash = "sha256:dd52caffc2afb86612ec43bbeb226f204ea12ebff9f3d12f900a7d3097210fcc", size = 524567, upload-time = "2025-04-19T14:01:21.457Z" },
    { url = "https://files.pythonhosted.org/packages/de/45/d84d909202755ab9d3379e5481fdf70f53344ebefbd68d6f5803ddde98a6/pendulum-3.1.0-cp311-cp311-musllinux_1_1_x86_64.whl", hash = "sha256:d439fccaa35c91f686bd59d30604dab01e8b5c1d0dd66e81648c432fd3f8a539", size = 525571, upload-time = "2025-04-19T14:01:23.329Z" },
    { url = "https://files.pythonhosted.org/packages/0d/e0/4de160773ce3c2f7843c310db19dd919a0cd02cc1c0384866f63b18a6251/pendulum-3.1.0-cp311-cp311-win_amd64.whl", hash = "sha256:43288773a86d9c5c0ddb645f88f615ff6bd12fd1410b34323662beccb18f3b49", size = 260259, upload-time = "2025-04-19T14:01:24.689Z" },
    { url = "https://files.pythonhosted.org/packages/c1/7f/ffa278f78112c6c6e5130a702042f52aab5c649ae2edf814df07810bbba5/pendulum-3.1.0-cp311-cp311-win_arm64.whl", hash = "sha256:569ea5072ae0f11d625e03b36d865f8037b76e838a3b621f6967314193896a11", size = 253899, upload-time = "2025-04-19T14:01:26.442Z" },
    { url = "https://files.pythonhosted.org/packages/6e/23/e98758924d1b3aac11a626268eabf7f3cf177e7837c28d47bf84c64532d0/pendulum-3.1.0-py3-none-any.whl", hash = "sha256:f9178c2a8e291758ade1e8dd6371b1d26d08371b4c7730a6e9a3ef8b16ebae0f", size = 111799, upload-time = "2025-04-19T14:02:34.739Z" },
]

[[package]]
name = "pettingzoo"
version = "1.24.3"
source = { registry = "https://pypi.org/simple" }
dependencies = [
    { name = "gymnasium" },
    { name = "numpy" },
]
sdist = { url = "https://files.pythonhosted.org/packages/1c/9f/0158a60109ba43e343e16b257ffa5690607b0bccbcdd0feb7b4f07903d85/pettingzoo-1.24.3.tar.gz", hash = "sha256:91f9094f18e06fb74b98f4099cd22e8ae4396125e51719d50b30c9f1c7ab07e6", size = 720284, upload-time = "2024-01-18T17:38:28.007Z" }
wheels = [
    { url = "https://files.pythonhosted.org/packages/c8/4e/eae7b6ecb801573fbec0c76b0fd1dd95bfd1a7fd8770bdd20242044e91f0/pettingzoo-1.24.3-py3-none-any.whl", hash = "sha256:23ed90517d2e8a7098bdaf5e31234b3a7f7b73ca578d70d1ca7b9d0cb0e37982", size = 847753, upload-time = "2024-01-18T17:38:25.555Z" },
]

[[package]]
name = "pexpect"
version = "4.9.0"
source = { registry = "https://pypi.org/simple" }
dependencies = [
    { name = "ptyprocess" },
]
sdist = { url = "https://files.pythonhosted.org/packages/42/92/cc564bf6381ff43ce1f4d06852fc19a2f11d180f23dc32d9588bee2f149d/pexpect-4.9.0.tar.gz", hash = "sha256:ee7d41123f3c9911050ea2c2dac107568dc43b2d3b0c7557a33212c398ead30f", size = 166450, upload-time = "2023-11-25T09:07:26.339Z" }
wheels = [
    { url = "https://files.pythonhosted.org/packages/9e/c3/059298687310d527a58bb01f3b1965787ee3b40dce76752eda8b44e9a2c5/pexpect-4.9.0-py2.py3-none-any.whl", hash = "sha256:7236d1e080e4936be2dc3e326cec0af72acf9212a7e1d060210e70a47e253523", size = 63772, upload-time = "2023-11-25T06:56:14.81Z" },
]

[[package]]
name = "pillow"
version = "11.3.0"
source = { registry = "https://pypi.org/simple" }
sdist = { url = "https://files.pythonhosted.org/packages/f3/0d/d0d6dea55cd152ce3d6767bb38a8fc10e33796ba4ba210cbab9354b6d238/pillow-11.3.0.tar.gz", hash = "sha256:3828ee7586cd0b2091b6209e5ad53e20d0649bbe87164a459d0676e035e8f523", size = 47113069, upload-time = "2025-07-01T09:16:30.666Z" }
wheels = [
    { url = "https://files.pythonhosted.org/packages/db/26/77f8ed17ca4ffd60e1dcd220a6ec6d71210ba398cfa33a13a1cd614c5613/pillow-11.3.0-cp311-cp311-macosx_10_10_x86_64.whl", hash = "sha256:1cd110edf822773368b396281a2293aeb91c90a2db00d78ea43e7e861631b722", size = 5316531, upload-time = "2025-07-01T09:13:59.203Z" },
    { url = "https://files.pythonhosted.org/packages/cb/39/ee475903197ce709322a17a866892efb560f57900d9af2e55f86db51b0a5/pillow-11.3.0-cp311-cp311-macosx_11_0_arm64.whl", hash = "sha256:9c412fddd1b77a75aa904615ebaa6001f169b26fd467b4be93aded278266b288", size = 4686560, upload-time = "2025-07-01T09:14:01.101Z" },
    { url = "https://files.pythonhosted.org/packages/d5/90/442068a160fd179938ba55ec8c97050a612426fae5ec0a764e345839f76d/pillow-11.3.0-cp311-cp311-manylinux2014_aarch64.manylinux_2_17_aarch64.whl", hash = "sha256:7d1aa4de119a0ecac0a34a9c8bde33f34022e2e8f99104e47a3ca392fd60e37d", size = 5870978, upload-time = "2025-07-03T13:09:55.638Z" },
    { url = "https://files.pythonhosted.org/packages/13/92/dcdd147ab02daf405387f0218dcf792dc6dd5b14d2573d40b4caeef01059/pillow-11.3.0-cp311-cp311-manylinux2014_x86_64.manylinux_2_17_x86_64.whl", hash = "sha256:91da1d88226663594e3f6b4b8c3c8d85bd504117d043740a8e0ec449087cc494", size = 7641168, upload-time = "2025-07-03T13:10:00.37Z" },
    { url = "https://files.pythonhosted.org/packages/6e/db/839d6ba7fd38b51af641aa904e2960e7a5644d60ec754c046b7d2aee00e5/pillow-11.3.0-cp311-cp311-manylinux_2_27_aarch64.manylinux_2_28_aarch64.whl", hash = "sha256:643f189248837533073c405ec2f0bb250ba54598cf80e8c1e043381a60632f58", size = 5973053, upload-time = "2025-07-01T09:14:04.491Z" },
    { url = "https://files.pythonhosted.org/packages/f2/2f/d7675ecae6c43e9f12aa8d58b6012683b20b6edfbdac7abcb4e6af7a3784/pillow-11.3.0-cp311-cp311-manylinux_2_27_x86_64.manylinux_2_28_x86_64.whl", hash = "sha256:106064daa23a745510dabce1d84f29137a37224831d88eb4ce94bb187b1d7e5f", size = 6640273, upload-time = "2025-07-01T09:14:06.235Z" },
    { url = "https://files.pythonhosted.org/packages/45/ad/931694675ede172e15b2ff03c8144a0ddaea1d87adb72bb07655eaffb654/pillow-11.3.0-cp311-cp311-musllinux_1_2_aarch64.whl", hash = "sha256:cd8ff254faf15591e724dc7c4ddb6bf4793efcbe13802a4ae3e863cd300b493e", size = 6082043, upload-time = "2025-07-01T09:14:07.978Z" },
    { url = "https://files.pythonhosted.org/packages/3a/04/ba8f2b11fc80d2dd462d7abec16351b45ec99cbbaea4387648a44190351a/pillow-11.3.0-cp311-cp311-musllinux_1_2_x86_64.whl", hash = "sha256:932c754c2d51ad2b2271fd01c3d121daaa35e27efae2a616f77bf164bc0b3e94", size = 6715516, upload-time = "2025-07-01T09:14:10.233Z" },
    { url = "https://files.pythonhosted.org/packages/48/59/8cd06d7f3944cc7d892e8533c56b0acb68399f640786313275faec1e3b6f/pillow-11.3.0-cp311-cp311-win32.whl", hash = "sha256:b4b8f3efc8d530a1544e5962bd6b403d5f7fe8b9e08227c6b255f98ad82b4ba0", size = 6274768, upload-time = "2025-07-01T09:14:11.921Z" },
    { url = "https://files.pythonhosted.org/packages/f1/cc/29c0f5d64ab8eae20f3232da8f8571660aa0ab4b8f1331da5c2f5f9a938e/pillow-11.3.0-cp311-cp311-win_amd64.whl", hash = "sha256:1a992e86b0dd7aeb1f053cd506508c0999d710a8f07b4c791c63843fc6a807ac", size = 6986055, upload-time = "2025-07-01T09:14:13.623Z" },
    { url = "https://files.pythonhosted.org/packages/c6/df/90bd886fabd544c25addd63e5ca6932c86f2b701d5da6c7839387a076b4a/pillow-11.3.0-cp311-cp311-win_arm64.whl", hash = "sha256:30807c931ff7c095620fe04448e2c2fc673fcbb1ffe2a7da3fb39613489b1ddd", size = 2423079, upload-time = "2025-07-01T09:14:15.268Z" },
    { url = "https://files.pythonhosted.org/packages/9e/e3/6fa84033758276fb31da12e5fb66ad747ae83b93c67af17f8c6ff4cc8f34/pillow-11.3.0-pp311-pypy311_pp73-macosx_10_15_x86_64.whl", hash = "sha256:7c8ec7a017ad1bd562f93dbd8505763e688d388cde6e4a010ae1486916e713e6", size = 5270566, upload-time = "2025-07-01T09:16:19.801Z" },
    { url = "https://files.pythonhosted.org/packages/5b/ee/e8d2e1ab4892970b561e1ba96cbd59c0d28cf66737fc44abb2aec3795a4e/pillow-11.3.0-pp311-pypy311_pp73-macosx_11_0_arm64.whl", hash = "sha256:9ab6ae226de48019caa8074894544af5b53a117ccb9d3b3dcb2871464c829438", size = 4654618, upload-time = "2025-07-01T09:16:21.818Z" },
    { url = "https://files.pythonhosted.org/packages/f2/6d/17f80f4e1f0761f02160fc433abd4109fa1548dcfdca46cfdadaf9efa565/pillow-11.3.0-pp311-pypy311_pp73-manylinux2014_aarch64.manylinux_2_17_aarch64.whl", hash = "sha256:fe27fb049cdcca11f11a7bfda64043c37b30e6b91f10cb5bab275806c32f6ab3", size = 4874248, upload-time = "2025-07-03T13:11:20.738Z" },
    { url = "https://files.pythonhosted.org/packages/de/5f/c22340acd61cef960130585bbe2120e2fd8434c214802f07e8c03596b17e/pillow-11.3.0-pp311-pypy311_pp73-manylinux2014_x86_64.manylinux_2_17_x86_64.whl", hash = "sha256:465b9e8844e3c3519a983d58b80be3f668e2a7a5db97f2784e7079fbc9f9822c", size = 6583963, upload-time = "2025-07-03T13:11:26.283Z" },
    { url = "https://files.pythonhosted.org/packages/31/5e/03966aedfbfcbb4d5f8aa042452d3361f325b963ebbadddac05b122e47dd/pillow-11.3.0-pp311-pypy311_pp73-manylinux_2_27_aarch64.manylinux_2_28_aarch64.whl", hash = "sha256:5418b53c0d59b3824d05e029669efa023bbef0f3e92e75ec8428f3799487f361", size = 4957170, upload-time = "2025-07-01T09:16:23.762Z" },
    { url = "https://files.pythonhosted.org/packages/cc/2d/e082982aacc927fc2cab48e1e731bdb1643a1406acace8bed0900a61464e/pillow-11.3.0-pp311-pypy311_pp73-manylinux_2_27_x86_64.manylinux_2_28_x86_64.whl", hash = "sha256:504b6f59505f08ae014f724b6207ff6222662aab5cc9542577fb084ed0676ac7", size = 5581505, upload-time = "2025-07-01T09:16:25.593Z" },
    { url = "https://files.pythonhosted.org/packages/34/e7/ae39f538fd6844e982063c3a5e4598b8ced43b9633baa3a85ef33af8c05c/pillow-11.3.0-pp311-pypy311_pp73-win_amd64.whl", hash = "sha256:c84d689db21a1c397d001aa08241044aa2069e7587b398c8cc63020390b1c1b8", size = 6984598, upload-time = "2025-07-01T09:16:27.732Z" },
]

[[package]]
name = "pixie-python"
version = "4.3.0"
source = { registry = "https://pypi.org/simple" }
sdist = { url = "https://files.pythonhosted.org/packages/8b/b6/b568fc34b6a00db41d0f97a0c35e6eb9ec574815f7d7a4200318436c91b7/pixie-python-4.3.0.tar.gz", hash = "sha256:ec7ab8e5fbf3147bef086b84e53224331bb639b7be5910f656e84ae6131561cb", size = 1523363, upload-time = "2022-05-24T02:04:45.347Z" }

[[package]]
name = "platformdirs"
version = "4.3.8"
source = { registry = "https://pypi.org/simple" }
sdist = { url = "https://files.pythonhosted.org/packages/fe/8b/3c73abc9c759ecd3f1f7ceff6685840859e8070c4d947c93fae71f6a0bf2/platformdirs-4.3.8.tar.gz", hash = "sha256:3d512d96e16bcb959a814c9f348431070822a6496326a4be0911c40b5a74c2bc", size = 21362, upload-time = "2025-05-07T22:47:42.121Z" }
wheels = [
    { url = "https://files.pythonhosted.org/packages/fe/39/979e8e21520d4e47a0bbe349e2713c0aac6f3d853d0e5b34d76206c439aa/platformdirs-4.3.8-py3-none-any.whl", hash = "sha256:ff7059bb7eb1179e2685604f4aaf157cfd9535242bd23742eadc3c13542139b4", size = 18567, upload-time = "2025-05-07T22:47:40.376Z" },
]

[[package]]
name = "plotly"
version = "6.2.0"
source = { registry = "https://pypi.org/simple" }
dependencies = [
    { name = "narwhals" },
    { name = "packaging" },
]
sdist = { url = "https://files.pythonhosted.org/packages/6e/5c/0efc297df362b88b74957a230af61cd6929f531f72f48063e8408702ffba/plotly-6.2.0.tar.gz", hash = "sha256:9dfa23c328000f16c928beb68927444c1ab9eae837d1fe648dbcda5360c7953d", size = 6801941, upload-time = "2025-06-26T16:20:45.765Z" }
wheels = [
    { url = "https://files.pythonhosted.org/packages/ed/20/f2b7ac96a91cc5f70d81320adad24cc41bf52013508d649b1481db225780/plotly-6.2.0-py3-none-any.whl", hash = "sha256:32c444d4c940887219cb80738317040363deefdfee4f354498cc0b6dab8978bd", size = 9635469, upload-time = "2025-06-26T16:20:40.76Z" },
]

[[package]]
name = "pluggy"
version = "1.6.0"
source = { registry = "https://pypi.org/simple" }
sdist = { url = "https://files.pythonhosted.org/packages/f9/e2/3e91f31a7d2b083fe6ef3fa267035b518369d9511ffab804f839851d2779/pluggy-1.6.0.tar.gz", hash = "sha256:7dcc130b76258d33b90f61b658791dede3486c3e6bfb003ee5c9bfb396dd22f3", size = 69412, upload-time = "2025-05-15T12:30:07.975Z" }
wheels = [
    { url = "https://files.pythonhosted.org/packages/54/20/4d324d65cc6d9205fabedc306948156824eb9f0ee1633355a8f7ec5c66bf/pluggy-1.6.0-py3-none-any.whl", hash = "sha256:e920276dd6813095e9377c0bc5566d94c932c33b27a3e3945d8389c374dd4746", size = 20538, upload-time = "2025-05-15T12:30:06.134Z" },
]

[[package]]
name = "prettytable"
version = "3.16.0"
source = { registry = "https://pypi.org/simple" }
dependencies = [
    { name = "wcwidth" },
]
sdist = { url = "https://files.pythonhosted.org/packages/99/b1/85e18ac92afd08c533603e3393977b6bc1443043115a47bb094f3b98f94f/prettytable-3.16.0.tar.gz", hash = "sha256:3c64b31719d961bf69c9a7e03d0c1e477320906a98da63952bc6698d6164ff57", size = 66276, upload-time = "2025-03-24T19:39:04.008Z" }
wheels = [
    { url = "https://files.pythonhosted.org/packages/02/c7/5613524e606ea1688b3bdbf48aa64bafb6d0a4ac3750274c43b6158a390f/prettytable-3.16.0-py3-none-any.whl", hash = "sha256:b5eccfabb82222f5aa46b798ff02a8452cf530a352c31bddfa29be41242863aa", size = 33863, upload-time = "2025-03-24T19:39:02.359Z" },
]

[[package]]
name = "prometheus-client"
version = "0.22.1"
source = { registry = "https://pypi.org/simple" }
sdist = { url = "https://files.pythonhosted.org/packages/5e/cf/40dde0a2be27cc1eb41e333d1a674a74ce8b8b0457269cc640fd42b07cf7/prometheus_client-0.22.1.tar.gz", hash = "sha256:190f1331e783cf21eb60bca559354e0a4d4378facecf78f5428c39b675d20d28", size = 69746, upload-time = "2025-06-02T14:29:01.152Z" }
wheels = [
    { url = "https://files.pythonhosted.org/packages/32/ae/ec06af4fe3ee72d16973474f122541746196aaa16cea6f66d18b963c6177/prometheus_client-0.22.1-py3-none-any.whl", hash = "sha256:cca895342e308174341b2cbf99a56bef291fbc0ef7b9e5412a0f26d653ba7094", size = 58694, upload-time = "2025-06-02T14:29:00.068Z" },
]

[[package]]
name = "prompt-toolkit"
version = "3.0.51"
source = { registry = "https://pypi.org/simple" }
dependencies = [
    { name = "wcwidth" },
]
sdist = { url = "https://files.pythonhosted.org/packages/bb/6e/9d084c929dfe9e3bfe0c6a47e31f78a25c54627d64a66e884a8bf5474f1c/prompt_toolkit-3.0.51.tar.gz", hash = "sha256:931a162e3b27fc90c86f1b48bb1fb2c528c2761475e57c9c06de13311c7b54ed", size = 428940, upload-time = "2025-04-15T09:18:47.731Z" }
wheels = [
    { url = "https://files.pythonhosted.org/packages/ce/4f/5249960887b1fbe561d9ff265496d170b55a735b76724f10ef19f9e40716/prompt_toolkit-3.0.51-py3-none-any.whl", hash = "sha256:52742911fde84e2d423e2f9a4cf1de7d7ac4e51958f648d9540e0fb8db077b07", size = 387810, upload-time = "2025-04-15T09:18:44.753Z" },
]

[[package]]
name = "protobuf"
version = "6.31.1"
source = { registry = "https://pypi.org/simple" }
sdist = { url = "https://files.pythonhosted.org/packages/52/f3/b9655a711b32c19720253f6f06326faf90580834e2e83f840472d752bc8b/protobuf-6.31.1.tar.gz", hash = "sha256:d8cac4c982f0b957a4dc73a80e2ea24fab08e679c0de9deb835f4a12d69aca9a", size = 441797, upload-time = "2025-05-28T19:25:54.947Z" }
wheels = [
    { url = "https://files.pythonhosted.org/packages/f3/6f/6ab8e4bf962fd5570d3deaa2d5c38f0a363f57b4501047b5ebeb83ab1125/protobuf-6.31.1-cp310-abi3-win32.whl", hash = "sha256:7fa17d5a29c2e04b7d90e5e32388b8bfd0e7107cd8e616feef7ed3fa6bdab5c9", size = 423603, upload-time = "2025-05-28T19:25:41.198Z" },
    { url = "https://files.pythonhosted.org/packages/44/3a/b15c4347dd4bf3a1b0ee882f384623e2063bb5cf9fa9d57990a4f7df2fb6/protobuf-6.31.1-cp310-abi3-win_amd64.whl", hash = "sha256:426f59d2964864a1a366254fa703b8632dcec0790d8862d30034d8245e1cd447", size = 435283, upload-time = "2025-05-28T19:25:44.275Z" },
    { url = "https://files.pythonhosted.org/packages/6a/c9/b9689a2a250264a84e66c46d8862ba788ee7a641cdca39bccf64f59284b7/protobuf-6.31.1-cp39-abi3-macosx_10_9_universal2.whl", hash = "sha256:6f1227473dc43d44ed644425268eb7c2e488ae245d51c6866d19fe158e207402", size = 425604, upload-time = "2025-05-28T19:25:45.702Z" },
    { url = "https://files.pythonhosted.org/packages/76/a1/7a5a94032c83375e4fe7e7f56e3976ea6ac90c5e85fac8576409e25c39c3/protobuf-6.31.1-cp39-abi3-manylinux2014_aarch64.whl", hash = "sha256:a40fc12b84c154884d7d4c4ebd675d5b3b5283e155f324049ae396b95ddebc39", size = 322115, upload-time = "2025-05-28T19:25:47.128Z" },
    { url = "https://files.pythonhosted.org/packages/fa/b1/b59d405d64d31999244643d88c45c8241c58f17cc887e73bcb90602327f8/protobuf-6.31.1-cp39-abi3-manylinux2014_x86_64.whl", hash = "sha256:4ee898bf66f7a8b0bd21bce523814e6fbd8c6add948045ce958b73af7e8878c6", size = 321070, upload-time = "2025-05-28T19:25:50.036Z" },
    { url = "https://files.pythonhosted.org/packages/f7/af/ab3c51ab7507a7325e98ffe691d9495ee3d3aa5f589afad65ec920d39821/protobuf-6.31.1-py3-none-any.whl", hash = "sha256:720a6c7e6b77288b85063569baae8536671b39f15cc22037ec7045658d80489e", size = 168724, upload-time = "2025-05-28T19:25:53.926Z" },
]

[[package]]
name = "psutil"
version = "5.9.5"
source = { registry = "https://pypi.org/simple" }
sdist = { url = "https://files.pythonhosted.org/packages/d6/0f/96b7309212a926c1448366e9ce69b081ea79d63265bde33f11cc9cfc2c07/psutil-5.9.5.tar.gz", hash = "sha256:5410638e4df39c54d957fc51ce03048acd8e6d60abc0f5107af51e5fb566eb3c", size = 493489, upload-time = "2023-04-17T18:25:18.787Z" }
wheels = [
    { url = "https://files.pythonhosted.org/packages/9a/76/c0195c3443a725c24b3a479f57636dec89efe53d19d435d1752c5188f7de/psutil-5.9.5-cp36-abi3-macosx_10_9_x86_64.whl", hash = "sha256:3c6f686f4225553615612f6d9bc21f1c0e305f75d7d8454f9b46e901778e7217", size = 245316, upload-time = "2023-04-17T18:24:52.864Z" },
    { url = "https://files.pythonhosted.org/packages/e5/2e/56db2b45508ad484b3f22888b3e1adaaf09b8766eaa058ed0e4486c1abae/psutil-5.9.5-cp36-abi3-manylinux_2_12_i686.manylinux2010_i686.manylinux_2_17_i686.manylinux2014_i686.whl", hash = "sha256:7a7dd9997128a0d928ed4fb2c2d57e5102bb6089027939f3b722f3a210f9a8da", size = 279398, upload-time = "2023-04-17T18:24:56.977Z" },
    { url = "https://files.pythonhosted.org/packages/af/4d/389441079ecef400e2551a3933224885a7bde6b8a4810091d628cdd75afe/psutil-5.9.5-cp36-abi3-manylinux_2_12_x86_64.manylinux2010_x86_64.manylinux_2_17_x86_64.manylinux2014_x86_64.whl", hash = "sha256:89518112647f1276b03ca97b65cc7f64ca587b1eb0278383017c2a0dcc26cbe4", size = 282082, upload-time = "2023-04-17T18:25:00.863Z" },
    { url = "https://files.pythonhosted.org/packages/fa/e0/e91277b1cabf5c3f2995c22314553f1be68b17444260101f365c5a5b6ba1/psutil-5.9.5-cp36-abi3-win32.whl", hash = "sha256:104a5cc0e31baa2bcf67900be36acde157756b9c44017b86b2c049f11957887d", size = 249834, upload-time = "2023-04-17T18:25:05.571Z" },
    { url = "https://files.pythonhosted.org/packages/86/f3/23e4e4e7ec7855d506ed928756b04735c246b14d9f778ed7ffaae18d8043/psutil-5.9.5-cp36-abi3-win_amd64.whl", hash = "sha256:b258c0c1c9d145a1d5ceffab1134441c4c5113b2417fafff7315a917a026c3c9", size = 255148, upload-time = "2023-04-17T18:25:09.779Z" },
    { url = "https://files.pythonhosted.org/packages/ed/98/2624954f83489ab13fde2b544baa337d5578c07eee304d320d9ba56e1b1f/psutil-5.9.5-cp38-abi3-macosx_11_0_arm64.whl", hash = "sha256:c607bb3b57dc779d55e1554846352b4e358c10fff3abf3514a7a6601beebdb30", size = 246094, upload-time = "2023-04-17T18:25:14.584Z" },
]

[[package]]
name = "psycopg"
version = "3.2.9"
source = { registry = "https://pypi.org/simple" }
dependencies = [
    { name = "typing-extensions" },
    { name = "tzdata", marker = "sys_platform == 'win32'" },
]
sdist = { url = "https://files.pythonhosted.org/packages/27/4a/93a6ab570a8d1a4ad171a1f4256e205ce48d828781312c0bbaff36380ecb/psycopg-3.2.9.tar.gz", hash = "sha256:2fbb46fcd17bc81f993f28c47f1ebea38d66ae97cc2dbc3cad73b37cefbff700", size = 158122, upload-time = "2025-05-13T16:11:15.533Z" }
wheels = [
    { url = "https://files.pythonhosted.org/packages/44/b0/a73c195a56eb6b92e937a5ca58521a5c3346fb233345adc80fd3e2f542e2/psycopg-3.2.9-py3-none-any.whl", hash = "sha256:01a8dadccdaac2123c916208c96e06631641c0566b22005493f09663c7a8d3b6", size = 202705, upload-time = "2025-05-13T16:06:26.584Z" },
]

[package.optional-dependencies]
binary = [
    { name = "psycopg-binary", marker = "implementation_name != 'pypy'" },
]
pool = [
    { name = "psycopg-pool" },
]

[[package]]
name = "psycopg-binary"
version = "3.2.9"
source = { registry = "https://pypi.org/simple" }
wheels = [
    { url = "https://files.pythonhosted.org/packages/b6/84/259ea58aca48e03c3c793b4ccfe39ed63db7b8081ef784d039330d9eed96/psycopg_binary-3.2.9-cp311-cp311-macosx_10_9_x86_64.whl", hash = "sha256:2504e9fd94eabe545d20cddcc2ff0da86ee55d76329e1ab92ecfcc6c0a8156c4", size = 4040785, upload-time = "2025-05-13T16:07:07.569Z" },
    { url = "https://files.pythonhosted.org/packages/25/22/ce58ffda2b7e36e45042b4d67f1bbd4dd2ccf4cfd2649696685c61046475/psycopg_binary-3.2.9-cp311-cp311-macosx_11_0_arm64.whl", hash = "sha256:093a0c079dd6228a7f3c3d82b906b41964eaa062a9a8c19f45ab4984bf4e872b", size = 4087601, upload-time = "2025-05-13T16:07:11.75Z" },
    { url = "https://files.pythonhosted.org/packages/c6/4f/b043e85268650c245025e80039b79663d8986f857bc3d3a72b1de67f3550/psycopg_binary-3.2.9-cp311-cp311-manylinux_2_17_aarch64.manylinux2014_aarch64.whl", hash = "sha256:387c87b51d72442708e7a853e7e7642717e704d59571da2f3b29e748be58c78a", size = 4676524, upload-time = "2025-05-13T16:07:17.038Z" },
    { url = "https://files.pythonhosted.org/packages/da/29/7afbfbd3740ea52fda488db190ef2ef2a9ff7379b85501a2142fb9f7dd56/psycopg_binary-3.2.9-cp311-cp311-manylinux_2_17_i686.manylinux2014_i686.whl", hash = "sha256:d9ac10a2ebe93a102a326415b330fff7512f01a9401406896e78a81d75d6eddc", size = 4495671, upload-time = "2025-05-13T16:07:21.709Z" },
    { url = "https://files.pythonhosted.org/packages/ea/eb/df69112d18a938cbb74efa1573082248437fa663ba66baf2cdba8a95a2d0/psycopg_binary-3.2.9-cp311-cp311-manylinux_2_17_ppc64le.manylinux2014_ppc64le.whl", hash = "sha256:72fdbda5b4c2a6a72320857ef503a6589f56d46821592d4377c8c8604810342b", size = 4768132, upload-time = "2025-05-13T16:07:25.818Z" },
    { url = "https://files.pythonhosted.org/packages/76/fe/4803b20220c04f508f50afee9169268553f46d6eed99640a08c8c1e76409/psycopg_binary-3.2.9-cp311-cp311-manylinux_2_17_x86_64.manylinux2014_x86_64.whl", hash = "sha256:f34e88940833d46108f949fdc1fcfb74d6b5ae076550cd67ab59ef47555dba95", size = 4458394, upload-time = "2025-05-13T16:07:29.148Z" },
    { url = "https://files.pythonhosted.org/packages/0f/0f/5ecc64607ef6f62b04e610b7837b1a802ca6f7cb7211339f5d166d55f1dd/psycopg_binary-3.2.9-cp311-cp311-musllinux_1_2_aarch64.whl", hash = "sha256:a3e0f89fe35cb03ff1646ab663dabf496477bab2a072315192dbaa6928862891", size = 3776879, upload-time = "2025-05-13T16:07:32.503Z" },
    { url = "https://files.pythonhosted.org/packages/c8/d8/1c3d6e99b7db67946d0eac2cd15d10a79aa7b1e3222ce4aa8e7df72027f5/psycopg_binary-3.2.9-cp311-cp311-musllinux_1_2_i686.whl", hash = "sha256:6afb3e62f2a3456f2180a4eef6b03177788df7ce938036ff7f09b696d418d186", size = 3333329, upload-time = "2025-05-13T16:07:35.555Z" },
    { url = "https://files.pythonhosted.org/packages/d7/02/a4e82099816559f558ccaf2b6945097973624dc58d5d1c91eb1e54e5a8e9/psycopg_binary-3.2.9-cp311-cp311-musllinux_1_2_ppc64le.whl", hash = "sha256:cc19ed5c7afca3f6b298bfc35a6baa27adb2019670d15c32d0bb8f780f7d560d", size = 3435683, upload-time = "2025-05-13T16:07:37.863Z" },
    { url = "https://files.pythonhosted.org/packages/91/e4/f27055290d58e8818bed8a297162a096ef7f8ecdf01d98772d4b02af46c4/psycopg_binary-3.2.9-cp311-cp311-musllinux_1_2_x86_64.whl", hash = "sha256:bc75f63653ce4ec764c8f8c8b0ad9423e23021e1c34a84eb5f4ecac8538a4a4a", size = 3497124, upload-time = "2025-05-13T16:07:40.567Z" },
    { url = "https://files.pythonhosted.org/packages/67/3d/17ed07579625529534605eeaeba34f0536754a5667dbf20ea2624fc80614/psycopg_binary-3.2.9-cp311-cp311-win_amd64.whl", hash = "sha256:3db3ba3c470801e94836ad78bf11fd5fab22e71b0c77343a1ee95d693879937a", size = 2939520, upload-time = "2025-05-13T16:07:45.467Z" },
]

[[package]]
name = "psycopg-pool"
version = "3.2.6"
source = { registry = "https://pypi.org/simple" }
dependencies = [
    { name = "typing-extensions" },
]
sdist = { url = "https://files.pythonhosted.org/packages/cf/13/1e7850bb2c69a63267c3dbf37387d3f71a00fd0e2fa55c5db14d64ba1af4/psycopg_pool-3.2.6.tar.gz", hash = "sha256:0f92a7817719517212fbfe2fd58b8c35c1850cdd2a80d36b581ba2085d9148e5", size = 29770, upload-time = "2025-02-26T12:03:47.129Z" }
wheels = [
    { url = "https://files.pythonhosted.org/packages/47/fd/4feb52a55c1a4bd748f2acaed1903ab54a723c47f6d0242780f4d97104d4/psycopg_pool-3.2.6-py3-none-any.whl", hash = "sha256:5887318a9f6af906d041a0b1dc1c60f8f0dda8340c2572b74e10907b51ed5da7", size = 38252, upload-time = "2025-02-26T12:03:45.073Z" },
]

[[package]]
name = "ptyprocess"
version = "0.7.0"
source = { registry = "https://pypi.org/simple" }
sdist = { url = "https://files.pythonhosted.org/packages/20/e5/16ff212c1e452235a90aeb09066144d0c5a6a8c0834397e03f5224495c4e/ptyprocess-0.7.0.tar.gz", hash = "sha256:5c5d0a3b48ceee0b48485e0c26037c0acd7d29765ca3fbb5cb3831d347423220", size = 70762, upload-time = "2020-12-28T15:15:30.155Z" }
wheels = [
    { url = "https://files.pythonhosted.org/packages/22/a6/858897256d0deac81a172289110f31629fc4cee19b6f01283303e18c8db3/ptyprocess-0.7.0-py2.py3-none-any.whl", hash = "sha256:4b41f3967fce3af57cc7e94b888626c18bf37a083e3651ca8feeb66d492fef35", size = 13993, upload-time = "2020-12-28T15:15:28.35Z" },
]

[[package]]
name = "pufferlib"
version = "3.0.0"
source = { git = "https://github.com/Metta-AI/PufferLib.git?rev=dcd597ef1a094cc2da886f5a4ab2c7f1b27d0183#dcd597ef1a094cc2da886f5a4ab2c7f1b27d0183" }
dependencies = [
    { name = "gym" },
    { name = "gymnasium" },
    { name = "imageio" },
    { name = "numpy" },
    { name = "opencv-python" },
    { name = "pettingzoo" },
    { name = "psutil" },
    { name = "pynvml" },
    { name = "rich" },
    { name = "rich-argparse" },
    { name = "setuptools" },
    { name = "shimmy", extra = ["gym-v21"] },
    { name = "torch" },
]

[[package]]
name = "pulp"
version = "3.2.1"
source = { registry = "https://pypi.org/simple" }
sdist = { url = "https://files.pythonhosted.org/packages/2f/cd/cb1308632ad5b092ebbfe64d0cd0b9906caec6e52bff88f54ddd3d434694/pulp-3.2.1.tar.gz", hash = "sha256:fc6c02c47c06342c586b175924add753cad7638ff6149b3b43e87ac6709ac469", size = 16297436, upload-time = "2025-05-29T09:25:51.647Z" }
wheels = [
    { url = "https://files.pythonhosted.org/packages/84/45/2bb878df73b5545405faff0b0b30f72929222356387a41b50ca268951d5d/pulp-3.2.1-py3-none-any.whl", hash = "sha256:c6cf7fe84cef15795bc7c27e2f3c6784db5cf6ebf68e94d5a659b02415f982c5", size = 16383592, upload-time = "2025-05-29T09:25:49.262Z" },
]

[[package]]
name = "pure-eval"
version = "0.2.3"
source = { registry = "https://pypi.org/simple" }
sdist = { url = "https://files.pythonhosted.org/packages/cd/05/0a34433a064256a578f1783a10da6df098ceaa4a57bbeaa96a6c0352786b/pure_eval-0.2.3.tar.gz", hash = "sha256:5f4e983f40564c576c7c8635ae88db5956bb2229d7e9237d03b3c0b0190eaf42", size = 19752, upload-time = "2024-07-21T12:58:21.801Z" }
wheels = [
    { url = "https://files.pythonhosted.org/packages/8e/37/efad0257dc6e593a18957422533ff0f87ede7c9c6ea010a2177d738fb82f/pure_eval-0.2.3-py3-none-any.whl", hash = "sha256:1db8e35b67b3d218d818ae653e27f06c3aa420901fa7b081ca98cbedc874e0d0", size = 11842, upload-time = "2024-07-21T12:58:20.04Z" },
]

[[package]]
name = "py-cpuinfo"
version = "9.0.0"
source = { registry = "https://pypi.org/simple" }
sdist = { url = "https://files.pythonhosted.org/packages/37/a8/d832f7293ebb21690860d2e01d8115e5ff6f2ae8bbdc953f0eb0fa4bd2c7/py-cpuinfo-9.0.0.tar.gz", hash = "sha256:3cdbbf3fac90dc6f118bfd64384f309edeadd902d7c8fb17f02ffa1fc3f49690", size = 104716, upload-time = "2022-10-25T20:38:06.303Z" }
wheels = [
    { url = "https://files.pythonhosted.org/packages/e0/a9/023730ba63db1e494a271cb018dcd361bd2c917ba7004c3e49d5daf795a2/py_cpuinfo-9.0.0-py3-none-any.whl", hash = "sha256:859625bc251f64e21f077d099d4162689c762b5d6a4c3c97553d56241c9674d5", size = 22335, upload-time = "2022-10-25T20:38:27.636Z" },
]

[[package]]
name = "pybind11"
version = "3.0.0"
source = { registry = "https://pypi.org/simple" }
sdist = { url = "https://files.pythonhosted.org/packages/ef/83/698d120e257a116f2472c710932023ad779409adf2734d2e940f34eea2c5/pybind11-3.0.0.tar.gz", hash = "sha256:c3f07bce3ada51c3e4b76badfa85df11688d12c46111f9d242bc5c9415af7862", size = 544819, upload-time = "2025-07-10T16:52:09.335Z" }
wheels = [
    { url = "https://files.pythonhosted.org/packages/41/9c/85f50a5476832c3efc67b6d7997808388236ae4754bf53e1749b3bc27577/pybind11-3.0.0-py3-none-any.whl", hash = "sha256:7c5cac504da5a701b5163f0e6a7ba736c713a096a5378383c5b4b064b753f607", size = 292118, upload-time = "2025-07-10T16:52:07.828Z" },
]

[[package]]
name = "pycparser"
version = "2.22"
source = { registry = "https://pypi.org/simple" }
sdist = { url = "https://files.pythonhosted.org/packages/1d/b2/31537cf4b1ca988837256c910a668b553fceb8f069bedc4b1c826024b52c/pycparser-2.22.tar.gz", hash = "sha256:491c8be9c040f5390f5bf44a5b07752bd07f56edf992381b05c701439eec10f6", size = 172736, upload-time = "2024-03-30T13:22:22.564Z" }
wheels = [
    { url = "https://files.pythonhosted.org/packages/13/a3/a812df4e2dd5696d1f351d58b8fe16a405b234ad2886a0dab9183fb78109/pycparser-2.22-py3-none-any.whl", hash = "sha256:c3702b6d3dd8c7abc1afa565d7e63d53a1d0bd86cdc24edd75470f4de499cfcc", size = 117552, upload-time = "2024-03-30T13:22:20.476Z" },
]

[[package]]
name = "pydantic"
version = "2.11.7"
source = { registry = "https://pypi.org/simple" }
dependencies = [
    { name = "annotated-types" },
    { name = "pydantic-core" },
    { name = "typing-extensions" },
    { name = "typing-inspection" },
]
sdist = { url = "https://files.pythonhosted.org/packages/00/dd/4325abf92c39ba8623b5af936ddb36ffcfe0beae70405d456ab1fb2f5b8c/pydantic-2.11.7.tar.gz", hash = "sha256:d989c3c6cb79469287b1569f7447a17848c998458d49ebe294e975b9baf0f0db", size = 788350, upload-time = "2025-06-14T08:33:17.137Z" }
wheels = [
    { url = "https://files.pythonhosted.org/packages/6a/c0/ec2b1c8712ca690e5d61979dee872603e92b8a32f94cc1b72d53beab008a/pydantic-2.11.7-py3-none-any.whl", hash = "sha256:dde5df002701f6de26248661f6835bbe296a47bf73990135c7d07ce741b9623b", size = 444782, upload-time = "2025-06-14T08:33:14.905Z" },
]

[[package]]
name = "pydantic-core"
version = "2.33.2"
source = { registry = "https://pypi.org/simple" }
dependencies = [
    { name = "typing-extensions" },
]
sdist = { url = "https://files.pythonhosted.org/packages/ad/88/5f2260bdfae97aabf98f1778d43f69574390ad787afb646292a638c923d4/pydantic_core-2.33.2.tar.gz", hash = "sha256:7cb8bc3605c29176e1b105350d2e6474142d7c1bd1d9327c4a9bdb46bf827acc", size = 435195, upload-time = "2025-04-23T18:33:52.104Z" }
wheels = [
    { url = "https://files.pythonhosted.org/packages/3f/8d/71db63483d518cbbf290261a1fc2839d17ff89fce7089e08cad07ccfce67/pydantic_core-2.33.2-cp311-cp311-macosx_10_12_x86_64.whl", hash = "sha256:4c5b0a576fb381edd6d27f0a85915c6daf2f8138dc5c267a57c08a62900758c7", size = 2028584, upload-time = "2025-04-23T18:31:03.106Z" },
    { url = "https://files.pythonhosted.org/packages/24/2f/3cfa7244ae292dd850989f328722d2aef313f74ffc471184dc509e1e4e5a/pydantic_core-2.33.2-cp311-cp311-macosx_11_0_arm64.whl", hash = "sha256:e799c050df38a639db758c617ec771fd8fb7a5f8eaaa4b27b101f266b216a246", size = 1855071, upload-time = "2025-04-23T18:31:04.621Z" },
    { url = "https://files.pythonhosted.org/packages/b3/d3/4ae42d33f5e3f50dd467761304be2fa0a9417fbf09735bc2cce003480f2a/pydantic_core-2.33.2-cp311-cp311-manylinux_2_17_aarch64.manylinux2014_aarch64.whl", hash = "sha256:dc46a01bf8d62f227d5ecee74178ffc448ff4e5197c756331f71efcc66dc980f", size = 1897823, upload-time = "2025-04-23T18:31:06.377Z" },
    { url = "https://files.pythonhosted.org/packages/f4/f3/aa5976e8352b7695ff808599794b1fba2a9ae2ee954a3426855935799488/pydantic_core-2.33.2-cp311-cp311-manylinux_2_17_armv7l.manylinux2014_armv7l.whl", hash = "sha256:a144d4f717285c6d9234a66778059f33a89096dfb9b39117663fd8413d582dcc", size = 1983792, upload-time = "2025-04-23T18:31:07.93Z" },
    { url = "https://files.pythonhosted.org/packages/d5/7a/cda9b5a23c552037717f2b2a5257e9b2bfe45e687386df9591eff7b46d28/pydantic_core-2.33.2-cp311-cp311-manylinux_2_17_ppc64le.manylinux2014_ppc64le.whl", hash = "sha256:73cf6373c21bc80b2e0dc88444f41ae60b2f070ed02095754eb5a01df12256de", size = 2136338, upload-time = "2025-04-23T18:31:09.283Z" },
    { url = "https://files.pythonhosted.org/packages/2b/9f/b8f9ec8dd1417eb9da784e91e1667d58a2a4a7b7b34cf4af765ef663a7e5/pydantic_core-2.33.2-cp311-cp311-manylinux_2_17_s390x.manylinux2014_s390x.whl", hash = "sha256:3dc625f4aa79713512d1976fe9f0bc99f706a9dee21dfd1810b4bbbf228d0e8a", size = 2730998, upload-time = "2025-04-23T18:31:11.7Z" },
    { url = "https://files.pythonhosted.org/packages/47/bc/cd720e078576bdb8255d5032c5d63ee5c0bf4b7173dd955185a1d658c456/pydantic_core-2.33.2-cp311-cp311-manylinux_2_17_x86_64.manylinux2014_x86_64.whl", hash = "sha256:881b21b5549499972441da4758d662aeea93f1923f953e9cbaff14b8b9565aef", size = 2003200, upload-time = "2025-04-23T18:31:13.536Z" },
    { url = "https://files.pythonhosted.org/packages/ca/22/3602b895ee2cd29d11a2b349372446ae9727c32e78a94b3d588a40fdf187/pydantic_core-2.33.2-cp311-cp311-manylinux_2_5_i686.manylinux1_i686.whl", hash = "sha256:bdc25f3681f7b78572699569514036afe3c243bc3059d3942624e936ec93450e", size = 2113890, upload-time = "2025-04-23T18:31:15.011Z" },
    { url = "https://files.pythonhosted.org/packages/ff/e6/e3c5908c03cf00d629eb38393a98fccc38ee0ce8ecce32f69fc7d7b558a7/pydantic_core-2.33.2-cp311-cp311-musllinux_1_1_aarch64.whl", hash = "sha256:fe5b32187cbc0c862ee201ad66c30cf218e5ed468ec8dc1cf49dec66e160cc4d", size = 2073359, upload-time = "2025-04-23T18:31:16.393Z" },
    { url = "https://files.pythonhosted.org/packages/12/e7/6a36a07c59ebefc8777d1ffdaf5ae71b06b21952582e4b07eba88a421c79/pydantic_core-2.33.2-cp311-cp311-musllinux_1_1_armv7l.whl", hash = "sha256:bc7aee6f634a6f4a95676fcb5d6559a2c2a390330098dba5e5a5f28a2e4ada30", size = 2245883, upload-time = "2025-04-23T18:31:17.892Z" },
    { url = "https://files.pythonhosted.org/packages/16/3f/59b3187aaa6cc0c1e6616e8045b284de2b6a87b027cce2ffcea073adf1d2/pydantic_core-2.33.2-cp311-cp311-musllinux_1_1_x86_64.whl", hash = "sha256:235f45e5dbcccf6bd99f9f472858849f73d11120d76ea8707115415f8e5ebebf", size = 2241074, upload-time = "2025-04-23T18:31:19.205Z" },
    { url = "https://files.pythonhosted.org/packages/e0/ed/55532bb88f674d5d8f67ab121a2a13c385df382de2a1677f30ad385f7438/pydantic_core-2.33.2-cp311-cp311-win32.whl", hash = "sha256:6368900c2d3ef09b69cb0b913f9f8263b03786e5b2a387706c5afb66800efd51", size = 1910538, upload-time = "2025-04-23T18:31:20.541Z" },
    { url = "https://files.pythonhosted.org/packages/fe/1b/25b7cccd4519c0b23c2dd636ad39d381abf113085ce4f7bec2b0dc755eb1/pydantic_core-2.33.2-cp311-cp311-win_amd64.whl", hash = "sha256:1e063337ef9e9820c77acc768546325ebe04ee38b08703244c1309cccc4f1bab", size = 1952909, upload-time = "2025-04-23T18:31:22.371Z" },
    { url = "https://files.pythonhosted.org/packages/49/a9/d809358e49126438055884c4366a1f6227f0f84f635a9014e2deb9b9de54/pydantic_core-2.33.2-cp311-cp311-win_arm64.whl", hash = "sha256:6b99022f1d19bc32a4c2a0d544fc9a76e3be90f0b3f4af413f87d38749300e65", size = 1897786, upload-time = "2025-04-23T18:31:24.161Z" },
    { url = "https://files.pythonhosted.org/packages/7b/27/d4ae6487d73948d6f20dddcd94be4ea43e74349b56eba82e9bdee2d7494c/pydantic_core-2.33.2-pp311-pypy311_pp73-macosx_10_12_x86_64.whl", hash = "sha256:dd14041875d09cc0f9308e37a6f8b65f5585cf2598a53aa0123df8b129d481f8", size = 2025200, upload-time = "2025-04-23T18:33:14.199Z" },
    { url = "https://files.pythonhosted.org/packages/f1/b8/b3cb95375f05d33801024079b9392a5ab45267a63400bf1866e7ce0f0de4/pydantic_core-2.33.2-pp311-pypy311_pp73-macosx_11_0_arm64.whl", hash = "sha256:d87c561733f66531dced0da6e864f44ebf89a8fba55f31407b00c2f7f9449593", size = 1859123, upload-time = "2025-04-23T18:33:16.555Z" },
    { url = "https://files.pythonhosted.org/packages/05/bc/0d0b5adeda59a261cd30a1235a445bf55c7e46ae44aea28f7bd6ed46e091/pydantic_core-2.33.2-pp311-pypy311_pp73-manylinux_2_17_aarch64.manylinux2014_aarch64.whl", hash = "sha256:2f82865531efd18d6e07a04a17331af02cb7a651583c418df8266f17a63c6612", size = 1892852, upload-time = "2025-04-23T18:33:18.513Z" },
    { url = "https://files.pythonhosted.org/packages/3e/11/d37bdebbda2e449cb3f519f6ce950927b56d62f0b84fd9cb9e372a26a3d5/pydantic_core-2.33.2-pp311-pypy311_pp73-manylinux_2_17_x86_64.manylinux2014_x86_64.whl", hash = "sha256:2bfb5112df54209d820d7bf9317c7a6c9025ea52e49f46b6a2060104bba37de7", size = 2067484, upload-time = "2025-04-23T18:33:20.475Z" },
    { url = "https://files.pythonhosted.org/packages/8c/55/1f95f0a05ce72ecb02a8a8a1c3be0579bbc29b1d5ab68f1378b7bebc5057/pydantic_core-2.33.2-pp311-pypy311_pp73-manylinux_2_5_i686.manylinux1_i686.whl", hash = "sha256:64632ff9d614e5eecfb495796ad51b0ed98c453e447a76bcbeeb69615079fc7e", size = 2108896, upload-time = "2025-04-23T18:33:22.501Z" },
    { url = "https://files.pythonhosted.org/packages/53/89/2b2de6c81fa131f423246a9109d7b2a375e83968ad0800d6e57d0574629b/pydantic_core-2.33.2-pp311-pypy311_pp73-musllinux_1_1_aarch64.whl", hash = "sha256:f889f7a40498cc077332c7ab6b4608d296d852182211787d4f3ee377aaae66e8", size = 2069475, upload-time = "2025-04-23T18:33:24.528Z" },
    { url = "https://files.pythonhosted.org/packages/b8/e9/1f7efbe20d0b2b10f6718944b5d8ece9152390904f29a78e68d4e7961159/pydantic_core-2.33.2-pp311-pypy311_pp73-musllinux_1_1_armv7l.whl", hash = "sha256:de4b83bb311557e439b9e186f733f6c645b9417c84e2eb8203f3f820a4b988bf", size = 2239013, upload-time = "2025-04-23T18:33:26.621Z" },
    { url = "https://files.pythonhosted.org/packages/3c/b2/5309c905a93811524a49b4e031e9851a6b00ff0fb668794472ea7746b448/pydantic_core-2.33.2-pp311-pypy311_pp73-musllinux_1_1_x86_64.whl", hash = "sha256:82f68293f055f51b51ea42fafc74b6aad03e70e191799430b90c13d643059ebb", size = 2238715, upload-time = "2025-04-23T18:33:28.656Z" },
    { url = "https://files.pythonhosted.org/packages/32/56/8a7ca5d2cd2cda1d245d34b1c9a942920a718082ae8e54e5f3e5a58b7add/pydantic_core-2.33.2-pp311-pypy311_pp73-win_amd64.whl", hash = "sha256:329467cecfb529c925cf2bbd4d60d2c509bc2fb52a20c1045bf09bb70971a9c1", size = 2066757, upload-time = "2025-04-23T18:33:30.645Z" },
]

[[package]]
name = "pyglet"
version = "1.5.11"
source = { registry = "https://pypi.org/simple" }
sdist = { url = "https://files.pythonhosted.org/packages/e9/4b/79d926c6e9565434d4bf4d263802a1f771236b8f132bb8422a0d54e9f9ad/pyglet-1.5.11.zip", hash = "sha256:4827e62517f2c39b39f6028abab1c22d0d2503cf31fa46cc0f8de3904c28d05e", size = 6854292, upload-time = "2020-11-19T00:54:22.784Z" }
wheels = [
    { url = "https://files.pythonhosted.org/packages/9d/be/64fa6401b3c60c5dae09d7ab7eb68ccb0d1cb0a91ddd75b02e64c21c51bd/pyglet-1.5.11-py3-none-any.whl", hash = "sha256:47018e20bdbbaa4c1aa4e9eb533f30f9312997b2326dda0bdc4df144b2eeb935", size = 1089137, upload-time = "2020-11-19T00:54:15.567Z" },
]

[[package]]
name = "pygments"
version = "2.19.2"
source = { registry = "https://pypi.org/simple" }
sdist = { url = "https://files.pythonhosted.org/packages/b0/77/a5b8c569bf593b0140bde72ea885a803b82086995367bf2037de0159d924/pygments-2.19.2.tar.gz", hash = "sha256:636cb2477cec7f8952536970bc533bc43743542f70392ae026374600add5b887", size = 4968631, upload-time = "2025-06-21T13:39:12.283Z" }
wheels = [
    { url = "https://files.pythonhosted.org/packages/c7/21/705964c7812476f378728bdf590ca4b771ec72385c533964653c68e86bdc/pygments-2.19.2-py3-none-any.whl", hash = "sha256:86540386c03d588bb81d44bc3928634ff26449851e99741617ecb9037ee5ec0b", size = 1225217, upload-time = "2025-06-21T13:39:07.939Z" },
]

[[package]]
name = "pynvml"
version = "12.0.0"
source = { registry = "https://pypi.org/simple" }
dependencies = [
    { name = "nvidia-ml-py" },
]
sdist = { url = "https://files.pythonhosted.org/packages/26/6f/6b5880ed0239e85b9a39aed103b65b2ef81425beef9f45e5c035bf008330/pynvml-12.0.0.tar.gz", hash = "sha256:299ce2451a6a17e6822d6faee750103e25b415f06f59abb8db65d30f794166f5", size = 33636, upload-time = "2024-12-02T15:04:36.631Z" }
wheels = [
    { url = "https://files.pythonhosted.org/packages/ed/df/f7cf07a65a96dd11d71f346f9c2863accdd4784da83af7181b067d556cbc/pynvml-12.0.0-py3-none-any.whl", hash = "sha256:fdff84b62a27dbe98e08e1a647eb77342bef1aebe0878bcd15e99a83fcbecb9e", size = 26560, upload-time = "2024-12-02T15:04:35.047Z" },
]

[[package]]
name = "pyparsing"
version = "3.2.3"
source = { registry = "https://pypi.org/simple" }
sdist = { url = "https://files.pythonhosted.org/packages/bb/22/f1129e69d94ffff626bdb5c835506b3a5b4f3d070f17ea295e12c2c6f60f/pyparsing-3.2.3.tar.gz", hash = "sha256:b9c13f1ab8b3b542f72e28f634bad4de758ab3ce4546e4301970ad6fa77c38be", size = 1088608, upload-time = "2025-03-25T05:01:28.114Z" }
wheels = [
    { url = "https://files.pythonhosted.org/packages/05/e7/df2285f3d08fee213f2d041540fa4fc9ca6c2d44cf36d3a035bf2a8d2bcc/pyparsing-3.2.3-py3-none-any.whl", hash = "sha256:a749938e02d6fd0b59b356ca504a24982314bb090c383e3cf201c95ef7e2bfcf", size = 111120, upload-time = "2025-03-25T05:01:24.908Z" },
]

[[package]]
name = "pyright"
version = "1.1.403"
source = { registry = "https://pypi.org/simple" }
dependencies = [
    { name = "nodeenv" },
    { name = "typing-extensions" },
]
sdist = { url = "https://files.pythonhosted.org/packages/fe/f6/35f885264ff08c960b23d1542038d8da86971c5d8c955cfab195a4f672d7/pyright-1.1.403.tar.gz", hash = "sha256:3ab69b9f41c67fb5bbb4d7a36243256f0d549ed3608678d381d5f51863921104", size = 3913526, upload-time = "2025-07-09T07:15:52.882Z" }
wheels = [
    { url = "https://files.pythonhosted.org/packages/49/b6/b04e5c2f41a5ccad74a1a4759da41adb20b4bc9d59a5e08d29ba60084d07/pyright-1.1.403-py3-none-any.whl", hash = "sha256:c0eeca5aa76cbef3fcc271259bbd785753c7ad7bcac99a9162b4c4c7daed23b3", size = 5684504, upload-time = "2025-07-09T07:15:50.958Z" },
]

[[package]]
name = "pyro-api"
version = "0.1.2"
source = { registry = "https://pypi.org/simple" }
sdist = { url = "https://files.pythonhosted.org/packages/25/d7/a0812f5c16b0d4464f80a64a44626c5fe200098070be0f32436dbb662775/pyro-api-0.1.2.tar.gz", hash = "sha256:a1b900d9580aa1c2fab3b123ab7ff33413744da7c5f440bd4aadc4d40d14d920", size = 7349, upload-time = "2020-05-15T16:17:41.501Z" }
wheels = [
    { url = "https://files.pythonhosted.org/packages/fc/81/957ae78e6398460a7230b0eb9b8f1cb954c5e913e868e48d89324c68cec7/pyro_api-0.1.2-py3-none-any.whl", hash = "sha256:10e0e42e9e4401ce464dab79c870e50dfb4f413d326fa777f3582928ef9caf8f", size = 11981, upload-time = "2020-05-15T16:17:40.492Z" },
]

[[package]]
name = "pyro-ppl"
version = "1.9.1"
source = { registry = "https://pypi.org/simple" }
dependencies = [
    { name = "numpy" },
    { name = "opt-einsum" },
    { name = "pyro-api" },
    { name = "torch" },
    { name = "tqdm" },
]
sdist = { url = "https://files.pythonhosted.org/packages/4c/2e/3bcba8688d58f8dc954cef6831c19d52b6017b035d783685d67cd99fa351/pyro_ppl-1.9.1.tar.gz", hash = "sha256:5e1596de276c038a3f77d2580a90d0a97126e0104900444a088eee620bb0d65e", size = 570861, upload-time = "2024-06-02T00:37:39.688Z" }
wheels = [
    { url = "https://files.pythonhosted.org/packages/ed/37/def183a2a2c8619d92649d62fe0622c4c6c62f60e4151e8fbaa409e7d5ab/pyro_ppl-1.9.1-py3-none-any.whl", hash = "sha256:91fb2c8740d9d3bd548180ac5ecfa04552ed8c471a1ab66870180663b8f09852", size = 755956, upload-time = "2024-06-02T00:37:37.486Z" },
]

[[package]]
name = "pytest"
version = "8.4.1"
source = { registry = "https://pypi.org/simple" }
dependencies = [
    { name = "colorama", marker = "sys_platform == 'win32'" },
    { name = "iniconfig" },
    { name = "packaging" },
    { name = "pluggy" },
    { name = "pygments" },
]
sdist = { url = "https://files.pythonhosted.org/packages/08/ba/45911d754e8eba3d5a841a5ce61a65a685ff1798421ac054f85aa8747dfb/pytest-8.4.1.tar.gz", hash = "sha256:7c67fd69174877359ed9371ec3af8a3d2b04741818c51e5e99cc1742251fa93c", size = 1517714, upload-time = "2025-06-18T05:48:06.109Z" }
wheels = [
    { url = "https://files.pythonhosted.org/packages/29/16/c8a903f4c4dffe7a12843191437d7cd8e32751d5de349d45d3fe69544e87/pytest-8.4.1-py3-none-any.whl", hash = "sha256:539c70ba6fcead8e78eebbf1115e8b589e7565830d7d006a8723f19ac8a0afb7", size = 365474, upload-time = "2025-06-18T05:48:03.955Z" },
]

[[package]]
name = "pytest-asyncio"
version = "1.1.0"
source = { registry = "https://pypi.org/simple" }
dependencies = [
    { name = "pytest" },
]
sdist = { url = "https://files.pythonhosted.org/packages/4e/51/f8794af39eeb870e87a8c8068642fc07bce0c854d6865d7dd0f2a9d338c2/pytest_asyncio-1.1.0.tar.gz", hash = "sha256:796aa822981e01b68c12e4827b8697108f7205020f24b5793b3c41555dab68ea", size = 46652, upload-time = "2025-07-16T04:29:26.393Z" }
wheels = [
    { url = "https://files.pythonhosted.org/packages/c7/9d/bf86eddabf8c6c9cb1ea9a869d6873b46f105a5d292d3a6f7071f5b07935/pytest_asyncio-1.1.0-py3-none-any.whl", hash = "sha256:5fe2d69607b0bd75c656d1211f969cadba035030156745ee09e7d71740e58ecf", size = 15157, upload-time = "2025-07-16T04:29:24.929Z" },
]

[[package]]
name = "pytest-benchmark"
version = "5.1.0"
source = { registry = "https://pypi.org/simple" }
dependencies = [
    { name = "py-cpuinfo" },
    { name = "pytest" },
]
sdist = { url = "https://files.pythonhosted.org/packages/39/d0/a8bd08d641b393db3be3819b03e2d9bb8760ca8479080a26a5f6e540e99c/pytest-benchmark-5.1.0.tar.gz", hash = "sha256:9ea661cdc292e8231f7cd4c10b0319e56a2118e2c09d9f50e1b3d150d2aca105", size = 337810, upload-time = "2024-10-30T11:51:48.521Z" }
wheels = [
    { url = "https://files.pythonhosted.org/packages/9e/d6/b41653199ea09d5969d4e385df9bbfd9a100f28ca7e824ce7c0a016e3053/pytest_benchmark-5.1.0-py3-none-any.whl", hash = "sha256:922de2dfa3033c227c96da942d1878191afa135a29485fb942e85dff1c592c89", size = 44259, upload-time = "2024-10-30T11:51:45.94Z" },
]

[[package]]
name = "pytest-cov"
version = "6.2.1"
source = { registry = "https://pypi.org/simple" }
dependencies = [
    { name = "coverage" },
    { name = "pluggy" },
    { name = "pytest" },
]
sdist = { url = "https://files.pythonhosted.org/packages/18/99/668cade231f434aaa59bbfbf49469068d2ddd945000621d3d165d2e7dd7b/pytest_cov-6.2.1.tar.gz", hash = "sha256:25cc6cc0a5358204b8108ecedc51a9b57b34cc6b8c967cc2c01a4e00d8a67da2", size = 69432, upload-time = "2025-06-12T10:47:47.684Z" }
wheels = [
    { url = "https://files.pythonhosted.org/packages/bc/16/4ea354101abb1287856baa4af2732be351c7bee728065aed451b678153fd/pytest_cov-6.2.1-py3-none-any.whl", hash = "sha256:f5bc4c23f42f1cdd23c70b1dab1bbaef4fc505ba950d53e0081d0730dd7e86d5", size = 24644, upload-time = "2025-06-12T10:47:45.932Z" },
]

[[package]]
name = "pytest-testmon"
version = "2.1.3"
source = { registry = "https://pypi.org/simple" }
dependencies = [
    { name = "coverage" },
    { name = "pytest" },
]
sdist = { url = "https://files.pythonhosted.org/packages/54/24/b17712bc8b9d9814a30346e5bd76a6c4539f5187455f4e0d99d95f033da6/pytest_testmon-2.1.3.tar.gz", hash = "sha256:dad41aa7d501d74571750da1abd3f6673b63fd9dbf3023bd1623814999018c97", size = 22608, upload-time = "2024-12-22T12:43:28.822Z" }
wheels = [
    { url = "https://files.pythonhosted.org/packages/73/08/278800711d937e76ce59105fea1bb739ae5ff5c13583fd064fe3b4e64fa1/pytest_testmon-2.1.3-py3-none-any.whl", hash = "sha256:53ba06d8a90ce24c3a191b196aac72ca4b788beff5eb1c1bffee04dc50ec7105", size = 24994, upload-time = "2024-12-22T12:43:10.173Z" },
]

[[package]]
name = "pytest-xdist"
version = "3.8.0"
source = { registry = "https://pypi.org/simple" }
dependencies = [
    { name = "execnet" },
    { name = "pytest" },
]
sdist = { url = "https://files.pythonhosted.org/packages/78/b4/439b179d1ff526791eb921115fca8e44e596a13efeda518b9d845a619450/pytest_xdist-3.8.0.tar.gz", hash = "sha256:7e578125ec9bc6050861aa93f2d59f1d8d085595d6551c2c90b6f4fad8d3a9f1", size = 88069, upload-time = "2025-07-01T13:30:59.346Z" }
wheels = [
    { url = "https://files.pythonhosted.org/packages/ca/31/d4e37e9e550c2b92a9cbc2e4d0b7420a27224968580b5a447f420847c975/pytest_xdist-3.8.0-py3-none-any.whl", hash = "sha256:202ca578cfeb7370784a8c33d6d05bc6e13b4f25b5053c30a152269fd10f0b88", size = 46396, upload-time = "2025-07-01T13:30:56.632Z" },
]

[[package]]
name = "python-dateutil"
version = "2.9.0.post0"
source = { registry = "https://pypi.org/simple" }
dependencies = [
    { name = "six" },
]
sdist = { url = "https://files.pythonhosted.org/packages/66/c0/0c8b6ad9f17a802ee498c46e004a0eb49bc148f2fd230864601a86dcf6db/python-dateutil-2.9.0.post0.tar.gz", hash = "sha256:37dd54208da7e1cd875388217d5e00ebd4179249f90fb72437e91a35459a0ad3", size = 342432, upload-time = "2024-03-01T18:36:20.211Z" }
wheels = [
    { url = "https://files.pythonhosted.org/packages/ec/57/56b9bcc3c9c6a792fcbaf139543cee77261f3651ca9da0c93f5c1221264b/python_dateutil-2.9.0.post0-py2.py3-none-any.whl", hash = "sha256:a8b2bc7bffae282281c8140a97d3aa9c14da0b136dfe83f850eea9a5f7470427", size = 229892, upload-time = "2024-03-01T18:36:18.57Z" },
]

[[package]]
name = "python-dotenv"
version = "1.1.1"
source = { registry = "https://pypi.org/simple" }
sdist = { url = "https://files.pythonhosted.org/packages/f6/b0/4bc07ccd3572a2f9df7e6782f52b0c6c90dcbb803ac4a167702d7d0dfe1e/python_dotenv-1.1.1.tar.gz", hash = "sha256:a8a6399716257f45be6a007360200409fce5cda2661e3dec71d23dc15f6189ab", size = 41978, upload-time = "2025-06-24T04:21:07.341Z" }
wheels = [
    { url = "https://files.pythonhosted.org/packages/5f/ed/539768cf28c661b5b068d66d96a2f155c4971a5d55684a514c1a0e0dec2f/python_dotenv-1.1.1-py3-none-any.whl", hash = "sha256:31f23644fe2602f88ff55e1f5c79ba497e01224ee7737937930c448e4d0e24dc", size = 20556, upload-time = "2025-06-24T04:21:06.073Z" },
]

[[package]]
name = "python-json-logger"
version = "3.3.0"
source = { registry = "https://pypi.org/simple" }
sdist = { url = "https://files.pythonhosted.org/packages/9e/de/d3144a0bceede957f961e975f3752760fbe390d57fbe194baf709d8f1f7b/python_json_logger-3.3.0.tar.gz", hash = "sha256:12b7e74b17775e7d565129296105bbe3910842d9d0eb083fc83a6a617aa8df84", size = 16642, upload-time = "2025-03-07T07:08:27.301Z" }
wheels = [
    { url = "https://files.pythonhosted.org/packages/08/20/0f2523b9e50a8052bc6a8b732dfc8568abbdc42010aef03a2d750bdab3b2/python_json_logger-3.3.0-py3-none-any.whl", hash = "sha256:dd980fae8cffb24c13caf6e158d3d61c0d6d22342f932cb6e9deedab3d35eec7", size = 15163, upload-time = "2025-03-07T07:08:25.627Z" },
]

[[package]]
name = "python-multipart"
version = "0.0.20"
source = { registry = "https://pypi.org/simple" }
sdist = { url = "https://files.pythonhosted.org/packages/f3/87/f44d7c9f274c7ee665a29b885ec97089ec5dc034c7f3fafa03da9e39a09e/python_multipart-0.0.20.tar.gz", hash = "sha256:8dd0cab45b8e23064ae09147625994d090fa46f5b0d1e13af944c331a7fa9d13", size = 37158, upload-time = "2024-12-16T19:45:46.972Z" }
wheels = [
    { url = "https://files.pythonhosted.org/packages/45/58/38b5afbc1a800eeea951b9285d3912613f2603bdf897a4ab0f4bd7f405fc/python_multipart-0.0.20-py3-none-any.whl", hash = "sha256:8a62d3a8335e06589fe01f2a3e178cdcc632f3fbe0d492ad9ee0ec35aab1f104", size = 24546, upload-time = "2024-12-16T19:45:44.423Z" },
]

[[package]]
name = "pytz"
version = "2025.2"
source = { registry = "https://pypi.org/simple" }
sdist = { url = "https://files.pythonhosted.org/packages/f8/bf/abbd3cdfb8fbc7fb3d4d38d320f2441b1e7cbe29be4f23797b4a2b5d8aac/pytz-2025.2.tar.gz", hash = "sha256:360b9e3dbb49a209c21ad61809c7fb453643e048b38924c765813546746e81c3", size = 320884, upload-time = "2025-03-25T02:25:00.538Z" }
wheels = [
    { url = "https://files.pythonhosted.org/packages/81/c4/34e93fe5f5429d7570ec1fa436f1986fb1f00c3e0f43a589fe2bbcd22c3f/pytz-2025.2-py2.py3-none-any.whl", hash = "sha256:5ddf76296dd8c44c26eb8f4b6f35488f3ccbf6fbbd7adee0b7262d43f0ec2f00", size = 509225, upload-time = "2025-03-25T02:24:58.468Z" },
]

[[package]]
name = "pyvers"
version = "0.1.0"
source = { registry = "https://pypi.org/simple" }
dependencies = [
    { name = "packaging" },
]
wheels = [
    { url = "https://files.pythonhosted.org/packages/7f/39/c5432f541e6ea1d616dfd6ef42ce02792f7eb42dd44f5ed4439dbe17a58b/pyvers-0.1.0-py3-none-any.whl", hash = "sha256:065249805ae537ddf9a2d1a8dffc6d0a12474a347d2eaa2f35ebdae92c0c8199", size = 10092, upload-time = "2025-06-08T23:46:46.219Z" },
]

[[package]]
name = "pywin32"
version = "311"
source = { registry = "https://pypi.org/simple" }
wheels = [
    { url = "https://files.pythonhosted.org/packages/7c/af/449a6a91e5d6db51420875c54f6aff7c97a86a3b13a0b4f1a5c13b988de3/pywin32-311-cp311-cp311-win32.whl", hash = "sha256:184eb5e436dea364dcd3d2316d577d625c0351bf237c4e9a5fabbcfa5a58b151", size = 8697031, upload-time = "2025-07-14T20:13:13.266Z" },
    { url = "https://files.pythonhosted.org/packages/51/8f/9bb81dd5bb77d22243d33c8397f09377056d5c687aa6d4042bea7fbf8364/pywin32-311-cp311-cp311-win_amd64.whl", hash = "sha256:3ce80b34b22b17ccbd937a6e78e7225d80c52f5ab9940fe0506a1a16f3dab503", size = 9508308, upload-time = "2025-07-14T20:13:15.147Z" },
    { url = "https://files.pythonhosted.org/packages/44/7b/9c2ab54f74a138c491aba1b1cd0795ba61f144c711daea84a88b63dc0f6c/pywin32-311-cp311-cp311-win_arm64.whl", hash = "sha256:a733f1388e1a842abb67ffa8e7aad0e70ac519e09b0f6a784e65a136ec7cefd2", size = 8703930, upload-time = "2025-07-14T20:13:16.945Z" },
]

[[package]]
name = "pywinpty"
version = "2.0.15"
source = { registry = "https://pypi.org/simple" }
sdist = { url = "https://files.pythonhosted.org/packages/2d/7c/917f9c4681bb8d34bfbe0b79d36bbcd902651aeab48790df3d30ba0202fb/pywinpty-2.0.15.tar.gz", hash = "sha256:312cf39153a8736c617d45ce8b6ad6cd2107de121df91c455b10ce6bba7a39b2", size = 29017, upload-time = "2025-02-03T21:53:23.265Z" }
wheels = [
    { url = "https://files.pythonhosted.org/packages/5e/ac/6884dcb7108af66ad53f73ef4dad096e768c9203a6e6ce5e6b0c4a46e238/pywinpty-2.0.15-cp311-cp311-win_amd64.whl", hash = "sha256:9a6bcec2df2707aaa9d08b86071970ee32c5026e10bcc3cc5f6f391d85baf7ca", size = 1405249, upload-time = "2025-02-03T21:55:47.114Z" },
]

[[package]]
name = "pyyaml"
version = "6.0.2"
source = { registry = "https://pypi.org/simple" }
sdist = { url = "https://files.pythonhosted.org/packages/54/ed/79a089b6be93607fa5cdaedf301d7dfb23af5f25c398d5ead2525b063e17/pyyaml-6.0.2.tar.gz", hash = "sha256:d584d9ec91ad65861cc08d42e834324ef890a082e591037abe114850ff7bbc3e", size = 130631, upload-time = "2024-08-06T20:33:50.674Z" }
wheels = [
    { url = "https://files.pythonhosted.org/packages/f8/aa/7af4e81f7acba21a4c6be026da38fd2b872ca46226673c89a758ebdc4fd2/PyYAML-6.0.2-cp311-cp311-macosx_10_9_x86_64.whl", hash = "sha256:cc1c1159b3d456576af7a3e4d1ba7e6924cb39de8f67111c735f6fc832082774", size = 184612, upload-time = "2024-08-06T20:32:03.408Z" },
    { url = "https://files.pythonhosted.org/packages/8b/62/b9faa998fd185f65c1371643678e4d58254add437edb764a08c5a98fb986/PyYAML-6.0.2-cp311-cp311-macosx_11_0_arm64.whl", hash = "sha256:1e2120ef853f59c7419231f3bf4e7021f1b936f6ebd222406c3b60212205d2ee", size = 172040, upload-time = "2024-08-06T20:32:04.926Z" },
    { url = "https://files.pythonhosted.org/packages/ad/0c/c804f5f922a9a6563bab712d8dcc70251e8af811fce4524d57c2c0fd49a4/PyYAML-6.0.2-cp311-cp311-manylinux_2_17_aarch64.manylinux2014_aarch64.whl", hash = "sha256:5d225db5a45f21e78dd9358e58a98702a0302f2659a3c6cd320564b75b86f47c", size = 736829, upload-time = "2024-08-06T20:32:06.459Z" },
    { url = "https://files.pythonhosted.org/packages/51/16/6af8d6a6b210c8e54f1406a6b9481febf9c64a3109c541567e35a49aa2e7/PyYAML-6.0.2-cp311-cp311-manylinux_2_17_s390x.manylinux2014_s390x.whl", hash = "sha256:5ac9328ec4831237bec75defaf839f7d4564be1e6b25ac710bd1a96321cc8317", size = 764167, upload-time = "2024-08-06T20:32:08.338Z" },
    { url = "https://files.pythonhosted.org/packages/75/e4/2c27590dfc9992f73aabbeb9241ae20220bd9452df27483b6e56d3975cc5/PyYAML-6.0.2-cp311-cp311-manylinux_2_17_x86_64.manylinux2014_x86_64.whl", hash = "sha256:3ad2a3decf9aaba3d29c8f537ac4b243e36bef957511b4766cb0057d32b0be85", size = 762952, upload-time = "2024-08-06T20:32:14.124Z" },
    { url = "https://files.pythonhosted.org/packages/9b/97/ecc1abf4a823f5ac61941a9c00fe501b02ac3ab0e373c3857f7d4b83e2b6/PyYAML-6.0.2-cp311-cp311-musllinux_1_1_aarch64.whl", hash = "sha256:ff3824dc5261f50c9b0dfb3be22b4567a6f938ccce4587b38952d85fd9e9afe4", size = 735301, upload-time = "2024-08-06T20:32:16.17Z" },
    { url = "https://files.pythonhosted.org/packages/45/73/0f49dacd6e82c9430e46f4a027baa4ca205e8b0a9dce1397f44edc23559d/PyYAML-6.0.2-cp311-cp311-musllinux_1_1_x86_64.whl", hash = "sha256:797b4f722ffa07cc8d62053e4cff1486fa6dc094105d13fea7b1de7d8bf71c9e", size = 756638, upload-time = "2024-08-06T20:32:18.555Z" },
    { url = "https://files.pythonhosted.org/packages/22/5f/956f0f9fc65223a58fbc14459bf34b4cc48dec52e00535c79b8db361aabd/PyYAML-6.0.2-cp311-cp311-win32.whl", hash = "sha256:11d8f3dd2b9c1207dcaf2ee0bbbfd5991f571186ec9cc78427ba5bd32afae4b5", size = 143850, upload-time = "2024-08-06T20:32:19.889Z" },
    { url = "https://files.pythonhosted.org/packages/ed/23/8da0bbe2ab9dcdd11f4f4557ccaf95c10b9811b13ecced089d43ce59c3c8/PyYAML-6.0.2-cp311-cp311-win_amd64.whl", hash = "sha256:e10ce637b18caea04431ce14fabcf5c64a1c61ec9c56b071a4b7ca131ca52d44", size = 161980, upload-time = "2024-08-06T20:32:21.273Z" },
]

[[package]]
name = "pyzmq"
version = "27.0.0"
source = { registry = "https://pypi.org/simple" }
dependencies = [
    { name = "cffi", marker = "implementation_name == 'pypy'" },
]
sdist = { url = "https://files.pythonhosted.org/packages/f1/06/50a4e9648b3e8b992bef8eb632e457307553a89d294103213cfd47b3da69/pyzmq-27.0.0.tar.gz", hash = "sha256:b1f08eeb9ce1510e6939b6e5dcd46a17765e2333daae78ecf4606808442e52cf", size = 280478, upload-time = "2025-06-13T14:09:07.087Z" }
wheels = [
    { url = "https://files.pythonhosted.org/packages/44/df/84c630654106d9bd9339cdb564aa941ed41b023a0264251d6743766bb50e/pyzmq-27.0.0-cp311-cp311-macosx_10_15_universal2.whl", hash = "sha256:21457825249b2a53834fa969c69713f8b5a79583689387a5e7aed880963ac564", size = 1332718, upload-time = "2025-06-13T14:07:16.555Z" },
    { url = "https://files.pythonhosted.org/packages/c1/8e/f6a5461a07654d9840d256476434ae0ff08340bba562a455f231969772cb/pyzmq-27.0.0-cp311-cp311-manylinux2014_i686.manylinux_2_17_i686.whl", hash = "sha256:1958947983fef513e6e98eff9cb487b60bf14f588dc0e6bf35fa13751d2c8251", size = 908248, upload-time = "2025-06-13T14:07:18.033Z" },
    { url = "https://files.pythonhosted.org/packages/7c/93/82863e8d695a9a3ae424b63662733ae204a295a2627d52af2f62c2cd8af9/pyzmq-27.0.0-cp311-cp311-manylinux_2_27_aarch64.manylinux_2_28_aarch64.whl", hash = "sha256:c0dc628b5493f9a8cd9844b8bee9732ef587ab00002157c9329e4fc0ef4d3afa", size = 668647, upload-time = "2025-06-13T14:07:19.378Z" },
    { url = "https://files.pythonhosted.org/packages/f3/85/15278769b348121eacdbfcbd8c4d40f1102f32fa6af5be1ffc032ed684be/pyzmq-27.0.0-cp311-cp311-manylinux_2_27_x86_64.manylinux_2_28_x86_64.whl", hash = "sha256:f7bbe9e1ed2c8d3da736a15694d87c12493e54cc9dc9790796f0321794bbc91f", size = 856600, upload-time = "2025-06-13T14:07:20.906Z" },
    { url = "https://files.pythonhosted.org/packages/d4/af/1c469b3d479bd095edb28e27f12eee10b8f00b356acbefa6aeb14dd295d1/pyzmq-27.0.0-cp311-cp311-musllinux_1_2_aarch64.whl", hash = "sha256:dc1091f59143b471d19eb64f54bae4f54bcf2a466ffb66fe45d94d8d734eb495", size = 1657748, upload-time = "2025-06-13T14:07:22.549Z" },
    { url = "https://files.pythonhosted.org/packages/8c/f4/17f965d0ee6380b1d6326da842a50e4b8b9699745161207945f3745e8cb5/pyzmq-27.0.0-cp311-cp311-musllinux_1_2_i686.whl", hash = "sha256:7011ade88c8e535cf140f8d1a59428676fbbce7c6e54fefce58bf117aefb6667", size = 2034311, upload-time = "2025-06-13T14:07:23.966Z" },
    { url = "https://files.pythonhosted.org/packages/e0/6e/7c391d81fa3149fd759de45d298003de6cfab343fb03e92c099821c448db/pyzmq-27.0.0-cp311-cp311-musllinux_1_2_x86_64.whl", hash = "sha256:2c386339d7e3f064213aede5d03d054b237937fbca6dd2197ac8cf3b25a6b14e", size = 1893630, upload-time = "2025-06-13T14:07:25.899Z" },
    { url = "https://files.pythonhosted.org/packages/0e/e0/eaffe7a86f60e556399e224229e7769b717f72fec0706b70ab2c03aa04cb/pyzmq-27.0.0-cp311-cp311-win32.whl", hash = "sha256:0546a720c1f407b2172cb04b6b094a78773491497e3644863cf5c96c42df8cff", size = 567706, upload-time = "2025-06-13T14:07:27.595Z" },
    { url = "https://files.pythonhosted.org/packages/c9/05/89354a8cffdcce6e547d48adaaf7be17007fc75572123ff4ca90a4ca04fc/pyzmq-27.0.0-cp311-cp311-win_amd64.whl", hash = "sha256:15f39d50bd6c9091c67315ceb878a4f531957b121d2a05ebd077eb35ddc5efed", size = 630322, upload-time = "2025-06-13T14:07:28.938Z" },
    { url = "https://files.pythonhosted.org/packages/fa/07/4ab976d5e1e63976719389cc4f3bfd248a7f5f2bb2ebe727542363c61b5f/pyzmq-27.0.0-cp311-cp311-win_arm64.whl", hash = "sha256:c5817641eebb391a2268c27fecd4162448e03538387093cdbd8bf3510c316b38", size = 558435, upload-time = "2025-06-13T14:07:30.256Z" },
    { url = "https://files.pythonhosted.org/packages/93/a7/9ad68f55b8834ede477842214feba6a4c786d936c022a67625497aacf61d/pyzmq-27.0.0-cp312-abi3-macosx_10_15_universal2.whl", hash = "sha256:cbabc59dcfaac66655c040dfcb8118f133fb5dde185e5fc152628354c1598e52", size = 1305438, upload-time = "2025-06-13T14:07:31.676Z" },
    { url = "https://files.pythonhosted.org/packages/ba/ee/26aa0f98665a22bc90ebe12dced1de5f3eaca05363b717f6fb229b3421b3/pyzmq-27.0.0-cp312-abi3-manylinux2014_i686.manylinux_2_17_i686.whl", hash = "sha256:cb0ac5179cba4b2f94f1aa208fbb77b62c4c9bf24dd446278b8b602cf85fcda3", size = 895095, upload-time = "2025-06-13T14:07:33.104Z" },
    { url = "https://files.pythonhosted.org/packages/cf/85/c57e7ab216ecd8aa4cc7e3b83b06cc4e9cf45c87b0afc095f10cd5ce87c1/pyzmq-27.0.0-cp312-abi3-manylinux_2_27_aarch64.manylinux_2_28_aarch64.whl", hash = "sha256:53a48f0228eab6cbf69fde3aa3c03cbe04e50e623ef92ae395fce47ef8a76152", size = 651826, upload-time = "2025-06-13T14:07:34.831Z" },
    { url = "https://files.pythonhosted.org/packages/69/9a/9ea7e230feda9400fb0ae0d61d7d6ddda635e718d941c44eeab22a179d34/pyzmq-27.0.0-cp312-abi3-manylinux_2_27_x86_64.manylinux_2_28_x86_64.whl", hash = "sha256:111db5f395e09f7e775f759d598f43cb815fc58e0147623c4816486e1a39dc22", size = 839750, upload-time = "2025-06-13T14:07:36.553Z" },
    { url = "https://files.pythonhosted.org/packages/08/66/4cebfbe71f3dfbd417011daca267539f62ed0fbc68105357b68bbb1a25b7/pyzmq-27.0.0-cp312-abi3-musllinux_1_2_aarch64.whl", hash = "sha256:c8878011653dcdc27cc2c57e04ff96f0471e797f5c19ac3d7813a245bcb24371", size = 1641357, upload-time = "2025-06-13T14:07:38.21Z" },
    { url = "https://files.pythonhosted.org/packages/ac/f6/b0f62578c08d2471c791287149cb8c2aaea414ae98c6e995c7dbe008adfb/pyzmq-27.0.0-cp312-abi3-musllinux_1_2_i686.whl", hash = "sha256:c0ed2c1f335ba55b5fdc964622254917d6b782311c50e138863eda409fbb3b6d", size = 2020281, upload-time = "2025-06-13T14:07:39.599Z" },
    { url = "https://files.pythonhosted.org/packages/37/b9/4f670b15c7498495da9159edc374ec09c88a86d9cd5a47d892f69df23450/pyzmq-27.0.0-cp312-abi3-musllinux_1_2_x86_64.whl", hash = "sha256:e918d70862d4cfd4b1c187310015646a14e1f5917922ab45b29f28f345eeb6be", size = 1877110, upload-time = "2025-06-13T14:07:41.027Z" },
    { url = "https://files.pythonhosted.org/packages/66/31/9dee25c226295b740609f0d46db2fe972b23b6f5cf786360980524a3ba92/pyzmq-27.0.0-cp312-abi3-win32.whl", hash = "sha256:88b4e43cab04c3c0f0d55df3b1eef62df2b629a1a369b5289a58f6fa8b07c4f4", size = 559297, upload-time = "2025-06-13T14:07:42.533Z" },
    { url = "https://files.pythonhosted.org/packages/9b/12/52da5509800f7ff2d287b2f2b4e636e7ea0f001181cba6964ff6c1537778/pyzmq-27.0.0-cp312-abi3-win_amd64.whl", hash = "sha256:dce4199bf5f648a902ce37e7b3afa286f305cd2ef7a8b6ec907470ccb6c8b371", size = 619203, upload-time = "2025-06-13T14:07:43.843Z" },
    { url = "https://files.pythonhosted.org/packages/93/6d/7f2e53b19d1edb1eb4f09ec7c3a1f945ca0aac272099eab757d15699202b/pyzmq-27.0.0-cp312-abi3-win_arm64.whl", hash = "sha256:56e46bbb85d52c1072b3f809cc1ce77251d560bc036d3a312b96db1afe76db2e", size = 551927, upload-time = "2025-06-13T14:07:45.51Z" },
    { url = "https://files.pythonhosted.org/packages/98/a6/92394373b8dbc1edc9d53c951e8d3989d518185174ee54492ec27711779d/pyzmq-27.0.0-pp311-pypy311_pp73-macosx_10_15_x86_64.whl", hash = "sha256:cd1dc59763effd1576f8368047c9c31468fce0af89d76b5067641137506792ae", size = 835948, upload-time = "2025-06-13T14:08:43.516Z" },
    { url = "https://files.pythonhosted.org/packages/56/f3/4dc38d75d9995bfc18773df3e41f2a2ca9b740b06f1a15dbf404077e7588/pyzmq-27.0.0-pp311-pypy311_pp73-manylinux2014_i686.manylinux_2_17_i686.whl", hash = "sha256:60e8cc82d968174650c1860d7b716366caab9973787a1c060cf8043130f7d0f7", size = 799874, upload-time = "2025-06-13T14:08:45.017Z" },
    { url = "https://files.pythonhosted.org/packages/ab/ba/64af397e0f421453dc68e31d5e0784d554bf39013a2de0872056e96e58af/pyzmq-27.0.0-pp311-pypy311_pp73-manylinux_2_27_aarch64.manylinux_2_28_aarch64.whl", hash = "sha256:14fe7aaac86e4e93ea779a821967360c781d7ac5115b3f1a171ced77065a0174", size = 567400, upload-time = "2025-06-13T14:08:46.855Z" },
    { url = "https://files.pythonhosted.org/packages/63/87/ec956cbe98809270b59a22891d5758edae147a258e658bf3024a8254c855/pyzmq-27.0.0-pp311-pypy311_pp73-manylinux_2_27_x86_64.manylinux_2_28_x86_64.whl", hash = "sha256:6ad0562d4e6abb785be3e4dd68599c41be821b521da38c402bc9ab2a8e7ebc7e", size = 747031, upload-time = "2025-06-13T14:08:48.419Z" },
    { url = "https://files.pythonhosted.org/packages/be/8a/4a3764a68abc02e2fbb0668d225b6fda5cd39586dd099cee8b2ed6ab0452/pyzmq-27.0.0-pp311-pypy311_pp73-win_amd64.whl", hash = "sha256:9df43a2459cd3a3563404c1456b2c4c69564daa7dbaf15724c09821a3329ce46", size = 544726, upload-time = "2025-06-13T14:08:49.903Z" },
]

[[package]]
name = "raylib"
version = "5.5.0.2"
source = { registry = "https://pypi.org/simple" }
dependencies = [
    { name = "cffi" },
]
sdist = { url = "https://files.pythonhosted.org/packages/8c/35/9bf3a2af73c55fd4310dcaec4f997c739888e0db9b4dfac71b7680810852/raylib-5.5.0.2.tar.gz", hash = "sha256:83c108ae3b4af40b53c93d1de2afbe309e986dd5efeb280ebe2e61c79956edb0", size = 181172, upload-time = "2024-11-26T11:12:02.791Z" }
wheels = [
    { url = "https://files.pythonhosted.org/packages/9e/c4/ce21721b474eb8f65379f7315b382ccfe1d5df728eea4dcf287b874e7461/raylib-5.5.0.2-cp311-cp311-macosx_10_13_x86_64.whl", hash = "sha256:37eb0ec97fc6b08f989489a50e09b5dde519e1bb8eb17e4033ac82227b0e5eda", size = 1703742, upload-time = "2024-11-26T11:09:31.115Z" },
    { url = "https://files.pythonhosted.org/packages/23/61/138e305c82549869bb8cd41abe75571559eafbeab6aed1ce7d8fbe3ffd58/raylib-5.5.0.2-cp311-cp311-macosx_14_0_arm64.whl", hash = "sha256:bb9e506ecd3dbec6dba868eb036269837a8bde68220690842c3238239ee887ef", size = 1247449, upload-time = "2024-11-26T11:09:34.182Z" },
    { url = "https://files.pythonhosted.org/packages/85/e0/dc638c42d1a505f0992263d48e1434d82c21afdf376b06f549d2e281dfd4/raylib-5.5.0.2-cp311-cp311-manylinux2014_aarch64.whl", hash = "sha256:70aa8bed67875a8cf25191f35263ef92d646bdfcb1f507915c81562a321f4931", size = 2184315, upload-time = "2024-11-26T11:09:36.715Z" },
    { url = "https://files.pythonhosted.org/packages/c9/1a/49db57283a28fdc1ff0e4604911b7fff085128c2ac8bdd9efa8c5c47439d/raylib-5.5.0.2-cp311-cp311-manylinux2014_x86_64.whl", hash = "sha256:0365e8c578f72f598795d9377fc70342f0d62aa193c2f304ca048b3e28866752", size = 2278139, upload-time = "2024-11-26T11:09:39.475Z" },
    { url = "https://files.pythonhosted.org/packages/f0/8a/e1a690ab6889d4cb67346a2d32bad8b8e8b0f85ec826b00f76b0ad7e6ad6/raylib-5.5.0.2-cp311-cp311-win_amd64.whl", hash = "sha256:5219be70e7fca03e9c4fddebf7e60e885d77137125c7a13f3800a947f8562a13", size = 1693944, upload-time = "2024-11-26T11:09:41.596Z" },
    { url = "https://files.pythonhosted.org/packages/4a/22/2e02e3738ad041f5ec2830aecdfab411fc2960bfc3400e03b477284bfaf7/raylib-5.5.0.2-pp311-pypy311_pp73-macosx_10_13_x86_64.whl", hash = "sha256:bc45fe1c0aac50aa319a9a66d44bb2bd0dcd038a44d95978191ae7bfeb4a06d8", size = 1216231, upload-time = "2025-02-12T04:21:59.38Z" },
    { url = "https://files.pythonhosted.org/packages/fe/7d/b29afedc4a706b12143f74f322cb32ad5a6f43e56aaca2a9fb89b0d94eee/raylib-5.5.0.2-pp311-pypy311_pp73-manylinux2014_x86_64.whl", hash = "sha256:2242fd6079da5137e9863a447224f800adef6386ca8f59013a5d62cc5cadab2b", size = 1394928, upload-time = "2025-02-12T04:22:03.021Z" },
    { url = "https://files.pythonhosted.org/packages/b6/fa/2daf36d78078c6871b241168a36156169cfc8ea089faba5abe8edad304be/raylib-5.5.0.2-pp311-pypy311_pp73-win_amd64.whl", hash = "sha256:e475a40764c9f83f9e66406bd86d85587eb923329a61ade463c3c59e1e880b16", size = 1564224, upload-time = "2025-02-12T04:22:05.911Z" },
]

[[package]]
name = "referencing"
version = "0.36.2"
source = { registry = "https://pypi.org/simple" }
dependencies = [
    { name = "attrs" },
    { name = "rpds-py" },
    { name = "typing-extensions" },
]
sdist = { url = "https://files.pythonhosted.org/packages/2f/db/98b5c277be99dd18bfd91dd04e1b759cad18d1a338188c936e92f921c7e2/referencing-0.36.2.tar.gz", hash = "sha256:df2e89862cd09deabbdba16944cc3f10feb6b3e6f18e902f7cc25609a34775aa", size = 74744, upload-time = "2025-01-25T08:48:16.138Z" }
wheels = [
    { url = "https://files.pythonhosted.org/packages/c1/b1/3baf80dc6d2b7bc27a95a67752d0208e410351e3feb4eb78de5f77454d8d/referencing-0.36.2-py3-none-any.whl", hash = "sha256:e8699adbbf8b5c7de96d8ffa0eb5c158b3beafce084968e2ea8bb08c6794dcd0", size = 26775, upload-time = "2025-01-25T08:48:14.241Z" },
]

[[package]]
name = "regex"
version = "2024.11.6"
source = { registry = "https://pypi.org/simple" }
sdist = { url = "https://files.pythonhosted.org/packages/8e/5f/bd69653fbfb76cf8604468d3b4ec4c403197144c7bfe0e6a5fc9e02a07cb/regex-2024.11.6.tar.gz", hash = "sha256:7ab159b063c52a0333c884e4679f8d7a85112ee3078fe3d9004b2dd875585519", size = 399494, upload-time = "2024-11-06T20:12:31.635Z" }
wheels = [
    { url = "https://files.pythonhosted.org/packages/58/58/7e4d9493a66c88a7da6d205768119f51af0f684fe7be7bac8328e217a52c/regex-2024.11.6-cp311-cp311-macosx_10_9_universal2.whl", hash = "sha256:5478c6962ad548b54a591778e93cd7c456a7a29f8eca9c49e4f9a806dcc5d638", size = 482669, upload-time = "2024-11-06T20:09:31.064Z" },
    { url = "https://files.pythonhosted.org/packages/34/4c/8f8e631fcdc2ff978609eaeef1d6994bf2f028b59d9ac67640ed051f1218/regex-2024.11.6-cp311-cp311-macosx_10_9_x86_64.whl", hash = "sha256:2c89a8cc122b25ce6945f0423dc1352cb9593c68abd19223eebbd4e56612c5b7", size = 287684, upload-time = "2024-11-06T20:09:32.915Z" },
    { url = "https://files.pythonhosted.org/packages/c5/1b/f0e4d13e6adf866ce9b069e191f303a30ab1277e037037a365c3aad5cc9c/regex-2024.11.6-cp311-cp311-macosx_11_0_arm64.whl", hash = "sha256:94d87b689cdd831934fa3ce16cc15cd65748e6d689f5d2b8f4f4df2065c9fa20", size = 284589, upload-time = "2024-11-06T20:09:35.504Z" },
    { url = "https://files.pythonhosted.org/packages/25/4d/ab21047f446693887f25510887e6820b93f791992994f6498b0318904d4a/regex-2024.11.6-cp311-cp311-manylinux_2_17_aarch64.manylinux2014_aarch64.whl", hash = "sha256:1062b39a0a2b75a9c694f7a08e7183a80c63c0d62b301418ffd9c35f55aaa114", size = 792121, upload-time = "2024-11-06T20:09:37.701Z" },
    { url = "https://files.pythonhosted.org/packages/45/ee/c867e15cd894985cb32b731d89576c41a4642a57850c162490ea34b78c3b/regex-2024.11.6-cp311-cp311-manylinux_2_17_ppc64le.manylinux2014_ppc64le.whl", hash = "sha256:167ed4852351d8a750da48712c3930b031f6efdaa0f22fa1933716bfcd6bf4a3", size = 831275, upload-time = "2024-11-06T20:09:40.371Z" },
    { url = "https://files.pythonhosted.org/packages/b3/12/b0f480726cf1c60f6536fa5e1c95275a77624f3ac8fdccf79e6727499e28/regex-2024.11.6-cp311-cp311-manylinux_2_17_s390x.manylinux2014_s390x.whl", hash = "sha256:2d548dafee61f06ebdb584080621f3e0c23fff312f0de1afc776e2a2ba99a74f", size = 818257, upload-time = "2024-11-06T20:09:43.059Z" },
    { url = "https://files.pythonhosted.org/packages/bf/ce/0d0e61429f603bac433910d99ef1a02ce45a8967ffbe3cbee48599e62d88/regex-2024.11.6-cp311-cp311-manylinux_2_17_x86_64.manylinux2014_x86_64.whl", hash = "sha256:f2a19f302cd1ce5dd01a9099aaa19cae6173306d1302a43b627f62e21cf18ac0", size = 792727, upload-time = "2024-11-06T20:09:48.19Z" },
    { url = "https://files.pythonhosted.org/packages/e4/c1/243c83c53d4a419c1556f43777ccb552bccdf79d08fda3980e4e77dd9137/regex-2024.11.6-cp311-cp311-manylinux_2_5_i686.manylinux1_i686.manylinux_2_17_i686.manylinux2014_i686.whl", hash = "sha256:bec9931dfb61ddd8ef2ebc05646293812cb6b16b60cf7c9511a832b6f1854b55", size = 780667, upload-time = "2024-11-06T20:09:49.828Z" },
    { url = "https://files.pythonhosted.org/packages/c5/f4/75eb0dd4ce4b37f04928987f1d22547ddaf6c4bae697623c1b05da67a8aa/regex-2024.11.6-cp311-cp311-musllinux_1_2_aarch64.whl", hash = "sha256:9714398225f299aa85267fd222f7142fcb5c769e73d7733344efc46f2ef5cf89", size = 776963, upload-time = "2024-11-06T20:09:51.819Z" },
    { url = "https://files.pythonhosted.org/packages/16/5d/95c568574e630e141a69ff8a254c2f188b4398e813c40d49228c9bbd9875/regex-2024.11.6-cp311-cp311-musllinux_1_2_i686.whl", hash = "sha256:202eb32e89f60fc147a41e55cb086db2a3f8cb82f9a9a88440dcfc5d37faae8d", size = 784700, upload-time = "2024-11-06T20:09:53.982Z" },
    { url = "https://files.pythonhosted.org/packages/8e/b5/f8495c7917f15cc6fee1e7f395e324ec3e00ab3c665a7dc9d27562fd5290/regex-2024.11.6-cp311-cp311-musllinux_1_2_ppc64le.whl", hash = "sha256:4181b814e56078e9b00427ca358ec44333765f5ca1b45597ec7446d3a1ef6e34", size = 848592, upload-time = "2024-11-06T20:09:56.222Z" },
    { url = "https://files.pythonhosted.org/packages/1c/80/6dd7118e8cb212c3c60b191b932dc57db93fb2e36fb9e0e92f72a5909af9/regex-2024.11.6-cp311-cp311-musllinux_1_2_s390x.whl", hash = "sha256:068376da5a7e4da51968ce4c122a7cd31afaaec4fccc7856c92f63876e57b51d", size = 852929, upload-time = "2024-11-06T20:09:58.642Z" },
    { url = "https://files.pythonhosted.org/packages/11/9b/5a05d2040297d2d254baf95eeeb6df83554e5e1df03bc1a6687fc4ba1f66/regex-2024.11.6-cp311-cp311-musllinux_1_2_x86_64.whl", hash = "sha256:ac10f2c4184420d881a3475fb2c6f4d95d53a8d50209a2500723d831036f7c45", size = 781213, upload-time = "2024-11-06T20:10:00.867Z" },
    { url = "https://files.pythonhosted.org/packages/26/b7/b14e2440156ab39e0177506c08c18accaf2b8932e39fb092074de733d868/regex-2024.11.6-cp311-cp311-win32.whl", hash = "sha256:c36f9b6f5f8649bb251a5f3f66564438977b7ef8386a52460ae77e6070d309d9", size = 261734, upload-time = "2024-11-06T20:10:03.361Z" },
    { url = "https://files.pythonhosted.org/packages/80/32/763a6cc01d21fb3819227a1cc3f60fd251c13c37c27a73b8ff4315433a8e/regex-2024.11.6-cp311-cp311-win_amd64.whl", hash = "sha256:02e28184be537f0e75c1f9b2f8847dc51e08e6e171c6bde130b2687e0c33cf60", size = 274052, upload-time = "2024-11-06T20:10:05.179Z" },
]

[[package]]
name = "requests"
version = "2.32.4"
source = { registry = "https://pypi.org/simple" }
dependencies = [
    { name = "certifi" },
    { name = "charset-normalizer" },
    { name = "idna" },
    { name = "urllib3" },
]
sdist = { url = "https://files.pythonhosted.org/packages/e1/0a/929373653770d8a0d7ea76c37de6e41f11eb07559b103b1c02cafb3f7cf8/requests-2.32.4.tar.gz", hash = "sha256:27d0316682c8a29834d3264820024b62a36942083d52caf2f14c0591336d3422", size = 135258, upload-time = "2025-06-09T16:43:07.34Z" }
wheels = [
    { url = "https://files.pythonhosted.org/packages/7c/e4/56027c4a6b4ae70ca9de302488c5ca95ad4a39e190093d6c1a8ace08341b/requests-2.32.4-py3-none-any.whl", hash = "sha256:27babd3cda2a6d50b30443204ee89830707d396671944c998b5975b031ac2b2c", size = 64847, upload-time = "2025-06-09T16:43:05.728Z" },
]

[[package]]
name = "rfc3339-validator"
version = "0.1.4"
source = { registry = "https://pypi.org/simple" }
dependencies = [
    { name = "six" },
]
sdist = { url = "https://files.pythonhosted.org/packages/28/ea/a9387748e2d111c3c2b275ba970b735e04e15cdb1eb30693b6b5708c4dbd/rfc3339_validator-0.1.4.tar.gz", hash = "sha256:138a2abdf93304ad60530167e51d2dfb9549521a836871b88d7f4695d0022f6b", size = 5513, upload-time = "2021-05-12T16:37:54.178Z" }
wheels = [
    { url = "https://files.pythonhosted.org/packages/7b/44/4e421b96b67b2daff264473f7465db72fbdf36a07e05494f50300cc7b0c6/rfc3339_validator-0.1.4-py2.py3-none-any.whl", hash = "sha256:24f6ec1eda14ef823da9e36ec7113124b39c04d50a4d3d3a3c2859577e7791fa", size = 3490, upload-time = "2021-05-12T16:37:52.536Z" },
]

[[package]]
name = "rfc3986-validator"
version = "0.1.1"
source = { registry = "https://pypi.org/simple" }
sdist = { url = "https://files.pythonhosted.org/packages/da/88/f270de456dd7d11dcc808abfa291ecdd3f45ff44e3b549ffa01b126464d0/rfc3986_validator-0.1.1.tar.gz", hash = "sha256:3d44bde7921b3b9ec3ae4e3adca370438eccebc676456449b145d533b240d055", size = 6760, upload-time = "2019-10-28T16:00:19.144Z" }
wheels = [
    { url = "https://files.pythonhosted.org/packages/9e/51/17023c0f8f1869d8806b979a2bffa3f861f26a3f1a66b094288323fba52f/rfc3986_validator-0.1.1-py2.py3-none-any.whl", hash = "sha256:2f235c432ef459970b4306369336b9d5dbdda31b510ca1e327636e01f528bfa9", size = 4242, upload-time = "2019-10-28T16:00:13.976Z" },
]

[[package]]
name = "rfc3987-syntax"
version = "1.1.0"
source = { registry = "https://pypi.org/simple" }
dependencies = [
    { name = "lark" },
]
sdist = { url = "https://files.pythonhosted.org/packages/2c/06/37c1a5557acf449e8e406a830a05bf885ac47d33270aec454ef78675008d/rfc3987_syntax-1.1.0.tar.gz", hash = "sha256:717a62cbf33cffdd16dfa3a497d81ce48a660ea691b1ddd7be710c22f00b4a0d", size = 14239, upload-time = "2025-07-18T01:05:05.015Z" }
wheels = [
    { url = "https://files.pythonhosted.org/packages/7e/71/44ce230e1b7fadd372515a97e32a83011f906ddded8d03e3c6aafbdedbb7/rfc3987_syntax-1.1.0-py3-none-any.whl", hash = "sha256:6c3d97604e4c5ce9f714898e05401a0445a641cfa276432b0a648c80856f6a3f", size = 8046, upload-time = "2025-07-18T01:05:03.843Z" },
]

[[package]]
name = "rich"
version = "14.1.0"
source = { registry = "https://pypi.org/simple" }
dependencies = [
    { name = "markdown-it-py" },
    { name = "pygments" },
]
sdist = { url = "https://files.pythonhosted.org/packages/fe/75/af448d8e52bf1d8fa6a9d089ca6c07ff4453d86c65c145d0a300bb073b9b/rich-14.1.0.tar.gz", hash = "sha256:e497a48b844b0320d45007cdebfeaeed8db2a4f4bcf49f15e455cfc4af11eaa8", size = 224441, upload-time = "2025-07-25T07:32:58.125Z" }
wheels = [
    { url = "https://files.pythonhosted.org/packages/e3/30/3c4d035596d3cf444529e0b2953ad0466f6049528a879d27534700580395/rich-14.1.0-py3-none-any.whl", hash = "sha256:536f5f1785986d6dbdea3c75205c473f970777b4a0d6c6dd1b696aa05a3fa04f", size = 243368, upload-time = "2025-07-25T07:32:56.73Z" },
]

[[package]]
name = "rich-argparse"
version = "1.7.1"
source = { registry = "https://pypi.org/simple" }
dependencies = [
    { name = "rich" },
]
sdist = { url = "https://files.pythonhosted.org/packages/71/a6/34460d81e5534f6d2fc8e8d91ff99a5835fdca53578eac89e4f37b3a7c6d/rich_argparse-1.7.1.tar.gz", hash = "sha256:d7a493cde94043e41ea68fb43a74405fa178de981bf7b800f7a3bd02ac5c27be", size = 38094, upload-time = "2025-05-25T20:20:35.335Z" }
wheels = [
    { url = "https://files.pythonhosted.org/packages/31/f6/5fc0574af5379606ffd57a4b68ed88f9b415eb222047fe023aefcc00a648/rich_argparse-1.7.1-py3-none-any.whl", hash = "sha256:a8650b42e4a4ff72127837632fba6b7da40784842f08d7395eb67a9cbd7b4bf9", size = 25357, upload-time = "2025-05-25T20:20:33.793Z" },
]

[[package]]
name = "rpds-py"
version = "0.26.0"
source = { registry = "https://pypi.org/simple" }
sdist = { url = "https://files.pythonhosted.org/packages/a5/aa/4456d84bbb54adc6a916fb10c9b374f78ac840337644e4a5eda229c81275/rpds_py-0.26.0.tar.gz", hash = "sha256:20dae58a859b0906f0685642e591056f1e787f3a8b39c8e8749a45dc7d26bdb0", size = 27385, upload-time = "2025-07-01T15:57:13.958Z" }
wheels = [
    { url = "https://files.pythonhosted.org/packages/09/4c/4ee8f7e512030ff79fda1df3243c88d70fc874634e2dbe5df13ba4210078/rpds_py-0.26.0-cp311-cp311-macosx_10_12_x86_64.whl", hash = "sha256:9e8cb77286025bdb21be2941d64ac6ca016130bfdcd228739e8ab137eb4406ed", size = 372610, upload-time = "2025-07-01T15:53:58.844Z" },
    { url = "https://files.pythonhosted.org/packages/fa/9d/3dc16be00f14fc1f03c71b1d67c8df98263ab2710a2fbd65a6193214a527/rpds_py-0.26.0-cp311-cp311-macosx_11_0_arm64.whl", hash = "sha256:5e09330b21d98adc8ccb2dbb9fc6cb434e8908d4c119aeaa772cb1caab5440a0", size = 358032, upload-time = "2025-07-01T15:53:59.985Z" },
    { url = "https://files.pythonhosted.org/packages/e7/5a/7f1bf8f045da2866324a08ae80af63e64e7bfaf83bd31f865a7b91a58601/rpds_py-0.26.0-cp311-cp311-manylinux_2_17_aarch64.manylinux2014_aarch64.whl", hash = "sha256:2c9c1b92b774b2e68d11193dc39620d62fd8ab33f0a3c77ecdabe19c179cdbc1", size = 381525, upload-time = "2025-07-01T15:54:01.162Z" },
    { url = "https://files.pythonhosted.org/packages/45/8a/04479398c755a066ace10e3d158866beb600867cacae194c50ffa783abd0/rpds_py-0.26.0-cp311-cp311-manylinux_2_17_armv7l.manylinux2014_armv7l.whl", hash = "sha256:824e6d3503ab990d7090768e4dfd9e840837bae057f212ff9f4f05ec6d1975e7", size = 397089, upload-time = "2025-07-01T15:54:02.319Z" },
    { url = "https://files.pythonhosted.org/packages/72/88/9203f47268db488a1b6d469d69c12201ede776bb728b9d9f29dbfd7df406/rpds_py-0.26.0-cp311-cp311-manylinux_2_17_ppc64le.manylinux2014_ppc64le.whl", hash = "sha256:8ad7fd2258228bf288f2331f0a6148ad0186b2e3643055ed0db30990e59817a6", size = 514255, upload-time = "2025-07-01T15:54:03.38Z" },
    { url = "https://files.pythonhosted.org/packages/f5/b4/01ce5d1e853ddf81fbbd4311ab1eff0b3cf162d559288d10fd127e2588b5/rpds_py-0.26.0-cp311-cp311-manylinux_2_17_s390x.manylinux2014_s390x.whl", hash = "sha256:0dc23bbb3e06ec1ea72d515fb572c1fea59695aefbffb106501138762e1e915e", size = 402283, upload-time = "2025-07-01T15:54:04.923Z" },
    { url = "https://files.pythonhosted.org/packages/34/a2/004c99936997bfc644d590a9defd9e9c93f8286568f9c16cdaf3e14429a7/rpds_py-0.26.0-cp311-cp311-manylinux_2_17_x86_64.manylinux2014_x86_64.whl", hash = "sha256:d80bf832ac7b1920ee29a426cdca335f96a2b5caa839811803e999b41ba9030d", size = 383881, upload-time = "2025-07-01T15:54:06.482Z" },
    { url = "https://files.pythonhosted.org/packages/05/1b/ef5fba4a8f81ce04c427bfd96223f92f05e6cd72291ce9d7523db3b03a6c/rpds_py-0.26.0-cp311-cp311-manylinux_2_5_i686.manylinux1_i686.whl", hash = "sha256:0919f38f5542c0a87e7b4afcafab6fd2c15386632d249e9a087498571250abe3", size = 415822, upload-time = "2025-07-01T15:54:07.605Z" },
    { url = "https://files.pythonhosted.org/packages/16/80/5c54195aec456b292f7bd8aa61741c8232964063fd8a75fdde9c1e982328/rpds_py-0.26.0-cp311-cp311-musllinux_1_2_aarch64.whl", hash = "sha256:d422b945683e409000c888e384546dbab9009bb92f7c0b456e217988cf316107", size = 558347, upload-time = "2025-07-01T15:54:08.591Z" },
    { url = "https://files.pythonhosted.org/packages/f2/1c/1845c1b1fd6d827187c43afe1841d91678d7241cbdb5420a4c6de180a538/rpds_py-0.26.0-cp311-cp311-musllinux_1_2_i686.whl", hash = "sha256:77a7711fa562ba2da1aa757e11024ad6d93bad6ad7ede5afb9af144623e5f76a", size = 587956, upload-time = "2025-07-01T15:54:09.963Z" },
    { url = "https://files.pythonhosted.org/packages/2e/ff/9e979329dd131aa73a438c077252ddabd7df6d1a7ad7b9aacf6261f10faa/rpds_py-0.26.0-cp311-cp311-musllinux_1_2_x86_64.whl", hash = "sha256:238e8c8610cb7c29460e37184f6799547f7e09e6a9bdbdab4e8edb90986a2318", size = 554363, upload-time = "2025-07-01T15:54:11.073Z" },
    { url = "https://files.pythonhosted.org/packages/00/8b/d78cfe034b71ffbe72873a136e71acc7a831a03e37771cfe59f33f6de8a2/rpds_py-0.26.0-cp311-cp311-win32.whl", hash = "sha256:893b022bfbdf26d7bedb083efeea624e8550ca6eb98bf7fea30211ce95b9201a", size = 220123, upload-time = "2025-07-01T15:54:12.382Z" },
    { url = "https://files.pythonhosted.org/packages/94/c1/3c8c94c7dd3905dbfde768381ce98778500a80db9924731d87ddcdb117e9/rpds_py-0.26.0-cp311-cp311-win_amd64.whl", hash = "sha256:87a5531de9f71aceb8af041d72fc4cab4943648d91875ed56d2e629bef6d4c03", size = 231732, upload-time = "2025-07-01T15:54:13.434Z" },
    { url = "https://files.pythonhosted.org/packages/67/93/e936fbed1b734eabf36ccb5d93c6a2e9246fbb13c1da011624b7286fae3e/rpds_py-0.26.0-cp311-cp311-win_arm64.whl", hash = "sha256:de2713f48c1ad57f89ac25b3cb7daed2156d8e822cf0eca9b96a6f990718cc41", size = 221917, upload-time = "2025-07-01T15:54:14.559Z" },
    { url = "https://files.pythonhosted.org/packages/51/f2/b5c85b758a00c513bb0389f8fc8e61eb5423050c91c958cdd21843faa3e6/rpds_py-0.26.0-pp311-pypy311_pp73-macosx_10_12_x86_64.whl", hash = "sha256:f61a9326f80ca59214d1cceb0a09bb2ece5b2563d4e0cd37bfd5515c28510674", size = 373505, upload-time = "2025-07-01T15:56:34.716Z" },
    { url = "https://files.pythonhosted.org/packages/23/e0/25db45e391251118e915e541995bb5f5ac5691a3b98fb233020ba53afc9b/rpds_py-0.26.0-pp311-pypy311_pp73-macosx_11_0_arm64.whl", hash = "sha256:183f857a53bcf4b1b42ef0f57ca553ab56bdd170e49d8091e96c51c3d69ca696", size = 359468, upload-time = "2025-07-01T15:56:36.219Z" },
    { url = "https://files.pythonhosted.org/packages/0b/73/dd5ee6075bb6491be3a646b301dfd814f9486d924137a5098e61f0487e16/rpds_py-0.26.0-pp311-pypy311_pp73-manylinux_2_17_aarch64.manylinux2014_aarch64.whl", hash = "sha256:941c1cfdf4799d623cf3aa1d326a6b4fdb7a5799ee2687f3516738216d2262fb", size = 382680, upload-time = "2025-07-01T15:56:37.644Z" },
    { url = "https://files.pythonhosted.org/packages/2f/10/84b522ff58763a5c443f5bcedc1820240e454ce4e620e88520f04589e2ea/rpds_py-0.26.0-pp311-pypy311_pp73-manylinux_2_17_armv7l.manylinux2014_armv7l.whl", hash = "sha256:72a8d9564a717ee291f554eeb4bfeafe2309d5ec0aa6c475170bdab0f9ee8e88", size = 397035, upload-time = "2025-07-01T15:56:39.241Z" },
    { url = "https://files.pythonhosted.org/packages/06/ea/8667604229a10a520fcbf78b30ccc278977dcc0627beb7ea2c96b3becef0/rpds_py-0.26.0-pp311-pypy311_pp73-manylinux_2_17_ppc64le.manylinux2014_ppc64le.whl", hash = "sha256:511d15193cbe013619dd05414c35a7dedf2088fcee93c6bbb7c77859765bd4e8", size = 514922, upload-time = "2025-07-01T15:56:40.645Z" },
    { url = "https://files.pythonhosted.org/packages/24/e6/9ed5b625c0661c4882fc8cdf302bf8e96c73c40de99c31e0b95ed37d508c/rpds_py-0.26.0-pp311-pypy311_pp73-manylinux_2_17_s390x.manylinux2014_s390x.whl", hash = "sha256:aea1f9741b603a8d8fedb0ed5502c2bc0accbc51f43e2ad1337fe7259c2b77a5", size = 402822, upload-time = "2025-07-01T15:56:42.137Z" },
    { url = "https://files.pythonhosted.org/packages/8a/58/212c7b6fd51946047fb45d3733da27e2fa8f7384a13457c874186af691b1/rpds_py-0.26.0-pp311-pypy311_pp73-manylinux_2_17_x86_64.manylinux2014_x86_64.whl", hash = "sha256:4019a9d473c708cf2f16415688ef0b4639e07abaa569d72f74745bbeffafa2c7", size = 384336, upload-time = "2025-07-01T15:56:44.239Z" },
    { url = "https://files.pythonhosted.org/packages/aa/f5/a40ba78748ae8ebf4934d4b88e77b98497378bc2c24ba55ebe87a4e87057/rpds_py-0.26.0-pp311-pypy311_pp73-manylinux_2_5_i686.manylinux1_i686.whl", hash = "sha256:093d63b4b0f52d98ebae33b8c50900d3d67e0666094b1be7a12fffd7f65de74b", size = 416871, upload-time = "2025-07-01T15:56:46.284Z" },
    { url = "https://files.pythonhosted.org/packages/d5/a6/33b1fc0c9f7dcfcfc4a4353daa6308b3ece22496ceece348b3e7a7559a09/rpds_py-0.26.0-pp311-pypy311_pp73-musllinux_1_2_aarch64.whl", hash = "sha256:2abe21d8ba64cded53a2a677e149ceb76dcf44284202d737178afe7ba540c1eb", size = 559439, upload-time = "2025-07-01T15:56:48.549Z" },
    { url = "https://files.pythonhosted.org/packages/71/2d/ceb3f9c12f8cfa56d34995097f6cd99da1325642c60d1b6680dd9df03ed8/rpds_py-0.26.0-pp311-pypy311_pp73-musllinux_1_2_i686.whl", hash = "sha256:4feb7511c29f8442cbbc28149a92093d32e815a28aa2c50d333826ad2a20fdf0", size = 588380, upload-time = "2025-07-01T15:56:50.086Z" },
    { url = "https://files.pythonhosted.org/packages/c8/ed/9de62c2150ca8e2e5858acf3f4f4d0d180a38feef9fdab4078bea63d8dba/rpds_py-0.26.0-pp311-pypy311_pp73-musllinux_1_2_x86_64.whl", hash = "sha256:e99685fc95d386da368013e7fb4269dd39c30d99f812a8372d62f244f662709c", size = 555334, upload-time = "2025-07-01T15:56:51.703Z" },
]

[[package]]
name = "ruff"
version = "0.12.5"
source = { registry = "https://pypi.org/simple" }
sdist = { url = "https://files.pythonhosted.org/packages/30/cd/01015eb5034605fd98d829c5839ec2c6b4582b479707f7c1c2af861e8258/ruff-0.12.5.tar.gz", hash = "sha256:b209db6102b66f13625940b7f8c7d0f18e20039bb7f6101fbdac935c9612057e", size = 5170722, upload-time = "2025-07-24T13:26:37.456Z" }
wheels = [
    { url = "https://files.pythonhosted.org/packages/d4/de/ad2f68f0798ff15dd8c0bcc2889558970d9a685b3249565a937cd820ad34/ruff-0.12.5-py3-none-linux_armv6l.whl", hash = "sha256:1de2c887e9dec6cb31fcb9948299de5b2db38144e66403b9660c9548a67abd92", size = 11819133, upload-time = "2025-07-24T13:25:56.369Z" },
    { url = "https://files.pythonhosted.org/packages/f8/fc/c6b65cd0e7fbe60f17e7ad619dca796aa49fbca34bb9bea5f8faf1ec2643/ruff-0.12.5-py3-none-macosx_10_12_x86_64.whl", hash = "sha256:d1ab65e7d8152f519e7dea4de892317c9da7a108da1c56b6a3c1d5e7cf4c5e9a", size = 12501114, upload-time = "2025-07-24T13:25:59.471Z" },
    { url = "https://files.pythonhosted.org/packages/c5/de/c6bec1dce5ead9f9e6a946ea15e8d698c35f19edc508289d70a577921b30/ruff-0.12.5-py3-none-macosx_11_0_arm64.whl", hash = "sha256:962775ed5b27c7aa3fdc0d8f4d4433deae7659ef99ea20f783d666e77338b8cf", size = 11716873, upload-time = "2025-07-24T13:26:01.496Z" },
    { url = "https://files.pythonhosted.org/packages/a1/16/cf372d2ebe91e4eb5b82a2275c3acfa879e0566a7ac94d331ea37b765ac8/ruff-0.12.5-py3-none-manylinux_2_17_aarch64.manylinux2014_aarch64.whl", hash = "sha256:73b4cae449597e7195a49eb1cdca89fd9fbb16140c7579899e87f4c85bf82f73", size = 11958829, upload-time = "2025-07-24T13:26:03.721Z" },
    { url = "https://files.pythonhosted.org/packages/25/bf/cd07e8f6a3a6ec746c62556b4c4b79eeb9b0328b362bb8431b7b8afd3856/ruff-0.12.5-py3-none-manylinux_2_17_armv7l.manylinux2014_armv7l.whl", hash = "sha256:8b13489c3dc50de5e2d40110c0cce371e00186b880842e245186ca862bf9a1ac", size = 11626619, upload-time = "2025-07-24T13:26:06.118Z" },
    { url = "https://files.pythonhosted.org/packages/d8/c9/c2ccb3b8cbb5661ffda6925f81a13edbb786e623876141b04919d1128370/ruff-0.12.5-py3-none-manylinux_2_17_i686.manylinux2014_i686.whl", hash = "sha256:f1504fea81461cf4841778b3ef0a078757602a3b3ea4b008feb1308cb3f23e08", size = 13221894, upload-time = "2025-07-24T13:26:08.292Z" },
    { url = "https://files.pythonhosted.org/packages/6b/58/68a5be2c8e5590ecdad922b2bcd5583af19ba648f7648f95c51c3c1eca81/ruff-0.12.5-py3-none-manylinux_2_17_ppc64.manylinux2014_ppc64.whl", hash = "sha256:c7da4129016ae26c32dfcbd5b671fe652b5ab7fc40095d80dcff78175e7eddd4", size = 14163909, upload-time = "2025-07-24T13:26:10.474Z" },
    { url = "https://files.pythonhosted.org/packages/bd/d1/ef6b19622009ba8386fdb792c0743f709cf917b0b2f1400589cbe4739a33/ruff-0.12.5-py3-none-manylinux_2_17_ppc64le.manylinux2014_ppc64le.whl", hash = "sha256:ca972c80f7ebcfd8af75a0f18b17c42d9f1ef203d163669150453f50ca98ab7b", size = 13583652, upload-time = "2025-07-24T13:26:13.381Z" },
    { url = "https://files.pythonhosted.org/packages/62/e3/1c98c566fe6809a0c83751d825a03727f242cdbe0d142c9e292725585521/ruff-0.12.5-py3-none-manylinux_2_17_s390x.manylinux2014_s390x.whl", hash = "sha256:8dbbf9f25dfb501f4237ae7501d6364b76a01341c6f1b2cd6764fe449124bb2a", size = 12700451, upload-time = "2025-07-24T13:26:15.488Z" },
    { url = "https://files.pythonhosted.org/packages/24/ff/96058f6506aac0fbc0d0fc0d60b0d0bd746240a0594657a2d94ad28033ba/ruff-0.12.5-py3-none-manylinux_2_17_x86_64.manylinux2014_x86_64.whl", hash = "sha256:2c47dea6ae39421851685141ba9734767f960113d51e83fd7bb9958d5be8763a", size = 12937465, upload-time = "2025-07-24T13:26:17.808Z" },
    { url = "https://files.pythonhosted.org/packages/eb/d3/68bc5e7ab96c94b3589d1789f2dd6dd4b27b263310019529ac9be1e8f31b/ruff-0.12.5-py3-none-musllinux_1_2_aarch64.whl", hash = "sha256:c5076aa0e61e30f848846f0265c873c249d4b558105b221be1828f9f79903dc5", size = 11771136, upload-time = "2025-07-24T13:26:20.422Z" },
    { url = "https://files.pythonhosted.org/packages/52/75/7356af30a14584981cabfefcf6106dea98cec9a7af4acb5daaf4b114845f/ruff-0.12.5-py3-none-musllinux_1_2_armv7l.whl", hash = "sha256:a5a4c7830dadd3d8c39b1cc85386e2c1e62344f20766be6f173c22fb5f72f293", size = 11601644, upload-time = "2025-07-24T13:26:22.928Z" },
    { url = "https://files.pythonhosted.org/packages/c2/67/91c71d27205871737cae11025ee2b098f512104e26ffd8656fd93d0ada0a/ruff-0.12.5-py3-none-musllinux_1_2_i686.whl", hash = "sha256:46699f73c2b5b137b9dc0fc1a190b43e35b008b398c6066ea1350cce6326adcb", size = 12478068, upload-time = "2025-07-24T13:26:26.134Z" },
    { url = "https://files.pythonhosted.org/packages/34/04/b6b00383cf2f48e8e78e14eb258942fdf2a9bf0287fbf5cdd398b749193a/ruff-0.12.5-py3-none-musllinux_1_2_x86_64.whl", hash = "sha256:5a655a0a0d396f0f072faafc18ebd59adde8ca85fb848dc1b0d9f024b9c4d3bb", size = 12991537, upload-time = "2025-07-24T13:26:28.533Z" },
    { url = "https://files.pythonhosted.org/packages/3e/b9/053d6445dc7544fb6594785056d8ece61daae7214859ada4a152ad56b6e0/ruff-0.12.5-py3-none-win32.whl", hash = "sha256:dfeb2627c459b0b78ca2bbdc38dd11cc9a0a88bf91db982058b26ce41714ffa9", size = 11751575, upload-time = "2025-07-24T13:26:30.835Z" },
    { url = "https://files.pythonhosted.org/packages/bc/0f/ab16e8259493137598b9149734fec2e06fdeda9837e6f634f5c4e35916da/ruff-0.12.5-py3-none-win_amd64.whl", hash = "sha256:ae0d90cf5f49466c954991b9d8b953bd093c32c27608e409ae3564c63c5306a5", size = 12882273, upload-time = "2025-07-24T13:26:32.929Z" },
    { url = "https://files.pythonhosted.org/packages/00/db/c376b0661c24cf770cb8815268190668ec1330eba8374a126ceef8c72d55/ruff-0.12.5-py3-none-win_arm64.whl", hash = "sha256:48cdbfc633de2c5c37d9f090ba3b352d1576b0015bfc3bc98eaf230275b7e805", size = 11951564, upload-time = "2025-07-24T13:26:34.994Z" },
]

[[package]]
name = "s3transfer"
version = "0.13.1"
source = { registry = "https://pypi.org/simple" }
dependencies = [
    { name = "botocore" },
]
sdist = { url = "https://files.pythonhosted.org/packages/6d/05/d52bf1e65044b4e5e27d4e63e8d1579dbdec54fce685908ae09bc3720030/s3transfer-0.13.1.tar.gz", hash = "sha256:c3fdba22ba1bd367922f27ec8032d6a1cf5f10c934fb5d68cf60fd5a23d936cf", size = 150589, upload-time = "2025-07-18T19:22:42.31Z" }
wheels = [
    { url = "https://files.pythonhosted.org/packages/6d/4f/d073e09df851cfa251ef7840007d04db3293a0482ce607d2b993926089be/s3transfer-0.13.1-py3-none-any.whl", hash = "sha256:a981aa7429be23fe6dfc13e80e4020057cbab622b08c0315288758d67cabc724", size = 85308, upload-time = "2025-07-18T19:22:40.947Z" },
]

[[package]]
name = "scipy"
version = "1.16.0"
source = { registry = "https://pypi.org/simple" }
dependencies = [
    { name = "numpy" },
]
sdist = { url = "https://files.pythonhosted.org/packages/81/18/b06a83f0c5ee8cddbde5e3f3d0bb9b702abfa5136ef6d4620ff67df7eee5/scipy-1.16.0.tar.gz", hash = "sha256:b5ef54021e832869c8cfb03bc3bf20366cbcd426e02a58e8a58d7584dfbb8f62", size = 30581216, upload-time = "2025-06-22T16:27:55.782Z" }
wheels = [
    { url = "https://files.pythonhosted.org/packages/d9/f8/53fc4884df6b88afd5f5f00240bdc49fee2999c7eff3acf5953eb15bc6f8/scipy-1.16.0-cp311-cp311-macosx_10_14_x86_64.whl", hash = "sha256:deec06d831b8f6b5fb0b652433be6a09db29e996368ce5911faf673e78d20085", size = 36447362, upload-time = "2025-06-22T16:18:17.817Z" },
    { url = "https://files.pythonhosted.org/packages/c9/25/fad8aa228fa828705142a275fc593d701b1817c98361a2d6b526167d07bc/scipy-1.16.0-cp311-cp311-macosx_12_0_arm64.whl", hash = "sha256:d30c0fe579bb901c61ab4bb7f3eeb7281f0d4c4a7b52dbf563c89da4fd2949be", size = 28547120, upload-time = "2025-06-22T16:18:24.117Z" },
    { url = "https://files.pythonhosted.org/packages/8d/be/d324ddf6b89fd1c32fecc307f04d095ce84abb52d2e88fab29d0cd8dc7a8/scipy-1.16.0-cp311-cp311-macosx_14_0_arm64.whl", hash = "sha256:b2243561b45257f7391d0f49972fca90d46b79b8dbcb9b2cb0f9df928d370ad4", size = 20818922, upload-time = "2025-06-22T16:18:28.035Z" },
    { url = "https://files.pythonhosted.org/packages/cd/e0/cf3f39e399ac83fd0f3ba81ccc5438baba7cfe02176be0da55ff3396f126/scipy-1.16.0-cp311-cp311-macosx_14_0_x86_64.whl", hash = "sha256:e6d7dfc148135e9712d87c5f7e4f2ddc1304d1582cb3a7d698bbadedb61c7afd", size = 23409695, upload-time = "2025-06-22T16:18:32.497Z" },
    { url = "https://files.pythonhosted.org/packages/5b/61/d92714489c511d3ffd6830ac0eb7f74f243679119eed8b9048e56b9525a1/scipy-1.16.0-cp311-cp311-manylinux2014_aarch64.manylinux_2_17_aarch64.whl", hash = "sha256:90452f6a9f3fe5a2cf3748e7be14f9cc7d9b124dce19667b54f5b429d680d539", size = 33444586, upload-time = "2025-06-22T16:18:37.992Z" },
    { url = "https://files.pythonhosted.org/packages/af/2c/40108915fd340c830aee332bb85a9160f99e90893e58008b659b9f3dddc0/scipy-1.16.0-cp311-cp311-manylinux2014_x86_64.manylinux_2_17_x86_64.whl", hash = "sha256:a2f0bf2f58031c8701a8b601df41701d2a7be17c7ffac0a4816aeba89c4cdac8", size = 35284126, upload-time = "2025-06-22T16:18:43.605Z" },
    { url = "https://files.pythonhosted.org/packages/d3/30/e9eb0ad3d0858df35d6c703cba0a7e16a18a56a9e6b211d861fc6f261c5f/scipy-1.16.0-cp311-cp311-musllinux_1_2_aarch64.whl", hash = "sha256:6c4abb4c11fc0b857474241b812ce69ffa6464b4bd8f4ecb786cf240367a36a7", size = 35608257, upload-time = "2025-06-22T16:18:49.09Z" },
    { url = "https://files.pythonhosted.org/packages/c8/ff/950ee3e0d612b375110d8cda211c1f787764b4c75e418a4b71f4a5b1e07f/scipy-1.16.0-cp311-cp311-musllinux_1_2_x86_64.whl", hash = "sha256:b370f8f6ac6ef99815b0d5c9f02e7ade77b33007d74802efc8316c8db98fd11e", size = 38040541, upload-time = "2025-06-22T16:18:55.077Z" },
    { url = "https://files.pythonhosted.org/packages/8b/c9/750d34788288d64ffbc94fdb4562f40f609d3f5ef27ab4f3a4ad00c9033e/scipy-1.16.0-cp311-cp311-win_amd64.whl", hash = "sha256:a16ba90847249bedce8aa404a83fb8334b825ec4a8e742ce6012a7a5e639f95c", size = 38570814, upload-time = "2025-06-22T16:19:00.912Z" },
]

[[package]]
name = "send2trash"
version = "1.8.3"
source = { registry = "https://pypi.org/simple" }
sdist = { url = "https://files.pythonhosted.org/packages/fd/3a/aec9b02217bb79b87bbc1a21bc6abc51e3d5dcf65c30487ac96c0908c722/Send2Trash-1.8.3.tar.gz", hash = "sha256:b18e7a3966d99871aefeb00cfbcfdced55ce4871194810fc71f4aa484b953abf", size = 17394, upload-time = "2024-04-07T00:01:09.267Z" }
wheels = [
    { url = "https://files.pythonhosted.org/packages/40/b0/4562db6223154aa4e22f939003cb92514c79f3d4dccca3444253fd17f902/Send2Trash-1.8.3-py3-none-any.whl", hash = "sha256:0c31227e0bd08961c7665474a3d1ef7193929fedda4233843689baa056be46c9", size = 18072, upload-time = "2024-04-07T00:01:07.438Z" },
]

[[package]]
name = "sentry-sdk"
version = "2.33.2"
source = { registry = "https://pypi.org/simple" }
dependencies = [
    { name = "certifi" },
    { name = "urllib3" },
]
sdist = { url = "https://files.pythonhosted.org/packages/b0/82/dfe4a91fd38e048fbb55ca6c072710408e8802015aa27cde18e8684bb1e9/sentry_sdk-2.33.2.tar.gz", hash = "sha256:e85002234b7b8efac9b74c2d91dbd4f8f3970dc28da8798e39530e65cb740f94", size = 335804, upload-time = "2025-07-22T10:41:18.578Z" }
wheels = [
    { url = "https://files.pythonhosted.org/packages/c2/dc/4d825d5eb6e924dfcc6a91c8185578a7b0a5c41fd2416a6f49c8226d6ef9/sentry_sdk-2.33.2-py2.py3-none-any.whl", hash = "sha256:8d57a3b4861b243aa9d558fda75509ad487db14f488cbdb6c78c614979d77632", size = 356692, upload-time = "2025-07-22T10:41:16.531Z" },
]

[[package]]
name = "setproctitle"
version = "1.3.6"
source = { registry = "https://pypi.org/simple" }
sdist = { url = "https://files.pythonhosted.org/packages/9e/af/56efe21c53ac81ac87e000b15e60b3d8104224b4313b6eacac3597bd183d/setproctitle-1.3.6.tar.gz", hash = "sha256:c9f32b96c700bb384f33f7cf07954bb609d35dd82752cef57fb2ee0968409169", size = 26889, upload-time = "2025-04-29T13:35:00.184Z" }
wheels = [
    { url = "https://files.pythonhosted.org/packages/27/3b/8288d0cd969a63500dd62fc2c99ce6980f9909ccef0770ab1f86c361e0bf/setproctitle-1.3.6-cp311-cp311-macosx_10_9_universal2.whl", hash = "sha256:a1d856b0f4e4a33e31cdab5f50d0a14998f3a2d726a3fd5cb7c4d45a57b28d1b", size = 17412, upload-time = "2025-04-29T13:32:58.135Z" },
    { url = "https://files.pythonhosted.org/packages/39/37/43a5a3e25ca1048dbbf4db0d88d346226f5f1acd131bb8e660f4bfe2799f/setproctitle-1.3.6-cp311-cp311-macosx_11_0_arm64.whl", hash = "sha256:50706b9c0eda55f7de18695bfeead5f28b58aa42fd5219b3b1692d554ecbc9ec", size = 11963, upload-time = "2025-04-29T13:32:59.17Z" },
    { url = "https://files.pythonhosted.org/packages/5b/47/f103c40e133154783c91a10ab08ac9fc410ed835aa85bcf7107cb882f505/setproctitle-1.3.6-cp311-cp311-manylinux_2_17_aarch64.manylinux2014_aarch64.whl", hash = "sha256:af188f3305f0a65c3217c30c6d4c06891e79144076a91e8b454f14256acc7279", size = 31718, upload-time = "2025-04-29T13:33:00.36Z" },
    { url = "https://files.pythonhosted.org/packages/1f/13/7325dd1c008dd6c0ebd370ddb7505977054a87e406f142318e395031a792/setproctitle-1.3.6-cp311-cp311-manylinux_2_17_ppc64le.manylinux2014_ppc64le.whl", hash = "sha256:cce0ed8b3f64c71c140f0ec244e5fdf8ecf78ddf8d2e591d4a8b6aa1c1214235", size = 33027, upload-time = "2025-04-29T13:33:01.499Z" },
    { url = "https://files.pythonhosted.org/packages/0c/0a/6075bfea05a71379d77af98a9ac61163e8b6e5ef1ae58cd2b05871b2079c/setproctitle-1.3.6-cp311-cp311-manylinux_2_5_i686.manylinux1_i686.manylinux_2_17_i686.manylinux2014_i686.whl", hash = "sha256:70100e2087fe05359f249a0b5f393127b3a1819bf34dec3a3e0d4941138650c9", size = 30223, upload-time = "2025-04-29T13:33:03.259Z" },
    { url = "https://files.pythonhosted.org/packages/cc/41/fbf57ec52f4f0776193bd94334a841f0bc9d17e745f89c7790f336420c65/setproctitle-1.3.6-cp311-cp311-manylinux_2_5_x86_64.manylinux1_x86_64.manylinux_2_17_x86_64.manylinux2014_x86_64.whl", hash = "sha256:1065ed36bd03a3fd4186d6c6de5f19846650b015789f72e2dea2d77be99bdca1", size = 31204, upload-time = "2025-04-29T13:33:04.455Z" },
    { url = "https://files.pythonhosted.org/packages/97/b5/f799fb7a00de29fb0ac1dfd015528dea425b9e31a8f1068a0b3df52d317f/setproctitle-1.3.6-cp311-cp311-musllinux_1_2_aarch64.whl", hash = "sha256:4adf6a0013fe4e0844e3ba7583ec203ca518b9394c6cc0d3354df2bf31d1c034", size = 31181, upload-time = "2025-04-29T13:33:05.697Z" },
    { url = "https://files.pythonhosted.org/packages/b5/b7/81f101b612014ec61723436022c31146178813d6ca6b947f7b9c84e9daf4/setproctitle-1.3.6-cp311-cp311-musllinux_1_2_i686.whl", hash = "sha256:eb7452849f6615871eabed6560ffedfe56bc8af31a823b6be4ce1e6ff0ab72c5", size = 30101, upload-time = "2025-04-29T13:33:07.223Z" },
    { url = "https://files.pythonhosted.org/packages/67/23/681232eed7640eab96719daa8647cc99b639e3daff5c287bd270ef179a73/setproctitle-1.3.6-cp311-cp311-musllinux_1_2_ppc64le.whl", hash = "sha256:a094b7ce455ca341b59a0f6ce6be2e11411ba6e2860b9aa3dbb37468f23338f4", size = 32438, upload-time = "2025-04-29T13:33:08.538Z" },
    { url = "https://files.pythonhosted.org/packages/19/f8/4d075a7bdc3609ac71535b849775812455e4c40aedfbf0778a6f123b1774/setproctitle-1.3.6-cp311-cp311-musllinux_1_2_x86_64.whl", hash = "sha256:ad1c2c2baaba62823a7f348f469a967ece0062140ca39e7a48e4bbb1f20d54c4", size = 30625, upload-time = "2025-04-29T13:33:09.707Z" },
    { url = "https://files.pythonhosted.org/packages/5f/73/a2a8259ebee166aee1ca53eead75de0e190b3ddca4f716e5c7470ebb7ef6/setproctitle-1.3.6-cp311-cp311-win32.whl", hash = "sha256:8050c01331135f77ec99d99307bfbc6519ea24d2f92964b06f3222a804a3ff1f", size = 11488, upload-time = "2025-04-29T13:33:10.953Z" },
    { url = "https://files.pythonhosted.org/packages/c9/15/52cf5e1ff0727d53704cfdde2858eaf237ce523b0b04db65faa84ff83e13/setproctitle-1.3.6-cp311-cp311-win_amd64.whl", hash = "sha256:9b73cf0fe28009a04a35bb2522e4c5b5176cc148919431dcb73fdbdfaab15781", size = 12201, upload-time = "2025-04-29T13:33:12.389Z" },
]

[[package]]
name = "setuptools"
version = "80.9.0"
source = { registry = "https://pypi.org/simple" }
sdist = { url = "https://files.pythonhosted.org/packages/18/5d/3bf57dcd21979b887f014ea83c24ae194cfcd12b9e0fda66b957c69d1fca/setuptools-80.9.0.tar.gz", hash = "sha256:f36b47402ecde768dbfafc46e8e4207b4360c654f1f3bb84475f0a28628fb19c", size = 1319958, upload-time = "2025-05-27T00:56:51.443Z" }
wheels = [
    { url = "https://files.pythonhosted.org/packages/a3/dc/17031897dae0efacfea57dfd3a82fdd2a2aeb58e0ff71b77b87e44edc772/setuptools-80.9.0-py3-none-any.whl", hash = "sha256:062d34222ad13e0cc312a4c02d73f059e86a4acbfbdea8f8f76b28c99f306922", size = 1201486, upload-time = "2025-05-27T00:56:49.664Z" },
]

[[package]]
name = "shimmy"
version = "1.3.0"
source = { registry = "https://pypi.org/simple" }
dependencies = [
    { name = "gymnasium" },
    { name = "numpy" },
]
sdist = { url = "https://files.pythonhosted.org/packages/92/a7/e2c7e4674f060a4465be9f9f1f40f07e6a0b3acd8d03f9f84832111d45b6/Shimmy-1.3.0.tar.gz", hash = "sha256:f45fbeaa81a0e755abc8251d5741cd4b7d5dddd003aaccda7960e62bee82b493", size = 38891, upload-time = "2023-10-17T19:22:31.482Z" }
wheels = [
    { url = "https://files.pythonhosted.org/packages/dc/f9/07ef16463db14ac1b30f149c379760f5cacf3fc677b295d29a92f3127914/Shimmy-1.3.0-py3-none-any.whl", hash = "sha256:de608fb53fab0130ad5dc8a50ae0e6b0122aa3b808cc2f3e7bde618053dcf30e", size = 37606, upload-time = "2023-10-17T19:22:28.75Z" },
]

[package.optional-dependencies]
gym-v21 = [
    { name = "gym" },
    { name = "pyglet" },
]

[[package]]
name = "six"
version = "1.17.0"
source = { registry = "https://pypi.org/simple" }
sdist = { url = "https://files.pythonhosted.org/packages/94/e7/b2c673351809dca68a0e064b6af791aa332cf192da575fd474ed7d6f16a2/six-1.17.0.tar.gz", hash = "sha256:ff70335d468e7eb6ec65b95b99d3a2836546063f63acc5171de367e834932a81", size = 34031, upload-time = "2024-12-04T17:35:28.174Z" }
wheels = [
    { url = "https://files.pythonhosted.org/packages/b7/ce/149a00dd41f10bc29e5921b496af8b574d8413afcd5e30dfa0ed46c2cc5e/six-1.17.0-py2.py3-none-any.whl", hash = "sha256:4721f391ed90541fddacab5acf947aa0d3dc7d27b2e1e8eda2be8970586c3274", size = 11050, upload-time = "2024-12-04T17:35:26.475Z" },
]

[[package]]
name = "skypilot"
version = "0.9.3"
source = { registry = "https://pypi.org/simple" }
dependencies = [
    { name = "aiofiles" },
    { name = "cachetools" },
    { name = "click" },
    { name = "colorama" },
    { name = "cryptography" },
    { name = "fastapi" },
    { name = "filelock" },
    { name = "httpx" },
    { name = "jinja2" },
    { name = "jsonschema" },
    { name = "networkx" },
    { name = "packaging" },
    { name = "pandas" },
    { name = "pendulum" },
    { name = "prettytable" },
    { name = "psutil" },
    { name = "pulp" },
    { name = "pydantic" },
    { name = "python-dotenv" },
    { name = "python-multipart" },
    { name = "pyyaml" },
    { name = "requests" },
    { name = "rich" },
    { name = "setproctitle" },
    { name = "tabulate" },
    { name = "typing-extensions" },
    { name = "uvicorn", extra = ["standard"] },
    { name = "wheel" },
]
sdist = { url = "https://files.pythonhosted.org/packages/51/11/bb5ae5ca53c6043e300782734b2c7651ba2a4545cccde72f21465756d9fb/skypilot-0.9.3.tar.gz", hash = "sha256:9088b4607ace5574b8a73379968a033ce29fdc90f68bfb4ed07e04dee4681ee6", size = 1856356, upload-time = "2025-05-20T05:55:11.006Z" }
wheels = [
    { url = "https://files.pythonhosted.org/packages/f8/69/8a112ff45df3b0de07b6dfb23ca71baaf344c351522eaf50479ff534f315/skypilot-0.9.3-py3-none-any.whl", hash = "sha256:70cc68c67320ae716845be9048e74a53d96e9ed98b087af9e4e00d6707cb00ed", size = 2038423, upload-time = "2025-05-20T05:55:09.027Z" },
]

[[package]]
name = "smmap"
version = "5.0.2"
source = { registry = "https://pypi.org/simple" }
sdist = { url = "https://files.pythonhosted.org/packages/44/cd/a040c4b3119bbe532e5b0732286f805445375489fceaec1f48306068ee3b/smmap-5.0.2.tar.gz", hash = "sha256:26ea65a03958fa0c8a1c7e8c7a58fdc77221b8910f6be2131affade476898ad5", size = 22329, upload-time = "2025-01-02T07:14:40.909Z" }
wheels = [
    { url = "https://files.pythonhosted.org/packages/04/be/d09147ad1ec7934636ad912901c5fd7667e1c858e19d355237db0d0cd5e4/smmap-5.0.2-py3-none-any.whl", hash = "sha256:b30115f0def7d7531d22a0fb6502488d879e75b260a9db4d0819cfb25403af5e", size = 24303, upload-time = "2025-01-02T07:14:38.724Z" },
]

[[package]]
name = "sniffio"
version = "1.3.1"
source = { registry = "https://pypi.org/simple" }
sdist = { url = "https://files.pythonhosted.org/packages/a2/87/a6771e1546d97e7e041b6ae58d80074f81b7d5121207425c964ddf5cfdbd/sniffio-1.3.1.tar.gz", hash = "sha256:f4324edc670a0f49750a81b895f35c3adb843cca46f0530f79fc1babb23789dc", size = 20372, upload-time = "2024-02-25T23:20:04.057Z" }
wheels = [
    { url = "https://files.pythonhosted.org/packages/e9/44/75a9c9421471a6c4805dbf2356f7c181a29c1879239abab1ea2cc8f38b40/sniffio-1.3.1-py3-none-any.whl", hash = "sha256:2f6da418d1f1e0fddd844478f41680e794e6051915791a034ff65e5f100525a2", size = 10235, upload-time = "2024-02-25T23:20:01.196Z" },
]

[[package]]
name = "soupsieve"
version = "2.7"
source = { registry = "https://pypi.org/simple" }
sdist = { url = "https://files.pythonhosted.org/packages/3f/f4/4a80cd6ef364b2e8b65b15816a843c0980f7a5a2b4dc701fc574952aa19f/soupsieve-2.7.tar.gz", hash = "sha256:ad282f9b6926286d2ead4750552c8a6142bc4c783fd66b0293547c8fe6ae126a", size = 103418, upload-time = "2025-04-20T18:50:08.518Z" }
wheels = [
    { url = "https://files.pythonhosted.org/packages/e7/9c/0e6afc12c269578be5c0c1c9f4b49a8d32770a080260c333ac04cc1c832d/soupsieve-2.7-py3-none-any.whl", hash = "sha256:6e60cc5c1ffaf1cebcc12e8188320b72071e922c2e897f737cadce79ad5d30c4", size = 36677, upload-time = "2025-04-20T18:50:07.196Z" },
]

[[package]]
name = "stack-data"
version = "0.6.3"
source = { registry = "https://pypi.org/simple" }
dependencies = [
    { name = "asttokens" },
    { name = "executing" },
    { name = "pure-eval" },
]
sdist = { url = "https://files.pythonhosted.org/packages/28/e3/55dcc2cfbc3ca9c29519eb6884dd1415ecb53b0e934862d3559ddcb7e20b/stack_data-0.6.3.tar.gz", hash = "sha256:836a778de4fec4dcd1dcd89ed8abff8a221f58308462e1c4aa2a3cf30148f0b9", size = 44707, upload-time = "2023-09-30T13:58:05.479Z" }
wheels = [
    { url = "https://files.pythonhosted.org/packages/f1/7b/ce1eafaf1a76852e2ec9b22edecf1daa58175c090266e9f6c64afcd81d91/stack_data-0.6.3-py3-none-any.whl", hash = "sha256:d5558e0c25a4cb0853cddad3d77da9891a08cb85dd9f9f91b9f8cd66e511e695", size = 24521, upload-time = "2023-09-30T13:58:03.53Z" },
]

[[package]]
name = "starlette"
version = "0.47.2"
source = { registry = "https://pypi.org/simple" }
dependencies = [
    { name = "anyio" },
    { name = "typing-extensions" },
]
sdist = { url = "https://files.pythonhosted.org/packages/04/57/d062573f391d062710d4088fa1369428c38d51460ab6fedff920efef932e/starlette-0.47.2.tar.gz", hash = "sha256:6ae9aa5db235e4846decc1e7b79c4f346adf41e9777aebeb49dfd09bbd7023d8", size = 2583948, upload-time = "2025-07-20T17:31:58.522Z" }
wheels = [
    { url = "https://files.pythonhosted.org/packages/f7/1f/b876b1f83aef204198a42dc101613fefccb32258e5428b5f9259677864b4/starlette-0.47.2-py3-none-any.whl", hash = "sha256:c5847e96134e5c5371ee9fac6fdf1a67336d5815e09eb2a01fdb57a351ef915b", size = 72984, upload-time = "2025-07-20T17:31:56.738Z" },
]

[[package]]
name = "sympy"
version = "1.14.0"
source = { registry = "https://pypi.org/simple" }
dependencies = [
    { name = "mpmath" },
]
sdist = { url = "https://files.pythonhosted.org/packages/83/d3/803453b36afefb7c2bb238361cd4ae6125a569b4db67cd9e79846ba2d68c/sympy-1.14.0.tar.gz", hash = "sha256:d3d3fe8df1e5a0b42f0e7bdf50541697dbe7d23746e894990c030e2b05e72517", size = 7793921, upload-time = "2025-04-27T18:05:01.611Z" }
wheels = [
    { url = "https://files.pythonhosted.org/packages/a2/09/77d55d46fd61b4a135c444fc97158ef34a095e5681d0a6c10b75bf356191/sympy-1.14.0-py3-none-any.whl", hash = "sha256:e091cc3e99d2141a0ba2847328f5479b05d94a6635cb96148ccb3f34671bd8f5", size = 6299353, upload-time = "2025-04-27T18:04:59.103Z" },
]

[[package]]
name = "tabulate"
version = "0.9.0"
source = { registry = "https://pypi.org/simple" }
sdist = { url = "https://files.pythonhosted.org/packages/ec/fe/802052aecb21e3797b8f7902564ab6ea0d60ff8ca23952079064155d1ae1/tabulate-0.9.0.tar.gz", hash = "sha256:0095b12bf5966de529c0feb1fa08671671b3368eec77d7ef7ab114be2c068b3c", size = 81090, upload-time = "2022-10-06T17:21:48.54Z" }
wheels = [
    { url = "https://files.pythonhosted.org/packages/40/44/4a5f08c96eb108af5cb50b41f76142f0afa346dfa99d5296fe7202a11854/tabulate-0.9.0-py3-none-any.whl", hash = "sha256:024ca478df22e9340661486f85298cff5f6dcdba14f3813e8830015b9ed1948f", size = 35252, upload-time = "2022-10-06T17:21:44.262Z" },
]

[[package]]
name = "tensordict"
version = "0.9.1"
source = { registry = "https://pypi.org/simple" }
dependencies = [
    { name = "cloudpickle" },
    { name = "importlib-metadata" },
    { name = "numpy" },
    { name = "orjson" },
    { name = "packaging" },
    { name = "pyvers" },
    { name = "torch" },
]
wheels = [
    { url = "https://files.pythonhosted.org/packages/1c/05/413fcfacbe382d5994d448aaea5191e79904105a3295e737f6f3c1e2a473/tensordict-0.9.1-cp311-cp311-macosx_14_0_arm64.whl", hash = "sha256:a24526cfee13d59565bf1539ec056937bfeb566a97edf96ecee71851b3f377b5", size = 739188, upload-time = "2025-07-14T12:52:10.431Z" },
    { url = "https://files.pythonhosted.org/packages/68/88/e370331135b9e42601b9c2aaa230491ed59c8771131aedf5ace0e56e0fc2/tensordict-0.9.1-cp311-cp311-manylinux_2_28_aarch64.whl", hash = "sha256:2ca3b65b22fe3d7c4e1d4376d443b7f5b412e150eb97d1cdf0a846d6f554858a", size = 425211, upload-time = "2025-07-14T12:52:11.483Z" },
    { url = "https://files.pythonhosted.org/packages/4f/9b/9214660b086c29f8232ee9c9c84d8543eefd1397ced87e15dee1b7b6af14/tensordict-0.9.1-cp311-cp311-manylinux_2_28_x86_64.whl", hash = "sha256:0382a618d5b3a40a86a82b538551b4ca751a3308ea06b5768f3dfe36ba7bfb2a", size = 427529, upload-time = "2025-07-14T12:52:12.811Z" },
    { url = "https://files.pythonhosted.org/packages/01/b5/e05fe096a051cd21745b4249b7594e29a3b2af8c80584d78f7ae2012a257/tensordict-0.9.1-cp311-cp311-win_amd64.whl", hash = "sha256:b626c1c2926cd5f7d91eaa548c960b4559f683d5f2315c0dbea743f54412a98c", size = 473014, upload-time = "2025-07-14T12:52:14.161Z" },
]

[[package]]
name = "termcolor"
version = "3.1.0"
source = { registry = "https://pypi.org/simple" }
sdist = { url = "https://files.pythonhosted.org/packages/ca/6c/3d75c196ac07ac8749600b60b03f4f6094d54e132c4d94ebac6ee0e0add0/termcolor-3.1.0.tar.gz", hash = "sha256:6a6dd7fbee581909eeec6a756cff1d7f7c376063b14e4a298dc4980309e55970", size = 14324, upload-time = "2025-04-30T11:37:53.791Z" }
wheels = [
    { url = "https://files.pythonhosted.org/packages/4f/bd/de8d508070629b6d84a30d01d57e4a65c69aa7f5abe7560b8fad3b50ea59/termcolor-3.1.0-py3-none-any.whl", hash = "sha256:591dd26b5c2ce03b9e43f391264626557873ce1d379019786f99b0c2bee140aa", size = 7684, upload-time = "2025-04-30T11:37:52.382Z" },
]

[[package]]
name = "terminado"
version = "0.18.1"
source = { registry = "https://pypi.org/simple" }
dependencies = [
    { name = "ptyprocess", marker = "os_name != 'nt'" },
    { name = "pywinpty", marker = "os_name == 'nt' and sys_platform != 'darwin' and sys_platform != 'linux'" },
    { name = "tornado" },
]
sdist = { url = "https://files.pythonhosted.org/packages/8a/11/965c6fd8e5cc254f1fe142d547387da17a8ebfd75a3455f637c663fb38a0/terminado-0.18.1.tar.gz", hash = "sha256:de09f2c4b85de4765f7714688fff57d3e75bad1f909b589fde880460c753fd2e", size = 32701, upload-time = "2024-03-12T14:34:39.026Z" }
wheels = [
    { url = "https://files.pythonhosted.org/packages/6a/9e/2064975477fdc887e47ad42157e214526dcad8f317a948dee17e1659a62f/terminado-0.18.1-py3-none-any.whl", hash = "sha256:a4468e1b37bb318f8a86514f65814e1afc977cf29b3992a4500d9dd305dcceb0", size = 14154, upload-time = "2024-03-12T14:34:36.569Z" },
]

[[package]]
name = "testcontainers"
version = "4.12.0"
source = { registry = "https://pypi.org/simple" }
dependencies = [
    { name = "docker" },
    { name = "python-dotenv" },
    { name = "typing-extensions" },
    { name = "urllib3" },
    { name = "wrapt" },
]
sdist = { url = "https://files.pythonhosted.org/packages/d3/62/01d9f648e9b943175e0dcddf749cf31c769665d8ba08df1e989427163f33/testcontainers-4.12.0.tar.gz", hash = "sha256:13ee89cae995e643f225665aad8b200b25c4f219944a6f9c0b03249ec3f31b8d", size = 66631, upload-time = "2025-07-21T20:32:26.37Z" }
wheels = [
    { url = "https://files.pythonhosted.org/packages/b2/e8/9e2c392e5d671afda47b917597cac8fde6a452f5776c4c9ceb93fbd2889f/testcontainers-4.12.0-py3-none-any.whl", hash = "sha256:26caef57e642d5e8c5fcc593881cf7df3ab0f0dc9170fad22765b184e226ab15", size = 111791, upload-time = "2025-07-21T20:32:25.038Z" },
]

[[package]]
name = "tiktoken"
version = "0.9.0"
source = { registry = "https://pypi.org/simple" }
dependencies = [
    { name = "regex" },
    { name = "requests" },
]
sdist = { url = "https://files.pythonhosted.org/packages/ea/cf/756fedf6981e82897f2d570dd25fa597eb3f4459068ae0572d7e888cfd6f/tiktoken-0.9.0.tar.gz", hash = "sha256:d02a5ca6a938e0490e1ff957bc48c8b078c88cb83977be1625b1fd8aac792c5d", size = 35991, upload-time = "2025-02-14T06:03:01.003Z" }
wheels = [
    { url = "https://files.pythonhosted.org/packages/4d/ae/4613a59a2a48e761c5161237fc850eb470b4bb93696db89da51b79a871f1/tiktoken-0.9.0-cp311-cp311-macosx_10_12_x86_64.whl", hash = "sha256:f32cc56168eac4851109e9b5d327637f15fd662aa30dd79f964b7c39fbadd26e", size = 1065987, upload-time = "2025-02-14T06:02:14.174Z" },
    { url = "https://files.pythonhosted.org/packages/3f/86/55d9d1f5b5a7e1164d0f1538a85529b5fcba2b105f92db3622e5d7de6522/tiktoken-0.9.0-cp311-cp311-macosx_11_0_arm64.whl", hash = "sha256:45556bc41241e5294063508caf901bf92ba52d8ef9222023f83d2483a3055348", size = 1009155, upload-time = "2025-02-14T06:02:15.384Z" },
    { url = "https://files.pythonhosted.org/packages/03/58/01fb6240df083b7c1916d1dcb024e2b761213c95d576e9f780dfb5625a76/tiktoken-0.9.0-cp311-cp311-manylinux_2_17_aarch64.manylinux2014_aarch64.whl", hash = "sha256:03935988a91d6d3216e2ec7c645afbb3d870b37bcb67ada1943ec48678e7ee33", size = 1142898, upload-time = "2025-02-14T06:02:16.666Z" },
    { url = "https://files.pythonhosted.org/packages/b1/73/41591c525680cd460a6becf56c9b17468d3711b1df242c53d2c7b2183d16/tiktoken-0.9.0-cp311-cp311-manylinux_2_17_x86_64.manylinux2014_x86_64.whl", hash = "sha256:8b3d80aad8d2c6b9238fc1a5524542087c52b860b10cbf952429ffb714bc1136", size = 1197535, upload-time = "2025-02-14T06:02:18.595Z" },
    { url = "https://files.pythonhosted.org/packages/7d/7c/1069f25521c8f01a1a182f362e5c8e0337907fae91b368b7da9c3e39b810/tiktoken-0.9.0-cp311-cp311-musllinux_1_2_x86_64.whl", hash = "sha256:b2a21133be05dc116b1d0372af051cd2c6aa1d2188250c9b553f9fa49301b336", size = 1259548, upload-time = "2025-02-14T06:02:20.729Z" },
    { url = "https://files.pythonhosted.org/packages/6f/07/c67ad1724b8e14e2b4c8cca04b15da158733ac60136879131db05dda7c30/tiktoken-0.9.0-cp311-cp311-win_amd64.whl", hash = "sha256:11a20e67fdf58b0e2dea7b8654a288e481bb4fc0289d3ad21291f8d0849915fb", size = 893895, upload-time = "2025-02-14T06:02:22.67Z" },
]

[[package]]
name = "tinycss2"
version = "1.4.0"
source = { registry = "https://pypi.org/simple" }
dependencies = [
    { name = "webencodings" },
]
sdist = { url = "https://files.pythonhosted.org/packages/7a/fd/7a5ee21fd08ff70d3d33a5781c255cbe779659bd03278feb98b19ee550f4/tinycss2-1.4.0.tar.gz", hash = "sha256:10c0972f6fc0fbee87c3edb76549357415e94548c1ae10ebccdea16fb404a9b7", size = 87085, upload-time = "2024-10-24T14:58:29.895Z" }
wheels = [
    { url = "https://files.pythonhosted.org/packages/e6/34/ebdc18bae6aa14fbee1a08b63c015c72b64868ff7dae68808ab500c492e2/tinycss2-1.4.0-py3-none-any.whl", hash = "sha256:3a49cf47b7675da0b15d0c6e1df8df4ebd96e9394bb905a5775adb0d884c5289", size = 26610, upload-time = "2024-10-24T14:58:28.029Z" },
]

[[package]]
name = "torch"
version = "2.7.1"
source = { registry = "https://pypi.org/simple" }
dependencies = [
    { name = "filelock" },
    { name = "fsspec" },
    { name = "jinja2" },
    { name = "networkx" },
    { name = "nvidia-cublas-cu12", marker = "platform_machine == 'x86_64' and sys_platform == 'linux'" },
    { name = "nvidia-cuda-cupti-cu12", marker = "platform_machine == 'x86_64' and sys_platform == 'linux'" },
    { name = "nvidia-cuda-nvrtc-cu12", marker = "platform_machine == 'x86_64' and sys_platform == 'linux'" },
    { name = "nvidia-cuda-runtime-cu12", marker = "platform_machine == 'x86_64' and sys_platform == 'linux'" },
    { name = "nvidia-cudnn-cu12", marker = "platform_machine == 'x86_64' and sys_platform == 'linux'" },
    { name = "nvidia-cufft-cu12", marker = "platform_machine == 'x86_64' and sys_platform == 'linux'" },
    { name = "nvidia-cufile-cu12", marker = "platform_machine == 'x86_64' and sys_platform == 'linux'" },
    { name = "nvidia-curand-cu12", marker = "platform_machine == 'x86_64' and sys_platform == 'linux'" },
    { name = "nvidia-cusolver-cu12", marker = "platform_machine == 'x86_64' and sys_platform == 'linux'" },
    { name = "nvidia-cusparse-cu12", marker = "platform_machine == 'x86_64' and sys_platform == 'linux'" },
    { name = "nvidia-cusparselt-cu12", marker = "platform_machine == 'x86_64' and sys_platform == 'linux'" },
    { name = "nvidia-nccl-cu12", marker = "platform_machine == 'x86_64' and sys_platform == 'linux'" },
    { name = "nvidia-nvjitlink-cu12", marker = "platform_machine == 'x86_64' and sys_platform == 'linux'" },
    { name = "nvidia-nvtx-cu12", marker = "platform_machine == 'x86_64' and sys_platform == 'linux'" },
    { name = "sympy" },
    { name = "triton", marker = "platform_machine == 'x86_64' and sys_platform == 'linux'" },
    { name = "typing-extensions" },
]
wheels = [
    { url = "https://files.pythonhosted.org/packages/11/56/2eae3494e3d375533034a8e8cf0ba163363e996d85f0629441fa9d9843fe/torch-2.7.1-cp311-cp311-manylinux_2_28_aarch64.whl", hash = "sha256:236f501f2e383f1cb861337bdf057712182f910f10aeaf509065d54d339e49b2", size = 99093039, upload-time = "2025-06-04T17:39:06.963Z" },
    { url = "https://files.pythonhosted.org/packages/e5/94/34b80bd172d0072c9979708ccd279c2da2f55c3ef318eceec276ab9544a4/torch-2.7.1-cp311-cp311-manylinux_2_28_x86_64.whl", hash = "sha256:06eea61f859436622e78dd0cdd51dbc8f8c6d76917a9cf0555a333f9eac31ec1", size = 821174704, upload-time = "2025-06-04T17:37:03.799Z" },
    { url = "https://files.pythonhosted.org/packages/50/9e/acf04ff375b0b49a45511c55d188bcea5c942da2aaf293096676110086d1/torch-2.7.1-cp311-cp311-win_amd64.whl", hash = "sha256:8273145a2e0a3c6f9fd2ac36762d6ee89c26d430e612b95a99885df083b04e52", size = 216095937, upload-time = "2025-06-04T17:39:24.83Z" },
    { url = "https://files.pythonhosted.org/packages/5b/2b/d36d57c66ff031f93b4fa432e86802f84991477e522adcdffd314454326b/torch-2.7.1-cp311-none-macosx_11_0_arm64.whl", hash = "sha256:aea4fc1bf433d12843eb2c6b2204861f43d8364597697074c8d38ae2507f8730", size = 68640034, upload-time = "2025-06-04T17:39:17.989Z" },
]

[[package]]
name = "torchrl"
version = "0.9.2"
source = { registry = "https://pypi.org/simple" }
dependencies = [
    { name = "cloudpickle" },
    { name = "numpy" },
    { name = "packaging" },
    { name = "tensordict" },
    { name = "torch" },
]
wheels = [
    { url = "https://files.pythonhosted.org/packages/a9/21/583b8a4c55abd6e4945e4787f3b6a44214abc8ca1c50d82102e9473645da/torchrl-0.9.2-cp311-cp311-macosx_11_0_arm64.whl", hash = "sha256:76b7ed6918cfdfeaf65a498df3ceca6b814960377860f77211216989ef30a31e", size = 1715997, upload-time = "2025-07-17T17:07:02.744Z" },
    { url = "https://files.pythonhosted.org/packages/c3/4d/ea265e1ad4875b42c8a797ebe8ba48987899b6b2298d0f28e3b080f68cd9/torchrl-0.9.2-cp311-cp311-manylinux_2_28_aarch64.whl", hash = "sha256:a2e2f7392d8350f1eed048420c6b8d361d85d1ddd93974ca1ffd1a6def51516e", size = 1404579, upload-time = "2025-07-17T17:07:04.505Z" },
    { url = "https://files.pythonhosted.org/packages/c1/87/66b126cfe7dce7f31f5e638475a9ebc9e744d5f083d49ebc558178b9d57f/torchrl-0.9.2-cp311-cp311-manylinux_2_28_x86_64.whl", hash = "sha256:18ada5d4676f45db66b99a8de37a5780a4b7be227124d42257eae1ee74ff7fa8", size = 1411513, upload-time = "2025-07-17T17:07:05.951Z" },
    { url = "https://files.pythonhosted.org/packages/df/05/38b1360d794663204a6622e0f9ba2fc5846821f47a9c6a1cb761717a0dd5/torchrl-0.9.2-cp311-cp311-win_amd64.whl", hash = "sha256:93ca8d378244480b5f268725c08090e381f94a665129ed22e3c9a771d03de69f", size = 1371515, upload-time = "2025-07-17T17:07:07.092Z" },
]

[[package]]
name = "tornado"
version = "6.5.1"
source = { registry = "https://pypi.org/simple" }
sdist = { url = "https://files.pythonhosted.org/packages/51/89/c72771c81d25d53fe33e3dca61c233b665b2780f21820ba6fd2c6793c12b/tornado-6.5.1.tar.gz", hash = "sha256:84ceece391e8eb9b2b95578db65e920d2a61070260594819589609ba9bc6308c", size = 509934, upload-time = "2025-05-22T18:15:38.788Z" }
wheels = [
    { url = "https://files.pythonhosted.org/packages/77/89/f4532dee6843c9e0ebc4e28d4be04c67f54f60813e4bf73d595fe7567452/tornado-6.5.1-cp39-abi3-macosx_10_9_universal2.whl", hash = "sha256:d50065ba7fd11d3bd41bcad0825227cc9a95154bad83239357094c36708001f7", size = 441948, upload-time = "2025-05-22T18:15:20.862Z" },
    { url = "https://files.pythonhosted.org/packages/15/9a/557406b62cffa395d18772e0cdcf03bed2fff03b374677348eef9f6a3792/tornado-6.5.1-cp39-abi3-macosx_10_9_x86_64.whl", hash = "sha256:9e9ca370f717997cb85606d074b0e5b247282cf5e2e1611568b8821afe0342d6", size = 440112, upload-time = "2025-05-22T18:15:22.591Z" },
    { url = "https://files.pythonhosted.org/packages/55/82/7721b7319013a3cf881f4dffa4f60ceff07b31b394e459984e7a36dc99ec/tornado-6.5.1-cp39-abi3-manylinux_2_17_aarch64.manylinux2014_aarch64.whl", hash = "sha256:b77e9dfa7ed69754a54c89d82ef746398be82f749df69c4d3abe75c4d1ff4888", size = 443672, upload-time = "2025-05-22T18:15:24.027Z" },
    { url = "https://files.pythonhosted.org/packages/7d/42/d11c4376e7d101171b94e03cef0cbce43e823ed6567ceda571f54cf6e3ce/tornado-6.5.1-cp39-abi3-manylinux_2_5_i686.manylinux1_i686.manylinux_2_17_i686.manylinux2014_i686.whl", hash = "sha256:253b76040ee3bab8bcf7ba9feb136436a3787208717a1fb9f2c16b744fba7331", size = 443019, upload-time = "2025-05-22T18:15:25.735Z" },
    { url = "https://files.pythonhosted.org/packages/7d/f7/0c48ba992d875521ac761e6e04b0a1750f8150ae42ea26df1852d6a98942/tornado-6.5.1-cp39-abi3-manylinux_2_5_x86_64.manylinux1_x86_64.manylinux_2_17_x86_64.manylinux2014_x86_64.whl", hash = "sha256:308473f4cc5a76227157cdf904de33ac268af770b2c5f05ca6c1161d82fdd95e", size = 443252, upload-time = "2025-05-22T18:15:27.499Z" },
    { url = "https://files.pythonhosted.org/packages/89/46/d8d7413d11987e316df4ad42e16023cd62666a3c0dfa1518ffa30b8df06c/tornado-6.5.1-cp39-abi3-musllinux_1_2_aarch64.whl", hash = "sha256:caec6314ce8a81cf69bd89909f4b633b9f523834dc1a352021775d45e51d9401", size = 443930, upload-time = "2025-05-22T18:15:29.299Z" },
    { url = "https://files.pythonhosted.org/packages/78/b2/f8049221c96a06df89bed68260e8ca94beca5ea532ffc63b1175ad31f9cc/tornado-6.5.1-cp39-abi3-musllinux_1_2_i686.whl", hash = "sha256:13ce6e3396c24e2808774741331638ee6c2f50b114b97a55c5b442df65fd9692", size = 443351, upload-time = "2025-05-22T18:15:31.038Z" },
    { url = "https://files.pythonhosted.org/packages/76/ff/6a0079e65b326cc222a54720a748e04a4db246870c4da54ece4577bfa702/tornado-6.5.1-cp39-abi3-musllinux_1_2_x86_64.whl", hash = "sha256:5cae6145f4cdf5ab24744526cc0f55a17d76f02c98f4cff9daa08ae9a217448a", size = 443328, upload-time = "2025-05-22T18:15:32.426Z" },
    { url = "https://files.pythonhosted.org/packages/49/18/e3f902a1d21f14035b5bc6246a8c0f51e0eef562ace3a2cea403c1fb7021/tornado-6.5.1-cp39-abi3-win32.whl", hash = "sha256:e0a36e1bc684dca10b1aa75a31df8bdfed656831489bc1e6a6ebed05dc1ec365", size = 444396, upload-time = "2025-05-22T18:15:34.205Z" },
    { url = "https://files.pythonhosted.org/packages/7b/09/6526e32bf1049ee7de3bebba81572673b19a2a8541f795d887e92af1a8bc/tornado-6.5.1-cp39-abi3-win_amd64.whl", hash = "sha256:908e7d64567cecd4c2b458075589a775063453aeb1d2a1853eedb806922f568b", size = 444840, upload-time = "2025-05-22T18:15:36.1Z" },
    { url = "https://files.pythonhosted.org/packages/55/a7/535c44c7bea4578e48281d83c615219f3ab19e6abc67625ef637c73987be/tornado-6.5.1-cp39-abi3-win_arm64.whl", hash = "sha256:02420a0eb7bf617257b9935e2b754d1b63897525d8a289c9d65690d580b4dcf7", size = 443596, upload-time = "2025-05-22T18:15:37.433Z" },
]

[[package]]
name = "tqdm"
version = "4.67.1"
source = { registry = "https://pypi.org/simple" }
dependencies = [
    { name = "colorama", marker = "sys_platform == 'win32'" },
]
sdist = { url = "https://files.pythonhosted.org/packages/a8/4b/29b4ef32e036bb34e4ab51796dd745cdba7ed47ad142a9f4a1eb8e0c744d/tqdm-4.67.1.tar.gz", hash = "sha256:f8aef9c52c08c13a65f30ea34f4e5aac3fd1a34959879d7e59e63027286627f2", size = 169737, upload-time = "2024-11-24T20:12:22.481Z" }
wheels = [
    { url = "https://files.pythonhosted.org/packages/d0/30/dc54f88dd4a2b5dc8a0279bdd7270e735851848b762aeb1c1184ed1f6b14/tqdm-4.67.1-py3-none-any.whl", hash = "sha256:26445eca388f82e72884e0d580d5464cd801a3ea01e63e5601bdff9ba6a48de2", size = 78540, upload-time = "2024-11-24T20:12:19.698Z" },
]

[[package]]
name = "traitlets"
version = "5.14.3"
source = { registry = "https://pypi.org/simple" }
sdist = { url = "https://files.pythonhosted.org/packages/eb/79/72064e6a701c2183016abbbfedaba506d81e30e232a68c9f0d6f6fcd1574/traitlets-5.14.3.tar.gz", hash = "sha256:9ed0579d3502c94b4b3732ac120375cda96f923114522847de4b3bb98b96b6b7", size = 161621, upload-time = "2024-04-19T11:11:49.746Z" }
wheels = [
    { url = "https://files.pythonhosted.org/packages/00/c0/8f5d070730d7836adc9c9b6408dec68c6ced86b304a9b26a14df072a6e8c/traitlets-5.14.3-py3-none-any.whl", hash = "sha256:b74e89e397b1ed28cc831db7aea759ba6640cb3de13090ca145426688ff1ac4f", size = 85359, upload-time = "2024-04-19T11:11:46.763Z" },
]

[[package]]
name = "triton"
version = "3.3.1"
source = { registry = "https://pypi.org/simple" }
dependencies = [
    { name = "setuptools", marker = "(platform_machine != 'aarch64' and sys_platform == 'linux') or (sys_platform != 'darwin' and sys_platform != 'linux')" },
]
wheels = [
    { url = "https://files.pythonhosted.org/packages/21/2f/3e56ea7b58f80ff68899b1dbe810ff257c9d177d288c6b0f55bf2fe4eb50/triton-3.3.1-cp311-cp311-manylinux_2_27_x86_64.manylinux_2_28_x86_64.whl", hash = "sha256:b31e3aa26f8cb3cc5bf4e187bf737cbacf17311e1112b781d4a059353dfd731b", size = 155689937, upload-time = "2025-05-29T23:39:44.182Z" },
]

[[package]]
name = "types-python-dateutil"
version = "2.9.0.20250708"
source = { registry = "https://pypi.org/simple" }
sdist = { url = "https://files.pythonhosted.org/packages/c9/95/6bdde7607da2e1e99ec1c1672a759d42f26644bbacf939916e086db34870/types_python_dateutil-2.9.0.20250708.tar.gz", hash = "sha256:ccdbd75dab2d6c9696c350579f34cffe2c281e4c5f27a585b2a2438dd1d5c8ab", size = 15834, upload-time = "2025-07-08T03:14:03.382Z" }
wheels = [
    { url = "https://files.pythonhosted.org/packages/72/52/43e70a8e57fefb172c22a21000b03ebcc15e47e97f5cb8495b9c2832efb4/types_python_dateutil-2.9.0.20250708-py3-none-any.whl", hash = "sha256:4d6d0cc1cc4d24a2dc3816024e502564094497b713f7befda4d5bc7a8e3fd21f", size = 17724, upload-time = "2025-07-08T03:14:02.593Z" },
]

[[package]]
name = "typing-extensions"
version = "4.14.1"
source = { registry = "https://pypi.org/simple" }
sdist = { url = "https://files.pythonhosted.org/packages/98/5a/da40306b885cc8c09109dc2e1abd358d5684b1425678151cdaed4731c822/typing_extensions-4.14.1.tar.gz", hash = "sha256:38b39f4aeeab64884ce9f74c94263ef78f3c22467c8724005483154c26648d36", size = 107673, upload-time = "2025-07-04T13:28:34.16Z" }
wheels = [
    { url = "https://files.pythonhosted.org/packages/b5/00/d631e67a838026495268c2f6884f3711a15a9a2a96cd244fdaea53b823fb/typing_extensions-4.14.1-py3-none-any.whl", hash = "sha256:d1e1e3b58374dc93031d6eda2420a48ea44a36c2b4766a4fdeb3710755731d76", size = 43906, upload-time = "2025-07-04T13:28:32.743Z" },
]

[[package]]
name = "typing-inspection"
version = "0.4.1"
source = { registry = "https://pypi.org/simple" }
dependencies = [
    { name = "typing-extensions" },
]
sdist = { url = "https://files.pythonhosted.org/packages/f8/b1/0c11f5058406b3af7609f121aaa6b609744687f1d158b3c3a5bf4cc94238/typing_inspection-0.4.1.tar.gz", hash = "sha256:6ae134cc0203c33377d43188d4064e9b357dba58cff3185f22924610e70a9d28", size = 75726, upload-time = "2025-05-21T18:55:23.885Z" }
wheels = [
    { url = "https://files.pythonhosted.org/packages/17/69/cd203477f944c353c31bade965f880aa1061fd6bf05ded0726ca845b6ff7/typing_inspection-0.4.1-py3-none-any.whl", hash = "sha256:389055682238f53b04f7badcb49b989835495a96700ced5dab2d8feae4b26f51", size = 14552, upload-time = "2025-05-21T18:55:22.152Z" },
]

[[package]]
name = "tzdata"
version = "2025.2"
source = { registry = "https://pypi.org/simple" }
sdist = { url = "https://files.pythonhosted.org/packages/95/32/1a225d6164441be760d75c2c42e2780dc0873fe382da3e98a2e1e48361e5/tzdata-2025.2.tar.gz", hash = "sha256:b60a638fcc0daffadf82fe0f57e53d06bdec2f36c4df66280ae79bce6bd6f2b9", size = 196380, upload-time = "2025-03-23T13:54:43.652Z" }
wheels = [
    { url = "https://files.pythonhosted.org/packages/5c/23/c7abc0ca0a1526a0774eca151daeb8de62ec457e77262b66b359c3c7679e/tzdata-2025.2-py2.py3-none-any.whl", hash = "sha256:1a403fada01ff9221ca8044d701868fa132215d84beb92242d9acd2147f667a8", size = 347839, upload-time = "2025-03-23T13:54:41.845Z" },
]

[[package]]
name = "uri-template"
version = "1.3.0"
source = { registry = "https://pypi.org/simple" }
sdist = { url = "https://files.pythonhosted.org/packages/31/c7/0336f2bd0bcbada6ccef7aaa25e443c118a704f828a0620c6fa0207c1b64/uri-template-1.3.0.tar.gz", hash = "sha256:0e00f8eb65e18c7de20d595a14336e9f337ead580c70934141624b6d1ffdacc7", size = 21678, upload-time = "2023-06-21T01:49:05.374Z" }
wheels = [
    { url = "https://files.pythonhosted.org/packages/e7/00/3fca040d7cf8a32776d3d81a00c8ee7457e00f80c649f1e4a863c8321ae9/uri_template-1.3.0-py3-none-any.whl", hash = "sha256:a44a133ea12d44a0c0f06d7d42a52d71282e77e2f937d8abd5655b8d56fc1363", size = 11140, upload-time = "2023-06-21T01:49:03.467Z" },
]

[[package]]
name = "urllib3"
version = "2.5.0"
source = { registry = "https://pypi.org/simple" }
sdist = { url = "https://files.pythonhosted.org/packages/15/22/9ee70a2574a4f4599c47dd506532914ce044817c7752a79b6a51286319bc/urllib3-2.5.0.tar.gz", hash = "sha256:3fc47733c7e419d4bc3f6b3dc2b4f890bb743906a30d56ba4a5bfa4bbff92760", size = 393185, upload-time = "2025-06-18T14:07:41.644Z" }
wheels = [
    { url = "https://files.pythonhosted.org/packages/a7/c2/fe1e52489ae3122415c51f387e221dd0773709bad6c6cdaa599e8a2c5185/urllib3-2.5.0-py3-none-any.whl", hash = "sha256:e6b01673c0fa6a13e374b50871808eb3bf7046c4b125b216f6bf1cc604cff0dc", size = 129795, upload-time = "2025-06-18T14:07:40.39Z" },
]

[[package]]
name = "uvicorn"
version = "0.35.0"
source = { registry = "https://pypi.org/simple" }
dependencies = [
    { name = "click" },
    { name = "h11" },
]
sdist = { url = "https://files.pythonhosted.org/packages/5e/42/e0e305207bb88c6b8d3061399c6a961ffe5fbb7e2aa63c9234df7259e9cd/uvicorn-0.35.0.tar.gz", hash = "sha256:bc662f087f7cf2ce11a1d7fd70b90c9f98ef2e2831556dd078d131b96cc94a01", size = 78473, upload-time = "2025-06-28T16:15:46.058Z" }
wheels = [
    { url = "https://files.pythonhosted.org/packages/d2/e2/dc81b1bd1dcfe91735810265e9d26bc8ec5da45b4c0f6237e286819194c3/uvicorn-0.35.0-py3-none-any.whl", hash = "sha256:197535216b25ff9b785e29a0b79199f55222193d47f820816e7da751e9bc8d4a", size = 66406, upload-time = "2025-06-28T16:15:44.816Z" },
]

[package.optional-dependencies]
standard = [
    { name = "colorama", marker = "sys_platform == 'win32'" },
    { name = "httptools" },
    { name = "python-dotenv" },
    { name = "pyyaml" },
    { name = "uvloop", marker = "platform_python_implementation != 'PyPy' and sys_platform != 'cygwin' and sys_platform != 'win32'" },
    { name = "watchfiles" },
    { name = "websockets" },
]

[[package]]
name = "uvloop"
version = "0.21.0"
source = { registry = "https://pypi.org/simple" }
sdist = { url = "https://files.pythonhosted.org/packages/af/c0/854216d09d33c543f12a44b393c402e89a920b1a0a7dc634c42de91b9cf6/uvloop-0.21.0.tar.gz", hash = "sha256:3bf12b0fda68447806a7ad847bfa591613177275d35b6724b1ee573faa3704e3", size = 2492741, upload-time = "2024-10-14T23:38:35.489Z" }
wheels = [
    { url = "https://files.pythonhosted.org/packages/57/a7/4cf0334105c1160dd6819f3297f8700fda7fc30ab4f61fbf3e725acbc7cc/uvloop-0.21.0-cp311-cp311-macosx_10_9_universal2.whl", hash = "sha256:c0f3fa6200b3108919f8bdabb9a7f87f20e7097ea3c543754cabc7d717d95cf8", size = 1447410, upload-time = "2024-10-14T23:37:33.612Z" },
    { url = "https://files.pythonhosted.org/packages/8c/7c/1517b0bbc2dbe784b563d6ab54f2ef88c890fdad77232c98ed490aa07132/uvloop-0.21.0-cp311-cp311-macosx_10_9_x86_64.whl", hash = "sha256:0878c2640cf341b269b7e128b1a5fed890adc4455513ca710d77d5e93aa6d6a0", size = 805476, upload-time = "2024-10-14T23:37:36.11Z" },
    { url = "https://files.pythonhosted.org/packages/ee/ea/0bfae1aceb82a503f358d8d2fa126ca9dbdb2ba9c7866974faec1cb5875c/uvloop-0.21.0-cp311-cp311-manylinux_2_17_aarch64.manylinux2014_aarch64.whl", hash = "sha256:b9fb766bb57b7388745d8bcc53a359b116b8a04c83a2288069809d2b3466c37e", size = 3960855, upload-time = "2024-10-14T23:37:37.683Z" },
    { url = "https://files.pythonhosted.org/packages/8a/ca/0864176a649838b838f36d44bf31c451597ab363b60dc9e09c9630619d41/uvloop-0.21.0-cp311-cp311-manylinux_2_17_x86_64.manylinux2014_x86_64.whl", hash = "sha256:8a375441696e2eda1c43c44ccb66e04d61ceeffcd76e4929e527b7fa401b90fb", size = 3973185, upload-time = "2024-10-14T23:37:40.226Z" },
    { url = "https://files.pythonhosted.org/packages/30/bf/08ad29979a936d63787ba47a540de2132169f140d54aa25bc8c3df3e67f4/uvloop-0.21.0-cp311-cp311-musllinux_1_2_aarch64.whl", hash = "sha256:baa0e6291d91649c6ba4ed4b2f982f9fa165b5bbd50a9e203c416a2797bab3c6", size = 3820256, upload-time = "2024-10-14T23:37:42.839Z" },
    { url = "https://files.pythonhosted.org/packages/da/e2/5cf6ef37e3daf2f06e651aae5ea108ad30df3cb269102678b61ebf1fdf42/uvloop-0.21.0-cp311-cp311-musllinux_1_2_x86_64.whl", hash = "sha256:4509360fcc4c3bd2c70d87573ad472de40c13387f5fda8cb58350a1d7475e58d", size = 3937323, upload-time = "2024-10-14T23:37:45.337Z" },
]

[[package]]
name = "wandb"
version = "0.21.0"
source = { registry = "https://pypi.org/simple" }
dependencies = [
    { name = "click" },
    { name = "gitpython" },
    { name = "packaging" },
    { name = "platformdirs" },
    { name = "protobuf" },
    { name = "pydantic" },
    { name = "pyyaml" },
    { name = "requests" },
    { name = "sentry-sdk" },
    { name = "typing-extensions" },
]
sdist = { url = "https://files.pythonhosted.org/packages/73/09/c84264a219e20efd615e4d5d150cc7d359d57d51328d3fa94ee02d70ed9c/wandb-0.21.0.tar.gz", hash = "sha256:473e01ef200b59d780416062991effa7349a34e51425d4be5ff482af2dc39e02", size = 40085784, upload-time = "2025-07-02T00:24:15.516Z" }
wheels = [
    { url = "https://files.pythonhosted.org/packages/38/dd/65eac086e1bc337bb5f0eed65ba1fe4a6dbc62c97f094e8e9df1ef83ffed/wandb-0.21.0-py3-none-any.whl", hash = "sha256:316e8cd4329738f7562f7369e6eabeeb28ef9d473203f7ead0d03e5dba01c90d", size = 6504284, upload-time = "2025-07-02T00:23:46.671Z" },
    { url = "https://files.pythonhosted.org/packages/17/a7/80556ce9097f59e10807aa68f4a9b29d736a90dca60852a9e2af1641baf8/wandb-0.21.0-py3-none-macosx_10_14_x86_64.whl", hash = "sha256:701d9cbdfcc8550a330c1b54a26f1585519180e0f19247867446593d34ace46b", size = 21717388, upload-time = "2025-07-02T00:23:49.348Z" },
    { url = "https://files.pythonhosted.org/packages/23/ae/660bc75aa37bd23409822ea5ed616177d94873172d34271693c80405c820/wandb-0.21.0-py3-none-macosx_11_0_arm64.whl", hash = "sha256:01689faa6b691df23ba2367e0a1ecf6e4d0be44474905840098eedd1fbcb8bdf", size = 21141465, upload-time = "2025-07-02T00:23:52.602Z" },
    { url = "https://files.pythonhosted.org/packages/23/ab/9861929530be56557c74002868c85d0d8ac57050cc21863afe909ae3d46f/wandb-0.21.0-py3-none-macosx_11_0_x86_64.whl", hash = "sha256:55d3f42ddb7971d1699752dff2b85bcb5906ad098d18ab62846c82e9ce5a238d", size = 21793511, upload-time = "2025-07-02T00:23:55.447Z" },
    { url = "https://files.pythonhosted.org/packages/de/52/e5cad2eff6fbed1ac06f4a5b718457fa2fd437f84f5c8f0d31995a2ef046/wandb-0.21.0-py3-none-manylinux_2_17_aarch64.manylinux2014_aarch64.whl", hash = "sha256:893508f0c7da48917448daa5cd622c27ce7ce15119adaa861185034c2bd7b14c", size = 20704643, upload-time = "2025-07-02T00:23:58.255Z" },
    { url = "https://files.pythonhosted.org/packages/83/8f/6bed9358cc33767c877b221d4f565e1ddf00caf4bbbe54d2e3bbc932c6a7/wandb-0.21.0-py3-none-manylinux_2_17_x86_64.manylinux2014_x86_64.whl", hash = "sha256:a4e8245a8912247ddf7654f7b5330f583a6c56ab88fee65589158490d583c57d", size = 22243012, upload-time = "2025-07-02T00:24:01.423Z" },
    { url = "https://files.pythonhosted.org/packages/be/61/9048015412ea5ca916844af55add4fed7c21fe1ad70bb137951e70b550c5/wandb-0.21.0-py3-none-musllinux_1_2_aarch64.whl", hash = "sha256:2e4c4f951e0d02755e315679bfdcb5bc38c1b02e2e5abc5432b91a91bb0cf246", size = 20716440, upload-time = "2025-07-02T00:24:04.198Z" },
    { url = "https://files.pythonhosted.org/packages/02/d9/fcd2273d8ec3f79323e40a031aba5d32d6fa9065702010eb428b5ffbab62/wandb-0.21.0-py3-none-musllinux_1_2_x86_64.whl", hash = "sha256:873749966eeac0069e0e742e6210641b6227d454fb1dae2cf5c437c6ed42d3ca", size = 22320652, upload-time = "2025-07-02T00:24:07.175Z" },
    { url = "https://files.pythonhosted.org/packages/80/68/b8308db6b9c3c96dcd03be17c019aee105e1d7dc1e74d70756cdfb9241c6/wandb-0.21.0-py3-none-win32.whl", hash = "sha256:9d3cccfba658fa011d6cab9045fa4f070a444885e8902ae863802549106a5dab", size = 21484296, upload-time = "2025-07-02T00:24:10.147Z" },
    { url = "https://files.pythonhosted.org/packages/cf/96/71cc033e8abd00e54465e68764709ed945e2da2d66d764f72f4660262b22/wandb-0.21.0-py3-none-win_amd64.whl", hash = "sha256:28a0b2dad09d7c7344ac62b0276be18a2492a5578e4d7c84937a3e1991edaac7", size = 21484301, upload-time = "2025-07-02T00:24:12.658Z" },
]

[[package]]
name = "wandb-core"
version = "0.17.0b11"
source = { registry = "https://pypi.org/simple" }
wheels = [
    { url = "https://files.pythonhosted.org/packages/af/f1/0a14ef2978d5e370fa55b91599dac86424dc84ced8fe5779611c2ce36918/wandb_core-0.17.0b11-py3-none-any.whl", hash = "sha256:93d044bd20c0cb8ab7f11c19ccc43ccb097e4feccbd14fc2bc521a45852b7bfb", size = 3505, upload-time = "2024-04-12T02:13:57.577Z" },
    { url = "https://files.pythonhosted.org/packages/b2/83/bce028167eab29f45581df9970080de5bcd579ca4a25f9b0003d1ffe31fc/wandb_core-0.17.0b11-py3-none-macosx_10_9_x86_64.whl", hash = "sha256:53d4d0519ec46554ec2c873a3ceb99227dc658c86b81826c1d4d4e55368b37bd", size = 4879447, upload-time = "2024-04-12T02:13:59.203Z" },
    { url = "https://files.pythonhosted.org/packages/19/f6/581171aa205caec2c6beaeacdabbaad3bcddaa5b81542e22a3a4aaa5d56a/wandb_core-0.17.0b11-py3-none-macosx_11_0_arm64.whl", hash = "sha256:e7a2b3ba8a531eba5974aee9ee1c3035f146eda4c5b47b0f99f805048872d72d", size = 4593162, upload-time = "2024-04-12T02:14:01.577Z" },
    { url = "https://files.pythonhosted.org/packages/eb/50/ebec640b2f6c535fcc8b70ea39f4dbe0c2aedaf5cd97e17fc45dc832efe7/wandb_core-0.17.0b11-py3-none-manylinux_2_17_aarch64.manylinux2014_aarch64.whl", hash = "sha256:addaa93cdf6192c360cba980e6d09684b67fddc828824663c0e49aa40ecd5a78", size = 4144246, upload-time = "2024-04-12T02:14:03.824Z" },
    { url = "https://files.pythonhosted.org/packages/4b/3c/ad6d173639e233461329899067dcd3af7d4d20f637f323ecfe74bbead463/wandb_core-0.17.0b11-py3-none-manylinux_2_5_x86_64.manylinux1_x86_64.manylinux_2_17_x86_64.manylinux2014_x86_64.whl", hash = "sha256:da7cf560a04b248d736542070b439847578a706d2f667e12a7a59c69cdafaa39", size = 4521565, upload-time = "2024-04-12T02:14:05.419Z" },
    { url = "https://files.pythonhosted.org/packages/f1/00/1c2375e0cbac18dd0e0ccf7cc8249711e8b6dddab885b4e90cf193cf7b0b/wandb_core-0.17.0b11-py3-none-win32.whl", hash = "sha256:219f2def5ce8e0180e7231ba3e3cc8d186493ad8ac39907b69adf51684a083fa", size = 4585070, upload-time = "2024-04-12T02:14:07.498Z" },
    { url = "https://files.pythonhosted.org/packages/fb/ed/13e49074a044b28da55265e0ae95dd14f6f2e2b16b9d08ec94253d045bd4/wandb_core-0.17.0b11-py3-none-win_amd64.whl", hash = "sha256:1891ae0af383c9c32d393f057e04ce0718dba5d70bfab55747718a92e3bca7df", size = 4585076, upload-time = "2024-04-12T02:14:09.552Z" },
]

[[package]]
name = "watchfiles"
version = "1.1.0"
source = { registry = "https://pypi.org/simple" }
dependencies = [
    { name = "anyio" },
]
sdist = { url = "https://files.pythonhosted.org/packages/2a/9a/d451fcc97d029f5812e898fd30a53fd8c15c7bbd058fd75cfc6beb9bd761/watchfiles-1.1.0.tar.gz", hash = "sha256:693ed7ec72cbfcee399e92c895362b6e66d63dac6b91e2c11ae03d10d503e575", size = 94406, upload-time = "2025-06-15T19:06:59.42Z" }
wheels = [
    { url = "https://files.pythonhosted.org/packages/8b/78/7401154b78ab484ccaaeef970dc2af0cb88b5ba8a1b415383da444cdd8d3/watchfiles-1.1.0-cp311-cp311-macosx_10_12_x86_64.whl", hash = "sha256:c9649dfc57cc1f9835551deb17689e8d44666315f2e82d337b9f07bd76ae3aa2", size = 405751, upload-time = "2025-06-15T19:05:07.679Z" },
    { url = "https://files.pythonhosted.org/packages/76/63/e6c3dbc1f78d001589b75e56a288c47723de28c580ad715eb116639152b5/watchfiles-1.1.0-cp311-cp311-macosx_11_0_arm64.whl", hash = "sha256:406520216186b99374cdb58bc48e34bb74535adec160c8459894884c983a149c", size = 397313, upload-time = "2025-06-15T19:05:08.764Z" },
    { url = "https://files.pythonhosted.org/packages/6c/a2/8afa359ff52e99af1632f90cbf359da46184207e893a5f179301b0c8d6df/watchfiles-1.1.0-cp311-cp311-manylinux_2_17_aarch64.manylinux2014_aarch64.whl", hash = "sha256:cb45350fd1dc75cd68d3d72c47f5b513cb0578da716df5fba02fff31c69d5f2d", size = 450792, upload-time = "2025-06-15T19:05:09.869Z" },
    { url = "https://files.pythonhosted.org/packages/1d/bf/7446b401667f5c64972a57a0233be1104157fc3abf72c4ef2666c1bd09b2/watchfiles-1.1.0-cp311-cp311-manylinux_2_17_armv7l.manylinux2014_armv7l.whl", hash = "sha256:11ee4444250fcbeb47459a877e5e80ed994ce8e8d20283857fc128be1715dac7", size = 458196, upload-time = "2025-06-15T19:05:11.91Z" },
    { url = "https://files.pythonhosted.org/packages/58/2f/501ddbdfa3fa874ea5597c77eeea3d413579c29af26c1091b08d0c792280/watchfiles-1.1.0-cp311-cp311-manylinux_2_17_i686.manylinux2014_i686.whl", hash = "sha256:bda8136e6a80bdea23e5e74e09df0362744d24ffb8cd59c4a95a6ce3d142f79c", size = 484788, upload-time = "2025-06-15T19:05:13.373Z" },
    { url = "https://files.pythonhosted.org/packages/61/1e/9c18eb2eb5c953c96bc0e5f626f0e53cfef4bd19bd50d71d1a049c63a575/watchfiles-1.1.0-cp311-cp311-manylinux_2_17_ppc64le.manylinux2014_ppc64le.whl", hash = "sha256:b915daeb2d8c1f5cee4b970f2e2c988ce6514aace3c9296e58dd64dc9aa5d575", size = 597879, upload-time = "2025-06-15T19:05:14.725Z" },
    { url = "https://files.pythonhosted.org/packages/8b/6c/1467402e5185d89388b4486745af1e0325007af0017c3384cc786fff0542/watchfiles-1.1.0-cp311-cp311-manylinux_2_17_s390x.manylinux2014_s390x.whl", hash = "sha256:ed8fc66786de8d0376f9f913c09e963c66e90ced9aa11997f93bdb30f7c872a8", size = 477447, upload-time = "2025-06-15T19:05:15.775Z" },
    { url = "https://files.pythonhosted.org/packages/2b/a1/ec0a606bde4853d6c4a578f9391eeb3684a9aea736a8eb217e3e00aa89a1/watchfiles-1.1.0-cp311-cp311-manylinux_2_17_x86_64.manylinux2014_x86_64.whl", hash = "sha256:fe4371595edf78c41ef8ac8df20df3943e13defd0efcb732b2e393b5a8a7a71f", size = 453145, upload-time = "2025-06-15T19:05:17.17Z" },
    { url = "https://files.pythonhosted.org/packages/90/b9/ef6f0c247a6a35d689fc970dc7f6734f9257451aefb30def5d100d6246a5/watchfiles-1.1.0-cp311-cp311-musllinux_1_1_aarch64.whl", hash = "sha256:b7c5f6fe273291f4d414d55b2c80d33c457b8a42677ad14b4b47ff025d0893e4", size = 626539, upload-time = "2025-06-15T19:05:18.557Z" },
    { url = "https://files.pythonhosted.org/packages/34/44/6ffda5537085106ff5aaa762b0d130ac6c75a08015dd1621376f708c94de/watchfiles-1.1.0-cp311-cp311-musllinux_1_1_x86_64.whl", hash = "sha256:7738027989881e70e3723c75921f1efa45225084228788fc59ea8c6d732eb30d", size = 624472, upload-time = "2025-06-15T19:05:19.588Z" },
    { url = "https://files.pythonhosted.org/packages/c3/e3/71170985c48028fa3f0a50946916a14055e741db11c2e7bc2f3b61f4d0e3/watchfiles-1.1.0-cp311-cp311-win32.whl", hash = "sha256:622d6b2c06be19f6e89b1d951485a232e3b59618def88dbeda575ed8f0d8dbf2", size = 279348, upload-time = "2025-06-15T19:05:20.856Z" },
    { url = "https://files.pythonhosted.org/packages/89/1b/3e39c68b68a7a171070f81fc2561d23ce8d6859659406842a0e4bebf3bba/watchfiles-1.1.0-cp311-cp311-win_amd64.whl", hash = "sha256:48aa25e5992b61debc908a61ab4d3f216b64f44fdaa71eb082d8b2de846b7d12", size = 292607, upload-time = "2025-06-15T19:05:21.937Z" },
    { url = "https://files.pythonhosted.org/packages/61/9f/2973b7539f2bdb6ea86d2c87f70f615a71a1fc2dba2911795cea25968aea/watchfiles-1.1.0-cp311-cp311-win_arm64.whl", hash = "sha256:00645eb79a3faa70d9cb15c8d4187bb72970b2470e938670240c7998dad9f13a", size = 285056, upload-time = "2025-06-15T19:05:23.12Z" },
    { url = "https://files.pythonhosted.org/packages/8c/6b/686dcf5d3525ad17b384fd94708e95193529b460a1b7bf40851f1328ec6e/watchfiles-1.1.0-pp311-pypy311_pp73-macosx_10_12_x86_64.whl", hash = "sha256:0ece16b563b17ab26eaa2d52230c9a7ae46cf01759621f4fbbca280e438267b3", size = 406910, upload-time = "2025-06-15T19:06:49.335Z" },
    { url = "https://files.pythonhosted.org/packages/f3/d3/71c2dcf81dc1edcf8af9f4d8d63b1316fb0a2dd90cbfd427e8d9dd584a90/watchfiles-1.1.0-pp311-pypy311_pp73-macosx_11_0_arm64.whl", hash = "sha256:51b81e55d40c4b4aa8658427a3ee7ea847c591ae9e8b81ef94a90b668999353c", size = 398816, upload-time = "2025-06-15T19:06:50.433Z" },
    { url = "https://files.pythonhosted.org/packages/b8/fa/12269467b2fc006f8fce4cd6c3acfa77491dd0777d2a747415f28ccc8c60/watchfiles-1.1.0-pp311-pypy311_pp73-manylinux_2_17_aarch64.manylinux2014_aarch64.whl", hash = "sha256:f2bcdc54ea267fe72bfc7d83c041e4eb58d7d8dc6f578dfddb52f037ce62f432", size = 451584, upload-time = "2025-06-15T19:06:51.834Z" },
    { url = "https://files.pythonhosted.org/packages/bd/d3/254cea30f918f489db09d6a8435a7de7047f8cb68584477a515f160541d6/watchfiles-1.1.0-pp311-pypy311_pp73-manylinux_2_17_x86_64.manylinux2014_x86_64.whl", hash = "sha256:923fec6e5461c42bd7e3fd5ec37492c6f3468be0499bc0707b4bbbc16ac21792", size = 454009, upload-time = "2025-06-15T19:06:52.896Z" },
]

[[package]]
name = "wcwidth"
version = "0.2.13"
source = { registry = "https://pypi.org/simple" }
sdist = { url = "https://files.pythonhosted.org/packages/6c/63/53559446a878410fc5a5974feb13d31d78d752eb18aeba59c7fef1af7598/wcwidth-0.2.13.tar.gz", hash = "sha256:72ea0c06399eb286d978fdedb6923a9eb47e1c486ce63e9b4e64fc18303972b5", size = 101301, upload-time = "2024-01-06T02:10:57.829Z" }
wheels = [
    { url = "https://files.pythonhosted.org/packages/fd/84/fd2ba7aafacbad3c4201d395674fc6348826569da3c0937e75505ead3528/wcwidth-0.2.13-py2.py3-none-any.whl", hash = "sha256:3da69048e4540d84af32131829ff948f1e022c1c6bdb8d6102117aac784f6859", size = 34166, upload-time = "2024-01-06T02:10:55.763Z" },
]

[[package]]
name = "webcolors"
version = "24.11.1"
source = { registry = "https://pypi.org/simple" }
sdist = { url = "https://files.pythonhosted.org/packages/7b/29/061ec845fb58521848f3739e466efd8250b4b7b98c1b6c5bf4d40b419b7e/webcolors-24.11.1.tar.gz", hash = "sha256:ecb3d768f32202af770477b8b65f318fa4f566c22948673a977b00d589dd80f6", size = 45064, upload-time = "2024-11-11T07:43:24.224Z" }
wheels = [
    { url = "https://files.pythonhosted.org/packages/60/e8/c0e05e4684d13459f93d312077a9a2efbe04d59c393bc2b8802248c908d4/webcolors-24.11.1-py3-none-any.whl", hash = "sha256:515291393b4cdf0eb19c155749a096f779f7d909f7cceea072791cb9095b92e9", size = 14934, upload-time = "2024-11-11T07:43:22.529Z" },
]

[[package]]
name = "webencodings"
version = "0.5.1"
source = { registry = "https://pypi.org/simple" }
sdist = { url = "https://files.pythonhosted.org/packages/0b/02/ae6ceac1baeda530866a85075641cec12989bd8d31af6d5ab4a3e8c92f47/webencodings-0.5.1.tar.gz", hash = "sha256:b36a1c245f2d304965eb4e0a82848379241dc04b865afcc4aab16748587e1923", size = 9721, upload-time = "2017-04-05T20:21:34.189Z" }
wheels = [
    { url = "https://files.pythonhosted.org/packages/f4/24/2a3e3df732393fed8b3ebf2ec078f05546de641fe1b667ee316ec1dcf3b7/webencodings-0.5.1-py2.py3-none-any.whl", hash = "sha256:a0af1213f3c2226497a97e2b3aa01a7e4bee4f403f95be16fc9acd2947514a78", size = 11774, upload-time = "2017-04-05T20:21:32.581Z" },
]

[[package]]
name = "websocket-client"
version = "1.8.0"
source = { registry = "https://pypi.org/simple" }
sdist = { url = "https://files.pythonhosted.org/packages/e6/30/fba0d96b4b5fbf5948ed3f4681f7da2f9f64512e1d303f94b4cc174c24a5/websocket_client-1.8.0.tar.gz", hash = "sha256:3239df9f44da632f96012472805d40a23281a991027ce11d2f45a6f24ac4c3da", size = 54648, upload-time = "2024-04-23T22:16:16.976Z" }
wheels = [
    { url = "https://files.pythonhosted.org/packages/5a/84/44687a29792a70e111c5c477230a72c4b957d88d16141199bf9acb7537a3/websocket_client-1.8.0-py3-none-any.whl", hash = "sha256:17b44cc997f5c498e809b22cdf2d9c7a9e71c02c8cc2b6c56e7c2d1239bfa526", size = 58826, upload-time = "2024-04-23T22:16:14.422Z" },
]

[[package]]
name = "websockets"
version = "15.0.1"
source = { registry = "https://pypi.org/simple" }
sdist = { url = "https://files.pythonhosted.org/packages/21/e6/26d09fab466b7ca9c7737474c52be4f76a40301b08362eb2dbc19dcc16c1/websockets-15.0.1.tar.gz", hash = "sha256:82544de02076bafba038ce055ee6412d68da13ab47f0c60cab827346de828dee", size = 177016, upload-time = "2025-03-05T20:03:41.606Z" }
wheels = [
    { url = "https://files.pythonhosted.org/packages/9f/32/18fcd5919c293a398db67443acd33fde142f283853076049824fc58e6f75/websockets-15.0.1-cp311-cp311-macosx_10_9_universal2.whl", hash = "sha256:823c248b690b2fd9303ba00c4f66cd5e2d8c3ba4aa968b2779be9532a4dad431", size = 175423, upload-time = "2025-03-05T20:01:56.276Z" },
    { url = "https://files.pythonhosted.org/packages/76/70/ba1ad96b07869275ef42e2ce21f07a5b0148936688c2baf7e4a1f60d5058/websockets-15.0.1-cp311-cp311-macosx_10_9_x86_64.whl", hash = "sha256:678999709e68425ae2593acf2e3ebcbcf2e69885a5ee78f9eb80e6e371f1bf57", size = 173082, upload-time = "2025-03-05T20:01:57.563Z" },
    { url = "https://files.pythonhosted.org/packages/86/f2/10b55821dd40eb696ce4704a87d57774696f9451108cff0d2824c97e0f97/websockets-15.0.1-cp311-cp311-macosx_11_0_arm64.whl", hash = "sha256:d50fd1ee42388dcfb2b3676132c78116490976f1300da28eb629272d5d93e905", size = 173330, upload-time = "2025-03-05T20:01:59.063Z" },
    { url = "https://files.pythonhosted.org/packages/a5/90/1c37ae8b8a113d3daf1065222b6af61cc44102da95388ac0018fcb7d93d9/websockets-15.0.1-cp311-cp311-manylinux_2_17_aarch64.manylinux2014_aarch64.whl", hash = "sha256:d99e5546bf73dbad5bf3547174cd6cb8ba7273062a23808ffea025ecb1cf8562", size = 182878, upload-time = "2025-03-05T20:02:00.305Z" },
    { url = "https://files.pythonhosted.org/packages/8e/8d/96e8e288b2a41dffafb78e8904ea7367ee4f891dafc2ab8d87e2124cb3d3/websockets-15.0.1-cp311-cp311-manylinux_2_5_i686.manylinux1_i686.manylinux_2_17_i686.manylinux2014_i686.whl", hash = "sha256:66dd88c918e3287efc22409d426c8f729688d89a0c587c88971a0faa2c2f3792", size = 181883, upload-time = "2025-03-05T20:02:03.148Z" },
    { url = "https://files.pythonhosted.org/packages/93/1f/5d6dbf551766308f6f50f8baf8e9860be6182911e8106da7a7f73785f4c4/websockets-15.0.1-cp311-cp311-manylinux_2_5_x86_64.manylinux1_x86_64.manylinux_2_17_x86_64.manylinux2014_x86_64.whl", hash = "sha256:8dd8327c795b3e3f219760fa603dcae1dcc148172290a8ab15158cf85a953413", size = 182252, upload-time = "2025-03-05T20:02:05.29Z" },
    { url = "https://files.pythonhosted.org/packages/d4/78/2d4fed9123e6620cbf1706c0de8a1632e1a28e7774d94346d7de1bba2ca3/websockets-15.0.1-cp311-cp311-musllinux_1_2_aarch64.whl", hash = "sha256:8fdc51055e6ff4adeb88d58a11042ec9a5eae317a0a53d12c062c8a8865909e8", size = 182521, upload-time = "2025-03-05T20:02:07.458Z" },
    { url = "https://files.pythonhosted.org/packages/e7/3b/66d4c1b444dd1a9823c4a81f50231b921bab54eee2f69e70319b4e21f1ca/websockets-15.0.1-cp311-cp311-musllinux_1_2_i686.whl", hash = "sha256:693f0192126df6c2327cce3baa7c06f2a117575e32ab2308f7f8216c29d9e2e3", size = 181958, upload-time = "2025-03-05T20:02:09.842Z" },
    { url = "https://files.pythonhosted.org/packages/08/ff/e9eed2ee5fed6f76fdd6032ca5cd38c57ca9661430bb3d5fb2872dc8703c/websockets-15.0.1-cp311-cp311-musllinux_1_2_x86_64.whl", hash = "sha256:54479983bd5fb469c38f2f5c7e3a24f9a4e70594cd68cd1fa6b9340dadaff7cf", size = 181918, upload-time = "2025-03-05T20:02:11.968Z" },
    { url = "https://files.pythonhosted.org/packages/d8/75/994634a49b7e12532be6a42103597b71098fd25900f7437d6055ed39930a/websockets-15.0.1-cp311-cp311-win32.whl", hash = "sha256:16b6c1b3e57799b9d38427dda63edcbe4926352c47cf88588c0be4ace18dac85", size = 176388, upload-time = "2025-03-05T20:02:13.32Z" },
    { url = "https://files.pythonhosted.org/packages/98/93/e36c73f78400a65f5e236cd376713c34182e6663f6889cd45a4a04d8f203/websockets-15.0.1-cp311-cp311-win_amd64.whl", hash = "sha256:27ccee0071a0e75d22cb35849b1db43f2ecd3e161041ac1ee9d2352ddf72f065", size = 176828, upload-time = "2025-03-05T20:02:14.585Z" },
    { url = "https://files.pythonhosted.org/packages/fa/a8/5b41e0da817d64113292ab1f8247140aac61cbf6cfd085d6a0fa77f4984f/websockets-15.0.1-py3-none-any.whl", hash = "sha256:f7a866fbc1e97b5c617ee4116daaa09b722101d4a3c170c787450ba409f9736f", size = 169743, upload-time = "2025-03-05T20:03:39.41Z" },
]

[[package]]
name = "wheel"
version = "0.45.1"
source = { registry = "https://pypi.org/simple" }
sdist = { url = "https://files.pythonhosted.org/packages/8a/98/2d9906746cdc6a6ef809ae6338005b3f21bb568bea3165cfc6a243fdc25c/wheel-0.45.1.tar.gz", hash = "sha256:661e1abd9198507b1409a20c02106d9670b2576e916d58f520316666abca6729", size = 107545, upload-time = "2024-11-23T00:18:23.513Z" }
wheels = [
    { url = "https://files.pythonhosted.org/packages/0b/2c/87f3254fd8ffd29e4c02732eee68a83a1d3c346ae39bc6822dcbcb697f2b/wheel-0.45.1-py3-none-any.whl", hash = "sha256:708e7481cc80179af0e556bbf0cc00b8444c7321e2700b8d8580231d13017248", size = 72494, upload-time = "2024-11-23T00:18:21.207Z" },
]

[[package]]
name = "widgetsnbextension"
version = "4.0.14"
source = { registry = "https://pypi.org/simple" }
sdist = { url = "https://files.pythonhosted.org/packages/41/53/2e0253c5efd69c9656b1843892052a31c36d37ad42812b5da45c62191f7e/widgetsnbextension-4.0.14.tar.gz", hash = "sha256:a3629b04e3edb893212df862038c7232f62973373869db5084aed739b437b5af", size = 1097428, upload-time = "2025-04-10T13:01:25.628Z" }
wheels = [
    { url = "https://files.pythonhosted.org/packages/ca/51/5447876806d1088a0f8f71e16542bf350918128d0a69437df26047c8e46f/widgetsnbextension-4.0.14-py3-none-any.whl", hash = "sha256:4875a9eaf72fbf5079dc372a51a9f268fc38d46f767cbf85c43a36da5cb9b575", size = 2196503, upload-time = "2025-04-10T13:01:23.086Z" },
]

[[package]]
name = "wrapt"
version = "1.17.2"
source = { registry = "https://pypi.org/simple" }
sdist = { url = "https://files.pythonhosted.org/packages/c3/fc/e91cc220803d7bc4db93fb02facd8461c37364151b8494762cc88b0fbcef/wrapt-1.17.2.tar.gz", hash = "sha256:41388e9d4d1522446fe79d3213196bd9e3b301a336965b9e27ca2788ebd122f3", size = 55531, upload-time = "2025-01-14T10:35:45.465Z" }
wheels = [
    { url = "https://files.pythonhosted.org/packages/cd/f7/a2aab2cbc7a665efab072344a8949a71081eed1d2f451f7f7d2b966594a2/wrapt-1.17.2-cp311-cp311-macosx_10_9_universal2.whl", hash = "sha256:ff04ef6eec3eee8a5efef2401495967a916feaa353643defcc03fc74fe213b58", size = 53308, upload-time = "2025-01-14T10:33:33.992Z" },
    { url = "https://files.pythonhosted.org/packages/50/ff/149aba8365fdacef52b31a258c4dc1c57c79759c335eff0b3316a2664a64/wrapt-1.17.2-cp311-cp311-macosx_10_9_x86_64.whl", hash = "sha256:4db983e7bca53819efdbd64590ee96c9213894272c776966ca6306b73e4affda", size = 38488, upload-time = "2025-01-14T10:33:35.264Z" },
    { url = "https://files.pythonhosted.org/packages/65/46/5a917ce85b5c3b490d35c02bf71aedaa9f2f63f2d15d9949cc4ba56e8ba9/wrapt-1.17.2-cp311-cp311-macosx_11_0_arm64.whl", hash = "sha256:9abc77a4ce4c6f2a3168ff34b1da9b0f311a8f1cfd694ec96b0603dff1c79438", size = 38776, upload-time = "2025-01-14T10:33:38.28Z" },
    { url = "https://files.pythonhosted.org/packages/ca/74/336c918d2915a4943501c77566db41d1bd6e9f4dbc317f356b9a244dfe83/wrapt-1.17.2-cp311-cp311-manylinux_2_17_aarch64.manylinux2014_aarch64.whl", hash = "sha256:0b929ac182f5ace000d459c59c2c9c33047e20e935f8e39371fa6e3b85d56f4a", size = 83776, upload-time = "2025-01-14T10:33:40.678Z" },
    { url = "https://files.pythonhosted.org/packages/09/99/c0c844a5ccde0fe5761d4305485297f91d67cf2a1a824c5f282e661ec7ff/wrapt-1.17.2-cp311-cp311-manylinux_2_5_i686.manylinux1_i686.manylinux_2_17_i686.manylinux2014_i686.whl", hash = "sha256:f09b286faeff3c750a879d336fb6d8713206fc97af3adc14def0cdd349df6000", size = 75420, upload-time = "2025-01-14T10:33:41.868Z" },
    { url = "https://files.pythonhosted.org/packages/b4/b0/9fc566b0fe08b282c850063591a756057c3247b2362b9286429ec5bf1721/wrapt-1.17.2-cp311-cp311-manylinux_2_5_x86_64.manylinux1_x86_64.manylinux_2_17_x86_64.manylinux2014_x86_64.whl", hash = "sha256:1a7ed2d9d039bd41e889f6fb9364554052ca21ce823580f6a07c4ec245c1f5d6", size = 83199, upload-time = "2025-01-14T10:33:43.598Z" },
    { url = "https://files.pythonhosted.org/packages/9d/4b/71996e62d543b0a0bd95dda485219856def3347e3e9380cc0d6cf10cfb2f/wrapt-1.17.2-cp311-cp311-musllinux_1_2_aarch64.whl", hash = "sha256:129a150f5c445165ff941fc02ee27df65940fcb8a22a61828b1853c98763a64b", size = 82307, upload-time = "2025-01-14T10:33:48.499Z" },
    { url = "https://files.pythonhosted.org/packages/39/35/0282c0d8789c0dc9bcc738911776c762a701f95cfe113fb8f0b40e45c2b9/wrapt-1.17.2-cp311-cp311-musllinux_1_2_i686.whl", hash = "sha256:1fb5699e4464afe5c7e65fa51d4f99e0b2eadcc176e4aa33600a3df7801d6662", size = 75025, upload-time = "2025-01-14T10:33:51.191Z" },
    { url = "https://files.pythonhosted.org/packages/4f/6d/90c9fd2c3c6fee181feecb620d95105370198b6b98a0770cba090441a828/wrapt-1.17.2-cp311-cp311-musllinux_1_2_x86_64.whl", hash = "sha256:9a2bce789a5ea90e51a02dfcc39e31b7f1e662bc3317979aa7e5538e3a034f72", size = 81879, upload-time = "2025-01-14T10:33:52.328Z" },
    { url = "https://files.pythonhosted.org/packages/8f/fa/9fb6e594f2ce03ef03eddbdb5f4f90acb1452221a5351116c7c4708ac865/wrapt-1.17.2-cp311-cp311-win32.whl", hash = "sha256:4afd5814270fdf6380616b321fd31435a462019d834f83c8611a0ce7484c7317", size = 36419, upload-time = "2025-01-14T10:33:53.551Z" },
    { url = "https://files.pythonhosted.org/packages/47/f8/fb1773491a253cbc123c5d5dc15c86041f746ed30416535f2a8df1f4a392/wrapt-1.17.2-cp311-cp311-win_amd64.whl", hash = "sha256:acc130bc0375999da18e3d19e5a86403667ac0c4042a094fefb7eec8ebac7cf3", size = 38773, upload-time = "2025-01-14T10:33:56.323Z" },
    { url = "https://files.pythonhosted.org/packages/2d/82/f56956041adef78f849db6b289b282e72b55ab8045a75abad81898c28d19/wrapt-1.17.2-py3-none-any.whl", hash = "sha256:b18f2d1533a71f069c7f82d524a52599053d4c7166e9dd374ae2136b7f40f7c8", size = 23594, upload-time = "2025-01-14T10:35:44.018Z" },
]

[[package]]
name = "zipp"
version = "3.23.0"
source = { registry = "https://pypi.org/simple" }
sdist = { url = "https://files.pythonhosted.org/packages/e3/02/0f2892c661036d50ede074e376733dca2ae7c6eb617489437771209d4180/zipp-3.23.0.tar.gz", hash = "sha256:a07157588a12518c9d4034df3fbbee09c814741a33ff63c05fa29d26a2404166", size = 25547, upload-time = "2025-06-08T17:06:39.4Z" }
wheels = [
    { url = "https://files.pythonhosted.org/packages/2e/54/647ade08bf0db230bfea292f893923872fd20be6ac6f53b2b936ba839d75/zipp-3.23.0-py3-none-any.whl", hash = "sha256:071652d6115ed432f5ce1d34c336c0adfd6a884660d1e9712a256d3d3bd4b14e", size = 10276, upload-time = "2025-06-08T17:06:38.034Z" },
]<|MERGE_RESOLUTION|>--- conflicted
+++ resolved
@@ -1493,11 +1493,7 @@
     { name = "pettingzoo", specifier = ">=1.24.1" },
     { name = "pydantic", specifier = ">=2.11.5" },
     { name = "pyyaml", specifier = ">=6.0.2" },
-<<<<<<< HEAD
     { name = "raylib", specifier = ">=5.5.0" },
-=======
-    { name = "raylib", specifier = ">=5.5.0.0" },
->>>>>>> e4bc82a5
     { name = "rich", specifier = ">=13.9.4" },
     { name = "scipy", specifier = ">=1.15.3" },
     { name = "tabulate", specifier = ">=0.9.0" },
