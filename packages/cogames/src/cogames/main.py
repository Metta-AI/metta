#!/usr/bin/env -S uv run

"""CLI for CoGames - collection of environments for multi-agent cooperative and competitive games."""

import importlib
import importlib.metadata
import logging
import sys
from pathlib import Path
from typing import Literal, Optional

from packaging.version import Version

<<<<<<< HEAD
from cogames import curricula, game, utils
=======
from cogames import game
from cogames.policy.utils import parse_policy_spec, resolve_policy_class_path, resolve_policy_data_path
>>>>>>> ecef0eb0

# Always add current directory to Python path
sys.path.insert(0, ".")

import typer
from rich.console import Console
from rich.table import Table

logger = logging.getLogger("cogames.main")

app = typer.Typer(
    help="CoGames - Multi-agent cooperative and competitive games",
    context_settings={"help_option_names": ["-h", "--help"]},
)
console = Console()

<<<<<<< HEAD
# Mapping of shorthand policy names to full class paths
POLICY_SHORTCUTS = {
    "random": "cogames.policy.random.RandomPolicy",
    "simple": "cogames.policy.simple.SimplePolicy",
    "default": "cogames.policy.token.TokenPolicy",
    "token": "cogames.policy.token.TokenPolicy",
    "lstm": "cogames.policy.lstm.LSTMPolicy",
    "claude": "cogames.policy.claude.ClaudePolicy",
}


def resolve_policy_class_path(policy: str) -> str:
    """Resolve a policy shorthand or full class path.

    Args:
        policy: Either a shorthand like "random", "simple", "lstm"
                or a full class path like "cogames.policy.random.RandomPolicy"

    Returns:
        Full class path to the policy
    """
    # If it's a shorthand, expand it
    if policy in POLICY_SHORTCUTS:
        return POLICY_SHORTCUTS[policy]
    # Otherwise assume it's already a full class path
    return policy

=======
>>>>>>> ecef0eb0

@app.callback(invoke_without_command=True)
def default(ctx: typer.Context) -> None:
    """Show help when no command is provided."""
    if ctx.invoked_subcommand is None:
        # No command provided, show help
        print(ctx.get_help())


@app.command("games", help="List all available games or describe a specific game")
def games_cmd(
    game_name: Optional[str] = typer.Argument(None, help="Name of the game to describe"),
    save: Optional[Path] = typer.Option(None, "--save", "-s", help="Save game configuration to file (YAML or JSON)"),  # noqa: B008
) -> None:
    if game_name is None:
        # List all games
        game.list_games(console)
    else:
        # Get the game configuration
        try:
            game_config = game.get_game(game_name)
        except ValueError as e:
            console.print(f"[red]Error: {e}[/red]")
            raise typer.Exit(1) from e

        # Save configuration if requested
        if save:
            try:
                game.save_game_config(game_config, save)
                console.print(f"[green]Game configuration saved to: {save}[/green]")
            except ValueError as e:
                console.print(f"[red]Error saving configuration: {e}[/red]")
                raise typer.Exit(1) from e
        else:
            # Otherwise describe the game
            try:
                game.describe_game(game_name, console)
            except ValueError as e:
                console.print(f"[red]Error: {e}[/red]")
                raise typer.Exit(1) from e


@app.command(name="play", no_args_is_help=True, help="Play a game")
def play_cmd(
<<<<<<< HEAD
    game_name: Optional[str] = typer.Argument(None, help="Name of the game to play"),
    policy_class_path: str = typer.Option("token", "--policy", help="Path to policy class or shortcut"),
    policy_data_path: Optional[str] = typer.Option(None, "--policy-data", help="Path to initial policy weights"),
=======
    game_name: str = typer.Argument(
        None,
        help="Name of the game to play",
        callback=lambda ctx, value: game.require_game_argument(ctx, value, console),
    ),
    policy_class_path: str = typer.Option(
        "cogames.policy.random.RandomPolicy",
        "--policy",
        help="Path to policy class",
        callback=resolve_policy_class_path,
    ),
    policy_data_path: Optional[str] = typer.Option(
        None,
        "--policy-data",
        help="Path to policy weights file or directory",
        callback=resolve_policy_data_path,
    ),
>>>>>>> ecef0eb0
    interactive: bool = typer.Option(True, "--interactive", "-i", help="Run in interactive mode"),
    steps: int = typer.Option(1000, "--steps", "-s", help="Number of steps to run", min=1),
    render: Literal["gui", "text"] = typer.Option("gui", "--render", "-r", help="Render mode: 'gui' or 'text'"),
) -> None:
<<<<<<< HEAD
    """Play a game."""
=======
    from cogames import utils
>>>>>>> ecef0eb0

    resolved_game, env_cfg = utils.get_game_config(console, game_name)

    console.print(f"[cyan]Playing {resolved_game}[/cyan]")
    console.print(f"Max Steps: {steps}, Interactive: {interactive}, Render: {render}")

    from cogames import play as play_module

    play_module.play(
        console,
        env_cfg=env_cfg,
        policy_class_path=policy_class_path,
        policy_data_path=policy_data_path,
        game_name=resolved_game,
        max_steps=steps,
        seed=42,
        render=render,
        verbose=interactive,  # Use interactive flag for verbose output
    )


@app.command("make-game", help="Create a new game configuration")
def make_scenario(
    base_game: Optional[str] = typer.Argument(None, help="Base game to use as template"),
    num_agents: int = typer.Option(2, "--agents", "-a", help="Number of agents", min=1),
    width: int = typer.Option(10, "--width", "-w", help="Map width", min=1),
    height: int = typer.Option(10, "--height", "-h", help="Map height", min=1),
    output: Optional[Path] = typer.Option(None, "--output", "-o", help="Output file path (YAML or JSON)"),  # noqa: B008
) -> None:
<<<<<<< HEAD
    """Create a new game configuration."""
=======
    from cogames import utils
>>>>>>> ecef0eb0

    try:
        # If base_game specified, use it as template
        if base_game:
            resolved_game, error = utils.resolve_game(base_game)
            if error:
                console.print(f"[red]Error: {error}[/red]")
                console.print("Creating from scratch instead...")
            else:
                console.print(f"[cyan]Using {resolved_game} as template[/cyan]")
        else:
            console.print("[cyan]Creating new game from scratch[/cyan]")

        # Use cogs_vs_clips make_game for now
        from cogames.cogs_vs_clips.scenarios import make_game

        # Create game with specified parameters
        new_config = make_game(
            num_cogs=num_agents,
            num_assemblers=1,
            num_chests=1,
        )

        # Update map dimensions
        new_config.game.map_builder.width = width  # type: ignore[attr-defined]
        new_config.game.map_builder.height = height  # type: ignore[attr-defined]
        new_config.game.num_agents = num_agents

        if output:
            game.save_game_config(new_config, output)
            console.print(f"[green]Game configuration saved to: {output}[/green]")
        else:
            console.print("\n[yellow]To save this configuration, use the --output option.[/yellow]")

    except Exception as e:
        console.print(f"[red]Error: {e}[/red]")
        raise typer.Exit(1) from e


@app.command(name="train", help="Train a policy on a game")
def train_cmd(
<<<<<<< HEAD
    game_name: Optional[str] = typer.Argument(None, help="Name of the game to train on"),
    policy_class_path: str = typer.Option("token", "--policy", help="Path to policy class or shortcut"),
=======
    game_name: str = typer.Argument(
        None,
        help="Name of the game to train on",
        callback=lambda ctx, value: game.require_game_argument(ctx, value, console),
    ),
    policy_class_path: str = typer.Option(
        "cogames.policy.simple.SimplePolicy",
        "--policy",
        help="Path to policy class",
        callback=resolve_policy_class_path,
    ),
>>>>>>> ecef0eb0
    initial_weights_path: Optional[str] = typer.Option(
        None,
        "--initial-weights",
        help="Path to initial policy weights .pt file",
    ),
    checkpoints_path: str = typer.Option(
        "./train_dir",
        "--checkpoints",
        help="Path to save training data",
    ),
<<<<<<< HEAD
    steps: int = typer.Option(1_000_000_000, "--steps", "-s", help="Number of training steps"),
=======
    steps: int = typer.Option(10000, "--steps", "-s", help="Number of training steps", min=1),
>>>>>>> ecef0eb0
    device: str = typer.Option(
        "auto",
        "--device",
        help="Device to train on (e.g. 'auto', 'cpu', 'cuda')",
    ),
<<<<<<< HEAD
    seed: int = typer.Option(42, "--seed", help="Seed for training"),
    batch_size: int = typer.Option(4096, "--batch-size", help="Batch size for training"),
    minibatch_size: int = typer.Option(4096, "--minibatch-size", help="Minibatch size for training"),
    curriculum: Optional[str] = typer.Option(
        None,
        "--curriculum",
        help="Python path to a callable returning MettaGridConfig instances",
    ),
    logits_debug_path: Optional[Path] = typer.Option(  # noqa: B008
        None,
        "--logits-debug",
        help="Write per-step action logit snapshots to this JSONL file",
    ),
=======
    seed: int = typer.Option(42, "--seed", help="Seed for training", min=0),
    batch_size: int = typer.Option(4096, "--batch-size", help="Batch size for training", min=1),
    minibatch_size: int = typer.Option(4096, "--minibatch-size", help="Minibatch size for training", min=1),
>>>>>>> ecef0eb0
) -> None:
    from cogames import train as train_module
<<<<<<< HEAD
    from mettagrid import MettaGridConfig

    curriculum_callable = None
    representative_game: Optional[str] = None

    if curriculum is not None:
        if ":" not in curriculum:
            raise typer.BadParameter(
                "Curriculum must be provided as 'module:function'",
                param_name="curriculum",
            )
        module_name, func_name = curriculum.split(":", 1)
        try:
            module = importlib.import_module(module_name)
        except ModuleNotFoundError as exc:
            raise typer.BadParameter(
                f"Cannot import curriculum module '{module_name}'",
                param_name="curriculum",
            ) from exc
        try:
            candidate = getattr(module, func_name)
        except AttributeError as exc:
            raise typer.BadParameter(
                f"Module '{module_name}' has no attribute '{func_name}'",
                param_name="curriculum",
            ) from exc
        if not callable(candidate):
            raise typer.BadParameter("Curriculum target must be callable", param_name="curriculum")

        def curriculum_callable() -> MettaGridConfig:
            cfg = candidate()
            if not isinstance(cfg, MettaGridConfig):
                raise typer.BadParameter(
                    "Curriculum callable must return a MettaGridConfig",
                    param_name="curriculum",
                )
            return cfg

        representative_game = curriculum

    env_cfg: Optional[MettaGridConfig] = None
    resolved_game: Optional[str] = None
    if curriculum_callable is None:
        rotation_aliases = {"training_facility_rotation", "training_rotation", "training_cycle"}
        if game_name is None or (game_name in rotation_aliases):
            curriculum_callable = curricula.training_rotation()
            representative_game = "training_rotation"
            game_name = None
        else:
            resolved_game, error = utils.resolve_game(game_name)
            if error:
                console.print(f"[red]Error: {error}[/red]")
                raise typer.Exit(1)
            assert resolved_game is not None
            env_cfg = game.get_game(resolved_game)
            representative_game = resolved_game
    elif game_name is not None:
        console.print("[yellow]Ignoring explicit game name because a curriculum was supplied.[/yellow]")

    # Resolve policy shorthand
    full_policy_path = resolve_policy_class_path(policy_class_path)

    def resolve_training_device(requested: str) -> torch.device:
        normalized = requested.strip().lower()
=======
    from cogames import utils

    resolved_game, env_cfg = utils.get_game_config(console, game_name)
>>>>>>> ecef0eb0

    torch_device = utils.resolve_training_device(console, device)

    try:
        train_module.train(
            env_cfg=env_cfg,
            policy_class_path=policy_class_path,
            initial_weights_path=initial_weights_path,
            device=torch_device,
            num_steps=steps,
            checkpoints_path=Path(checkpoints_path),
            seed=seed,
            batch_size=batch_size,
            minibatch_size=minibatch_size,
            game_name=representative_game,
            env_cfg_supplier=curriculum_callable,
            logits_debug_path=logits_debug_path,
        )

    except ValueError as e:
        console.print(f"[red]Error: {e}[/red]")
        raise typer.Exit(1) from e

    console.print(f"[green]Training complete. Checkpoints saved to: {checkpoints_path}[/green]")


@app.command(
    name="evaluate",
    no_args_is_help=True,
    help="Evaluate one or more policies on a game",
)
@app.command("eval", hidden=True)
def evaluate_cmd(
    game_name: str = typer.Argument(
        None,
        help="Name of the game to evaluate",
        callback=lambda ctx, value: game.require_game_argument(ctx, value, console),
    ),
    policies: list[str] = typer.Argument(  # noqa: B008
        None,
        help=(
            "List of policies in the form '{policy_class_path}[:policy_data_path][:proportion]'. "
            "Provide multiple options for mixed populations."
        ),
    ),
    episodes: int = typer.Option(10, "--episodes", "-e", help="Number of evaluation episodes", min=1),
    action_timeout_ms: int = typer.Option(
        250,
        "--action-timeout-ms",
        help="Max milliseconds afforded to generate each action before noop is used by default",
        min=1,
    ),
) -> None:
    if not policies:
        console.print("[red]Error: No policies provided[/red]")
        raise typer.Exit(1)
    policy_specs = [parse_policy_spec(spec) for spec in policies]  # noqa: F821

    from cogames import utils

    resolved_game, env_cfg = utils.get_game_config(console, game_name)
    from cogames import evaluate as evaluate_module

    console.print(f"[cyan]Evaluating {len(policy_specs)} policies on {resolved_game} over {episodes} episodes[/cyan]")

    evaluate_module.evaluate(
        console,
        resolved_game=resolved_game,
        env_cfg=env_cfg,
        policy_specs=policy_specs,
        action_timeout_ms=action_timeout_ms,
        episodes=episodes,
    )


@app.command(name="version", help="Show version information")
def version_cmd() -> None:
    def public_version(dist_name: str) -> str:
        return str(Version(importlib.metadata.version(dist_name)).public)

    table = Table(show_header=False, box=None, show_lines=False, pad_edge=False)
    table.add_column("", justify="right", style="bold cyan")
    table.add_column("", justify="right")

    for dist_name in ["mettagrid", "pufferlib-core", "cogames"]:
        table.add_row(dist_name, public_version(dist_name))

    console.print(table)


if __name__ == "__main__":
    app()<|MERGE_RESOLUTION|>--- conflicted
+++ resolved
@@ -2,7 +2,6 @@
 
 """CLI for CoGames - collection of environments for multi-agent cooperative and competitive games."""
 
-import importlib
 import importlib.metadata
 import logging
 import sys
@@ -11,12 +10,8 @@
 
 from packaging.version import Version
 
-<<<<<<< HEAD
-from cogames import curricula, game, utils
-=======
-from cogames import game
+from cogames import game, utils
 from cogames.policy.utils import parse_policy_spec, resolve_policy_class_path, resolve_policy_data_path
->>>>>>> ecef0eb0
 
 # Always add current directory to Python path
 sys.path.insert(0, ".")
@@ -33,42 +28,11 @@
 )
 console = Console()
 
-<<<<<<< HEAD
-# Mapping of shorthand policy names to full class paths
-POLICY_SHORTCUTS = {
-    "random": "cogames.policy.random.RandomPolicy",
-    "simple": "cogames.policy.simple.SimplePolicy",
-    "default": "cogames.policy.token.TokenPolicy",
-    "token": "cogames.policy.token.TokenPolicy",
-    "lstm": "cogames.policy.lstm.LSTMPolicy",
-    "claude": "cogames.policy.claude.ClaudePolicy",
-}
-
-
-def resolve_policy_class_path(policy: str) -> str:
-    """Resolve a policy shorthand or full class path.
-
-    Args:
-        policy: Either a shorthand like "random", "simple", "lstm"
-                or a full class path like "cogames.policy.random.RandomPolicy"
-
-    Returns:
-        Full class path to the policy
-    """
-    # If it's a shorthand, expand it
-    if policy in POLICY_SHORTCUTS:
-        return POLICY_SHORTCUTS[policy]
-    # Otherwise assume it's already a full class path
-    return policy
-
-=======
->>>>>>> ecef0eb0
 
 @app.callback(invoke_without_command=True)
 def default(ctx: typer.Context) -> None:
     """Show help when no command is provided."""
     if ctx.invoked_subcommand is None:
-        # No command provided, show help
         print(ctx.get_help())
 
 
@@ -78,40 +42,33 @@
     save: Optional[Path] = typer.Option(None, "--save", "-s", help="Save game configuration to file (YAML or JSON)"),  # noqa: B008
 ) -> None:
     if game_name is None:
-        # List all games
         game.list_games(console)
-    else:
-        # Get the game configuration
+        return
+
+    try:
+        game_config = game.get_game(game_name)
+    except ValueError as exc:  # pragma: no cover - user input
+        console.print(f"[red]Error: {exc}[/red]")
+        raise typer.Exit(1) from exc
+
+    if save:
         try:
-            game_config = game.get_game(game_name)
-        except ValueError as e:
-            console.print(f"[red]Error: {e}[/red]")
-            raise typer.Exit(1) from e
-
-        # Save configuration if requested
-        if save:
-            try:
-                game.save_game_config(game_config, save)
-                console.print(f"[green]Game configuration saved to: {save}[/green]")
-            except ValueError as e:
-                console.print(f"[red]Error saving configuration: {e}[/red]")
-                raise typer.Exit(1) from e
-        else:
-            # Otherwise describe the game
-            try:
-                game.describe_game(game_name, console)
-            except ValueError as e:
-                console.print(f"[red]Error: {e}[/red]")
-                raise typer.Exit(1) from e
+            game.save_game_config(game_config, save)
+        except ValueError as exc:  # pragma: no cover - user input
+            console.print(f"[red]Error saving configuration: {exc}[/red]")
+            raise typer.Exit(1) from exc
+        console.print(f"[green]Game configuration saved to: {save}[/green]")
+        return
+
+    try:
+        game.describe_game(game_name, console)
+    except ValueError as exc:  # pragma: no cover - user input
+        console.print(f"[red]Error: {exc}[/red]")
+        raise typer.Exit(1) from exc
 
 
 @app.command(name="play", no_args_is_help=True, help="Play a game")
 def play_cmd(
-<<<<<<< HEAD
-    game_name: Optional[str] = typer.Argument(None, help="Name of the game to play"),
-    policy_class_path: str = typer.Option("token", "--policy", help="Path to policy class or shortcut"),
-    policy_data_path: Optional[str] = typer.Option(None, "--policy-data", help="Path to initial policy weights"),
-=======
     game_name: str = typer.Argument(
         None,
         help="Name of the game to play",
@@ -129,17 +86,10 @@
         help="Path to policy weights file or directory",
         callback=resolve_policy_data_path,
     ),
->>>>>>> ecef0eb0
     interactive: bool = typer.Option(True, "--interactive", "-i", help="Run in interactive mode"),
     steps: int = typer.Option(1000, "--steps", "-s", help="Number of steps to run", min=1),
-    render: Literal["gui", "text"] = typer.Option("gui", "--render", "-r", help="Render mode: 'gui' or 'text'"),
-) -> None:
-<<<<<<< HEAD
-    """Play a game."""
-=======
-    from cogames import utils
->>>>>>> ecef0eb0
-
+    render: Literal["gui", "text"] = typer.Option("gui", "--render", "-r", help="Render mode"),
+) -> None:
     resolved_game, env_cfg = utils.get_game_config(console, game_name)
 
     console.print(f"[cyan]Playing {resolved_game}[/cyan]")
@@ -156,7 +106,7 @@
         max_steps=steps,
         seed=42,
         render=render,
-        verbose=interactive,  # Use interactive flag for verbose output
+        verbose=interactive,
     )
 
 
@@ -168,14 +118,9 @@
     height: int = typer.Option(10, "--height", "-h", help="Map height", min=1),
     output: Optional[Path] = typer.Option(None, "--output", "-o", help="Output file path (YAML or JSON)"),  # noqa: B008
 ) -> None:
-<<<<<<< HEAD
-    """Create a new game configuration."""
-=======
     from cogames import utils
->>>>>>> ecef0eb0
-
-    try:
-        # If base_game specified, use it as template
+
+    try:
         if base_game:
             resolved_game, error = utils.resolve_game(base_game)
             if error:
@@ -186,17 +131,14 @@
         else:
             console.print("[cyan]Creating new game from scratch[/cyan]")
 
-        # Use cogs_vs_clips make_game for now
         from cogames.cogs_vs_clips.scenarios import make_game
 
-        # Create game with specified parameters
         new_config = make_game(
             num_cogs=num_agents,
             num_assemblers=1,
             num_chests=1,
         )
 
-        # Update map dimensions
         new_config.game.map_builder.width = width  # type: ignore[attr-defined]
         new_config.game.map_builder.height = height  # type: ignore[attr-defined]
         new_config.game.num_agents = num_agents
@@ -207,17 +149,13 @@
         else:
             console.print("\n[yellow]To save this configuration, use the --output option.[/yellow]")
 
-    except Exception as e:
-        console.print(f"[red]Error: {e}[/red]")
-        raise typer.Exit(1) from e
+    except Exception as exc:  # pragma: no cover - user input
+        console.print(f"[red]Error: {exc}[/red]")
+        raise typer.Exit(1) from exc
 
 
 @app.command(name="train", help="Train a policy on a game")
 def train_cmd(
-<<<<<<< HEAD
-    game_name: Optional[str] = typer.Argument(None, help="Name of the game to train on"),
-    policy_class_path: str = typer.Option("token", "--policy", help="Path to policy class or shortcut"),
-=======
     game_name: str = typer.Argument(
         None,
         help="Name of the game to train on",
@@ -229,7 +167,6 @@
         help="Path to policy class",
         callback=resolve_policy_class_path,
     ),
->>>>>>> ecef0eb0
     initial_weights_path: Optional[str] = typer.Option(
         None,
         "--initial-weights",
@@ -240,108 +177,23 @@
         "--checkpoints",
         help="Path to save training data",
     ),
-<<<<<<< HEAD
-    steps: int = typer.Option(1_000_000_000, "--steps", "-s", help="Number of training steps"),
-=======
     steps: int = typer.Option(10000, "--steps", "-s", help="Number of training steps", min=1),
->>>>>>> ecef0eb0
     device: str = typer.Option(
         "auto",
         "--device",
         help="Device to train on (e.g. 'auto', 'cpu', 'cuda')",
     ),
-<<<<<<< HEAD
-    seed: int = typer.Option(42, "--seed", help="Seed for training"),
-    batch_size: int = typer.Option(4096, "--batch-size", help="Batch size for training"),
-    minibatch_size: int = typer.Option(4096, "--minibatch-size", help="Minibatch size for training"),
-    curriculum: Optional[str] = typer.Option(
-        None,
-        "--curriculum",
-        help="Python path to a callable returning MettaGridConfig instances",
-    ),
-    logits_debug_path: Optional[Path] = typer.Option(  # noqa: B008
-        None,
-        "--logits-debug",
-        help="Write per-step action logit snapshots to this JSONL file",
-    ),
-=======
     seed: int = typer.Option(42, "--seed", help="Seed for training", min=0),
     batch_size: int = typer.Option(4096, "--batch-size", help="Batch size for training", min=1),
     minibatch_size: int = typer.Option(4096, "--minibatch-size", help="Minibatch size for training", min=1),
->>>>>>> ecef0eb0
+    logits_debug_path: Optional[Path] = typer.Option(  # noqa: B008
+        None,
+        "--logits-debug",
+        help="Write per-update action logit statistics to this JSONL file",
+    ),
 ) -> None:
     from cogames import train as train_module
-<<<<<<< HEAD
-    from mettagrid import MettaGridConfig
-
-    curriculum_callable = None
-    representative_game: Optional[str] = None
-
-    if curriculum is not None:
-        if ":" not in curriculum:
-            raise typer.BadParameter(
-                "Curriculum must be provided as 'module:function'",
-                param_name="curriculum",
-            )
-        module_name, func_name = curriculum.split(":", 1)
-        try:
-            module = importlib.import_module(module_name)
-        except ModuleNotFoundError as exc:
-            raise typer.BadParameter(
-                f"Cannot import curriculum module '{module_name}'",
-                param_name="curriculum",
-            ) from exc
-        try:
-            candidate = getattr(module, func_name)
-        except AttributeError as exc:
-            raise typer.BadParameter(
-                f"Module '{module_name}' has no attribute '{func_name}'",
-                param_name="curriculum",
-            ) from exc
-        if not callable(candidate):
-            raise typer.BadParameter("Curriculum target must be callable", param_name="curriculum")
-
-        def curriculum_callable() -> MettaGridConfig:
-            cfg = candidate()
-            if not isinstance(cfg, MettaGridConfig):
-                raise typer.BadParameter(
-                    "Curriculum callable must return a MettaGridConfig",
-                    param_name="curriculum",
-                )
-            return cfg
-
-        representative_game = curriculum
-
-    env_cfg: Optional[MettaGridConfig] = None
-    resolved_game: Optional[str] = None
-    if curriculum_callable is None:
-        rotation_aliases = {"training_facility_rotation", "training_rotation", "training_cycle"}
-        if game_name is None or (game_name in rotation_aliases):
-            curriculum_callable = curricula.training_rotation()
-            representative_game = "training_rotation"
-            game_name = None
-        else:
-            resolved_game, error = utils.resolve_game(game_name)
-            if error:
-                console.print(f"[red]Error: {error}[/red]")
-                raise typer.Exit(1)
-            assert resolved_game is not None
-            env_cfg = game.get_game(resolved_game)
-            representative_game = resolved_game
-    elif game_name is not None:
-        console.print("[yellow]Ignoring explicit game name because a curriculum was supplied.[/yellow]")
-
-    # Resolve policy shorthand
-    full_policy_path = resolve_policy_class_path(policy_class_path)
-
-    def resolve_training_device(requested: str) -> torch.device:
-        normalized = requested.strip().lower()
-=======
-    from cogames import utils
-
     resolved_game, env_cfg = utils.get_game_config(console, game_name)
->>>>>>> ecef0eb0
-
     torch_device = utils.resolve_training_device(console, device)
 
     try:
@@ -355,14 +207,12 @@
             seed=seed,
             batch_size=batch_size,
             minibatch_size=minibatch_size,
-            game_name=representative_game,
-            env_cfg_supplier=curriculum_callable,
+            game_name=resolved_game,
             logits_debug_path=logits_debug_path,
         )
-
-    except ValueError as e:
-        console.print(f"[red]Error: {e}[/red]")
-        raise typer.Exit(1) from e
+    except ValueError as exc:  # pragma: no cover - user input
+        console.print(f"[red]Error: {exc}[/red]")
+        raise typer.Exit(1) from exc
 
     console.print(f"[green]Training complete. Checkpoints saved to: {checkpoints_path}[/green]")
 
@@ -397,14 +247,13 @@
     if not policies:
         console.print("[red]Error: No policies provided[/red]")
         raise typer.Exit(1)
-    policy_specs = [parse_policy_spec(spec) for spec in policies]  # noqa: F821
-
-    from cogames import utils
+
+    policy_specs = [parse_policy_spec(spec) for spec in policies]
 
     resolved_game, env_cfg = utils.get_game_config(console, game_name)
+    console.print(f"[cyan]Evaluating {len(policy_specs)} policies on {resolved_game} over {episodes} episodes[/cyan]")
+
     from cogames import evaluate as evaluate_module
-
-    console.print(f"[cyan]Evaluating {len(policy_specs)} policies on {resolved_game} over {episodes} episodes[/cyan]")
 
     evaluate_module.evaluate(
         console,
