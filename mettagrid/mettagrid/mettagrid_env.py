--- conflicted
+++ resolved
@@ -136,18 +136,12 @@
         self._grid_env = self._c_env
 
     @override
-<<<<<<< HEAD
-    def reset(self, seed: int | None = None, options: dict | None = None) -> tuple[np.ndarray, dict]:
+    def reset(self, seed: int | None = None) -> tuple[np.ndarray, dict]:
+        """
+        This method overrides the reset method from PufferEnv.
+        """
         with self.timer("_reset_env"):
             self._reset_env()
-=======
-    def reset(self, seed: int | None = None) -> tuple[np.ndarray, dict]:
-        """
-        This method overrides the reset method from PufferEnv.
-        """
-
-        self._reset_env()
->>>>>>> aa7f78e8
 
         assert self.observations.dtype == dtype_observations
         assert self.terminals.dtype == dtype_terminals
@@ -171,23 +165,23 @@
     @override
     def step(self, actions: np.ndarray) -> tuple[np.ndarray, np.ndarray, np.ndarray, np.ndarray, dict]:
         """
-        Execute one timestep of the environment dynamics with the given actions.
-
-        IMPORTANT: In training mode, the `actions` parameter and `self.actions` may be the same
-        object, but in simulation mode they are independent. Always use the passed-in `actions`
-        parameter to ensure correct behavior in all contexts.
-
-<<<<<<< HEAD
-        with self.timer("_c_env.step"):
-            self._c_env.step(self.actions)
-            self._steps += 1
-=======
-        Args:
-            actions: A numpy array of shape (num_agents, 2) with dtype np.int32
->>>>>>> aa7f78e8
-
-        Returns:
-            Tuple of (observations, rewards, terminals, truncations, infos)
+                Execute one timestep of the environment dynamics with the given actions.
+
+                IMPORTANT: In training mode, the `actions` parameter and `self.actions` may be the same
+                object, but in simulation mode they are independent. Always use the passed-in `actions`
+                parameter to ensure correct behavior in all contexts.
+
+        <<<<<<< HEAD
+                with self.timer("_c_env.step"):
+                    self._c_env.step(self.actions)
+                    self._steps += 1
+        =======
+                Args:
+                    actions: A numpy array of shape (num_agents, 2) with dtype np.int32
+        >>>>>>> main
+
+                Returns:
+                    Tuple of (observations, rewards, terminals, truncations, infos)
 
         """
 
