--- conflicted
+++ resolved
@@ -2,10 +2,6 @@
 
 # NumPy 2.0 compatibility for WandB - must be imported before wandb
 import logging
-<<<<<<< HEAD
-import sys
-=======
->>>>>>> 0b315ed7
 
 import numpy as np  # noqa: E402
 
@@ -19,10 +15,7 @@
 from omegaconf import DictConfig, OmegaConf
 
 from metta.agent.policy_store import PolicyStore
-<<<<<<< HEAD
 from metta.common.util.lock import run_once
-=======
->>>>>>> 0b315ed7
 from metta.common.wandb.wandb_context import WandbContext
 from metta.eval.eval_stats_db import EvalStatsDB
 from metta.sim.simulation_config import SimulationSuiteConfig
@@ -51,10 +44,6 @@
         return OmegaConf.load(f)
 
 
-<<<<<<< HEAD
-@hydra.main(config_path="../configs", config_name="sweep_job", version_base=None)
-=======
->>>>>>> 0b315ed7
 def main(cfg: DictConfig) -> int:
     simulation_suite_cfg = SimulationSuiteConfig(**OmegaConf.to_container(cfg.sim, resolve=True))  # type: ignore[arg-type]
 
