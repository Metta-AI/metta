--- conflicted
+++ resolved
@@ -75,13 +75,8 @@
     # Action configuration using simplified move action
     env_cfg.game.actions = ActionsConfig(
         noop=ActionConfig(enabled=True),
-<<<<<<< HEAD
-        move=ActionConfig(enabled=True),  # Unified movement action
+        move=ActionConfig(enabled=True),  
         rotate=ActionConfig(enabled=True),
-=======
-        move=ActionConfig(enabled=True),  # Simplified movement action
-        rotate=ActionConfig(enabled=True),  # Rotation action
->>>>>>> ca97cdbb
         put_items=ActionConfig(enabled=True),
         get_items=ActionConfig(enabled=True),
         attack=AttackActionConfig(
