--- conflicted
+++ resolved
@@ -1,9 +1,6 @@
 {
   "include": ["**/*.py"],
   "exclude": ["**/node_modules", "**/__pycache__", ".venv"],
-<<<<<<< HEAD
-  "extraPaths": ["./common/src", "./packages/mettagrid/python/src", "./agent/src", "./app_backend/src"],
-=======
   "extraPaths": [
     "./common/src",
     "./packages/mettagrid/python/src",
@@ -11,7 +8,6 @@
     "./agent/src",
     "./app_backend/src"
   ],
->>>>>>> 18d17f9e
   "typeCheckingMode": "basic",
   "reportMissingModuleSource": false,
   "pythonVersion": "3.11",
