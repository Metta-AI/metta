--- conflicted
+++ resolved
@@ -29,7 +29,6 @@
   
   # Track mouse down position to distinguish clicks from drags.
   if window.buttonPressed[MouseLeft] and not modifierDown:
-<<<<<<< HEAD
     mouseDownPos = window.mousePos.vec2
   
   # Only select on mouse up, and only if we didn't drag much.
@@ -43,21 +42,9 @@
         gridPos = (mousePos + vec2(0.5, 0.5)).ivec2
       if gridPos.x >= 0 and gridPos.x < replay.mapSize[0] and
         gridPos.y >= 0 and gridPos.y < replay.mapSize[1]:
-        for obj in replay.objects:
-          if obj.location.at(step).xy == gridPos:
-            selectObject(obj)
-            break
-=======
-    selection = nil
-    let
-      mousePos = bxy.getTransform().inverse * window.mousePos.vec2
-      gridPos = (mousePos + vec2(0.5, 0.5)).ivec2
-    if gridPos.x >= 0 and gridPos.x < replay.mapSize[0] and
-      gridPos.y >= 0 and gridPos.y < replay.mapSize[1]:
-      let obj = getObjectAtLocation(gridPos)
-      if obj != nil:
-        selectObject(obj)
->>>>>>> 382847c8
+        let obj = getObjectAtLocation(gridPos)
+        if obj != nil:
+          selectObject(obj)
   
   if window.buttonPressed[MouseRight] or (window.buttonPressed[MouseLeft] and modifierDown):
     if selection != nil and selection.isAgent:
