--- conflicted
+++ resolved
@@ -357,89 +357,7 @@
                 error(f"Unknown profile: {args.profile}")
                 sys.exit(1)
         else:
-<<<<<<< HEAD
-            # Interactive configuration wizard
-            self.configure_wizard()
-
-    def configure_wizard(self) -> None:
-        """Interactive configuration wizard for all components."""
-        from metta.config.components import CONFIGURATION_COMPONENTS
-        from metta.config.schema import get_config
-
-        config = get_config()
-        header("Metta Configuration Wizard")
-        info("This will help you configure Metta for your environment.")
-        info("Configuration will be saved to: ~/.metta/config.yaml\n")
-
-        # Ask about environment variable behavior
-        env_behavior = input("Should environment variables override config file values? (y/n) [y]: ").strip().lower()
-        if env_behavior == "n":
-            config.ignore_env_vars = True
-            info("Environment variables will be ignored - config file is authoritative (dbt-style)")
-        else:
-            config.ignore_env_vars = False
-            info("Environment variables will override config file values (Unix-style)")
-        print()
-
-        # Go through each component
-        for name, component in CONFIGURATION_COMPONENTS.items():
-            response = input(f"\nConfigure {component.description}? (y/n) [n]: ").strip().lower()
-            if response == "y":
-                current = getattr(config, name).__dict__
-                updated = component.interactive_configure(current)
-
-                # Update config object
-                for key, value in updated.items():
-                    setattr(getattr(config, name), key, value)
-
-        # Save configuration
-        config.save()
-        success("\nConfiguration saved!")
-        info("You can modify ~/.metta/config.yaml directly or run 'metta configure' again.")
-
-    def configure_component_unified(self, component_name: str) -> None:
-        """Configure a specific component using the unified system."""
-        from metta.config.components import CONFIGURATION_COMPONENTS
-        from metta.config.schema import get_config
-
-        if component_name not in CONFIGURATION_COMPONENTS:
-            # Fall back to old setup system for non-unified components (like githooks)
-            info(f"Component '{component_name}' not found in unified config system.")
-            info("Falling back to legacy setup system...")
-            return self.configure_component(component_name)
-
-        config = get_config()
-        component = CONFIGURATION_COMPONENTS[component_name]
-
-        header(f"Configuring {component.description}")
-        current = getattr(config, component_name).__dict__
-        updated = component.interactive_configure(current)
-
-        # Update config
-        for key, value in updated.items():
-            setattr(getattr(config, component_name), key, value)
-
-        config.save()
-        success(f"\n{component_name} configuration saved!")
-
-    def cmd_export_env(self, args, unknown_args=None) -> None:
-        """Export configuration as environment variables."""
-        from metta.config.schema import get_config
-
-        config = get_config()
-        env_vars = config.export_env_vars()
-
-        # Output format suitable for shell evaluation
-        for key, value in env_vars.items():
-            print(f"export {key}='{value}'")
-
-    def configure_cloud(self, args, unknown_args) -> None:
-        """Legacy cloud configuration - redirects to unified system."""
-        info("Redirecting to unified configuration system...")
-        self.configure_component_unified("storage")
-=======
             self.setup_wizard(non_interactive=getattr(args, "non_interactive", False))
->>>>>>> 3be35b0f
 
     def configure_component(self, component_name: str) -> None:
         from metta.setup.registry import get_all_modules
