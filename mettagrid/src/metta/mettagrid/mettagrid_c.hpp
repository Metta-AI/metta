#ifndef METTAGRID_C_HPP_
#define METTAGRID_C_HPP_

#define PYBIND11_DETAILED_ERROR_MESSAGES

#if defined(_WIN32)
#define METTAGRID_API __declspec(dllexport)
#else
#define METTAGRID_API __attribute__((visibility("default")))
#endif

#include <pybind11/numpy.h>
#include <pybind11/pybind11.h>
#include <pybind11/stl.h>

#include <map>
#include <memory>
#include <random>
#include <string>
#include <vector>

#include "grid_object.hpp"
#include "packed_coordinate.hpp"
#include "types.hpp"

// Forward declarations of existing C++ classes
class Grid;
class EventManager;
class StatsTracker;
class ActionHandler;
class Agent;
class ObservationEncoder;
class GridObject;

struct GridObjectConfig;
struct ConverterConfig;
struct WallConfig;
struct AgentConfig;
struct GameConfig;
struct ActionConfig;
struct AttackActionConfig;
struct ChangeGlyphActionConfig;

namespace py = pybind11;

struct GlobalObsConfig {
  bool episode_completion_pct = true;
  bool last_action = true;  // Controls both last_action and last_action_arg
  bool last_reward = true;
  bool resource_rewards = false;  // Controls whether resource rewards are included in observations
};

struct GameConfig {
  size_t num_agents;
  unsigned int max_steps;
  bool episode_truncates;
  ObservationCoord obs_width;
  ObservationCoord obs_height;
  std::vector<std::string> inventory_item_names;
  unsigned int num_observation_tokens;
  GlobalObsConfig global_obs;
  std::map<std::string, std::shared_ptr<ActionConfig>> actions;
  std::map<std::string, std::shared_ptr<GridObjectConfig>> objects;
<<<<<<< HEAD
  bool track_movement_metrics;
=======
  bool recipe_details_obs = false;
>>>>>>> 8a6522bb
};

class METTAGRID_API MettaGrid {
public:
  MettaGrid(const GameConfig& cfg, py::list map, unsigned int seed);
  ~MettaGrid();

  ObservationCoord obs_width;
  ObservationCoord obs_height;

  unsigned int current_step;
  unsigned int max_steps;
  bool episode_truncates;

  std::vector<std::string> inventory_item_names;
  std::vector<std::string> object_type_names;

  // Python API methods
  py::tuple reset();
  // In general, these types need to match what puffer wants to use.
  py::tuple step(py::array_t<ActionType, py::array::c_style> actions);
  void set_buffers(const py::array_t<ObservationType, py::array::c_style>& observations,
                   const py::array_t<TerminalType, py::array::c_style>& terminals,
                   const py::array_t<TruncationType, py::array::c_style>& truncations,
                   const py::array_t<RewardType, py::array::c_style>& rewards);
  void validate_buffers();
  py::dict grid_objects();
  py::list action_names();

  GridCoord map_width();
  GridCoord map_height();
  py::dict feature_normalizations();
  py::dict feature_spec();
  size_t num_agents();
  py::array_t<float> get_episode_rewards();
  py::dict get_episode_stats();
  py::object action_space();
  py::object observation_space();
  py::list action_success();
  py::list max_action_args();
  py::list object_type_names_py();
  py::list inventory_item_names_py();
  py::array_t<unsigned int> get_agent_groups() const;

  uint64_t initial_grid_hash;

private:
  // Member variables
  GlobalObsConfig _global_obs_config;
  std::vector<ObservationType> _resource_rewards;  // Packed inventory rewards for each agent
  std::map<unsigned int, float> _group_reward_pct;
  std::map<unsigned int, unsigned int> _group_sizes;
  std::vector<RewardType> _group_rewards;

  std::unique_ptr<Grid> _grid;
  std::unique_ptr<EventManager> _event_manager;

  std::vector<std::unique_ptr<ActionHandler>> _action_handlers;
  size_t _num_action_handlers;
  std::vector<unsigned char> _max_action_args;
  unsigned char _max_action_arg;
  unsigned char _max_action_priority;

  std::unique_ptr<ObservationEncoder> _obs_encoder;
  std::unique_ptr<StatsTracker> _stats;

  size_t _num_observation_tokens;

  // TODO: currently these are owned and destroyed by the grid, but we should
  // probably move ownership here.
  std::vector<Agent*> _agents;

  // We'd prefer to store these as more raw c-style arrays, but we need to both
  // operate on the memory directly and return them to python.
  py::array_t<uint8_t> _observations;
  py::array_t<bool> _terminals;
  py::array_t<bool> _truncations;
  py::array_t<float> _rewards;
  py::array_t<float> _episode_rewards;

  std::map<uint8_t, float> _feature_normalizations;

  std::vector<bool> _action_success;

  std::mt19937 _rng;
  unsigned int _seed;

  // Movement tracking
  std::vector<Orientation> _previous_orientations;
  std::vector<int> _sequential_rotations;  // Count of sequential rotations per agent
  std::vector<bool> _last_action_was_rotation;  // Track if last action was a rotation
  int _rotate_action_index;  // Index of the rotate action in _action_handlers
  bool _track_movement_metrics;

  // OPTIMIZATION: Integer counters for movement metrics
  struct MovementCounters {
    uint32_t facing_up = 0;
    uint32_t facing_down = 0;
    uint32_t facing_left = 0;
    uint32_t facing_right = 0;
    uint32_t sequential_rotations_sum = 0;
  };
  std::vector<MovementCounters> _movement_counters;

  void init_action_handlers();
  void add_agent(Agent* agent);
  void _compute_observation(GridCoord observer_r,
                            GridCoord observer_c,
                            ObservationCoord obs_width,
                            ObservationCoord obs_height,
                            size_t agent_idx,
                            ActionType action,
                            ActionArg action_arg);
  void _compute_observations(py::array_t<ActionType, py::array::c_style> actions);
  void _step(py::array_t<ActionType, py::array::c_style> actions);

  void _handle_invalid_action(size_t agent_idx, const std::string& stat, ActionType type, ActionArg arg);
  AgentConfig _create_agent_config(const py::dict& agent_group_cfg_py);
  ConverterConfig _create_converter_config(const py::dict& converter_cfg_py);
  WallConfig _create_wall_config(const py::dict& wall_cfg_py);
};

#endif  // METTAGRID_C_HPP_<|MERGE_RESOLUTION|>--- conflicted
+++ resolved
@@ -61,11 +61,8 @@
   GlobalObsConfig global_obs;
   std::map<std::string, std::shared_ptr<ActionConfig>> actions;
   std::map<std::string, std::shared_ptr<GridObjectConfig>> objects;
-<<<<<<< HEAD
   bool track_movement_metrics;
-=======
   bool recipe_details_obs = false;
->>>>>>> 8a6522bb
 };
 
 class METTAGRID_API MettaGrid {
