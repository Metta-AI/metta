# Metta AI

A reinforcement learning codebase focusing on the emergence of cooperation and alignment in multi-agent AI systems.

- **Discord**: <https://discord.gg/mQzrgwqmwy>
- **Short (5m) Talk**: <https://www.youtube.com/watch?v=bt6hV73VA8I>
- **Talk**: <https://foresight.org/summary/david-bloomin-metta-learning-love-is-all-you-need/>

## What is Metta Learning?

<p align="middle">
<img src="https://github.com/debbly/metta-learning-assets/blob/main/gifs/example_video.gif?raw=true" width="360" alt="Metta learning example video">
</p>

Metta AI is an open-source research project investigating the emergence of cooperation and alignment in multi-agent AI systems. By creating a model organism for complex multi-agent gridworld environments, the project aims to study the impact of social dynamics, such as kinship and mate selection, on learning and cooperative behaviors of AI agents.

Metta AI explores the hypothesis that social dynamics, akin to love in biological systems, play a crucial role in the development of cooperative AGI and AI alignment. The project introduces a novel reward-sharing mechanism mimicking familial bonds and mate selection, allowing researchers to observe the evolution of complex social behaviors and cooperation among AI agents. By investigating this concept in a controlled multi-agent setting, the project seeks to contribute to the broader discussion on the path towards safe and beneficial AGI.

## Introduction

Metta is a simulation environment (game) designed to train AI agents capable of meta-learning general intelligence. The core idea is to create an environment where incremental intelligence is rewarded, fostering the development of generally intelligent agents.

### Motivation and Approach

1. **Agents and Environment**: Agents are shaped by their environment, learning policies that enhance their fitness. To develop general intelligence, agents need an environment where increasing intelligence is continually rewarded.

2. **Competitive and Cooperative Dynamics**: A game with multiple agents and some competition creates an evolving environment where challenges increase with agent intelligence. Purely competitive games often reach a Nash equilibrium, where locally optimal strategies are hard to deviate from. Adding cooperative dynamics introduces more behavioral possibilities and smooths the behavioral space.

3. **Kinship Structures**: The game features a flexible kinship structure, simulating a range of relationships from close kin to strangers. Agents must learn to coordinate with close kin, negotiate with more distant kin, and compete with strangers. This diverse social environment encourages continuous learning and intelligence growth.

The game is designed to evolve with the agents, providing unlimited learning opportunities despite simple rules.

### Game Overview

The current version of the game can be found [here](https://huggingface.co/metta-ai/baseline.v0.1.0). It's a grid world with the following dynamics:

- **Agents and Vision**: Agents can see a limited number of squares around them.
- **Resources**: Agents harvest diamonds, convert them to energy at charger stations, and use energy to power the "heart altar" for rewards.
- **Energy Management**: All actions cost energy, so agents learn to manage their energy budgets efficiently.
- **Combat**: Agents can attack others, temporarily freezing the target and stealing resources.
- **Defense**: Agents can toggle shields, which drain energy but absorb attacks.
- **Cooperation**: Agents can share energy or resources and use markers to communicate.

### Exploration and Expansion

The game offers numerous possibilities for exploration, including:

1. **Diverse Energy Profiles**: Assigning different energy profiles to agents, essentially giving them different bodies and policies.
2. **Dynamic Energy Profiles**: Allowing agents to change their energy profiles, reflecting different postures or emotions.
3. **Resource Types and Conversions**: Introducing different resource types and conversion mechanisms.
4. **Environment Modification**: Enabling agents to modify the game board by creating, destroying, or altering objects.

### Kinship and Social Dynamics

The game explores various kinship structures:

1. **Random Kinship Scores**: Each pair of agents has a kinship score sampled from a distribution.
2. **Teams**: Agents belong to teams with symmetric kinship among team members.
3. **Hives/Clans/Families**: Structuring agents into larger kinship groups.

Future plans include incorporating mate-selection dynamics, where agents share future rewards at a cost, potentially leading to intelligence gains through a signaling arms race.

Metta aims to create a rich, evolving environment where AI agents can develop general intelligence through continuous learning and adaptation.

## Research Explorations

The project's modular design and open-source nature make it easy for researchers to adapt and extend the platform to investigate their own hypotheses in this domain. The highly performant, open-ended game rules provide a rich environment for studying these behaviors and their potential implications for AI alignment.

Some areas of research interest:

#### 1. Environment Development

Develop rich and diverse gridworld environments with complex dynamics, such as resource systems, agent diversity, procedural terrain generation, support for various environment types, population dynamics, and kinship schemes.

#### 2. Agent Architecture Research

Incorporate techniques like dense learning signals, surprise minimization, exploration strategies, and blending reinforcement and imitation learning.

#### 3. Scalable Training Infrastructure

Investigate scalable training approaches, including distributed reinforcement learning, student-teacher architectures, and blending reinforcement learning with imitation learning, to enable efficient training of large-scale multi-agent systems.

#### 4. Intelligence Evaluations for Gridworld Agents

Design and implement a comprehensive suite of intelligence evaluations for gridworld agents, covering navigation tasks, maze solving, in-context learning, cooperation, and competition scenarios.

#### 5. DevOps and Tooling

Develop tools and infrastructure for efficient management, tracking, and deployment of experiments, such as cloud cluster management, experiment tracking and visualization, and continuous integration and deployment pipelines.

This readme provides only a brief overview of research explorations. Visit the [research roadmap](https://github.com/Metta-AI/metta/blob/master/roadmap.md) for more details.

# Installation

## Installing with conda

Install and initialize conda

```
brew install --cask miniconda
conda init "$(basename "${SHELL}")"
source ~/.zshrc
```

Create a Conda environment (or use venv)

```
conda create -n metta python=3.11.7
conda activate metta
./devops/setup_build.sh
```

# Training a Model

### Run the training

```
python -m tools.train run=my_experiment +hardware=macbook wandb=off
```

Add `wandb=off` parameter if you're not a member of `metta-research` on wandb, or add your own wandb config in `configs/wandb`.

### Run the evaluation (requires wandb)

```
python -m tools.sim run=my_experiment +hardware=macbook wandb=off
```

### Run the interactive simulation  (requires wandb)

```
python -m tools.play run=my_experiment +hardware=macbook wandb=off
```

<<<<<<< HEAD
# Evaluating a model 
=======
If you're a member of `metta-research` on wandb, or you add your own wandb config in `configs/wandb`, you should be able to remove the `wandb=off` command. This is assumed for the rest of the readme.

# Evaluating a model

When you run training, if you have wandb enabled, then you will be able to see in your wandb run page results for the eval suites.
>>>>>>> 96ef675b

However, this will not apply for anything trained before April 8th.

### Post hoc evaluation

If you want to run evaluation post-training to compare different policies, you can do the following

To add your policy to the existing navigation evals db:

```
python3 -m tools.sim eval=navigation run=RUN_NAME eval.policy_uri=POLICY_URI +eval_db_uri=wandb://artifacts/navigation_db
```

This will run your policy through the `configs/eval/navigation` eval_suite and then save it to the `navigation_db` artifact on wandb

Then, to see the results in the heatmap along with the other policies in the database, you can run:

```
python3 -m tools.analyze run=analyze +eval_db_uri=wandb://artifacts/navigation_db analyzer.policy_uri=POLICY_URI
```

Currently you need to pass in a policy_uri here, and need to use any policy that is in the navigation db, for example `wandb://run/b.daveey.t.8.rdr9.3`, but that shouldn't be necessary in the future, and we are working on refactoring that

You can do the same process for the object-use eval artifact using: `wandb://artifacts/object_use_db`<|MERGE_RESOLUTION|>--- conflicted
+++ resolved
@@ -132,15 +132,11 @@
 python -m tools.play run=my_experiment +hardware=macbook wandb=off
 ```
 
-<<<<<<< HEAD
-# Evaluating a model 
-=======
 If you're a member of `metta-research` on wandb, or you add your own wandb config in `configs/wandb`, you should be able to remove the `wandb=off` command. This is assumed for the rest of the readme.
 
 # Evaluating a model
 
 When you run training, if you have wandb enabled, then you will be able to see in your wandb run page results for the eval suites.
->>>>>>> 96ef675b
 
 However, this will not apply for anything trained before April 8th.
 
