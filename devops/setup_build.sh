--- conflicted
+++ resolved
@@ -8,9 +8,6 @@
 SCRIPT_DIR="$(dirname "$(readlink -f "$0")")"
 PROJECT_DIR="$(dirname "$SCRIPT_DIR")"
 
-<<<<<<< HEAD
-# check if we're in docker
-=======
 # Parse command line arguments
 CLEAN=0
 for arg in "$@"; do
@@ -22,8 +19,13 @@
 esac
 done
 
-# ========== CLEAN BUILD ARTIFACTS ==========
-if [ "$CLEAN" -eq 1 ]; then
+# ========== CLEAN BUILD ==========
+if [ "$CLEAN" -eq 1 ]; then 
+
+
+ # first deactivate the venv
+
+
   echo -e "\n\nCleaning build artifacts...\n\n"
 
   # Remove virtual environments
@@ -49,9 +51,42 @@
     find "$PROJECT_DIR/mettagrid" -name "*.so" -type f -delete
     echo "✅ Removed .so files from mettagrid directory"
   fi
-fi
-
->>>>>>> b94f93bd
+
+
+
+
+  echo "Creating a virtual environment with uv..."
+
+  # Check and remove existing venv directories if needed
+  if [ -d ".venv" ]; then
+    echo "Removing existing .venv directory..."
+    rm -rf .venv
+  fi
+  if [ -d "venv" ]; then
+    echo "Removing existing venv directory..."
+    rm -rf venv
+  fi
+
+  echo "Creating new virtual environment..."
+  uv venv .venv --python 3.11.7 || {
+    echo "Error: Failed to create virtual environment with uv command."
+    exit 1
+  }
+
+  # Activate the virtual environment
+  if [[ -d ".venv" ]]; then
+    # Activate the venv
+    source .venv/bin/activate
+    echo "✅ Virtual environment '.venv' created and activated"
+  else
+    echo "❌ Failed to create virtual environment with uv"
+    exit 1
+  fi
+
+
+fi
+
+# check if we're in docker
 if [ -f /.dockerenv ]; then
   export IS_DOCKER=true
 else
@@ -103,19 +138,12 @@
   fi
 }
 
-<<<<<<< HEAD
 # Required Python version
 REQUIRED_PYTHON_VERSION="3.11.7"
 
 # Exit if we're not in a UV venv and not in Docker
 if ! $IS_DOCKER && ! is_uv_venv; then
   echo "⚠️ Recreating virtual environment with Python version ($REQUIRED_PYTHON_VERSION)..."
-=======
-if [ -z "$IS_DOCKER" ]; then
-  # We'll set up the virtual environment later
-  echo -e "\n\nPreparing to set up environment...\n\n"
-fi
->>>>>>> b94f93bd
 
   # Create a new environment with the correct Python version
   uv venv .venv --python $REQUIRED_PYTHON_VERSION || {
@@ -123,7 +151,6 @@
     exit 1
   }
 
-<<<<<<< HEAD
   # Activate the new environment
   source .venv/bin/activate
   echo "✅ New virtual environment '.venv' created and activated with Python $REQUIRED_PYTHON_VERSION"
@@ -184,37 +211,9 @@
 cd mettagrid
 make build
 cd ..
-=======
-# Always create a fresh virtual environment only if --clean is set
-if [ "$CLEAN" -eq 1 ]; then
-  echo "Creating a virtual environment with uv..."
-
-  # Check and remove existing venv directories if needed
-  if [ -d ".venv" ]; then
-    echo "Removing existing .venv directory..."
-    rm -rf .venv
-  fi
-  if [ -d "venv" ]; then
-    echo "Removing existing venv directory..."
-    rm -rf venv
-  fi
-
-  echo "Creating new virtual environment..."
-  uv venv .venv --python 3.11.7 || {
-    echo "Error: Failed to create virtual environment with uv command."
-    exit 1
-  }
-
-  # Activate the virtual environment
-  if [[ -d ".venv" ]]; then
-    # Activate the venv
-    source .venv/bin/activate
-    echo "✅ Virtual environment '.venv' created and activated"
-  else
-    echo "❌ Failed to create virtual environment with uv"
-    exit 1
-  fi
-fi
+
+
+
 
 # Always install requirements
 uv pip install -r requirements.txt || {
@@ -224,7 +223,6 @@
 
 echo -e "\n\nBuilding mettagrid...\n\n"
 uv run --active --directory mettagrid python setup.py build_ext --inplace
->>>>>>> b94f93bd
 uv pip install -e mettagrid
 
 # ========== BUILD FAST_GAE ==========
@@ -235,7 +233,6 @@
 echo -e "\nInstalling Skypilot..."
 uv tool install skypilot --from 'skypilot[aws,vast,lambda]'
 
-<<<<<<< HEAD
 PYTHON="uv run -- python"
 
 # ========== SANITY CHECK ==========
@@ -248,32 +245,6 @@
   echo -e "\nChecking import for $dep..."
   $PYTHON -c "import $dep; print('✅ Found {} at {}'.format('$dep', $dep.__file__))" || {
     echo "❌ Failed to import $dep"
-    exit 1
-  }
-done
-
-# Check for metta.rl.fast_gae.compute_gae
-echo -e "\nChecking import for metta.rl.fast_gae.compute_gae..."
-$PYTHON -c "from metta.rl.fast_gae import compute_gae; print('✅ Found metta.rl.fast_gae.compute_gae')" || {
-  echo "❌ Failed to import metta.rl.fast_gae.compute_gae"
-  exit 1
-}
-
-# Check for mettagrid.mettagrid_env.MettaGridEnv
-echo -e "\nChecking import for mettagrid.mettagrid_env.MettaGridEnv..."
-$PYTHON -c "from mettagrid.mettagrid_env import MettaGridEnv; print('✅ Found mettagrid.mettagrid_env.MettaGridEnv')" || {
-  echo "❌ Failed to import mettagrid.mettagrid_env.MettaGridEnv"
-  exit 1
-}
-
-# Check for mettagrid.mettagrid_c.MettaGrid
-echo -e "\nChecking import for mettagrid.mettagrid_c.MettaGrid..."
-$PYTHON -c "from mettagrid.mettagrid_c import MettaGrid; print('✅ Found mettagrid.mettagrid_c.MettaGrid')" || {
-  echo "❌ Failed to import mettagrid.mettagrid_c.MettaGrid"
-  exit 1
-}
-=======
-# ========== SANITY CHECK ==========
 if [ "$CLEAN" -eq 1 ]; then
   echo -e "\n\nSanity check: verifying all local deps are importable\n\n"
 
@@ -297,32 +268,33 @@
     exit 1
   }
 
-  # Check for mettagrid.mettagrid_env.MettaGridEnv
-  echo "Checking import for mettagrid.mettagrid_env.MettaGridEnv..."
-  python -c "from mettagrid.mettagrid_env import MettaGridEnv; print('✅ Found mettagrid.mettagrid_env.MettaGridEnv')" || {
-    echo "❌ Failed to import mettagrid.mettagrid_env.MettaGridEnv"
-    exit 1
-  }
-
-  # Check for mettagrid.mettagrid_c.MettaGrid
-  echo "Checking import for mettagrid.mettagrid_c.MettaGrid..."
-  python -c "from mettagrid.mettagrid_c import MettaGrid; print('✅ Found mettagrid.mettagrid_c.MettaGrid')" || {
-    echo "❌ Failed to import mettagrid.mettagrid_c.MettaGrid"
-    exit 1
-  }
-fi
->>>>>>> b94f93bd
-
-if [ -z "$IS_DOCKER" ]; then
+# Check for metta.rl.fast_gae.compute_gae
+echo -e "\nChecking import for metta.rl.fast_gae.compute_gae..."
+$PYTHON -c "from metta.rl.fast_gae import compute_gae; print('✅ Found metta.rl.fast_gae.compute_gae')" || {
+  echo "❌ Failed to import metta.rl.fast_gae.compute_gae"
+  exit 1
+}
+
+# Check for mettagrid.mettagrid_env.MettaGridEnv
+echo -e "\nChecking import for mettagrid.mettagrid_env.MettaGridEnv..."
+$PYTHON -c "from mettagrid.mettagrid_env import MettaGridEnv; print('✅ Found mettagrid.mettagrid_env.MettaGridEnv')" || {
+  echo "❌ Failed to import mettagrid.mettagrid_env.MettaGridEnv"
+  exit 1
+}
+
+# Check for mettagrid.mettagrid_c.MettaGrid
+echo -e "\nChecking import for mettagrid.mettagrid_c.MettaGrid..."
+$PYTHON -c "from mettagrid.mettagrid_c import MettaGrid; print('✅ Found mettagrid.mettagrid_c.MettaGrid')" || {
+  echo "❌ Failed to import mettagrid.mettagrid_c.MettaGrid"
+  exit 1
+}
+
+if [ -z "$CI" ] && [ -z "$IS_DOCKER" ]; then
   # ========== VS CODE INTEGRATION ==========
   echo -e "\nSetting up VSCode integration..."
   source "$SCRIPT_DIR/sandbox/setup_vscode_workspace.sh"
   echo "✅ setup_build.sh completed successfully!"
 
-<<<<<<< HEAD
-=======
-if [ -z "$IS_DOCKER" ]; then
->>>>>>> b94f93bd
   # ========== INSTALL METTASCOPE ==========
   echo -e "\nSetting up MettaScope..."
   bash "mettascope/install.sh"
