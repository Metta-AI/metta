--- conflicted
+++ resolved
@@ -17,17 +17,12 @@
 from metta.rl.checkpoint_manager import CheckpointManager
 from metta.rl.trainer import train
 from metta.rl.trainer_config import TrainerConfig
-<<<<<<< HEAD
-from metta.tools.utils.auto_config import auto_replay_dir, auto_stats_server_uri, auto_wandb_config
-=======
 from metta.tools.utils.auto_config import (
     auto_policy_storage_decision,
     auto_replay_dir,
-    auto_run_name,
     auto_stats_server_uri,
     auto_wandb_config,
 )
->>>>>>> 96d3745e
 
 logger = getRankAwareLogger(__name__)
 
