--- conflicted
+++ resolved
@@ -15,12 +15,9 @@
 from metta.rl.checkpoint_manager import CheckpointManager
 from metta.rl.system_config import SystemConfig
 from mettagrid.base_config import Config
-<<<<<<< HEAD
 from mettagrid.policy.loader import initialize_or_load_policy
+from mettagrid.policy.policy import PolicySpec
 from mettagrid.policy.policy_env_interface import PolicyEnvInterface
-=======
-from mettagrid.policy.policy import PolicySpec
->>>>>>> 23de92ff
 
 
 class MockActionComponentConfig(ComponentConfig):
@@ -142,7 +139,6 @@
         latest = checkpoint_manager.get_latest_checkpoint()
         assert latest is not None
 
-<<<<<<< HEAD
     def test_policy_spec_from_uri_initializes_checkpoint(
         self,
         checkpoint_manager,
@@ -191,7 +187,7 @@
         env_info = PolicyEnvInterface.from_mg_cfg(eb.make_navigation(num_agents=2))
         policy = initialize_or_load_policy(env_info, spec)
         assert getattr(policy, "display_name", "") == "friendly-name"
-=======
+
     def test_policy_spec_from_uri(self, checkpoint_manager, mock_agent, mock_policy_architecture):
         checkpoint_manager.save_agent(mock_agent, epoch=2, policy_architecture=mock_policy_architecture)
         latest = checkpoint_manager.get_latest_checkpoint()
@@ -204,8 +200,6 @@
         assert spec.init_kwargs["checkpoint_uri"] == CheckpointManager.normalize_uri(latest)
         assert spec.init_kwargs["display_name"] == "custom"
         assert spec.init_kwargs["device"] == "cpu"
->>>>>>> 23de92ff
-
 
 class TestErrorHandling:
     def test_load_from_empty_directory(self, checkpoint_manager):
