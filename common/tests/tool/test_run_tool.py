--- conflicted
+++ resolved
@@ -123,11 +123,7 @@
 def test_two_token_not_treated_as_bare_tool(invoke_run_tool):
     """Verify two-token form 'tool recipe' is not treated as bare tool.
 
-<<<<<<< HEAD
-    Regression test for: when running './tools/run.py train recipes.experiment.ci --help',
-=======
     Regression test for: when running './tools/run.py train ci --help',
->>>>>>> 1debd6e1
     it should show help for that specific tool, not list all train implementations.
     """
     # This should show help for the specific tool, not list all 'evaluate' implementations
