import json
import logging
import uuid
from collections import defaultdict
from contextlib import asynccontextmanager
from datetime import datetime
from typing import Any, Literal, Optional
from uuid import UUID

from psycopg import Connection
from psycopg.rows import class_row, dict_row
from psycopg.types.json import Jsonb
from psycopg_pool import AsyncConnectionPool, PoolTimeout
from pydantic import BaseModel, Field, field_validator

from metta.app_backend.config import settings
from metta.app_backend.leaderboard_constants import (
    LEADERBOARD_CANDIDATE_COUNT_KEY,
    LEADERBOARD_LADYBUG_COUNT_KEY,
    LEADERBOARD_SCENARIO_KEY,
    LEADERBOARD_THINKY_COUNT_KEY,
    REPLACEMENT_BASELINE_MEAN,
)
from metta.app_backend.migrations import MIGRATIONS
from metta.app_backend.schema_manager import run_migrations
from metta.app_backend.value_over_replacement import (
    RunningStats,
    compute_overall_vor_from_stats,
)
from metta.common.util.memoization import memoize

TaskStatus = Literal["unprocessed", "running", "canceled", "done", "error", "system_error"]
FinishedTaskStatus = Literal["done", "error", "canceled", "system_error"]


class TaskStatusUpdate(BaseModel):
    status: TaskStatus
    clear_assignee: bool = False
    status_details: dict[str, Any] = Field(default_factory=dict)


class EvalTaskRow(BaseModel):
    """Row model that matches the eval_tasks table with latest attempt data."""

    model_config = {"from_attributes": True}

    id: int
    command: str
    data_uri: str | None
    git_hash: str | None
    attributes: dict[str, Any]
    user_id: str
    created_at: datetime
    is_finished: bool
    latest_attempt_id: int | None

    # Fields from the latest attempt (populated via JOIN)
    # Note: attempt_number will be 0 for new tasks, status will be 'unprocessed'
    attempt_number: int | None = 0
    status: TaskStatus = "unprocessed"
    status_details: dict[str, Any] | None = None
    assigned_at: datetime | None = None
    assignee: str | None = None
    started_at: datetime | None = None
    finished_at: datetime | None = None
    output_log_path: str | None = None


class TaskAttemptRow(BaseModel):
    """Row model for task_attempts table."""

    model_config = {"from_attributes": True}

    id: int
    task_id: int
    attempt_number: int
    assigned_at: datetime | None
    assignee: str | None
    started_at: datetime | None
    finished_at: datetime | None
    output_log_path: str | None
    status: TaskStatus
    status_details: dict[str, Any] | None


class SweepRow(BaseModel):
    id: uuid.UUID
    name: str
    project: str
    entity: str
    wandb_sweep_id: str
    state: str
    run_counter: int
    user_id: str
    created_at: datetime
    updated_at: datetime


class PolicyRow(BaseModel):
    id: uuid.UUID
    name: str
    created_at: datetime
    user_id: str
    attributes: dict[str, Any]
    version_count: int


class PolicyVersionRow(BaseModel):
    id: uuid.UUID
    internal_id: int
    policy_id: uuid.UUID
    version: int
    s3_path: str | None
    git_hash: str | None
    policy_spec: dict[str, Any]
    attributes: dict[str, Any]
    created_at: datetime


class PolicyVersionWithName(BaseModel):
    id: uuid.UUID
    internal_id: int
    policy_id: uuid.UUID
    version: int
    s3_path: str | None
    git_hash: str | None
    policy_spec: dict[str, Any]
    attributes: dict[str, Any]
    created_at: datetime
    name: str


class PublicPolicyVersionRow(BaseModel):
    id: uuid.UUID
    policy_id: uuid.UUID
    created_at: datetime
    policy_created_at: datetime
    user_id: str
    name: str
    version: int
    tags: dict[str, str] = Field(default_factory=dict)
    version_count: int | None = None


class EpisodeReplay(BaseModel):
    episode_id: uuid.UUID
    replay_url: str


class EpisodeWithTags(BaseModel):
    id: uuid.UUID
    primary_pv_id: Optional[uuid.UUID]
    replay_url: Optional[str]
    thumbnail_url: Optional[str]
    attributes: dict[str, Any] = Field(default_factory=dict)
    eval_task_id: Optional[uuid.UUID]
    created_at: datetime
    tags: dict[str, str] = Field(default_factory=dict)
    avg_rewards: dict[uuid.UUID, float] = Field(default_factory=dict)

    # We need this because we don't insert a json object into attributes, we insert a string reflecting the json object.
    @field_validator("attributes", mode="before")
    @classmethod
    def _ensure_dict_attributes(cls, value: Any) -> dict[str, Any]:
        """Coerce JSON strings into dictionaries so validation doesn't fail."""
        if value is None:
            return {}
        if isinstance(value, dict):
            return value
        if isinstance(value, str):
            parsed = json.loads(value)
            if not isinstance(parsed, dict):
                raise ValueError("attributes must be a JSON object")
            return parsed
        raise ValueError("attributes must be a dictionary")


class LeaderboardPolicyEntry(BaseModel):
    policy_version: PublicPolicyVersionRow
    scores: dict[str, float]
    avg_score: float | None = None
    overall_vor: float | None = None  # Value Over Replacement (fetched separately)
    replays: dict[str, list[EpisodeReplay]] = Field(default_factory=dict)
    score_episode_ids: dict[str, uuid.UUID | None] = Field(default_factory=dict)


class PolicySearchResult(BaseModel):
    """Result from policy search query."""

    id: str
    name: str
    type: Literal["training_run", "policy"]
    created_at: datetime
    user_id: str
    attributes: dict[str, Any] = Field(default_factory=dict)
    tags: dict[str, str] = Field(default_factory=dict)


logger = logging.getLogger(name="metta_repo")


class MettaRepo:
    def __init__(self, db_uri: str) -> None:
        self.db_uri = db_uri
        self._pool: AsyncConnectionPool | None = None
        # Run migrations synchronously during initialization
        if settings.RUN_MIGRATIONS:
            with Connection.connect(self.db_uri) as con:
                run_migrations(con, MIGRATIONS)

    async def _ensure_pool(self) -> AsyncConnectionPool:
        if self._pool is None:
            self._pool = AsyncConnectionPool(self.db_uri, min_size=2, max_size=20, open=False)
            await self._pool.open()
        return self._pool

    @asynccontextmanager
    async def connect(self):
        pool = await self._ensure_pool()
        try:
            async with pool.connection(timeout=5) as conn:
                yield conn
        except PoolTimeout as e:
            stats = pool.get_stats()
            logger.error(f"Error connecting to database: {e}. Pool stats: {stats}", exc_info=True)

            await pool.check()
            async with pool.connection() as conn:
                yield conn

    async def close(self) -> None:
        if self._pool:
            try:
                await self._pool.close()
            except RuntimeError:
                # Event loop might be closed, ignore
                pass

    async def create_eval_task(
        self,
        command: str,
        user_id: str,
        attributes: dict[str, Any],
        git_hash: str | None = None,
        data_uri: str | None = None,
    ) -> EvalTaskRow:
        async with self.connect() as con:
            # Insert the task
            result = await con.execute(
                """
                INSERT INTO eval_tasks (command, data_uri, git_hash, attributes, user_id)
                VALUES (%s, %s, %s, %s, %s)
                RETURNING id
                """,
                (command, data_uri, git_hash, Jsonb(attributes), user_id),
            )
            row = await result.fetchone()
            if row is None:
                raise RuntimeError("Failed to create eval task")
            task_id = row[0]

            # Create the first attempt
            result2 = await con.execute(
                """
                INSERT INTO task_attempts (task_id, attempt_number, status)
                VALUES (%s, 0, 'unprocessed')
                RETURNING id
                """,
                (task_id,),
            )
            row2 = await result2.fetchone()
            if row2 is None:
                raise RuntimeError("Failed to create first attempt")
            attempt_id = row2[0]

            # Update the task with the latest_attempt_id
            await con.execute(
                """
                UPDATE eval_tasks
                SET latest_attempt_id = %s
                WHERE id = %s
                """,
                (attempt_id, task_id),
            )

            # Fetch and return the complete task directly within the same transaction
            async with con.cursor(row_factory=class_row(EvalTaskRow)) as cur:
                await cur.execute("SELECT * FROM eval_tasks_view WHERE id = %s", (task_id,))
                task = await cur.fetchone()
                if task is None:
                    raise RuntimeError("Failed to retrieve created task")
                return task

    async def get_available_tasks(self, limit: int = 200) -> list[EvalTaskRow]:
        async with self.connect() as con:
            async with con.cursor(row_factory=class_row(EvalTaskRow)) as cur:
                await cur.execute(
                    """
                    SELECT * FROM eval_tasks_view
                    WHERE status = 'unprocessed' AND assignee IS NULL AND is_finished = FALSE
                    ORDER BY created_at ASC
                    LIMIT %s
                    """,
                    (limit,),
                )
                return await cur.fetchall()

    async def claim_tasks(
        self,
        task_ids: list[int],
        assignee: str,
    ) -> list[int]:
        if not task_ids:
            return []

        async with self.connect() as con:
            # Update the latest attempt for each task
            result = await con.execute(
                """
                UPDATE task_attempts
                SET assignee = %s, assigned_at = NOW()
                WHERE id IN (
                    SELECT latest_attempt_id FROM eval_tasks
                    WHERE id = ANY(%s) AND is_finished = FALSE
                )
                AND status = 'unprocessed'
                AND assignee IS NULL
                RETURNING task_id
                """,
                (assignee, task_ids),
            )
            rows = await result.fetchall()
            return [row[0] for row in rows]

    async def get_claimed_tasks(self, assignee: str | None = None) -> list[EvalTaskRow]:
        async with self.connect() as con:
            async with con.cursor(row_factory=class_row(EvalTaskRow)) as cur:
                if assignee is not None:
                    await cur.execute(
                        """
                        SELECT * FROM eval_tasks_view
                        WHERE assignee = %s AND is_finished = FALSE
                        ORDER BY created_at ASC
                        """,
                        (assignee,),
                    )
                else:
                    await cur.execute(
                        """
                        SELECT * FROM eval_tasks_view
                        WHERE assignee IS NOT NULL AND is_finished = FALSE
                        ORDER BY created_at ASC
                        """
                    )
                return await cur.fetchall()

    async def start_task(self, task_id: int) -> None:
        async with self.connect() as con:
            await con.execute(
                """
                UPDATE task_attempts
                SET status = 'running', started_at = NOW()
                WHERE id = (SELECT latest_attempt_id FROM eval_tasks WHERE id = %s)
                """,
                (task_id,),
            )

    async def finish_task(
        self, task_id: int, status: FinishedTaskStatus, status_details: dict[str, Any], log_path: str | None = None
    ) -> None:
        async with self.connect() as con:
            # Update the current attempt
            await con.execute(
                """
                UPDATE task_attempts
                SET status = %s, finished_at = NOW(), status_details = %s, output_log_path = %s
                WHERE id = (SELECT latest_attempt_id FROM eval_tasks WHERE id = %s)
                """,
                (status, Jsonb(status_details), log_path, task_id),
            )

            # Get the current attempt number
            result = await con.execute(
                """
                SELECT attempt_number FROM task_attempts
                WHERE id = (SELECT latest_attempt_id FROM eval_tasks WHERE id = %s)
                """,
                (task_id,),
            )
            row = await result.fetchone()
            if row is None:
                raise RuntimeError(f"Failed to get attempt number for task {task_id}")
            current_attempt = row[0]

            # Check if we should mark the task as finished or create a new attempt
            should_finish = status != "system_error" or current_attempt >= 2  # 0, 1, 2 = 3 attempts

            if should_finish:
                # Mark the task as finished
                await con.execute(
                    """
                    UPDATE eval_tasks
                    SET is_finished = TRUE
                    WHERE id = %s
                    """,
                    (task_id,),
                )
            else:
                # Create a new attempt for retry
                await con.execute(
                    """
                    INSERT INTO task_attempts (task_id, attempt_number, status)
                    VALUES (%s, %s, 'unprocessed')
                    """,
                    (task_id, current_attempt + 1),
                )

                # Update latest_attempt_id
                await con.execute(
                    """
                    UPDATE eval_tasks
                    SET latest_attempt_id = (
                        SELECT id FROM task_attempts WHERE task_id = %s ORDER BY attempt_number DESC LIMIT 1
                    )
                    WHERE id = %s
                    """,
                    (task_id, task_id),
                )

    async def create_sweep(self, name: str, project: str, entity: str, wandb_sweep_id: str, user_id: str) -> uuid.UUID:
        """Create a new sweep."""
        async with self.connect() as con:
            result = await con.execute(
                """
                INSERT INTO sweeps (name, project, entity, wandb_sweep_id, user_id)
                VALUES (%s, %s, %s, %s, %s)
                RETURNING id
                """,
                (name, project, entity, wandb_sweep_id, user_id),
            )
            row = await result.fetchone()
            if row is None:
                raise ValueError("Failed to create sweep")
            return row[0]

    async def get_sweep_by_name(self, name: str) -> SweepRow | None:
        """Get sweep by name."""
        async with self.connect() as con:
            async with con.cursor(row_factory=class_row(SweepRow)) as cur:
                await cur.execute(
                    """
                    SELECT id, name, project, entity, wandb_sweep_id, state, run_counter,
                           user_id, created_at, updated_at
                    FROM sweeps
                    WHERE name = %s
                    """,
                    (name,),
                )
                return await cur.fetchone()

    async def get_next_sweep_run_counter(self, sweep_id: uuid.UUID) -> int:
        """Atomically increment and return the next run counter for a sweep."""
        async with self.connect() as con:
            result = await con.execute(
                """
                UPDATE sweeps
                SET run_counter = run_counter + 1,
                    updated_at = CURRENT_TIMESTAMP
                WHERE id = %s
                RETURNING run_counter
                """,
                (sweep_id,),
            )
            row = await result.fetchone()
            if row is None:
                raise ValueError(f"Sweep {sweep_id} not found")
            return row[0]

    async def get_latest_assigned_task_for_worker(self, assignee: str) -> EvalTaskRow | None:
        async with self.connect() as con:
            async with con.cursor(row_factory=class_row(EvalTaskRow)) as cur:
                await cur.execute(
                    """
                    SELECT * FROM eval_tasks_view
                    WHERE assignee = %s AND assigned_at IS NOT NULL
                    ORDER BY assigned_at DESC
                    LIMIT 1
                    """,
                    (assignee,),
                )
                return await cur.fetchone()

    async def get_task_by_id(self, task_id: int) -> EvalTaskRow | None:
        async with self.connect() as con:
            async with con.cursor(row_factory=class_row(EvalTaskRow)) as cur:
                await cur.execute("SELECT * FROM eval_tasks_view WHERE id = %s", (task_id,))
                return await cur.fetchone()

    async def get_task_attempts(self, task_id: int) -> list[TaskAttemptRow]:
        """Get all attempts for a task, ordered by attempt_number."""
        async with self.connect() as con:
            async with con.cursor(row_factory=class_row(TaskAttemptRow)) as cur:
                await cur.execute(
                    """
                    SELECT * FROM task_attempts
                    WHERE task_id = %s
                    ORDER BY attempt_number ASC
                    """,
                    (task_id,),
                )
                return await cur.fetchall()

    async def get_all_tasks(
        self,
        limit: int = 500,
        statuses: list[TaskStatus] | None = None,
        git_hash: str | None = None,
    ) -> list[EvalTaskRow]:
        async with self.connect() as con:
            # Build the WHERE clause dynamically
            where_conditions = []
            params = []

            if statuses:
                placeholders = ", ".join(["%s"] * len(statuses))
                where_conditions.append(f"status IN ({placeholders})")
                params.extend(statuses)

            if git_hash:
                where_conditions.append("git_hash = %s")
                params.append(git_hash)

            where_clause = " AND ".join(where_conditions) if where_conditions else "1=1"
            params.append(limit)

            async with con.cursor(row_factory=class_row(EvalTaskRow)) as cur:
                await cur.execute(
                    f"""
                    SELECT * FROM eval_tasks_view
                    WHERE {where_clause}
                    ORDER BY created_at DESC
                    LIMIT %s
                    """,
                    params,
                )
                return await cur.fetchall()

    async def get_tasks_paginated(
        self,
        page: int = 1,
        page_size: int = 50,
        status: str | None = None,
        assignee: str | None = None,
        user_id: str | None = None,
        command: str | None = None,
        created_at: str | None = None,
        assigned_at: str | None = None,
    ) -> tuple[list[EvalTaskRow], int]:
        async with self.connect() as con:
            where_conditions = []
            params = []

            # Add text-based filters using ILIKE for case-insensitive substring search
            if status:
                # Use exact match for status since it's an enum-like field
                where_conditions.append("status = %s")
                params.append(status)

            if assignee:
                where_conditions.append("assignee ILIKE %s")
                params.append(f"%{assignee}%")

            if user_id:
                where_conditions.append("user_id ILIKE %s")
                params.append(f"%{user_id}%")

            if command:
                where_conditions.append("command ILIKE %s")
                params.append(f"%{command}%")

            if created_at:
                where_conditions.append("CAST(created_at AS TEXT) ILIKE %s")
                params.append(f"%{created_at}%")

            if assigned_at:
                where_conditions.append("CAST(assigned_at AS TEXT) ILIKE %s")
                params.append(f"%{assigned_at}%")

            where_clause = " AND ".join(where_conditions) if where_conditions else "1=1"

            # Get total count
            count_query = f"""
                SELECT COUNT(*)
                FROM eval_tasks_view
                WHERE {where_clause}
            """
            count_result = await con.execute(count_query, params)
            result_row = await count_result.fetchone()
            total_count: int = result_row[0] if result_row else 0

            # Get paginated results
            offset = (page - 1) * page_size
            params.extend([page_size, offset])

            async with con.cursor(row_factory=class_row(EvalTaskRow)) as cur:
                await cur.execute(
                    f"""
                    SELECT * FROM eval_tasks_view
                    WHERE {where_clause}
                    ORDER BY created_at DESC
                    LIMIT %s OFFSET %s
                    """,
                    params,
                )
                tasks = await cur.fetchall()

            return tasks, total_count

    async def get_git_hashes_for_workers(self, assignees: list[str]) -> dict[str, list[str]]:
        async with self.connect() as con:
            if not assignees:
                return {}

            # Use ANY() for proper list handling in PostgreSQL
            queryRes = await con.execute(
                """
                SELECT DISTINCT assignee, git_hash
                FROM eval_tasks_view
                WHERE assignee = ANY(%s)
                """,
                (assignees,),
            )
            rows = await queryRes.fetchall()
            res: dict[str, list[str]] = defaultdict(list)
            for row in rows:
                if row[1]:  # Only add non-null git hashes
                    res[row[0]].append(row[1])
            return res

    # Stats queries
    async def upsert_policy(self, name: str, user_id: str, attributes: dict[str, Any]) -> uuid.UUID:
        async with self.connect() as con:
            result = await con.execute(
                """
                INSERT INTO policies (name, user_id, attributes)
                VALUES (%s, %s, %s)
                ON CONFLICT (user_id, name) DO NOTHING
                RETURNING id
                """,
                (name, user_id, Jsonb(attributes)),
            )
            row = await result.fetchone()
            if row is not None:
                return row[0]
            else:
                # Policy already exists, get the id
                result = await con.execute(
                    """
                    SELECT id FROM policies WHERE user_id = %s AND name = %s
                    """,
                    (user_id, name),
                )
                row = await result.fetchone()
                if row is not None:
                    return row[0]
                else:
                    raise ValueError(f"Policy {name} not found")

    async def get_latest_policy_version(self, policy_id: uuid.UUID) -> int | None:
        async with self.connect() as con:
            result = await con.execute(
                """
                SELECT MAX(version) FROM policy_versions WHERE policy_id = %s
                """,
                (policy_id,),
            )
            res = await result.fetchone()
            if res:
                return res[0]

    async def create_policy_version(
        self,
        policy_id: uuid.UUID,
        s3_path: str | None,
        git_hash: str | None,
        policy_spec: dict[str, Any],
        attributes: dict[str, Any],
    ) -> uuid.UUID:
        async with self.connect() as con:
            latest_version = await self.get_latest_policy_version(policy_id)
            next_version = latest_version + 1 if latest_version is not None else 1

            result = await con.execute(
                """
                INSERT INTO policy_versions (policy_id, version, s3_path, git_hash, policy_spec, attributes)
                VALUES (%s, %s, %s, %s, %s, %s)
                RETURNING id
                """,
                (policy_id, next_version, s3_path, git_hash, Jsonb(policy_spec), Jsonb(attributes)),
            )
            row = await result.fetchone()
            if row is None:
                raise ValueError("Failed to create policy version")
            return row[0]

    async def get_policy_version_with_name(self, policy_version_id: uuid.UUID) -> PolicyVersionWithName | None:
        async with self.connect() as con:
            async with con.cursor(row_factory=class_row(PolicyVersionWithName)) as cur:
                await cur.execute(
                    """
                SELECT pv.*, p.name
                FROM policy_versions pv JOIN policies p ON pv.policy_id = p.id
                WHERE pv.id = %s""",
                    (policy_version_id,),
                )
                return await cur.fetchone()

    async def get_public_policy_version_by_id(self, policy_version_id: uuid.UUID) -> PublicPolicyVersionRow | None:
<<<<<<< HEAD
        """Get a single policy version with public fields by ID."""
=======
        """Get a single policy version with public fields by ID.

        Returns None if the policy version does not exist.
        """
>>>>>>> b98f16ca
        async with self.connect() as con:
            async with con.cursor(row_factory=class_row(PublicPolicyVersionRow)) as cur:
                await cur.execute(
                    """
                    SELECT
                        pv.id,
                        pv.policy_id,
                        pv.created_at,
                        p.created_at AS policy_created_at,
                        p.user_id,
                        p.name,
                        pv.version
                    FROM policy_versions pv
                    JOIN policies p ON pv.policy_id = p.id
                    WHERE pv.id = %s
                    """,
                    (policy_version_id,),
                )
                return await cur.fetchone()

    async def get_user_policy_versions(self, user_id: str) -> list[PublicPolicyVersionRow]:
        async with self.connect() as con:
            async with con.cursor(row_factory=class_row(PublicPolicyVersionRow)) as cur:
                await cur.execute(
                    """
                    SELECT
                        pv.id,
                        pv.policy_id,
                        pv.created_at,
                        p.created_at AS policy_created_at,
                        user_id,
                        p.name,
                        pv.version
                    FROM policy_versions AS pv, policies AS p
                    WHERE pv.policy_id = p.id AND p.user_id = %s
                    ORDER BY pv.created_at DESC, pv.version DESC
                    """,
                    (user_id,),
                )
                return await cur.fetchall()

    async def get_policies(
        self,
        name_exact: str | None = None,
        name_fuzzy: str | None = None,
        limit: int = 50,
        offset: int = 0,
    ) -> tuple[list[PolicyRow], int]:
        async with self.connect() as con:
            where_conditions: list[str] = []
            params: list[Any] = []

            if name_exact:
                where_conditions.append("p.name = %s")
                params.append(name_exact)

            if name_fuzzy:
                where_conditions.append("p.name ILIKE %s")
                params.append(f"%{name_fuzzy}%")

            where_clause = f"WHERE {' AND '.join(where_conditions)}" if where_conditions else ""

            count_query = f"SELECT COUNT(*) FROM policies p {where_clause}"
            count_result = await con.execute(count_query, params)
            result_row = await count_result.fetchone()
            total_count: int = result_row[0] if result_row else 0

            params.extend([limit, offset])

            async with con.cursor(row_factory=class_row(PolicyRow)) as cur:
                await cur.execute(
                    f"""
                    SELECT
                        p.id,
                        p.name,
                        p.created_at,
                        p.user_id,
                        p.attributes,
                        COALESCE(vc.version_count, 0) AS version_count
                    FROM policies p
                    LEFT JOIN (
                        SELECT policy_id, COUNT(*) AS version_count
                        FROM policy_versions
                        GROUP BY policy_id
                    ) vc ON p.id = vc.policy_id
                    {where_clause}
                    ORDER BY p.created_at DESC
                    LIMIT %s OFFSET %s
                    """,
                    params,
                )
                rows = await cur.fetchall()

            return rows, total_count

    async def get_policy_versions(
        self,
        name_exact: str | None = None,
        name_fuzzy: str | None = None,
        version: int | None = None,
        policy_version_ids: list[uuid.UUID] | None = None,
        limit: int = 50,
        offset: int = 0,
    ) -> tuple[list[PublicPolicyVersionRow], int]:
        async with self.connect() as con:
            where_conditions: list[str] = []
            params: list[Any] = []

            if policy_version_ids:
                where_conditions.append("pv.id = ANY(%s)")
                params.append(policy_version_ids)

            if name_exact:
                where_conditions.append("p.name = %s")
                params.append(name_exact)

            if name_fuzzy:
                where_conditions.append("p.name ILIKE %s")
                params.append(f"%{name_fuzzy}%")

            if version is not None:
                where_conditions.append("pv.version = %s")
                params.append(version)

            where_clause = f"WHERE {' AND '.join(where_conditions)}" if where_conditions else ""

            count_query = f"""
                SELECT COUNT(DISTINCT pv.policy_id)
                FROM policy_versions pv
                JOIN policies p ON pv.policy_id = p.id
                {where_clause}
            """
            count_result = await con.execute(count_query, params)
            result_row = await count_result.fetchone()
            total_count: int = result_row[0] if result_row else 0

            params.extend([limit, offset])

            async with con.cursor(row_factory=class_row(PublicPolicyVersionRow)) as cur:
                await cur.execute(
                    f"""
                    SELECT
                        pv.id,
                        pv.policy_id,
                        pv.created_at,
                        p.created_at AS policy_created_at,
                        p.user_id,
                        p.name,
                        pv.version,
                        pv.version AS version_count
                    FROM policy_versions pv
                    JOIN policies p ON pv.policy_id = p.id
                    {where_clause}
                    ORDER BY pv.created_at DESC
                    LIMIT %s OFFSET %s
                    """,
                    params,
                )
                rows = await cur.fetchall()

            return rows, total_count

    async def get_versions_for_policy(
        self,
        policy_id: str,
        limit: int = 500,
        offset: int = 0,
    ) -> tuple[list[PublicPolicyVersionRow], int]:
        async with self.connect() as con:
            count_query = """
                SELECT COUNT(*)
                FROM policy_versions pv
                WHERE pv.policy_id = %s
            """
            count_result = await con.execute(count_query, (policy_id,))
            result_row = await count_result.fetchone()
            total_count: int = result_row[0] if result_row else 0

            async with con.cursor(row_factory=class_row(PublicPolicyVersionRow)) as cur:
                await cur.execute(
                    """
                    SELECT
                        pv.id,
                        pv.policy_id,
                        pv.created_at,
                        p.created_at AS policy_created_at,
                        p.user_id,
                        p.name,
                        pv.version
                    FROM policy_versions pv
                    JOIN policies p ON pv.policy_id = p.id
                    WHERE pv.policy_id = %s
                    ORDER BY pv.version DESC
                    LIMIT %s OFFSET %s
                    """,
                    (policy_id, limit, offset),
                )
                rows = await cur.fetchall()

            return rows, total_count

    async def upsert_policy_version_tags(self, policy_version_id: uuid.UUID, tags: dict[str, str]) -> None:
        if not tags:
            return

        rows = [(policy_version_id, key, value) for key, value in tags.items()]

        async with self.connect() as con:
            async with con.cursor() as cur:
                await cur.executemany(
                    """
                    INSERT INTO policy_version_tags (policy_version_id, key, value)
                    VALUES (%s, %s, %s)
                    ON CONFLICT (policy_version_id, key)
                    DO UPDATE SET value = EXCLUDED.value
                    """,
                    rows,
                )

    async def record_episode(
        self,
        id: UUID,
        data_uri: str,
        primary_pv_id: uuid.UUID | None,
        replay_url: str | None,
        attributes: dict[str, Any],
        eval_task_id: uuid.UUID | None,
        thumbnail_url: str | None,
        tags: list[tuple[str, str]],
        policy_versions: list[tuple[uuid.UUID, int]],  # pv_id, num_agents
        policy_metrics: list[tuple[uuid.UUID, str, float]],  # pv_id, metric_name, metric_value
    ) -> uuid.UUID:
        async with self.connect() as con:
            # Insert into episodes table
            result = await con.execute(
                """
                INSERT INTO episodes (
                    id,
                    data_uri,
                    primary_pv_id,
                    replay_url,
                    thumbnail_url,
                    attributes,
                    eval_task_id
                ) VALUES (
                    %s, %s, %s, %s, %s, %s, %s
                ) RETURNING internal_id
                """,
                (id, data_uri, primary_pv_id, replay_url, thumbnail_url, Jsonb(attributes), eval_task_id),
            )
            row = await result.fetchone()
            if row is None:
                raise RuntimeError("Failed to insert episode record")
            episode_internal_id = row[0]

            # Insert episode policies in bulk
            async with con.cursor() as cur:
                rows = [(id, pv_id, num_agents) for pv_id, num_agents in policy_versions]
                await cur.executemany(
                    """
                    INSERT INTO episode_policies (episode_id, policy_version_id, num_agents)
                    VALUES (%s, %s, %s)
                    """,
                    rows,
                )

            # Get internal_id for each policy version UUID
            pv_uuid_to_internal_id: dict[uuid.UUID, int] = {}
            if policy_metrics:
                pv_uuids = list({pv_id for pv_id, _, _ in policy_metrics})
                result = await con.execute(
                    """
                    SELECT id, internal_id FROM policy_versions WHERE id = ANY(%s)
                    """,
                    (pv_uuids,),
                )
                rows = await result.fetchall()
                for row in rows:
                    pv_uuid_to_internal_id[row[0]] = row[1]

            # Insert episode policy metrics in bulk
            async with con.cursor() as cur:
                rows = [
                    (episode_internal_id, pv_uuid_to_internal_id[pv_id], metric_name, metric_value)
                    for pv_id, metric_name, metric_value in policy_metrics
                ]
                await cur.executemany(
                    """
                    INSERT INTO episode_policy_metrics (episode_internal_id, pv_internal_id, metric_name, value)
                    VALUES (%s, %s, %s, %s)
                    """,
                    rows,
                )

            # Insert episode tags in bulk
            async with con.cursor() as cur:
                rows = [(id, key, value) for key, value in tags]
                await cur.executemany(
                    """
                    INSERT INTO episode_tags (episode_id, key, value)
                    VALUES (%s, %s, %s)
                    """,
                    rows,
                )

            return id

    async def get_leaderboard_policies(
        self,
        policy_version_tags: dict[str, str],
        score_group_episode_tag: str,
        user_id: str | None = None,
        policy_version_id: uuid.UUID | None = None,
    ) -> list[LeaderboardPolicyEntry]:
        """Return leaderboard entries for policy versions matching the given tag filters."""
        policy_conditions: list[str] = []
        params: list[Any] = []

        if user_id is not None:
            policy_conditions.append("pol.user_id = %s")
            params.append(user_id)

        if policy_version_id is not None:
            policy_conditions.append("pv.id = %s")
            params.append(policy_version_id)

        for idx, (tag_key, tag_value) in enumerate(policy_version_tags.items()):
            policy_conditions.append(
                f"""EXISTS (
                        SELECT 1 FROM policy_version_tags pvt_{idx}
                        WHERE pvt_{idx}.policy_version_id = pv.id
                          AND pvt_{idx}.key = %s
                          AND pvt_{idx}.value = %s
                    )"""
            )
            params.extend([tag_key, tag_value])

        where_clause = f"WHERE {' AND '.join(policy_conditions)}" if policy_conditions else ""

        policy_query = f"""
SELECT
    pv.id,
    pv.policy_id,
    pv.created_at,
    pol.created_at AS policy_created_at,
    pol.user_id,
    pol.name,
    pv.version,
    '{{}}'::jsonb AS tags
FROM policy_versions pv
JOIN policies pol ON pol.id = pv.policy_id
{where_clause}
ORDER BY pol.created_at DESC, pv.created_at DESC
"""

        async with self.connect() as con:
            async with con.cursor(row_factory=class_row(PublicPolicyVersionRow)) as cur:
                await cur.execute(policy_query, params)  # type: ignore
                policy_rows = await cur.fetchall()

            if not policy_rows:
                return []

            policy_version_ids = [row.id for row in policy_rows]
            scores_by_policy: dict[uuid.UUID, dict[str, float]] = {pv_id: {} for pv_id in policy_version_ids}
            score_episode_ids: dict[uuid.UUID, dict[str, uuid.UUID | None]] = {
                pv_id: {} for pv_id in policy_version_ids
            }

            async with con.cursor(row_factory=dict_row) as cur:
                await cur.execute(
                    """
SELECT policy_version_id, key, value
FROM policy_version_tags
WHERE policy_version_id = ANY(%s)
""",
                    (policy_version_ids,),
                )
                tag_rows = await cur.fetchall()

            tags_by_policy: dict[uuid.UUID, dict[str, str]] = {pv_id: {} for pv_id in policy_version_ids}
            for tag_row in tag_rows:
                tags_by_policy[tag_row["policy_version_id"]][tag_row["key"]] = tag_row["value"]

            if score_group_episode_tag:
                scores_query = """
SELECT
    pv.id AS policy_version_id,
    et.key AS tag_key,
    et.value AS tag_value,
    AVG(epm.value / ep.num_agents) AS avg_reward_per_agent,
    (ARRAY_AGG(e.id ORDER BY e.created_at DESC, e.id DESC))[1] AS latest_episode_id
FROM policy_versions pv
JOIN episode_policies ep ON ep.policy_version_id = pv.id
JOIN episodes e ON e.id = ep.episode_id
JOIN episode_policy_metrics epm
    ON epm.episode_internal_id = e.internal_id
   AND epm.pv_internal_id = pv.internal_id
JOIN episode_tags et ON et.episode_id = e.id
WHERE epm.metric_name = 'reward'
  AND et.key = %s
  AND pv.id = ANY(%s)
GROUP BY pv.id, et.key, et.value
"""

                async with con.cursor(row_factory=dict_row) as cur:
                    await cur.execute(scores_query, (score_group_episode_tag, policy_version_ids))
                    score_rows = await cur.fetchall()

                for score_row in score_rows:
                    pv_id = score_row["policy_version_id"]
                    tag_identifier = f"{score_row['tag_key']}:{score_row['tag_value']}"
                    scores_by_policy.setdefault(pv_id, {})[tag_identifier] = float(score_row["avg_reward_per_agent"])
                    score_episode_ids.setdefault(pv_id, {})[tag_identifier] = score_row["latest_episode_id"]

        entries: list[LeaderboardPolicyEntry] = []
        for policy_row in policy_rows:
            pv_id = policy_row.id
            scores = scores_by_policy.get(pv_id, {})
            avg_score = sum(scores.values()) / len(scores) if scores else None
            policy_version = policy_row.model_copy(update={"tags": tags_by_policy.get(pv_id, {})})
            entries.append(
                LeaderboardPolicyEntry(
                    policy_version=policy_version,
                    scores=dict(scores),
                    avg_score=avg_score,
                    score_episode_ids=dict(score_episode_ids.get(pv_id, {})),
                )
            )

        entries.sort(
            key=lambda entry: (
                0 if entry.avg_score is not None else 1,
                -(entry.avg_score or 0.0),
                -entry.policy_version.created_at.timestamp(),
            )
        )
        return entries

    @memoize(max_age=60.0)
    async def _get_vor_stats(
        self, policy_version_ids: tuple[uuid.UUID | str, ...]
    ) -> defaultdict[uuid.UUID, defaultdict[int, RunningStats]]:
        query = f"""
        SELECT
            ep.policy_version_id,
            et_cand.value::int AS candidate_count,
            et_thinky.value::int AS thinky_count,
            et_lady.value::int AS ladybug_count,
            epm.value / NULLIF(ep.num_agents, 0) AS avg_reward
        FROM episodes e
        JOIN episode_tags et_scen
            ON et_scen.episode_id = e.id AND et_scen.key = '{LEADERBOARD_SCENARIO_KEY}'
        JOIN episode_tags et_cand
            ON et_cand.episode_id = e.id AND et_cand.key = '{LEADERBOARD_CANDIDATE_COUNT_KEY}'
        LEFT JOIN episode_tags et_thinky
            ON et_thinky.episode_id = e.id AND et_thinky.key = '{LEADERBOARD_THINKY_COUNT_KEY}'
        LEFT JOIN episode_tags et_lady
            ON et_lady.episode_id = e.id AND et_lady.key = '{LEADERBOARD_LADYBUG_COUNT_KEY}'
        JOIN episode_policies ep ON ep.episode_id = e.id
        JOIN policy_versions pv ON pv.id = ep.policy_version_id
        JOIN episode_policy_metrics epm
            ON epm.episode_internal_id = e.internal_id AND epm.pv_internal_id = pv.internal_id
        WHERE e.primary_pv_id = ANY(%s)
            AND epm.metric_name = 'reward'
            AND ep.num_agents > 0
        """
        async with self.connect() as con:
            async with con.cursor(row_factory=dict_row) as cur:
                await cur.execute(query, (list(policy_version_ids),))
                rows = await cur.fetchall()
        stats_by_policy: defaultdict[uuid.UUID, defaultdict[int, RunningStats]] = defaultdict(
            lambda: defaultdict(RunningStats)
        )
        for row in rows:
            candidate_count = row.get("candidate_count")
            avg_reward = row.get("avg_reward")
            if candidate_count is None or avg_reward is None:
                continue
            candidate_count = int(candidate_count)
            reward = float(avg_reward)

            if candidate_count == 0:
                # Replacement: weight = thinky + ladybug
                thinky_count = int(row.get("thinky_count") or 0)
                ladybug_count = int(row.get("ladybug_count") or 0)
                weight = thinky_count + ladybug_count
            else:
                weight = candidate_count

            stats_by_policy[row["policy_version_id"]][candidate_count].update(reward, weight=weight)
        return stats_by_policy

    async def get_leaderboard_policies_with_vor(
        self,
        policy_version_tags: dict[str, str],
        score_group_episode_tag: str,
    ) -> list[LeaderboardPolicyEntry]:
        """Return leaderboard entries with overall_vor computed for each policy."""
        entries = await self.get_leaderboard_policies(
            policy_version_tags=policy_version_tags,
            score_group_episode_tag=score_group_episode_tag,
            user_id=None,
            policy_version_id=None,
        )
        candidate_vor_stats = await self._get_vor_stats(tuple(entry.policy_version.id for entry in entries))

        for entry in entries:
            pv_id = entry.policy_version.id
            candidate_stats = candidate_vor_stats.get(pv_id, {})
            if candidate_stats:
                entry.overall_vor = compute_overall_vor_from_stats(candidate_stats, REPLACEMENT_BASELINE_MEAN)

        return entries

    async def get_episodes(
        self,
        *,
        primary_policy_version_ids: Optional[list[uuid.UUID]] = None,
        episode_ids: Optional[list[uuid.UUID]] = None,
        tag_filters: Optional[dict[str, Optional[list[str]]]] = None,
        limit: Optional[int] = 200,
        offset: int = 0,
    ) -> list[EpisodeWithTags]:
        """Fetch episodes with optional filters and tag aggregation."""
        where_conditions: list[str] = []
        params: list[Any] = []

        if primary_policy_version_ids:
            where_conditions.append("e.primary_pv_id = ANY(%s)")
            params.append(primary_policy_version_ids)

        if episode_ids:
            where_conditions.append("e.id = ANY(%s)")
            params.append(episode_ids)

        if tag_filters:
            for idx, (tag_key, tag_values) in enumerate(tag_filters.items()):
                if tag_values:
                    where_conditions.append(
                        f"""EXISTS (
                            SELECT 1 FROM episode_tags et_{idx}
                            WHERE et_{idx}.episode_id = e.id
                              AND et_{idx}.key = %s
                              AND et_{idx}.value = ANY(%s)
                        )"""
                    )
                    params.extend([tag_key, tag_values])
                else:
                    where_conditions.append(
                        f"""EXISTS (
                            SELECT 1 FROM episode_tags et_{idx}
                            WHERE et_{idx}.episode_id = e.id
                              AND et_{idx}.key = %s
                        )"""
                    )
                    params.append(tag_key)

        where_clause = f"WHERE {' AND '.join(where_conditions)}" if where_conditions else ""
        limit_clause = ""
        if limit is not None:
            limit_clause = "LIMIT %s"
            params.append(limit)
        if offset > 0:
            limit_clause += " OFFSET %s" if limit_clause else "OFFSET %s"
            params.append(offset)

        query = f"""
WITH episode_tags_agg AS (
    SELECT episode_id, jsonb_object_agg(key, value) AS tags
    FROM episode_tags
    GROUP BY episode_id
),
episode_avg_rewards AS (
    SELECT
        e_sub.id AS episode_id,
        jsonb_object_agg(
            pv.id::text,
            epm.value / NULLIF(ep.num_agents, 0)
        ) FILTER (
            WHERE epm.metric_name = 'reward'
              AND ep.num_agents IS NOT NULL
              AND ep.num_agents > 0
        ) AS avg_rewards
    FROM episodes e_sub
    JOIN episode_policies ep ON ep.episode_id = e_sub.id
    JOIN policy_versions pv ON pv.id = ep.policy_version_id
    JOIN episode_policy_metrics epm
        ON epm.episode_internal_id = e_sub.internal_id
       AND epm.pv_internal_id = pv.internal_id
    GROUP BY e_sub.id
)
SELECT
    e.id,
    e.primary_pv_id,
    e.replay_url,
    e.thumbnail_url,
    COALESCE(e.attributes, '{{}}'::jsonb) AS attributes,
    e.eval_task_id,
    e.created_at,
    COALESCE(t.tags, '{{}}'::jsonb) AS tags,
    COALESCE(r.avg_rewards, '{{}}'::jsonb) AS avg_rewards
FROM episodes e
LEFT JOIN episode_tags_agg t ON t.episode_id = e.id
LEFT JOIN episode_avg_rewards r ON r.episode_id = e.id
{where_clause}
ORDER BY e.created_at DESC
{limit_clause}
"""

        async with self.connect() as con:
            async with con.cursor(row_factory=class_row(EpisodeWithTags)) as cur:
                await cur.execute(query, params)  # type: ignore
                rows = await cur.fetchall()

        for row in rows:
            # `class_row` returns a dict for this attr but doesn't coerce its inner types
            row.avg_rewards = {uuid.UUID(str(key)): value for key, value in row.avg_rewards.items()}
        return list(rows)

    async def get_all_policies(self) -> list[dict[str, Any]]:
        async with self.connect() as con:
            async with con.cursor(row_factory=dict_row) as cur:
                await cur.execute(
                    """
                    SELECT
                        p.id::text AS id,
                        p.name,
                        p.created_at,
                        p.user_id,
                        COALESCE(p.attributes, '{}'::jsonb) AS attributes,
                        COALESCE(
                            jsonb_object_agg(pvt.key, pvt.value) FILTER (WHERE pvt.key IS NOT NULL),
                            '{}'::jsonb
                        ) AS tags
                    FROM policies p
                    LEFT JOIN policy_versions pv ON pv.policy_id = p.id
                    LEFT JOIN policy_version_tags pvt ON pvt.policy_version_id = pv.id
                    GROUP BY p.id, p.name, p.created_at, p.user_id, p.attributes
                    ORDER BY p.created_at DESC
                    """
                )
                rows = await cur.fetchall()
                policies = []
                for row in rows:
                    policy_type = "training_run" if row["attributes"].get("type") == "training_run" else "policy"
                    policies.append(
                        {
                            "id": row["id"],
                            "name": row["name"],
                            "type": policy_type,
                            "created_at": row["created_at"],
                            "user_id": row["user_id"],
                            "attributes": dict(row["attributes"]),
                            "tags": dict(row["tags"]) if row["tags"] else {},
                        }
                    )
                return policies
    async def search_policies(
        self,
        search: Optional[str] = None,
        policy_type: Optional[str] = None,
        tags: Optional[list[str]] = None,
        user_id: Optional[str] = None,
        limit: int = 100,
        offset: int = 0,
    ) -> list[PolicySearchResult]:
        """Search policies with filters."""
        async with self.connect() as con:
            where_conditions: list[str] = []
            params: list[Any] = []

            if search:
                where_conditions.append("p.name ILIKE %s")
                params.append(f"%{search}%")

            if user_id:
                where_conditions.append("p.user_id = %s")
                params.append(user_id)

            if tags:
                for idx, tag in enumerate(tags):
                    where_conditions.append(
                        f"""(
                            NOT EXISTS (
                                SELECT 1
                                FROM policy_versions pv0_{idx}
                                WHERE pv0_{idx}.policy_id = p.id
                            )
                            OR EXISTS (
                                SELECT 1
                                FROM policy_version_tags pvt_{idx}
                                JOIN policy_versions pv_{idx} ON pv_{idx}.id = pvt_{idx}.policy_version_id
                                WHERE pv_{idx}.policy_id = p.id
                                  AND pvt_{idx}.value = %s
                            )
                        )"""
                    )
                    params.append(tag)

            where_clause = f"WHERE {' AND '.join(where_conditions)}" if where_conditions else ""

            # Build policy_type filter condition
            policy_type_condition = ""
            if policy_type:
                if policy_type == "policy":
                    policy_type_condition = "AND has_versions = true"
                elif policy_type == "training_run":
                    policy_type_condition = "AND has_versions = false"

            params.extend([limit, offset])

            async with con.cursor(row_factory=dict_row) as cur:
                # Use CTE with LEFT JOINs to avoid correlated subqueries
                await cur.execute(  # type: ignore
                    f"""
                    WITH policy_data AS (
                        SELECT
                            p.id,
                            p.name,
                            p.created_at,
                            p.user_id,
                            COALESCE(p.attributes, '{{}}'::jsonb) AS attributes,
                            COUNT(pv.id) > 0 AS has_versions,
                            COALESCE(
                                jsonb_object_agg(pvt.key, pvt.value) FILTER (WHERE pvt.key IS NOT NULL),
                                '{{}}'::jsonb
                            ) AS tags
                        FROM policies p
                        LEFT JOIN policy_versions pv ON pv.policy_id = p.id
                        LEFT JOIN policy_version_tags pvt ON pvt.policy_version_id = pv.id
                        {where_clause}
                        GROUP BY p.id, p.name, p.created_at, p.user_id, p.attributes
                    )
                    SELECT
                        id::text AS id,
                        name,
                        CASE
                            WHEN has_versions THEN 'policy'
                            ELSE 'training_run'
                        END AS type,
                        created_at,
                        user_id,
                        attributes,
                        tags
                    FROM policy_data
                    WHERE 1=1 {policy_type_condition}
                    ORDER BY created_at DESC
                    LIMIT %s OFFSET %s
                    """,
                    params,
                )
                rows = await cur.fetchall()
                return [PolicySearchResult(**dict(row)) for row in rows]

    @staticmethod
    def _parse_policy_ids(policy_ids: list[str]) -> list[uuid.UUID]:
        """Parse policy ID strings to UUIDs, skipping invalid ones."""
        policy_uuids: list[uuid.UUID] = []
        for pid in policy_ids:
            try:
                policy_uuids.append(uuid.UUID(pid))
            except ValueError:
                continue
        return policy_uuids

    async def _get_policy_version_ids_from_policy_ids(
        self, policy_uuids: list[uuid.UUID]
    ) -> list[uuid.UUID]:
        """Get policy version IDs for given policy UUIDs."""
        if not policy_uuids:
            return []

        async with self.connect() as con:
            async with con.cursor(row_factory=dict_row) as cur:
                await cur.execute(
                    """
                    SELECT DISTINCT pv.id
                    FROM policy_versions pv
                    WHERE pv.policy_id = ANY(%s)
                    """,
                    (policy_uuids,),
                )
                pv_rows = await cur.fetchall()
                return [row["id"] for row in pv_rows]

    @staticmethod
    def _format_eval_identifier(tags: dict[str, str]) -> str:
        """Format episode tags as evaluation identifier."""
        return "/".join(f"{k}:{v}" for k, v in sorted(tags.items()))

    async def _get_episode_tag_combinations(
        self,
        policy_version_ids: list[uuid.UUID],
    ) -> dict[uuid.UUID, dict[str, str]]:
        """Get episode tag combinations for policy versions."""
        if not policy_version_ids:
            return {}

        async with self.connect() as con:
            async with con.cursor(row_factory=dict_row) as cur:
                await cur.execute(
                    """
                    SELECT DISTINCT
                        e.id AS episode_id,
                        et.key AS tag_key,
                        et.value AS tag_value
                    FROM episodes e
                    JOIN episode_policies ep ON ep.episode_id = e.id
                    JOIN episode_tags et ON et.episode_id = e.id
                    WHERE ep.policy_version_id = ANY(%s)
                    ORDER BY e.id, et.key
                    """,
                    (policy_version_ids,),
                )
                rows = await cur.fetchall()

                episode_tags: dict[uuid.UUID, dict[str, str]] = {}
                for row in rows:
                    episode_id = row["episode_id"]
                    if episode_id not in episode_tags:
                        episode_tags[episode_id] = {}
                    episode_tags[episode_id][row["tag_key"]] = row["tag_value"]

                return episode_tags

    async def get_eval_names(
        self,
        policy_ids: list[str],
    ) -> list[str]:
        """Get evaluation identifiers for policies."""
        policy_uuids = self._parse_policy_ids(policy_ids)
        if not policy_uuids:
            return []

        policy_version_ids = await self._get_policy_version_ids_from_policy_ids(policy_uuids)
        episode_tags = await self._get_episode_tag_combinations(policy_version_ids)

        eval_identifiers: set[str] = set()
        for tags in episode_tags.values():
            if tags:
                eval_identifiers.add(self._format_eval_identifier(tags))

        return sorted(eval_identifiers)

    async def get_scorecard_options(
        self,
        policy_ids: list[str],
    ) -> dict[str, Any]:
        """Get scorecard options for policies."""
        policy_uuids = self._parse_policy_ids(policy_ids)
        if not policy_uuids:
            return {"evaluation_identifiers": [], "metrics": []}

        policy_version_ids = await self._get_policy_version_ids_from_policy_ids(policy_uuids)

        async with self.connect() as con:
            async with con.cursor(row_factory=dict_row) as cur:
                await cur.execute(
                    """
                    SELECT DISTINCT epm.metric_name
                    FROM episode_policy_metrics epm
                    JOIN episodes e ON e.internal_id = epm.episode_internal_id
                    JOIN episode_policies ep ON ep.episode_id = e.id
                    JOIN policy_versions pv ON pv.internal_id = epm.pv_internal_id
                    WHERE pv.policy_id = ANY(%s)
                    ORDER BY metric_name
                    """,
                    (policy_uuids,),
                )
                metric_rows = await cur.fetchall()
                metrics = [row["metric_name"] for row in metric_rows if row["metric_name"]]

        episode_tags = await self._get_episode_tag_combinations(policy_version_ids)

        eval_identifiers: set[str] = set()
        for tags in episode_tags.values():
            if tags:
                eval_identifiers.add(self._format_eval_identifier(tags))

        return {"evaluation_identifiers": sorted(eval_identifiers), "metrics": metrics}

    async def generate_scorecard(
        self,
        policy_version_ids: list[uuid.UUID],
        episode_tags: dict[str, str],
        metric: str,
    ) -> dict[str, Any]:
        """Generate scorecard for policy versions."""
        if not policy_version_ids or not episode_tags:
            return {
                "policy_names": [],
                "evaluation_identifiers": [],
                "cells": [],
            }

        episode_tags_map = await self._get_episode_tag_combinations(policy_version_ids)

        matching_episode_ids: set[uuid.UUID] = set()
        for episode_id, tags in episode_tags_map.items():
            if all(tags.get(key) == value for key, value in episode_tags.items()):
                matching_episode_ids.add(episode_id)

        if not matching_episode_ids:
            return {
                "policy_names": [],
                "evaluation_identifiers": [],
                "cells": [],
            }

        async with self.connect() as con:
            async with con.cursor(row_factory=dict_row) as cur:
                await cur.execute(
                    """
                    SELECT
                        p.name AS policy_name,
                        e.id AS episode_id,
                        epm.value / NULLIF(ep.num_agents, 0) AS metric_value
                    FROM policies p
                    JOIN policy_versions pv ON pv.policy_id = p.id
                    JOIN episode_policies ep ON ep.policy_version_id = pv.id
                    JOIN episodes e ON e.id = ep.episode_id
                    JOIN episode_policy_metrics epm ON epm.episode_internal_id = e.internal_id
                        AND epm.pv_internal_id = pv.internal_id
                    WHERE pv.id = ANY(%s)
                      AND e.id = ANY(%s)
                      AND epm.metric_name = %s
                    """,
                    (policy_version_ids, list(matching_episode_ids), metric),
                )
                rows = await cur.fetchall()

        policy_metrics: dict[str, list[float]] = {}
        for row in rows:  # type: ignore
            policy_name = row["policy_name"]  # type: ignore
            metric_value = row["metric_value"]  # type: ignore
            if metric_value is not None:
                if policy_name not in policy_metrics:
                    policy_metrics[policy_name] = []
                policy_metrics[policy_name].append(float(metric_value))

        policy_names = sorted(policy_metrics.keys())
        cells: list[list[dict[str, Any]]] = []
        for policy_name in policy_names:
            values = policy_metrics[policy_name]
            avg_value = sum(values) / len(values) if values else None
            cells.append([{"value": avg_value, "episode_id": None}])

        eval_identifier = self._format_eval_identifier(episode_tags)

        return {
            "policy_names": policy_names,
            "evaluation_identifiers": [eval_identifier],
            "cells": cells,
        }<|MERGE_RESOLUTION|>--- conflicted
+++ resolved
@@ -716,14 +716,9 @@
                 return await cur.fetchone()
 
     async def get_public_policy_version_by_id(self, policy_version_id: uuid.UUID) -> PublicPolicyVersionRow | None:
-<<<<<<< HEAD
+
         """Get a single policy version with public fields by ID."""
-=======
-        """Get a single policy version with public fields by ID.
-
-        Returns None if the policy version does not exist.
-        """
->>>>>>> b98f16ca
+
         async with self.connect() as con:
             async with con.cursor(row_factory=class_row(PublicPolicyVersionRow)) as cur:
                 await cur.execute(
