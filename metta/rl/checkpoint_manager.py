import logging
import os
import tempfile
from pathlib import Path
from typing import Any, Dict, Optional, TypedDict
from zipfile import BadZipFile

import boto3
import torch

from metta.agent.mocks import MockAgent
from metta.agent.policy import Policy, PolicyArchitecture
from metta.common.util.file import local_copy, write_file
from metta.common.util.uri import ParsedURI
from metta.rl.policy_artifact import (
    PolicyArtifact,
    load_policy_artifact,
    save_policy_artifact_safetensors,
)
from metta.rl.system_config import SystemConfig
from metta.rl.training.optimizer import is_schedulefree_optimizer
from metta.tools.utils.auto_config import auto_policy_storage_decision
<<<<<<< HEAD
from mettagrid.policy.policy import PolicySpec
=======
from mettagrid.policy.policy import AgentPolicy, MultiAgentPolicy, PolicySpec
>>>>>>> 23de92ff
from mettagrid.policy.policy_env_interface import PolicyEnvInterface

logger = logging.getLogger(__name__)


class PolicyMetadata(TypedDict):
    """Type definition for policy metadata returned by get_policy_metadata."""

    run_name: str
    epoch: int
    uri: str


def key_and_version(uri: str) -> tuple[str, int] | None:
    """Extract key (run name) and version (epoch) from a policy URI.

    Examples:
        "file:///tmp/my_run/checkpoints/my_run:v5.mpt" -> ("my_run", 5)
        "s3://bucket/policies/my_run/checkpoints/my_run:v10.mpt" -> ("my_run", 10)
        "mock://test_agent" -> ("test_agent", 0)
    """
    parsed = ParsedURI.parse(uri)
    if parsed.scheme == "mock":
        # For mock URIs, extract the agent name from the path
        return (parsed.path, 0)
    if parsed.scheme == "file" and parsed.local_path:
        file_path = Path(parsed.local_path)
    elif parsed.scheme == "s3" and parsed.key:
        file_path = Path(parsed.key)
    else:
        raise ValueError(f"Could not extract key and version from {uri}")

    return _extract_run_and_epoch(file_path)


def _extract_run_and_epoch(path: Path) -> tuple[str, int] | None:
    """Infer run name and epoch from a checkpoint path.

    Examples:
        "file:///tmp/my_run/checkpoints/my_run:v5.mpt" -> ("my_run", 5)
        "s3://bucket/policies/my_run/checkpoints/my_run:v10.mpt" -> ("my_run", 10)
    """

    stem = path.stem

    if ":v" in stem:
        run_name, suffix = stem.rsplit(":v", 1)
        if run_name and suffix.isdigit():
            return (run_name, int(suffix))


def _get_all_checkpoints(uri: str) -> list[PolicyMetadata]:
    parsed = ParsedURI.parse(uri)
    if parsed.scheme == "file" and parsed.local_path:
        checkpoint_files = [ckpt for ckpt in parsed.local_path.glob("*.mpt") if ckpt.stem]
    elif parsed.scheme == "s3" and parsed.bucket:
        s3_client = boto3.client("s3")
        prefix = parsed.key or ""
        response = s3_client.list_objects_v2(Bucket=parsed.bucket, Prefix=prefix)

        if response["KeyCount"] == 0:
            return []

        checkpoint_files: list[Path] = [Path(obj["Key"]) for obj in response["Contents"] if obj["Key"].endswith(".mpt")]
    else:
        raise ValueError(f"Cannot get checkpoints from uri: {uri}")

    checkpoint_metadata: list[PolicyMetadata] = []
    for path in checkpoint_files:
        run_and_epoch = _extract_run_and_epoch(path)
        if run_and_epoch:
            path_uri = uri.rstrip("/") + "/" + path.name
            metadata: PolicyMetadata = {
                "run_name": run_and_epoch[0],
                "epoch": run_and_epoch[1],
                "uri": path_uri,
            }
            checkpoint_metadata.append(metadata)

    return checkpoint_metadata


def _latest_checkpoint(uri: str) -> PolicyMetadata | None:
    checkpoints = _get_all_checkpoints(uri)
    if checkpoints:
        return max(checkpoints, key=lambda p: p["epoch"])


def _load_checkpoint_file(path: str, is_pt_file: bool = False) -> PolicyArtifact:
    """Load a checkpoint file, raising FileNotFoundError on corruption."""
    try:
        return load_policy_artifact(Path(path), is_pt_file)
    except FileNotFoundError:
        raise
    except (BadZipFile, ValueError, TypeError) as err:
        raise FileNotFoundError(f"Invalid or corrupted checkpoint file: {path}") from err


class CheckpointManager:
    """Checkpoint manager with filename-embedded metadata."""

    def __init__(
        self,
        run: str,
        system_cfg: SystemConfig,
    ):
        # Validate run name
        if not run or not run.strip():
            raise ValueError("Run name cannot be empty")
        if any(char in run for char in [" ", "/", "*", "\\", ":", "<", ">", "|", "?", '"']):
            raise ValueError(f"Run name contains invalid characters: {run}")
        if "__" in run:
            raise ValueError(f"Run name cannot contain '__' as it's used as a delimiter in checkpoint filenames: {run}")

        self.run = run
        self.run_name = run
        self.run_dir = system_cfg.data_dir / self.run
        self.checkpoint_dir = self.run_dir / "checkpoints"

        os.makedirs(system_cfg.data_dir, exist_ok=True)
        os.makedirs(self.run_dir, exist_ok=True)
        os.makedirs(self.checkpoint_dir, exist_ok=True)

        self._remote_prefix = None
        if not system_cfg.local_only:
            if system_cfg.remote_prefix:
                parsed = ParsedURI.parse(system_cfg.remote_prefix)
                if parsed.scheme != "s3" or not parsed.bucket or not parsed.key:
                    raise ValueError("remote_prefix must be an s3:// URI with bucket and key prefix")
                # Remove trailing slash from prefix for deterministic joins
                key_prefix = parsed.key.rstrip("/")
                self._remote_prefix = f"s3://{parsed.bucket}/{key_prefix}" if key_prefix else f"s3://{parsed.bucket}"

            if self._remote_prefix is None:
                self._setup_remote_prefix()

    def _setup_remote_prefix(self) -> None:
        """Determine and set the remote prefix for policy storage if needed."""
        if self._remote_prefix is None:
            storage_decision = auto_policy_storage_decision(self.run)
            if storage_decision.remote_prefix:
                self._remote_prefix = storage_decision.remote_prefix
                if storage_decision.reason == "env_override":
                    logger.info("Using POLICY_REMOTE_PREFIX for policy storage: %s", storage_decision.remote_prefix)
                else:
                    logger.info(
                        "Policies will sync to %s (Softmax AWS profile detected).",
                        storage_decision.remote_prefix,
                    )
            elif storage_decision.reason == "not_connected":
                logger.info(
                    "Softmax AWS SSO not detected; policies will remain local. "
                    "Run 'aws sso login --profile softmax' then 'metta status --components=aws' to enable uploads."
                )
            elif storage_decision.reason == "aws_not_enabled":
                logger.info(
                    "AWS component disabled; policies will remain local. Run 'metta configure aws' to set up S3."
                )
            elif storage_decision.reason == "no_base_prefix":
                logger.info(
                    "Remote policy prefix unset; policies will remain local. Configure POLICY_REMOTE_PREFIX or run "
                    "'metta configure aws'."
                )

    @property
    def remote_checkpoints_enabled(self) -> bool:
        return self._remote_prefix is not None

    @staticmethod
    def load_from_uri(uri: str, game_rules: PolicyEnvInterface, device: torch.device) -> Policy:
        artifact = CheckpointManager.load_artifact_from_uri(uri)
        return artifact.instantiate(game_rules, device)

    @staticmethod
    def policy_spec_from_uri(
        uri: str,
        *,
        device: torch.device | str = "cpu",
        strict: bool = True,
        display_name: str | None = None,
    ) -> PolicySpec:
        normalized_uri = CheckpointManager.normalize_uri(uri)
        device_value = str(device)

        resolved_display_name = display_name
        if resolved_display_name is None:
            try:
                metadata = CheckpointManager.get_policy_metadata(normalized_uri)
            except Exception:
                metadata = {}
            resolved_display_name = metadata.get("run_name") or metadata.get("checkpoint_name") or metadata.get("name")

        init_kwargs: dict[str, str | bool] = {
            "policy_uri": normalized_uri,
            "device": device_value,
            "strict": strict,
        }
        if resolved_display_name:
            init_kwargs["display_name"] = resolved_display_name
        return PolicySpec(
            class_path="metta.rl.policy_spec.CheckpointPolicy",
            init_kwargs=init_kwargs,
        )

    @staticmethod
    def load_artifact_from_uri(uri: str) -> PolicyArtifact:
        """Load a policy from a URI (file://, s3://, or mock://).

        Supports :latest selector for automatic resolution to the most recent checkpoint:
            file:///path/to/run/checkpoints/:latest
            s3://bucket/path/run/checkpoints/:latest
        """
        if uri.startswith(("http://", "https://", "ftp://", "gs://")):
            raise ValueError(f"Invalid URI: {uri}")

        uri = CheckpointManager.normalize_uri(uri)
        parsed = ParsedURI.parse(uri)

        if parsed.scheme == "file" and parsed.local_path is not None:
            path = parsed.local_path
            if path.is_dir():
                checkpoint_file = _latest_checkpoint(f"file://{path}")
                if not checkpoint_file:
                    raise FileNotFoundError(f"No checkpoint files in {uri}")
                local_path = ParsedURI.parse(checkpoint_file["uri"]).local_path
                return _load_checkpoint_file(local_path)  # type: ignore
            if not path.exists():
                raise FileNotFoundError(f"Checkpoint file not found: {path}")
            return _load_checkpoint_file(str(path))

        if parsed.scheme == "s3":
            with local_copy(parsed.canonical) as local_path:
                return _load_checkpoint_file(str(local_path), is_pt_file=Path(parsed.canonical).suffix == ".pt")

        if parsed.scheme == "mock":
            return PolicyArtifact(policy=MockAgent())

        raise ValueError(f"Invalid URI: {uri}")

    @staticmethod
    def normalize_uri(uri: str) -> str:
        """Convert paths to file:// URIs, and resolves :latest"""
        parsed = ParsedURI.parse(uri)
        if uri.endswith(":latest"):
            # Remove ":latest" suffix to get the base URI
            base_uri = uri[:-7]  # remove ":latest"
            # Find the latest checkpoint in the base URI
            latest_checkpoint = _latest_checkpoint(base_uri)
            if not latest_checkpoint:
                raise ValueError(f"No latest checkpoint found for {base_uri}")
            return latest_checkpoint["uri"]
        else:
            return parsed.canonical

    @staticmethod
    def get_policy_metadata(uri: str) -> PolicyMetadata:
        """Extract metadata from policy URI."""
        normalized_uri = CheckpointManager.normalize_uri(uri)
        metadata = key_and_version(normalized_uri)
        if not metadata:
            raise ValueError(f"Could not extract metadata from uri {uri}")
        run_name, epoch = metadata
        return {
            "run_name": run_name,
            "epoch": epoch,
            "uri": normalized_uri,
        }

    def load_trainer_state(self) -> Optional[Dict[str, Any]]:
        trainer_file = self.checkpoint_dir / "trainer_state.pt"
        if not trainer_file.exists():
            return None
        state = torch.load(trainer_file, map_location="cpu", weights_only=False)
        result = {
            "optimizer_state": state.get("optimizer", state.get("optimizer_state")),
            "epoch": state.get("epoch", 0),
            "agent_step": state.get("agent_step", 0),
        }
        if "stopwatch_state" in state:
            result["stopwatch_state"] = state["stopwatch_state"]
        if "curriculum_state" in state:
            result["curriculum_state"] = state["curriculum_state"]
        if "loss_states" in state:
            result["loss_states"] = state["loss_states"]
        return result

    def save_agent(
        self,
        agent: Policy,
        epoch: int,
        *,
        policy_architecture: PolicyArchitecture,
    ) -> str:
        """Save agent checkpoint to disk and upload to remote storage if configured.

        The serialized artifact always includes the policy weights and architecture metadata.

        Returns URI of saved checkpoint (s3:// if remote prefix configured, otherwise file://).
        """
        self.checkpoint_dir.mkdir(parents=True, exist_ok=True)
        filename = f"{self.run_name}:v{epoch}.mpt"
        checkpoint_path = self.checkpoint_dir / filename

        save_policy_artifact_safetensors(
            checkpoint_path,
            policy_architecture=policy_architecture,
            state_dict=agent.state_dict(),
        )

        remote_uri = None
        if self._remote_prefix:
            remote_uri = f"{self._remote_prefix}/{filename}"
            write_file(remote_uri, str(checkpoint_path))

        if remote_uri:
            return remote_uri
        return f"file://{checkpoint_path.resolve()}"

    def save_trainer_state(
        self,
        optimizer,
        epoch: int,
        agent_step: int,
        stopwatch_state: Optional[Dict[str, Any]] = None,
        curriculum_state: Optional[Dict[str, Any]] = None,
        loss_states: Optional[Dict[str, Any]] = None,
    ):
        self.checkpoint_dir.mkdir(parents=True, exist_ok=True)
        trainer_file = self.checkpoint_dir / "trainer_state.pt"

        # For ScheduleFree optimizers, ensure we save in eval mode
        is_schedulefree = is_schedulefree_optimizer(optimizer)
        if is_schedulefree:
            optimizer.eval()

        state = {"optimizer": optimizer.state_dict(), "epoch": epoch, "agent_step": agent_step}
        if stopwatch_state:
            state["stopwatch_state"] = stopwatch_state
        if curriculum_state:
            state["curriculum_state"] = curriculum_state
        if loss_states is not None:
            state["loss_states"] = loss_states

        # Atomic save for trainer state to prevent partial saves
        with tempfile.NamedTemporaryFile(
            dir=self.checkpoint_dir,
            prefix=".trainer_state.pt.",
            suffix=".tmp",
            delete=False,
        ) as tmp_file:
            tmp_path = Path(tmp_file.name)

            try:
                torch.save(state, tmp_path)
                # Atomic move: this operation is atomic on most filesystems
                tmp_path.replace(trainer_file)
            except Exception:
                # Clean up temporary file on error
                if tmp_path.exists():
                    tmp_path.unlink()
                raise

        # Restore train mode after saving for ScheduleFree optimizers
        if is_schedulefree:
            optimizer.train()

    def get_latest_checkpoint(self) -> str | None:
        local_max_checkpoint = _latest_checkpoint(f"file://{self.checkpoint_dir}")
        remote_max_checkpoint = None
        if self._remote_prefix:
            _latest_checkpoint(self._remote_prefix)

        if local_max_checkpoint:
            if remote_max_checkpoint and remote_max_checkpoint["epoch"] > local_max_checkpoint["epoch"]:
                raise ValueError("Invalid setup - trying to resume with a remote checkpoint ahead of local")
            return local_max_checkpoint["uri"]
        elif remote_max_checkpoint:
            return remote_max_checkpoint["uri"]

    @staticmethod
    def policy_spec_from_uri(
        uri: str,
        *,
        display_name: str | None = None,
        device: str | torch.device | None = None,
    ) -> PolicySpec:
        """Build a PolicySpec that loads a checkpoint via CheckpointPolicy."""
        normalized_uri = CheckpointManager.normalize_uri(uri)
        init_kwargs = {
            "checkpoint_uri": normalized_uri,
            "display_name": display_name or normalized_uri,
        }
        if device is not None:
            init_kwargs["device"] = str(device)
        return PolicySpec(
            class_path="metta.rl.checkpoint_manager.CheckpointPolicy",
            init_kwargs=init_kwargs,
        )


class CheckpointPolicy(MultiAgentPolicy):
    """Policy wrapper that instantiates a checkpoint on demand."""

    def __init__(
        self,
        policy_env_info: PolicyEnvInterface,
        *,
        checkpoint_uri: str,
        strict: bool = True,
        device: str | torch.device = "cpu",
        display_name: str | None = None,
    ):
        super().__init__(policy_env_info)
        self._checkpoint_uri = checkpoint_uri
        self._display_name = display_name or checkpoint_uri
        self._device = torch.device(device)

        artifact = CheckpointManager.load_artifact_from_uri(checkpoint_uri)
        policy = artifact.instantiate(policy_env_info, device=self._device, strict=strict)
        policy = policy.to(self._device)
        policy.eval()
        self._policy = policy

    @property
    def display_name(self) -> str:
        return self._display_name

    def agent_policy(self, agent_id: int) -> AgentPolicy:
        return self._policy.agent_policy(agent_id)

    def load_policy_data(self, policy_data_path: str) -> None:
        self._policy.load_policy_data(policy_data_path)

    def save_policy_data(self, policy_data_path: str) -> None:
        self._policy.save_policy_data(policy_data_path)

    def reset(self) -> None:
        if hasattr(self._policy, "reset"):
            self._policy.reset()

    def step_batch(self, raw_observations, raw_actions) -> None:
        return self._policy.step_batch(raw_observations, raw_actions)

    def __getattr__(self, name: str):
        return getattr(self._policy, name)<|MERGE_RESOLUTION|>--- conflicted
+++ resolved
@@ -20,11 +20,7 @@
 from metta.rl.system_config import SystemConfig
 from metta.rl.training.optimizer import is_schedulefree_optimizer
 from metta.tools.utils.auto_config import auto_policy_storage_decision
-<<<<<<< HEAD
-from mettagrid.policy.policy import PolicySpec
-=======
 from mettagrid.policy.policy import AgentPolicy, MultiAgentPolicy, PolicySpec
->>>>>>> 23de92ff
 from mettagrid.policy.policy_env_interface import PolicyEnvInterface
 
 logger = logging.getLogger(__name__)
@@ -218,14 +214,14 @@
             resolved_display_name = metadata.get("run_name") or metadata.get("checkpoint_name") or metadata.get("name")
 
         init_kwargs: dict[str, str | bool] = {
-            "policy_uri": normalized_uri,
+            "checkpoint_uri": normalized_uri,
             "device": device_value,
             "strict": strict,
         }
         if resolved_display_name:
             init_kwargs["display_name"] = resolved_display_name
         return PolicySpec(
-            class_path="metta.rl.policy_spec.CheckpointPolicy",
+            class_path="metta.rl.checkpoint_manager.CheckpointPolicy",
             init_kwargs=init_kwargs,
         )
 
@@ -404,49 +400,45 @@
         elif remote_max_checkpoint:
             return remote_max_checkpoint["uri"]
 
-    @staticmethod
-    def policy_spec_from_uri(
-        uri: str,
-        *,
-        display_name: str | None = None,
-        device: str | torch.device | None = None,
-    ) -> PolicySpec:
-        """Build a PolicySpec that loads a checkpoint via CheckpointPolicy."""
-        normalized_uri = CheckpointManager.normalize_uri(uri)
-        init_kwargs = {
-            "checkpoint_uri": normalized_uri,
-            "display_name": display_name or normalized_uri,
-        }
-        if device is not None:
-            init_kwargs["device"] = str(device)
-        return PolicySpec(
-            class_path="metta.rl.checkpoint_manager.CheckpointPolicy",
-            init_kwargs=init_kwargs,
-        )
-
 
 class CheckpointPolicy(MultiAgentPolicy):
-    """Policy wrapper that instantiates a checkpoint on demand."""
+    """MultiAgentPolicy adapter that instantiates policies from stored checkpoints."""
 
     def __init__(
         self,
         policy_env_info: PolicyEnvInterface,
         *,
-        checkpoint_uri: str,
+        checkpoint_uri: str | None = None,
+        policy_uri: str | None = None,
+        device: str | torch.device = "cpu",
         strict: bool = True,
-        device: str | torch.device = "cpu",
         display_name: str | None = None,
-    ):
+    ) -> None:
         super().__init__(policy_env_info)
-        self._checkpoint_uri = checkpoint_uri
-        self._display_name = display_name or checkpoint_uri
-        self._device = torch.device(device)
-
-        artifact = CheckpointManager.load_artifact_from_uri(checkpoint_uri)
-        policy = artifact.instantiate(policy_env_info, device=self._device, strict=strict)
-        policy = policy.to(self._device)
+
+        uri = checkpoint_uri or policy_uri
+        if uri is None:
+            raise ValueError("checkpoint_uri or policy_uri is required")
+
+        torch_device = torch.device(device)
+        strict_value = strict
+        if isinstance(strict_value, str):
+            strict_value = strict_value.lower() not in {"0", "false", "no"}
+
+        artifact = CheckpointManager.load_artifact_from_uri(uri)
+        policy = artifact.instantiate(policy_env_info, device=torch_device, strict=strict_value)
+        policy = policy.to(torch_device)
         policy.eval()
+
         self._policy = policy
+        self._device = torch_device
+        self._display_name = display_name or uri
+
+    def _call_policy_method(self, name: str, *args: Any, **kwargs: Any) -> Any:
+        method = getattr(self._policy, name, None)
+        if callable(method):
+            return method(*args, **kwargs)
+        return None
 
     @property
     def display_name(self) -> str:
@@ -456,17 +448,43 @@
         return self._policy.agent_policy(agent_id)
 
     def load_policy_data(self, policy_data_path: str) -> None:
-        self._policy.load_policy_data(policy_data_path)
+        self._call_policy_method("load_policy_data", policy_data_path)
 
     def save_policy_data(self, policy_data_path: str) -> None:
-        self._policy.save_policy_data(policy_data_path)
+        self._call_policy_method("save_policy_data", policy_data_path)
 
     def reset(self) -> None:
-        if hasattr(self._policy, "reset"):
-            self._policy.reset()
+        self._call_policy_method("reset")
 
     def step_batch(self, raw_observations, raw_actions) -> None:
-        return self._policy.step_batch(raw_observations, raw_actions)
-
-    def __getattr__(self, name: str):
-        return getattr(self._policy, name)+        if self._call_policy_method("step_batch", raw_observations, raw_actions) is None:
+            super().step_batch(raw_observations, raw_actions)
+
+    def to(self, device: torch.device) -> "CheckpointPolicy":  # pragma: no cover - convenience passthrough
+        self._device = device
+        new_policy = self._call_policy_method("to", device)
+        if new_policy is not None:
+            self._policy = new_policy
+        return self
+
+    def eval(self) -> "CheckpointPolicy":  # pragma: no cover - convenience passthrough
+        self._call_policy_method("eval")
+        return self
+
+    def train(self, mode: bool = True) -> "CheckpointPolicy":  # pragma: no cover - convenience passthrough
+        self._call_policy_method("train", mode)
+        return self
+
+    def __call__(self, *args: Any, **kwargs: Any) -> Any:
+        if not callable(self._policy):
+            raise TypeError(f"Underlying policy {type(self._policy).__name__} is not callable")
+        return self._policy(*args, **kwargs)
+
+    def forward(self, *args: Any, **kwargs: Any) -> Any:
+        return self.__call__(*args, **kwargs)
+
+    def __getattr__(self, item):  # pragma: no cover - passthrough
+        try:
+            return super().__getattribute__(item)
+        except AttributeError:
+            return getattr(self._policy, item)