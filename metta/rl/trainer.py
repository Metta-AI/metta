--- conflicted
+++ resolved
@@ -181,7 +181,6 @@
                 logger.info("Restoring timer state from checkpoint")
                 self.timer.load_state(checkpoint.stopwatch_state, resume_running=True)
 
-<<<<<<< HEAD
         self.policy, self.initial_policy_record, self.latest_saved_policy_record = load_or_initialize_policy(
             self.cfg,
             checkpoint,
@@ -193,84 +192,7 @@
         )
 
         if self._master:
-            logger.info(f"MettaTrainer loaded: {self.policy}")
-=======
-        # Load or create policy with distributed coordination
-        policy_record = self._load_policy(checkpoint, policy_store)
-
-        if policy_record is not None:
-            self._log_master(f"Rank {self._rank}: LOADED {policy_record.uri}")
-            self.latest_saved_policy_record = policy_record
-
-            # Get the policy from the record
-            self.policy = policy_record.policy
-
-            # Restore original_feature_mapping from metadata if available
-            if (
-                hasattr(self.policy, "restore_original_feature_mapping")
-                and "original_feature_mapping" in policy_record.metadata
-            ):
-                self.policy.restore_original_feature_mapping(policy_record.metadata["original_feature_mapping"])
-                self._log_master(f"Rank {self._rank}: Restored original_feature_mapping")
-
-            # Initialize the policy to the environment
-            self._initialize_policy_to_environment(self.policy, metta_grid_env, self.device)
-
-            self.initial_policy_record = policy_record
-
-        else:
-            self._log_master(f"Rank {self._rank}: No existing policy found, creating new one")
-            # In distributed mode, handle policy creation/loading differently
-            if torch.distributed.is_initialized() and not self._master:
-                # Non-master ranks wait for master to create and save the policy
-                default_policy_path = os.path.join(
-                    trainer_cfg.checkpoint.checkpoint_dir, policy_store.make_model_name(0)
-                )
-                self._log_master(f"Rank {self._rank}: Waiting for master to create policy at {default_policy_path}")
-
-                # Synchronize with master before attempting to load
-                torch.distributed.barrier()
-
-                def log_progress(elapsed: float, status: str) -> None:
-                    if status == "waiting" and int(elapsed) % 10 == 0 and elapsed > 0:
-                        logger.info(f"Rank {self._rank}: Still waiting for policy file... ({elapsed:.0f}s elapsed)")
-                    elif status == "found":
-                        logger.info(f"Rank {self._rank}: Policy file found, waiting for write to complete...")
-                    elif status == "stable":
-                        logger.info(f"Rank {self._rank}: Policy file stable after {elapsed:.1f}s")
-
-                if not wait_for_file(default_policy_path, timeout=300, progress_callback=log_progress):
-                    raise RuntimeError(f"Rank {self._rank}: Timeout waiting for policy at {default_policy_path}")
-
-                try:
-                    policy_record = self.policy_store.policy_record(default_policy_path)
-                except Exception as e:
-                    raise RuntimeError(
-                        f"Rank {self._rank}: Failed to load policy from {default_policy_path}: {e}"
-                    ) from e
-
-                self.initial_policy_record = policy_record
-                self.latest_saved_policy_record = policy_record
-                self.policy = policy_record.policy
-
-                self._initialize_policy_to_environment(self.policy, metta_grid_env, self.device)
-            else:
-                # Master creates and saves new policy
-                policy_record = self._create_and_save_policy_record(policy_store, metta_grid_env)
-                self.initial_policy_record = policy_record
-                self.latest_saved_policy_record = policy_record
-                self.policy = policy_record.policy
-
-                self._initialize_policy_to_environment(self.policy, metta_grid_env, self.device)
-
-                # Synchronize with non-master ranks after saving
-                if torch.distributed.is_initialized():
-                    logger.info("Master rank: Policy saved, synchronizing with other ranks")
-                    torch.distributed.barrier()
-
-        self._log_master(f"USING {self.initial_policy_record.uri}")
-        self._log_master(f"MettaTrainer loaded: {self.policy}")
->>>>>>> 6bc14b97
+            self._log_master(f"MettaTrainer loaded: {self.policy}")
 
         if trainer_cfg.compile:
             self._log_master("Compiling policy")
@@ -1159,25 +1081,6 @@
         with self.timer("grad_stats"):
             self.grad_stats = compute_gradient_stats(self.policy)
 
-<<<<<<< HEAD
-
-class AbortingTrainer(MettaTrainer):
-    def __init__(self, *args: Any, **kwargs: Any):
-        super().__init__(*args, **kwargs)
-
-    def _on_train_step(self):
-        if self.wandb_run is None:
-            return
-
-        if "abort" not in wandb.Api().run(self.wandb_run.path).tags:
-            return
-
-        logger.info("Abort tag detected. Stopping the run.")
-        self.trainer_cfg.total_timesteps = int(self.agent_step)
-        self.wandb_run.config.update(
-            {"trainer.total_timesteps": self.trainer_cfg.total_timesteps}, allow_val_change=True
-        )
-=======
     def _initialize_policy_to_environment(self, policy, metta_grid_env, device):
         """Helper method to initialize a policy to the environment using the appropriate interface."""
         if hasattr(policy, "initialize_to_environment"):
@@ -1186,5 +1089,4 @@
                 features, metta_grid_env.action_names, metta_grid_env.max_action_args, device
             )
         else:
-            policy.activate_actions(metta_grid_env.action_names, metta_grid_env.max_action_args, device)
->>>>>>> 6bc14b97
+            policy.activate_actions(metta_grid_env.action_names, metta_grid_env.max_action_args, device)