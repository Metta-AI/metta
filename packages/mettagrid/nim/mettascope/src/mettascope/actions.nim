import
  std/[tables],
  windy, fidget2, vmath,
  common, replays, pathfinding

type
  Orientation* = enum
    N = 0
    S = 1
    W = 2
    E = 3

proc sendAction*(agentId, actionId, argument: int) =
  ## Send an action to the Python from the user.
  requestActions.add(ActionRequest(
    agentId: agentId,
    actionId: actionId,
    argument: argument
  ))
  requestPython = true

proc getOrientationFromDelta(dx, dy: int): Orientation =
  ## Get the orientation from a movement delta.
  if dx == 0 and dy == -1:
    return N
  elif dx == 0 and dy == 1:
    return S
  elif dx == -1 and dy == 0:
    return W
  elif dx == 1 and dy == 0:
    return E
  else:
    return N

proc processActions*() =
  ## Process pathfinding and send actions for the current step while in play mode.
  if not (play or requestPython):
    return
  
<<<<<<< HEAD
  # Collect agent IDs to avoid modifying table while iterating.
=======
>>>>>>> 899ea95d
  var agentIds: seq[int] = @[]
  for agentId in agentPaths.keys:
    agentIds.add(agentId)
  
  for agentId in agentIds:
<<<<<<< HEAD
    if not agentPaths.hasKey(agentId):
      continue
    let path = agentPaths[agentId]
    if path.len > 0:
      var agent: Entity = nil
      for obj in replay.objects:
        if obj.isAgent and obj.agentId == agentId:
          agent = obj
          break
      
      if agent != nil:
        let currentPos = agent.location.at(step).xy
        
        # Check if we've reached any destination and remove it.
        if agentDestinations.hasKey(agentId) and agentDestinations[agentId].len > 0:
          if agentDestinations[agentId][0] == currentPos:
            agentDestinations[agentId].delete(0)
            if agentDestinations[agentId].len == 0:
              agentPaths.del(agentId)
              continue
        
        if path[0] == currentPos:
          if path.len > 1:
            let nextPos = path[1]
            let dx = nextPos.x - currentPos.x
            let dy = nextPos.y - currentPos.y
            let orientation = getOrientationFromDelta(dx.int, dy.int)
            queueAction(agentId, replay.moveActionId, orientation.int)
            agentPaths[agentId].delete(0)
          else:
            recomputePath(agentId, currentPos)
=======
    if not agentPaths.hasKey(agentId) and not (agentDestinations.hasKey(agentId) and agentDestinations[agentId].len > 0):
      continue
    
    let agent = getAgentById(agentId)
    let currentPos = agent.location.at(step).xy
    
    if agentDestinations.hasKey(agentId) and agentDestinations[agentId].len > 0:
      let dest = agentDestinations[agentId][0]

      # If this is a 'bump' destination and we are adjacent to it, bump it once.
      if dest.destinationType == Bump and currentPos in findAdjacentWalkable(dest.pos):
        # TODO: Chests have special behavior.
        #   You must deposit on the right side and take out on the left side.
        #   This is not implemented yet.
        let dx = dest.pos.x - currentPos.x
        let dy = dest.pos.y - currentPos.y
        let targetOrientation = getOrientationFromDelta(dx.int, dy.int)
        sendAction(agentId, replay.moveActionId, targetOrientation.int)
        # after bumping, the current destination is fulfilled.
        agentDestinations[agentId].delete(0)
        agentPaths.del(agentId)
        # if there's another destination, pathfind to it.
        if agentDestinations[agentId].len > 0:
          recomputePath(agentId, currentPos)
        continue
    
    if not agentPaths.hasKey(agentId):
      continue
    let path = agentPaths[agentId]
    
    if path.len > 1:
      # If we are still on the expected path, continue moving.
      # otherwise, assume something is blocking the path and recompute.
      if path[0] == currentPos:
        if path.len > 1:
          let nextPos = path[1]
          let dx = nextPos.x - currentPos.x
          let dy = nextPos.y - currentPos.y
          let orientation = getOrientationFromDelta(dx.int, dy.int)
          sendAction(agentId, replay.moveActionId, orientation.int)
          agentPaths[agentId].delete(0)
>>>>>>> 899ea95d
        else:
          recomputePath(agentId, currentPos)
      else:
        recomputePath(agentId, currentPos)

proc agentControls*() =
  ## Manual controls with WASD for selected agent.
  if selection != nil and selection.isAgent:
    let agent = selection
    
    # Move
    if window.buttonPressed[KeyW] or window.buttonPressed[KeyUp]:
      sendAction(agent.agentId, replay.moveActionId, N.int)
      clearPath(agent.agentId)

    elif window.buttonPressed[KeyS] or window.buttonPressed[KeyDown]:
      sendAction(agent.agentId, replay.moveActionId, S.int)
      clearPath(agent.agentId)

    elif window.buttonPressed[KeyD] or window.buttonPressed[KeyRight]:
      sendAction(agent.agentId, replay.moveActionId, E.int)
      clearPath(agent.agentId)

    elif window.buttonPressed[KeyA] or window.buttonPressed[KeyLeft]:
      sendAction(agent.agentId, replay.moveActionId, W.int)
      clearPath(agent.agentId)

    # Put items
    elif window.buttonPressed[KeyQ]:
      sendAction(agent.agentId, replay.putItemsActionId, 0)

    # Get items
    elif window.buttonPressed[KeyE]:
      sendAction(agent.agentId, replay.getItemsActionId, 0)

    # Attack
    elif window.buttonPressed[KeyZ]:
      # TODO: Get implementation attack selection ui.
      sendAction(agent.agentId, replay.attackActionId, 0)

    # Noop
    elif window.buttonPressed[KeyX]:
      sendAction(agent.agentId, replay.noopActionId, 0)<|MERGE_RESOLUTION|>--- conflicted
+++ resolved
@@ -37,48 +37,15 @@
   if not (play or requestPython):
     return
   
-<<<<<<< HEAD
   # Collect agent IDs to avoid modifying table while iterating.
-=======
->>>>>>> 899ea95d
   var agentIds: seq[int] = @[]
   for agentId in agentPaths.keys:
     agentIds.add(agentId)
+  for agentId in agentDestinations.keys:
+    if agentId notin agentIds:
+      agentIds.add(agentId)
   
   for agentId in agentIds:
-<<<<<<< HEAD
-    if not agentPaths.hasKey(agentId):
-      continue
-    let path = agentPaths[agentId]
-    if path.len > 0:
-      var agent: Entity = nil
-      for obj in replay.objects:
-        if obj.isAgent and obj.agentId == agentId:
-          agent = obj
-          break
-      
-      if agent != nil:
-        let currentPos = agent.location.at(step).xy
-        
-        # Check if we've reached any destination and remove it.
-        if agentDestinations.hasKey(agentId) and agentDestinations[agentId].len > 0:
-          if agentDestinations[agentId][0] == currentPos:
-            agentDestinations[agentId].delete(0)
-            if agentDestinations[agentId].len == 0:
-              agentPaths.del(agentId)
-              continue
-        
-        if path[0] == currentPos:
-          if path.len > 1:
-            let nextPos = path[1]
-            let dx = nextPos.x - currentPos.x
-            let dy = nextPos.y - currentPos.y
-            let orientation = getOrientationFromDelta(dx.int, dy.int)
-            queueAction(agentId, replay.moveActionId, orientation.int)
-            agentPaths[agentId].delete(0)
-          else:
-            recomputePath(agentId, currentPos)
-=======
     if not agentPaths.hasKey(agentId) and not (agentDestinations.hasKey(agentId) and agentDestinations[agentId].len > 0):
       continue
     
@@ -87,8 +54,18 @@
     
     if agentDestinations.hasKey(agentId) and agentDestinations[agentId].len > 0:
       let dest = agentDestinations[agentId][0]
-
-      # If this is a 'bump' destination and we are adjacent to it, bump it once.
+      
+      # Check if we've reached a Move destination and remove it.
+      if dest.destinationType == Move and dest.pos == currentPos:
+        agentDestinations[agentId].delete(0)
+        if agentDestinations[agentId].len == 0:
+          agentPaths.del(agentId)
+          continue
+        else:
+          recomputePath(agentId, currentPos)
+          continue
+      
+      # If this is a Bump destination and we are adjacent to it, bump it once.
       if dest.destinationType == Bump and currentPos in findAdjacentWalkable(dest.pos):
         # TODO: Chests have special behavior.
         #   You must deposit on the right side and take out on the left side.
@@ -97,10 +74,10 @@
         let dy = dest.pos.y - currentPos.y
         let targetOrientation = getOrientationFromDelta(dx.int, dy.int)
         sendAction(agentId, replay.moveActionId, targetOrientation.int)
-        # after bumping, the current destination is fulfilled.
+        # After bumping, the current destination is fulfilled.
         agentDestinations[agentId].delete(0)
         agentPaths.del(agentId)
-        # if there's another destination, pathfind to it.
+        # If there's another destination, pathfind to it.
         if agentDestinations[agentId].len > 0:
           recomputePath(agentId, currentPos)
         continue
@@ -109,9 +86,9 @@
       continue
     let path = agentPaths[agentId]
     
-    if path.len > 1:
+    if path.len > 0:
       # If we are still on the expected path, continue moving.
-      # otherwise, assume something is blocking the path and recompute.
+      # Otherwise, assume something is blocking the path and recompute.
       if path[0] == currentPos:
         if path.len > 1:
           let nextPos = path[1]
@@ -120,7 +97,6 @@
           let orientation = getOrientationFromDelta(dx.int, dy.int)
           sendAction(agentId, replay.moveActionId, orientation.int)
           agentPaths[agentId].delete(0)
->>>>>>> 899ea95d
         else:
           recomputePath(agentId, currentPos)
       else:
