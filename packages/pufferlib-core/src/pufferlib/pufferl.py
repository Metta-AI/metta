# TODO: Add information
# - Help menu
# - Docs link
# python -m torch.distributed.run --standalone --nnodes=1 --nproc-per-node=1 clean_pufferl.py --env puffer_nmmo3 --mode train  # noqa: E501
# torchrun --standalone --nnodes=1 --nproc-per-node=6 -m pufferlib.pufferl train puffer_nmmo3
import warnings

warnings.filterwarnings("error", category=RuntimeWarning)


def record(fn):
    """Lazy import wrapper for torch.distributed.elastic.multiprocessing.errors.record.

    This is defined before other imports to avoid triggering torch.distributed import on macOS,
    which causes a warning about unsupported redirects.
    """
    try:
        from torch.distributed.elastic.multiprocessing.errors import record as _record

        return _record(fn)
    except ImportError:
        return fn


# ruff: noqa: E402
# Imports below are intentionally after the record function definition to avoid torch.distributed warnings
import argparse
import ast
import configparser
import glob
import importlib
import os
import random
import shutil
import sys
import time
from collections import defaultdict, deque
import threading
from threading import Thread

import numpy as np
import psutil
import torch
import torch.distributed
import torch.utils.cpp_extension

import pufferlib
import pufferlib.pytorch
import pufferlib.sweep
import pufferlib.vector

try:
    from pufferlib import _C
except ImportError:
    raise ImportError(
        "Failed to import C/CUDA advantage kernel. If you have non-default PyTorch, try installing with --no-build-isolation"
    )

import rich
import rich.traceback
from rich.console import Console
from rich.table import Table
from rich_argparse import RichHelpFormatter

rich.traceback.install(show_locals=False)

import signal  # Aggressively exit on ctrl+c

if threading.current_thread() is threading.main_thread():
    signal.signal(signal.SIGINT, lambda sig, frame: os._exit(0))

# Assume advantage kernel has been built if CUDA compiler is available
ADVANTAGE_CUDA = shutil.which("nvcc") is not None


def _enable_tf32_matmul() -> None:
    """Enable TF32 matmul via the PyTorch 2.9+ API."""
    if torch.cuda.is_available():
        torch.backends.cuda.matmul.fp32_precision = "tf32"


class PuffeRL:
    def __init__(self, config, vecenv, policy, logger=None):
        # Backend perf optimization
<<<<<<< HEAD
        _enable_tf32_matmul()
=======
>>>>>>> 6f7eb915
        torch.backends.cudnn.deterministic = config["torch_deterministic"]
        torch.backends.cudnn.benchmark = True

        # Reproducibility
        seed = config["seed"]
        # random.seed(seed)
        # np.random.seed(seed)
        # torch.manual_seed(seed)

        # Vecenv info
        vecenv.async_reset(seed)
        obs_space = vecenv.single_observation_space
        atn_space = vecenv.single_action_space
        total_agents = vecenv.num_agents
        self.total_agents = total_agents

        # Experience
        if config["batch_size"] == "auto" and config["bptt_horizon"] == "auto":
            raise pufferlib.APIUsageError("Must specify batch_size or bptt_horizon")
        elif config["batch_size"] == "auto":
            config["batch_size"] = total_agents * config["bptt_horizon"]
        elif config["bptt_horizon"] == "auto":
            config["bptt_horizon"] = config["batch_size"] // total_agents

        batch_size = config["batch_size"]
        horizon = config["bptt_horizon"]
        segments = batch_size // horizon
        self.segments = segments
        if total_agents > segments:
            raise pufferlib.APIUsageError(f"Total agents {total_agents} <= segments {segments}")

        device = config["device"]
        self.observations = torch.zeros(
            segments,
            horizon,
            *obs_space.shape,
            dtype=pufferlib.pytorch.numpy_to_torch_dtype_dict[obs_space.dtype],
            pin_memory=device == "cuda" and config["cpu_offload"],
            device="cpu" if config["cpu_offload"] else device,
        )
        self.actions = torch.zeros(
            segments,
            horizon,
            *atn_space.shape,
            device=device,
            dtype=pufferlib.pytorch.numpy_to_torch_dtype_dict[atn_space.dtype],
        )
        self.values = torch.zeros(segments, horizon, device=device)
        self.logprobs = torch.zeros(segments, horizon, device=device)
        self.rewards = torch.zeros(segments, horizon, device=device)
        self.terminals = torch.zeros(segments, horizon, device=device)
        self.truncations = torch.zeros(segments, horizon, device=device)
        self.ratio = torch.ones(segments, horizon, device=device)
        self.importance = torch.ones(segments, horizon, device=device)
        self.ep_lengths = torch.zeros(total_agents, device=device, dtype=torch.int32)
        self.ep_indices = torch.arange(total_agents, device=device, dtype=torch.int32)
        self.free_idx = total_agents

        # LSTM
        if config["use_rnn"]:
            n = vecenv.agents_per_batch
            h = policy.hidden_size
            self.lstm_h = {i * n: torch.zeros(n, h, device=device) for i in range(total_agents // n)}
            self.lstm_c = {i * n: torch.zeros(n, h, device=device) for i in range(total_agents // n)}

        # Minibatching & gradient accumulation
        minibatch_size = config["minibatch_size"]
        max_minibatch_size = config["max_minibatch_size"]
        self.minibatch_size = min(minibatch_size, max_minibatch_size)
        if minibatch_size > max_minibatch_size and minibatch_size % max_minibatch_size != 0:
            raise pufferlib.APIUsageError(
                f"minibatch_size {minibatch_size} > max_minibatch_size {max_minibatch_size} must divide evenly"
            )

        if batch_size < minibatch_size:
            raise pufferlib.APIUsageError(f"batch_size {batch_size} must be >= minibatch_size {minibatch_size}")

        self.accumulate_minibatches = max(1, minibatch_size // max_minibatch_size)
        self.total_minibatches = int(config["update_epochs"] * batch_size / self.minibatch_size)
        self.minibatch_segments = self.minibatch_size // horizon
        if self.minibatch_segments * horizon != self.minibatch_size:
            raise pufferlib.APIUsageError(
                f"minibatch_size {self.minibatch_size} must be divisible by bptt_horizon {horizon}"
            )

        # Torch compile
        self.uncompiled_policy = policy
        self.policy = policy
        if config["compile"]:
            self.policy = torch.compile(policy, mode=config["compile_mode"], fullgraph=config["compile_fullgraph"])

        # Optimizer
        if config["optimizer"] == "adam":
            optimizer = torch.optim.Adam(
                self.policy.parameters(),
                lr=config["learning_rate"],
                betas=(config["adam_beta1"], config["adam_beta2"]),
                eps=config["adam_eps"],
            )
        elif config["optimizer"] == "muon":
            from heavyball import ForeachMuon

            warnings.filterwarnings(action="ignore", category=UserWarning, module=r"heavyball.*")
            import heavyball.utils

            heavyball.utils.compile_mode = config["compile_mode"] if config["compile"] else None
            optimizer = ForeachMuon(
                self.policy.parameters(),
                lr=config["learning_rate"],
                betas=(config["adam_beta1"], config["adam_beta2"]),
                eps=config["adam_eps"],
            )
        else:
            raise ValueError(f"Unknown optimizer: {config['optimizer']}")

        self.optimizer = optimizer

        # Logging
        self.logger = logger
        if logger is None:
            self.logger = NoLogger(config)

        # Learning rate scheduler
        epochs = config["total_timesteps"] // config["batch_size"]
        self.scheduler = torch.optim.lr_scheduler.CosineAnnealingLR(optimizer, T_max=epochs)
        self.total_epochs = epochs

        # Automatic mixed precision
        precision = config["precision"]
        device = config["device"]
        device_type = device if isinstance(device, str) else device.type
        self.amp_context = torch.amp.autocast(device_type=device_type, dtype=getattr(torch, precision))
        if precision not in ("float32", "bfloat16"):
            raise pufferlib.APIUsageError(f"Invalid precision: {precision}: use float32 or bfloat16")

        # Initializations
        self.config = config
        self.vecenv = vecenv
        self.epoch = 0
        self.global_step = 0
        self.last_log_step = 0
        self.last_log_time = time.time()
        self.start_time = time.time()
        self.utilization = Utilization()
        self.profile = Profile()
        self.stats = defaultdict(list)
        self.last_stats = defaultdict(list)
        self.losses = {}

        # Dashboard
        self.model_size = sum(p.numel() for p in policy.parameters() if p.requires_grad)
        self.print_dashboard(clear=True)

    @property
    def uptime(self):
        return time.time() - self.start_time

    @property
    def sps(self):
        if self.global_step == self.last_log_step:
            return 0

        return (self.global_step - self.last_log_step) / (time.time() - self.last_log_time)

    def evaluate(self):
        profile = self.profile
        epoch = self.epoch
        profile("eval", epoch)
        profile("eval_misc", epoch, nest=True)

        config = self.config
        device = config["device"]

        if config["use_rnn"]:
            for k in self.lstm_h:
                self.lstm_h[k].zero_()
                self.lstm_c[k].zero_()

        self.full_rows = 0
        while self.full_rows < self.segments:
            profile("env", epoch)
            o, r, d, t, ta, info, env_id, mask = self.vecenv.recv()

            profile("eval_misc", epoch)
            # TODO: Port to vecenv
            env_id = slice(env_id[0], env_id[-1] + 1)

            # TODO: Handle truncations
            done_mask = d + t
            self.global_step += int(mask.sum())

            profile("eval_copy", epoch)
            o = torch.as_tensor(o)
            o_device = o.to(device)  # , non_blocking=True)
            r = torch.as_tensor(r).to(device)  # , non_blocking=True)
            d = torch.as_tensor(d).to(device)  # , non_blocking=True)

            profile("eval_forward", epoch)
            with torch.no_grad(), self.amp_context:
                state = dict(
                    reward=r,
                    done=d,
                    env_id=env_id,
                    mask=mask,
                )

                if config["use_rnn"]:
                    state["lstm_h"] = self.lstm_h[env_id.start]
                    state["lstm_c"] = self.lstm_c[env_id.start]

                logits, value = self.policy.forward_eval(o_device, state)
                action, logprob, _ = pufferlib.pytorch.sample_logits(logits)
                r = torch.clamp(r, -1, 1)

            profile("eval_copy", epoch)
            with torch.no_grad():
                if config["use_rnn"]:
                    self.lstm_h[env_id.start] = state["lstm_h"]
                    self.lstm_c[env_id.start] = state["lstm_c"]

                # Fast path for fully vectorized envs
                l = self.ep_lengths[env_id.start].item()
                batch_rows = slice(self.ep_indices[env_id.start].item(), 1 + self.ep_indices[env_id.stop - 1].item())

                if config["cpu_offload"]:
                    self.observations[batch_rows, l] = o
                else:
                    self.observations[batch_rows, l] = o_device

                self.actions[batch_rows, l] = action
                self.logprobs[batch_rows, l] = logprob
                self.rewards[batch_rows, l] = r
                self.terminals[batch_rows, l] = d.float()
                self.values[batch_rows, l] = value.flatten()

                # TODO: Handle masks!!
                # indices = np.where(mask)[0]
                # data.ep_lengths[env_id[mask]] += 1
                self.ep_lengths[env_id] += 1
                if l + 1 >= config["bptt_horizon"]:
                    num_full = env_id.stop - env_id.start
                    self.ep_indices[env_id] = self.free_idx + torch.arange(num_full, device=config["device"]).int()
                    self.ep_lengths[env_id] = 0
                    self.free_idx += num_full
                    self.full_rows += num_full

                action = action.cpu().numpy()
                if isinstance(logits, torch.distributions.Normal):
                    action = np.clip(action, self.vecenv.action_space.low, self.vecenv.action_space.high)

            profile("eval_misc", epoch)
            for i in info:
                for k, v in pufferlib.unroll_nested_dict(i):
                    if isinstance(v, np.ndarray):
                        v = v.tolist()
                    elif isinstance(v, (list, tuple)):
                        self.stats[k].extend(v)
                    else:
                        self.stats[k].append(v)

            profile("env", epoch)
            self.vecenv.send(action)

        profile("eval_misc", epoch)
        self.free_idx = self.total_agents
        self.ep_indices = torch.arange(self.total_agents, device=device, dtype=torch.int32)
        self.ep_lengths.zero_()
        profile.end()
        return self.stats

    @record
    def train(self):
        profile = self.profile
        epoch = self.epoch
        profile("train", epoch)
        losses = defaultdict(float)
        config = self.config
        device = config["device"]

        b0 = config["prio_beta0"]
        a = config["prio_alpha"]
        clip_coef = config["clip_coef"]
        vf_clip = config["vf_clip_coef"]
        anneal_beta = b0 + (1 - b0) * a * self.epoch / self.total_epochs
        self.ratio[:] = 1

        for mb in range(self.total_minibatches):
            profile("train_misc", epoch, nest=True)
            self.amp_context.__enter__()

            shape = self.values.shape
            advantages = torch.zeros(shape, device=device)
            advantages = compute_puff_advantage(
                self.values,
                self.rewards,
                self.terminals,
                self.ratio,
                advantages,
                config["gamma"],
                config["gae_lambda"],
                config["vtrace_rho_clip"],
                config["vtrace_c_clip"],
            )

            profile("train_copy", epoch)
            adv = advantages.abs().sum(axis=1)
            prio_weights = torch.nan_to_num(adv**a, 0, 0, 0)
            prio_probs = (prio_weights + 1e-6) / (prio_weights.sum() + 1e-6)
            idx = torch.multinomial(prio_probs, self.minibatch_segments)
            mb_prio = (self.segments * prio_probs[idx, None]) ** -anneal_beta
            mb_obs = self.observations[idx]
            mb_actions = self.actions[idx]
            mb_logprobs = self.logprobs[idx]
            mb_rewards = self.rewards[idx]
            mb_terminals = self.terminals[idx]
            mb_truncations = self.truncations[idx]
            mb_ratio = self.ratio[idx]
            mb_values = self.values[idx]
            mb_returns = advantages[idx] + mb_values
            mb_advantages = advantages[idx]

            profile("train_forward", epoch)
            if not config["use_rnn"]:
                mb_obs = mb_obs.reshape(-1, *self.vecenv.single_observation_space.shape)

            state = dict(
                action=mb_actions,
                lstm_h=None,
                lstm_c=None,
            )

            # TODO: Currently only returning traj shaped value as a hack
            logits, newvalue = self.policy(mb_obs, state)
            # TODO: Redundant actions?
            actions, newlogprob, entropy = pufferlib.pytorch.sample_logits(logits, action=mb_actions)

            profile("train_misc", epoch)
            newlogprob = newlogprob.reshape(mb_logprobs.shape)
            logratio = newlogprob - mb_logprobs
            ratio = logratio.exp()
            self.ratio[idx] = ratio.detach()  # TODO: Experiment with this

            # TODO: Only do this if we are KL clipping? Saves 1-2% compute
            with torch.no_grad():
                old_approx_kl = (-logratio).mean()
                approx_kl = ((ratio - 1) - logratio).mean()
                clipfrac = ((ratio - 1.0).abs() > config["clip_coef"]).float().mean()

            # TODO: Do you need to do this? Policy hasn't changed
            adv = advantages[idx]
            adv = compute_puff_advantage(
                mb_values,
                mb_rewards,
                mb_terminals,
                ratio,
                adv,
                config["gamma"],
                config["gae_lambda"],
                config["vtrace_rho_clip"],
                config["vtrace_c_clip"],
            )
            adv = mb_advantages
            adv = mb_prio * (adv - adv.mean()) / (adv.std() + 1e-8)  # TODO: Norm by full batch
            # adv = mb_prio * (adv - advantages.mean()) / (advantages.std() + 1e-8) # TODO: Norm by full batch

            # Losses
            pg_loss1 = -adv * ratio
            pg_loss2 = -adv * torch.clamp(ratio, 1 - clip_coef, 1 + clip_coef)
            pg_loss = torch.max(pg_loss1, pg_loss2).mean()

            newvalue = newvalue.view(mb_returns.shape)
            v_clipped = mb_values + torch.clamp(newvalue - mb_values, -vf_clip, vf_clip)
            v_loss_unclipped = (newvalue - mb_returns) ** 2
            v_loss_clipped = (v_clipped - mb_returns) ** 2
            v_loss = 0.5 * torch.max(v_loss_unclipped, v_loss_clipped).mean()

            entropy_loss = entropy.mean()

            loss = pg_loss + config["vf_coef"] * v_loss - config["ent_coef"] * entropy_loss
            self.amp_context.__enter__()  # TODO: Debug

            # This breaks vloss clipping?
            self.values[idx] = newvalue.detach().float()

            # Logging
            profile("train_misc", epoch)
            losses["policy_loss"] += pg_loss.item() / self.total_minibatches
            losses["value_loss"] += v_loss.item() / self.total_minibatches
            losses["entropy"] += entropy_loss.item() / self.total_minibatches
            losses["old_approx_kl"] += old_approx_kl.item() / self.total_minibatches
            losses["approx_kl"] += approx_kl.item() / self.total_minibatches
            losses["clipfrac"] += clipfrac.item() / self.total_minibatches
            losses["importance"] += ratio.mean().item() / self.total_minibatches

            # Learn on accumulated minibatches
            profile("learn", epoch)
            loss.backward()
            if (mb + 1) % self.accumulate_minibatches == 0:
                torch.nn.utils.clip_grad_norm_(self.policy.parameters(), config["max_grad_norm"])
                self.optimizer.step()
                self.optimizer.zero_grad()

        # Reprioritize experience
        profile("train_misc", epoch)
        if config["anneal_lr"]:
            self.scheduler.step()

        y_pred = self.values.flatten()
        y_true = advantages.flatten() + self.values.flatten()
        var_y = y_true.var()
        if var_y == 0:
            explained_var = torch.tensor(float("nan"), device=y_true.device, dtype=var_y.dtype)
        else:
            explained_var = 1 - (y_true - y_pred).var() / var_y
        losses["explained_variance"] = explained_var.item()

        profile.end()
        logs = None
        self.epoch += 1
        done_training = self.global_step >= config["total_timesteps"]
        if done_training or self.global_step == 0 or time.time() > self.last_log_time + 0.25:
            logs = self.mean_and_log()
            self.losses = losses
            self.print_dashboard()
            self.stats = defaultdict(list)
            self.last_log_time = time.time()
            self.last_log_step = self.global_step
            profile.clear()

        if self.epoch % config["checkpoint_interval"] == 0 or done_training:
            self.save_checkpoint()
            self.msg = f"Checkpoint saved at update {self.epoch}"

        return logs

    def mean_and_log(self):
        config = self.config
        for k in list(self.stats.keys()):
            v = self.stats[k]
            try:
                v = np.mean(v)
            except:
                del self.stats[k]

            self.stats[k] = v

        device = config["device"]
        agent_steps = int(dist_sum(self.global_step, device))
        logs = {
            "SPS": dist_sum(self.sps, device),
            "agent_steps": agent_steps,
            "uptime": time.time() - self.start_time,
            "epoch": int(dist_sum(self.epoch, device)),
            "learning_rate": self.optimizer.param_groups[0]["lr"],
            **{f"environment/{k}": v for k, v in self.stats.items()},
            **{f"losses/{k}": v for k, v in self.losses.items()},
            **{f"performance/{k}": v["elapsed"] for k, v in self.profile},
            # **{f'environment/{k}': dist_mean(v, device) for k, v in self.stats.items()},
            # **{f'losses/{k}': dist_mean(v, device) for k, v in self.losses.items()},
            # **{f'performance/{k}': dist_sum(v['elapsed'], device) for k, v in self.profile},
        }

        if torch.distributed.is_initialized():
            if torch.distributed.get_rank() != 0:
                self.logger.log(logs, agent_steps)
                return logs
            else:
                return None

        self.logger.log(logs, agent_steps)
        return logs

    def close(self):
        self.vecenv.close()
        self.utilization.stop()
        model_path = self.save_checkpoint()
        run_id = self.logger.run_id
        path = os.path.join(self.config["data_dir"], f"{run_id}.pt")
        shutil.copy(model_path, path)
        return path

    def save_checkpoint(self):
        if torch.distributed.is_initialized():
            if torch.distributed.get_rank() != 0:
                return

        run_id = self.logger.run_id
        path = os.path.join(self.config["data_dir"], run_id)
        if not os.path.exists(path):
            os.makedirs(path)

        model_name = f"model_{self.epoch:06d}.pt"
        model_path = os.path.join(path, model_name)
        if os.path.exists(model_path):
            return model_path

        torch.save(self.uncompiled_policy.state_dict(), model_path)

        state = {
            "optimizer_state_dict": self.optimizer.state_dict(),
            "global_step": self.global_step,
            "agent_step": self.global_step,
            "update": self.epoch,
            "model_name": model_name,
            "run_id": run_id,
        }
        state_path = os.path.join(path, "trainer_state.pt")
        torch.save(state, state_path + ".tmp")
        os.rename(state_path + ".tmp", state_path)
        return model_path

    def print_dashboard(self, clear=False, idx=[0], c1="[cyan]", c2="[white]", b1="[bright_cyan]", b2="[bright_white]"):
        config = self.config
        sps = dist_sum(self.sps, config["device"])
        agent_steps = dist_sum(self.global_step, config["device"])
        if torch.distributed.is_initialized():
            if torch.distributed.get_rank() != 0:
                return

        profile = self.profile
        console = Console()
        dashboard = Table(box=rich.box.ROUNDED, expand=True, show_header=False, border_style="bright_cyan")
        table = Table(box=None, expand=True, show_header=False)
        dashboard.add_row(table)

        table.add_column(justify="left", width=30)
        table.add_column(justify="center", width=12)
        table.add_column(justify="center", width=12)
        table.add_column(justify="center", width=13)
        table.add_column(justify="right", width=13)

        table.add_row(
            f"{b1}PufferLib {b2}3.0 {idx[0] * ' '}:blowfish:",
            f"{c1}CPU: {b2}{np.mean(self.utilization.cpu_util):.1f}{c2}%",
            f"{c1}GPU: {b2}{np.mean(self.utilization.gpu_util):.1f}{c2}%",
            f"{c1}DRAM: {b2}{np.mean(self.utilization.cpu_mem):.1f}{c2}%",
            f"{c1}VRAM: {b2}{np.mean(self.utilization.gpu_mem):.1f}{c2}%",
        )
        idx[0] = (idx[0] - 1) % 10

        s = Table(box=None, expand=True)
        remaining = "A hair past a freckle"
        if sps != 0:
            remaining = duration((config["total_timesteps"] - agent_steps) / sps, b2, c2)

        s.add_column(f"{c1}Summary", justify="left", vertical="top", width=10)
        s.add_column(f"{c1}Value", justify="right", vertical="top", width=14)
        s.add_row(f"{c2}Env", f"{b2}{config['env']}")
        s.add_row(f"{c2}Params", abbreviate(self.model_size, b2, c2))
        s.add_row(f"{c2}Steps", abbreviate(agent_steps, b2, c2))
        s.add_row(f"{c2}SPS", abbreviate(sps, b2, c2))
        s.add_row(f"{c2}Epoch", f"{b2}{self.epoch}")
        s.add_row(f"{c2}Uptime", duration(self.uptime, b2, c2))
        s.add_row(f"{c2}Remaining", remaining)

        delta = profile.eval["buffer"] + profile.train["buffer"]
        p = Table(box=None, expand=True, show_header=False)
        p.add_column(f"{c1}Performance", justify="left", width=10)
        p.add_column(f"{c1}Time", justify="right", width=8)
        p.add_column(f"{c1}%", justify="right", width=4)
        p.add_row(*fmt_perf("Evaluate", b1, delta, profile.eval, b2, c2))
        p.add_row(*fmt_perf("  Forward", c2, delta, profile.eval_forward, b2, c2))
        p.add_row(*fmt_perf("  Env", c2, delta, profile.env, b2, c2))
        p.add_row(*fmt_perf("  Copy", c2, delta, profile.eval_copy, b2, c2))
        p.add_row(*fmt_perf("  Misc", c2, delta, profile.eval_misc, b2, c2))
        p.add_row(*fmt_perf("Train", b1, delta, profile.train, b2, c2))
        p.add_row(*fmt_perf("  Forward", c2, delta, profile.train_forward, b2, c2))
        p.add_row(*fmt_perf("  Learn", c2, delta, profile.learn, b2, c2))
        p.add_row(*fmt_perf("  Copy", c2, delta, profile.train_copy, b2, c2))
        p.add_row(*fmt_perf("  Misc", c2, delta, profile.train_misc, b2, c2))

        l = Table(
            box=None,
            expand=True,
        )
        l.add_column(f"{c1}Losses", justify="left", width=16)
        l.add_column(f"{c1}Value", justify="right", width=8)
        for metric, value in self.losses.items():
            l.add_row(f"{c2}{metric}", f"{b2}{value:.3f}")

        monitor = Table(box=None, expand=True, pad_edge=False)
        monitor.add_row(s, p, l)
        dashboard.add_row(monitor)

        table = Table(box=None, expand=True, pad_edge=False)
        dashboard.add_row(table)
        left = Table(box=None, expand=True)
        right = Table(box=None, expand=True)
        table.add_row(left, right)
        left.add_column(f"{c1}User Stats", justify="left", width=20)
        left.add_column(f"{c1}Value", justify="right", width=10)
        right.add_column(f"{c1}User Stats", justify="left", width=20)
        right.add_column(f"{c1}Value", justify="right", width=10)
        i = 0

        if self.stats:
            self.last_stats = self.stats

        # do some reordering of self.stats so that important stats are always shown
        prioritized_stats = self._reorder_stats_for_dashboard()

        for metric, value in prioritized_stats:
            try:  # Discard non-numeric values
                int(value)
            except:
                continue

            u = left if i % 2 == 0 else right
            u.add_row(f"{c2}{metric}", f"{b2}{value:.3f}")
            i += 1
            if i == 30:
                break

        if clear:
            console.clear()

        with console.capture() as capture:
            console.print(dashboard)

        print("\033[0;0H" + capture.get())

    def _reorder_stats_for_dashboard(self) -> list[tuple[str, float]]:
        priority_metrics = [
            "agent/heart.gained",
            "agent/inventory.diversity",
            "agent/avg_reward_per_agent",
            "agent/energy.amount",
            "agent/status.max_steps_without_motion",
            "game/chest.heart.amount",
        ]
        new_stats = []

        stats = self.stats if len(self.stats) > 0 else self.last_stats

        for name in priority_metrics:
            if name in stats:
                new_stats.append((name, stats[name]))

        for name in stats.keys():
            if name not in priority_metrics:
                new_stats.append((name, stats[name]))

        return new_stats


def compute_puff_advantage(
    values, rewards, terminals, ratio, advantages, gamma, gae_lambda, vtrace_rho_clip, vtrace_c_clip
):
    """CUDA kernel for puffer advantage with automatic CPU fallback. You need
    nvcc (in cuda-dev-tools or in a cuda-dev docker base) for PufferLib to
    compile the fast version."""

    device = values.device
    if not ADVANTAGE_CUDA:
        values = values.cpu()
        rewards = rewards.cpu()
        terminals = terminals.cpu()
        ratio = ratio.cpu()
        advantages = advantages.cpu()

    torch.ops.pufferlib.compute_puff_advantage(
        values, rewards, terminals, ratio, advantages, gamma, gae_lambda, vtrace_rho_clip, vtrace_c_clip
    )

    if not ADVANTAGE_CUDA:
        return advantages.to(device)

    return advantages


def abbreviate(num, b2, c2):
    if num < 1e3:
        return str(num)
    elif num < 1e6:
        return f"{num / 1e3:.1f}K"
    elif num < 1e9:
        return f"{num / 1e6:.1f}M"
    elif num < 1e12:
        return f"{num / 1e9:.1f}B"
    else:
        return f"{num / 1e12:.2f}T"


def duration(seconds, b2, c2):
    seconds = int(seconds)
    h = seconds // 3600
    m = (seconds % 3600) // 60
    s = seconds % 60
    return f"{b2}{h}{c2}h {b2}{m}{c2}m {b2}{s}{c2}s" if h else f"{b2}{m}{c2}m {b2}{s}{c2}s" if m else f"{b2}{s}{c2}s"


def fmt_perf(name, color, delta_ref, prof, b2, c2):
    percent = 0 if delta_ref == 0 else int(100 * prof["buffer"] / delta_ref - 1e-5)
    return f"{color}{name}", duration(prof["elapsed"], b2, c2), f"{b2}{percent:2d}{c2}%"


def dist_sum(value, device):
    if not torch.distributed.is_initialized():
        return value

    tensor = torch.tensor(value, device=device)
    torch.distributed.all_reduce(tensor, op=torch.distributed.ReduceOp.SUM)
    return tensor.item()


def dist_mean(value, device):
    if not torch.distributed.is_initialized():
        return value

    return dist_sum(value, device) / torch.distributed.get_world_size()


class Profile:
    def __init__(self, frequency=5):
        self.profiles = defaultdict(lambda: defaultdict(float))
        self.frequency = frequency
        self.stack = []

    def __iter__(self):
        return iter(self.profiles.items())

    def __getattr__(self, name):
        return self.profiles[name]

    def __call__(self, name, epoch, nest=False):
        if epoch % self.frequency != 0:
            return

        # if torch.cuda.is_available():
        #    torch.cuda.synchronize()

        tick = time.time()
        if len(self.stack) != 0 and not nest:
            self.pop(tick)

        self.stack.append(name)
        self.profiles[name]["start"] = tick

    def pop(self, end):
        profile = self.profiles[self.stack.pop()]
        delta = end - profile["start"]
        profile["elapsed"] += delta
        profile["delta"] += delta

    def end(self):
        # if torch.cuda.is_available():
        #    torch.cuda.synchronize()

        end = time.time()
        for i in range(len(self.stack)):
            self.pop(end)

    def clear(self):
        for prof in self.profiles.values():
            if prof["delta"] > 0:
                prof["buffer"] = prof["delta"]
                prof["delta"] = 0


class Utilization(Thread):
    def __init__(self, delay=1, maxlen=20):
        super().__init__()
        self.cpu_mem = deque([0], maxlen=maxlen)
        self.cpu_util = deque([0], maxlen=maxlen)
        self.gpu_util = deque([0], maxlen=maxlen)
        self.gpu_mem = deque([0], maxlen=maxlen)
        self.stopped = False
        self.delay = delay
        self.start()

    def run(self):
        while not self.stopped:
            self.cpu_util.append(100 * psutil.cpu_percent() / psutil.cpu_count())
            mem = psutil.virtual_memory()
            self.cpu_mem.append(100 * mem.active / mem.total)
            if torch.cuda.is_available():
                # Monitoring in distributed crashes nvml
                if torch.distributed.is_initialized():
                    time.sleep(self.delay)
                    continue

                self.gpu_util.append(torch.cuda.utilization())
                free, total = torch.cuda.mem_get_info()
                self.gpu_mem.append(100 * (total - free) / total)
            else:
                self.gpu_util.append(0)
                self.gpu_mem.append(0)

            time.sleep(self.delay)

    def stop(self):
        self.stopped = True


def downsample(arr, m):
    if len(arr) < m:
        return arr

    if m == 0:
        return [arr[-1]]

    orig_arr = arr
    last = arr[-1]
    arr = arr[:-1]
    arr = np.array(arr)
    n = len(arr)
    n = (n // m) * m
    arr = arr[-n:]
    downsampled = arr.reshape(m, -1).mean(axis=1)
    return np.concatenate([downsampled, [last]])


class NoLogger:
    def __init__(self, args):
        self.run_id = str(int(100 * time.time()))

    def log(self, logs, step):
        pass

    def close(self, model_path):
        pass


class NeptuneLogger:
    def __init__(self, args, load_id=None, mode="async"):
        import neptune as nept

        neptune_name = args["neptune_name"]
        neptune_project = args["neptune_project"]
        neptune = nept.init_run(
            project=f"{neptune_name}/{neptune_project}",
            capture_hardware_metrics=False,
            capture_stdout=False,
            capture_stderr=False,
            capture_traceback=False,
            with_id=load_id,
            mode=mode,
            tags=[args["tag"]] if args["tag"] is not None else [],
        )
        self.run_id = neptune._sys_id
        self.neptune = neptune
        for k, v in pufferlib.unroll_nested_dict(args):
            neptune[k].append(v)

    def log(self, logs, step):
        for k, v in logs.items():
            self.neptune[k].append(v, step=step)

    def close(self, model_path):
        self.neptune["model"].track_files(model_path)
        self.neptune.stop()

    def download(self):
        self.neptune["model"].download(destination="artifacts")
        return f"artifacts/{self.run_id}.pt"


class WandbLogger:
    def __init__(self, args, load_id=None, resume="allow"):
        import wandb

        wandb.init(
            id=load_id or wandb.util.generate_id(),
            project=args["wandb_project"],
            group=args["wandb_group"],
            allow_val_change=True,
            save_code=False,
            resume=resume,
            config=args,
            tags=[args["tag"]] if args["tag"] is not None else [],
        )
        self.wandb = wandb
        self.run_id = wandb.run.id

    def log(self, logs, step):
        self.wandb.log(logs, step=step)

    def close(self, model_path):
        artifact = self.wandb.Artifact(self.run_id, type="model")
        artifact.add_file(model_path)
        self.wandb.run.log_artifact(artifact)
        self.wandb.finish()

    def download(self):
        artifact = self.wandb.use_artifact(f"{self.run_id}:latest")
        data_dir = artifact.download()
        model_file = max(os.listdir(data_dir))
        return f"{data_dir}/{model_file}"


def train(env_name, args=None, vecenv=None, policy=None, logger=None):
    args = args or load_config(env_name)
    vecenv = vecenv or load_env(env_name, args)
    policy = policy or load_policy(args, vecenv)

    # Assume TorchRun DDP is used if LOCAL_RANK is set
    if "LOCAL_RANK" in os.environ:
        world_size = int(os.environ.get("WORLD_SIZE", 1))
        print("World size", world_size)
        master_addr = os.environ.get("MASTER_ADDR", "localhost")
        master_port = os.environ.get("MASTER_PORT", "29500")
        local_rank = int(os.environ["LOCAL_RANK"])
        print(f"rank: {local_rank}, MASTER_ADDR={master_addr}, MASTER_PORT={master_port}")
        torch.cuda.set_device(local_rank)
        args["train"]["device"] = torch.cuda.current_device()
        torch.distributed.init_process_group(backend="nccl", world_size=world_size)
        policy = policy.to(local_rank)
        model = torch.nn.parallel.DistributedDataParallel(policy, device_ids=[local_rank], output_device=local_rank)
        if hasattr(policy, "lstm"):
            # model.lstm = policy.lstm
            model.hidden_size = policy.hidden_size

        model.forward_eval = policy.forward_eval
        policy = model.to(local_rank)

    if args["neptune"]:
        logger = NeptuneLogger(args)
    elif args["wandb"]:
        logger = WandbLogger(args)

    train_config = dict(**args["train"], env=env_name)
    pufferl = PuffeRL(train_config, vecenv, policy, logger)

    all_logs = []
    while pufferl.global_step < train_config["total_timesteps"]:
        pufferl.evaluate()
        logs = pufferl.train()

        if logs is not None:
            if pufferl.global_step > 0.20 * train_config["total_timesteps"]:
                all_logs.append(logs)

    # Final eval. You can reset the env here, but depending on
    # your env, this can skew data (i.e. you only collect the shortest
    # rollouts within a fixed number of epochs)
    i = 0
    stats = {}
    while i < 32 or not stats:
        stats = pufferl.evaluate()
        i += 1

    logs = pufferl.mean_and_log()
    if logs is not None:
        all_logs.append(logs)

    pufferl.print_dashboard()
    model_path = pufferl.close()
    pufferl.logger.close(model_path)
    return all_logs


def eval(env_name, args=None, vecenv=None, policy=None):
    args = args or load_config(env_name)
    args["vec"] = dict(backend="Serial", num_envs=1)
    vecenv = vecenv or load_env(env_name, args)
    if not isinstance(vecenv, pufferlib.vector.Serial):
        raise pufferlib.APIUsageError("eval requires Serial vector env")

    policy = policy or load_policy(args, vecenv)
    ob, info = vecenv.reset()
    driver = vecenv.driver_env
    num_agents = vecenv.observation_space.shape[0]
    device = args["train"]["device"]

    state = {}
    if args["train"]["use_rnn"]:
        state = dict(
            lstm_h=torch.zeros(num_agents, policy.hidden_size, device=device),
            lstm_c=torch.zeros(num_agents, policy.hidden_size, device=device),
        )

    frames = []
    while True:
        render = driver.render()
        if len(frames) < args["save_frames"]:
            frames.append(render)

        # Screenshot Ocean envs with F12, gifs with control + F12
        if driver.render_mode == "ansi":
            print("\033[0;0H" + render + "\n")
            time.sleep(1 / args["fps"])
        elif driver.render_mode == "rgb_array":
            import cv2

            render = cv2.cvtColor(render, cv2.COLOR_RGB2BGR)
            cv2.imshow("frame", render)
            cv2.waitKey(1)
            time.sleep(1 / args["fps"])

        with torch.no_grad():
            ob = torch.as_tensor(ob).to(device)
            logits, value = policy.forward_eval(ob, state)
            action, logprob, _ = pufferlib.pytorch.sample_logits(logits)
            action = action.cpu().numpy().reshape(vecenv.action_space.shape)

        if isinstance(logits, torch.distributions.Normal):
            action = np.clip(action, vecenv.action_space.low, vecenv.action_space.high)

        ob = vecenv.step(action)[0]

        if len(frames) > 0 and len(frames) == args["save_frames"]:
            import imageio

            imageio.mimsave(args["gif_path"], frames, fps=args["fps"], loop=0)
            frames.append("Done")


def sweep(args=None, env_name=None):
    args = args or load_config(env_name)
    if not args["wandb"] and not args["neptune"]:
        raise pufferlib.APIUsageError("Sweeps require either wandb or neptune")

    method = args["sweep"].pop("method")
    try:
        sweep_cls = getattr(pufferlib.sweep, method)
    except:
        raise pufferlib.APIUsageError(f"Invalid sweep method {method}. See pufferlib.sweep")

    sweep = sweep_cls(args["sweep"])
    points_per_run = args["sweep"]["downsample"]
    target_key = f"environment/{args['sweep']['metric']}"
    for i in range(args["max_runs"]):
        seed = time.time_ns() & 0xFFFFFFFF
        random.seed(seed)
        np.random.seed(seed)
        torch.manual_seed(seed)
        sweep.suggest(args)
        total_timesteps = args["train"]["total_timesteps"]
        all_logs = train(env_name, args=args)
        all_logs = [e for e in all_logs if target_key in e]
        scores = downsample([log[target_key] for log in all_logs], points_per_run)
        costs = downsample([log["uptime"] for log in all_logs], points_per_run)
        timesteps = downsample([log["agent_steps"] for log in all_logs], points_per_run)
        for score, cost, timestep in zip(scores, costs, timesteps, strict=False):
            args["train"]["total_timesteps"] = timestep
            sweep.observe(args, score, cost)

        # Prevent logging final eval steps as training steps
        args["train"]["total_timesteps"] = total_timesteps


def profile(args=None, env_name=None, vecenv=None, policy=None):
    args = load_config()
    vecenv = vecenv or load_env(env_name, args)
    policy = policy or load_policy(args, vecenv)

    train_config = dict(**args["train"], env=args["env_name"], tag=args["tag"])
    pufferl = PuffeRL(train_config, vecenv, policy, neptune=args["neptune"], wandb=args["wandb"])

    from torch.profiler import ProfilerActivity, profile, record_function

    with profile(activities=[ProfilerActivity.CPU, ProfilerActivity.CUDA], record_shapes=True) as prof:
        with record_function("model_inference"):
            for _ in range(10):
                stats = pufferl.evaluate()
                pufferl.train()

    print(prof.key_averages().table(sort_by="cuda_time_total", row_limit=10))
    prof.export_chrome_trace("trace.json")


def export(args=None, env_name=None, vecenv=None, policy=None):
    args = args or load_config(env_name)
    vecenv = vecenv or load_env(env_name, args)
    policy = policy or load_policy(args, vecenv)

    weights = []
    for name, param in policy.named_parameters():
        weights.append(param.data.cpu().numpy().flatten())
        print(name, param.shape, param.data.cpu().numpy().ravel()[0])

    path = f"{args['env_name']}_weights.bin"
    weights = np.concatenate(weights)
    weights.tofile(path)
    print(f"Saved {len(weights)} weights to {path}")


def autotune(args=None, env_name=None, vecenv=None, policy=None):
    package = args["package"]
    module_name = "pufferlib.ocean" if package == "ocean" else f"pufferlib.environments.{package}"
    env_module = importlib.import_module(module_name)
    env_name = args["env_name"]
    make_env = env_module.env_creator(env_name)
    pufferlib.vector.autotune(make_env, batch_size=args["train"]["env_batch_size"])


def load_env(env_name, args):
    package = args["package"]
    module_name = "pufferlib.ocean" if package == "ocean" else f"pufferlib.environments.{package}"
    env_module = importlib.import_module(module_name)
    make_env = env_module.env_creator(env_name)
    return pufferlib.vector.make(make_env, env_kwargs=args["env"], **args["vec"])


def load_policy(args, vecenv):
    package = args["package"]
    module_name = "pufferlib.ocean" if package == "ocean" else f"pufferlib.environments.{package}"
    env_module = importlib.import_module(module_name)

    device = args["train"]["device"]
    policy_cls = getattr(env_module.torch, args["policy_name"])
    policy = policy_cls(vecenv.driver_env, **args["policy"])

    rnn_name = args["rnn_name"]
    if rnn_name is not None:
        rnn_cls = getattr(env_module.torch, args["rnn_name"])
        policy = rnn_cls(vecenv.driver_env, policy, **args["rnn"])

    policy = policy.to(device)

    load_id = args["load_id"]
    if load_id is not None:
        if args["mode"] not in ("train", "eval"):
            raise pufferlib.APIUsageError("load_id requires mode to be train or eval")

        if args["neptune"]:
            path = NeptuneLogger(args, load_id, mode="read-only").download()
        elif args["wandb"]:
            path = WandbLogger(args, load_id).download()
        else:
            raise pufferlib.APIUsageError("No run id provided for eval")

        state_dict = torch.load(path, map_location=device)
        state_dict = {k.replace("module.", ""): v for k, v in state_dict.items()}
        policy.load_state_dict(torch.load(path, map_location=device))

    load_path = args["load_model_path"]
    if load_path == "latest":
        load_path = max(glob.glob("experiments/*.pt"), key=os.path.getctime)

    if load_path is not None:
        state_dict = torch.load(load_path, map_location=device)
        state_dict = {k.replace("module.", ""): v for k, v in state_dict.items()}
        policy.load_state_dict(state_dict)
        # state_path = os.path.join(*load_path.split('/')[:-1], 'state.pt')
        # optim_state = torch.load(state_path)['optimizer_state_dict']
        # pufferl.optimizer.load_state_dict(optim_state)

    return policy


def load_config(env_name):
    parser = argparse.ArgumentParser(
        description=f":blowfish: PufferLib [bright_cyan]{pufferlib.__version__}[/]"
        " demo options. Shows valid args for your env and policy",
        formatter_class=RichHelpFormatter,
        add_help=False,
    )
    parser.add_argument("--load-model-path", type=str, default=None, help="Path to a pretrained checkpoint")
    parser.add_argument(
        "--load-id", type=str, default=None, help="Kickstart/eval from from a finished Wandb/Neptune run"
    )
    parser.add_argument(
        "--render-mode", type=str, default="auto", choices=["auto", "human", "ansi", "rgb_array", "raylib", "None"]
    )
    parser.add_argument("--save-frames", type=int, default=0)
    parser.add_argument("--gif-path", type=str, default="eval.gif")
    parser.add_argument("--fps", type=float, default=15)
    parser.add_argument("--max-runs", type=int, default=200, help="Max number of sweep runs")
    parser.add_argument("--wandb", action="store_true", help="Use wandb for logging")
    parser.add_argument("--wandb-project", type=str, default="pufferlib")
    parser.add_argument("--wandb-group", type=str, default="debug")
    parser.add_argument("--neptune", action="store_true", help="Use neptune for logging")
    parser.add_argument("--neptune-name", type=str, default="pufferai")
    parser.add_argument("--neptune-project", type=str, default="ablations")
    parser.add_argument("--local-rank", type=int, default=0, help="Used by torchrun for DDP")
    parser.add_argument("--tag", type=str, default=None, help="Tag for experiment")
    args = parser.parse_known_args()[0]

    # Load defaults and config
    puffer_dir = os.path.dirname(os.path.realpath(__file__))
    puffer_config_dir = os.path.join(puffer_dir, "config/**/*.ini")
    puffer_default_config = os.path.join(puffer_dir, "config/default.ini")
    if env_name == "default":
        p = configparser.ConfigParser()
        p.read(puffer_default_config)
    else:
        for path in glob.glob(puffer_config_dir, recursive=True):
            p = configparser.ConfigParser()
            p.read([puffer_default_config, path])
            if env_name in p["base"]["env_name"].split():
                break
        else:
            raise pufferlib.APIUsageError("No config for env_name {}".format(env_name))

    # Dynamic help menu from config
    def auto_type(value):
        """Type inference for numeric args that use 'auto' as a default value"""
        if value == "auto":
            return value
        if value.isnumeric():
            return int(value)
        return float(value)

    for section in p.sections():
        for key in p[section]:
            try:
                value = ast.literal_eval(p[section][key])
            except:
                value = p[section][key]

            fmt = f"--{key}" if section == "base" else f"--{section}.{key}"
            parser.add_argument(
                fmt.replace("_", "-"), default=value, type=auto_type if value == "auto" else type(value)
            )

    parser.add_argument(
        "-h", "--help", default=argparse.SUPPRESS, action="help", help="Show this help message and exit"
    )

    # Unpack to nested dict
    parsed = vars(parser.parse_args())
    args = defaultdict(dict)
    for key, value in parsed.items():
        next = args
        for subkey in key.split("."):
            prev = next
            next = next.setdefault(subkey, {})

        prev[subkey] = value

    args["train"]["use_rnn"] = args["rnn_name"] is not None
    # args['train']['env'] = env_name
    # args['env_name'] = env_name
    return args


def main():
    err = (
        "Usage: puffer [train, eval, sweep, autotune, profile, export] [env_name] [optional args]. --help for more info"
    )
    if len(sys.argv) < 3:
        raise pufferlib.APIUsageError(err)

    mode = sys.argv.pop(1)
    env_name = sys.argv.pop(1)
    if mode == "train":
        train(env_name=env_name)
    elif mode == "eval":
        eval(env_name=env_name)
    elif mode == "sweep":
        sweep(env_name=env_name)
    elif mode == "autotune":
        autotune(env_name=env_name)
    elif mode == "profile":
        profile(env_name=env_name)
    elif mode == "export":
        export(env_name=env_name)
    else:
        raise pufferlib.APIUsageError(err)


if __name__ == "__main__":
    main()<|MERGE_RESOLUTION|>--- conflicted
+++ resolved
@@ -82,10 +82,6 @@
 class PuffeRL:
     def __init__(self, config, vecenv, policy, logger=None):
         # Backend perf optimization
-<<<<<<< HEAD
-        _enable_tf32_matmul()
-=======
->>>>>>> 6f7eb915
         torch.backends.cudnn.deterministic = config["torch_deterministic"]
         torch.backends.cudnn.benchmark = True
 
