--- conflicted
+++ resolved
@@ -15,11 +15,8 @@
 from metta.sim.eval_stats_logger import EvalStatsLogger
 from metta.sim.simulation import SimulationSuite
 from metta.sim.simulation_config import SimulationSuiteConfig
-<<<<<<< HEAD
 from metta.util.config import Config
 from metta.util.logging import setup_mettagrid_logger
-=======
->>>>>>> 74027358
 from metta.util.runtime_configuration import setup_mettagrid_environment
 from metta.util.wandb.wandb_context import WandbContext
 
@@ -41,10 +38,6 @@
 
 
 class SweepEvalJob(Config):
-    """
-    Configuration for sweep evaluation jobs.
-    """
-
     evals: SimulationSuiteConfig
 
     def __init__(self, *args, **kwargs):
@@ -59,15 +52,7 @@
 
     logger.info("Sweep configuration:")
     logger.info(yaml.dump(OmegaConf.to_container(cfg, resolve=True), default_flow_style=False))
-<<<<<<< HEAD
-
-    # TODO -- something like this???
-    sweep_eval_job = SweepEvalJob(cfg.train_job)
-
-    simulation_suite_cfg = dictconfig_to_dataclass(SimulationSuiteConfig, cfg.sweep_job.evals)
-=======
     simulation_suite_cfg = SimulationSuiteConfig(cfg.sweep_job.evals)
->>>>>>> 74027358
 
     results_path = os.path.join(cfg.run_dir, "sweep_eval_results.yaml")
     start_time = time.time()
