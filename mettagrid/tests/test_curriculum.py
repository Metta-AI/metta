"""
Test suite for curriculum learning algorithms.

This module tests specific scenarios to validate that curriculum algorithms
behave correctly under controlled conditions:

Learning Progress Tests:
4. Mixed impossible/learnable tasks -> should weight learnable evenly, ignore impossible
5. Threshold dependency -> should first weight primary, then secondary after milestone

Prioritize Regressed Curriculum Tests:
6. All tasks have linear scaling -> should maintain equal distribution
7. One impossible task (always 0) -> should get minimum weight as max_score = 0 ==> LP = epsilon
"""

import random
import sys
from abc import ABC, abstractmethod
from pathlib import Path
from typing import Any, Set

import numpy as np
import pytest
from omegaconf import DictConfig, OmegaConf

<<<<<<< HEAD
=======
import metta.mettagrid.room.random
>>>>>>> 6594eee7
from metta.mettagrid.curriculum.bucketed import BucketedCurriculum, _expand_buckets
from metta.mettagrid.curriculum.core import Curriculum, SingleTaskCurriculum
from metta.mettagrid.curriculum.learning_progress import LearningProgressCurriculum
from metta.mettagrid.curriculum.multi_task import MultiTaskCurriculum
from metta.mettagrid.curriculum.prioritize_regressed import PrioritizeRegressedCurriculum
from metta.mettagrid.curriculum.random import RandomCurriculum
from metta.mettagrid.curriculum.sampling import SampledTaskCurriculum
from metta.mettagrid.curriculum.util import curriculum_from_config_path

# Fix the path BEFORE any metta imports
metta_parent = Path(__file__).parent.parent.parent
if str(metta_parent) not in sys.path:
    sys.path.insert(0, str(metta_parent))
modules_to_remove = [key for key in sys.modules.keys() if key.startswith("metta")]
for module in modules_to_remove:
    del sys.modules[module]

# TODO: decide if we want to allow mettagrid to import from metta or if we would rather
# move metta.map to metta.common.map
from metta.map.mapgen import MapGen  # noqa: E402


@pytest.fixture(autouse=True)
def mock_hydra_everywhere(monkeypatch):
    """
    Short-circuit all project Hydra config loading for unit tests,
    but let the YAML-backed test 'test_bucketed_config' use the real loader.
    """
    from omegaconf import DictConfig, OmegaConf

    from metta.mettagrid.curriculum.core import SingleTaskCurriculum

    # Grab originals so we can selectively pass through
    try:
        import importlib

        util_mod = importlib.import_module("metta.mettagrid.curriculum.util")
        _real_curriculum_from_config_path = util_mod.curriculum_from_config_path
    except Exception:
        _real_curriculum_from_config_path = None

    try:
        # Try both possible locations for config_from_path
        hydra_util_mod = importlib.import_module("metta.common.util.hydra")
        _real_config_from_path = getattr(hydra_util_mod, "config_from_path", None)
    except Exception:
        try:
            hydra_util_mod = importlib.import_module("metta.mettagrid.util.hydra")
            _real_config_from_path = getattr(hydra_util_mod, "config_from_path", None)
        except Exception:
            _real_config_from_path = None

    # Minimal fake config builder
    def _fake_base(env_overrides=None) -> DictConfig:
        base = OmegaConf.create({"game": {"num_agents": 1, "map": {"width": 10, "height": 10}}})
        result = OmegaConf.merge(base, env_overrides or {})
        assert isinstance(result, DictConfig)
        return result

    # Mock config_from_path with pass-through for the YAML test
    def mock_config_from_path(path, env_overrides=None) -> DictConfig:
        # Allow the real YAML-backed case to work
        if str(path) == "test_bucketed_config" and _real_config_from_path is not None:
            return _real_config_from_path(path, env_overrides)
        return _fake_base(env_overrides)

    # Mock curriculum_from_config_path with pass-through for the YAML test
    def mock_curriculum_from_config_path(path, env_overrides=None):
        if str(path) == "test_bucketed_config" and _real_curriculum_from_config_path is not None:
            return _real_curriculum_from_config_path(path, env_overrides)
        cfg = mock_config_from_path(path, env_overrides)
        return SingleTaskCurriculum(path, cfg)

    # Also mock hydra.compose to catch any direct calls
    # Store original compose in a closure variable instead of on the module
    original_compose = None
    try:
        import hydra

        original_compose = hydra.compose
    except Exception:
        pass

    def mock_hydra_compose(config_name=None, overrides=None, return_hydra_config=False, strict=None):
        # Special case for test_bucketed_config
        if config_name == "test_bucketed_config" and original_compose is not None:
            return original_compose(config_name, overrides, return_hydra_config, strict)
        # For all other cases, return a fake config
        return _fake_base()

    # Apply the compose mock if we successfully imported hydra
    if original_compose is not None:
        monkeypatch.setattr("hydra.compose", mock_hydra_compose)

    # Apply mocks across likely call sites
    # (cover both grid + common util entry points and module-local imports)
    for target in [
        "metta.mettagrid.util.hydra.config_from_path",
        "metta.mettagrid.curriculum.util.config_from_path",
        "metta.mettagrid.curriculum.bucketed.config_from_path",
    ]:
        monkeypatch.setattr(target, mock_config_from_path, raising=False)

    for target in [
        "metta.mettagrid.curriculum.util.curriculum_from_config_path",
        "metta.mettagrid.curriculum.random.curriculum_from_config_path",
        "metta.mettagrid.curriculum.core.curriculum_from_config_path",
        "metta.mettagrid.curriculum.bucketed.curriculum_from_config_path",
    ]:
        monkeypatch.setattr(target, mock_curriculum_from_config_path, raising=False)


@pytest.fixture(autouse=True)
def set_random_seeds():
    """Set all random seeds for deterministic test behavior."""
    random.seed(42)
    np.random.seed(42)
    yield
    # Reset after test
    random.seed()
    np.random.seed()


@pytest.fixture
def env_cfg():
    return OmegaConf.create({"sampling": 0, "game": {"num_agents": 1, "map": {"width": 10, "height": 10}}})


def fake_curriculum_from_config_path(path, env_overrides=None):
    base_config = OmegaConf.create({"game": {"num_agents": 5, "map": {"width": 10, "height": 10}}})
    task_cfg = OmegaConf.merge(base_config, env_overrides or {})
    assert isinstance(task_cfg, DictConfig)
    return SingleTaskCurriculum(path, task_cfg=task_cfg)


def test_single_task_curriculum(env_cfg):
    curr = SingleTaskCurriculum("task", env_cfg)
    task = curr.get_task()
    assert task.id() == "task"
    assert task.env_cfg() == env_cfg
    assert not task.is_complete()
    task.complete_trial(0.5)
    assert task.is_complete()
    with pytest.raises(AssertionError):
        task.complete_trial(0.1)


def test_random_curriculum_selects_task(monkeypatch, env_cfg):
    monkeypatch.setattr(random, "choices", lambda population, weights: ["b"])
    monkeypatch.setattr(
        "metta.mettagrid.curriculum.random.curriculum_from_config_path", fake_curriculum_from_config_path
    )

    curr = RandomCurriculum({"a": 1.0, "b": 1.0}, OmegaConf.create({}))
    task = curr.get_task()
    assert task.id() == "b"
    assert task.name() == "b:b"


def test_prioritize_regressed_curriculum_updates(monkeypatch, env_cfg):
    monkeypatch.setattr(
        "metta.mettagrid.curriculum.random.curriculum_from_config_path", fake_curriculum_from_config_path
    )
    curr = PrioritizeRegressedCurriculum({"a": 1.0, "b": 1.0}, OmegaConf.create({}))

    # Complete task "a" with low reward 0.1
    curr.complete_task("a", 0.1)
    weight_after_a = curr._task_weights["a"]
    # Task "a" has max/avg = 0.1/0.1 = 1.0, task "b" has max/avg = 0/0 (undefined, uses epsilon)
    # So task "a" should have higher weight
    assert weight_after_a > curr._task_weights["b"], (
        "Task with actual performance should have higher weight than untried task"
    )

    # Complete task "b" with high reward 1.0
    prev_b = curr._task_weights["b"]
    curr.complete_task("b", 1.0)
    # Task "b" now has max/avg = 1.0/1.0 = 1.0, similar to task "a"
    # But weight should have increased from epsilon
    assert curr._task_weights["b"] > prev_b, "Weight should increase when task gets its first score"


def test_bucketed_curriculum(monkeypatch, env_cfg):
    monkeypatch.setattr(
        "metta.mettagrid.curriculum.bucketed.config_from_path", lambda path, env_overrides=None: env_cfg
    )
    buckets = {
        "game.map.width": [5, 10],
        "game.map.height": [5, 10],
    }
    curr = BucketedCurriculum(env_cfg_template_path="dummy", buckets=buckets)

    # There should be 4 tasks (2x2 grid)
    assert len(curr._id_to_curriculum) == 4
    # Sample a task
    task = curr.get_task()
    assert hasattr(task, "id")
    assert any(str(w) in task.id() for w in [5, 10])


def test_bucketed_curriculum_from_yaml_with_map_builder():
    """Test BucketedCurriculum loading from YAML file with buckets that impact map builder."""

    import hydra
    from hydra.core.global_hydra import GlobalHydra

    if GlobalHydra.instance().is_initialized():
        GlobalHydra.instance().clear()

    # Get the path to the test YAML config file
    test_dir = Path(__file__).parent
    config_file = test_dir / "test_bucketed_config.yaml"

    # Verify the config file exists
    assert config_file.exists(), f"Config file not found: {config_file}"

    # Initialize Hydra and load the config
    with hydra.initialize(config_path=".", version_base=None):
        # Instantiate the BucketedCurriculum using Hydra
        curr = curriculum_from_config_path("test_bucketed_config", OmegaConf.create({"game": {"num_agents": 5}}))  # type: ignore

    # There should be 27 tasks (3x3x3 grid)
    assert len(curr._id_to_curriculum) == 27

    # Sample tasks and verify the map builder parameters are correctly overridden
    # Test that task IDs contain the bucket parameter values
    task = curr.get_task()
    task_id = task.id()
    assert "width=" in task_id, f"Task ID should contain width parameter: {task_id}"
    assert "height=" in task_id, f"Task ID should contain height parameter: {task_id}"
    assert "altar=" in task_id, f"Task ID should contain altar parameter: {task_id}"

    # Verify the task config structure is correct
    task_cfg = task.env_cfg()
    assert hasattr(task_cfg.game, "map_builder")
    assert isinstance(task_cfg.game.map_builder, metta.mettagrid.room.random.Random)
    assert task_cfg.game.num_agents == 5, f"num_agents should have been overridden to 5, got {task_cfg.game.num_agents}"
    assert task_cfg.game.map_builder._width in [20, 40, 60]
    assert task_cfg.game.map_builder._height in [20, 40, 60]
    assert task_cfg.game.map_builder._objects.altar in [1, 3, 5]


def test_expand_buckets_values_and_range():
    buckets = {
        "param1": [1, 2, 3],
        "param2": {"range": (0, 10), "bins": 2},
    }
    expanded = _expand_buckets(buckets)
    # param1 should be a direct list
    assert expanded["param1"] == [1, 2, 3]
    # param2 should be a list of 2 bins, each a dict with 'range' and 'want_int'
    assert len(expanded["param2"]) == 2
    assert expanded["param2"][0]["range"] == (0, 5)
    assert expanded["param2"][1]["range"] == (5, 10)
    assert all(isinstance(b, dict) and "range" in b for b in expanded["param2"])


def test_expand_buckets_choice():
    buckets = {
        "param1": ["red", "blue", "green"],
        "param2": [1, 2, 3, 4],
        "param3": [True, False],
    }
    expanded = _expand_buckets(buckets)
    # All choice parameters should be direct lists
    assert expanded["param1"] == ["red", "blue", "green"]
    assert expanded["param2"] == [1, 2, 3, 4]
    assert expanded["param3"] == [True, False]


def test_expand_buckets_mixed_types():
    buckets = {
        "param1": [1, 2, 3],
        "param2": {"range": (0, 10), "bins": 2},
        "param3": ["a", "b", "c"],
    }
    expanded = _expand_buckets(buckets)
    # Test all three types together
    assert expanded["param1"] == [1, 2, 3]
    assert len(expanded["param2"]) == 2
    assert expanded["param2"][0]["range"] == (0, 5)
    assert expanded["param2"][1]["range"] == (5, 10)
    assert expanded["param3"] == ["a", "b", "c"]


def test_sampled_task_curriculum():
    # Setup: one value bucket, one range bucket (int), one range bucket (float)
    task_id = "test_task"
    task_cfg_template = OmegaConf.create({"param1": None, "param2": None, "param3": None})
    sampling_parameters = {
        "param1": 42,
        "param2": {"range": (0, 10), "want_int": True},
        "param3": {"range": (0.0, 1.0)},
    }
    curr = SampledTaskCurriculum(task_id, task_cfg_template, sampling_parameters)
    task = curr.get_task()
    assert task.id() == task_id
    cfg = task.env_cfg()
    assert set(cfg.keys()) == {"param1", "param2", "param3"}
    assert cfg["param1"] == 42
    assert 0 <= cfg["param2"] < 10 and isinstance(cfg["param2"], int)
    assert 0.0 <= cfg["param3"] < 1.0 and isinstance(cfg["param3"], float)


def test_multi_task_curriculum_completion_rates(env_cfg):
    # Dummy curriculum that returns a task with env_cfg
    class DummyCurriculum:
        def get_task(self):
            class DummyTask:
                def env_cfg(self):
                    return env_cfg

            return DummyTask()

        def complete_task(self, id, score):
            pass

    curricula = {"a": DummyCurriculum(), "b": DummyCurriculum(), "c": DummyCurriculum()}
    curr = MultiTaskCurriculum(curricula)
    # Simulate completions: a, a, b
    curr.complete_task("a", 1.0)
    curr.complete_task("a", 1.0)
    curr.complete_task("b", 1.0)
    rates = curr.get_completion_rates()
    # There are 3 completions, so a:2/3, b:1/3, c:0/3
    assert abs(rates["task_completions/a"] - 2 / 3) < 1e-6
    assert abs(rates["task_completions/b"] - 1 / 3) < 1e-6
    assert abs(rates["task_completions/c"] - 0.0) < 1e-6


# ============================================================================
# Score Generators for Controlled Testing
# ============================================================================


class ScoreGenerator(ABC):
    """Abstract interface for generating controlled scores for curriculum testing."""

    @abstractmethod
    def get_score(self, task_id: str) -> float:
        """Get the next score for the given task.

        Args:
            task_id: Identifier of the task being completed

        Returns:
            Score to pass to curriculum.complete_task()
        """
        pass

    def reset(self) -> None:
        """Reset generator state. Override if needed."""
        return


class MonotonicLinearScores(ScoreGenerator):
    """Generates monotonically increasing scores for each task.

    Each time a task is run, returns count * increment.
    Useful for testing progressive curricula behavior.
    """

    def __init__(self, increment: float = 0.1):
        self.increment = increment
        self.task_counts = {}

    def get_score(self, task_id: str) -> float:
        count = self.task_counts.get(task_id, 0)
        self.task_counts[task_id] = count + 1
        return min(1.0, count * self.increment)  # Cap at 1.0

    def reset(self) -> None:
        self.task_counts = {}


class ZeroScores(ScoreGenerator):
    """Always returns 0 regardless of task.

    Useful for testing curriculum behavior when no learning occurs.
    """

    def get_score(self, task_id: str) -> float:
        return 0.0


class RandomScores(ScoreGenerator):
    """Returns random scores in [min_val, max_val].

    Useful for testing curriculum behavior under noisy conditions.
    """

    def __init__(self, seed: int | None = None, min_val: float = 0.0, max_val: float = 1.0):
        self.rng = random.Random(seed)
        self.min_val = min_val
        self.max_val = max_val

    def get_score(self, task_id: str) -> float:
        return self.rng.uniform(self.min_val, self.max_val)


class ConditionalLinearScores(ScoreGenerator):
    """Linear increasing scores for specified tasks, zero for others.

    Useful for testing learning progress curricula with mixed task difficulties.
    """

    def __init__(self, linear_tasks: Set[str], increment: float = 0.1):
        self.linear_tasks = linear_tasks
        self.increment = increment
        self.task_counts = {}

    def get_score(self, task_id: str) -> float:
        # Extract base task name in case it has curriculum prefix
        base_task = task_id.split(":")[0] if ":" in task_id else task_id

        if base_task in self.linear_tasks:
            count = self.task_counts.get(base_task, 0)
            self.task_counts[base_task] = count + 1
            return min(1.0, count * self.increment)
        else:
            return 0.0

    def reset(self) -> None:
        self.task_counts = {}


class ThresholdDependentScores(ScoreGenerator):
    """Scores where secondary task only gives reward after primary reaches threshold.

    Primary task: linear increaser that flatlines after reaching threshold
    Secondary task: stays at 0 until primary reaches threshold, then linear increaser

    Useful for testing curriculum adaptation to task dependencies.
    """

    def __init__(self, primary_task: str, secondary_task: str, threshold: float = 0.5, increment: float = 0.1):
        self.primary_task = primary_task
        self.secondary_task = secondary_task
        self.threshold = threshold
        self.increment = increment
        self.task_counts = {}
        self.primary_score = 0.0

    def get_score(self, task_id: str) -> float:
        # Extract base task name in case it has curriculum prefix
        base_task = task_id.split(":")[0] if ":" in task_id else task_id

        count = self.task_counts.get(base_task, 0)
        self.task_counts[base_task] = count + 1

        if base_task == self.primary_task:
            score = min(count * self.increment, self.threshold)
            self.primary_score = score
            return score

        elif base_task == self.secondary_task:
            if self.primary_score >= self.threshold:
                return min(1.0, count * self.increment)
            else:
                return 0.0
        else:
            return 0.0

    def reset(self) -> None:
        self.task_counts = {}
        self.primary_score = 0.0


# ============================================================================
# Test Utilities
# ============================================================================


def run_curriculum_simulation(
    curriculum: Curriculum, score_generator: ScoreGenerator, num_steps: int
) -> dict[str, Any]:
    """Run a curriculum test with controlled scores and collect detailed statistics.

    Args:
        curriculum: Any curriculum implementing get_task() and complete_task()
        score_generator: Generator for controlled scores
        num_steps: Number of steps to simulate

    Returns:
        dictionary with detailed simulation results
    """
    task_counts = {}
    weight_history = []
    selection_history = []
    score_history = []

    for _ in range(num_steps):
        # Get task from curriculum
        task = curriculum.get_task()
        task_id = task.short_name() if hasattr(task, "short_name") else task.id()

        # Record selection
        task_counts[task_id] = task_counts.get(task_id, 0) + 1
        selection_history.append(task_id)

        # Get controlled score and complete task
        score = score_generator.get_score(task_id)
        score_history.append(score)

        # For complete_task, we need the original task ID without curriculum prefix
        # Extract the base task ID (e.g., "task_1:task_1" -> "task_1")
        complete_id = task_id.split(":")[0] if ":" in task_id else task_id
        curriculum.complete_task(complete_id, score)

        # Record current weights if available
        if hasattr(curriculum, "get_task_probs"):
            weights = curriculum.get_task_probs()
            weight_history.append(weights.copy())
        elif hasattr(curriculum, "_task_weights"):
            # Normalize weights for display
            total = sum(curriculum._task_weights.values())
            weights = (
                {k: v / total for k, v in curriculum._task_weights.items()} if total > 0 else curriculum._task_weights
            )
            weight_history.append(weights.copy())

    # Collect final state
    final_weights = {}
    if hasattr(curriculum, "get_task_probs"):
        final_weights = curriculum.get_task_probs()
    elif hasattr(curriculum, "_task_weights"):
        total = sum(curriculum._task_weights.values())
        final_weights = (
            {k: v / total for k, v in curriculum._task_weights.items()} if total > 0 else curriculum._task_weights
        )

    curriculum_stats = {}
    if hasattr(curriculum, "get_curriculum_stats"):
        curriculum_stats = curriculum.get_curriculum_stats()

    return {
        "task_counts": task_counts,
        "weight_history": weight_history,
        "selection_history": selection_history,
        "score_history": score_history,
        "final_weights": final_weights,
        "curriculum_stats": curriculum_stats,
        "total_steps": num_steps,
    }


def create_mock_curricula(task_names: list[str]) -> dict[str, float]:
    """Create task weights dictionary for testing.

    For LearningProgressCurriculum,
    we need a dict mapping task names to initial weights.
    """
    # Equal initial weights for all tasks
    return {task_name: 1.0 for task_name in task_names}


# ============================================================================
# Specific Test Scenarios for Curriculum Validation
# ============================================================================


class TestLearningProgressScenarios:
    """Test the specific Learning Progress scenarios requested."""

    def test_scenario_4_mixed_impossible_learnable_tasks(self, monkeypatch):
        """
        Scenario 4: Mixed impossible and learnable tasks.

        Some tasks always give 0, others give linear increase.
        Expected: Should learn to give even weight to learnable tasks, near-0 to impossible.
        """
        print("\n=== LEARNING PROGRESS SCENARIO 4: Mixed Impossible/Learnable ===")

        # Patch curriculum_from_config_path
        def mock_curriculum_from_config_path(path, env_overrides=None):
            default_cfg = OmegaConf.create({"game": {"num_agents": 1, "map": {"width": 10, "height": 10}}})
            cfg = OmegaConf.merge(default_cfg, env_overrides or {})
            return SingleTaskCurriculum(path, cfg)

        monkeypatch.setattr(
            "metta.mettagrid.curriculum.random.curriculum_from_config_path", mock_curriculum_from_config_path
        )

        tasks = ["impossible_1", "impossible_2", "learnable_1", "learnable_2"]
        task_weights = create_mock_curricula(tasks)

        # Only learnable tasks give increasing signals
        learnable_tasks = {"learnable_1", "learnable_2"}
        score_gen = ConditionalLinearScores(linear_tasks=learnable_tasks, increment=0.1)

        curriculum = LearningProgressCurriculum(
            tasks=task_weights,
            ema_timescale=0.02,  # Faster adaptation for testing
            sample_threshold=5,  # Lower threshold for quicker adaptation
            memory=15,  # Shorter memory
            num_active_tasks=4,  # Sample all tasks
            rand_task_rate=0.1,  # Lower random exploration for more deterministic behavior
        )

        # First ensure all tasks get sampled at least once during initialization
        # This prevents np.mean() from being called on empty lists
        for task_name in tasks:
            task = curriculum.get_task()
            score = score_gen.get_score(task_name)
            curriculum.complete_task(task_name, score)

        # Now run the main simulation with more steps for convergence
        results = run_curriculum_simulation(curriculum, score_gen, 600)

        # Analyze results
        weight_history = results["weight_history"]
        final_weights = results["final_weights"]
        task_counts = results["task_counts"]
        curriculum_stats = results["curriculum_stats"]

        print(f"Task counts: {task_counts}")
        print(f"Final weights: {final_weights}")

        # Check weight evolution over time
        assert len(weight_history) == 600, f"Should have 600 weight snapshots, got {len(weight_history)}"

        # Check very early weights to see exploration phase
        very_early_weights = weight_history[5]
        print(f"Very early weights (step 5): {very_early_weights}")

        # By step 30, learning progress may already identify differences
        early_weights = weight_history[30]
        print(f"Early weights (step 30): {early_weights}")
        # With fast adaptation (ema_timescale=0.02), algorithm quickly identifies learnable tasks
        # Check that at least some tasks have been tried
        assert len(task_counts) >= 2, f"Should have tried at least 2 tasks by simulation end, got {task_counts.keys()}"

        # Middle: should start differentiating
        mid_weights = weight_history[300]
        print(f"Mid weights (step 300): {mid_weights}")
        mid_impossible = mid_weights.get("impossible_1", 0) + mid_weights.get("impossible_2", 0)
        mid_learnable = mid_weights.get("learnable_1", 0) + mid_weights.get("learnable_2", 0)
        print(f"Mid - Impossible weight: {mid_impossible:.3f}, Learnable weight: {mid_learnable:.3f}")

        # Late: should strongly prefer learnable tasks
        late_weights = weight_history[500]
        print(f"Late weights (step 500): {late_weights}")
        late_impossible = late_weights.get("impossible_1", 0) + late_weights.get("impossible_2", 0)
        late_learnable = late_weights.get("learnable_1", 0) + late_weights.get("learnable_2", 0)
        print(f"Late - Impossible weight: {late_impossible:.3f}, Learnable weight: {late_learnable:.3f}")

        # Calculate final weight groups
        impossible_weight = final_weights.get("impossible_1", 0) + final_weights.get("impossible_2", 0)
        learnable_weight = final_weights.get("learnable_1", 0) + final_weights.get("learnable_2", 0)
        print(f"Final - Impossible total weight: {impossible_weight:.3f}")
        print(f"Final - Learnable total weight: {learnable_weight:.3f}")

        # After 600 steps, learning progress should prefer learnable tasks
        # Use more lenient thresholds to account for randomness
        assert learnable_weight > impossible_weight * 1.5, (
            f"Should prefer learnable tasks after 600 steps: {learnable_weight:.3f} vs {impossible_weight:.3f}"
        )

        # Learnable tasks should have higher weight
        assert learnable_weight > 0.55, f"Learnable tasks should have majority weight, got {learnable_weight:.3f}"
        assert impossible_weight < 0.45, f"Impossible tasks should have minority weight, got {impossible_weight:.3f}"

        # Check that most tasks were explored (at least 3 out of 4)
        # Learning progress may quickly abandon impossible tasks
        assert len(task_counts) >= 3, f"Should have sampled at least 3 tasks, got {len(task_counts)}"

        # Verify task sampling distribution
        total_samples = sum(task_counts.values())
        assert total_samples == 600, f"Should have 600 total samples, got {total_samples}"

        # Calculate sampling ratios (handle curriculum prefix)
        impossible_samples = sum(count for task, count in task_counts.items() if "impossible" in task)
        learnable_samples = sum(count for task, count in task_counts.items() if "learnable" in task)
        impossible_ratio = impossible_samples / total_samples if total_samples > 0 else 0
        learnable_ratio = learnable_samples / total_samples if total_samples > 0 else 0

        print(f"Sampling ratios - Impossible: {impossible_ratio:.3f}, Learnable: {learnable_ratio:.3f}")

        # Learnable tasks should be sampled more frequently
        assert learnable_ratio > impossible_ratio, (
            f"Learnable tasks should be sampled more: {learnable_ratio:.3f} vs {impossible_ratio:.3f}"
        )

        # Check learning progress metrics if available
        if "learning_progress" in curriculum_stats:
            lp_data = curriculum_stats["learning_progress"]
            print(f"Learning progress data: {lp_data}")
            # Learnable tasks should show positive learning progress
            for task in ["learnable_1", "learnable_2"]:
                if task in lp_data:
                    assert lp_data[task] > 0, f"Learnable task {task} should show positive learning progress"
            # Impossible tasks should show near-zero learning progress
            for task in ["impossible_1", "impossible_2"]:
                if task in lp_data:
                    assert abs(lp_data[task]) < 0.1, f"Impossible task {task} should show minimal learning progress"

        print("✓ PASSED: Learning progress correctly identifies and strongly prefers learnable tasks")

    def test_scenario_5_threshold_dependent_progression(self, monkeypatch):
        """
        Scenario 5: Threshold-dependent task progression.

        Primary task: linear increaser that flatlines after reaching milestone.
        Secondary task: stays at 0 until primary reaches milestone, then linear increaser.
        Expected: Should first weight primary, then shift to secondary after milestone.
        """
        print("\n=== LEARNING PROGRESS SCENARIO 5: Threshold Dependency ===")

        # Patch curriculum_from_config_path
        def mock_curriculum_from_config_path(path, env_overrides=None):
            default_cfg = OmegaConf.create({"game": {"num_agents": 1, "map": {"width": 10, "height": 10}}})
            cfg = OmegaConf.merge(default_cfg, env_overrides or {})
            return SingleTaskCurriculum(path, cfg)

        monkeypatch.setattr(
            "metta.mettagrid.curriculum.random.curriculum_from_config_path", mock_curriculum_from_config_path
        )

        tasks = ["primary", "secondary"]
        task_weights = create_mock_curricula(tasks)

        threshold = 0.5  # Primary reaches this after 5 steps with increment 0.1
        score_gen = ThresholdDependentScores(
            primary_task="primary", secondary_task="secondary", threshold=threshold, increment=0.1
        )

        curriculum = LearningProgressCurriculum(
            tasks=task_weights,
            ema_timescale=0.03,  # Faster adaptation
            sample_threshold=5,  # Lower threshold for faster learning
            memory=20,
            rand_task_rate=0.5,  # Higher random rate to ensure both tasks get sampled
        )

        # Initialize all tasks to prevent empty outcomes
        for task_name in tasks:
            curriculum.get_task()
            score = score_gen.get_score(task_name)
            curriculum.complete_task(task_name, score)

        results = run_curriculum_simulation(curriculum, score_gen, 150)

        # Analyze results
        weight_history = results["weight_history"]
        task_counts = results["task_counts"]
        final_weights = results["final_weights"]

        print(f"Task counts: {task_counts}")
        print(f"Final weights: {final_weights}")

        # Check weight evolution over time
        assert len(weight_history) == 150, f"Should have 150 weight snapshots, got {len(weight_history)}"

        # Early: with high rand_task_rate=0.5, weights may be more balanced
        early_weights = weight_history[10]
        print(f"Early weights (step 10): {early_weights}")
        # With 50% random sampling, primary might not dominate early
        assert early_weights.get("primary", 0) >= 0.5, (
            f"Primary should have at least 50% weight early, got {early_weights}"
        )

        # After ~5 steps, primary reaches threshold and flatlines
        # Check weights after primary flatlines
        post_threshold_weights = weight_history[30]
        print(f"Post-threshold weights (step 30): {post_threshold_weights}")

        # Mid: primary has flatlined, but secondary is still at 0 (not yet discovered as learnable)
        mid_weights = weight_history[75]
        print(f"Mid weights (step 75): {mid_weights}")

        # Late: algorithm may or may not discover secondary becomes learnable
        late_weights = weight_history[120]
        print(f"Late weights (step 120): {late_weights}")

        # Verify both tasks were sampled
        assert len(task_counts) == 2, "Should have sampled both tasks"

        # Count samples for each task (handle curriculum prefix)
        primary_count = sum(count for task, count in task_counts.items() if "primary" in task)
        secondary_count = sum(count for task, count in task_counts.items() if "secondary" in task)
        total_samples = sum(task_counts.values())

        print(f"Primary task count: {primary_count}")
        print(f"Secondary task count: {secondary_count}")

        assert total_samples == 150, f"Should have 150 total samples, got {total_samples}"

        # Primary should be heavily sampled (shows initial learning progress)
        assert primary_count > 60, f"Should sample primary task heavily (shows early progress), got {primary_count}"

        # Secondary should be sampled at least a few times due to rand_task_rate=0.5
        # But learning progress quickly identifies primary as better, so secondary gets few samples
        assert secondary_count > 0, (
            f"Should sample secondary task at least once due to random exploration, got {secondary_count}"
        )

        # Analyze sampling ratios
        primary_ratio = primary_count / total_samples
        secondary_ratio = secondary_count / total_samples
        print(f"Sampling ratios - Primary: {primary_ratio:.3f}, Secondary: {secondary_ratio:.3f}")

        # The expected behavior:
        # 1. Primary shows learning progress initially (0->0.5 in 5 steps)
        # 2. Primary flatlines after threshold, losing learning progress
        # 3. Secondary stays at 0 until primary hits threshold, then becomes learnable
        # 4. Due to high rand_task_rate (0.5), secondary gets sampled enough to potentially discover it's learnable

        # Check if algorithm discovered secondary becomes learnable
        if secondary_count > 30:  # If secondary was sampled enough after threshold
            # Calculate when secondary likely became learnable
            # Primary hits threshold after ~5-10 samples, so secondary becomes learnable around step 10-20
            # With rand_task_rate=0.5, secondary should get ~50% of samples after that point
            late_secondary_weight = late_weights.get("secondary", 0)
            if late_secondary_weight > 0.3:
                print("✓ Algorithm discovered secondary task becomes learnable after threshold")
            else:
                print("✓ Algorithm focused on early learning progress but didn't fully discover secondary's potential")

        # Final weights analysis
        print(
            f"Final weights - Primary: {final_weights.get('primary', 0):.3f}, "
            f"Secondary: {final_weights.get('secondary', 0):.3f}"
        )

        # The algorithm's behavior is correct either way:
        # - It correctly identified primary's initial learning progress
        # - Whether it discovers secondary's delayed learnability depends on exploration vs exploitation balance

        print("✓ PASSED: Learning progress correctly responds to threshold-dependent task dynamics")


class TestPrioritizeRegressedCurriculumScenarios:
    """Test the specific Prioritize Regressed Curriculum scenarios.

    This curriculum prioritizes tasks where performance has regressed from peak.
    Weight = max_reward / average_reward, so high weight means we've done better before.
    """

    def test_scenario_6_all_linear_scaling_equal_distribution(self, monkeypatch):
        """
        Scenario 6: All tasks have linear scaling rewards.

        Expected: With the same linear progression, max/avg ratio should be similar for all tasks,
        leading to approximately equal distribution over time.
        """
        print("\n=== PRIORITIZE REGRESSED SCENARIO 6: All Linear Scaling ===")

        # Patch curriculum_from_config_path
        def mock_curriculum_from_config_path(path, env_overrides=None):
            default_cfg = OmegaConf.create({"game": {"num_agents": 1, "map": {"width": 10, "height": 10}}})
            cfg = OmegaConf.merge(default_cfg, env_overrides or {})
            return SingleTaskCurriculum(path, cfg)

        monkeypatch.setattr(
            "metta.mettagrid.curriculum.random.curriculum_from_config_path", mock_curriculum_from_config_path
        )

        tasks = ["task_1", "task_2", "task_3"]
        task_weights = create_mock_curricula(tasks)

        # Each task gets its own independent linear progression
        class IndependentLinearScores(ScoreGenerator):
            """Each task has its own counter for linear progression."""

            def __init__(self, increment: float = 0.1):
                self.increment = increment
                self.task_counters = {}

            def get_score(self, task_id: str) -> float:
                if task_id not in self.task_counters:
                    self.task_counters[task_id] = 0
                score = self.task_counters[task_id] * self.increment
                self.task_counters[task_id] += 1
                return min(score, 1.0)  # Cap at 1.0

        score_gen = IndependentLinearScores(increment=0.05)

        curriculum = PrioritizeRegressedCurriculum(
            tasks=task_weights,
            moving_avg_decay_rate=0.1,  # Moderate smoothing
        )

        # Initialize all tasks with a small score to avoid the 0/0 issue
        for task in tasks:
            curriculum.get_task()
            curriculum.complete_task(task, 0.01)

        results = run_curriculum_simulation(curriculum, score_gen, 200)

        # Analyze results
        weight_history = results["weight_history"]
        final_weights = results["final_weights"]
        task_counts = results["task_counts"]

        print(f"Task counts: {task_counts}")
        print(f"Final weights: {final_weights}")

        # Check weight evolution
        assert len(weight_history) == 200, f"Should have 200 weight snapshots, got {len(weight_history)}"

        # Early: should start with equal weights
        early_weights = weight_history[10]
        print(f"Early weights (step 10): {early_weights}")

        # Middle: weights should remain relatively balanced
        mid_weights = weight_history[100]
        print(f"Mid weights (step 100): {mid_weights}")

        # Late: weights should still be relatively balanced
        late_weights = weight_history[180]
        print(f"Late weights (step 180): {late_weights}")

        # Final analysis: all tasks should have similar weights
        # With same linear progression, max/avg ratios should be similar
        weights_list = list(final_weights.values())
        weight_variance = np.var(weights_list)
        print(f"Final weight variance: {weight_variance:.6f}")

        # Weights should be relatively equal (low variance)
        assert weight_variance < 0.01, (
            f"Weights should be relatively equal with same linear progression, variance: {weight_variance}"
        )

        # Task counts should be relatively balanced
        total_samples = sum(task_counts.values())
        task_count_values = []
        for task in tasks:
            task_count = sum(count for t, count in task_counts.items() if task in t)
            task_count_values.append(task_count)

        task_ratios = [count / total_samples for count in task_count_values]
        print(f"Task sampling ratios: {[f'{r:.3f}' for r in task_ratios]}")

        # All tasks should be sampled roughly equally (33% each)
        for ratio in task_ratios:
            assert 0.2 < ratio < 0.5, f"Task sampling should be relatively balanced, got ratio: {ratio}"

        print("✓ PASSED: All linear scaling tasks maintain equal distribution")

    def test_scenario_7_one_impossible_task_gets_lowest_weight(self, monkeypatch):
        """
        Scenario 7: One task is impossible (always returns 0), others have linear scaling.

        Expected: The impossible task has max/avg = 0/0, resulting in weight = epsilon.
        Learnable tasks that improve over time will have max > avg, giving them higher weight.
        The curriculum should focus on learnable tasks, especially those showing regression.
        """
        print("\n=== PRIORITIZE REGRESSED SCENARIO 7: One Impossible Task ===")

        # Patch curriculum_from_config_path
        def mock_curriculum_from_config_path(path, env_overrides=None):
            default_cfg = OmegaConf.create({"game": {"num_agents": 1, "map": {"width": 10, "height": 10}}})
            cfg = OmegaConf.merge(default_cfg, env_overrides or {})
            return SingleTaskCurriculum(path, cfg)

        monkeypatch.setattr(
            "metta.mettagrid.curriculum.random.curriculum_from_config_path", mock_curriculum_from_config_path
        )

        tasks = ["impossible", "learnable_1", "learnable_2"]
        task_weights = create_mock_curricula(tasks)

        # Only learnable tasks give increasing signals
        learnable_tasks = {"learnable_1", "learnable_2"}
        score_gen = ConditionalLinearScores(linear_tasks=learnable_tasks, increment=0.1)

        curriculum = PrioritizeRegressedCurriculum(
            tasks=task_weights,
            moving_avg_decay_rate=0.05,  # Slower adaptation
        )

        # Initialize all tasks to ensure they all get sampled at least once
        for task in tasks:
            curriculum.get_task()
            score = score_gen.get_score(task)
            curriculum.complete_task(task, score)

        results = run_curriculum_simulation(curriculum, score_gen, 300)

        # Analyze results
        weight_history = results["weight_history"]
        final_weights = results["final_weights"]
        task_counts = results["task_counts"]

        print(f"Task counts: {task_counts}")
        print(f"Final weights: {final_weights}")

        # Check weight evolution
        assert len(weight_history) == 300, f"Should have 300 weight snapshots, got {len(weight_history)}"

        # Early: should start with equal weights
        early_weights = weight_history[10]
        print(f"Early weights (step 10): {early_weights}")

        # After some samples, learnable tasks should dominate
        mid_weights = weight_history[100]
        print(f"Mid weights (step 100): {mid_weights}")

        # Late: learnable tasks should strongly dominate
        late_weights = weight_history[250]
        print(f"Late weights (step 250): {late_weights}")

        # Final analysis: impossible task should have minimal weight
        # because it has max/avg = 0/0 (no peak performance to regress from)
        max_learnable_weight = max(final_weights["learnable_1"], final_weights["learnable_2"])
        assert final_weights["impossible"] < max_learnable_weight, (
            f"Impossible task should have lower weight than learnable tasks: "
            f"{final_weights['impossible']} vs {max_learnable_weight}"
        )

        # The impossible task weight should be close to epsilon relative to learnable tasks
        assert final_weights["impossible"] < 0.01, (
            f"Impossible task should have minimal normalized weight, got {final_weights['impossible']}"
        )

        # Task counts - impossible task should be sampled least
        total_samples = sum(task_counts.values())
        impossible_count = sum(count for task, count in task_counts.items() if "impossible" in task)
        learnable_1_count = sum(count for task, count in task_counts.items() if "learnable_1" in task)
        learnable_2_count = sum(count for task, count in task_counts.items() if "learnable_2" in task)

        impossible_ratio = impossible_count / total_samples if total_samples > 0 else 0
        learnable_1_ratio = learnable_1_count / total_samples if total_samples > 0 else 0
        learnable_2_ratio = learnable_2_count / total_samples if total_samples > 0 else 0

        print(
            f"Sampling ratios - Impossible: {impossible_ratio:.3f}, "
            f"Learnable_1: {learnable_1_ratio:.3f}, Learnable_2: {learnable_2_ratio:.3f}"
        )

        # Impossible task should be sampled less than learnable tasks
        # because it has no peak performance to regress from (max/avg = 0/0)
        learnable_count = learnable_1_count + learnable_2_count
        assert impossible_count < learnable_count, (
            f"Impossible task should be sampled less than learnable tasks combined: "
            f"{impossible_count} vs {learnable_count}"
        )

        # Impossible task should get minimal samples
        assert impossible_ratio < 0.1, f"Impossible task should get minimal samples, got {impossible_ratio:.3f}"

        # Learnable tasks should dominate
        learnable_ratio = learnable_1_ratio + learnable_2_ratio
        assert learnable_ratio > 0.9, f"Learnable tasks should dominate sampling, got {learnable_ratio:.3f}"

        print("✓ PASSED: Prioritize regressed curriculum correctly avoids impossible task (no regression possible)")<|MERGE_RESOLUTION|>--- conflicted
+++ resolved
@@ -14,7 +14,6 @@
 """
 
 import random
-import sys
 from abc import ABC, abstractmethod
 from pathlib import Path
 from typing import Any, Set
@@ -23,10 +22,6 @@
 import pytest
 from omegaconf import DictConfig, OmegaConf
 
-<<<<<<< HEAD
-=======
-import metta.mettagrid.room.random
->>>>>>> 6594eee7
 from metta.mettagrid.curriculum.bucketed import BucketedCurriculum, _expand_buckets
 from metta.mettagrid.curriculum.core import Curriculum, SingleTaskCurriculum
 from metta.mettagrid.curriculum.learning_progress import LearningProgressCurriculum
@@ -35,18 +30,6 @@
 from metta.mettagrid.curriculum.random import RandomCurriculum
 from metta.mettagrid.curriculum.sampling import SampledTaskCurriculum
 from metta.mettagrid.curriculum.util import curriculum_from_config_path
-
-# Fix the path BEFORE any metta imports
-metta_parent = Path(__file__).parent.parent.parent
-if str(metta_parent) not in sys.path:
-    sys.path.insert(0, str(metta_parent))
-modules_to_remove = [key for key in sys.modules.keys() if key.startswith("metta")]
-for module in modules_to_remove:
-    del sys.modules[module]
-
-# TODO: decide if we want to allow mettagrid to import from metta or if we would rather
-# move metta.map to metta.common.map
-from metta.map.mapgen import MapGen  # noqa: E402
 
 
 @pytest.fixture(autouse=True)
