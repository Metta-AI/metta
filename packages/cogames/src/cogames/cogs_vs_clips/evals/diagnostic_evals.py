from __future__ import annotations

from pathlib import Path
from typing import Callable, Dict

from pydantic import Field

from cogames.cogs_vs_clips.mission import Mission, MissionVariant, Site
from mettagrid.config.mettagrid_config import (
    AssemblerConfig,
    ChestConfig,
    MettaGridConfig,
    ProtocolConfig,
    ResourceLimitsConfig,
)
from mettagrid.map_builder.map_builder import MapBuilderConfig
from mettagrid.mapgen.mapgen import MapGen

RESOURCE_NAMES: tuple[str, ...] = ("carbon", "oxygen", "germanium", "silicon")

MAPS_DIR = Path(__file__).resolve().parent.parent.parent / "maps"


def get_map(map_name: str) -> MapBuilderConfig:
    """Load a map builder configuration from the local diagnostics directory."""
    normalized = map_name
    if normalized.startswith("evals/"):
        normalized = f"diagnostic_evals/{normalized.split('/', 1)[1]}"
    map_path = MAPS_DIR / normalized
    if not map_path.exists():
        raise FileNotFoundError(f"Diagnostic map not found: {map_path}")
    # Wrap AsciiMapBuilderConfig in MapGen.Config to match standard get_map() behavior
    return MapGen.Config(
        instance=MapBuilderConfig.from_uri(str(map_path)),
        instances=1,  # Force single instance - use spawn points from ASCII map directly
        fixed_spawn_order=False,
        instance_border_width=0,  # Don't add border - maps already have borders built in
    )


def _add_make_env_modifier(mission: Mission, modifier: Callable[[MettaGridConfig], None]) -> Mission:
    """Attach a post-make_env modifier to an instantiated mission."""
    original_make_env = mission.make_env

    def wrapped_make_env() -> MettaGridConfig:
        env_cfg = original_make_env()
        modifier(env_cfg)
        return env_cfg

    object.__setattr__(mission, "make_env", wrapped_make_env)
    return mission


EVALS = Site(
    name="evals",
    description="Diagnostic evaluation arenas.",
    map_builder=get_map("evals/diagnostic_radial.map"),
    min_cogs=1,
    max_cogs=4,
)


class _DiagnosticMissionBase(Mission):
    """Base class for minimal diagnostic evaluation missions."""

    site: Site = EVALS

    map_name: str = Field(default="evals/diagnostic_eval_template.map")
    max_steps: int = Field(default=250)
    required_agents: int | None = Field(default=None)

    inventory_seed: Dict[str, int] = Field(default_factory=dict)
    communal_chest_hearts: int | None = Field(default=None)
    resource_chest_stock: Dict[str, int] = Field(default_factory=dict)
    clip_extractors: set[str] = Field(default_factory=set)
    extractor_max_uses: Dict[str, int] = Field(default_factory=dict)
    assembler_heart_chorus: int = Field(default=1)
    # If True, set assembler heart chorus to the number of agents in the environment
    dynamic_assembler_chorus: bool = Field(default=False)
    # If True, give agents high energy capacity and regen (overridden by specific missions)
    generous_energy: bool = Field(default=True)

    def configure_env(self, cfg: MettaGridConfig) -> None:  # pragma: no cover - hook for subclasses
        """Hook for mission-specific environment alterations."""

    def configure(self) -> None:
        # Defaults per spec: large capacities, high regen unless mission disables it
        self.heart_capacity = max(self.heart_capacity, 255)
        self.cargo_capacity = max(self.cargo_capacity, 255)
        self.gear_capacity = max(self.gear_capacity, 255)
        self.energy_capacity = max(self.energy_capacity, 255)
        if self.generous_energy:
            # Full energy each step; effectively "lots of charge"
            self.energy_regen_amount = self.energy_capacity

    def make_env(self) -> MettaGridConfig:
        """Override make_env to use the mission's map_name instead of site.map_builder."""
        forced_map = get_map(self.map_name)
        # Temporarily override site.map_builder so parent make_env uses the correct map
        original_map_builder = self.site.map_builder
        self.site.map_builder = forced_map
        try:
            cfg = super().make_env()
            # Apply diagnostic-specific modifications
            cfg.game.map_builder = forced_map
            cfg.game.max_steps = self.max_steps
            self._apply_inventory_seed(cfg)
            self._apply_communal_chest(cfg)
            self._apply_resource_chests(cfg)
            self._apply_extractor_settings(cfg)
            # Apply assembler requirements (may be overridden by dynamic chorus below)
            self._apply_assembler_requirements(cfg)
            # Zero out cooldowns everywhere to keep interactions snappy
            self._zero_all_protocol_cooldowns(cfg)
            # If required, set heart chorus to the number of agents after env is created
            if self.dynamic_assembler_chorus:
                self.assembler_heart_chorus = max(1, int(cfg.game.num_agents))
                self._apply_assembler_requirements(cfg)
            # Finally, normalize rewards so a single deposited heart yields at most 1 reward.
            self._apply_heart_reward_cap(cfg)
            self.configure_env(cfg)
            return cfg
        finally:
            # Restore original map_builder
            self.site.map_builder = original_map_builder

    def instantiate(
        self,
        map_builder: MapBuilderConfig,
        num_cogs: int,
        variant: MissionVariant | None = None,
        *,
        cli_override: bool = False,
    ) -> "Mission":
        forced_map = get_map(self.map_name)
        mission = super().instantiate(forced_map, num_cogs, variant, cli_override=cli_override)
        if not cli_override and self.required_agents is not None:
            mission.num_cogs = self.required_agents

        def _post(cfg: MettaGridConfig) -> None:
            cfg.game.map_builder = forced_map
            cfg.game.max_steps = self.max_steps
            self._apply_inventory_seed(cfg)
            self._apply_communal_chest(cfg)
            self._apply_resource_chests(cfg)
            self._apply_extractor_settings(cfg)
            # Apply assembler requirements (may be overridden by dynamic chorus below)
            self._apply_assembler_requirements(cfg)
            # Zero out cooldowns everywhere to keep interactions snappy
            self._zero_all_protocol_cooldowns(cfg)
            # If required, set heart chorus to the number of agents after env is created
            if self.dynamic_assembler_chorus:
                self.assembler_heart_chorus = max(1, int(cfg.game.num_agents))
                self._apply_assembler_requirements(cfg)
            # Finally, normalize rewards so a single deposited heart yields at most 1 reward.
            self._apply_heart_reward_cap(cfg)
            self.configure_env(cfg)

        return _add_make_env_modifier(mission, _post)

    # ------------------------------------------------------------------
    # Helpers
    # ------------------------------------------------------------------

    def _apply_inventory_seed(self, cfg: MettaGridConfig) -> None:
        if not self.inventory_seed:
            return
        seed = dict(cfg.game.agent.initial_inventory)
        seed.update(self.inventory_seed)
        cfg.game.agent.initial_inventory = seed

    def _apply_communal_chest(self, cfg: MettaGridConfig) -> None:
        if self.communal_chest_hearts is None:
            return
        chest = cfg.game.objects.get("communal_chest")
        if isinstance(chest, ChestConfig):
            chest.initial_inventory = self.communal_chest_hearts

    def _apply_resource_chests(self, cfg: MettaGridConfig) -> None:
        if not self.resource_chest_stock:
            return
        for resource, amount in self.resource_chest_stock.items():
            chest_cfg = cfg.game.objects.get(f"chest_{resource}")
            if isinstance(chest_cfg, ChestConfig):
                chest_cfg.initial_inventory = amount

    def _apply_extractor_settings(self, cfg: MettaGridConfig) -> None:
        for resource in RESOURCE_NAMES:
            extractor = cfg.game.objects.get(f"{resource}_extractor")
            if extractor is None:
                continue
            if resource in self.clip_extractors and hasattr(extractor, "start_clipped"):
                extractor.start_clipped = True
            if resource in self.extractor_max_uses and hasattr(extractor, "max_uses"):
                extractor.max_uses = self.extractor_max_uses[resource]

    def _apply_assembler_requirements(self, cfg: MettaGridConfig) -> None:
        assembler = cfg.game.objects.get("assembler")
        if not isinstance(assembler, AssemblerConfig):
            return
        self._ensure_minimal_heart_recipe(assembler)
        if self.assembler_heart_chorus <= 1:
            return
        # Use a valid heart vibe from the CVC vibe set.
        chorus = ["heart_a"] * self.assembler_heart_chorus
        updated: list[ProtocolConfig] = []
        heart_protocol_applied = False
        for proto in assembler.protocols:
            if proto.output_resources.get("heart", 0) > 0:
                if heart_protocol_applied:
                    # Drop duplicate heart protocols to avoid vibe collisions.
                    continue
                updated_proto = proto.model_copy(update={"vibes": chorus})
                updated.append(updated_proto)
                heart_protocol_applied = True
            else:
                updated.append(proto)
        assembler.protocols = updated

    def _zero_all_protocol_cooldowns(self, cfg: MettaGridConfig) -> None:
        # Zero cooldowns on assembler/extractor protocols and unclipping protocols
        for _name, obj in list(cfg.game.objects.items()):
            if not isinstance(obj, AssemblerConfig):
                continue
            updated: list[ProtocolConfig] = []
            for proto in obj.protocols:
                updated.append(proto.model_copy(update={"cooldown": 0}))
            obj.protocols = updated
        if cfg.game.clipper is not None:
            new_up: list[ProtocolConfig] = []
            for proto in cfg.game.clipper.unclipping_protocols:
                new_up.append(proto.model_copy(update={"cooldown": 0}))
            cfg.game.clipper.unclipping_protocols = new_up

    def _apply_heart_reward_cap(self, cfg: MettaGridConfig) -> None:
        """Normalize diagnostics so a single deposited heart yields at most 1 reward per episode.

        - Make each unit change of chest.heart.amount worth exactly 1.0 reward.
        - Ensure all chests can store at most 1 heart so total reward per episode cannot exceed 1.
        """
        agent_cfg = cfg.game.agent
        rewards = agent_cfg.rewards
        stats = dict(rewards.stats or {})
        stats["chest.heart.amount"] = 1.0
        agent_cfg.rewards = rewards.model_copy(update={"stats": stats})

        # Cap heart capacity for every chest used in diagnostics (communal or resource-specific).
        for _name, obj in cfg.game.objects.items():
            if not isinstance(obj, ChestConfig):
                continue
            # Find existing heart limit or create new one
            heart_limit = obj.resource_limits.get("heart", ResourceLimitsConfig(limit=1, resources=["heart"]))
            heart_limit.limit = 1
            obj.resource_limits["heart"] = heart_limit

    def _ensure_minimal_heart_recipe(self, assembler: AssemblerConfig) -> None:
        minimal_inputs = {
            "carbon": 2,
            "oxygen": 2,
            "germanium": 1,
            "silicon": 3,
            "energy": 2,
        }

        updated_protocols: list[ProtocolConfig] = []
        heart_recipe_applied = False

        for proto in assembler.protocols:
            if proto.output_resources.get("heart", 0) > 0:
                if heart_recipe_applied:
                    # Drop duplicate heart recipes to avoid conflicting requirements.
                    continue
                updated_proto = proto.model_copy(
                    update={
                        "vibes": ["heart_a"],
                        "input_resources": minimal_inputs,
                        "cooldown": 0,
                        "output_resources": {"heart": 1},
                    }
                )
                updated_protocols.append(updated_proto)
                heart_recipe_applied = True
            else:
                updated_protocols.append(proto)

        if not heart_recipe_applied:
            updated_protocols.insert(
                0,
                ProtocolConfig(
                    vibes=["heart_a"],
                    input_resources=minimal_inputs,
                    output_resources={"heart": 1},
                    cooldown=0,
                ),
            )

        assembler.protocols = updated_protocols


# ----------------------------------------------------------------------
# New diagnostics per spec
# ----------------------------------------------------------------------


# Chest navigation: agents start with a heart and must deposit it
class DiagnosticChestNavigation1(_DiagnosticMissionBase):
    name: str = "diagnostic_chest_navigation1"
    description: str = "Navigate to the chest and deposit a heart."
    map_name: str = "evals/diagnostic_chest_navigation1.map"
    inventory_seed: Dict[str, int] = Field(default_factory=lambda: {"heart": 1})
    max_steps: int = Field(default=250)
    required_agents: int | None = 1
    # 1-4 agents by default; no forced agent count


class DiagnosticChestNavigation2(_DiagnosticMissionBase):
    name: str = "diagnostic_chest_navigation2"
    description: str = "Navigate through obstacles to deposit a heart."
    map_name: str = "evals/diagnostic_chest_navigation2.map"
    inventory_seed: Dict[str, int] = Field(default_factory=lambda: {"heart": 1})
    max_steps: int = Field(default=250)
    required_agents: int | None = 1


class DiagnosticChestNavigation3(_DiagnosticMissionBase):
    name: str = "diagnostic_chest_navigation3"
    description: str = "Navigate obstacles to deposit a heart."
    map_name: str = "evals/diagnostic_chest_navigation3.map"
    inventory_seed: Dict[str, int] = Field(default_factory=lambda: {"heart": 1})
    max_steps: int = Field(default=250)
    required_agents: int | None = 1


# Chest deposit: explicitly single-agent defaults
class DiagnosticChestDepositNear(_DiagnosticMissionBase):
    name: str = "diagnostic_chest_deposit_near"
    description: str = "Deposit a carried heart into a nearby chest."
    map_name: str = "evals/diagnostic_chest_near.map"
    inventory_seed: Dict[str, int] = Field(default_factory=lambda: {"heart": 1})
    required_agents: int | None = 1
    max_steps: int = Field(default=250)


class DiagnosticChestDepositSearch(_DiagnosticMissionBase):
    name: str = "diagnostic_chest_deposit_search"
    description: str = "Find the chest outside the initial FOV and deposit a heart."
    map_name: str = "evals/diagnostic_chest_search.map"
    inventory_seed: Dict[str, int] = Field(default_factory=lambda: {"heart": 1})
    required_agents: int | None = 1
    max_steps: int = Field(default=250)


# Assemble seeded: 1-4 agents, assembler requires exactly num agents to chorus
class DiagnosticAssembleSeededNear(_DiagnosticMissionBase):
    name: str = "diagnostic_assemble_seeded_near"
    description: str = "Agents are pre-seeded; chorus glyph HEART near the assembler."
    map_name: str = "evals/diagnostic_assembler_near.map"
    dynamic_assembler_chorus: bool = True
    inventory_seed: Dict[str, int] = Field(
        default_factory=lambda: {"carbon": 2, "oxygen": 2, "germanium": 1, "silicon": 3}
    )
    max_steps: int = Field(default=50)


class DiagnosticAssembleSeededSearch(_DiagnosticMissionBase):
    name: str = "diagnostic_assemble_seeded_search"
    description: str = "Agents are pre-seeded; locate the assembler and chorus glyph HEART."
    map_name: str = "evals/diagnostic_assembler_search.map"
    dynamic_assembler_chorus: bool = True
    inventory_seed: Dict[str, int] = Field(
        default_factory=lambda: {"carbon": 2, "oxygen": 2, "germanium": 1, "silicon": 3}
    )
    max_steps: int = Field(default=150)


# Extract mission set: missing one resource; 1-4 agents; chorus required
class DiagnosticExtractMissingCarbon(_DiagnosticMissionBase):
    name: str = "diagnostic_extract_missing_carbon"
    description: str = "All agents start around the assembler; carbon must be extracted."
    map_name: str = "evals/diagnostic_extract_lab.map"
    dynamic_assembler_chorus: bool = True
    inventory_seed: Dict[str, int] = Field(default_factory=lambda: {"oxygen": 2, "germanium": 1, "silicon": 3})
    max_steps: int = Field(default=130)


class DiagnosticExtractMissingOxygen(_DiagnosticMissionBase):
    name: str = "diagnostic_extract_missing_oxygen"
    description: str = "Gather oxygen from the extractor to complete a heart."
    map_name: str = "evals/diagnostic_extract_lab.map"
    inventory_seed: Dict[str, int] = Field(default_factory=lambda: {"carbon": 2, "germanium": 1, "silicon": 3})
    max_steps: int = Field(default=130)


class DiagnosticExtractMissingGermanium(_DiagnosticMissionBase):
    name: str = "diagnostic_extract_missing_germanium"
    description: str = "Gather germanium from the extractor to complete a heart."
    map_name: str = "evals/diagnostic_extract_lab.map"
    inventory_seed: Dict[str, int] = Field(default_factory=lambda: {"carbon": 2, "oxygen": 2, "silicon": 3})
    max_steps: int = Field(default=130)


class DiagnosticExtractMissingSilicon(_DiagnosticMissionBase):
    name: str = "diagnostic_extract_missing_silicon"
    description: str = "Gather silicon from the extractor to complete a heart."
    map_name: str = "evals/diagnostic_extract_lab.map"
    inventory_seed: Dict[str, int] = Field(default_factory=lambda: {"carbon": 2, "oxygen": 2, "germanium": 1})
    max_steps: int = Field(default=130)


class _UnclipBase(_DiagnosticMissionBase):
    map_name: str = "evals/diagnostic_unclip.map"
    dynamic_assembler_chorus: bool = True

    def configure_env(self, cfg: MettaGridConfig) -> None:
        # Determine how many extractors to clip based on number of agents (1..4)
        num_agents = max(1, int(cfg.game.num_agents))
        resources = list(RESOURCE_NAMES)
        to_clip = resources[: min(num_agents, len(resources))]
        # Clip the chosen extractors
        for res in to_clip:
            station = cfg.game.objects.get(f"{res}_extractor")
            if station is not None and hasattr(station, "start_clipped"):
                station.start_clipped = True
        # Configure unclipping to require the other three resources of the clipped station (no gear)
        unclipping_protos: list[ProtocolConfig] = []
        for res in to_clip:
            others = {r: 1 for r in resources if r != res}
            unclipping_protos.append(ProtocolConfig(input_resources=others, cooldown=0))
        if cfg.game.clipper is not None:
            cfg.game.clipper.unclipping_protocols = unclipping_protos

        non_clipped = [res for res in resources if res not in to_clip]

        assembler = cfg.game.objects.get("assembler")
        if isinstance(assembler, AssemblerConfig):
            # Check if a protocol with ["gear"] vibe already exists to avoid duplicates
            has_gear_protocol = any(p.vibes == ["gear"] and p.min_agents == 0 for p in assembler.protocols)

            updated_protocols: list[ProtocolConfig] = []
            modified_decoder = False
            for proto in assembler.protocols:
                if proto.output_resources.get("decoder", 0) > 0:
<<<<<<< HEAD
                    if not has_gear_protocol and not modified_decoder:
=======
                    if has_gear_protocol:
                        # Preserve existing decoder recipe when a gear protocol already exists
                        updated_protocols.append(proto)
                    elif not modified_decoder:
>>>>>>> a53e3b6b
                        # Only modify the first decoder protocol to avoid duplicates
                        inputs = {res: 1 for res in non_clipped}
                        updated_proto = proto.model_copy(update={"vibes": ["gear"], "input_resources": inputs})
                        updated_protocols.append(updated_proto)
                        modified_decoder = True
                    # Skip subsequent decoder protocols to avoid duplicates
                else:
                    updated_protocols.append(proto)
            assembler.protocols = updated_protocols

        agent_cfg = cfg.game.agent
        inventory = dict(agent_cfg.initial_inventory)
        for res in resources:
            inventory.pop(res, None)

        base_amount = 2 if num_agents > 1 else 1
        for res in non_clipped:
            inventory[res] = max(inventory.get(res, 0), base_amount)
        for res in to_clip:
            inventory.pop(res, None)

        if num_agents > 1:
            inventory["decoder"] = max(inventory.get("decoder", 0), len(to_clip))
        else:
            inventory.pop("decoder", None)

        agent_cfg.initial_inventory = inventory


class DiagnosticUnclipCraft(_UnclipBase):
    name: str = "diagnostic_unclip_craft"
    description: str = "Craft to unclip extractors and complete a heart chorus."
    # No preseeded tools; agents have only basic resources below
    inventory_seed: Dict[str, int] = Field(
        default_factory=lambda: {"carbon": 1, "oxygen": 1, "germanium": 1, "silicon": 1}
    )
    max_steps: int = Field(default=250)


class DiagnosticUnclipPreseed(_UnclipBase):
    name: str = "diagnostic_unclip_preseed"
    description: str = "Preseeded for unclipping; number of clipped extractors equals number of agents."
    # Preseed with a mix of resources to allow immediate unclipping
    inventory_seed: Dict[str, int] = Field(
        default_factory=lambda: {"carbon": 2, "oxygen": 2, "germanium": 2, "silicon": 2}
    )
    max_steps: int = Field(default=250)


class DiagnosticChargeUp(_DiagnosticMissionBase):
    name: str = "diagnostic_charge_up"
    description: str = "Agent starts low on energy and must charge to proceed."
    map_name: str = "evals/diagnostic_charge_up.map"
    required_agents: int | None = 1
    inventory_seed: Dict[str, int] = Field(default_factory=lambda: {"heart": 1})
    # Disable generous energy for this eval
    generous_energy: bool = False
    max_steps: int = Field(default=250)

    def configure_env(self, cfg: MettaGridConfig) -> None:
        # Set starting energy to 30 and no regen
        agent = cfg.game.agent
        agent.initial_inventory = dict(agent.initial_inventory)
        agent.initial_inventory["energy"] = 60
        agent.inventory_regen_amounts = {"energy": 0}


class DiagnosticAgile(_DiagnosticMissionBase):
    name: str = "diagnostic_agile"
    description: str = "Navigation agility challenge; 1-4 agents."
    map_name: str = "evals/diagnostic_agile.map"
    max_steps: int = Field(default=250)

    def configure_env(self, cfg: MettaGridConfig) -> None:
        required = {"carbon": 2, "oxygen": 2, "germanium": 1, "silicon": 3}
        for resource, needed in required.items():
            station = cfg.game.objects.get(f"{resource}_extractor")
            if isinstance(station, AssemblerConfig):
                station.max_uses = 1
                updated: list[ProtocolConfig] = []
                for proto in station.protocols:
                    outputs = dict(proto.output_resources)
                    if resource in outputs:
                        outputs = {resource: needed}
                        proto = proto.model_copy(update={"output_resources": outputs})
                    updated.append(proto)
                station.protocols = updated


class DiagnosticMemory(_DiagnosticMissionBase):
    name: str = "diagnostic_memory"
    description: str = "Harder memory challenge with longer distance to chest."
    map_name: str = "evals/diagnostic_memory.map"
    inventory_seed: Dict[str, int] = Field(default_factory=lambda: {"heart": 1})
    required_agents: int | None = 1
    max_steps: int = Field(default=110)


class DiagnosticRadial(_DiagnosticMissionBase):
    name: str = "diagnostic_radial"
    description: str = "Radial resource layout; gather all four ingredients and chorus assemble."
    map_name: str = "evals/diagnostic_radial.map"
    dynamic_assembler_chorus: bool = True
    max_steps: int = Field(default=250)

    def configure_env(self, cfg: MettaGridConfig) -> None:
        agent = cfg.game.agent
        inventory = dict(agent.initial_inventory)
        inventory["energy"] = 255
        agent.initial_inventory = inventory
        agent.inventory_regen_amounts = {"energy": 255}


# ----------------------------------------------------------------------
# Hard versions of diagnostics (same maps, more time)
# ----------------------------------------------------------------------


class DiagnosticChestNavigation1Hard(_DiagnosticMissionBase):
    name: str = "diagnostic_chest_navigation1_hard"
    description: str = "Navigate to the chest and deposit a heart (hard)."
    map_name: str = "evals/diagnostic_chest_navigation1_hard.map"
    inventory_seed: Dict[str, int] = Field(default_factory=lambda: {"heart": 1})
    max_steps: int = Field(default=350)
    required_agents: int | None = 1


class DiagnosticChestNavigation2Hard(_DiagnosticMissionBase):
    name: str = "diagnostic_chest_navigation2_hard"
    description: str = "Navigate through obstacles to deposit a heart (hard)."
    map_name: str = "evals/diagnostic_chest_navigation2_hard.map"
    inventory_seed: Dict[str, int] = Field(default_factory=lambda: {"heart": 1})
    max_steps: int = Field(default=350)
    required_agents: int | None = 1


class DiagnosticChestNavigation3Hard(_DiagnosticMissionBase):
    name: str = "diagnostic_chest_navigation3_hard"
    description: str = "Navigate obstacles to deposit a heart (hard)."
    map_name: str = "evals/diagnostic_chest_navigation3_hard.map"
    inventory_seed: Dict[str, int] = Field(default_factory=lambda: {"heart": 1})
    max_steps: int = Field(default=350)
    required_agents: int | None = 1


class DiagnosticChestDepositSearchHard(_DiagnosticMissionBase):
    name: str = "diagnostic_chest_deposit_search_hard"
    description: str = "Find the chest outside the initial FOV and deposit a heart (hard)."
    map_name: str = "evals/diagnostic_chest_search_hard.map"
    inventory_seed: Dict[str, int] = Field(default_factory=lambda: {"heart": 1})
    required_agents: int | None = 1
    max_steps: int = Field(default=350)


class DiagnosticChargeUpHard(_DiagnosticMissionBase):
    name: str = "diagnostic_charge_up_hard"
    description: str = "Agent starts low on energy and must charge to proceed (hard)."
    map_name: str = "evals/diagnostic_charge_up_hard.map"
    required_agents: int | None = 1
    inventory_seed: Dict[str, int] = Field(default_factory=lambda: {"heart": 1})
    # Disable generous energy for this eval
    generous_energy: bool = False
    max_steps: int = Field(default=350)

    def configure_env(self, cfg: MettaGridConfig) -> None:
        # Set starting energy to 30 and no regen
        agent = cfg.game.agent
        agent.initial_inventory = dict(agent.initial_inventory)
        agent.initial_inventory["energy"] = 60
        agent.inventory_regen_amounts = {"energy": 0}


class DiagnosticMemoryHard(_DiagnosticMissionBase):
    name: str = "diagnostic_memory_hard"
    description: str = "Harder memory challenge with longer distance to chest (hard)."
    map_name: str = "evals/diagnostic_memory_hard.map"
    inventory_seed: Dict[str, int] = Field(default_factory=lambda: {"heart": 1})
    required_agents: int | None = 1
    max_steps: int = Field(default=170)


class DiagnosticAssembleSeededSearchHard(_DiagnosticMissionBase):
    name: str = "diagnostic_assemble_seeded_search_hard"
    description: str = "Agents are pre-seeded; locate the assembler and chorus glyph HEART (hard)."
    map_name: str = "evals/diagnostic_assembler_search_hard.map"
    dynamic_assembler_chorus: bool = True
    inventory_seed: Dict[str, int] = Field(
        default_factory=lambda: {"carbon": 2, "oxygen": 2, "germanium": 1, "silicon": 3}
    )
    max_steps: int = Field(default=250)


class DiagnosticExtractMissingCarbonHard(_DiagnosticMissionBase):
    name: str = "diagnostic_extract_missing_carbon_hard"
    description: str = "All agents start around the assembler; carbon must be extracted (hard)."
    map_name: str = "evals/diagnostic_extract_lab_hard.map"
    dynamic_assembler_chorus: bool = True
    inventory_seed: Dict[str, int] = Field(default_factory=lambda: {"oxygen": 2, "germanium": 1, "silicon": 3})
    max_steps: int = Field(default=230)


class DiagnosticExtractMissingOxygenHard(_DiagnosticMissionBase):
    name: str = "diagnostic_extract_missing_oxygen_hard"
    description: str = "Gather oxygen from the extractor to complete a heart (hard)."
    map_name: str = "evals/diagnostic_extract_lab_hard.map"
    inventory_seed: Dict[str, int] = Field(default_factory=lambda: {"carbon": 2, "germanium": 1, "silicon": 3})
    max_steps: int = Field(default=230)


class DiagnosticExtractMissingGermaniumHard(_DiagnosticMissionBase):
    name: str = "diagnostic_extract_missing_germanium_hard"
    description: str = "Gather germanium from the extractor to complete a heart (hard)."
    map_name: str = "evals/diagnostic_extract_lab_hard.map"
    inventory_seed: Dict[str, int] = Field(default_factory=lambda: {"carbon": 2, "oxygen": 2, "silicon": 3})
    max_steps: int = Field(default=230)


class DiagnosticExtractMissingSiliconHard(_DiagnosticMissionBase):
    name: str = "diagnostic_extract_missing_silicon_hard"
    description: str = "Gather silicon from the extractor to complete a heart (hard)."
    map_name: str = "evals/diagnostic_extract_lab_hard.map"
    inventory_seed: Dict[str, int] = Field(default_factory=lambda: {"carbon": 2, "oxygen": 2, "germanium": 1})
    max_steps: int = Field(default=230)


class DiagnosticAgileHard(_DiagnosticMissionBase):
    name: str = "diagnostic_agile_hard"
    description: str = "Navigation agility challenge; 1-4 agents (hard)."
    map_name: str = "evals/diagnostic_agile_hard.map"
    max_steps: int = Field(default=350)

    def configure_env(self, cfg: MettaGridConfig) -> None:
        required = {"carbon": 2, "oxygen": 2, "germanium": 1, "silicon": 3}
        for resource, needed in required.items():
            station = cfg.game.objects.get(f"{resource}_extractor")
            if isinstance(station, AssemblerConfig):
                station.max_uses = 1
                updated: list[ProtocolConfig] = []
                for proto in station.protocols:
                    outputs = dict(proto.output_resources)
                    if resource in outputs:
                        outputs = {resource: needed}
                        proto = proto.model_copy(update={"output_resources": outputs})
                    updated.append(proto)
                station.protocols = updated


class DiagnosticRadialHard(_DiagnosticMissionBase):
    name: str = "diagnostic_radial_hard"
    description: str = "Radial resource layout; gather all four ingredients and chorus assemble (hard)."
    map_name: str = "evals/diagnostic_radial_hard.map"
    dynamic_assembler_chorus: bool = True
    max_steps: int = Field(default=350)

    def configure_env(self, cfg: MettaGridConfig) -> None:
        agent = cfg.game.agent
        inventory = dict(agent.initial_inventory)
        inventory["energy"] = 255
        agent.initial_inventory = inventory
        agent.inventory_regen_amounts = {"energy": 255}


DIAGNOSTIC_EVALS: list[type[_DiagnosticMissionBase]] = [
    DiagnosticChestNavigation1,
    DiagnosticChestNavigation2,
    DiagnosticChestNavigation3,
    DiagnosticChestDepositNear,
    DiagnosticChestDepositSearch,
    DiagnosticChargeUp,
    DiagnosticMemory,
    DiagnosticAssembleSeededNear,
    DiagnosticAssembleSeededSearch,
    DiagnosticExtractMissingCarbon,
    DiagnosticExtractMissingOxygen,
    DiagnosticExtractMissingGermanium,
    DiagnosticExtractMissingSilicon,
    DiagnosticUnclipCraft,
    DiagnosticUnclipPreseed,
    DiagnosticAgile,
    DiagnosticRadial,
    # Hard versions
    DiagnosticChestNavigation1Hard,
    DiagnosticChestNavigation2Hard,
    DiagnosticChestNavigation3Hard,
    DiagnosticChestDepositSearchHard,
    DiagnosticChargeUpHard,
    DiagnosticMemoryHard,
    DiagnosticAssembleSeededSearchHard,
    DiagnosticExtractMissingCarbonHard,
    DiagnosticExtractMissingOxygenHard,
    DiagnosticExtractMissingGermaniumHard,
    DiagnosticExtractMissingSiliconHard,
    DiagnosticAgileHard,
    DiagnosticRadialHard,
]<|MERGE_RESOLUTION|>--- conflicted
+++ resolved
@@ -440,14 +440,10 @@
             modified_decoder = False
             for proto in assembler.protocols:
                 if proto.output_resources.get("decoder", 0) > 0:
-<<<<<<< HEAD
-                    if not has_gear_protocol and not modified_decoder:
-=======
                     if has_gear_protocol:
                         # Preserve existing decoder recipe when a gear protocol already exists
                         updated_protocols.append(proto)
                     elif not modified_decoder:
->>>>>>> a53e3b6b
                         # Only modify the first decoder protocol to avoid duplicates
                         inputs = {res: 1 for res in non_clipped}
                         updated_proto = proto.model_copy(update={"vibes": ["gear"], "input_resources": inputs})
