# metta/rl/loss/contrastive.py
from typing import Any, Optional

import torch
from tensordict import TensorDict
from torch import Tensor
from torchrl.data import Composite

from metta.agent.policy import Policy
from metta.rl.loss.loss import Loss
from metta.rl.training import ComponentContext, TrainingEnvironment


class ContrastiveLoss(Loss):
    """Contrastive loss for representation learning."""

    _EMBEDDING_CANDIDATES = ("encoder_output", "encoded_obs", "core", "hidden_state", "features")

    __slots__ = (
        "temperature",
        "contrastive_coef",
        "embedding_dim",
        "embedding_key",
        "projection_head",
        "_projection_head_input_dim",
        "_value_projection",
        "discount",
    )

    def __init__(
        self,
        policy: Policy,
        trainer_cfg: Any,
        env: TrainingEnvironment,
        device: torch.device,
        instance_name: str,
        cfg: Any,
    ):
        super().__init__(policy, trainer_cfg, env, device, instance_name, cfg)

        self.temperature = self.cfg.temperature
        self.contrastive_coef = self.cfg.contrastive_coef
        self.embedding_dim = self.cfg.embedding_dim
        self.embedding_key = getattr(self.cfg, "embedding_key", None)
        self.discount = self.cfg.discount

        # Add projection head if needed
        if self.cfg.use_projection_head:
            # We'll determine input_dim dynamically during first forward pass
            # This avoids hardcoded assumptions about encoder output dimensions
            self.projection_head = None  # Will be created in first forward pass
            self._projection_head_input_dim = None
        else:
            self.projection_head = None

    def get_experience_spec(self) -> Composite:
        """Define additional data needed for contrastive learning."""
        return Composite(
            # Add any additional data needed for contrastive learning
            # e.g., positive/negative pairs, augmentations, etc.
        )

    def policy_output_keys(self, policy_td: Optional[TensorDict] = None) -> set[str]:
        if self.embedding_key is not None:
            return {self.embedding_key}
<<<<<<< HEAD
        if policy_td is not None:
            for candidate in ("encoder_output", "encoded_obs", "core", "hidden_state", "features"):
                if candidate in policy_td.keys(True):
                    return {candidate}
=======
        if policy_td is None:
            return {"values"}
        policy_keys = policy_td.keys(True)
        for candidate in self._EMBEDDING_CANDIDATES:
            if candidate in policy_keys:
                return {candidate}
>>>>>>> 229c55d0
        return {"values"}

    def run_train(
        self, shared_loss_data: TensorDict, context: ComponentContext, mb_idx: int
    ) -> tuple[Tensor, TensorDict, bool]:
        """Compute contrastive loss."""
        policy_td = shared_loss_data["policy_td"]
        minibatch = shared_loss_data["sampled_mb"]

        # Get embeddings from policy
        embeddings = self._get_embeddings(policy_td)

        batch_shape = minibatch.batch_size
        if len(batch_shape) != 2:
            raise ValueError("Contrastive loss expects minibatch with 2D batch size (segments, horizon).")

        segments, horizon = batch_shape

        if embeddings.dim() == 3:
            if embeddings.shape[0] != segments or embeddings.shape[1] != horizon:
                raise ValueError(
                    "Embeddings shape must align with minibatch dimensions. "
                    f"Expected ({segments}, {horizon}, *), received {tuple(embeddings.shape)}."
                )
        elif embeddings.dim() == 2 and embeddings.shape[0] == segments * horizon:
            embeddings = embeddings.reshape(segments, horizon, -1)
        else:
            raise ValueError(
                "Embeddings must have shape [segments, horizon, dim] or [segments * horizon, dim], "
                f"received {tuple(embeddings.shape)} for batch size {(segments, horizon)}."
            )

        # Create and apply projection head if needed
        if self.cfg.use_projection_head:
            if self.projection_head is None:
                # Create projection head dynamically based on actual embedding dimensions
                actual_input_dim = embeddings.shape[-1]
                self._projection_head_input_dim = actual_input_dim
                self.projection_head = torch.nn.Linear(actual_input_dim, self.embedding_dim).to(self.device)

            embeddings = self.projection_head(embeddings)

        # Compute InfoNCE contrastive loss
        contrastive_loss, metrics = self._compute_contrastive_loss(embeddings, minibatch)

        # Track metrics
        self.loss_tracker["contrastive_loss"].append(float(contrastive_loss.item()))

        # Track additional metrics for wandb logging
        for key, value in metrics.items():
            if key not in self.loss_tracker:
                self.loss_tracker[key] = []
            self.loss_tracker[key].append(value)

        return contrastive_loss, shared_loss_data, False

    def _get_embeddings(self, policy_td: TensorDict) -> Tensor:
        """Extract embeddings from policy output."""
        if self.embedding_key is not None:
            if self.embedding_key not in policy_td.keys(True):
                raise KeyError(f"Contrastive loss expects '{self.embedding_key}' in policy_td")
            return policy_td[self.embedding_key]

        # Try different possible embedding sources in order of preference
        for candidate in self._EMBEDDING_CANDIDATES:
            if candidate in policy_td.keys(True):
                return policy_td[candidate]

        # Fallback: use value as embeddings but warn about suboptimal choice
        # This should only happen if policy doesn't provide proper feature representations
        value = policy_td["values"].squeeze(-1)  # Remove last dimension if it's 1

        if value.dim() == 1:
            # Don't expand identical values - instead create a learnable linear projection
            # from the 1D value to embedding_dim with proper initialization
            if not hasattr(self, "_value_projection"):
                self._value_projection = torch.nn.Linear(1, self.embedding_dim).to(self.device)
                # Initialize with small random weights to break symmetry
                torch.nn.init.xavier_uniform_(self._value_projection.weight)

            # Project 1D value to embedding_dim with learned transformation
            value = value.unsqueeze(-1)  # [N] -> [N, 1]
            value = self._value_projection(value)  # [N, 1] -> [N, embedding_dim]

        return value

    def _compute_contrastive_loss(self, embeddings: Tensor, minibatch: TensorDict) -> tuple[Tensor, dict]:
        """Compute InfoNCE contrastive loss with geometric future positives and shuffled negatives."""

        batch_shape = minibatch.batch_size
        if len(batch_shape) != 2:
            raise ValueError("Contrastive loss expects minibatch with 2D batch size (segments, horizon).")

        segments, horizon = batch_shape

        embedding_dim = embeddings.shape[-1]
        if embedding_dim == 0:
            return torch.tensor(0.0, device=self.device), {
                "positive_sim_mean": 0.0,
                "negative_sim_mean": 0.0,
                "positive_sim_std": 0.0,
                "negative_sim_std": 0.0,
                "num_pairs": 0,
                "delta_mean": 0.0,
            }

        dones = minibatch.get("dones")
        if dones is None:
            raise KeyError("Contrastive loss requires 'dones' in minibatch for trajectory boundaries.")
        dones = dones.squeeze(-1) if dones.dim() == 3 else dones
        done_mask = dones.to(dtype=torch.bool)

        truncateds = minibatch.get("truncateds")
        if truncateds is not None:
            truncateds = truncateds.squeeze(-1) if truncateds.dim() == 3 else truncateds
            done_mask = torch.logical_or(done_mask, truncateds.to(dtype=torch.bool))

        done_mask_cpu = done_mask.detach().to("cpu")

        prob = max(1.0 - float(self.discount), 1e-8)
        geom_dist = torch.distributions.Geometric(probs=torch.tensor(prob, device=self.device, dtype=embeddings.dtype))

        batch_indices: list[int] = []
        anchor_steps: list[int] = []
        positive_steps: list[int] = []
        sampled_deltas: list[float] = []

        for batch_idx in range(segments):
            done_row = done_mask_cpu[batch_idx].view(-1)
            episode_bounds: list[tuple[int, int]] = []
            start = 0
            for step, done in enumerate(done_row.tolist()):
                if done:
                    episode_bounds.append((start, step))
                    start = step + 1
            if start < horizon:
                episode_bounds.append((start, horizon - 1))

            candidate_anchors: list[tuple[int, int]] = []
            for episode_start, episode_end in episode_bounds:
                if episode_end - episode_start < 1:
                    continue
                for anchor in range(episode_start, episode_end):
                    candidate_anchors.append((anchor, episode_end))

            if not candidate_anchors:
                continue

            choice_idx = int(torch.randint(len(candidate_anchors), (1,), device=self.device).item())
            anchor_step, episode_end = candidate_anchors[choice_idx]
            max_future = episode_end - anchor_step
            if max_future < 1:
                continue

            delta = int(geom_dist.sample().item())
            attempts = 0
            while delta > max_future and attempts < 10:
                delta = int(geom_dist.sample().item())
                attempts += 1
            if delta > max_future:
                delta = max_future

            positive_step = anchor_step + delta

            batch_indices.append(batch_idx)
            anchor_steps.append(anchor_step)
            positive_steps.append(positive_step)
            sampled_deltas.append(float(delta))

        num_pairs = len(batch_indices)
        if num_pairs < 2:
            return torch.tensor(0.0, device=self.device), {
                "positive_sim_mean": 0.0,
                "negative_sim_mean": 0.0,
                "positive_sim_std": 0.0,
                "negative_sim_std": 0.0,
                "num_pairs": num_pairs,
                "delta_mean": 0.0,
            }

        batch_idx_tensor = torch.tensor(batch_indices, device=self.device, dtype=torch.long)
        anchor_idx_tensor = torch.tensor(anchor_steps, device=self.device, dtype=torch.long)
        positive_idx_tensor = torch.tensor(positive_steps, device=self.device, dtype=torch.long)

        anchor_embeddings = embeddings[batch_idx_tensor, anchor_idx_tensor]
        positive_embeddings = embeddings[batch_idx_tensor, positive_idx_tensor]

        similarities = anchor_embeddings @ positive_embeddings.T
        positive_logits = similarities.diagonal().unsqueeze(1)
        mask = torch.eye(num_pairs, device=self.device, dtype=torch.bool)
        negative_logits = similarities[~mask].view(num_pairs, num_pairs - 1)

        logits = torch.cat([positive_logits, negative_logits], dim=1) / self.temperature
        labels = torch.zeros(num_pairs, dtype=torch.long, device=self.device)

        infonce_loss = torch.nn.functional.cross_entropy(logits, labels, reduction="mean")

        positive_sim_mean = positive_logits.mean().item()
        negative_sim_mean = negative_logits.mean().item()
        positive_sim_std = positive_logits.std().item()
        negative_sim_std = negative_logits.std().item()
        delta_mean = float(sum(sampled_deltas) / len(sampled_deltas))

        metrics = {
            "positive_sim_mean": positive_sim_mean,
            "negative_sim_mean": negative_sim_mean,
            "positive_sim_std": positive_sim_std,
            "negative_sim_std": negative_sim_std,
            "num_pairs": num_pairs,
            "delta_mean": delta_mean,
        }

        return infonce_loss * self.contrastive_coef, metrics<|MERGE_RESOLUTION|>--- conflicted
+++ resolved
@@ -63,19 +63,12 @@
     def policy_output_keys(self, policy_td: Optional[TensorDict] = None) -> set[str]:
         if self.embedding_key is not None:
             return {self.embedding_key}
-<<<<<<< HEAD
-        if policy_td is not None:
-            for candidate in ("encoder_output", "encoded_obs", "core", "hidden_state", "features"):
-                if candidate in policy_td.keys(True):
-                    return {candidate}
-=======
         if policy_td is None:
             return {"values"}
         policy_keys = policy_td.keys(True)
         for candidate in self._EMBEDDING_CANDIDATES:
             if candidate in policy_keys:
                 return {candidate}
->>>>>>> 229c55d0
         return {"values"}
 
     def run_train(
