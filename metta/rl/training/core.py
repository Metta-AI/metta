import logging
from typing import Any

import torch
from pydantic import ConfigDict
from tensordict import TensorDict

from metta.agent.policy import Policy
from metta.rl.loss.loss import Loss
from metta.rl.training import ComponentContext, Experience, TrainingEnvironment
from mettagrid.base_config import Config

logger = logging.getLogger(__name__)


class RolloutResult(Config):
    """Results from a rollout phase."""

    model_config = ConfigDict(arbitrary_types_allowed=True)

    raw_infos: list[dict[str, Any]]
    agent_steps: int
    training_env_id: slice


class CoreTrainingLoop:
    """Handles the core training loop with rollout and training phases."""

    def __init__(
        self,
        policy: Policy,
        experience: Experience,
        losses: dict[str, Loss],
        optimizer: torch.optim.Optimizer,
        device: torch.device,
        context: ComponentContext,
    ):
        """Initialize core training loop.

        Args:
            policy: The policy to train
            experience: Experience buffer for storing rollouts
            losses: Dictionary of loss instances to use
            optimizer: Optimizer for policy updates
            device: Device to run on
        """
        self.policy = policy
        self.experience = experience
        self.losses = losses
        self.optimizer = optimizer
        self.device = device
        self.accumulate_minibatches = experience.accumulate_minibatches
        self.context = context
        self.last_action = None

        # Cache environment indices to avoid reallocating per rollout batch
        self._env_index_cache = experience._range_tensor.to(device=device, dtype=torch.long)
        self._metadata_cache: dict[tuple[str, tuple[int, ...], int, str], torch.Tensor] = {}

        # Get policy spec for experience buffer
        self.policy_spec = policy.get_agent_experience_spec()

    def rollout_phase(
        self,
        env: TrainingEnvironment,
        context: ComponentContext,
    ) -> RolloutResult:
        """Perform rollout phase to collect experience.

        Args:
            env: Vectorized environment to collect from
            context: Shared trainer context providing rollout state

        Returns:
            RolloutResult with collected info
        """
        raw_infos: list[dict[str, Any]] = []
        self.experience.reset_for_rollout()

        # Notify losses of rollout start
        for loss in self.losses.values():
            loss.on_rollout_start(context)

        # Get buffer for storing experience
        buffer_step = self.experience.buffer[self.experience.row_slot_ids, self.experience.t_in_row - 1]
        buffer_step = buffer_step.select(*self.policy_spec.keys())

        total_steps = 0
        last_env_id: slice | None = None

        while not self.experience.ready_for_training:
            # Get observation from environment
            with context.stopwatch("_rollout.env_wait"):
                o, r, d, t, ta, info, training_env_id, _, num_steps = env.get_observations()
            last_env_id = training_env_id
            # Prepare data for policy
            with context.stopwatch("_rollout.td_prep"):
                td = buffer_step[training_env_id].clone()
                target_device = td.device
                td["env_obs"] = o.to(device=target_device, non_blocking=True)

                td["rewards"] = r.to(device=target_device, non_blocking=True)

                # CRITICAL FIX for MPS: Convert dtype BEFORE moving to device, and use blocking transfer
                # MPS has two bugs:
                # 1. bool->float32 conversion during .to(device=mps, dtype=float32) produces NaN
                # 2. non_blocking=True causes race conditions with uninitialized data
                # Solution: Convert dtype on CPU first, then use blocking transfer to MPS
                if target_device.type == "mps":
                    td["dones"] = d.to(dtype=torch.float32).to(device=target_device, non_blocking=False)
                    td["truncateds"] = t.to(dtype=torch.float32).to(device=target_device, non_blocking=False)
                else:
                    # On CUDA/CPU, combined conversion is safe and faster
                    td["dones"] = d.to(device=target_device, dtype=torch.float32, non_blocking=True)
                    td["truncateds"] = t.to(device=target_device, dtype=torch.float32, non_blocking=True)
                td["teacher_actions"] = ta.to(device=target_device, dtype=torch.long, non_blocking=True)
                td["training_env_ids"] = self._gather_env_indices(training_env_id, td.device).unsqueeze(1)
                # Row-aligned state: provide row slot id and position within row
                row_ids = self.experience.row_slot_ids[training_env_id].to(device=target_device, dtype=torch.long)
                t_in_row = self.experience.t_in_row[training_env_id].to(device=target_device, dtype=torch.long)
                td["row_id"] = row_ids
                td["t_in_row"] = t_in_row
                self.add_last_action_to_td(td, env)

                self._ensure_rollout_metadata(td)
                self._inject_slot_metadata(td, training_env_id)

            # Allow losses to mutate td (policy inference, bookkeeping, etc.)
            with context.stopwatch("_rollout.inference"):
                context.training_env_id = training_env_id
                for loss in self.losses.values():
                    loss.rollout(td, context)

            assert "actions" in td, "No loss performed inference - at least one loss must generate actions"
            raw_actions = td["actions"].detach()
            if raw_actions.dim() != 1:
                raise ValueError(
                    "Policies must emit a single discrete action id per agent; "
                    f"received tensor of shape {tuple(raw_actions.shape)}"
                )

            actions_column = raw_actions.view(-1, 1)

            if self.last_action is None:
                raise RuntimeError("last_action buffer was not initialized before rollout actions were generated")

            if self.last_action.device != actions_column.device:
                self.last_action = self.last_action.to(device=actions_column.device)

            if self.last_action.dtype != actions_column.dtype:
                actions_column = actions_column.to(dtype=self.last_action.dtype)

            target_buffer = self.last_action[training_env_id]
            if target_buffer.shape != actions_column.shape:
                msg = "last_action buffer shape mismatch: target=%s actions=%s raw=%s" % (
                    target_buffer.shape,
                    actions_column.shape,
                    tuple(td["actions"].shape),
                )
                logger.error(msg, exc_info=True)
                raise RuntimeError(msg)

            target_buffer.copy_(actions_column)

            # Ship actions to the environment
            with context.stopwatch("_rollout.send"):
                env.send_actions(td["actions"].cpu().numpy())

            infos_list: list[dict[str, Any]] = list(info) if info else []
            if infos_list:
                raw_infos.extend(infos_list)

            total_steps += num_steps

        if last_env_id is None:
            raise RuntimeError("Rollout completed without receiving any environment data")

        context.training_env_id = last_env_id
        return RolloutResult(raw_infos=raw_infos, agent_steps=total_steps, training_env_id=last_env_id)

    def _gather_env_indices(self, training_env_id: slice, device: torch.device) -> torch.Tensor:
        env_indices = self._env_index_cache[training_env_id]
        if env_indices.device != device:
            env_indices = env_indices.to(device=device)
        return env_indices

    def _ensure_rollout_metadata(self, td: TensorDict) -> None:
        """Populate metadata fields needed downstream while reusing cached tensors."""

        batch_elems = td.batch_size.numel()
        device = td.device
        if "batch" not in td.keys():
            td.set("batch", self._get_constant_tensor("batch", (batch_elems,), batch_elems, device))
        if "bptt" not in td.keys():
            td.set("bptt", self._get_constant_tensor("bptt", (batch_elems,), 1, device))

    def _get_constant_tensor(
        self,
        name: str,
        shape: tuple[int, ...],
        value: int,
        device: torch.device,
    ) -> torch.Tensor:
        if not shape:
            shape = (1,)
        key = (name, shape, int(value), str(device))
        cached = self._metadata_cache.get(key)
        if cached is None or cached.device != device:
            if value == 1:
                tensor = torch.ones(shape, dtype=torch.long, device=device)
            else:
                tensor = torch.full(shape, value, dtype=torch.long, device=device)
            self._metadata_cache[key] = tensor
            return tensor
        return cached

    def _inject_slot_metadata(self, td: TensorDict, training_env_id: slice) -> None:
<<<<<<< HEAD
        """Attach slot/loss profile annotations to the rollout TensorDict."""

        ctx = self.context
        slot_ids = getattr(ctx, "slot_id_per_agent", None)
        if slot_ids is None:
            return

        loss_profile_ids = getattr(ctx, "loss_profile_id_per_agent", None)
        trainable_mask = getattr(ctx, "trainable_agent_mask", None)

        num_agents = ctx.env.policy_env_info.num_agents
        if num_agents <= 0:
            return

        batch_elems = td.batch_size.numel()
        if batch_elems % num_agents != 0:
            return
=======
        ctx = self.context
        slot_ids = ctx.slot_id_per_agent
        if slot_ids is None:
            return

        num_agents = ctx.env.policy_env_info.num_agents
        if slot_ids.numel() != num_agents:
            raise RuntimeError(f"slot_id_per_agent expected {num_agents} entries, got {slot_ids.numel()}")

        batch_elems = td.batch_size.numel()
        if batch_elems % num_agents:
            raise RuntimeError(
                f"Batch elements ({batch_elems}) must be divisible by num_agents ({num_agents}) for slot metadata"
            )
>>>>>>> 67032491

        num_envs = batch_elems // num_agents
        device = td.device

<<<<<<< HEAD
        slot_tensor = slot_ids.to(device=device).repeat(num_envs)
        td.set("slot_id", slot_tensor)
        if loss_profile_ids is not None:
            td.set("loss_profile_id", loss_profile_ids.to(device=device).repeat(num_envs))
        if trainable_mask is not None:
            td.set("is_trainable_agent", trainable_mask.to(device=device).repeat(num_envs))
=======
        def _expand(meta: torch.Tensor) -> torch.Tensor:
            meta = meta.to(device=device)
            return meta.view(1, num_agents).expand(num_envs, num_agents)

        td.set("slot_id", _expand(slot_ids))

        loss_profile_ids = ctx.loss_profile_id_per_agent
        if loss_profile_ids is not None:
            td.set("loss_profile_id", _expand(loss_profile_ids))

        trainable_mask = ctx.trainable_agent_mask
        if trainable_mask is not None:
            td.set("is_trainable_agent", _expand(trainable_mask))
>>>>>>> 67032491

    def training_phase(
        self,
        context: ComponentContext,
        update_epochs: int,
        max_grad_norm: float = 0.5,
    ) -> tuple[dict[str, float], int]:
        """Perform training phase on collected experience.

        Args:
            context: Shared trainer context providing training state
            update_epochs: Number of epochs to train for
            max_grad_norm: Maximum gradient norm for clipping

        Returns:
            Dictionary of loss statistics
        """
        training_env_id = context.training_env_id
        assert training_env_id is not None, "Training environment ID is required"

        self.experience.reset_importance_sampling_ratios()

        for loss in self.losses.values():
            loss.zero_loss_tracker()

        epochs_trained = 0

        for _ in range(update_epochs):
            stop_update_epoch = False
            for mb_idx in range(self.experience.num_minibatches):
                if mb_idx % self.accumulate_minibatches == 0:
                    self.optimizer.zero_grad()

                total_loss = torch.tensor(0.0, dtype=torch.float32, device=self.device)
                stop_update_epoch_mb = False
                shared_loss_mb_data = self.experience.give_me_empty_md_td()

                for _loss_name, loss_obj in self.losses.items():
                    loss_val, shared_loss_mb_data, loss_requests_stop = loss_obj.train(
                        shared_loss_mb_data, context, mb_idx
                    )
                    total_loss = total_loss + loss_val
                    stop_update_epoch_mb = stop_update_epoch_mb or loss_requests_stop

                if stop_update_epoch_mb:
                    stop_update_epoch = True
                    break

                total_loss.backward()

                # Optimizer step with gradient accumulation
                if (mb_idx + 1) % self.accumulate_minibatches == 0:
                    # Get max_grad_norm from first loss that has it
                    actual_max_grad_norm = max_grad_norm
                    for loss_obj in self.losses.values():
                        if hasattr(loss_obj.cfg, "max_grad_norm"):
                            actual_max_grad_norm = loss_obj.cfg.max_grad_norm
                            break

                    torch.nn.utils.clip_grad_norm_(self.policy.parameters(), actual_max_grad_norm)
                    self.optimizer.step()

                    if self.device.type == "cuda":
                        torch.cuda.synchronize()

                # Notify losses of minibatch end
                for loss_obj in self.losses.values():
                    loss_obj.on_mb_end(context, mb_idx)

            epochs_trained += 1
            if stop_update_epoch:
                break

        # Notify losses of training phase end
        for loss_obj in self.losses.values():
            loss_obj.on_train_phase_end(context)

        # Collect statistics from all losses
        losses_stats = {}
        for _loss_name, loss_obj in self.losses.items():
            losses_stats.update(loss_obj.stats())

        return losses_stats, epochs_trained

    def on_epoch_start(self, context: ComponentContext) -> None:
        """Called at the start of each epoch.

        Args:
            context: Shared trainer context providing epoch state
        """
        for loss in self.losses.values():
            loss.on_new_training_run(context)

    def add_last_action_to_td(self, td: TensorDict, env: TrainingEnvironment) -> None:
        env_ids = td["training_env_ids"]
        if env_ids.dim() == 2:
            env_ids = env_ids.squeeze(-1)

        if env_ids.numel() == 0:
            td["last_actions"] = torch.zeros((0, 1), dtype=torch.int32, device=td.device)
            return

        max_env_id = int(env_ids.max().item())
        target_length = max_env_id + 1

        if self.last_action is None:
            self.last_action = torch.zeros(target_length, 1, dtype=torch.int32, device=td.device)
        else:
            if self.last_action.size(0) < target_length:
                pad_shape = (target_length - self.last_action.size(0), self.last_action.size(1))
                pad_tensor = torch.zeros(pad_shape, dtype=self.last_action.dtype, device=self.last_action.device)
                self.last_action = torch.cat((self.last_action, pad_tensor), dim=0)
            if self.last_action.device != td.device:
                self.last_action = self.last_action.to(device=td.device)

        td["last_actions"] = self.last_action[env_ids].detach()<|MERGE_RESOLUTION|>--- conflicted
+++ resolved
@@ -215,25 +215,6 @@
         return cached
 
     def _inject_slot_metadata(self, td: TensorDict, training_env_id: slice) -> None:
-<<<<<<< HEAD
-        """Attach slot/loss profile annotations to the rollout TensorDict."""
-
-        ctx = self.context
-        slot_ids = getattr(ctx, "slot_id_per_agent", None)
-        if slot_ids is None:
-            return
-
-        loss_profile_ids = getattr(ctx, "loss_profile_id_per_agent", None)
-        trainable_mask = getattr(ctx, "trainable_agent_mask", None)
-
-        num_agents = ctx.env.policy_env_info.num_agents
-        if num_agents <= 0:
-            return
-
-        batch_elems = td.batch_size.numel()
-        if batch_elems % num_agents != 0:
-            return
-=======
         ctx = self.context
         slot_ids = ctx.slot_id_per_agent
         if slot_ids is None:
@@ -248,19 +229,10 @@
             raise RuntimeError(
                 f"Batch elements ({batch_elems}) must be divisible by num_agents ({num_agents}) for slot metadata"
             )
->>>>>>> 67032491
 
         num_envs = batch_elems // num_agents
         device = td.device
 
-<<<<<<< HEAD
-        slot_tensor = slot_ids.to(device=device).repeat(num_envs)
-        td.set("slot_id", slot_tensor)
-        if loss_profile_ids is not None:
-            td.set("loss_profile_id", loss_profile_ids.to(device=device).repeat(num_envs))
-        if trainable_mask is not None:
-            td.set("is_trainable_agent", trainable_mask.to(device=device).repeat(num_envs))
-=======
         def _expand(meta: torch.Tensor) -> torch.Tensor:
             meta = meta.to(device=device)
             return meta.view(1, num_agents).expand(num_envs, num_agents)
@@ -274,7 +246,6 @@
         trainable_mask = ctx.trainable_agent_mask
         if trainable_mask is not None:
             td.set("is_trainable_agent", _expand(trainable_mask))
->>>>>>> 67032491
 
     def training_phase(
         self,
