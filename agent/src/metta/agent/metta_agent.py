--- conflicted
+++ resolved
@@ -12,10 +12,7 @@
 
 from metta.agent.component_policy import ComponentPolicy
 from metta.agent.pytorch.agent_mapper import agent_classes
-<<<<<<< HEAD
 from metta.rl.experience import Experience
-=======
->>>>>>> 3bc20c84
 from metta.rl.system_config import SystemConfig
 
 logger = logging.getLogger("metta_agent")
@@ -91,10 +88,7 @@
         self.policy = policy
         if self.policy is not None and hasattr(self.policy, "device"):
             self.policy.device = self.device
-<<<<<<< HEAD
-=======
             self.policy.to(self.device)
->>>>>>> 3bc20c84
 
         self._total_params = sum(p.numel() for p in self.parameters() if p.requires_grad)
         logger.info(f"MettaAgent initialized with {self._total_params:,} parameters")
@@ -118,7 +112,6 @@
                 cfg=agent_cfg,
             )
             logger.info(f"Using ComponentPolicy: {type(policy).__name__}")
-<<<<<<< HEAD
 
         return policy
 
@@ -158,27 +151,6 @@
     # def get_memory(self) -> dict:
     #     """Get memory state - delegates to policy if it supports memory."""
     #     return getattr(self.policy, "get_memory", lambda: {})()
-=======
-
-        return policy
-
-    def forward(self, td: Dict[str, torch.Tensor], state=None, action: Optional[torch.Tensor] = None) -> TensorDict:
-        """Forward pass through the policy."""
-        if self.policy is None:
-            raise RuntimeError("No policy set during initialization.")
-
-        # Delegate to policy - it handles all cases including legacy
-        return self.policy(td, state, action)
-
-    def reset_memory(self) -> None:
-        """Reset memory - delegates to policy if it supports memory."""
-        if hasattr(self.policy, "reset_memory"):
-            self.policy.reset_memory()
-
-    def get_memory(self) -> dict:
-        """Get memory state - delegates to policy if it supports memory."""
-        return getattr(self.policy, "get_memory", lambda: {})()
->>>>>>> 3bc20c84
 
     def get_agent_experience_spec(self) -> Composite:
         if hasattr(self.policy, "get_agent_experience_spec"):
@@ -189,13 +161,10 @@
                 dones=UnboundedDiscrete(shape=torch.Size([]), dtype=torch.float32),
             )
 
-<<<<<<< HEAD
     def attach_replay_buffer(self, experience: Experience):
         """Losses expect to find a replay buffer in the policy."""
         self.replay = experience
 
-=======
->>>>>>> 3bc20c84
     def initialize_to_environment(
         self,
         features: dict[str, dict],
@@ -318,7 +287,6 @@
 
         # Build full action names for embeddings
         full_action_names = [f"{name}_{i}" for name, max_param in self.active_actions for i in range(max_param + 1)]
-<<<<<<< HEAD
 
         # Activate embeddings if policy supports it
         if hasattr(self.policy, "activate_action_embeddings"):
@@ -334,28 +302,8 @@
 
         # Pass tensors to policy if needed
         if self.policy is not None:
-            for attr in ["action_index_tensor", "cum_action_max_params"]:
-                if hasattr(self.policy, attr):
-                    setattr(self.policy, attr, getattr(self, attr))
-=======
-
-        # Activate embeddings if policy supports it
-        if hasattr(self.policy, "activate_action_embeddings"):
-            self.policy.activate_action_embeddings(full_action_names, device)
-
-        # Create action index tensor
-        self.action_index_tensor = torch.tensor(
-            [[idx, j] for idx, max_param in enumerate(action_max_params) for j in range(max_param + 1)],
-            device=device,
-            dtype=torch.int32,
-        )
-        logger.info(f"Actions initialized: {self.active_actions}")
-
-        # Pass tensors to policy if needed
-        if self.policy is not None:
             self.policy.action_index_tensor = self.action_index_tensor
             self.policy.cum_action_max_params = self.cum_action_max_params
->>>>>>> 3bc20c84
 
     @property
     def total_params(self):
@@ -367,30 +315,6 @@
         if hasattr(self.policy, "lstm"):
             return self.policy.lstm
         return None
-<<<<<<< HEAD
-=======
-
-    def l2_init_loss(self) -> torch.Tensor:
-        """Calculate L2 initialization loss - delegates to policy."""
-        if hasattr(self.policy, "l2_init_loss"):
-            return self.policy.l2_init_loss()
-        return torch.tensor(0.0, dtype=torch.float32, device=self.device)
-
-    def clip_weights(self):
-        """Clip weights to prevent large updates."""
-        if self.policy is not None and hasattr(self.policy, "clip_weights"):
-            # Use policy's custom implementation if available
-            self.policy.clip_weights()
-        elif self.policy is not None:
-            # Default implementation: clamp all parameters to [-1, 1]
-            for p in self.policy.parameters():
-                p.data.clamp_(-1, 1)
-
-    def update_l2_init_weight_copy(self):
-        """Update L2 initialization weight copies - delegates to policy."""
-        if hasattr(self.policy, "update_l2_init_weight_copy"):
-            self.policy.update_l2_init_weight_copy()
->>>>>>> 3bc20c84
 
     def compute_weight_metrics(self, delta: float = 0.01) -> list[dict]:
         """Compute weight metrics - delegates to policy."""
@@ -399,18 +323,6 @@
         return []
 
     def _convert_action_to_logit_index(self, flattened_action: torch.Tensor) -> torch.Tensor:
-<<<<<<< HEAD
-        """Convert (action_type, action_param) pairs to discrete indices - delegates to policy."""
-        if hasattr(self.policy, "_convert_action_to_logit_index"):
-            return self.policy._convert_action_to_logit_index(flattened_action)
-        raise NotImplementedError("Policy does not implement _convert_action_to_logit_index")
-
-    def _convert_logit_index_to_action(self, logit_indices: torch.Tensor) -> torch.Tensor:
-        """Convert discrete logit indices back to (action_type, action_param) pairs - delegates to policy."""
-        if hasattr(self.policy, "_convert_logit_index_to_action"):
-            return self.policy._convert_logit_index_to_action(logit_indices)
-        raise NotImplementedError("Policy does not implement _convert_logit_index_to_action")
-=======
         """Convert (action_type, action_param) pairs to discrete indices."""
         if hasattr(self.policy, "_convert_action_to_logit_index"):
             return self.policy._convert_action_to_logit_index(flattened_action)
@@ -426,7 +338,6 @@
             return self.policy._convert_logit_index_to_action(logit_indices)
         # Default implementation using MettaAgent's action tensors
         return self.action_index_tensor[logit_indices]
->>>>>>> 3bc20c84
 
     def __setstate__(self, state):
         """Restore state from checkpoint."""
