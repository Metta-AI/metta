--- conflicted
+++ resolved
@@ -295,28 +295,17 @@
         if has_gear_protocol:
             return
 
-<<<<<<< HEAD
-        # Collect gear protocols and non-gear protocols separately
-        gear_protocols = []
-        other_protocols = []
-        for protocol in assembler_cfg.protocols:
-            if any(k in protocol.output_resources for k in gear_outputs):
-                gear_protocols.append(protocol)
+        # Rewrite gear recipes to use only the ["gear"] vibe, but keep gear/non-gear separated
+        # so we can preserve the original ordering of non-gear protocols.
+        gear_protocols: list[ProtocolConfig] = []
+        other_protocols: list[ProtocolConfig] = []
+        for proto in assembler_cfg.protocols:
+            if any(k in proto.output_resources for k in gear_outputs):
+                gear_protocols.append(proto.model_copy(update={"vibes": ["gear"]}))
             else:
-                other_protocols.append(protocol)
-
-        # If we have gear protocols, modify only the first one to use ["gear"] vibe
-        # and remove the rest to avoid duplicates (they would all have ["gear"] vibe with min_agents=0)
-        if gear_protocols:
-            gear_protocols[0].vibes = ["gear"]
-            assembler_cfg.protocols = other_protocols + [gear_protocols[0]]
-=======
-        # Rewrite all gear recipes to use only the ["gear"] vibe, keep order intact.
-        assembler_cfg.protocols = [
-            p.model_copy(update={"vibes": ["gear"]}) if any(k in p.output_resources for k in gear_outputs) else p
-            for p in assembler_cfg.protocols
-        ]
->>>>>>> a53e3b6b
+                other_protocols.append(proto)
+
+        assembler_cfg.protocols = other_protocols + gear_protocols
 
 
 class InventoryHeartTuneVariant(MissionVariant):
