"""PolicyInterface: Abstract base class defining the required interface for all policies.

This ensures that all policies (ComponentPolicy, PyTorch agents with mixin, etc.)
implement the required methods that MettaAgent depends on."""

from abc import abstractmethod
<<<<<<< HEAD
from pathlib import Path
from typing import ClassVar, List, Optional
=======
from typing import Any, ClassVar, List, Optional
>>>>>>> c8f6a5b1

import torch
import torch.nn as nn
from pydantic import ConfigDict
from tensordict import TensorDict
from torch.nn.parallel import DistributedDataParallel
from torchrl.data import Composite, UnboundedDiscrete

from metta.agent.components.component_config import ComponentConfig
from metta.agent.components.obs_shim import (
    ObsShimBox,
    ObsShimBoxConfig,
    ObsShimTokens,
    ObsShimTokensConfig,
)
from metta.common.util.file import write_file
from metta.rl.utils import ensure_sequence_metadata
from mettagrid.base_config import Config
from mettagrid.policy.lstm import obs_to_obs_tensor
from mettagrid.policy.policy import (
    AgentPolicy,
    MultiAgentPolicy,
    StatefulAgentPolicy,
    StatefulPolicyImpl,
    TrainablePolicy,
)
from mettagrid.policy.policy_env_interface import PolicyEnvInterface
from mettagrid.policy.policy_registry import PolicyRegistryABCMeta
from mettagrid.simulator import Action, AgentObservation
from mettagrid.util.module import load_symbol


class PolicyArchitecture(Config):
    """Policy architecture configuration."""

    class_path: str

    model_config: ClassVar[ConfigDict] = ConfigDict(arbitrary_types_allowed=True)

    components: List[ComponentConfig] = []

    # a separate component that optionally accepts actions and process logits into log probs, entropy, etc.
    action_probs_config: ComponentConfig

    def make_policy(self, policy_env_info: PolicyEnvInterface) -> "Policy":
        """Create an agent instance from configuration."""

        AgentClass = load_symbol(self.class_path)
        return AgentClass(policy_env_info, self)  # type: ignore[misc]


class Policy(TrainablePolicy, nn.Module):
    """Abstract base class defining the interface that all policies must implement.

    This class provides both the PyTorch nn.Module interface for training
    and the TrainablePolicy interface for compatibility with mettagrid Rollout.
    """

    def __init__(self, policy_env_info: PolicyEnvInterface):
        TrainablePolicy.__init__(self, policy_env_info)
        nn.Module.__init__(self)
        self._actions_by_id = self._policy_env_info.actions.actions()
        self._stateful_impl = self.make_stateful_policy_impl()

    @abstractmethod
    def forward(self, td: TensorDict, action: Optional[torch.Tensor] = None) -> TensorDict:
        pass

    def get_agent_experience_spec(self) -> Composite:
        """Return the policy's required experience spec."""

        return Composite(
            env_obs=UnboundedDiscrete(shape=torch.Size([200, 3]), dtype=torch.uint8),
            dones=UnboundedDiscrete(shape=torch.Size([]), dtype=torch.float32),
            truncateds=UnboundedDiscrete(shape=torch.Size([]), dtype=torch.float32),
        )

    def initialize_to_environment(self, policy_env_info: PolicyEnvInterface, device: torch.device):
        return

    @property
    @abstractmethod
    def device(self) -> torch.device: ...

    @property
    def total_params(self) -> int:
        """Count trainable parameters for logging/metrics."""

        return sum(param.numel() for param in self.parameters() if param.requires_grad)

    @abstractmethod
    def reset_memory(self):
        pass

    def network(self) -> nn.Module:
        """Return the nn.Module representing the policy."""
        return self

    def agent_policy(self, agent_id: int) -> AgentPolicy:
        """Return an AgentPolicy adapter for the specified agent index."""
<<<<<<< HEAD
        return _SingleAgentAdapter(self, agent_id)

    def save_policy(
        self,
        destination: str | Path,
        *,
        policy_architecture: PolicyArchitecture | None = None,
    ) -> str:
        """Persist the policy using the safetensors artifact format."""

        # Local import avoids circular dependency when this module is imported from policy_artifact.
        from metta.rl.policy_artifact import save_policy_artifact_safetensors

        dest = str(destination)
        if dest.startswith("s3://"):
            local_copy = Path(Path(dest).name)
            save_policy_artifact_safetensors(
                local_copy,
                policy_architecture=policy_architecture,
                state_dict=self.state_dict(),
            )
            write_file(dest, str(local_copy))
            return dest

        path = Path(destination).expanduser()
        path.parent.mkdir(parents=True, exist_ok=True)
        save_policy_artifact_safetensors(
            path,
            policy_architecture=policy_architecture,
            state_dict=self.state_dict(),
        )
        return f"file://{path.resolve()}"

=======
        return StatefulAgentPolicy(self._stateful_impl, self._policy_env_info, agent_id)
>>>>>>> c8f6a5b1

    def make_stateful_policy_impl(self) -> StatefulPolicyImpl[Any]:
        return _PolicyStateImpl(self)

    def initial_agent_state(self) -> Any:
        return None

    def load_agent_state(self, state: Any | None) -> None:
        if state is not None:
            raise RuntimeError(f"{self.__class__.__name__} does not store per-agent state")

    def dump_agent_state(self) -> Any:
        return None

    def step_with_state(self, obs: AgentObservation, state: Any, agent_id: int | None = None) -> tuple[Action, Any]:
        td = self._obs_to_td(obs, self.device, agent_id)
        if state is not None:
            self.load_agent_state(state)
        self(td)
        new_state = self.dump_agent_state()
        action_idx = int(td["actions"][0].item())
        return self._actions_by_id[action_idx], new_state

    def _obs_to_td(self, obs: AgentObservation, device: torch.device, agent_id: int | None = None) -> TensorDict:
        obs_tensor = obs_to_obs_tensor(obs, self._policy_env_info.observation_space.shape, device)
        td = TensorDict(
            {
                "env_obs": obs_tensor,
                "dones": torch.zeros(1, dtype=torch.float32, device=device),
                "truncateds": torch.zeros(1, dtype=torch.float32, device=device),
                "bptt": torch.ones(1, dtype=torch.long, device=device),
            },
            batch_size=[1],
        )
        self._set_single_step_metadata(td, agent_slot=int(agent_id) if agent_id is not None else 0)
        return td

    def _set_single_step_metadata(self, td: TensorDict, *, agent_slot: int) -> None:
        ensure_sequence_metadata(td, batch_size=1, time_steps=1)
        device = td.device
        td.set("training_env_ids", torch.tensor([[agent_slot]], dtype=torch.long, device=device))
        td.set("row_id", torch.tensor([agent_slot], dtype=torch.long, device=device))
        td.set("t_in_row", torch.zeros(1, dtype=torch.long, device=device))


class DistributedPolicy(TrainablePolicy, DistributedDataParallel, metaclass=PolicyRegistryABCMeta):
    """Thin wrapper around DistributedDataParallel that preserves Policy interface."""

    def __init__(self, policy: MultiAgentPolicy, device: torch.device):
        TrainablePolicy.__init__(self, policy.policy_env_info)

        # Then initialize DistributedDataParallel
        kwargs = {
            "module": policy,
            "broadcast_buffers": False,
            "find_unused_parameters": False,
        }
        if device.type != "cpu" and device.index is not None:
            kwargs.update({"device_ids": [device.index], "output_device": device.index})
        DistributedDataParallel.__init__(self, **kwargs)

    def __getattr__(self, name: str):
        try:
            return super().__getattr__(name)
        except AttributeError:
            return getattr(self.module, name)


class ExternalPolicyWrapper(Policy):
    """Wrapper for generic policies that don't conform to Metta's internal agent interface.

    Expectations of the policy is that it takes a tensor of observations and returns a tensor of actions that matches
    the action space. These policies will be used in evaluation, not in training.

    Policies that wish to be trained in metta should instead inherit from Policy and implement an agent experience spec,
    return the tensors needed for losses (ie values, entropy, and others depending on the loss), and the other methods
    if necessary.
    """

    def __init__(
        self,
        policy: nn.Module,
        policy_env_interface: PolicyEnvInterface,
        box_obs: bool = True,
    ):
        super().__init__(policy_env_interface)
        self.policy = policy
        self._device = next(policy.parameters()).device if hasattr(policy, "parameters") else torch.device("cpu")
        if box_obs:
            self.obs_shaper = ObsShimBox(
                policy_env_interface,
                config=ObsShimBoxConfig(in_key="env_obs", out_key="obs"),
            )
        else:
            self.obs_shaper = ObsShimTokens(
                policy_env_interface,
                config=ObsShimTokensConfig(in_key="env_obs", out_key="obs"),
            )

    def forward(self, td: TensorDict) -> TensorDict:
        self.obs_shaper(td)
        return self.policy(td["obs"])

    def initialize_to_environment(self, policy_env_info: PolicyEnvInterface, device: torch.device):
        pass

    @property
    def device(self) -> torch.device:
        return self._device

    @property
    def total_params(self) -> int:
        return 0

    def reset_memory(self):
        pass


class _PolicyStateImpl(StatefulPolicyImpl[Any]):
    def __init__(self, policy: "Policy"):
        self._policy = policy
        self._active_agent_id: int | None = None

    def set_active_agent(self, agent_id: Optional[int]) -> None:
        self._active_agent_id = agent_id

    def reset(self) -> None:
        self._policy.reset_memory()

    def initial_agent_state(self) -> Any:
        return self._policy.initial_agent_state()

    def step_with_state(self, obs: AgentObservation, state: Any) -> tuple[Action, Any]:
        return self._policy.step_with_state(obs, state, agent_id=self._active_agent_id)<|MERGE_RESOLUTION|>--- conflicted
+++ resolved
@@ -4,12 +4,8 @@
 implement the required methods that MettaAgent depends on."""
 
 from abc import abstractmethod
-<<<<<<< HEAD
 from pathlib import Path
-from typing import ClassVar, List, Optional
-=======
 from typing import Any, ClassVar, List, Optional
->>>>>>> c8f6a5b1
 
 import torch
 import torch.nn as nn
@@ -110,8 +106,7 @@
 
     def agent_policy(self, agent_id: int) -> AgentPolicy:
         """Return an AgentPolicy adapter for the specified agent index."""
-<<<<<<< HEAD
-        return _SingleAgentAdapter(self, agent_id)
+        return StatefulAgentPolicy(self._stateful_impl, self._policy_env_info, agent_id)
 
     def save_policy(
         self,
@@ -143,10 +138,6 @@
             state_dict=self.state_dict(),
         )
         return f"file://{path.resolve()}"
-
-=======
-        return StatefulAgentPolicy(self._stateful_impl, self._policy_env_info, agent_id)
->>>>>>> c8f6a5b1
 
     def make_stateful_policy_impl(self) -> StatefulPolicyImpl[Any]:
         return _PolicyStateImpl(self)
