#ifndef METTAGRID_METTAGRID_OBJECTS_CONSTANTS_HPP_
#define METTAGRID_METTAGRID_OBJECTS_CONSTANTS_HPP_

#include <map>
#include <stdexcept>
#include <string>
#include <vector>

#include "../grid_object.hpp"

enum EventType {
  FinishConverting = 0,
  CoolDown = 1,
  EventTypeCount
};

enum GridLayer {
  Agent_Layer = 0,
  Object_Layer = 1,
  GridLayerCount
};

// Changing observation feature ids will break models that have
// been trained on the old feature ids.
// In the future, the string -> id mapping should be stored on a
// per-policy basis.
//
// NOTE: We use a namespace here to avoid naming collisions:
// - 'TypeId' conflicts with the typedef uint8_t TypeId in grid_object.hpp
// - 'Orientation' conflicts with the enum class Orientation defined above
// The namespace allows us to use these descriptive names without conflicts.
namespace ObservationFeature {
enum ObservationFeatureEnum : uint8_t {
  TypeId = 1,
  Group = 2,
  Hp = 3,
  Frozen = 4,
  Orientation = 5,
  Color = 6,
  ConvertingOrCoolingDown = 7,
<<<<<<< HEAD
  Swappable = 8
=======
  Swappable = 8,
  ObservationFeatureCount
>>>>>>> c7e782ff
};
}  // namespace ObservationFeature

const uint8_t InventoryFeatureOffset = 100;

// There should be a one-to-one mapping between ObjectType and ObjectTypeNames.
// ObjectTypeName is mostly used for human-readability, but may be used as a key
// in config files, etc. Agents will be able to see an object's type_id.
//
// Note that ObjectType does _not_ have to correspond to an object's class (which
// is a C++ concept). In particular, multiple ObjectTypes may correspond to the
// same class.
enum ObjectType {
  AgentT = 0,
  WallT = 1,
  MineT = 2,
  GeneratorT = 3,
  AltarT = 4,
  ArmoryT = 5,
  LaseryT = 6,
  LabT = 7,
  FactoryT = 8,
  TempleT = 9,
  GenericConverterT = 10,
  ObjectTypeCount
};

constexpr std::array<const char*, ObjectTypeCount> ObjectTypeNamesArray = {
    {"agent", "wall", "mine", "generator", "altar", "armory", "lasery", "lab", "factory", "temple", "converter"}};

const std::vector<std::string> ObjectTypeNames(ObjectTypeNamesArray.begin(), ObjectTypeNamesArray.end());

enum InventoryItem {
  // These are "ore.red", etc everywhere else. They're differently named here because
  // of enum naming limitations.
  ore_red = 0,
  ore_blue = 1,
  ore_green = 2,
  battery = 3,
  heart = 4,
  armor = 5,
  laser = 6,
  blueprint = 7,
  InventoryItemCount
};

constexpr std::array<const char*, InventoryItemCount> InventoryItemNamesArray = {
    {"ore.red", "ore.blue", "ore.green", "battery", "heart", "armor", "laser", "blueprint"}};

const std::vector<std::string> InventoryItemNames(InventoryItemNamesArray.begin(), InventoryItemNamesArray.end());

// Runtime validation function
inline void ValidateConstants() {
  static bool validated = false;
  if (!validated) {
    if (ObjectTypeNames.size() != ObjectTypeCount) {
      throw std::logic_error("ObjectTypeNames size (" + std::to_string(ObjectTypeNames.size()) +
                             ") does not match ObjectTypeCount (" + std::to_string(ObjectTypeCount) + ")");
    }
    if (InventoryItemNames.size() != InventoryItemCount) {
      throw std::logic_error("InventoryItemNames size (" + std::to_string(InventoryItemNames.size()) +
                             ") does not match InventoryItemCount (" + std::to_string(InventoryItemCount) + ")");
    }
    validated = true;
  }
}

// Updated ObjectLayers to assign unique layer to each object type
const std::map<TypeId, GridLayer> ObjectLayers = {{ObjectType::AgentT, GridLayer::Agent_Layer},
                                                  {ObjectType::WallT, GridLayer::Object_Layer},
                                                  {ObjectType::MineT, GridLayer::Object_Layer},
                                                  {ObjectType::GeneratorT, GridLayer::Object_Layer},
                                                  {ObjectType::AltarT, GridLayer::Object_Layer},
                                                  {ObjectType::ArmoryT, GridLayer::Object_Layer},
                                                  {ObjectType::LaseryT, GridLayer::Object_Layer},
                                                  {ObjectType::LabT, GridLayer::Object_Layer},
                                                  {ObjectType::FactoryT, GridLayer::Object_Layer},
                                                  {ObjectType::TempleT, GridLayer::Object_Layer}};

#endif  // METTAGRID_METTAGRID_OBJECTS_CONSTANTS_HPP_<|MERGE_RESOLUTION|>--- conflicted
+++ resolved
@@ -38,12 +38,8 @@
   Orientation = 5,
   Color = 6,
   ConvertingOrCoolingDown = 7,
-<<<<<<< HEAD
-  Swappable = 8
-=======
   Swappable = 8,
   ObservationFeatureCount
->>>>>>> c7e782ff
 };
 }  // namespace ObservationFeature
 
