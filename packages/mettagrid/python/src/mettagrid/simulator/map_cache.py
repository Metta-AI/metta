--- conflicted
+++ resolved
@@ -13,10 +13,6 @@
 from pathlib import Path
 from typing import Any, Optional
 
-try:
-    from multiprocessing import resource_tracker
-except ImportError:  # pragma: no cover
-    resource_tracker = None
 import numpy as np
 
 from mettagrid.map_builder.map_builder import GameMap, MapBuilderConfig
@@ -101,18 +97,6 @@
             _maps_per_key = maps_per_key
         self._shm_registry: dict[str, shared_memory.SharedMemory] = {}
 
-<<<<<<< HEAD
-    def _untrack_shared_memory(self, shm: shared_memory.SharedMemory) -> None:
-        """Prevent multiprocessing resource_tracker from unlinking our SHM."""
-        if resource_tracker is None:
-            return
-        try:
-            resource_tracker.unregister(shm._name, "shared_memory")  # type: ignore[attr-defined]
-        except Exception:
-            pass
-
-=======
->>>>>>> 0159f785
     def start(self) -> None:
         """Start the shared cache (no-op, registry is file-based)."""
         _get_registry_file()
