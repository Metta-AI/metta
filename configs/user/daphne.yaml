--- conflicted
+++ resolved
@@ -10,25 +10,6 @@
 #navigation_poisson_sparser_pretrained.r.6
 
 defaults:
-<<<<<<< HEAD
-  - override /agent: robust_cross
-  - _self_
-
-trainer:
-  env: /env/mettagrid/curriculum/navigation
-  evaluate_interval: 3
-  env_overrides:
-    game:
-      use_observation_tokens: true
-  evals:
-    env_overrides:
-      game:
-        use_observation_tokens: true
-
-policy_uri: wandb://run/b.georgedeane.george_sequence_no_increment
-
-run_id: 5
-=======
   # - override /agent: robust_cross
   - _self_
 
@@ -46,6 +27,5 @@
 policy_uri: wandb://run/b.georgedeane.george_sequence_no_increment
 
 run_id: 7
->>>>>>> 9a237032
 run: ${oc.env:USER}.local.${run_id}
 trained_policy_uri: ${run_dir}/checkpoints