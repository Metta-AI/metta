--- conflicted
+++ resolved
@@ -2,12 +2,7 @@
 
 defaults:
   - override /agent: simple
-<<<<<<< HEAD
-  - /sim/sim@eval
-=======
-  - override /eval: navigation
   - override /analyzer: eval_analyzer
->>>>>>> 936304d3
   - _self_
 
 trainer:
