from typing import Any

import einops
import torch
from pydantic import Field
from tensordict import TensorDict
from torch import Tensor

from metta.agent.policy import Policy
from metta.rl.loss import Loss
from metta.rl.trainer_config import TrainerConfig
from metta.rl.training import ComponentContext
from mettagrid.base_config import Config


class TLKickstarterConfig(Config):
    teacher_uri: str = Field(default="")
    action_loss_coef: float = Field(default=0.995, ge=0, le=1.0)
    value_loss_coef: float = Field(default=1.0, ge=0, le=1.0)

    def create(
        self,
        policy: Policy,
        trainer_cfg: TrainerConfig,
        vec_env: Any,
        device: torch.device,
        instance_name: str,
        loss_config: Any,
    ):
        """Create TLKickstarter loss instance."""
        return TLKickstarter(policy, trainer_cfg, vec_env, device, instance_name=instance_name, loss_config=loss_config)


class TLKickstarter(Loss):
    __slots__ = (
        "teacher_policy",
        "teacher_policy_spec",
        "action_loss_coef",
        "value_loss_coef",
    )

    def __init__(
        self,
        policy: Policy,
        trainer_cfg: TrainerConfig,
        vec_env: Any,
        device: torch.device,
        instance_name: str,
        loss_config: Any = None,
    ):
        # Get loss config from trainer_cfg if not provided
        if loss_config is None:
            loss_config = getattr(trainer_cfg.losses, instance_name, None)
        super().__init__(policy, trainer_cfg, vec_env, device, instance_name, loss_config)
        self.action_loss_coef = self.loss_cfg.action_loss_coef
        self.value_loss_coef = self.loss_cfg.value_loss_coef

        # load teacher policy
        from metta.rl.checkpoint_manager import CheckpointManager

<<<<<<< HEAD
        env_metadata = getattr(self.env, "meta_data", None)
        if env_metadata is None:
            raise RuntimeError("Environment metadata is required to instantiate teacher policy")

        self.teacher_policy = CheckpointManager.load_from_uri(self.loss_cfg.teacher_uri, env_metadata, self.device)
=======
        self.teacher_policy: Policy = CheckpointManager.load_from_uri(self.loss_cfg.teacher_uri, device)
        if hasattr(self.teacher_policy, "initialize_to_environment"):
            env_metadata = self.env.meta_data
            self.teacher_policy.initialize_to_environment(env_metadata, self.device)
>>>>>>> 68b490eb

        # Detach gradient
        for param in self.teacher_policy.parameters():
            param.requires_grad = False

        # get the teacher policy experience spec
        self.teacher_policy_spec = self.teacher_policy.get_agent_experience_spec()

    def run_train(
        self,
        shared_loss_data: TensorDict,
        context: ComponentContext,
        mb_idx: int,
    ) -> tuple[Tensor, TensorDict, bool]:
        policy_td = shared_loss_data["policy_td"]

        # Teacher forward pass
        teacher_td = policy_td.select(*self.teacher_policy_spec.keys(include_nested=True)).clone()
        teacher_td = self.teacher_policy(teacher_td, action=None)
        teacher_action_logits = teacher_td["action_logits"].to(dtype=torch.float32)
        teacher_value = teacher_td["values"].to(dtype=torch.float32)

        # Student forward pass
        student_td = policy_td.select(*self.policy_experience_spec.keys(include_nested=True)).clone()
        student_td = self.policy(student_td, action=None)
        student_action_logits = student_td["action_logits"].to(dtype=torch.float32)
        student_value = student_td["values"].to(dtype=torch.float32)

        # action loss
        ks_action_loss = torch.tensor(0.0, device=self.device, dtype=torch.float32)
        ks_action_loss += ((teacher_action_logits.detach() - student_action_logits) ** 2).mean() * self.action_loss_coef

        # value loss
        ks_value_loss = torch.tensor(0.0, device=self.device, dtype=torch.float32)
        teacher_value = einops.rearrange(teacher_value, "b t 1 -> b (t 1)")
        student_value = einops.rearrange(student_value, "b t 1 -> b (t 1)")
        ks_value_loss += ((teacher_value.detach() - student_value) ** 2).mean() * self.value_loss_coef

        loss = ks_action_loss + ks_value_loss

        self.loss_tracker["tl_ks_action_loss"].append(float(ks_action_loss.item()))
        self.loss_tracker["tl_ks_value_loss"].append(float(ks_value_loss.item()))

        return loss, shared_loss_data, False<|MERGE_RESOLUTION|>--- conflicted
+++ resolved
@@ -58,18 +58,11 @@
         # load teacher policy
         from metta.rl.checkpoint_manager import CheckpointManager
 
-<<<<<<< HEAD
         env_metadata = getattr(self.env, "meta_data", None)
         if env_metadata is None:
             raise RuntimeError("Environment metadata is required to instantiate teacher policy")
 
         self.teacher_policy = CheckpointManager.load_from_uri(self.loss_cfg.teacher_uri, env_metadata, self.device)
-=======
-        self.teacher_policy: Policy = CheckpointManager.load_from_uri(self.loss_cfg.teacher_uri, device)
-        if hasattr(self.teacher_policy, "initialize_to_environment"):
-            env_metadata = self.env.meta_data
-            self.teacher_policy.initialize_to_environment(env_metadata, self.device)
->>>>>>> 68b490eb
 
         # Detach gradient
         for param in self.teacher_policy.parameters():
