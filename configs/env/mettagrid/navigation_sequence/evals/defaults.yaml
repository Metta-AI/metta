--- conflicted
+++ resolved
@@ -34,11 +34,7 @@
       color: 0
       max_output: 1
       conversion_ticks: 1
-<<<<<<< HEAD
-      cooldown: 1
-=======
       cooldown: 1000
->>>>>>> 503a50cc
       initial_items: 1
 
     generator.red:
