#!/usr/bin/env -S uv run
"""Add policy to evaluation leaderboard and update dashboard."""

import argparse
import subprocess
import sys
from typing import List

from metta.common.util.constants import METTASCOPE_REPLAY_URL
from metta.mettagrid.util.file import exists


def run_command(cmd: List[str], description: str) -> bool:
    """
    Run a command and return success status.

    Args:
        cmd: Command as list of strings
        description: Description for logging

    Returns:
        True if command succeeded, False otherwise
    """
    print(f"Executing: {' '.join(cmd)}")
    try:
        result = subprocess.run(cmd, check=True, capture_output=False)
        return result.returncode == 0
    except subprocess.CalledProcessError as e:
        print(f"❌ {description} failed with exit code {e.returncode}")
        return False
    except Exception as e:
        print(f"❌ {description} failed: {e}")
        return False


def main():
    parser = argparse.ArgumentParser(
        description="Add policy to evaluation leaderboard and update dashboard",
        formatter_class=argparse.RawDescriptionHelpFormatter,
        epilog="""
Examples:
%(prog)s --run b.username.test_run --policy-uri s3://softmax-public/checkpoints/b.username.test_run__e40__s20000__t1200__sc9500.pt
""",
    )

    parser.add_argument("--run", required=True, help="Your run identifier (e.g., b.$USER.test_run)")
    parser.add_argument(
        "--policy-uri",
        required=True,
        help="Fully qualified S3 checkpoint URI (e.g., s3://bucket/path/run__e10__s5000__t300__sc8000.pt)",
    )

    # Capture additional arguments for Hydra
    args, additional_args = parser.parse_known_args()

    policy_uri = args.policy_uri
    print(f"Adding policy to eval leaderboard using policy URI: {policy_uri}")

    if additional_args:
        print(f"Additional arguments: {' '.join(additional_args)}")

    # Step 1: Verify policy exists on WANDB
    if not exists(policy_uri):
        print("\n💡 Policy checkpoint not found; double-check the URI or upload it before running this tool.")
        sys.exit(1)
    print("✅ Policy verification passed")

    # Step 2: Run the simulation
    print("\n🚀 Step 2: Running simulation...")
    sim_cmd = [
        "./tools/run.py",
        "experiments.recipes.navigation.eval",
<<<<<<< HEAD
        f"--overrides policy_uri={policy_uri}",
=======
        f"policy_uri={wandb_path}",
>>>>>>> 20b10eb3
        "+eval_db_uri=wandb://stats/navigation_db",
        "+eval_db_uri=wandb://stats/navigation_db",
    ] + additional_args

    if not run_command(sim_cmd, "Simulation"):
        print("❌ Simulation failed. Exiting.")
        sys.exit(1)

    print("✅ Simulation completed successfully")

    # Step 3: Analyze and update dashboard
    print("\n📊 Step 3: Analyzing results and updating dashboard...")
    analyze_cmd = [
        "./tools/analyze.py",
        f"run={args.run}",
        f"policy_uri={policy_uri}",
        "+eval_db_uri=wandb://stats/navigation_db",
        "+analysis.output_path=s3://softmax-public/policydash/results.html",
        '+analysis.num_output_policies="all"',
    ] + additional_args

    if not run_command(analyze_cmd, "Analysis"):
        print("❌ Analysis failed. Exiting.")
        sys.exit(1)

    print("✅ Analysis completed successfully")

    print(f"\n🎉 Successfully added policy for {policy_uri} to leaderboard and updated dashboard!")

    dashboard_url = f"""
{METTASCOPE_REPLAY_URL}/observatory/?data=https://s3.amazonaws.com/softmax-public/policydash/results.html
"""

    print(f"📈 Dashboard URL: {dashboard_url}")


if __name__ == "__main__":
    main()<|MERGE_RESOLUTION|>--- conflicted
+++ resolved
@@ -70,11 +70,7 @@
     sim_cmd = [
         "./tools/run.py",
         "experiments.recipes.navigation.eval",
-<<<<<<< HEAD
-        f"--overrides policy_uri={policy_uri}",
-=======
-        f"policy_uri={wandb_path}",
->>>>>>> 20b10eb3
+        f"policy_uri={policy_uri}",
         "+eval_db_uri=wandb://stats/navigation_db",
         "+eval_db_uri=wandb://stats/navigation_db",
     ] + additional_args
