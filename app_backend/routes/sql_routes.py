--- conflicted
+++ resolved
@@ -164,20 +164,6 @@
             # Run with asyncio timeout as additional safeguard
             return await asyncio.wait_for(run_query(), timeout=21.0)
 
-<<<<<<< HEAD
-        except asyncio.TimeoutError:
-            raise HTTPException(status_code=408, detail="Query execution timed out after 20 seconds") from None
-        except pg_errors.QueryCanceled:
-            raise HTTPException(status_code=408, detail="Query execution timed out after 20 seconds") from None
-        except pg_errors.SyntaxError as e:
-            raise HTTPException(status_code=400, detail=f"SQL syntax error: {str(e)}") from None
-        except pg_errors.UndefinedTable as e:
-            raise HTTPException(status_code=400, detail=f"Table not found: {str(e)}") from None
-        except pg_errors.UndefinedColumn as e:
-            raise HTTPException(status_code=400, detail=f"Column not found: {str(e)}") from None
-        except pg_errors.InsufficientPrivilege as e:
-            raise HTTPException(status_code=403, detail=f"Insufficient privileges: {str(e)}") from None
-=======
         except asyncio.TimeoutError as e:
             raise HTTPException(status_code=408, detail="Query execution timed out after 20 seconds") from e
         except pg_errors.QueryCanceled as e:
@@ -190,7 +176,7 @@
             raise HTTPException(status_code=400, detail=f"Column not found: {str(e)}") from e
         except pg_errors.InsufficientPrivilege as e:
             raise HTTPException(status_code=403, detail=f"Insufficient privileges: {str(e)}") from e
->>>>>>> 03e69d51
+
         except HTTPException:
             raise
         except Exception as e:
