--- conflicted
+++ resolved
@@ -7,11 +7,6 @@
 
 import gitta as git
 from metta.agent.agent_config import AgentConfig
-<<<<<<< HEAD
-from metta.agent.metta_agent import log_on_master
-from metta.agent.policy_store import PolicyStore
-=======
->>>>>>> 3be35b0f
 from metta.app_backend.clients.stats_client import StatsClient
 from metta.common.config.tool import Tool
 from metta.common.util.git_repo import REPO_SLUG
@@ -192,7 +187,7 @@
     # Auto-configure torch profiler directory if not set
     if cfg.trainer.profiler.profile_dir is None:
         cfg.trainer.profiler.profile_dir = auto_torch_profile_dir()
-        log_on_master(f"Setting torch profile_dir to {cfg.trainer.profiler.profile_dir}")
+        logger.info_master(f"Setting torch profile_dir to {cfg.trainer.profiler.profile_dir}")
 
     stats_client: StatsClient | None = None
     if cfg.stats_server_uri is not None:
