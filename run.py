--- conflicted
+++ resolved
@@ -134,7 +134,6 @@
 # Create a trainer config for compatibility with functions that expect it
 # This is just for backward compatibility - we use the individual configs directly
 trainer_config = TrainerConfig(
-<<<<<<< HEAD
     num_workers=num_workers,
     total_timesteps=total_timesteps,
     batch_size=batch_size,
@@ -156,39 +155,6 @@
     prioritized_experience_replay=prioritized_replay_config,
     vtrace=vtrace_config,
     kickstart=kickstart_config,
-=======
-    num_workers=4,
-    total_timesteps=10_000_000,
-    batch_size=524288 if torch.cuda.is_available() else 131072,  # 512k for GPU, 128k for CPU (minimum for navigation)
-    minibatch_size=16384 if torch.cuda.is_available() else 4096,  # 16k for GPU, 4k for CPU
-    curriculum="/env/mettagrid/curriculum/navigation/bucketed",
-    ppo=PPOConfig(
-        clip_coef=0.1,
-        ent_coef=0.01,
-        gamma=0.99,
-        gae_lambda=0.95,
-    ),
-    optimizer=OptimizerConfig(
-        type="adam",
-        learning_rate=3e-4,
-    ),
-    checkpoint=CheckpointConfig(
-        checkpoint_dir=dirs.checkpoint_dir,
-        checkpoint_interval=300,
-        wandb_checkpoint_interval=0,
-    ),
-    simulation=SimulationConfig(
-        evaluate_interval=300,
-        replay_dir=dirs.replay_dir,
-    ),
-    profiler=TorchProfilerConfig(
-        interval_epochs=0,  # Disabled by default
-        profile_dir=os.path.join(dirs.run_dir, "torch_traces"),
-    ),
-    grad_mean_variance_interval=150,
-    forward_pass_minibatch_target_size=4096 if torch.cuda.is_available() else 2048,  # Adjust for CPU
-    async_factor=2,  # Add this to match trainer.yaml
->>>>>>> a1884955
 )
 
 # Adjust batch sizes for distributed training
@@ -557,12 +523,11 @@
         system_stats = system_monitor.stats() if system_monitor else {}
         memory_stats = memory_monitor.stats() if memory_monitor else {}
 
-<<<<<<< HEAD
         # Process and log stats using the shared function
         process_stats(
             stats=stats,
             losses=losses,
-            evals=evaluation_scores.get(epoch, {}),
+            evals=evaluation_scores.get(epoch, EvalRewardSummary()),
             grad_stats=grad_stats,
             experience=experience,
             policy=agent,
@@ -578,20 +543,6 @@
             initial_policy_record=initial_policy_record,
             optimizer=optimizer,
             kickstarter=kickstarter,
-=======
-        # Build complete stats dictionary
-        all_stats = build_wandb_stats(
-            processed_stats=processed_stats,
-            timing_info=timing_info,
-            weight_stats={},  # Weight stats not computed in run.py
-            grad_stats={},  # Grad stats not computed in run.py
-            system_stats=system_stats,
-            memory_stats=memory_stats,
-            parameters=parameters,
-            evals=evaluation_scores.get(epoch, EvalRewardSummary()),
-            agent_step=agent_step,
-            epoch=epoch,
->>>>>>> a1884955
         )
 
     # Clear stats for next iteration
@@ -723,12 +674,8 @@
                 category_scores[category] = score
 
         # Get detailed per-simulation scores
-<<<<<<< HEAD
+        per_sim_scores: dict[tuple[str, str], float] = {}
         all_scores = stats_db.simulation_scores(latest_saved_policy_record, "reward")
-=======
-        per_sim_scores: dict[tuple[str, str], float] = {}
-        all_scores = stats_db.simulation_scores(saved_policy_path, "reward")
->>>>>>> a1884955
         for (_, sim_name, _), score in all_scores.items():
             category = sim_name.split("/")[0]
             sim_short_name = sim_name.split("/")[-1]
@@ -740,45 +687,22 @@
         )
         stats_db.close()
 
-<<<<<<< HEAD
-    # Replay generation (master only)
-    if (
-        is_master
-        and trainer_config.simulation.replay_interval > 0
-        and epoch % trainer_config.simulation.replay_interval == 0
-        and latest_saved_policy_record
-    ):
-        logger.info(f"Generating replay at epoch {epoch}")
-=======
         # Replay generation (master only)
-        if is_master and saved_policy_path:
+        if is_master and latest_saved_policy_record:
             logger.info(f"Generating replay at epoch {epoch}")
->>>>>>> a1884955
 
             # Generate replay on the bucketed curriculum environment
             replay_sim_config = create_replay_config("varied_terrain/balanced_medium")
 
-<<<<<<< HEAD
-        replay_simulator = Simulation(
-            name=f"replay_{epoch}",
-            config=replay_sim_config,
-            policy_pr=latest_saved_policy_record,
-            policy_store=policy_store,
-            device=device,
-            vectorization="serial",
-            replay_dir=dirs.replay_dir,
-        )
-=======
             replay_simulator = Simulation(
                 name=f"replay_{epoch}",
                 config=replay_sim_config,
-                policy_pr=saved_policy_path,
+                policy_pr=latest_saved_policy_record,
                 policy_store=policy_store,
                 device=device,
                 vectorization="serial",
                 replay_dir=dirs.replay_dir,
             )
->>>>>>> a1884955
 
             results = replay_simulator.simulate()
 
