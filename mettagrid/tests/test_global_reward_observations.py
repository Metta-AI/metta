import pytest

<<<<<<< HEAD
=======
# this comment is here to help with a ruff linting bug
>>>>>>> 6771effe
from metta.mettagrid.mettagrid_c import (
    AgentConfig,
    GameConfig,
    GlobalObsConfig,
    MettaGrid,
)


@pytest.fixture
def inventory_items():
    """Standard inventory items for testing."""
    return [f"item{i}" for i in range(10)]


@pytest.fixture
def base_agent_config():
    """Factory for creating base agent configurations."""

    def _create(inventory_items, resource_rewards=None):
        return AgentConfig(
            type_id=1,
            type_name="agent",
            group_id=0,
            group_name="test_group",
            freeze_duration=0,
            action_failure_penalty=0.0,
            resource_limits={i: 100 for i in range(len(inventory_items))},
            resource_rewards=resource_rewards or {i: 0.0 for i in range(len(inventory_items))},
            resource_reward_max={i: 100 for i in range(len(inventory_items))},
            group_reward_pct=0.0,
        )

    return _create


@pytest.fixture
def global_obs_config():
    """Global observation config with resource rewards enabled."""
    return GlobalObsConfig(resource_rewards=True)


@pytest.fixture
def game_config_factory(global_obs_config):
    """Factory for creating game configurations."""

    def _create(num_agents, inventory_items, agent_config):
        return GameConfig(
            num_agents=num_agents,
            max_steps=100,
            episode_truncates=False,
            obs_width=5,
            obs_height=5,
            inventory_item_names=inventory_items,
            num_observation_tokens=50,
            global_obs=global_obs_config,
            actions={},
            objects={"agent.test_group": agent_config},
            track_movement_metrics=False,
<<<<<<< HEAD
            extensions=[],
=======
>>>>>>> 6771effe
        )

    return _create


@pytest.fixture
def create_env(game_config_factory):
    """Factory for creating MettaGrid environments."""

    def _create(num_agents, inventory_items, agent_config, seed=42):
        game_config = game_config_factory(num_agents, inventory_items, agent_config)
        game_map = [["agent.test_group"] * num_agents]
        return MettaGrid(game_config, game_map, seed)

    return _create


@pytest.fixture
def find_resource_rewards_token():
    """Helper to find resource rewards token in observations."""

    def _find(agent_obs):
        for token in agent_obs:
            if token[0] != 0xFF and token[1] == 13:  # Feature ID 13 is ResourceRewards
                return token
        return None

    return _find


class TestGlobalRewardObservations:
    """Test global reward observation features in MettaGrid."""

    def test_resource_rewards_observation(
        self,
        inventory_items,
        base_agent_config,
        create_env,
        find_resource_rewards_token,
    ):
        """Test that inventory rewards global observation is correctly packed and included."""
        # Create agent config with specific reward values
        resource_rewards = {
            0: 0.25,  # item0: has reward (bit = 1)
            1: 0.0,  # item1: no reward (bit = 0)
            2: 1.5,  # item2: has reward (bit = 1)
            3: 0.0,  # item3: no reward (bit = 0)
            4: 2.0,  # item4: has reward (bit = 1)
            5: -0.5,  # item5: negative reward (bit = 0)
            6: 0.1,  # item6: has reward (bit = 1)
            7: 0.0,  # item7: no reward (bit = 0)
            8: 5.0,  # item8: has reward but not included (beyond 8 items)
            9: 1.0,  # item9: has reward but not included (beyond 8 items)
        }
        agent_config = base_agent_config(inventory_items, resource_rewards)

        # Create environment and get observations
        env = create_env(1, inventory_items, agent_config)
        observations, _ = env.reset()

        # Check observations shape (1 agent, 50 tokens, 3 values per token)
        assert observations.shape == (1, 50, 3), f"Unexpected shape: {observations.shape}"

        # Find and verify resource rewards token
        resource_rewards_token = find_resource_rewards_token(observations[0])
        assert resource_rewards_token is not None, "Inventory rewards token not found in observation"

        # Expected packed value: 10101010 = 0xAA = 170
        expected_packed = 0b10101010
        assert resource_rewards_token[2] == expected_packed, (
            f"Incorrect packed inventory rewards value. Expected: {expected_packed}, Got: {resource_rewards_token[2]}"
        )

    def test_resource_rewards_only_for_observing_agent(self, base_agent_config, create_env):
        """Test that inventory rewards observation is included as global token for each agent."""
        inventory_items = ["item0", "item1", "item2", "item3"]
        resource_rewards = {i: 1.0 for i in range(len(inventory_items))}
        agent_config = base_agent_config(inventory_items, resource_rewards)

        # Create environment with two agents
        env = create_env(2, inventory_items, agent_config)
        observations, _ = env.reset()

        # Check that each agent sees their own game rewards at center
        for agent_idx in range(2):
            agent_obs = observations[agent_idx]

            # Find game rewards token at center (position 2,2 for 5x5 observation)
            center_packed = (2 << 4) | 2  # Row 2, Col 2

            resource_rewards_found_at_center = False
            for token in agent_obs:
                if token[0] == center_packed and token[1] == 13:  # Feature ID 13
                    resource_rewards_found_at_center = True
                    # All 4 items have rewards, so packed value should be 0b11110000 = 240
                    assert token[2] == 0b11110000, f"Wrong packed value for agent {agent_idx}: {token[2]}"
                    break

            assert resource_rewards_found_at_center, f"Game rewards not found at center for agent {agent_idx}"

    def test_resource_rewards_with_partial_items(self, base_agent_config, create_env, find_resource_rewards_token):
        """Test inventory rewards with fewer than 8 items."""
        inventory_items = ["item0", "item1", "item2"]
        resource_rewards = {
            0: 2.0,  # item0: has reward (bit = 1)
            1: 0.0,  # item1: no reward (bit = 0)
            2: 0.3,  # item2: has reward (bit = 1)
        }
        agent_config = base_agent_config(inventory_items, resource_rewards)

        # Create environment and get observations
        env = create_env(1, inventory_items, agent_config)
        observations, _ = env.reset()

        # Find and verify resource rewards token
        resource_rewards_token = find_resource_rewards_token(observations[0])
        assert resource_rewards_token is not None

        # Expected: 10100000 = 0xA0 = 160
        expected_packed = 0b10100000
        assert resource_rewards_token[2] == expected_packed

    @pytest.mark.parametrize(
        "rewards,expected_packed",
        [
            (
                {
                    0: 0.0,  # exactly 0 -> 0
                    1: 0.01,  # small positive -> 1
                    2: 1.0,  # positive -> 1
                    3: -1.0,  # negative -> 0
                    4: 100.0,  # large positive -> 1
                    5: -0.1,  # small negative -> 0
                    6: 0.5,  # positive -> 1
                    7: 0.0,  # zero -> 0
                },
                0b01101010,  # Expected: 01101010 = 0x6A = 106
            ),
            (
                {i: 0.0 for i in range(8)},  # All zeros
                0b00000000,
            ),
            (
                {i: 1.0 for i in range(8)},  # All positive
                0b11111111,
            ),
            (
                {i: -1.0 for i in range(8)},  # All negative
                0b00000000,
            ),
        ],
    )
    def test_resource_rewards_binary_quantization(
        self,
        base_agent_config,
        create_env,
        find_resource_rewards_token,
        rewards,
        expected_packed,
    ):
        """Test the binary quantization of reward values."""
        inventory_items = [f"item{i}" for i in range(8)]
        agent_config = base_agent_config(inventory_items, rewards)

        # Create environment and get observations
        env = create_env(1, inventory_items, agent_config)
        observations, _ = env.reset()

        # Find and verify resource rewards token
        resource_rewards_token = find_resource_rewards_token(observations[0])
        assert resource_rewards_token is not None
        assert resource_rewards_token[2] == expected_packed<|MERGE_RESOLUTION|>--- conflicted
+++ resolved
@@ -1,9 +1,6 @@
 import pytest
 
-<<<<<<< HEAD
-=======
 # this comment is here to help with a ruff linting bug
->>>>>>> 6771effe
 from metta.mettagrid.mettagrid_c import (
     AgentConfig,
     GameConfig,
@@ -62,10 +59,6 @@
             actions={},
             objects={"agent.test_group": agent_config},
             track_movement_metrics=False,
-<<<<<<< HEAD
-            extensions=[],
-=======
->>>>>>> 6771effe
         )
 
     return _create
