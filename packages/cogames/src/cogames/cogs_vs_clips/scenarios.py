from pathlib import Path

from cogames.cogs_vs_clips import glyphs
from cogames.cogs_vs_clips.stations import (
    assembler,
    carbon_ex_dep,
    carbon_extractor,
    charger,
    chest,
    chest_carbon,
    chest_germanium,
    chest_oxygen,
    chest_silicon,
    clipped_carbon_extractor,
    clipped_germanium_extractor,
    clipped_oxygen_extractor,
    clipped_silicon_extractor,
    germanium_ex_dep,
    germanium_extractor,
    oxygen_ex_dep,
    oxygen_extractor,
    resources,
    silicon_ex_dep,
    silicon_extractor,
)
from mettagrid.config.mettagrid_config import (
    ActionConfig,
    ActionsConfig,
    AgentConfig,
    AgentRewards,
    ChangeGlyphActionConfig,
    ClipperConfig,
    GameConfig,
    MettaGridConfig,
    RecipeConfig,
    WallConfig,
)
from mettagrid.map_builder.ascii import AsciiMapBuilder
from mettagrid.map_builder.random import RandomMapBuilder


def _base_game_config(num_cogs: int, clipping_rate: float) -> MettaGridConfig:
    """Shared base configuration for all game types."""

    heart_gain_reward = 5.0
    heart_deposit_reward = 7.5
    chest_reward = 2.5
    stats_rewards: dict[str, float] = {
        "heart.gained": heart_gain_reward,
        "heart.put": heart_deposit_reward,
        "chest.heart.amount": chest_reward,
    }

    return MettaGridConfig(
        game=GameConfig(
            resource_names=resources,
            num_agents=num_cogs,
            actions=ActionsConfig(
                move=ActionConfig(consumed_resources={"energy": 2}),
                noop=ActionConfig(),
                change_glyph=ChangeGlyphActionConfig(number_of_glyphs=len(glyphs.GLYPHS)),
            ),
            objects={
                "wall": WallConfig(name="wall", type_id=1, map_char="#", render_symbol="⬛"),
                "charger": charger(),
                "carbon_extractor": carbon_extractor(),
                "oxygen_extractor": oxygen_extractor(),
                "germanium_extractor": germanium_extractor(),
                "silicon_extractor": silicon_extractor(),
                # depleted variants
                "silicon_ex_dep": silicon_ex_dep(),
                "oxygen_ex_dep": oxygen_ex_dep(),
                "carbon_ex_dep": carbon_ex_dep(),
                "germanium_ex_dep": germanium_ex_dep(),
                "clipped_carbon_extractor": clipped_carbon_extractor(),
                "clipped_oxygen_extractor": clipped_oxygen_extractor(),
                "clipped_germanium_extractor": clipped_germanium_extractor(),
                "clipped_silicon_extractor": clipped_silicon_extractor(),
                "chest": chest(),
                "chest_carbon": chest_carbon(),
                "chest_oxygen": chest_oxygen(),
                "chest_germanium": chest_germanium(),
                "chest_silicon": chest_silicon(),
                "assembler": assembler(),
            },
            agent=AgentConfig(
                resource_limits={
                    "heart": 1,
                    "energy": 100,
                    ("carbon", "oxygen", "germanium", "silicon"): 100,
                    ("scrambler", "modulator", "decoder", "resonator"): 5,
                },
<<<<<<< HEAD
                rewards=AgentRewards(stats=stats_rewards),
=======
                rewards=AgentRewards(
                    stats={"chest.heart.amount": 1 / num_cogs},
                    # inventory={
                    #     "heart": 1,
                    # },
                ),
>>>>>>> 6f5e5dec
                initial_inventory={
                    "energy": 100,
                },
                shareable_resources=["energy"],
                inventory_regen_amounts={"energy": 1},
            ),
            inventory_regen_interval=1,
            # Enable clipper system to allow start_clipped assemblers to work
            clipper=ClipperConfig(
                unclipping_recipes=[
                    RecipeConfig(
                        input_resources={"decoder": 1},
                        cooldown=1,
                    ),
                    RecipeConfig(
                        input_resources={"modulator": 1},
                        cooldown=1,
                    ),
                    RecipeConfig(
                        input_resources={"scrambler": 1},
                        cooldown=1,
                    ),
                    RecipeConfig(
                        input_resources={"resonator": 1},
                        cooldown=1,
                    ),
                ],
                clip_rate=clipping_rate,
            ),
        )
    )


def make_game(
    num_cogs: int = 4,
    width: int = 6,
    height: int = 6,
    num_assemblers: int = 1,
    num_chargers: int = 1,
    num_carbon_extractors: int = 0,
    num_oxygen_extractors: int = 0,
    num_germanium_extractors: int = 0,
    num_silicon_extractors: int = 0,
    num_chests: int = 1,
    clipping_rate: float = 0.0,
) -> MettaGridConfig:
    cfg = _base_game_config(num_cogs, clipping_rate=clipping_rate)
    max_border = max(0, min(width, height) // 2 - 1)
    border_width = min(1, max_border)

    object_counts = {
        "assembler": num_assemblers,
        "chest": num_chests,
        "charger": num_chargers,
        "carbon_extractor": num_carbon_extractors,
        "oxygen_extractor": num_oxygen_extractors,
        "germanium_extractor": num_germanium_extractors,
        "silicon_extractor": num_silicon_extractors,
    }

    filtered_objects = {name: count for name, count in object_counts.items() if count > 0}

    map_builder = RandomMapBuilder.Config(
        width=width,
        height=height,
        agents=num_cogs,
        border_width=border_width,
        objects=filtered_objects,
        seed=42,
    )
    cfg.game.map_builder = map_builder
    cfg.game.max_steps *= 20
    return cfg


def tutorial_assembler_simple(num_cogs: int = 1) -> MettaGridConfig:
    cfg = make_game(num_cogs=num_cogs)
    assembler_cfg = assembler()
    assembler_cfg.recipes = [
        (["Any"], RecipeConfig(input_resources={"energy": 1}, output_resources={"heart": 1}, cooldown=1))
    ]
    cfg.game.objects["assembler"] = assembler_cfg
    cfg.game.objects["chest"] = chest()
    return cfg


def tutorial_assembler_complex(num_cogs: int = 1) -> MettaGridConfig:
    cfg = make_game(num_cogs=num_cogs)
    assembler_cfg = assembler()
    assembler_cfg.recipes = [
        (["Any"], RecipeConfig(input_resources={"energy": 1}, output_resources={"heart": 1}, cooldown=1))
    ]
    cfg.game.objects["assembler"] = assembler_cfg
    cfg.game.objects["chest"] = chest()
    return cfg


def make_game_from_map(map_name: str, num_cogs: int = 4, clipping_rate: float = 0.0) -> MettaGridConfig:
    """Create a game configuration from a map file."""

    # Build the full config first to get the objects
    config = _base_game_config(num_cogs, clipping_rate)

    maps_dir = Path(__file__).parent.parent / "maps"
    map_path = maps_dir / map_name
    map_builder = AsciiMapBuilder.Config.from_uri(
        str(map_path), {o.map_char: o.name for o in config.game.objects.values()}
    )
    config.game.map_builder = map_builder
    config.game.max_steps *= 20

    return config


def games() -> dict[str, MettaGridConfig]:
    return {
        # "extractor_1cog_1resource": tutorial_extractor(num_cogs=1),""
        # "extractor_1cog_4resource": tutorial_extractor(num_cogs=1),
        # "harvest_1": tutorial_harvest(num_cogs=1),
        # "harvest_4": tutorial_harvest(num_cogs=4),
        # "base_1": tutorial_base(num_cogs=1),
        # "base_4": tutorial_base(num_cogs=4),
        # "forage_1": tutorial_forage(num_cogs=1),
        # "forage_4": tutorial_forage(num_cogs=4),
        # "chest_1": tutorial_chest(num_cogs=1),
        # "chest_4": tutorial_chest(num_cogs=4),
        "training_facility_1": make_game_from_map("training_facility_open_1.map"),
        "training_facility_2": make_game_from_map("training_facility_open_2.map"),
        "training_facility_3": make_game_from_map("training_facility_open_3.map"),
        "training_facility_4": make_game_from_map("training_facility_tight_4.map"),
        "training_facility_5": make_game_from_map("training_facility_tight_5.map"),
        "training_facility_6": make_game_from_map("training_facility_clipped.map"),
        # Biomes dungeon maps with stations
        "machina_1_clipped": make_game_from_map("cave_base_50.map", clipping_rate=0.02),
        "machina_1": make_game_from_map("cave_base_50.map"),
        "machina_2": make_game_from_map("machina_100_stations.map"),
        "machina_3": make_game_from_map("machina_200_stations.map"),
        "machina_1_big": make_game_from_map("canidate1_500_stations.map"),
        "machina_2_bigger": make_game_from_map("canidate1_1000_stations.map"),
        "machina_3_big": make_game_from_map("canidate2_500_stations.map"),
        "machina_4_bigger": make_game_from_map("canidate2_1000_stations.map"),
        "machina_5_big": make_game_from_map("canidate3_500_stations.map"),
        "machina_6_bigger": make_game_from_map("canidate3_1000_stations.map"),
        "machina_7_big": make_game_from_map("canidate4_500_stations.map"),
    }<|MERGE_RESOLUTION|>--- conflicted
+++ resolved
@@ -41,16 +41,6 @@
 
 def _base_game_config(num_cogs: int, clipping_rate: float) -> MettaGridConfig:
     """Shared base configuration for all game types."""
-
-    heart_gain_reward = 5.0
-    heart_deposit_reward = 7.5
-    chest_reward = 2.5
-    stats_rewards: dict[str, float] = {
-        "heart.gained": heart_gain_reward,
-        "heart.put": heart_deposit_reward,
-        "chest.heart.amount": chest_reward,
-    }
-
     return MettaGridConfig(
         game=GameConfig(
             resource_names=resources,
@@ -90,16 +80,12 @@
                     ("carbon", "oxygen", "germanium", "silicon"): 100,
                     ("scrambler", "modulator", "decoder", "resonator"): 5,
                 },
-<<<<<<< HEAD
-                rewards=AgentRewards(stats=stats_rewards),
-=======
                 rewards=AgentRewards(
                     stats={"chest.heart.amount": 1 / num_cogs},
                     # inventory={
                     #     "heart": 1,
                     # },
                 ),
->>>>>>> 6f5e5dec
                 initial_inventory={
                     "energy": 100,
                 },
@@ -135,65 +121,61 @@
 
 def make_game(
     num_cogs: int = 4,
-    width: int = 6,
-    height: int = 6,
+    width: int = 10,
+    height: int = 10,
     num_assemblers: int = 1,
-    num_chargers: int = 1,
+    num_chargers: int = 0,
     num_carbon_extractors: int = 0,
     num_oxygen_extractors: int = 0,
     num_germanium_extractors: int = 0,
     num_silicon_extractors: int = 0,
-    num_chests: int = 1,
+    num_chests: int = 0,
     clipping_rate: float = 0.0,
 ) -> MettaGridConfig:
-    cfg = _base_game_config(num_cogs, clipping_rate=clipping_rate)
-    max_border = max(0, min(width, height) // 2 - 1)
-    border_width = min(1, max_border)
-
-    object_counts = {
-        "assembler": num_assemblers,
-        "chest": num_chests,
-        "charger": num_chargers,
-        "carbon_extractor": num_carbon_extractors,
-        "oxygen_extractor": num_oxygen_extractors,
-        "germanium_extractor": num_germanium_extractors,
-        "silicon_extractor": num_silicon_extractors,
-    }
-
-    filtered_objects = {name: count for name, count in object_counts.items() if count > 0}
-
+    cfg = _base_game_config(num_cogs, clipping_rate)
     map_builder = RandomMapBuilder.Config(
         width=width,
         height=height,
         agents=num_cogs,
-        border_width=border_width,
-        objects=filtered_objects,
+        border_width=5,
+        objects={
+            "assembler": num_assemblers,
+            "charger": num_chargers,
+            "carbon_extractor": num_carbon_extractors,
+            "oxygen_extractor": num_oxygen_extractors,
+            "germanium_extractor": num_germanium_extractors,
+            "silicon_extractor": num_silicon_extractors,
+            "chest": num_chests,
+        },
         seed=42,
     )
     cfg.game.map_builder = map_builder
-    cfg.game.max_steps *= 20
     return cfg
 
 
 def tutorial_assembler_simple(num_cogs: int = 1) -> MettaGridConfig:
-    cfg = make_game(num_cogs=num_cogs)
-    assembler_cfg = assembler()
-    assembler_cfg.recipes = [
-        (["Any"], RecipeConfig(input_resources={"energy": 1}, output_resources={"heart": 1}, cooldown=1))
+    cfg = make_game(num_cogs=num_cogs, num_assemblers=1)
+    cfg.game.objects["assembler"] = assembler()
+    cfg.game.objects["assembler"].recipes = [
+        (["Any"], RecipeConfig(input_resources={"battery_red": 3}, output_resources={"heart": 1}, cooldown=10))
     ]
-    cfg.game.objects["assembler"] = assembler_cfg
-    cfg.game.objects["chest"] = chest()
     return cfg
 
 
 def tutorial_assembler_complex(num_cogs: int = 1) -> MettaGridConfig:
-    cfg = make_game(num_cogs=num_cogs)
-    assembler_cfg = assembler()
-    assembler_cfg.recipes = [
-        (["Any"], RecipeConfig(input_resources={"energy": 1}, output_resources={"heart": 1}, cooldown=1))
+    cfg = make_game(
+        num_cogs=num_cogs,
+        num_assemblers=1,
+        num_chests=1,
+        num_carbon_extractors=1,
+        num_oxygen_extractors=1,
+        num_germanium_extractors=1,
+        num_silicon_extractors=1,
+    )
+    cfg.game.objects["assembler"] = assembler()
+    cfg.game.objects["assembler"].recipes = [
+        (["Any"], RecipeConfig(input_resources={"battery_red": 3}, output_resources={"heart": 1}, cooldown=10))
     ]
-    cfg.game.objects["assembler"] = assembler_cfg
-    cfg.game.objects["chest"] = chest()
     return cfg
 
 
@@ -209,7 +191,6 @@
         str(map_path), {o.map_char: o.name for o in config.game.objects.values()}
     )
     config.game.map_builder = map_builder
-    config.game.max_steps *= 20
 
     return config
 
