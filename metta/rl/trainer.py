import logging
import os
import time
from collections import defaultdict
from contextlib import nullcontext
from typing import Any, Set
from uuid import UUID

import einops
import numpy as np
import torch
import torch.distributed
import wandb
from heavyball import ForeachMuon
from omegaconf import DictConfig, ListConfig
from pufferlib import unroll_nested_dict

from metta.agent.metta_agent import DistributedMettaAgent, MettaAgent
from metta.agent.policy_state import PolicyState
from metta.agent.policy_store import PolicyRecord, PolicyStore
from metta.agent.util.debug import assert_shape
from metta.app.stats_client import StatsClient
from metta.eval.eval_stats_db import EvalStatsDB
from metta.rl.experience import Experience
from metta.rl.kickstarter import Kickstarter
from metta.rl.losses import Losses
from metta.rl.policy import PytorchAgent
from metta.rl.torch_profiler import TorchProfiler
from metta.rl.trainer_checkpoint import TrainerCheckpoint
from metta.rl.vecenv import make_vecenv
from metta.sim.simulation import Simulation
from metta.sim.simulation_config import SimulationSuiteConfig, SingleEnvSimulationConfig
from metta.sim.simulation_suite import SimulationSuite
from metta.util.heartbeat import record_heartbeat
from metta.util.wandb.wandb_context import WandbRun
from mettagrid.curriculum import curriculum_from_config_path
from mettagrid.mettagrid_env import MettaGridEnv, dtype_actions
from mettagrid.util.stopwatch import Stopwatch, with_instance_timer

try:
    from pufferlib import _C  # noqa: F401 - Required for torch.ops.pufferlib
except ImportError:
    raise ImportError(
        "Failed to import C/CUDA advantage kernel. If you have non-default PyTorch, "
        "try installing with --no-build-isolation"
    ) from None

torch.set_float32_matmul_precision("high")

# Get rank for logger name
rank = int(os.environ.get("RANK", 0))
local_rank = int(os.environ.get("LOCAL_RANK", 0))
logger = logging.getLogger(f"trainer-{rank}-{local_rank}")


class MettaTrainer:
    def __init__(
        self,
        cfg: DictConfig | ListConfig,
        wandb_run: WandbRun | None,
        policy_store: PolicyStore,
        sim_suite_config: SimulationSuiteConfig,
        stats_client: StatsClient | None,
        **kwargs: Any,
    ):
        self.cfg = cfg
        self.trainer_cfg = trainer_cfg = cfg.trainer

        self.sim_suite_config = sim_suite_config
        self._stats_client = stats_client

        self._master = True
        self._world_size = 1
        self.device: torch.device = torch.device(cfg.device) if isinstance(cfg.device, str) else cfg.device
        self._batch_size = trainer_cfg.batch_size
        self._minibatch_size = trainer_cfg.minibatch_size
        if torch.distributed.is_initialized():
            self._master = int(os.environ["RANK"]) == 0
            self._world_size = torch.distributed.get_world_size()

            self._batch_size = trainer_cfg.batch_size // self._world_size
            self._minibatch_size = trainer_cfg.minibatch_size // self._world_size

            logger.info(
                f"Rank: {os.environ['RANK']}, Local rank: {os.environ['LOCAL_RANK']}, World size: {self._world_size}"
            )

        self.torch_profiler = TorchProfiler(self._master, cfg.run_dir, trainer_cfg.profiler_interval_epochs, wandb_run)
        self.losses = Losses()
        self.stats = defaultdict(list)
        self.wandb_run = wandb_run
        self.policy_store = policy_store
        self._current_eval_score: float | None = None
        self._eval_grouped_scores: dict[str, float] = {}
        self._eval_suite_avgs: dict[str, float] = {}
        self._eval_categories: Set[str] = set()

        self.timer = Stopwatch(logger)
        self.timer.start()

        curriculum_config = trainer_cfg.get("curriculum", trainer_cfg.get("env", {}))
        env_overrides = DictConfig({"env_overrides": trainer_cfg.env_overrides})
        self._curriculum = curriculum_from_config_path(curriculum_config, env_overrides)
        self._make_vecenv()

        metta_grid_env: MettaGridEnv = self.vecenv.driver_env  # type: ignore
        assert isinstance(metta_grid_env, MettaGridEnv), (
            f"vecenv.driver_env type {type(metta_grid_env).__name__} is not MettaGridEnv"
        )

        logger.info("Loading checkpoint")
        os.makedirs(trainer_cfg.checkpoint_dir, exist_ok=True)

        checkpoint = TrainerCheckpoint.load(cfg.run_dir)
        policy_record = self._load_policy(checkpoint, policy_store, metta_grid_env)

        assert policy_record is not None, "No policy found"

        if self._master:
            logger.info(f"MettaTrainer loaded: {policy_record.policy()}")

        self._initial_pr = policy_record
        self.last_pr = policy_record
        self.policy = policy_record.policy().to(self.device)
        self.policy_record = policy_record
        self.uncompiled_policy = self.policy

        # Note that these fields are specific to MettaGridEnv, which is why we can't keep
        # self.vecenv.driver_env as just the parent class pufferlib.PufferEnv
        actions_names = metta_grid_env.action_names
        actions_max_params = metta_grid_env.max_action_args

        self.policy.activate_actions(actions_names, actions_max_params, self.device)

        if trainer_cfg.compile:
            logger.info("Compiling policy")
            self.policy = torch.compile(self.policy, mode=trainer_cfg.compile_mode)

        self.kickstarter = Kickstarter(cfg, policy_store, actions_names, actions_max_params)

        if torch.distributed.is_initialized():
            logger.info(f"Initializing DistributedDataParallel on device {self.device}")
            self._original_policy = self.policy
            self.policy = DistributedMettaAgent(self.policy, self.device)

        self._make_experience_buffer()

        self.agent_step: int = checkpoint.agent_step
        self.epoch = checkpoint.epoch

        self._stats_epoch_start = self.epoch
        self._stats_epoch_id: UUID | None = None
        self._stats_run_id: UUID | None = None

        # Optimizer
        optimizer_type = getattr(trainer_cfg.optimizer, "type", "adam")
        assert optimizer_type in ("adam", "muon"), f"Optimizer type must be 'adam' or 'muon', got {optimizer_type}"
        opt_cls = torch.optim.Adam if optimizer_type == "adam" else ForeachMuon
        self.optimizer = opt_cls(
            self.policy.parameters(),
            lr=trainer_cfg.optimizer.learning_rate,
            betas=(trainer_cfg.optimizer.beta1, trainer_cfg.optimizer.beta2),
            eps=trainer_cfg.optimizer.eps,
            weight_decay=trainer_cfg.optimizer.weight_decay,
        )

        # validate that policy matches environment
        self.metta_agent: MettaAgent | DistributedMettaAgent = self.policy  # type: ignore
        assert isinstance(self.metta_agent, (MettaAgent, DistributedMettaAgent, PytorchAgent)), self.metta_agent
        _env_shape = metta_grid_env.single_observation_space.shape
        environment_shape = tuple(_env_shape) if isinstance(_env_shape, list) else _env_shape

        if isinstance(self.metta_agent, (MettaAgent, DistributedMettaAgent)):
            found_match = False
            for component_name, component in self.metta_agent.components.items():
                if hasattr(component, "_obs_shape"):
                    found_match = True
                    component_shape = (
                        tuple(component._obs_shape) if isinstance(component._obs_shape, list) else component._obs_shape
                    )
                    if component_shape != environment_shape:
                        raise ValueError(
                            f"Observation space mismatch error:\n"
                            f"[policy] component_name: {component_name}\n"
                            f"[policy] component_shape: {component_shape}\n"
                            f"environment_shape: {environment_shape}\n"
                        )

            if not found_match:
                raise ValueError(
                    "No component with observation shape found in policy. "
                    f"Environment observation shape: {environment_shape}"
                )

        self.lr_scheduler = None
        if hasattr(trainer_cfg, "lr_scheduler") and getattr(trainer_cfg.lr_scheduler, "enabled", False):
            self.lr_scheduler = torch.optim.lr_scheduler.CosineAnnealingLR(
                self.optimizer, T_max=trainer_cfg.total_timesteps // trainer_cfg.batch_size
            )

        if checkpoint.agent_step > 0:
            self.optimizer.load_state_dict(checkpoint.optimizer_state_dict)

        if wandb_run and self._master:
            # Define metrics (wandb x-axis values)
            metrics = ["agent_step", "epoch", "total_time", "train_time"]
            for metric in metrics:
                wandb_run.define_metric(f"metric/{metric}")

            # set the default x-axis to be step count
            wandb_run.define_metric("*", step_metric="metric/agent_step")

            # set up plots that do not use steps as the x-axis
            metric_overrides = [
                ("overview/reward_vs_total_time", "metric/total_time"),
            ]

            for metric_name, step_metric in metric_overrides:
                wandb_run.define_metric(metric_name, step_metric=step_metric)

        logger.info(f"MettaTrainer initialization complete on device: {self.device}")

    def train(self) -> None:
        logger.info("Starting training")
        trainer_cfg = self.trainer_cfg

        # it doesn't make sense to evaluate more often than checkpointing since we need a saved policy to evaluate
        if trainer_cfg.evaluate_interval != 0 and trainer_cfg.evaluate_interval < trainer_cfg.checkpoint_interval:
            raise ValueError("evaluate_interval must be at least as large as checkpoint_interval")

        if self._stats_client is not None:
            name = self.wandb_run.name if self.wandb_run is not None and self.wandb_run.name is not None else "unknown"
            url = self.wandb_run.url if self.wandb_run is not None else None
            self._stats_run_id = self._stats_client.create_training_run(name=name, attributes={}, url=url).id

        logger.info(f"Training on {self.device}")
        while self.agent_step < trainer_cfg.total_timesteps:
            steps_before = self.agent_step

            with self.torch_profiler:
                self._rollout()
                self._train()

            # Processing stats
            self._process_stats()

            rollout_time = self.timer.get_last_elapsed("_rollout")
            train_time = self.timer.get_last_elapsed("_train")
            stats_time = self.timer.get_last_elapsed("_process_stats")
            steps_calculated = self.agent_step - steps_before

            total_time = train_time + rollout_time + stats_time
            steps_per_sec = steps_calculated / total_time

            train_pct = (train_time / total_time) * 100
            rollout_pct = (rollout_time / total_time) * 100
            stats_pct = (stats_time / total_time) * 100

            logger.info(
                f"Epoch {self.epoch} - "
                f"{steps_per_sec:.0f} steps/sec "
                f"({train_pct:.0f}% train / {rollout_pct:.0f}% rollout / {stats_pct:.0f}% stats)"
            )
            record_heartbeat()

            # Checkpointing trainer
            if self.epoch % trainer_cfg.checkpoint_interval == 0:
                self._checkpoint_trainer()

            if trainer_cfg.evaluate_interval != 0 and self.epoch % trainer_cfg.evaluate_interval == 0:
                self._evaluate_policy()

            self.torch_profiler.on_epoch_end(self.epoch)

            if self.epoch % trainer_cfg.wandb_checkpoint_interval == 0:
                self._save_policy_to_wandb()

            if (
                self.cfg.agent.l2_init_weight_update_interval != 0
                and self.epoch % self.cfg.agent.l2_init_weight_update_interval == 0
            ):
                self.policy.update_l2_init_weight_copy()

            if trainer_cfg.replay_interval != 0 and self.epoch % trainer_cfg.replay_interval == 0:
                self._generate_and_upload_replay()

            self._on_train_step()

        timing_summary = self.timer.get_all_summaries()
        logger.info("Training complete!")
        for name, summary in timing_summary.items():
            logger.info(f"  {name}: {self.timer.format_time(summary['total_elapsed'])}")

        self._checkpoint_trainer()
        self._save_policy_to_wandb()

    @with_instance_timer("_evaluate_policy", log_level=logging.INFO)
    def _evaluate_policy(self):
        if not self._master:
            return

        if self._stats_run_id is not None and self._stats_client is not None:
            self._stats_epoch_id = self._stats_client.create_epoch(
                run_id=self._stats_run_id,
                start_training_epoch=self._stats_epoch_start,
                end_training_epoch=self.epoch,
                attributes={},
            ).id
            self._stats_epoch_start = self.epoch + 1

        logger.info(f"Simulating policy: {self.last_pr.uri} with config: {self.sim_suite_config}")
        sim = SimulationSuite(
            config=self.sim_suite_config,
            policy_pr=self.last_pr,
            policy_store=self.policy_store,
            device=self.device,
            vectorization=self.cfg.vectorization,
            stats_dir="/tmp/stats",
            stats_client=self._stats_client,
            stats_epoch_id=self._stats_epoch_id,
        )
        result = sim.simulate()
        stats_db = EvalStatsDB.from_sim_stats_db(result.stats_db)

        logger.info("Simulation complete")

        self._eval_categories: Set[str] = set()
        for sim_name in self.sim_suite_config.simulations.keys():
            self._eval_categories.add(sim_name.split("/")[0])
        self._eval_suite_avgs = {}

        # Compute scores for each evaluation category
        for category in self._eval_categories:
            score = stats_db.get_average_metric_by_filter("reward", self.last_pr, f"sim_name LIKE '%{category}%'")
            logger.info(f"{category} score: {score}")
            record_heartbeat()
            # Only add the score if we got a non-None result
            if score is not None:
                self._eval_suite_avgs[f"{category}_score"] = score
            else:
                self._eval_suite_avgs[f"{category}_score"] = 0.0

        # Get overall score (average of all rewards)
        overall_score = stats_db.get_average_metric_by_filter("reward", self.last_pr)
        self._current_eval_score = overall_score if overall_score is not None else 0.0
        all_scores = stats_db.simulation_scores(self.last_pr, "reward")

        # Categorize scores by environment type
        self._eval_grouped_scores = {}
        # Process each score and assign to the right category
        for (_, sim_name, _), score in all_scores.items():
            for category in self._eval_categories:
                if category in sim_name.lower():
                    self._eval_grouped_scores[f"{category}/{sim_name.split('/')[-1]}"] = score

    def _on_train_step(self):
        pass

    @with_instance_timer("_rollout")
    def _rollout(self):
        experience = self.experience
        trainer_cfg = self.trainer_cfg
        device = self.device

        policy = self.policy
        infos = defaultdict(list)
        raw_infos = []  # Collect raw info for batch processing later
        experience.reset_for_rollout()

        while not experience.ready_for_training:
            with self.timer("_rollout.env"):
                o, r, d, t, info, env_id, mask = self.vecenv.recv()
                if trainer_cfg.require_contiguous_env_ids:
                    raise ValueError(
                        "We are assuming contiguous eng id is always False. async_factor == num_workers = "
                        f"{trainer_cfg.async_factor} != {trainer_cfg.num_workers}"
                    )

                training_env_id = slice(env_id[0], env_id[-1] + 1)

            # Convert mask to tensor once
            mask = torch.as_tensor(mask)
            num_steps = int(mask.sum().item())
            self.agent_step += num_steps * self._world_size

            # Convert to tensors once
            o = torch.as_tensor(o).to(device, non_blocking=True)
            r = torch.as_tensor(r).to(device, non_blocking=True)
            d = torch.as_tensor(d).to(device, non_blocking=True)
            t = torch.as_tensor(t).to(device, non_blocking=True)

            with torch.no_grad():
                state = PolicyState()

                # Use LSTM state access for performance
                lstm_h, lstm_c = experience.get_lstm_state(training_env_id.start)
                if lstm_h is not None:
                    state.lstm_h = lstm_h
                    state.lstm_c = lstm_c

                # Use pre-moved tensor
                actions, selected_action_log_probs, _, value, _ = policy(o, state)

                if __debug__:
                    assert_shape(selected_action_log_probs, ("BT",), "selected_action_log_probs")
                    assert_shape(actions, ("BT", 2), "actions")

                # Store LSTM state for performance
                lstm_state_to_store = None
                if state.lstm_h is not None:
                    lstm_state_to_store = {"lstm_h": state.lstm_h, "lstm_c": state.lstm_c}

                if str(self.device).startswith("cuda"):
                    torch.cuda.synchronize()

            value = value.flatten()
            # mask already converted to tensor above

            # All tensors are already on device, avoid redundant transfers
            experience.store(
                obs=o,
                actions=actions,
                logprobs=selected_action_log_probs,
                rewards=r,
                dones=d,
                truncations=t,
                values=value,
                env_id=training_env_id,
                mask=mask,
                lstm_state=lstm_state_to_store,
            )

            # At this point, infos contains lists of values collected across:
            # 1. Multiple vectorized environments managed by this GPU's vecenv
            # 2. Multiple rollout steps (until experience buffer is full)
            #
            # - Some stats (like "episode/reward") appear only when episodes complete
            # - Other stats might appear every step
            #
            # These will later be averaged in _process_stats() to get mean values
            # across all environments on this GPU. Stats from other GPUs (if using
            # distributed training) are handled separately and not aggregated here.
            if info:
                raw_infos.extend(info)

            with self.timer("_rollout.env"):
                self.vecenv.send(actions.cpu().numpy().astype(dtype_actions))

        # Batch process info dictionaries after rollout
        for i in raw_infos:
            for k, v in unroll_nested_dict(i):
                infos[k].append(v)

        # Batch process stats more efficiently
        for k, v in infos.items():
            if isinstance(v, np.ndarray):
                v = v.tolist()

            if isinstance(v, list):
                self.stats.setdefault(k, []).extend(v)
            else:
                if k not in self.stats:
                    self.stats[k] = v
                else:
                    try:
                        self.stats[k] += v
                    except TypeError:
                        self.stats[k] = [self.stats[k], v]  # fallback: bundle as list

        # TODO: Better way to enable multiple collects
        return self.stats, infos

    @with_instance_timer("_train")
    def _train(self):
        experience = self.experience
        trainer_cfg = self.trainer_cfg

        self.losses.zero()

        prio_cfg = trainer_cfg.get("prioritized_experience_replay", {})
        vtrace_cfg = trainer_cfg.get("vtrace", {})

        # Reset importance sampling ratios
        experience.reset_importance_sampling_ratios()

        # Prioritized sampling parameters
        b0 = prio_cfg.get("prio_beta0", 0.6)
        a = prio_cfg.get("prio_alpha", 0.0)
        total_epochs = max(1, trainer_cfg.total_timesteps // trainer_cfg.batch_size)
        anneal_beta = b0 + (1 - b0) * a * self.epoch / total_epochs

        # Compute advantages using puff_advantage
        advantages = torch.zeros(experience.values.shape, device=self.device)

        # Initial importance sampling ratio is all ones
        initial_importance_sampling_ratio = torch.ones_like(experience.values)

        advantages = self._compute_advantage(
            experience.values,
            experience.rewards,
            experience.dones,
            initial_importance_sampling_ratio,
            advantages,
            trainer_cfg.gamma,
            trainer_cfg.gae_lambda,
            vtrace_cfg.get("vtrace_rho_clip", 1.0),
            vtrace_cfg.get("vtrace_c_clip", 1.0),
        )

        # Optimizing the policy and value network
        _total_minibatches = experience.num_minibatches * trainer_cfg.update_epochs
        minibatch_idx = 0

        for _epoch in range(trainer_cfg.update_epochs):
            for _ in range(experience.num_minibatches):
                minibatch = experience.sample_minibatch(
                    advantages=advantages,
                    prio_alpha=a,
                    prio_beta=anneal_beta,
                    minibatch_idx=minibatch_idx,
                    total_minibatches=_total_minibatches,
                )

                obs = minibatch["obs"]

                lstm_state = PolicyState()
                _, new_logprobs, entropy, newvalue, full_logprobs = self.policy(
                    obs, lstm_state, action=minibatch["actions"]
                )

                new_logprobs = new_logprobs.reshape(minibatch["logprobs"].shape)
                logratio = new_logprobs - minibatch["logprobs"]
                importance_sampling_ratio = logratio.exp()
                experience.update_ratio(minibatch["indices"], importance_sampling_ratio)

                with torch.no_grad():
                    approx_kl = ((importance_sampling_ratio - 1) - logratio).mean()
                    clipfrac = ((importance_sampling_ratio - 1.0).abs() > trainer_cfg.clip_coef).float().mean()

                # Re-compute advantages with new ratios (V-trace)
                adv = self._compute_advantage(
                    minibatch["values"],
                    minibatch["rewards"],
                    minibatch["dones"],
                    importance_sampling_ratio,
                    minibatch["advantages"],
                    trainer_cfg.gamma,
                    trainer_cfg.gae_lambda,
                    vtrace_cfg.get("vtrace_rho_clip", 1.0),
                    vtrace_cfg.get("vtrace_c_clip", 1.0),
                )

                # Normalize advantages with distributed support, then apply prioritized weights
                adv = self._normalize_advantage_distributed(adv)
                adv = minibatch["prio_weights"] * adv

                # Policy loss
                pg_loss1 = -adv * importance_sampling_ratio
                pg_loss2 = -adv * torch.clamp(
                    importance_sampling_ratio, 1 - trainer_cfg.clip_coef, 1 + trainer_cfg.clip_coef
                )
                pg_loss = torch.max(pg_loss1, pg_loss2).mean()

                # Value loss
                newvalue_reshaped = newvalue.view(minibatch["returns"].shape)
                if trainer_cfg.clip_vloss:
                    v_loss_unclipped = (newvalue_reshaped - minibatch["returns"]) ** 2
                    v_clipped = minibatch["values"] + torch.clamp(
                        newvalue_reshaped - minibatch["values"],
                        -trainer_cfg.get("vf_clip_coef", 0.1),
                        trainer_cfg.get("vf_clip_coef", 0.1),
                    )
                    v_loss_clipped = (v_clipped - minibatch["returns"]) ** 2
                    v_loss = 0.5 * torch.max(v_loss_unclipped, v_loss_clipped).mean()
                else:
                    v_loss = 0.5 * ((newvalue_reshaped - minibatch["returns"]) ** 2).mean()

                entropy_loss = entropy.mean()

                ks_action_loss, ks_value_loss = self.kickstarter.loss(
                    self.agent_step, full_logprobs, newvalue, obs, teacher_lstm_state=[]
                )

                l2_reg_loss = torch.tensor(0.0, device=self.device)
                if trainer_cfg.l2_reg_loss_coef > 0:
                    l2_reg_loss = trainer_cfg.l2_reg_loss_coef * self.policy.l2_reg_loss().to(self.device)

                l2_init_loss = torch.tensor(0.0, device=self.device)
                if trainer_cfg.l2_init_loss_coef > 0:
                    l2_init_loss = trainer_cfg.l2_init_loss_coef * self.policy.l2_init_loss().to(self.device)

                loss = (
                    pg_loss
                    - trainer_cfg.ent_coef * entropy_loss
                    + v_loss * trainer_cfg.vf_coef
                    + l2_reg_loss
                    + l2_init_loss
                    + ks_action_loss
                    + ks_value_loss
                )

                # Update values in experience buffer
                experience.update_values(minibatch["indices"], newvalue.view(minibatch["values"].shape))

                if self.losses is None:
                    raise ValueError("self.losses is None")

                # Update loss tracking for logging
                self.losses.policy_loss_sum += pg_loss.item()
                self.losses.value_loss_sum += v_loss.item()
                self.losses.entropy_sum += entropy_loss.item()
                self.losses.approx_kl_sum += approx_kl.item()
                self.losses.clipfrac_sum += clipfrac.item()
                self.losses.l2_reg_loss_sum += l2_reg_loss.item() if torch.is_tensor(l2_reg_loss) else l2_reg_loss
                self.losses.l2_init_loss_sum += l2_init_loss.item() if torch.is_tensor(l2_init_loss) else l2_init_loss
                self.losses.ks_action_loss_sum += ks_action_loss.item()
                self.losses.ks_value_loss_sum += ks_value_loss.item()
                self.losses.importance_sum += importance_sampling_ratio.mean().item()
                self.losses.minibatches_processed += 1

                self.optimizer.zero_grad()
                loss.backward()
                if (minibatch_idx + 1) % self.experience.accumulate_minibatches == 0:
                    torch.nn.utils.clip_grad_norm_(self.policy.parameters(), trainer_cfg.max_grad_norm)
                    self.optimizer.step()

                    if self.cfg.agent.clip_range > 0:
                        self.policy.clip_weights()

                    if str(self.device).startswith("cuda"):
                        torch.cuda.synchronize()

                minibatch_idx += 1
                # end loop over minibatches

            self.epoch += 1

            # check early exit if we have reached target_kl
            if trainer_cfg.target_kl is not None:
                average_approx_kl = self.losses.approx_kl_sum / self.losses.minibatches_processed
                if average_approx_kl > trainer_cfg.target_kl:
                    break
            # end loop over epochs

        if self.lr_scheduler is not None:
            self.lr_scheduler.step()

        # Calculate explained variance
        y_pred = experience.values.flatten()
        y_true = advantages.flatten() + experience.values.flatten()
        var_y = y_true.var()
        explained_var = torch.nan if var_y == 0 else 1 - (y_true - y_pred).var() / var_y
        self.losses.explained_variance = explained_var.item() if torch.is_tensor(explained_var) else float("nan")

    def _checkpoint_trainer(self):
        if not self._master:
            return

        self._checkpoint_policy()

        extra_args = {}
        if self.kickstarter.enabled and self.kickstarter.teacher_uri is not None:
            extra_args["teacher_pr_uri"] = self.kickstarter.teacher_uri

        checkpoint = TrainerCheckpoint(
            agent_step=self.agent_step,
            epoch=self.epoch,
            total_agent_step=self.agent_step * torch.distributed.get_world_size()
            if torch.distributed.is_initialized()
            else self.agent_step,
            optimizer_state_dict=self.optimizer.state_dict(),
            extra_args=extra_args,
        )
        checkpoint.save(self.cfg.run_dir)

    def _checkpoint_policy(self) -> PolicyRecord | None:
        if not self._master:
            return

        metta_grid_env: MettaGridEnv = self.vecenv.driver_env  # type: ignore
        assert isinstance(metta_grid_env, MettaGridEnv), "vecenv.driver_env must be a MettaGridEnv for checkpointing"

        name = self.policy_store.make_model_name(self.epoch)

        generation = 0
        if self._initial_pr:
            generation = self._initial_pr.metadata.get("generation", 0) + 1

        training_time = self.timer.get_elapsed("_rollout") + self.timer.get_elapsed("_train")

        self.last_pr = self.policy_store.save(
            name,
            os.path.join(self.trainer_cfg.checkpoint_dir, name),
            self.uncompiled_policy,
            metadata={
                "agent_step": self.agent_step,
                "epoch": self.epoch,
                "run": self.cfg.run,
                "action_names": metta_grid_env.action_names,
                "generation": generation,
                "initial_uri": self._initial_pr.uri,
                "train_time": training_time,
                "score": self._current_eval_score,
                "eval_scores": self._eval_suite_avgs,
            },
        )
        # this is hacky, but otherwise the initial_pr points
        # at the same policy as the last_pr
        return self.last_pr

    def _save_policy_to_wandb(self):
        if not self._master:
            return

        if self.wandb_run is None:
            return

        pr = self._checkpoint_policy()
        self.policy_store.add_to_wandb_run(self.wandb_run.name, pr)

    @with_instance_timer("_generate_and_upload_replay", log_level=logging.INFO)
    def _generate_and_upload_replay(self):
        if self._master:
            replay_sim_config = SingleEnvSimulationConfig(
                env="/env/mettagrid/mettagrid",
                num_episodes=1,
                env_overrides=self._curriculum.get_task().env_cfg(),
            )

            replay_simulator = Simulation(
                name=f"replay_{self.epoch}",
                config=replay_sim_config,
                policy_pr=self.last_pr,
                policy_store=self.policy_store,
                device=self.device,
                vectorization=self.cfg.vectorization,
                replay_dir=self.trainer_cfg.replay_dir,
            )
            results = replay_simulator.simulate()

            if self.wandb_run is not None:
                replay_urls = results.stats_db.get_replay_urls(
                    policy_key=self.last_pr.key(), policy_version=self.last_pr.version()
                )
                if len(replay_urls) > 0:
                    replay_url = replay_urls[0]
                    player_url = "https://metta-ai.github.io/metta/?replayUrl=" + replay_url
                    link_summary = {
                        "replays/link": wandb.Html(f'<a href="{player_url}">MetaScope Replay (Epoch {self.epoch})</a>')
                    }
                    self.wandb_run.log(link_summary)

    @with_instance_timer("_process_stats")
    def _process_stats(self):
        if not self._master or not self.wandb_run:
            self.stats.clear()
            return

        # convert lists of values (collected across all environments and rollout steps on this GPU)
        # into single mean values.
        mean_stats = {}
        for k, v in self.stats.items():
            try:
                mean_stats[k] = np.mean(v)
            except (TypeError, ValueError) as e:
                raise RuntimeError(
                    f"Cannot compute mean for stat '{k}' with value {v!r} (type: {type(v)}). "
                    f"All collected stats must be numeric values or lists of numeric values. "
                    f"Error: {e}"
                ) from e
        self.stats = mean_stats

        weight_stats = {}
        if self.cfg.agent.analyze_weights_interval != 0 and self.epoch % self.cfg.agent.analyze_weights_interval == 0:
            for metrics in self.policy.compute_weight_metrics():
                name = metrics.get("name", "unknown")
                for key, value in metrics.items():
                    if key != "name":
                        weight_stats[f"weights/{key}/{name}"] = value

        elapsed_times = self.timer.get_all_elapsed()
        wall_time = self.timer.get_elapsed()
        train_time = elapsed_times.get("_rollout", 0) + elapsed_times.get("_train", 0)
<<<<<<< HEAD
        lap_times = self.timer.lap_all(self.agent_step)
=======

        lap_times = self.timer.lap_all(self.agent_step, exclude_global=False)
>>>>>>> 5a557cac
        wall_time_for_lap = lap_times.pop("global", 0)

        # Approximate total values by multiplying by world size
        total_agent_steps = self.agent_step * self._world_size

        # X-axis values for wandb
        metric_stats = {
            "metric/agent_step": total_agent_steps,
            "metric/epoch": self.epoch,
            "metric/total_time": wall_time,
            "metric/train_time": train_time,
        }

        epoch_steps = self.timer.get_lap_steps()
        if epoch_steps is None:
            epoch_steps = self.agent_step
        epoch_steps_per_second = epoch_steps / wall_time_for_lap if wall_time_for_lap > 0 else 0
        steps_per_second = self.timer.get_rate(self.agent_step) if wall_time > 0 else 0

        timing_stats = {
            **{
                f"timing_per_epoch/fraction/{op}": lap_elapsed / wall_time_for_lap if wall_time_for_lap > 0 else 0
                for op, lap_elapsed in lap_times.items()
            },
            "timing_per_epoch/sps": epoch_steps_per_second,
            **{
                f"timing_cumulative/fraction/{op}": elapsed / wall_time if wall_time > 0 else 0
                for op, elapsed in elapsed_times.items()
            },
            "timing_cumulative/sps": steps_per_second,
        }

        mean_reward = self.stats.get("episode/reward.mean", 0)
        overview = {
            "sps": steps_per_second,
            "reward": mean_reward,
            "reward_vs_total_time": mean_reward,
        }

        # include custom stats from trainer config
        if hasattr(self.trainer_cfg, "stats") and hasattr(self.trainer_cfg.stats, "overview"):
            for k, v in self.trainer_cfg.stats.overview.items():
                if k in self.stats:
                    overview[v] = self.stats[k]

        for category in self._eval_categories:
            score = self._eval_suite_avgs.get(f"{category}_score", None)
            if score is not None:
                overview[f"{category}_evals"] = score

        losses = self.losses.to_dict()

        # don't plot losses that are unused
        if self.trainer_cfg.l2_reg_loss_coef == 0:
            losses.pop("l2_reg_loss")
        if self.trainer_cfg.l2_init_loss_coef == 0:
            losses.pop("l2_init_loss")
        if not self.kickstarter.enabled:
            losses.pop("ks_action_loss")
            losses.pop("ks_value_loss")

        trainer_experience = self.experience.to_dict()

        environment_stats = {f"env_{k.split('/')[0]}/{'/'.join(k.split('/')[1:])}": v for k, v in self.stats.items()}

        trainer_params = {
            "learning_rate": self.optimizer.param_groups[0]["lr"],
            "epoch_steps": epoch_steps,
            "num_minibatches": self.experience.num_minibatches,
        }

        # Log everything to wandb
        self.wandb_run.log(
            {
                **{f"overview/{k}": v for k, v in overview.items()},
                **{f"losses/{k}": v for k, v in losses.items()},
                **{f"trainer_experience/{k}": v for k, v in trainer_experience.items()},
                **{f"trainer_params/{k}": v for k, v in trainer_params.items()},
                **environment_stats,
                **weight_stats,
                **self._eval_grouped_scores,
                **timing_stats,
                **metric_stats,
            }
        )

        self._eval_grouped_scores = {}
        self.stats.clear()

    def _compute_advantage(
        self,
        values,
        rewards,
        dones,
        importance_sampling_ratio,
        advantages,
        gamma,
        gae_lambda,
        vtrace_rho_clip,
        vtrace_c_clip,
    ):
        """CUDA kernel for puffer advantage with automatic CPU fallback."""

        # Get correct device for this process
        device = torch.device(self.device) if isinstance(self.device, str) else self.device

        # Move tensors to device and compute advantage
        tensors = [values, rewards, dones, importance_sampling_ratio, advantages]
        tensors = [t.to(device) for t in tensors]
        values, rewards, dones, importance_sampling_ratio, advantages = tensors

        # Create context manager that only applies CUDA device context if needed
        device_context = torch.cuda.device(device) if str(device).startswith("cuda") else nullcontext()
        with device_context:
            torch.ops.pufferlib.compute_puff_advantage(
                values,
                rewards,
                dones,
                importance_sampling_ratio,
                advantages,
                gamma,
                gae_lambda,
                vtrace_rho_clip,
                vtrace_c_clip,
            )

        return advantages

    def _normalize_advantage_distributed(self, adv: torch.Tensor) -> torch.Tensor:
        """Normalize advantages with distributed training support while preserving shape."""
        if not self.trainer_cfg.get("norm_adv", True):
            return adv

        if torch.distributed.is_initialized():
            # Compute local statistics
            adv_flat = adv.view(-1)
            local_sum = einops.rearrange(adv_flat.sum(), "-> 1")
            local_sq_sum = einops.rearrange((adv_flat * adv_flat).sum(), "-> 1")
            local_count = torch.tensor([adv_flat.numel()], dtype=adv.dtype, device=adv.device)

            # Combine statistics for single all_reduce
            stats = einops.rearrange([local_sum, local_sq_sum, local_count], "one float -> (float one)")
            torch.distributed.all_reduce(stats, op=torch.distributed.ReduceOp.SUM)

            # Extract global statistics
            global_sum, global_sq_sum, global_count = stats[0], stats[1], stats[2]
            global_mean = global_sum / global_count
            global_var = (global_sq_sum / global_count) - (global_mean * global_mean)
            global_std = torch.sqrt(global_var.clamp(min=1e-8))

            # Normalize and reshape back
            adv = (adv - global_mean) / (global_std + 1e-8)
        else:
            # Local normalization
            adv = (adv - adv.mean()) / (adv.std() + 1e-8)

        return adv

    def close(self):
        self.vecenv.close()

    def initial_pr_uri(self) -> str:
        return self._initial_pr.uri

    def last_pr_uri(self) -> str:
        return self.last_pr.uri

    def _make_experience_buffer(self):
        """Create experience buffer with tensor-based storage for prioritized sampling."""
        vecenv = self.vecenv
        trainer_cfg = self.trainer_cfg

        # Get environment info
        obs_space = vecenv.single_observation_space
        atn_space = vecenv.single_action_space
        total_agents = vecenv.num_agents

        # Calculate minibatch parameters
        minibatch_size = trainer_cfg.minibatch_size
        max_minibatch_size = trainer_cfg.get("max_minibatch_size", minibatch_size)

        # Get LSTM parameters
        hidden_size = getattr(self.policy, "hidden_size", 256)
        num_lstm_layers = 2  # Default value

        # Try to get actual number of LSTM layers from policy
        if hasattr(self.policy, "components") and "_core_" in self.policy.components:
            lstm_module = self.policy.components["_core_"]
            if hasattr(lstm_module, "_net") and hasattr(lstm_module._net, "num_layers"):
                num_lstm_layers = lstm_module._net.num_layers

        # Create experience buffer
        self.experience = Experience(
            total_agents=total_agents,
            batch_size=self._batch_size,
            bptt_horizon=trainer_cfg.bptt_horizon,
            minibatch_size=self._minibatch_size,
            max_minibatch_size=max_minibatch_size,
            obs_space=obs_space,
            atn_space=atn_space,
            device=self.device,
            hidden_size=hidden_size,
            cpu_offload=trainer_cfg.cpu_offload,
            num_lstm_layers=num_lstm_layers,
            agents_per_batch=getattr(vecenv, "agents_per_batch", None),
        )

    def _make_vecenv(self):
        """Create a vectorized environment."""
        trainer_cfg = self.trainer_cfg

        num_agents = self._curriculum.get_task().env_cfg().game.num_agents

        self.target_batch_size = trainer_cfg.forward_pass_minibatch_target_size // num_agents
        if self.target_batch_size < 2:  # pufferlib bug requires batch size >= 2
            self.target_batch_size = 2

        self.batch_size = (self.target_batch_size // trainer_cfg.num_workers) * trainer_cfg.num_workers
        logger.info(f"forward_pass_batch_size: {self.batch_size}")

        num_envs = self.batch_size * trainer_cfg.async_factor
        logger.info(f"num_envs: {num_envs}")

        if num_envs < 1:
            logger.error(
                f"num_envs = batch_size ({self.batch_size}) * async_factor ({trainer_cfg.async_factor}) "
                f"is {num_envs}, which is less than 1! (Increase trainer.forward_pass_minibatch_target_size)"
            )

        self.vecenv = make_vecenv(
            self._curriculum,
            self.cfg.vectorization,
            num_envs=num_envs,
            batch_size=self.batch_size,
            num_workers=trainer_cfg.num_workers,
            zero_copy=trainer_cfg.zero_copy,
        )

        if self.cfg.seed is None:
            self.cfg.seed = np.random.randint(0, 1000000)

        # Use rank-specific seed for environment reset to ensure different
        # processes generate uncorrelated environments in distributed training
        rank = int(os.environ.get("RANK", 0))
        self.vecenv.async_reset(self.cfg.seed + rank)

    def _load_policy(self, checkpoint, policy_store, metta_grid_env):
        """Load policy from checkpoint, initial_policy.uri, or create new."""
        trainer_cfg = self.trainer_cfg

        for _attempt in range(10):
            if checkpoint.policy_path:
                logger.info(f"Loading policy from checkpoint: {checkpoint.policy_path}")
                return policy_store.policy(checkpoint.policy_path)
            elif (
                hasattr(trainer_cfg, "initial_policy") and getattr(trainer_cfg.initial_policy, "uri", None) is not None
            ):
                initial_uri = trainer_cfg.initial_policy.uri
                logger.info(f"Loading initial policy URI: {initial_uri}")
                return policy_store.policy(initial_uri)
            else:
                policy_path = os.path.join(trainer_cfg.checkpoint_dir, policy_store.make_model_name(0))
                if os.path.exists(policy_path):
                    logger.info(f"Loading policy from checkpoint: {policy_path}")
                    return policy_store.policy(policy_path)
                elif self._master:
                    logger.info(f"Failed to load policy from default checkpoint: {policy_path}. Creating a new policy!")
                    return policy_store.create(metta_grid_env)
            time.sleep(5)

        raise RuntimeError("Failed to load policy after 10 attempts")


class AbortingTrainer(MettaTrainer):
    def __init__(self, *args: Any, **kwargs: Any):
        super().__init__(*args, **kwargs)

    def _on_train_step(self):
        if self.wandb_run is None:
            return

        if "abort" not in wandb.Api().run(self.wandb_run.path).tags:
            return

        logger.info("Abort tag detected. Stopping the run.")
        self.trainer_cfg.total_timesteps = int(self.agent_step)
        self.wandb_run.config.update(
            {"trainer.total_timesteps": self.trainer_cfg.total_timesteps}, allow_val_change=True
        )<|MERGE_RESOLUTION|>--- conflicted
+++ resolved
@@ -781,12 +781,8 @@
         elapsed_times = self.timer.get_all_elapsed()
         wall_time = self.timer.get_elapsed()
         train_time = elapsed_times.get("_rollout", 0) + elapsed_times.get("_train", 0)
-<<<<<<< HEAD
-        lap_times = self.timer.lap_all(self.agent_step)
-=======
 
         lap_times = self.timer.lap_all(self.agent_step, exclude_global=False)
->>>>>>> 5a557cac
         wall_time_for_lap = lap_times.pop("global", 0)
 
         # Approximate total values by multiplying by world size
