--- conflicted
+++ resolved
@@ -79,11 +79,8 @@
       GTest::gtest_main
       mettagrid_all_flags           # Full flags including sanitizers
       mettagrid_test_suppressions   # Warning suppressions
-<<<<<<< HEAD
       mettagrid_cuda_config         # CUDA configuration (includes CUDA_DISABLED macro if needed)
-=======
       ${METTAGRID_EXTRA_LIBS}
->>>>>>> 960a7ffa
     )
 
     # If CUDA is available, configure CUDA properties
@@ -137,11 +134,8 @@
       benchmark::benchmark_main
       mettagrid_common_flags        # Base flags WITHOUT sanitizers
       mettagrid_test_suppressions   # Warning suppressions
-<<<<<<< HEAD
       mettagrid_cuda_config         # CUDA configuration
-=======
       ${METTAGRID_EXTRA_LIBS}
->>>>>>> 960a7ffa
     )
 
     # If CUDA is available, configure CUDA properties
