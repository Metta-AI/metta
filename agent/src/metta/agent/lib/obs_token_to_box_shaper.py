--- conflicted
+++ resolved
@@ -67,19 +67,6 @@
 
         valid_tokens = coords_byte != 0xFF
 
-<<<<<<< HEAD
-        # Add bounds checking for feature indices
-        if valid_tokens.any():
-            max_atr_idx = atr_indices[valid_tokens].max().item()
-            if max_atr_idx >= self.num_layers:
-                raise IndexError(
-                    f"Feature index {max_atr_idx} is out of bounds for tensor with "
-                    f"{self.num_layers} layers. This likely means the environment is "
-                    f"generating features that weren't present when the agent was created. "
-                    f"Check if recipe_details_obs or resource_rewards are enabled in the "
-                    f"environment but not in the agent's feature_normalizations."
-                )
-=======
         # Additional validation: ensure atr_indices are within valid range
         valid_atr = atr_indices < self.num_layers
         valid_mask = valid_tokens & valid_atr
@@ -94,7 +81,6 @@
                 f"This may indicate the policy was trained with fewer observation channels.",
                 stacklevel=2,
             )
->>>>>>> d49f99f5
 
         box_obs[
             batch_indices[valid_mask],
