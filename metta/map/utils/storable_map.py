--- conflicted
+++ resolved
@@ -1,5 +1,6 @@
 from __future__ import annotations
 
+import json
 import logging
 import time
 from dataclasses import dataclass
@@ -11,11 +12,8 @@
 from metta.map.mapgen import MapGen
 from metta.map.types import MapGrid
 from metta.map.utils.ascii_grid import grid_to_lines, lines_to_grid
-<<<<<<< HEAD
 from metta.map.utils.s3utils import list_objects
 from metta.mettagrid.map_builder_factory import MapBuilderFactory
-=======
->>>>>>> 491ad895
 from metta.mettagrid.util import file as file_utils
 
 logger = logging.getLogger(__name__)
@@ -83,7 +81,12 @@
     def from_cfg(cfg: DictConfig) -> StorableMap:
         # Generate and measure time taken
         start = time.time()
-        map_builder = hydra.utils.instantiate(cfg, _recursive_=True)
+        # Convert OmegaConf to dict if needed
+        if isinstance(cfg, DictConfig):
+            cfg_dict = OmegaConf.to_container(cfg, resolve=True)
+        else:
+            cfg_dict = cfg
+        map_builder = MapBuilderFactory.create(cfg_dict, recursive=True)
         level = map_builder.build()
         gen_time = time.time() - start
         logger.info(f"Time taken to build map: {gen_time}s")
@@ -119,37 +122,7 @@
                 "scene_tree": self.scene_tree,
             },
             "data": "\n".join(grid_to_lines(self.grid)),
-<<<<<<< HEAD
         }
-
-
-def map_builder_cfg_to_storable_map(cfg: DictConfig) -> StorableMap:
-    # Generate and measure time taken
-    start = time.time()
-    # Convert OmegaConf to dict if needed
-    if isinstance(cfg, DictConfig):
-        cfg_dict = OmegaConf.to_container(cfg, resolve=True)
-    else:
-        cfg_dict = cfg
-    map_builder = MapBuilderFactory.create(cfg_dict, recursive=True)
-    level = map_builder.build()
-    gen_time = time.time() - start
-    logger.info(f"Time taken to build map: {gen_time}s")
-
-    scene_tree = None
-    if isinstance(map_builder, MapGen):
-        scene_tree = map_builder.get_scene_tree()
-
-    storable_map = StorableMap(
-        grid=level.grid,
-        metadata={
-            "gen_time": gen_time,
-            "timestamp": datetime.now().isoformat(),
-        },
-        config=cfg,
-        scene_tree=scene_tree,
-    )
-    return storable_map
 
 
 @dataclass
@@ -233,7 +206,4 @@
         """Create a new index in `dir`. If the index already exists, it will be overwritten."""
         index = StorableMapIndex(dir=dir, index_data={})
         index._index_dir()
-        index._save()
-=======
-        }
->>>>>>> 491ad895
+        index._save()