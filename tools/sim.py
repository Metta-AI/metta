#!/usr/bin/env -S uv run
"""
Simulation driver for evaluating policies in the Metta environment.

 ▸ For every requested *policy URI*
   ▸ choose the checkpoint(s) according to selector/metric
   ▸ run the configured `SimulationSuite`
   ▸ export the merged stats DB if an output URI is provided
"""

from __future__ import annotations

import json
import logging
from typing import Any, Dict, List

import hydra
from omegaconf import DictConfig, OmegaConf

from metta.agent.policy_store import PolicyStore
from metta.app.stats_client import StatsClient
from metta.sim.simulation_config import SimulationSuiteConfig
from metta.sim.simulation_suite import SimulationSuite
from metta.util.config import Config
from metta.util.logging import setup_mettagrid_logger
from metta.util.runtime_configuration import setup_mettagrid_environment
from metta.util.stats_client_cfg import get_stats_client

# --------------------------------------------------------------------------- #
# Config objects                                                              #
# --------------------------------------------------------------------------- #


class SimJob(Config):
    __init__ = Config.__init__
    simulation_suite: SimulationSuiteConfig
    policy_uris: List[str]
    selector_type: str = "top"
    stats_db_uri: str
    stats_dir: str  # The (local) directory where stats should be stored
    replay_dir: str  # where to store replays
    smoke_test: bool = False
    smoke_test_min_reward: float | None = None
    env_overrides: Dict[str, Any] = {}


# --------------------------------------------------------------------------- #
# Helpers                                                                     #
# --------------------------------------------------------------------------- #


def simulate_policy(
    sim_job: SimJob,
    policy_uri: str,
    cfg: DictConfig,
    logger: logging.Logger,
) -> Dict[str, Any]:
    """
    Evaluate **one** policy URI (may expand to several checkpoints).
    All simulations belonging to a single checkpoint are merged into one
    *StatsDB* which is optionally exported.

    Returns:
        Dictionary containing simulation results and metrics
    """
    results = {"policy_uri": policy_uri, "checkpoints": []}

    policy_store = PolicyStore(cfg, None)
    # TODO: institutionalize this better?
    metric = sim_job.simulation_suite.name + "_score"
    policy_prs = policy_store.policies(policy_uri, sim_job.selector_type, n=1, metric=metric)

    stats_client: StatsClient | None = get_stats_client(cfg, logger)

    # For each checkpoint of the policy, simulate
    for pr in policy_prs:
        logger.info(f"Evaluating policy {pr.uri}")
        replay_dir = f"{sim_job.replay_dir}/{pr.name}"
        sim = SimulationSuite(
            config=sim_job.simulation_suite,
            policy_pr=pr,
            policy_store=policy_store,
            replay_dir=replay_dir,
            stats_dir=sim_job.stats_dir,
            device=cfg.device,
            vectorization=cfg.vectorization,
<<<<<<< HEAD
            env_overrides=sim_job.env_overrides,
=======
            stats_client=stats_client,
>>>>>>> 9281473d
        )
        sim_results = sim.simulate()

        # Collect metrics from the results
        checkpoint_data = {"name": pr.name, "uri": pr.uri, "metrics": {}}

        # Get average reward
        rewards_df = sim_results.stats_db.query(
            "SELECT AVG(value) AS reward_avg FROM agent_metrics WHERE metric = 'reward'"
        )
        if len(rewards_df) > 0 and rewards_df.iloc[0]["reward_avg"] is not None:
            checkpoint_data["metrics"]["reward_avg"] = float(rewards_df.iloc[0]["reward_avg"])

        results["checkpoints"].append(checkpoint_data)

        # Export the stats DB
        logger.info("Exporting merged stats DB → %s", sim_job.stats_db_uri)
        sim_results.stats_db.export(sim_job.stats_db_uri)

        logger.info("Evaluation complete for policy %s", pr.uri)

    return results


# --------------------------------------------------------------------------- #
# CLI entry-point                                                             #
# --------------------------------------------------------------------------- #


@hydra.main(version_base=None, config_path="../configs", config_name="sim_job")
def main(cfg: DictConfig) -> None:
    setup_mettagrid_environment(cfg)

    logger = setup_mettagrid_logger("metta.tools.sim")
    logger.info(f"Sim job config:\n{OmegaConf.to_yaml(cfg, resolve=True)}")

    sim_job = SimJob(cfg.sim_job)

    all_results = {"simulation_suite": sim_job.simulation_suite.name, "policies": []}

    for policy_uri in sim_job.policy_uris:
        policy_results = simulate_policy(sim_job, policy_uri, cfg, logger)
        all_results["policies"].append(policy_results)

    # Always output JSON results to stdout
    # Ensure all logging is flushed before printing JSON
    import sys

    sys.stderr.flush()
    sys.stdout.flush()

    # Print JSON with a marker for easier extraction
    print("===JSON_OUTPUT_START===")
    print(json.dumps(all_results, indent=2))
    print("===JSON_OUTPUT_END===")


if __name__ == "__main__":
    main()<|MERGE_RESOLUTION|>--- conflicted
+++ resolved
@@ -84,11 +84,7 @@
             stats_dir=sim_job.stats_dir,
             device=cfg.device,
             vectorization=cfg.vectorization,
-<<<<<<< HEAD
-            env_overrides=sim_job.env_overrides,
-=======
             stats_client=stats_client,
->>>>>>> 9281473d
         )
         sim_results = sim.simulate()
 
