"""Arena recipe with contrastive loss enabled and sparse rewards: ore -> battery -> heart."""

import typing

import metta.cogworks.curriculum as cc
import mettagrid.builder.envs as eb
<<<<<<< HEAD
import metta.cogworks.curriculum.curriculum
import metta.cogworks.curriculum.learning_progress_algorithm
import metta.rl.loss.loss_config
import mettagrid.base_config
import metta.rl.loss.contrastive_config
import metta.rl.loss.ppo
import metta.rl.trainer_config
import metta.rl.training
import metta.sim.simulation_config
import metta.sweep.core
import metta.tools.eval
import metta.tools.eval_remote
import metta.tools.play
import metta.tools.replay
import metta.tools.sweep
import metta.tools.train
import mettagrid


def mettagrid(num_agents: int = 24) -> mettagrid.MettaGridConfig:
=======
from metta.cogworks.curriculum.curriculum import (
    CurriculumAlgorithmConfig,
    CurriculumConfig,
)
from metta.cogworks.curriculum.learning_progress_algorithm import LearningProgressConfig
from metta.rl.loss.contrastive_config import ContrastiveConfig
from metta.rl.loss.losses import LossesConfig
from metta.rl.trainer_config import TrainerConfig
from metta.rl.training import EvaluatorConfig, TrainingEnvironmentConfig
from metta.sim.simulation_config import SimulationConfig
from metta.sweep.core import Distribution as D
from metta.sweep.core import SweepParameters as SP
from metta.sweep.core import make_sweep
from metta.tools.eval import EvaluateTool
from metta.tools.eval_remote import EvalRemoteTool
from metta.tools.play import PlayTool
from metta.tools.replay import ReplayTool
from metta.tools.sweep import SweepTool
from metta.tools.train import TrainTool
from mettagrid import MettaGridConfig


def mettagrid(num_agents: int = 24) -> MettaGridConfig:
>>>>>>> a20e668a
    """Create arena environment with sparse rewards: only heart gives reward."""
    arena_env = eb.make_arena(num_agents=num_agents)

    # Sparse rewards: only final objective (heart) gives reward
    # Remove all intermediate rewards
    arena_env.game.agent.rewards.inventory["ore_red"] = 0.0
    arena_env.game.agent.rewards.inventory["battery_red"] = 0.0
    arena_env.game.agent.rewards.inventory["laser"] = 0.0
    arena_env.game.agent.rewards.inventory["armor"] = 0.0
    arena_env.game.agent.rewards.inventory["blueprint"] = 0.0

    # Only heart gives reward (final objective)
    arena_env.game.agent.rewards.inventory["heart"] = 1.0
    arena_env.game.agent.rewards.inventory_max["heart"] = 100  # Allow accumulation

    return arena_env


def make_curriculum(
    arena_env: typing.Optional[mettagrid.MettaGridConfig] = None,
    enable_detailed_slice_logging: bool = False,
    algorithm_config: typing.Optional[
        metta.cogworks.curriculum.curriculum.CurriculumAlgorithmConfig
    ] = None,
) -> metta.cogworks.curriculum.curriculum.CurriculumConfig:
    """Create curriculum with sparse reward environment."""
    arena_env = arena_env or mettagrid()

    arena_tasks = cc.bucketed(arena_env)

    # Only vary heart rewards (final objective) in curriculum
    arena_tasks.add_bucket("game.agent.rewards.inventory.heart", [0.5, 1.0, 2.0])
    arena_tasks.add_bucket("game.agent.rewards.inventory_max.heart", [10, 50, 100])

    # Enable/disable attacks for variety
    arena_tasks.add_bucket("game.actions.attack.consumed_resources.laser", [1, 100])

    if algorithm_config is None:
        algorithm_config = metta.cogworks.curriculum.learning_progress_algorithm.LearningProgressConfig(
            use_bidirectional=True,
            ema_timescale=0.001,
            exploration_bonus=0.1,
            max_memory_tasks=1000,
            max_slice_axes=5,
            enable_detailed_slice_logging=enable_detailed_slice_logging,
        )

    return arena_tasks.to_curriculum(algorithm_config=algorithm_config)


def simulations(
    env: typing.Optional[mettagrid.MettaGridConfig] = None,
) -> list[metta.sim.simulation_config.SimulationConfig]:
    """Create evaluation environments with sparse rewards."""
    basic_env = env or mettagrid()
    basic_env.game.actions.attack.consumed_resources["laser"] = 100

    combat_env = basic_env.model_copy()
    combat_env.game.actions.attack.consumed_resources["laser"] = 1

    return [
        metta.sim.simulation_config.SimulationConfig(
            suite="arena_sparse", name="basic", env=basic_env
        ),
        metta.sim.simulation_config.SimulationConfig(
            suite="arena_sparse", name="combat", env=combat_env
        ),
    ]


def train(
    curriculum: typing.Optional[
        metta.cogworks.curriculum.curriculum.CurriculumConfig
    ] = None,
    enable_detailed_slice_logging: bool = False,
    enable_contrastive: bool = True,
    # These parameters can now be swept over.
    temperature: float = 0.07,
    contrastive_coef: float = 0.1,
) -> metta.tools.train.TrainTool:
    """Train with sparse rewards and optional contrastive loss."""
    curriculum = curriculum or make_curriculum(
        enable_detailed_slice_logging=enable_detailed_slice_logging
    )

<<<<<<< HEAD
    contrastive_config = metta.rl.loss.contrastive_config.ContrastiveConfig(
=======
    contrastive_config = ContrastiveConfig(
        enabled=enable_contrastive,
>>>>>>> a20e668a
        temperature=temperature,
        contrastive_coef=contrastive_coef,
        embedding_dim=128,
        use_projection_head=True,
    )

<<<<<<< HEAD
    ppo_config = (
        metta.rl.loss.ppo.PPOConfig()
    )  # Default PPO config for action generation

    loss_configs: dict[str, mettagrid.base_config.Config] = {"ppo": ppo_config}
    if enable_contrastive:
        loss_configs["contrastive"] = contrastive_config

    trainer_config = metta.rl.trainer_config.TrainerConfig(
        losses=metta.rl.loss.loss_config.LossConfig(
            enable_contrastive=enable_contrastive,
            loss_configs=loss_configs,
        )
=======
    trainer_config = TrainerConfig(
        losses=LossesConfig(contrastive=contrastive_config),
>>>>>>> a20e668a
    )

    return metta.tools.train.TrainTool(
        trainer=trainer_config,
        training_env=metta.rl.training.TrainingEnvironmentConfig(curriculum=curriculum),
        evaluator=metta.rl.training.EvaluatorConfig(simulations=simulations()),
    )


def play(policy_uri: typing.Optional[str] = None) -> metta.tools.play.PlayTool:
    """Interactive play with sparse reward environment."""
    return metta.tools.play.PlayTool(sim=simulations()[0], policy_uri=policy_uri)


def replay(policy_uri: typing.Optional[str] = None) -> metta.tools.replay.ReplayTool:
    """Replay with sparse reward environment."""
    return metta.tools.replay.ReplayTool(sim=simulations()[0], policy_uri=policy_uri)


def evaluate(
    policy_uris: typing.Sequence[str] | str | None = None,
    eval_simulations: typing.Optional[
        typing.Sequence[metta.sim.simulation_config.SimulationConfig]
    ] = None,
) -> metta.tools.eval.EvaluateTool:
    """Evaluate with sparse reward environments."""
    sims = list(eval_simulations) if eval_simulations is not None else simulations()

    if policy_uris is None:
        normalized_policy_uris: list[str] = []
    elif isinstance(policy_uris, str):
        normalized_policy_uris = [policy_uris]
    else:
        normalized_policy_uris = list(policy_uris)

    return metta.tools.eval.EvaluateTool(
        simulations=sims,
        policy_uris=normalized_policy_uris,
    )


def evaluate_remote(
    policy_uri: str,
    eval_simulations: typing.Optional[
        typing.Sequence[metta.sim.simulation_config.SimulationConfig]
    ] = None,
) -> metta.tools.eval_remote.EvalRemoteTool:
    """Remote evaluation with sparse reward environments."""
    sims = list(eval_simulations) if eval_simulations is not None else simulations()
    return metta.tools.eval_remote.EvalRemoteTool(
        simulations=sims,
        policy_uri=policy_uri,
    )


# Sweep section

SWEEP_EVAL_SUITE = "sweep_arena_sparse"


def evaluate_in_sweep(policy_uri: str) -> metta.tools.eval.EvaluateTool:
    basic_env = mettagrid()
    basic_env.game.actions.attack.consumed_resources["laser"] = 100

    combat_env = basic_env.model_copy()
    combat_env.game.actions.attack.consumed_resources["laser"] = 1

    simulations = [
        metta.sim.simulation_config.SimulationConfig(
            suite=SWEEP_EVAL_SUITE, name="basic", env=basic_env
        ),
        metta.sim.simulation_config.SimulationConfig(
            suite=SWEEP_EVAL_SUITE, name="combat", env=combat_env
        ),
    ]

    return metta.tools.eval.EvaluateTool(
        simulations=simulations,
        policy_uris=[policy_uri],
    )


def sweep(sweep_name: str) -> metta.tools.sweep.SweepTool:
    parameters = [
        metta.sweep.core.SweepParameters.LEARNING_RATE,
        metta.sweep.core.SweepParameters.PPO_CLIP_COEF,
        metta.sweep.core.SweepParameters.PPO_GAE_LAMBDA,
        metta.sweep.core.SweepParameters.PPO_VF_COEF,
        metta.sweep.core.SweepParameters.ADAM_EPS,
        metta.sweep.core.SweepParameters.param(
            "trainer.total_timesteps",
            metta.sweep.core.Distribution.INT_UNIFORM,
            min=5e8,
            max=2e9,
            search_center=7.5e8,
        ),
        # These two custom parameters are handled by the train function of this recipe,
        # and are therefore sweepable.
        metta.sweep.core.SweepParameters.param(
            "temperature",
            metta.sweep.core.Distribution.UNIFORM,
            min=0,
            max=0.4,
            search_center=0.07,
        ),
        metta.sweep.core.SweepParameters.param(
            "contrastive_coef",
            metta.sweep.core.Distribution.UNIFORM,
            min=0.0001,
            max=1,
            search_center=0.2,
        ),
    ]

    return metta.sweep.core.make_sweep(
        name=sweep_name,
        recipe="experiments.recipes.arena_with_sparse_rewards",
        train_entrypoint="train",
        # We can set global overrides for training here.
        # These are passed via the CLI
        train_overrides={"enable_contrastive": True},
        eval_entrypoint="evaluate_in_sweep",
        objective=f"evaluator/eval_{SWEEP_EVAL_SUITE}/score",
        parameters=parameters,
        max_trials=80,
        num_parallel_trials=4,
    )<|MERGE_RESOLUTION|>--- conflicted
+++ resolved
@@ -4,13 +4,10 @@
 
 import metta.cogworks.curriculum as cc
 import mettagrid.builder.envs as eb
-<<<<<<< HEAD
 import metta.cogworks.curriculum.curriculum
 import metta.cogworks.curriculum.learning_progress_algorithm
-import metta.rl.loss.loss_config
-import mettagrid.base_config
 import metta.rl.loss.contrastive_config
-import metta.rl.loss.ppo
+import metta.rl.loss.losses
 import metta.rl.trainer_config
 import metta.rl.training
 import metta.sim.simulation_config
@@ -25,31 +22,6 @@
 
 
 def mettagrid(num_agents: int = 24) -> mettagrid.MettaGridConfig:
-=======
-from metta.cogworks.curriculum.curriculum import (
-    CurriculumAlgorithmConfig,
-    CurriculumConfig,
-)
-from metta.cogworks.curriculum.learning_progress_algorithm import LearningProgressConfig
-from metta.rl.loss.contrastive_config import ContrastiveConfig
-from metta.rl.loss.losses import LossesConfig
-from metta.rl.trainer_config import TrainerConfig
-from metta.rl.training import EvaluatorConfig, TrainingEnvironmentConfig
-from metta.sim.simulation_config import SimulationConfig
-from metta.sweep.core import Distribution as D
-from metta.sweep.core import SweepParameters as SP
-from metta.sweep.core import make_sweep
-from metta.tools.eval import EvaluateTool
-from metta.tools.eval_remote import EvalRemoteTool
-from metta.tools.play import PlayTool
-from metta.tools.replay import ReplayTool
-from metta.tools.sweep import SweepTool
-from metta.tools.train import TrainTool
-from mettagrid import MettaGridConfig
-
-
-def mettagrid(num_agents: int = 24) -> MettaGridConfig:
->>>>>>> a20e668a
     """Create arena environment with sparse rewards: only heart gives reward."""
     arena_env = eb.make_arena(num_agents=num_agents)
 
@@ -71,9 +43,7 @@
 def make_curriculum(
     arena_env: typing.Optional[mettagrid.MettaGridConfig] = None,
     enable_detailed_slice_logging: bool = False,
-    algorithm_config: typing.Optional[
-        metta.cogworks.curriculum.curriculum.CurriculumAlgorithmConfig
-    ] = None,
+    algorithm_config: typing.Optional[metta.cogworks.curriculum.curriculum.CurriculumAlgorithmConfig] = None,
 ) -> metta.cogworks.curriculum.curriculum.CurriculumConfig:
     """Create curriculum with sparse reward environment."""
     arena_env = arena_env or mettagrid()
@@ -100,9 +70,7 @@
     return arena_tasks.to_curriculum(algorithm_config=algorithm_config)
 
 
-def simulations(
-    env: typing.Optional[mettagrid.MettaGridConfig] = None,
-) -> list[metta.sim.simulation_config.SimulationConfig]:
+def simulations(env: typing.Optional[mettagrid.MettaGridConfig] = None) -> list[metta.sim.simulation_config.SimulationConfig]:
     """Create evaluation environments with sparse rewards."""
     basic_env = env or mettagrid()
     basic_env.game.actions.attack.consumed_resources["laser"] = 100
@@ -111,19 +79,13 @@
     combat_env.game.actions.attack.consumed_resources["laser"] = 1
 
     return [
-        metta.sim.simulation_config.SimulationConfig(
-            suite="arena_sparse", name="basic", env=basic_env
-        ),
-        metta.sim.simulation_config.SimulationConfig(
-            suite="arena_sparse", name="combat", env=combat_env
-        ),
+        metta.sim.simulation_config.SimulationConfig(suite="arena_sparse", name="basic", env=basic_env),
+        metta.sim.simulation_config.SimulationConfig(suite="arena_sparse", name="combat", env=combat_env),
     ]
 
 
 def train(
-    curriculum: typing.Optional[
-        metta.cogworks.curriculum.curriculum.CurriculumConfig
-    ] = None,
+    curriculum: typing.Optional[metta.cogworks.curriculum.curriculum.CurriculumConfig] = None,
     enable_detailed_slice_logging: bool = False,
     enable_contrastive: bool = True,
     # These parameters can now be swept over.
@@ -135,36 +97,16 @@
         enable_detailed_slice_logging=enable_detailed_slice_logging
     )
 
-<<<<<<< HEAD
     contrastive_config = metta.rl.loss.contrastive_config.ContrastiveConfig(
-=======
-    contrastive_config = ContrastiveConfig(
         enabled=enable_contrastive,
->>>>>>> a20e668a
         temperature=temperature,
         contrastive_coef=contrastive_coef,
         embedding_dim=128,
         use_projection_head=True,
     )
 
-<<<<<<< HEAD
-    ppo_config = (
-        metta.rl.loss.ppo.PPOConfig()
-    )  # Default PPO config for action generation
-
-    loss_configs: dict[str, mettagrid.base_config.Config] = {"ppo": ppo_config}
-    if enable_contrastive:
-        loss_configs["contrastive"] = contrastive_config
-
     trainer_config = metta.rl.trainer_config.TrainerConfig(
-        losses=metta.rl.loss.loss_config.LossConfig(
-            enable_contrastive=enable_contrastive,
-            loss_configs=loss_configs,
-        )
-=======
-    trainer_config = TrainerConfig(
-        losses=LossesConfig(contrastive=contrastive_config),
->>>>>>> a20e668a
+        losses=metta.rl.loss.losses.LossesConfig(contrastive=contrastive_config),
     )
 
     return metta.tools.train.TrainTool(
@@ -186,9 +128,7 @@
 
 def evaluate(
     policy_uris: typing.Sequence[str] | str | None = None,
-    eval_simulations: typing.Optional[
-        typing.Sequence[metta.sim.simulation_config.SimulationConfig]
-    ] = None,
+    eval_simulations: typing.Optional[typing.Sequence[metta.sim.simulation_config.SimulationConfig]] = None,
 ) -> metta.tools.eval.EvaluateTool:
     """Evaluate with sparse reward environments."""
     sims = list(eval_simulations) if eval_simulations is not None else simulations()
@@ -208,9 +148,7 @@
 
 def evaluate_remote(
     policy_uri: str,
-    eval_simulations: typing.Optional[
-        typing.Sequence[metta.sim.simulation_config.SimulationConfig]
-    ] = None,
+    eval_simulations: typing.Optional[typing.Sequence[metta.sim.simulation_config.SimulationConfig]] = None,
 ) -> metta.tools.eval_remote.EvalRemoteTool:
     """Remote evaluation with sparse reward environments."""
     sims = list(eval_simulations) if eval_simulations is not None else simulations()
@@ -233,12 +171,8 @@
     combat_env.game.actions.attack.consumed_resources["laser"] = 1
 
     simulations = [
-        metta.sim.simulation_config.SimulationConfig(
-            suite=SWEEP_EVAL_SUITE, name="basic", env=basic_env
-        ),
-        metta.sim.simulation_config.SimulationConfig(
-            suite=SWEEP_EVAL_SUITE, name="combat", env=combat_env
-        ),
+        metta.sim.simulation_config.SimulationConfig(suite=SWEEP_EVAL_SUITE, name="basic", env=basic_env),
+        metta.sim.simulation_config.SimulationConfig(suite=SWEEP_EVAL_SUITE, name="combat", env=combat_env),
     ]
 
     return metta.tools.eval.EvaluateTool(
@@ -263,20 +197,8 @@
         ),
         # These two custom parameters are handled by the train function of this recipe,
         # and are therefore sweepable.
-        metta.sweep.core.SweepParameters.param(
-            "temperature",
-            metta.sweep.core.Distribution.UNIFORM,
-            min=0,
-            max=0.4,
-            search_center=0.07,
-        ),
-        metta.sweep.core.SweepParameters.param(
-            "contrastive_coef",
-            metta.sweep.core.Distribution.UNIFORM,
-            min=0.0001,
-            max=1,
-            search_center=0.2,
-        ),
+        metta.sweep.core.SweepParameters.param("temperature", metta.sweep.core.Distribution.UNIFORM, min=0, max=0.4, search_center=0.07),
+        metta.sweep.core.SweepParameters.param("contrastive_coef", metta.sweep.core.Distribution.UNIFORM, min=0.0001, max=1, search_center=0.2),
     ]
 
     return metta.sweep.core.make_sweep(
