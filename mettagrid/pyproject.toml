[build-system]
<<<<<<< HEAD
requires = [
  "setuptools>=64",
  "wheel",
  "numpy>=2.2.5",
  "pybind11>=2.10.4",
  "cython>=3.0.11",
]
=======
requires = ["setuptools>=80", "wheel", "numpy==2.2.5", "pybind11==2.10.4"]
>>>>>>> 7cb41402
build-backend = "setuptools.build_meta"

[project]
name = "mettagrid"
version = "0.2"
description = "A fast grid-based open-ended MARL environment"
authors = [{ name = "David Bloomin", email = "daveey@gmail.com" }]
requires-python = "==3.11.7"
license = "MIT"
readme = "README.md"
urls = { Homepage = "https://daveey.github.io", Repository = "https://github.com/Metta-AI/mettagrid" }
keywords = [
  "gridworld",
  "minigrid",
  "rl",
  "reinforcement-learning",
  "environment",
  "gym",
]
<<<<<<< HEAD
requires-python = ">=3.10,<4.0"
dependencies = ["numpy>=2.2.5", "pybind11>=2.10.4", "cython>=3.0.11"]
=======
>>>>>>> 7cb41402

[tool.setuptools.packages.find]
where = ["."]
include = ["mettagrid*"]

[tool.setuptools.package-data]
"mettagrid" = ["*.pyx", "*.pxd", "*.hpp", "*.cpp", "*.so"]

# Configuring pytest here causes us to ignore metta/conftest.py

[tool.pytest.ini_options]
testpaths = ["tests", "benchmarks"]
python_files = ["test_*.py"]
python_functions = ["test_*"]
python_classes = ["Test*"]<|MERGE_RESOLUTION|>--- conflicted
+++ resolved
@@ -1,20 +1,10 @@
 [build-system]
-<<<<<<< HEAD
-requires = [
-  "setuptools>=64",
-  "wheel",
-  "numpy>=2.2.5",
-  "pybind11>=2.10.4",
-  "cython>=3.0.11",
-]
-=======
 requires = ["setuptools>=80", "wheel", "numpy==2.2.5", "pybind11==2.10.4"]
->>>>>>> 7cb41402
 build-backend = "setuptools.build_meta"
 
 [project]
 name = "mettagrid"
-version = "0.2"
+version = "0.1.6"
 description = "A fast grid-based open-ended MARL environment"
 authors = [{ name = "David Bloomin", email = "daveey@gmail.com" }]
 requires-python = "==3.11.7"
@@ -22,18 +12,13 @@
 readme = "README.md"
 urls = { Homepage = "https://daveey.github.io", Repository = "https://github.com/Metta-AI/mettagrid" }
 keywords = [
-  "gridworld",
-  "minigrid",
-  "rl",
-  "reinforcement-learning",
-  "environment",
-  "gym",
+    "gridworld",
+    "minigrid",
+    "rl",
+    "reinforcement-learning",
+    "environment",
+    "gym",
 ]
-<<<<<<< HEAD
-requires-python = ">=3.10,<4.0"
-dependencies = ["numpy>=2.2.5", "pybind11>=2.10.4", "cython>=3.0.11"]
-=======
->>>>>>> 7cb41402
 
 [tool.setuptools.packages.find]
 where = ["."]
