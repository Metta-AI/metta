from typing import Optional

import mettagrid.mapgen.scenes.random

# Local import moved to factory usage to avoid forbidden cross-package dependency at import time
from mettagrid.config.mettagrid_config import (
    ActionConfig,
    ActionsConfig,
    AgentConfig,
    AgentRewards,
    AttackActionConfig,
    GameConfig,
    MettaGridConfig,
)
from mettagrid.map_builder.assembler_map_builder import AssemblerMapBuilder
from mettagrid.map_builder.map_builder import MapBuilderConfig
from mettagrid.map_builder.perimeter_incontext import PerimeterInContextMapBuilder
from mettagrid.map_builder.random import RandomMapBuilder
from mettagrid.mapgen.mapgen import MapGen

from . import building, empty_converters


def make_arena(
    num_agents: int,
    combat: bool = True,
    map_builder: MapBuilderConfig | None = None,  # custom map builder; must match num_agents
) -> MettaGridConfig:
    objects = {
        "wall": building.wall,
        "altar": building.altar,
        "mine_red": building.mine_red,
        "generator_red": building.generator_red,
        "lasery": building.lasery,
        "armory": building.armory,
    }

    actions = ActionsConfig(
        noop=ActionConfig(),
        move=ActionConfig(),
        put_items=ActionConfig(),
        get_items=ActionConfig(),
        attack=AttackActionConfig(
            consumed_resources={
                "laser": 1,
            },
            defense_resources={
                "armor": 1,
            },
        ),
    )

    if not combat:
        actions.attack.consumed_resources = {"laser": 100}

    if map_builder is None:
        map_builder = MapGen.Config(
            num_agents=num_agents,
            width=25,
            height=25,
            border_width=6,
            instance_border_width=0,
            instance=mettagrid.mapgen.scenes.random.Random.Config(
                agents=6,
                objects={
                    "wall": 10,
                    "altar": 5,
                    "mine_red": 10,
                    "generator_red": 5,
                    "lasery": 1,
                    "armory": 1,
                },
            ),
        )

    return MettaGridConfig(
        label="arena" + (".combat" if combat else ""),
        game=GameConfig(
            num_agents=num_agents,
            actions=actions,
            objects=objects,
            agent=AgentConfig(
                default_resource_limit=50,
                resource_limits={
                    "heart": 255,
                },
                rewards=AgentRewards(
                    inventory={
                        "heart": 1,
                    },
                ),
            ),
            map_builder=map_builder,
        ),
    )


def make_navigation(num_agents: int) -> MettaGridConfig:
    altar = empty_converters.altar.model_copy()
    altar.cooldown = 255  # Maximum cooldown
    altar.initial_resource_count = 1
    altar.max_conversions = 0
    altar.input_resources = {}
    altar.output_resources = {"heart": 1}
    cfg = MettaGridConfig(
        game=GameConfig(
            num_agents=num_agents,
            objects={
                "altar": altar,
                "wall": building.wall,
            },
            resource_names=["heart"],
            actions=ActionsConfig(
                move=ActionConfig(),
                get_items=ActionConfig(),
            ),
            agent=AgentConfig(
                rewards=AgentRewards(
                    inventory={
                        "heart": 1,
                    },
                ),
            ),
            # Always provide a concrete map builder config so tests can set width/height
            map_builder=RandomMapBuilder.Config(agents=num_agents),
        )
    )
    return cfg


def make_navigation_sequence(num_agents: int) -> MettaGridConfig:
    altar = building.altar.model_copy()
    altar.input_resources = {"battery_red": 1}
    altar.cooldown = 15
    mine = building.mine_red.model_copy()
    mine.cooldown = 15
    generator = building.generator_red.model_copy()
    generator.cooldown = 15
    cfg = MettaGridConfig(
        game=GameConfig(
            num_agents=num_agents,
            objects={
                "altar": altar,
                "wall": building.wall,
                "mine_red": mine,
                "generator_red": generator,
            },
            resource_names=["heart", "ore_red", "battery_red"],
            actions=ActionsConfig(
                move=ActionConfig(),
                get_items=ActionConfig(),
            ),
            agent=AgentConfig(
                rewards=AgentRewards(
                    inventory={
                        "heart": 1,
                        "ore_red": 0.001,
                        "battery_red": 0.01,
                    },
                ),
                default_resource_limit=1,
                resource_limits={
                    "heart": 100,
                },
            ),
            # Always provide a concrete map builder config so tests can set width/height
            map_builder=RandomMapBuilder.Config(agents=num_agents),
        )
    )
    return cfg


def make_in_context_chains(
    num_agents: int,
    max_steps,
    game_objects: dict,
    map_builder_objects: dict,
    width: int = 6,
    height: int = 6,
    terrain: str = "no-terrain",
    chain_length: int = 2,
    num_sinks: int = 0,
    dir: Optional[str] = None,
) -> MettaGridConfig:
    game_objects["wall"] = empty_converters.wall
    cfg = MettaGridConfig(
        desync_episodes=False,
        game=GameConfig(
            max_steps=max_steps,
            num_agents=num_agents,
            objects=game_objects,
            map_builder=MapGen.Config(
                instances=num_agents,
                instance=PerimeterInContextMapBuilder.Config(
                    agents=1,
                    width=width,
                    height=height,
                    objects=map_builder_objects,
                    density=terrain,
                    chain_length=chain_length,
                    num_sinks=num_sinks,
                    dir=dir,
                ),
            ),
            actions=ActionsConfig(
                move=ActionConfig(),
                get_items=ActionConfig(),
                put_items=ActionConfig(),
            ),
            agent=AgentConfig(
                rewards=AgentRewards(
                    inventory={
                        "heart": 1,
                    },
                ),
                default_resource_limit=1,
                resource_limits={"heart": 15},
            ),
        ),
    )
    return cfg


def make_icl_assembler(
    num_agents: int,
    num_instances: int,
    max_steps,
    game_objects: dict,
    map_builder_objects: dict,
    width: int = 6,
    height: int = 6,
    terrain: str = "no-terrain",
) -> MettaGridConfig:
    game_objects["wall"] = empty_converters.wall
    cfg = MettaGridConfig(
        desync_episodes=False,
        game=GameConfig(
            max_steps=max_steps,
            num_agents=num_agents * num_instances,
            objects=game_objects,
            map_builder=MapGen.Config(
                instances=num_instances,
                instance=AssemblerMapBuilder.Config(
                    agents=num_agents,
                    width=width,
                    height=height,
                    objects=map_builder_objects,
                    terrain=terrain,
                ),
            ),
            actions=ActionsConfig(
                move=ActionConfig(),
<<<<<<< HEAD
                rotate=ActionConfig(enabled=False),  # Disabled for unified movement system
                get_items=ActionConfig(enabled=False),
                put_items=ActionConfig(enabled=False),
                # noop=ActionConfig(enabled=True),
=======
                get_items=ActionConfig(),
>>>>>>> f30040f8
            ),
            agent=AgentConfig(
                rewards=AgentRewards(
                    stats={"chest.heart.amount": 1},
                    inventory_max={"heart": 15},
                    # inventory={"heart": 1},
                ),
                default_resource_limit=3,
                resource_limits={"heart": 30},
            ),
        ),
    )
    return cfg


def make_icl_with_numpy(
    num_agents: int,
    num_instances: int,
    max_steps,
    game_objects: dict,
    instance: MapBuilderConfig,
) -> MettaGridConfig:
    game_objects["wall"] = empty_converters.wall
    cfg = MettaGridConfig(
        desync_episodes=False,
        game=GameConfig(
            max_steps=max_steps,
            num_agents=num_agents * num_instances,
            objects=game_objects,
            map_builder=MapGen.Config(
                instances=num_instances,
                instance=instance,
            ),
            actions=ActionsConfig(
                move=ActionConfig(),
                get_items=ActionConfig(),
                put_items=ActionConfig(),
            ),
            agent=AgentConfig(
                rewards=AgentRewards(
                    inventory={
                        "heart": 1,
                    },
                ),
                default_resource_limit=1,
                resource_limits={"heart": 15},
            ),
        ),
    )

    return cfg<|MERGE_RESOLUTION|>--- conflicted
+++ resolved
@@ -250,14 +250,10 @@
             ),
             actions=ActionsConfig(
                 move=ActionConfig(),
-<<<<<<< HEAD
                 rotate=ActionConfig(enabled=False),  # Disabled for unified movement system
                 get_items=ActionConfig(enabled=False),
                 put_items=ActionConfig(enabled=False),
                 # noop=ActionConfig(enabled=True),
-=======
-                get_items=ActionConfig(),
->>>>>>> f30040f8
             ),
             agent=AgentConfig(
                 rewards=AgentRewards(
