import logging
import uuid
from abc import ABC, abstractmethod
from datetime import datetime
from typing import Any, Optional, Type, TypeVar

import httpx
from pydantic import BaseModel

from metta.app_backend.clients.base_client import NotAuthenticatedError, get_machine_token
from metta.app_backend.routes.eval_task_routes import TaskCreateRequest, TaskFilterParams, TaskResponse, TasksResponse
from metta.app_backend.routes.score_routes import (
    PolicyScoresData,
    PolicyScoresRequest,
)
from metta.app_backend.routes.stats_routes import (
    EpisodeCreate,
    EpisodeResponse,
    EpochCreate,
    EpochResponse,
    PolicyCreate,
    PolicyIdResponse,
    PolicyResponse,
    TrainingRunCreate,
    TrainingRunResponse,
)
from metta.common.util.collections import remove_none_values
from metta.common.util.constants import PROD_STATS_SERVER_URI

logger = logging.getLogger("stats_client")

T = TypeVar("T", bound=BaseModel)


class StatsClient(ABC):
    @abstractmethod
    def __init__(self, backend_url: str = PROD_STATS_SERVER_URI, machine_token: str | None = None):
        pass

    @abstractmethod
    def __enter__(self):
        pass

    @abstractmethod
    def __exit__(self, exc_type: type[BaseException] | None, exc_val: BaseException | None, exc_tb: Any) -> None:
        pass

    @abstractmethod
    def close(self):
        pass

    @abstractmethod
<<<<<<< HEAD
    def create_training_run(
        self,
        name: str,
        attributes: dict[str, str] | None = None,
        url: str | None = None,
        description: str | None = None,
        tags: list[str] | None = None,
    ) -> TrainingRunResponse:
        return TrainingRunResponse(id=uuid.uuid1())

    @abstractmethod
    def create_epoch(
        self,
        run_id: uuid.UUID,
        start_training_epoch: int,
        end_training_epoch: int,
        attributes: dict[str, Any] | None = None,
    ) -> EpochResponse:
        return EpochResponse(id=uuid.uuid1())

    @abstractmethod
    def update_training_run_status(self, run_id: uuid.UUID, status: str) -> None:
        pass

    @abstractmethod
    def create_task(self, request: TaskCreateRequest) -> TaskResponse:
        pass

    @staticmethod
    def create(stats_server_uri: Optional[str]) -> "StatsClient":
        if stats_server_uri is None:
            return NoopStatsClient()

        machine_token = get_machine_token(stats_server_uri)
        if machine_token is None:
            raise NotAuthenticatedError(f"No machine token found for {stats_server_uri}")
        stats_client = HttpStatsClient(backend_url=stats_server_uri, machine_token=machine_token)
        stats_client._validate_authenticated()
        return stats_client

=======
    def record_episode(
        self,
        *,
        agent_policies: dict[int, uuid.UUID],
        agent_metrics: dict[int, dict[str, float]],
        primary_policy_id: uuid.UUID,
        sim_suite: str,
        env_name: str,
        stats_epoch: uuid.UUID | None = None,
        replay_url: str | None = None,
        attributes: dict[str, Any] | None = None,
        eval_task_id: uuid.UUID | None = None,
        tags: list[str] | None = None,
        thumbnail_url: str | None = None,
    ) -> EpisodeResponse:
        pass

>>>>>>> 4a435111

# TODO: REMOVE THIS
class NoopStatsClient(StatsClient):
    def __init__(self):
        self.id = uuid.uuid1()

    def __enter__(self):
        return self

    def __exit__(self, exc_type: type[BaseException] | None, exc_val: BaseException | None, exc_tb: Any) -> None:
        pass

    def close(self):
        pass

<<<<<<< HEAD
    def create_training_run(
        self,
        name: str,
        attributes: dict[str, str] | None = None,
        url: str | None = None,
        description: str | None = None,
        tags: list[str] | None = None,
    ) -> TrainingRunResponse:
        return TrainingRunResponse(id=self.id)

    def create_epoch(
        self,
        run_id: uuid.UUID,
        start_training_epoch: int,
        end_training_epoch: int,
        attributes: dict[str, Any] | None = None,
    ) -> EpochResponse:
        return EpochResponse(id=self.id)

    def update_training_run_status(self, run_id: uuid.UUID, status: str) -> None:
        pass

    def create_task(self, request: TaskCreateRequest) -> TaskResponse:
        return TaskResponse(
            id=self.id,
            policy_id=uuid.uuid4(),
            sim_suite="default_suite",
            status="unprocessed",
            created_at=datetime.now(),
            attributes={},
            retries=0,
            updated_at=datetime.now(),
        )

=======
    def record_episode(
        self,
        *,
        agent_policies: dict[int, uuid.UUID],
        agent_metrics: dict[int, dict[str, float]],
        primary_policy_id: uuid.UUID,
        sim_suite: str,
        env_name: str,
        stats_epoch: uuid.UUID | None = None,
        replay_url: str | None = None,
        attributes: dict[str, Any] | None = None,
        eval_task_id: uuid.UUID | None = None,
        tags: list[str] | None = None,
        thumbnail_url: str | None = None,
    ) -> EpisodeResponse:
        pass

>>>>>>> 4a435111

class HttpStatsClient(StatsClient):
    """Synchronous wrapper around AsyncStatsClient using httpx sync client."""

    def __init__(self, backend_url: str = PROD_STATS_SERVER_URI, machine_token: str | None = None):
        self._backend_url = backend_url
        self._http_client = httpx.Client(
            base_url=backend_url,
            timeout=30.0,
        )

        self.machine_token = machine_token or get_machine_token(backend_url)
        self._machine_token = self.machine_token

    def __enter__(self):
        return self

    def __exit__(self, exc_type: type[BaseException] | None, exc_val: BaseException | None, exc_tb: Any) -> None:
        self.close()

    def close(self):
        self._http_client.close()

    def _make_sync_request(self, response_type: Type[T], method: str, url: str, **kwargs) -> T:
        headers = remove_none_values({"X-Auth-Token": self._machine_token})
        response = self._http_client.request(method, url, headers=headers, **kwargs)
        response.raise_for_status()
        return response_type.model_validate(response.json())

    def _validate_authenticated(self) -> str:
        from metta.app_backend.server import WhoAmIResponse

        auth_user = self._make_sync_request(WhoAmIResponse, "GET", "/whoami")
        if auth_user.user_email in ["unknown", None]:
            raise NotAuthenticatedError(f"Not authenticated. User: {auth_user.user_email}")
        return auth_user.user_email

    def get_policy_ids(self, policy_names: list[str]) -> PolicyIdResponse:
        return self._make_sync_request(
            PolicyIdResponse, "GET", "/stats/policies/ids", params={"policy_names": policy_names}
        )

    def create_training_run(
        self,
        name: str,
        attributes: dict[str, str] | None = None,
        url: str | None = None,
        description: str | None = None,
        tags: list[str] | None = None,
    ) -> TrainingRunResponse:
        data = TrainingRunCreate(
            name=name,
            attributes=attributes or {},
            url=url,
            description=description,
            tags=tags,
        )
        return self._make_sync_request(
            TrainingRunResponse, "POST", "/stats/training-runs", json=data.model_dump(mode="json")
        )

    def update_training_run_status(self, run_id: uuid.UUID, status: str) -> None:
        headers = remove_none_values({"X-Auth-Token": self._machine_token})
        response = self._http_client.request(
            "PATCH", f"/stats/training-runs/{run_id}/status", headers=headers, json={"status": status}
        )
        response.raise_for_status()

    def create_epoch(
        self,
        run_id: uuid.UUID,
        start_training_epoch: int,
        end_training_epoch: int,
        attributes: dict[str, Any] | None = None,
    ) -> EpochResponse:
        data = EpochCreate(
            start_training_epoch=start_training_epoch,
            end_training_epoch=end_training_epoch,
            attributes=attributes or {},
        )
        return self._make_sync_request(
            EpochResponse, "POST", f"/stats/training-runs/{run_id}/epochs", json=data.model_dump(mode="json")
        )

    def create_policy(
        self,
        name: str,
        description: str | None = None,
        url: str | None = None,
        epoch_id: uuid.UUID | None = None,
    ) -> PolicyResponse:
        data = PolicyCreate(
            name=name,
            description=description,
            url=url,
            epoch_id=epoch_id,
        )
        return self._make_sync_request(PolicyResponse, "POST", "/stats/policies", json=data.model_dump(mode="json"))

    def record_episode(
        self,
        *,
        agent_policies: dict[int, uuid.UUID],
        agent_metrics: dict[int, dict[str, float]],
        primary_policy_id: uuid.UUID,
        sim_suite: str,
        env_name: str,
        stats_epoch: uuid.UUID | None = None,
        replay_url: str | None = None,
        attributes: dict[str, Any] | None = None,
        eval_task_id: uuid.UUID | None = None,
        tags: list[str] | None = None,
        thumbnail_url: str | None = None,
    ) -> EpisodeResponse:
        data = EpisodeCreate(
            agent_policies=agent_policies,
            agent_metrics=agent_metrics,
            primary_policy_id=primary_policy_id,
            stats_epoch=stats_epoch,
            sim_suite=sim_suite,
            env_name=env_name,
            replay_url=replay_url,
            attributes=attributes or {},
            eval_task_id=eval_task_id,
            tags=tags,
            thumbnail_url=thumbnail_url,
        )
        return self._make_sync_request(EpisodeResponse, "POST", "/stats/episodes", json=data.model_dump(mode="json"))

    def create_task(self, request: TaskCreateRequest) -> TaskResponse:
        return self._make_sync_request(TaskResponse, "POST", "/tasks", json=request.model_dump(mode="json"))

    def get_all_tasks(self, filters: TaskFilterParams | None = None) -> TasksResponse:
        params = filters.model_dump(mode="json", exclude_none=True) if filters else {}
        return self._make_sync_request(TasksResponse, "GET", "/tasks/all", params=params)

    def get_policy_scores(self, request: PolicyScoresRequest) -> PolicyScoresData:
        return self._make_sync_request(
            PolicyScoresData, "POST", "/scorecard/score", json=request.model_dump(mode="json")
        )<|MERGE_RESOLUTION|>--- conflicted
+++ resolved
@@ -50,7 +50,6 @@
         pass
 
     @abstractmethod
-<<<<<<< HEAD
     def create_training_run(
         self,
         name: str,
@@ -91,7 +90,7 @@
         stats_client._validate_authenticated()
         return stats_client
 
-=======
+    @abstractmethod
     def record_episode(
         self,
         *,
@@ -109,7 +108,6 @@
     ) -> EpisodeResponse:
         pass
 
->>>>>>> 4a435111
 
 # TODO: REMOVE THIS
 class NoopStatsClient(StatsClient):
@@ -125,7 +123,6 @@
     def close(self):
         pass
 
-<<<<<<< HEAD
     def create_training_run(
         self,
         name: str,
@@ -160,7 +157,6 @@
             updated_at=datetime.now(),
         )
 
-=======
     def record_episode(
         self,
         *,
@@ -176,9 +172,8 @@
         tags: list[str] | None = None,
         thumbnail_url: str | None = None,
     ) -> EpisodeResponse:
-        pass
-
->>>>>>> 4a435111
+        return EpisodeResponse(id=self.id)
+
 
 class HttpStatsClient(StatsClient):
     """Synchronous wrapper around AsyncStatsClient using httpx sync client."""
