import typing

import einops
import pydantic
import tensordict
import torch
import torch.nn.functional as F

<<<<<<< HEAD
import metta.agent.policy
import metta.rl.checkpoint_manager
import metta.rl.loss
import metta.rl.trainer_config
import metta.rl.training
import mettagrid.base_config
=======
from metta.agent.policy import Policy
from metta.rl.checkpoint_manager import CheckpointManager
from metta.rl.loss.loss import Loss
from metta.rl.trainer_config import TrainerConfig
from metta.rl.training import ComponentContext
from mettagrid.base_config import Config
>>>>>>> 0b06b7d5


class TLKickstarterConfig(mettagrid.base_config.Config):
    teacher_uri: str = pydantic.Field(default="")
    action_loss_coef: float = pydantic.Field(default=0.995, ge=0, le=1.0)
    value_loss_coef: float = pydantic.Field(default=1.0, ge=0, le=1.0)
    temperature: float = pydantic.Field(default=2.0, gt=0)

    def create(
        self,
        policy: metta.agent.policy.Policy,
        trainer_cfg: metta.rl.trainer_config.TrainerConfig,
        vec_env: typing.Any,
        device: torch.device,
        instance_name: str,
        loss_config: typing.Any,
    ):
        """Create TLKickstarter loss instance."""
        return TLKickstarter(policy, trainer_cfg, vec_env, device, instance_name=instance_name, loss_config=loss_config)


class TLKickstarter(metta.rl.loss.Loss):
    __slots__ = (
        "teacher_policy",
        "teacher_policy_spec",
        "action_loss_coef",
        "value_loss_coef",
        "temperature",
        "teacher_policy_spec",
    )

    def __init__(
        self,
        policy: metta.agent.policy.Policy,
        trainer_cfg: metta.rl.trainer_config.TrainerConfig,
        vec_env: typing.Any,
        device: torch.device,
        instance_name: str,
        loss_config: typing.Any = None,
    ):
        # Get loss config from trainer_cfg if not provided
        if loss_config is None:
            loss_config = getattr(trainer_cfg.losses, instance_name, None)
        super().__init__(policy, trainer_cfg, vec_env, device, instance_name, loss_config)
        self.action_loss_coef = self.loss_cfg.action_loss_coef
        self.value_loss_coef = self.loss_cfg.value_loss_coef
        self.temperature = self.loss_cfg.temperature
        game_rules = getattr(self.env, "game_rules", getattr(self.env, "meta_data", None))
        if game_rules is None:
            raise RuntimeError("Environment metadata is required to instantiate teacher policy")

        self.teacher_policy = metta.rl.checkpoint_manager.CheckpointManager.load_from_uri(
            self.loss_cfg.teacher_uri, game_rules, self.device
        )

        # Detach gradient
        for param in self.teacher_policy.parameters():
            param.requires_grad = False

        # get the teacher policy experience spec
        self.teacher_policy_spec = self.teacher_policy.get_agent_experience_spec()

    def run_train(
        self,
        shared_loss_data: tensordict.TensorDict,
        context: metta.rl.training.ComponentContext,
        mb_idx: int,
    ) -> tuple[torch.Tensor, tensordict.TensorDict, bool]:
        policy_td = shared_loss_data["policy_td"]

        # Teacher forward pass
        teacher_td = policy_td.select(*self.teacher_policy_spec.keys(include_nested=True)).clone()
        teacher_td = self.teacher_policy(teacher_td, action=None)

        # Student forward pass
        student_td = policy_td.select(*self.policy_experience_spec.keys(include_nested=True)).clone()
        student_td = self.policy(student_td, action=None)

        # action loss
        temperature = self.temperature
        teacher_logits = teacher_td["logits"].to(dtype=torch.float32)
        student_logits = student_td["logits"].to(dtype=torch.float32)
        teacher_log_probs = F.log_softmax(teacher_logits / temperature, dim=-1).detach()
        student_log_probs = F.log_softmax(student_logits / temperature, dim=-1)
        student_probs = torch.exp(student_log_probs)
        ks_action_loss = (temperature**2) * (
            (student_probs * (student_log_probs - teacher_log_probs)).sum(dim=-1).mean()
        )

        # value loss
        teacher_value = teacher_td["values"].to(dtype=torch.float32).detach()
        student_value = student_td["values"].to(dtype=torch.float32)
        teacher_value = einops.rearrange(teacher_value, "b t 1 -> b (t 1)")
        student_value = einops.rearrange(student_value, "b t 1 -> b (t 1)")
        ks_value_loss = ((teacher_value.detach() - student_value) ** 2).mean()

        loss = ks_action_loss * self.action_loss_coef + ks_value_loss * self.value_loss_coef

        self.loss_tracker["tl_ks_action_loss"].append(float(ks_action_loss.item()))
        self.loss_tracker["tl_ks_value_loss"].append(float(ks_value_loss.item()))

        return loss, shared_loss_data, False<|MERGE_RESOLUTION|>--- conflicted
+++ resolved
@@ -6,21 +6,12 @@
 import torch
 import torch.nn.functional as F
 
-<<<<<<< HEAD
 import metta.agent.policy
 import metta.rl.checkpoint_manager
-import metta.rl.loss
+import metta.rl.loss.loss
 import metta.rl.trainer_config
 import metta.rl.training
 import mettagrid.base_config
-=======
-from metta.agent.policy import Policy
-from metta.rl.checkpoint_manager import CheckpointManager
-from metta.rl.loss.loss import Loss
-from metta.rl.trainer_config import TrainerConfig
-from metta.rl.training import ComponentContext
-from mettagrid.base_config import Config
->>>>>>> 0b06b7d5
 
 
 class TLKickstarterConfig(mettagrid.base_config.Config):
@@ -42,7 +33,7 @@
         return TLKickstarter(policy, trainer_cfg, vec_env, device, instance_name=instance_name, loss_config=loss_config)
 
 
-class TLKickstarter(metta.rl.loss.Loss):
+class TLKickstarter(metta.rl.loss.loss.Loss):
     __slots__ = (
         "teacher_policy",
         "teacher_policy_spec",
