<<<<<<< HEAD
import { getSpriteBounds, getWhiteUV, hasSprite, loadAtlas } from './atlas.js'
=======
>>>>>>> 08f9c669
import { Mesh } from './mesh.js'
import { Mat3f, Vec2f } from './vector_math.js'

const VERTEX_SHADER_SOURCE = `
  attribute vec2 a_position;
  attribute vec2 a_texcoord;
  attribute vec4 a_color;

  uniform vec2 u_canvasSize;

  varying vec2 v_texcoord;
  varying vec4 v_color;

  void main() {
    vec2 zeroToOne = a_position / u_canvasSize;
    vec2 zeroToTwo = zeroToOne * 2.0;
    vec2 clipSpace = zeroToTwo - vec2(1.0, 1.0);
    gl_Position = vec4(clipSpace.x, -clipSpace.y, 0.0, 1.0);

    v_texcoord = a_texcoord;
    v_color = a_color;
  }
`

const FRAGMENT_SHADER_SOURCE = `
  precision mediump float;

  uniform sampler2D u_sampler;

  varying vec2 v_texcoord;
  varying vec4 v_color;

  void main() {
    vec4 texColor = texture2D(u_sampler, v_texcoord);
    // Do the premultiplied alpha conversion.
    vec4 premultipliedColor = vec4(texColor.rgb * texColor.a, texColor.a);
    gl_FragColor = premultipliedColor * v_color;
  }
`

/** Clamp a value between a minimum and maximum. */
export function clamp(value: number, min: number, max: number): number {
  return Math.max(min, Math.min(value, max))
}

/** Context3d class responsible for managing the WebGL context. */
export class Context3d {
  public canvas: HTMLCanvasElement
  public gl: WebGLRenderingContext
  public ready = false
  public dpr = 1
  public atlasData: AtlasData | null = null

  // WebGL rendering state
  private shaderProgram: WebGLProgram | null = null
  private atlasTexture: WebGLTexture | null = null
  private textureSize: Vec2f = new Vec2f(0, 0)
  private atlasMargin = 4

  // Shader locations
  private positionLocation = -1
  private texcoordLocation = -1
  private colorLocation = -1
  private canvasSizeLocation: WebGLUniformLocation | null = null
  private samplerLocation: WebGLUniformLocation | null = null

  // Mesh management
  private meshes: Map<string, Mesh> = new Map()
  private currentMesh: Mesh | null = null
  public currentMeshName = ''

  // Transformation state
  private currentTransform: Mat3f
  private transformStack: Mat3f[] = []

  constructor(canvas: HTMLCanvasElement) {
    this.canvas = canvas
    const gl = canvas.getContext('webgl')
    if (!gl) {
      throw new Error('Failed to get WebGL context')
    }
    this.gl = gl

    // Enable 32-bit index extension for WebGL1
    const uintExtension = gl.getExtension('OES_element_index_uint')
    if (!uintExtension) {
      throw new Error('OES_element_index_uint extension not supported - required for 32-bit indices')
    }

    // Initialize transformation matrix
    this.currentTransform = Mat3f.identity()
  }

  /** Create or switch to a mesh with the given name. */
  useMesh(name: string) {
    if (!this.gl || !this.ready) {
      throw new Error('Cannot use mesh before initialization')
    }

    // If we already have this mesh, set it as current
    if (this.meshes.has(name)) {
      this.currentMesh = this.meshes.get(name)!
      this.currentMeshName = name
      return
    }

    // Otherwise, create a new mesh
    const newMesh = new Mesh(name, this.gl)
    newMesh.createBuffers()
    this.meshes.set(name, newMesh)
    this.currentMesh = newMesh
    this.currentMeshName = name
  }

  /** Sets the scissor rect for the current mesh. */
  setScissorRect(x: number, y: number, width: number, height: number) {
    this.ensureMeshSelected()

    this.currentMesh!.scissorEnabled = true
    this.currentMesh!.scissorRect = [x, y, width, height]
  }

  /** Disable scissoring for the current mesh. */
  disableScissor() {
    this.ensureMeshSelected()
    this.currentMesh!.scissorEnabled = false
  }

  /** Set whether the current mesh should be cached between frames. */
  setCacheable(cacheable: boolean) {
    this.ensureMeshSelected()
    this.currentMesh!.cacheable = cacheable
  }

  /** Clear the current mesh even if it's cacheable. */
  clearMesh() {
    this.ensureMeshSelected()
    this.currentMesh?.forceClear()
  }

  /** Helper method to ensure a mesh is selected before drawing. */
  private ensureMeshSelected() {
    if (!this.currentMesh) {
      throw new Error('No mesh selected. Call useMesh() before drawing.')
    }
  }

  /** Save the current transform. */
  save() {
    // Push a copy of the current transform onto the stack
    this.transformStack.push(
      new Mat3f(
        this.currentTransform.get(0, 0),
        this.currentTransform.get(0, 1),
        this.currentTransform.get(0, 2),
        this.currentTransform.get(1, 0),
        this.currentTransform.get(1, 1),
        this.currentTransform.get(1, 2),
        this.currentTransform.get(2, 0),
        this.currentTransform.get(2, 1),
        this.currentTransform.get(2, 2)
      )
    )
  }

  /** Restore the last transform. */
  restore() {
    // Pop the last transform from the stack
    if (this.transformStack.length > 0) {
      this.currentTransform = this.transformStack.pop()!
    } else {
      console.warn('Transform stack is empty')
    }
  }

  /** Translate the current transform. */
  translate(x: number, y: number) {
    const translateMatrix = Mat3f.translate(x, y)
    this.currentTransform = this.currentTransform.mul(translateMatrix)
  }

  /** Rotate the current transform. */
  rotate(angle: number) {
    const rotateMatrix = Mat3f.rotate(angle)
    this.currentTransform = this.currentTransform.mul(rotateMatrix)
  }

  /** Scale the current transform. */
  scale(x: number, y: number) {
    const scaleMatrix = Mat3f.scale(x, y)
    this.currentTransform = this.currentTransform.mul(scaleMatrix)
  }

  /** Reset the current transform. */
  resetTransform() {
    this.currentTransform = Mat3f.identity()
  }

  /** Initialize the context. */
  async init(atlasJsonUrl: string, atlasImageUrl: string): Promise<boolean> {
    this.dpr = 1.0
    if (window.devicePixelRatio > 1.0) {
      this.dpr = 2.0 // Retina display only, we don't support other DPI scales.
    }

    // Load atlas using the utility function
    this.atlas = await loadAtlas(this.gl, atlasJsonUrl, atlasImageUrl, {
      wrapS: this.gl.REPEAT,
      wrapT: this.gl.REPEAT,
      minFilter: this.gl.LINEAR_MIPMAP_LINEAR,
      magFilter: this.gl.LINEAR
    })

    if (!this.atlas) {
      this.fail('Failed to load atlas')
      return false
    }

    // Create and compile shaders
    const vertexShader = this.createShader(this.gl.VERTEX_SHADER, VERTEX_SHADER_SOURCE)
    const fragmentShader = this.createShader(this.gl.FRAGMENT_SHADER, FRAGMENT_SHADER_SOURCE)

    if (!vertexShader || !fragmentShader) {
      this.fail('Failed to create shaders')
      return false
    }

    // Create shader program
    this.shaderProgram = this.createProgram(vertexShader, fragmentShader)
    if (!this.shaderProgram) {
      this.fail('Failed to create shader program')
      return false
    }

    // Get attribute and uniform locations
    this.positionLocation = this.gl.getAttribLocation(this.shaderProgram, 'a_position')
    this.texcoordLocation = this.gl.getAttribLocation(this.shaderProgram, 'a_texcoord')
    this.colorLocation = this.gl.getAttribLocation(this.shaderProgram, 'a_color')
    this.canvasSizeLocation = this.gl.getUniformLocation(this.shaderProgram, 'u_canvasSize')
    this.samplerLocation = this.gl.getUniformLocation(this.shaderProgram, 'u_sampler')

    // Enable blending for premultiplied alpha
    this.gl.enable(this.gl.BLEND)
    this.gl.blendFunc(this.gl.ONE, this.gl.ONE_MINUS_SRC_ALPHA)

    this.ready = true
    return true
  }

  /** Fail the context. */
  private fail(msg: string) {
    console.error(msg)
    const failDiv = document.createElement('div')
    failDiv.id = 'fail'
    failDiv.textContent = `Initialization Error: ${msg}. See console for details.`
    document.body.appendChild(failDiv)
  }

  /** Create and compile a shader. */
  private createShader(type: number, source: string): WebGLShader | null {
    const shader = this.gl.createShader(type)
    if (!shader) {
      return null
    }

    this.gl.shaderSource(shader, source)
    this.gl.compileShader(shader)

    if (!this.gl.getShaderParameter(shader, this.gl.COMPILE_STATUS)) {
      console.error('Error compiling shader:', this.gl.getShaderInfoLog(shader))
      this.gl.deleteShader(shader)
      return null
    }

    return shader
  }

  /** Create and link a shader program. */
  private createProgram(vertexShader: WebGLShader, fragmentShader: WebGLShader): WebGLProgram | null {
    const program = this.gl.createProgram()
    if (!program) {
      return null
    }

    this.gl.attachShader(program, vertexShader)
    this.gl.attachShader(program, fragmentShader)
    this.gl.linkProgram(program)

    if (!this.gl.getProgramParameter(program, this.gl.LINK_STATUS)) {
      console.error('Error linking program:', this.gl.getProgramInfoLog(program))
      this.gl.deleteProgram(program)
      return null
    }

    return program
  }

  /** Clears all meshes for a new frame. */
  clear() {
    if (!this.ready) {
      return
    }

    // Clear all meshes in the map
    for (const mesh of this.meshes.values()) {
      mesh.clear()
    }

    // Reset transform for new frame
    this.resetTransform()
    this.transformStack = []
  }

  /** Draws a textured rectangle with the given coordinates and UV mapping. */
  drawRect(
    x: number,
    y: number,
    width: number,
    height: number,
    u0: number,
    v0: number,
    u1: number,
    v1: number,
    color: number[] = [1, 1, 1, 1]
  ) {
    if (!this.ready) {
      throw new Error('Drawer not initialized')
    }

    this.ensureMeshSelected()

    const pos = new Vec2f(x, y)

    // Calculate vertex positions (screen pixels, origin top-left)
    // We'll make 4 vertices for a quad
    const untransformedTopLeft = pos
    const untransformedBottomLeft = new Vec2f(pos.x(), pos.y() + height)
    const untransformedTopRight = new Vec2f(pos.x() + width, pos.y())
    const untransformedBottomRight = new Vec2f(pos.x() + width, pos.y() + height)

    // Apply current transformation to each vertex
    const topLeft = this.currentTransform.transform(untransformedTopLeft)
    const bottomLeft = this.currentTransform.transform(untransformedBottomLeft)
    const topRight = this.currentTransform.transform(untransformedTopRight)
    const bottomRight = this.currentTransform.transform(untransformedBottomRight)

    // Send pre-transformed vertices to the mesh
    this.currentMesh?.drawRectWithTransform(topLeft, bottomLeft, topRight, bottomRight, u0, v0, u1, v1, color)
  }

  /** Check if the image is in the atlas. */
  hasImage(imageName: string): boolean {
    return this.atlas ? hasSprite(this.atlas, imageName) : false
  }

  /** Draws an image from the atlas with its top-left corner at (x, y). */
  drawImage(imageName: string, x: number, y: number, color: number[] = [1, 1, 1, 1]) {
    if (!this.ready || !this.atlas) {
      throw new Error('Drawer not initialized')
    }

    this.ensureMeshSelected()

    const bounds = getSpriteBounds(this.atlas, imageName)
    if (!bounds) {
      console.error(`Image "${imageName}" not found in atlas`)
      return
    }

    // Draw the rectangle with the image's texture coordinates
    this.drawRect(
      bounds.x,
      bounds.y,
      bounds.width,
      bounds.height,
      bounds.u0,
      bounds.v0,
      bounds.u1,
      bounds.v1,
      color
    )
  }

  /*
   * Draws a sprite from the texture atlas centered at the specified position.
   *
   * @param imageName - Name of the image in the atlas (e.g., 'player.png')
   * @param x - X coordinate of the sprite's center
   * @param y - Y coordinate of the sprite's center
   * @param color - RGBA color multiplier [r, g, b, a] where each component is 0.0-1.0
   * @param scale - Uniform scale (number) or non-uniform scale [scaleX, scaleY]
   * @param rotation - Rotation angle in radians (positive = clockwise)
   *
   * @example
   * // Draw at original size
   * ctx.drawSprite('player.png', 100, 200)
   *
   * // Draw with uniform scale
   * ctx.drawSprite('player.png', 100, 200, [1, 1, 1, 1], 2)
   *
   * // Draw mirrored horizontally
   * ctx.drawSprite('player.png', 100, 200, [1, 1, 1, 1], [-1, 1])
   *
   * // Draw with rotation (45 degrees)
   * ctx.drawSprite('player.png', 100, 200, [1, 1, 1, 1], 1, Math.PI / 4)
   */
  drawSprite(
    imageName: string,
    x: number,
    y: number,
    color: number[] = [1, 1, 1, 1],
    scale: number | [number, number] = 1,
    rotation = 0
  ) {
    if (!this.ready || !this.atlas) {
      throw new Error('Drawer not initialized')
    }

    this.ensureMeshSelected()

    const bounds = getSpriteBounds(this.atlas, imageName)
    if (!bounds) {
      console.error(`Image "${imageName}" not found in atlas`)
      return
    }

    // Parse scale parameter - convert uniform scale to [scaleX, scaleY]
    const [scaleX, scaleY] = typeof scale === 'number' ? [scale, scale] : scale

    // biome-ignore format: keep comments aligned
    // Apply transformations if needed (scale or rotation)
    if (scaleX !== 1 || scaleY !== 1 || rotation !== 0) {
      this.save()
      this.translate(x, y)       // Move origin to sprite center
      this.rotate(rotation)      // Apply rotation
      this.scale(scaleX, scaleY) // Apply scaling
      this.drawRect(
        -sw / 2 - m, // Left edge: center minus half width minus margin
        -sh / 2 - m, // Top edge: center minus half height minus margin
        sw + 2 * m,  // Total width including margins on both sides
        sh + 2 * m,  // Total height including margins on both sides
        u0,
        v0,
        u1,
        v1,
        color
      )
      this.restore()
    } else {
      // Fast path: no transformations needed, draw centered
      this.drawRect(
        x - sw / 2 - m, // Left edge position
        y - sh / 2 - m, // Top edge position
        sw + 2 * m,     // Total width including margins
        sh + 2 * m,     // Total height including margins
        u0,
        v0,
        u1,
        v1,
        color
      )
    }
  }

  /** Draws a solid filled rectangle. */
  drawSolidRect(x: number, y: number, width: number, height: number, color: number[]) {
    if (!this.ready || !this.atlas) {
      throw new Error('Drawer not initialized')
    }

    this.ensureMeshSelected()

    const whiteUV = getWhiteUV(this.atlas)
    if (!whiteUV) {
      throw new Error('white.png not found in atlas')
    }

    this.drawRect(x, y, width, height, whiteUV.u, whiteUV.v, whiteUV.u, whiteUV.v, color)
  }

  /** Draws a stroked rectangle with set stroke width. */
  drawStrokeRect(x: number, y: number, width: number, height: number, strokeWidth: number, color: number[]) {
    // Draw 4 rectangles as borders for the stroke rectangle.
    // Top border.
    this.drawSolidRect(x, y, width, strokeWidth, color)
    // Bottom border.
    this.drawSolidRect(x, y + height - strokeWidth, width, strokeWidth, color)
    // Left border.
    this.drawSolidRect(x, y + strokeWidth, strokeWidth, height - 2 * strokeWidth, color)
    // Right border.
    this.drawSolidRect(x + width - strokeWidth, y + strokeWidth, strokeWidth, height - 2 * strokeWidth, color)
  }

  /** Flushes all non-empty meshes to the screen. */
  flush() {
    if (!this.ready || !this.gl || !this.shaderProgram || !this.atlas) {
      return
    }

    // If no meshes have been created, nothing to do
    if (this.meshes.size === 0) {
      return
    }

    // Handle high-DPI displays by resizing the canvas if necessary.
    const clientWidth = window.innerWidth
    const clientHeight = window.innerHeight
    const screenWidth = Math.round(clientWidth * this.dpr)
    const screenHeight = Math.round(clientHeight * this.dpr)
    if (this.canvas.width !== screenWidth || this.canvas.height !== screenHeight) {
      this.canvas.width = screenWidth
      this.canvas.height = screenHeight
      this.canvas.style.width = `${clientWidth}px`
      this.canvas.style.height = `${clientHeight}px`
      this.gl.viewport(0, 0, screenWidth, screenHeight)
    }

    // Clear the canvas
    this.gl.clearColor(0.1, 0.1, 0.1, 1.0) // Dark grey clear
    this.gl.clear(this.gl.COLOR_BUFFER_BIT)

    // Use shader program
    this.gl.useProgram(this.shaderProgram)

    // Set canvas size uniform
    this.gl.uniform2f(this.canvasSizeLocation, screenWidth, screenHeight)

    // Bind texture
    this.gl.activeTexture(this.gl.TEXTURE0)
    this.gl.bindTexture(this.gl.TEXTURE_2D, this.atlas.texture)
    this.gl.uniform1i(this.samplerLocation, 0)

    // Draw each mesh that has quads
    for (const mesh of this.meshes.values()) {
      const quadCount = mesh.currentQuad
      if (quadCount === 0) {
        continue
      }

      const vertexBuffer = mesh.vertexBuffer
      const indexBuffer = mesh.indexBuffer

      if (!vertexBuffer || !indexBuffer) {
        continue
      }

      // Calculate data sizes
      const vertexDataCount = mesh.currentVertex * 8 // 8 floats per vertex
      const indexDataCount = quadCount * 6 // 6 indices per quad

      // Update vertex buffer with current data only if dirty
      this.gl.bindBuffer(this.gl.ARRAY_BUFFER, vertexBuffer)
      if (mesh.isDirty) {
        this.gl.bufferSubData(this.gl.ARRAY_BUFFER, 0, mesh.vertexData.subarray(0, vertexDataCount))
        mesh.isDirty = false
      }

      // Set up attributes
      this.gl.enableVertexAttribArray(this.positionLocation)
      this.gl.vertexAttribPointer(this.positionLocation, 2, this.gl.FLOAT, false, 8 * 4, 0) // position (2 floats)

      this.gl.enableVertexAttribArray(this.texcoordLocation)
      this.gl.vertexAttribPointer(this.texcoordLocation, 2, this.gl.FLOAT, false, 8 * 4, 2 * 4) // texcoord (2 floats)

      this.gl.enableVertexAttribArray(this.colorLocation)
      this.gl.vertexAttribPointer(this.colorLocation, 4, this.gl.FLOAT, false, 8 * 4, 4 * 4) // color (4 floats)

      // Bind index buffer
      this.gl.bindBuffer(this.gl.ELEMENT_ARRAY_BUFFER, indexBuffer)

      // Apply scissor if enabled for this mesh
      if (mesh.scissorEnabled) {
        const [x, y, width, height] = mesh.scissorRect
        const w = Math.floor(screenWidth)
        const h = Math.floor(screenHeight)
        this.gl.enable(this.gl.SCISSOR_TEST)
        this.gl.scissor(
          clamp(Math.floor(x), 0, w),
          clamp(Math.floor(h - y - height), 0, h), // WebGL scissor Y is bottom-up
          clamp(Math.floor(width), 0, w - Math.floor(x)),
          clamp(Math.floor(height), 0, h - Math.floor(y))
        )
      } else {
        this.gl.disable(this.gl.SCISSOR_TEST)
      }

      // Draw the mesh
      this.gl.drawElements(this.gl.TRIANGLES, indexDataCount, this.gl.UNSIGNED_INT, 0)
    }

    // Disable scissor test for next frame
    this.gl.disable(this.gl.SCISSOR_TEST)

    // Reset all mesh counters after rendering
    for (const mesh of this.meshes.values()) {
      mesh.resetCounters()
    }
  }

  /**
   * Draws a line of sprites.
   * The line is drawn from (x0, y0) to (x1, y1).
   * The spacing is the distance between the centers of the sprites.
   * The color is the color of the sprites.
   * The skipStart and skipEnd are the number of sprites to skip at the start
   * and end of the line.
   */
  drawSpriteLine(
    imageName: string,
    x0: number,
    y0: number,
    x1: number,
    y1: number,
    spacing: number,
    color: number[],
    skipStart = 0,
    skipEnd = 0
  ) {
    // Compute the angle of the line.
    const angle = Math.atan2(y1 - y0, x1 - x0)
    // Compute the length of the line.
    const x = x1 - x0
    const y = y1 - y0
    const length = Math.sqrt(x ** 2 + y ** 2)
    // Compute the number of dashes.
    const numDashes = Math.floor(length / spacing) + 1
    // Compute the delta of each dash.
    const dx = x / numDashes
    const dy = y / numDashes
    // Draw the dashes.
    for (let i = 0; i < numDashes; i++) {
      if (i < skipStart || i >= numDashes - skipEnd) {
        continue
      }
      this.drawSprite(imageName, x0 + i * dx, y0 + i * dy, color, 1, -angle)
    }
  }
}<|MERGE_RESOLUTION|>--- conflicted
+++ resolved
@@ -1,7 +1,4 @@
-<<<<<<< HEAD
 import { getSpriteBounds, getWhiteUV, hasSprite, loadAtlas } from './atlas.js'
-=======
->>>>>>> 08f9c669
 import { Mesh } from './mesh.js'
 import { Mat3f, Vec2f } from './vector_math.js'
 
