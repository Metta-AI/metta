--- conflicted
+++ resolved
@@ -1,33 +1,20 @@
 import typing
 
 import einops
+import torch
+import torch.nn.functional as F
 import pydantic
 import tensordict
-import torch
-import torch.nn.functional as F
 
-<<<<<<< HEAD
 import metta.agent.policy
-import metta.rl.training.component_context as component_context
-import mettagrid.base_config
-from . import loss as loss_module
+import metta.rl.loss.loss
+import metta.rl.training
 
 
-class DynamicsConfig(mettagrid.base_config.Config):
+class DynamicsConfig(metta.rl.loss.loss.LossConfig):
     returns_step_look_ahead: int = pydantic.Field(default=1)
     returns_pred_coef: float = pydantic.Field(default=1.0, ge=0, le=1.0)
     reward_pred_coef: float = pydantic.Field(default=1.0, ge=0, le=1.0)
-=======
-from metta.agent.policy import Policy
-from metta.rl.loss.loss import Loss, LossConfig
-from metta.rl.training import ComponentContext
-
-
-class DynamicsConfig(LossConfig):
-    returns_step_look_ahead: int = Field(default=1)
-    returns_pred_coef: float = Field(default=1.0, ge=0, le=1.0)
-    reward_pred_coef: float = Field(default=1.0, ge=0, le=1.0)
->>>>>>> a20e668a
 
     def create(
         self,
@@ -36,13 +23,8 @@
         vec_env: typing.Any,
         device: torch.device,
         instance_name: str,
-<<<<<<< HEAD
         loss_config: typing.Any,
-    ):
-=======
-        loss_config: Any,
     ) -> "Dynamics":
->>>>>>> a20e668a
         """Create Dynamics loss instance."""
         return Dynamics(
             policy,
@@ -54,14 +36,14 @@
         )
 
 
-class Dynamics(loss_module.Loss):
+class Dynamics(metta.rl.loss.loss.Loss):
     """The dynamics term in the Muesli loss."""
 
     # Loss calls this method
     def run_train(
         self,
         shared_loss_data: tensordict.TensorDict,
-        context: component_context.ComponentContext,
+        context: metta.rl.training.ComponentContext,
         mb_idx: int,
     ) -> tuple[torch.Tensor, tensordict.TensorDict, bool]:
         policy_td = shared_loss_data["policy_td"]
