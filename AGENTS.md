# AGENTS.md

Codex agents working in this repository should follow these guidelines:

## Commit messages

- Use Conventional Commits where reasonable (`feat:`, `fix:`, `refactor:`, `docs:`, etc.)
- Keep them short and present tense
- Describe the change clearly

## Quality checks

Before finalizing changes (e.g. before a commit), or upon request from the user:

- Run `metta lint` (or `metta lint --fix`) on the files you touched. This covers Ruff plus all Prettier-backed formats.
- Run the unit tests with `uv run pytest` or by activating the venv and running `pytest`.
- When pruning unused code, confirm it is referenced by production codepaths. If a symbol is only covered (or mentioned)
  in tests/fixtures, treat that as delete-worthy cruft and remove it rather than keeping legacy shims, unless the user
  explicitly requests otherwise.

## Type Annotations

- Always add type annotations to function parameters
- Add return type annotations to public API functions
- Use `Optional[type]` instead of `type | None` for optional types
- Follow selective annotation guidelines (see CLAUDE.md for details)
- Run mypy to check type consistency before committing

## Pull request notes

- Mention relevant file paths when describing changes.
- Include test output or note why tests were skipped.

## Experiments and long-running tools

<<<<<<< HEAD
- When running ABES recipes (e.g. `./tools/run.py recipes.experiment.abes.vit.train`), wrap the invocation in a shell
  `timeout` so local runs terminate cleanly. Example:
  `timeout 30s ./tools/run.py recipes.experiment.abes.vit.train run=local_vit trainer.total_timesteps=5_000_000`.
=======
- When running ABES recipes (e.g. `./tools/run.py abes.vit.train`), wrap the invocation in a shell `timeout` so local
  runs terminate cleanly. Example:
  `timeout 30s ./tools/run.py abes.vit.train run=local_vit trainer.total_timesteps=5_000_000`.
>>>>>>> 1debd6e1
- For quick end-to-end CoGames checks from the package directory, run
  `timeout 30s uv run cogames train training_facility_1 --policy simple` (from within `packages/cogames/`).<|MERGE_RESOLUTION|>--- conflicted
+++ resolved
@@ -22,7 +22,6 @@
 
 - Always add type annotations to function parameters
 - Add return type annotations to public API functions
-- Use `Optional[type]` instead of `type | None` for optional types
 - Follow selective annotation guidelines (see CLAUDE.md for details)
 - Run mypy to check type consistency before committing
 
@@ -33,14 +32,8 @@
 
 ## Experiments and long-running tools
 
-<<<<<<< HEAD
-- When running ABES recipes (e.g. `./tools/run.py recipes.experiment.abes.vit.train`), wrap the invocation in a shell
-  `timeout` so local runs terminate cleanly. Example:
-  `timeout 30s ./tools/run.py recipes.experiment.abes.vit.train run=local_vit trainer.total_timesteps=5_000_000`.
-=======
 - When running ABES recipes (e.g. `./tools/run.py abes.vit.train`), wrap the invocation in a shell `timeout` so local
   runs terminate cleanly. Example:
   `timeout 30s ./tools/run.py abes.vit.train run=local_vit trainer.total_timesteps=5_000_000`.
->>>>>>> 1debd6e1
 - For quick end-to-end CoGames checks from the package directory, run
   `timeout 30s uv run cogames train training_facility_1 --policy simple` (from within `packages/cogames/`).