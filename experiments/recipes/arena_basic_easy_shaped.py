from typing import Optional, Sequence

import metta.cogworks.curriculum as cc
import mettagrid.builder.envs as eb
from metta.agent.policies.vit import ViTDefaultConfig
from metta.agent.policy import PolicyArchitecture
from metta.cogworks.curriculum.curriculum import (
    CurriculumAlgorithmConfig,
    CurriculumConfig,
)
from metta.cogworks.curriculum.learning_progress_algorithm import LearningProgressConfig
from metta.rl.loss import LossConfig
from metta.rl.trainer_config import TorchProfilerConfig, TrainerConfig
from metta.rl.training import EvaluatorConfig, TrainingEnvironmentConfig
from metta.sim.simulation_config import SimulationConfig
from metta.sweep.core import make_sweep, SweepParameters as SP, Distribution as D
from metta.tools.eval import EvaluateTool
from metta.tools.play import PlayTool
from metta.tools.replay import ReplayTool
from metta.tools.sweep import SweepTool
from metta.tools.train import TrainTool
from mettagrid import MettaGridConfig
from mettagrid.config import ConverterConfig


def mettagrid(num_agents: int = 24) -> MettaGridConfig:
    arena_env = eb.make_arena(num_agents=num_agents)

    arena_env.game.agent.rewards.inventory = {
        "heart": 1,
        "ore_red": 0.1,
        "battery_red": 0.8,
        "laser": 0.5,
        "armor": 0.5,
        "blueprint": 0.5,
    }
    arena_env.game.agent.rewards.inventory_max = {
        "heart": 100,
        "ore_red": 1,
        "battery_red": 1,
        "laser": 1,
        "armor": 1,
        "blueprint": 1,
    }

    # Easy converter: 1 battery_red to 1 heart (instead of 3 to 1)
    altar = arena_env.game.objects.get("altar")
    if isinstance(altar, ConverterConfig) and hasattr(altar, "input_resources"):
        altar.input_resources["battery_red"] = 1

    return arena_env


def make_curriculum(
    arena_env: Optional[MettaGridConfig] = None,
    enable_detailed_slice_logging: bool = False,
    algorithm_config: Optional[CurriculumAlgorithmConfig] = None,
) -> CurriculumConfig:
    arena_env = arena_env or mettagrid()

    arena_tasks = cc.bucketed(arena_env)

    for item in ["ore_red", "battery_red", "laser", "armor"]:
        arena_tasks.add_bucket(
            f"game.agent.rewards.inventory.{item}", [0, 0.1, 0.5, 0.9, 1.0]
        )
        arena_tasks.add_bucket(f"game.agent.rewards.inventory_max.{item}", [1, 2])

    # enable or disable attacks. we use cost instead of 'enabled'
    # to maintain action space consistency.
    arena_tasks.add_bucket("game.actions.attack.consumed_resources.laser", [1, 100])

    # sometimes add initial_items to the buildings
    for obj in ["mine_red", "generator_red", "altar", "lasery", "armory"]:
        arena_tasks.add_bucket(f"game.objects.{obj}.initial_resource_count", [0, 1])

    if algorithm_config is None:
        algorithm_config = LearningProgressConfig(
            use_bidirectional=True,  # Enable bidirectional learning progress by default
            ema_timescale=0.001,
            exploration_bonus=0.1,
            max_memory_tasks=1000,
            max_slice_axes=5,  # More slices for arena complexity
            enable_detailed_slice_logging=enable_detailed_slice_logging,
        )

    return arena_tasks.to_curriculum(algorithm_config=algorithm_config)


def simulations(env: Optional[MettaGridConfig] = None) -> list[SimulationConfig]:
    basic_env = env or mettagrid()
    basic_env.game.actions.attack.consumed_resources["laser"] = 100

    combat_env = basic_env.model_copy()
    combat_env.game.actions.attack.consumed_resources["laser"] = 1

    return [
        SimulationConfig(suite="arena", name="basic", env=basic_env),
        SimulationConfig(suite="arena", name="combat", env=combat_env),
    ]


def train(
    curriculum: Optional[CurriculumConfig] = None,
    enable_detailed_slice_logging: bool = False,
    policy_architecture: Optional[PolicyArchitecture] = None,
) -> TrainTool:
    curriculum = curriculum or make_curriculum(
        enable_detailed_slice_logging=enable_detailed_slice_logging
    )

    eval_simulations = simulations()
    trainer_cfg = TrainerConfig(
        losses=LossConfig(),
    )

    if policy_architecture is None:
        policy_architecture = ViTDefaultConfig()

    return TrainTool(
        trainer=trainer_cfg,
        training_env=TrainingEnvironmentConfig(curriculum=curriculum),
        evaluator=EvaluatorConfig(simulations=eval_simulations),
        policy_architecture=policy_architecture,
        torch_profiler=TorchProfilerConfig(),
    )


def evaluate(policy_uris: Optional[Sequence[str]] = None) -> EvaluateTool:
    """Evaluate policies on arena simulations."""
    return EvaluateTool(simulations=simulations(), policy_uris=policy_uris or [])


def play(policy_uri: Optional[str] = None) -> PlayTool:
    """Interactive play with a policy."""
    return PlayTool(sim=simulations()[0], policy_uri=policy_uri)


def replay(policy_uri: Optional[str] = None) -> ReplayTool:
    """Generate replay from a policy."""
    return ReplayTool(sim=simulations()[0], policy_uri=policy_uri)


def evaluate_in_sweep(policy_uri: str) -> EvaluateTool:
    """Evaluation tool for sweep runs.

    Uses 10 episodes per simulation with a 4-minute time limit to get
    reliable results quickly during hyperparameter sweeps.
    NB: Please note that this function takes a **single** policy_uri. This is the expected signature in our sweeps.
    Additional arguments are supported through eval_overrides.
    """

    # Create sweep-optimized versions of the standard evaluations
    # Use a dedicated suite name to control the metric namespace in WandB
    basic_env = mettagrid()
    basic_env.game.actions.attack.consumed_resources["laser"] = 100

    combat_env = basic_env.model_copy()
    combat_env.game.actions.attack.consumed_resources["laser"] = 1

    simulations = [
        SimulationConfig(
            suite="sweep",
            name="basic",
            env=basic_env,
            num_episodes=10,  # 10 episodes for statistical reliability
            max_time_s=240,  # 4 minutes max per simulation
        ),
        SimulationConfig(
            suite="sweep",
            name="combat",
            env=combat_env,
            num_episodes=10,
            max_time_s=240,
        ),
    ]

    return EvaluateTool(
        simulations=simulations,
        policy_uris=[policy_uri],
    )


def sweep(sweep_name: str) -> SweepTool:
    """
    Prototypical sweep function.
    In your own recipe, you likely only every need this. You can override other SweepTool parameters in the CLI.

    Example usage:
        `uv run ./tools/run.py experiments.recipes.arena_basic_easy_shaped.sweep sweep_name="ak.baes.10081528" -- gpus=4 nodes=2`

    We recommend running using local_test=True before running the sweep on the remote:
        `uv run ./tools/run.py experiments.recipes.arena_basic_easy_shaped.sweep sweep_name="ak.baes.10081528.local_test" -- local_test=True`
    This will run a quick local sweep and allow you to catch configuration bugs (NB: Unless those bugs are related to batch_size, minibatch_size, or hardware configuration).
    If this runs smoothly, you must launch the sweep on a remote sandbox (otherwise sweep progress will halt when you close your computer).

    Running on the remote:
        1 - Start a sweep controller sandbox: `./devops/skypilot/sandbox.py --sweep-controller`, and ssh into it.
        2 - Clean git pollution: `git clean -df && git stash`
        3 - Ensure your sky credentials are present: `sky status` -- if not, follow the instructions on screen.
        4 - Install tmux on the sandbox `apt install tmux`
        5 - Launch tmux session: `tmux new -s sweep`
        6 - Launch the sweep: `uv run ./tools/run.py experiments.recipes.arena_basic_easy_shaped.sweep sweep_name="ak.baes.10081528" -- gpus=4 nodes=2`
        7 - Detach when you want: CTRL+B then d
        8 - Attach to look at status/output: `tmux attach -t sweep_configs`

    Please tag Axel (akerbec@softmax.ai) on any bug report.
    """

    # Common parameters are accessible via SP (SweepParameters).
    parameters = [
        SP.LEARNING_RATE,
        SP.PPO_CLIP_COEF,
        SP.PPO_GAE_LAMBDA,
        SP.PPO_VF_COEF,
        SP.ADAM_EPS,
        SP.param(
            "trainer.total_timesteps",
            D.INT_UNIFORM,
            min=5e8,
            max=2e9,
            search_center=7.5e8,
        ),
    ]

    return make_sweep(
        name=sweep_name,
        recipe="experiments.recipes.arena_basic_easy_shaped",
        train_entrypoint="train",
        # NB: You MUST use a specific sweep eval suite, different than those in training.
        # Besides this being a recommended practice, using the same eval suite in both
        # training and scoring will lead to key conflicts that will lock the sweep.
        eval_entrypoint="evaluate_in_sweep",
        # Typically, "evaluator/eval_{suite}/score"
        objective="evaluator/eval_sweep/score",
        parameters=parameters,
<<<<<<< HEAD
        num_trials=80,
=======
        max_trials=80,
>>>>>>> 24618f19
        # Default value is 1. We don't recommend going higher than 4.
        # The faster each individual trial, the lower you should set this number.
        num_parallel_trials=4,
    )<|MERGE_RESOLUTION|>--- conflicted
+++ resolved
@@ -234,11 +234,7 @@
         # Typically, "evaluator/eval_{suite}/score"
         objective="evaluator/eval_sweep/score",
         parameters=parameters,
-<<<<<<< HEAD
-        num_trials=80,
-=======
         max_trials=80,
->>>>>>> 24618f19
         # Default value is 1. We don't recommend going higher than 4.
         # The faster each individual trial, the lower you should set this number.
         num_parallel_trials=4,
