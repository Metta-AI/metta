import numpy as np
import torch
from tensordict import TensorDict
from torch import nn

from metta.agent.util.weights_analysis import analyze_weights


class LayerBase(nn.Module):
    """The base class for components that make up the Metta agent. All components
    are required to have a name and an input source, although the input source
    can be None (or null in your YAML). Output size is optional depending on
    your component.

    All components must have a method called `setup` and it must accept
    input_source_components. The setup assigns the output_size if it is not
    already set. Once it has been called on all components, components can
    initialize their parameters via `_initialize()`, if necessary. All
    components must also have a property called `ready` that returns True if
    the component has been setup.

    The `_forward` method should only take a tensordict as input and return
    only the tensordict. The tensor dict is constructed anew each time the
    metta_agent forward pass is run. The component's `_forward` should read
    from the value at the key name of its input_source. After performing its
    computation via self._net() or otherwise, it should store its output in the
    tensor dict at the key with its own name.

    Before doing this, it should first check if the tensordict already has a
    key with its own name, indicating that its computation has already been
    performed (due to some other run up the DAG) and return. After this check,
    it should check if its input source is not None and recursively call the
    forward method of the layer above it.

    Carefully passing input and output shapes is necessary to setup the agent.
    self._in_tensor_shape and self._out_tensor_shape are always of type list.
    Note that these lists not include the batch dimension so their shape is
    one dimension smaller than the actual shape of the tensor.

    Note that the __init__ of any layer class and the MettaAgent are only called when the agent
    is instantiated and never again. I.e., not when it is reloaded from a saved policy.
    """

    def __init__(self, name=None, sources=None, nn_params=None, **cfg):
        super().__init__()

        # Extract name from cfg if not provided directly
        if name is None and "name" in cfg:
            name = cfg.pop("name")  # Using pop to remove it from cfg
        self._name = name

        # Extract sources from cfg if not provided directly
        if sources is None and "sources" in cfg:
            sources = cfg.pop("sources")
        self._sources = sources
        if self._sources is not None:
            # convert from omegaconf's list class
            self._sources = list(self._sources)

        # Extract nn_params from cfg if not provided directly
        if nn_params is None and "_nn_params" in cfg:
            nn_params = cfg.pop("_nn_params")

        # Initialize _nn_params
        if not hasattr(self, "_nn_params"):
            self._nn_params = nn_params if nn_params is not None else {}
        else:
            # If _nn_params already exists, update it with new values if provided
            if nn_params is not None:
                self._nn_params.update(nn_params)

        self._net = None
        self._ready = False

    @property
    def ready(self):
        return self._ready

    def setup(self, source_components=None):
        """_in_tensor_shapes is a list of lists. Each sublist contains the shapes of the input tensors for each source
        component._out_tensor_shape is a list of the shape of the output tensor."""
        if self._ready:
            return

        self.__dict__["_source_components"] = source_components
        self._in_tensor_shapes = None
        if self._source_components is not None:
            self._in_tensor_shapes = []
            for _, source in self._source_components.items():
                self._in_tensor_shapes.append(source._out_tensor_shape.copy())

        self._initialize()
        self._ready = True

    def _initialize(self):
        self._net = self._make_net()

    def _make_net(self):
        pass

    def forward(self, td: TensorDict):
        if self._name in td:
            return td

        # recursively call the forward method of the source components
        if self._source_components is not None:
            for _, source in self._source_components.items():
                source.forward(td)

        self._forward(td)

        return td

    def _forward(self, td: TensorDict):
        """Components that have more than one input sources must have their own _forward() method."""
        # get the input tensor from the source component by calling its forward method (which recursively calls
        # _forward() on its source components)
        td[self._name] = self._net(td[self._sources[0]["name"]])
        return td

    def clip_weights(self):
        pass

    def l2_reg_loss(self):
        pass

    def l2_init_loss(self):
        pass

    def update_l2_init_weight_copy(self):
        pass

    def compute_weight_metrics(self, delta: float = 0.01) -> dict:
        pass


class ParamLayer(LayerBase):
    """
    Extension of LayerBase that provides parameter management and regularization functionality.

    This class adds weight initialization, clipping, and regularization methods to the base layer
    functionality. It supports multiple initialization schemes (Orthogonal, Xavier, Normal, and custom),
    weight clipping to prevent exploding gradients, and L2 regularization options.

    Key features:
    - Weight initialization with various schemes (Orthogonal, Xavier, Normal, or custom)
    - Automatic nonlinearity addition (e.g., ReLU) after the weight layer
    - Weight clipping to prevent exploding gradients
    - L2 regularization (weight decay)
    - L2-init regularization (delta regularization) to prevent catastrophic forgetting
    - Weight metrics computation for analysis and debugging

    The implementation handles computation of appropriate clipping values and initialization
    scales based on network architecture, and provides methods to compute regularization
    losses during training.

    Note that the __init__ of any layer class and the MettaAgent are only called when the agent
    is instantiated and never again. I.e., not when it is reloaded from a saved policy.
    """

    def __init__(
        self,
        clip_scale=1,
        analyze_weights=None,
        l2_norm_scale=1,
        l2_init_scale=1,
        nonlinearity="nn.ReLU",
        initialization="Orthogonal",
        clip_range=None,
        **cfg,
    ):
        self.clip_scale = clip_scale
        self.analyze_weights_bool = analyze_weights
        self.l2_norm_scale = l2_norm_scale
        self.l2_init_scale = l2_init_scale
        self.nonlinearity = nonlinearity
        self.initialization = initialization
        self.global_clip_range = clip_range
        super().__init__(**cfg)

    def _initialize(self):
        self.__dict__["weight_net"] = self._make_net()

        self._initialize_weights()

        if self.clip_scale > 0:
            self.clip_value = self.global_clip_range * self.largest_weight * self.clip_scale
        else:
            self.clip_value = 0  # disables clipping (not clip to 0)

        self.initial_weights = None
        if self.l2_init_scale != 0:
            self.initial_weights = self.weight_net.weight.data.clone()

        self._net = self.weight_net
        if self.nonlinearity is not None:
            # expecting a string of the form 'nn.ReLU'
            try:
                _, class_name = self.nonlinearity.split(".")
                if class_name not in dir(nn):
                    raise ValueError(f"Unsupported nonlinearity: {self.nonlinearity}")
                nonlinearity_class = getattr(nn, class_name)
                self._net = nn.Sequential(self.weight_net, nonlinearity_class())
                self.__dict__["weight_net"] = self._net[0]
            except (AttributeError, KeyError, ValueError) as e:
                raise ValueError(f"Unsupported nonlinearity: {self.nonlinearity}") from e

    def _initialize_weights(self):
        """
        Initialize weights based on the specified initialization method.

        Supports Orthogonal, Xavier, Normal, and custom max_0_01 initializations.
        Each method scales weights appropriately based on fan-in and fan-out dimensions.
        Also initializes biases to zero if present.
        """
        fan_in = self._in_tensor_shapes[0][0]
        fan_out = self._out_tensor_shape[0]

        if self.initialization.lower() == "orthogonal":
            if self.nonlinearity == "nn.Tanh":
                gain = np.sqrt(2)
            else:
                gain = 1
            nn.init.orthogonal_(self.weight_net.weight, gain=gain)
            largest_weight = self.weight_net.weight.max().item()
        elif self.initialization.lower() == "xavier":
            largest_weight = np.sqrt(6 / (fan_in + fan_out))
            nn.init.xavier_uniform_(self.weight_net.weight)
        elif self.initialization.lower() == "normal":
            largest_weight = np.sqrt(2 / fan_in)
            nn.init.normal_(self.weight_net.weight, mean=0, std=largest_weight)
        elif self.initialization.lower() == "max_0_01":
            # set to uniform with largest weight = 0.01
            largest_weight = 0.01
            nn.init.uniform_(self.weight_net.weight, a=-largest_weight, b=largest_weight)
        else:
            raise ValueError(f"Invalid initialization method: {self.initialization}")

        if hasattr(self.weight_net, "bias") and isinstance(self.weight_net.bias, torch.nn.parameter.Parameter):
            self.weight_net.bias.data.fill_(0)

        self.largest_weight = largest_weight

    def clip_weights(self):
        """
        Clips weights to prevent exploding gradients.

        If clip_value is positive, clamps all weights to the range [-clip_value, clip_value].
        """
        if self.clip_value > 0:
            with torch.no_grad():
                self.weight_net.weight.data = self.weight_net.weight.data.clamp(-self.clip_value, self.clip_value)

    def l2_reg_loss(self) -> torch.Tensor:
        """
        Computes L2 regularization loss (weight decay).

        Returns:
            torch.Tensor: The L2 regularization loss scaled by l2_norm_scale,
                          or zero if regularization is disabled.
        """
<<<<<<< HEAD
        l2_reg_loss = torch.tensor(0.0, device=self.weight_net.weight.data.device, dtype=torch.float32)
        if self.l2_norm_scale != 0 and self.l2_norm_scale is not None:
            l2_reg_loss = (torch.sum(self.weight_net.weight.data**2)) * self.l2_norm_scale
=======
        l2_reg_loss = torch.tensor(0.0, device=self.weight_net.weight.data.device)
        l2_reg_loss = torch.sum(self.weight_net.weight.data**2) * self.l2_norm_scale
>>>>>>> 6b748604
        return l2_reg_loss

    def l2_init_loss(self) -> torch.Tensor:
        """
        Computes L2-init regularization loss (delta regularization).

        Penalizes deviation from initial weights to help prevent catastrophic forgetting.

        Returns:
            torch.Tensor: The L2-init regularization loss scaled by l2_init_scale,
                          or zero if regularization is disabled.
        """
<<<<<<< HEAD
        l2_init_loss = torch.tensor(0.0, device=self.weight_net.weight.data.device, dtype=torch.float32)
        if self.l2_init_scale != 0 and self.l2_init_scale is not None:
            l2_init_loss = torch.sum((self.weight_net.weight.data - self.initial_weights) ** 2) * self.l2_init_scale
=======
        l2_init_loss = torch.tensor(0.0, device=self.weight_net.weight.data.device)
        l2_init_loss = torch.sum((self.weight_net.weight.data - self.initial_weights) ** 2) * self.l2_init_scale
>>>>>>> 6b748604
        return l2_init_loss

    def update_l2_init_weight_copy(self, alpha: float = 0.9):
        """
        Updates the initial weights reference for L2-init regularization.

        Potentially useful to prevent catastrophic forgetting by gradually adapting
        the reference weights used in L2-init regularization.

        Args:
            alpha (float): Weight for exponential moving average (0.9 means 90% old weights,
                          10% new weights)
        """
        if self.initial_weights is not None:
            self.initial_weights = (self.initial_weights * alpha + self.weight_net.weight.data * (1 - alpha)).clone()

    def compute_weight_metrics(self, delta: float = 0.01) -> dict:
        """
        Computes metrics related to the weight matrix dynamics.

        Analyzes weight matrices to provide insights into network behavior and training dynamics.

        Args:
            delta (float): Small constant used in effective rank calculation

        Returns:
            dict: Dictionary of metrics including:
                - Singular value statistics
                - Effective rank
                - Weight norms
                - Power law fit metrics
                - Layer name

            Returns None if the layer doesn't have a 2D weight matrix or
            if weight analysis is disabled.
        """
        if (
            self.weight_net.weight.data.dim() != 2
            or not hasattr(self, "analyze_weights_bool")
            or self.analyze_weights_bool is None
            or self.analyze_weights_bool is False
        ):
            return None

        metrics = analyze_weights(self.weight_net.weight.data, delta)
        metrics["name"] = self._name
        return metrics<|MERGE_RESOLUTION|>--- conflicted
+++ resolved
@@ -184,7 +184,9 @@
         self._initialize_weights()
 
         if self.clip_scale > 0:
-            self.clip_value = self.global_clip_range * self.largest_weight * self.clip_scale
+            self.clip_value = (
+                self.global_clip_range * self.largest_weight * self.clip_scale
+            )
         else:
             self.clip_value = 0  # disables clipping (not clip to 0)
 
@@ -203,7 +205,9 @@
                 self._net = nn.Sequential(self.weight_net, nonlinearity_class())
                 self.__dict__["weight_net"] = self._net[0]
             except (AttributeError, KeyError, ValueError) as e:
-                raise ValueError(f"Unsupported nonlinearity: {self.nonlinearity}") from e
+                raise ValueError(
+                    f"Unsupported nonlinearity: {self.nonlinearity}"
+                ) from e
 
     def _initialize_weights(self):
         """
@@ -232,11 +236,15 @@
         elif self.initialization.lower() == "max_0_01":
             # set to uniform with largest weight = 0.01
             largest_weight = 0.01
-            nn.init.uniform_(self.weight_net.weight, a=-largest_weight, b=largest_weight)
+            nn.init.uniform_(
+                self.weight_net.weight, a=-largest_weight, b=largest_weight
+            )
         else:
             raise ValueError(f"Invalid initialization method: {self.initialization}")
 
-        if hasattr(self.weight_net, "bias") and isinstance(self.weight_net.bias, torch.nn.parameter.Parameter):
+        if hasattr(self.weight_net, "bias") and isinstance(
+            self.weight_net.bias, torch.nn.parameter.Parameter
+        ):
             self.weight_net.bias.data.fill_(0)
 
         self.largest_weight = largest_weight
@@ -249,7 +257,9 @@
         """
         if self.clip_value > 0:
             with torch.no_grad():
-                self.weight_net.weight.data = self.weight_net.weight.data.clamp(-self.clip_value, self.clip_value)
+                self.weight_net.weight.data = self.weight_net.weight.data.clamp(
+                    -self.clip_value, self.clip_value
+                )
 
     def l2_reg_loss(self) -> torch.Tensor:
         """
@@ -259,14 +269,10 @@
             torch.Tensor: The L2 regularization loss scaled by l2_norm_scale,
                           or zero if regularization is disabled.
         """
-<<<<<<< HEAD
-        l2_reg_loss = torch.tensor(0.0, device=self.weight_net.weight.data.device, dtype=torch.float32)
-        if self.l2_norm_scale != 0 and self.l2_norm_scale is not None:
-            l2_reg_loss = (torch.sum(self.weight_net.weight.data**2)) * self.l2_norm_scale
-=======
-        l2_reg_loss = torch.tensor(0.0, device=self.weight_net.weight.data.device)
+        l2_reg_loss = torch.tensor(
+            0.0, device=self.weight_net.weight.data.device, dtype=torch.float32
+        )
         l2_reg_loss = torch.sum(self.weight_net.weight.data**2) * self.l2_norm_scale
->>>>>>> 6b748604
         return l2_reg_loss
 
     def l2_init_loss(self) -> torch.Tensor:
@@ -279,14 +285,13 @@
             torch.Tensor: The L2-init regularization loss scaled by l2_init_scale,
                           or zero if regularization is disabled.
         """
-<<<<<<< HEAD
-        l2_init_loss = torch.tensor(0.0, device=self.weight_net.weight.data.device, dtype=torch.float32)
-        if self.l2_init_scale != 0 and self.l2_init_scale is not None:
-            l2_init_loss = torch.sum((self.weight_net.weight.data - self.initial_weights) ** 2) * self.l2_init_scale
-=======
-        l2_init_loss = torch.tensor(0.0, device=self.weight_net.weight.data.device)
-        l2_init_loss = torch.sum((self.weight_net.weight.data - self.initial_weights) ** 2) * self.l2_init_scale
->>>>>>> 6b748604
+        l2_init_loss = torch.tensor(
+            0.0, device=self.weight_net.weight.data.device, dtype=torch.float32
+        )
+        l2_init_loss = (
+            torch.sum((self.weight_net.weight.data - self.initial_weights) ** 2)
+            * self.l2_init_scale
+        )
         return l2_init_loss
 
     def update_l2_init_weight_copy(self, alpha: float = 0.9):
@@ -301,7 +306,9 @@
                           10% new weights)
         """
         if self.initial_weights is not None:
-            self.initial_weights = (self.initial_weights * alpha + self.weight_net.weight.data * (1 - alpha)).clone()
+            self.initial_weights = (
+                self.initial_weights * alpha + self.weight_net.weight.data * (1 - alpha)
+            ).clone()
 
     def compute_weight_metrics(self, delta: float = 0.01) -> dict:
         """
