from typing import Optional

import metta.cogworks.curriculum as cc
import mettagrid.builder.envs as eb
from metta.cogworks.curriculum.curriculum import (
    CurriculumAlgorithmConfig,
    CurriculumConfig,
)
from metta.cogworks.curriculum.learning_progress_algorithm import LearningProgressConfig
from metta.rl.training import EvaluatorConfig, TrainingEnvironmentConfig
from metta.sim.simulation_config import SimulationConfig
from metta.tools.eval import EvaluateTool
from metta.tools.play import PlayTool
from metta.tools.replay import ReplayTool
from metta.tools.train import TrainTool
from mettagrid import MettaGridConfig

# TODO(dehydration): make sure this trains as well as main on arena
# it's possible the maps are now different


def mettagrid(num_agents: int = 24) -> MettaGridConfig:
    arena_env = eb.make_arena(num_agents=num_agents)
    return arena_env


def make_curriculum(
    arena_env: Optional[MettaGridConfig] = None,
    enable_detailed_slice_logging: bool = False,
    algorithm_config: Optional[CurriculumAlgorithmConfig] = None,
) -> CurriculumConfig:
    arena_env = arena_env or mettagrid()

    arena_tasks = cc.bucketed(arena_env)

    # arena_tasks.add_bucket("game.map_builder.instance.params.agents", [1, 2, 3, 4, 6])
    # arena_tasks.add_bucket("game.map_builder.width", [10, 20, 30, 40])
    # arena_tasks.add_bucket("game.map_builder.height", [10, 20, 30, 40])
    # arena_tasks.add_bucket("game.map_builder.instance_border_width", [0, 6])

    for item in ["ore_red", "battery_red", "laser", "armor"]:
        arena_tasks.add_bucket(f"game.agent.rewards.inventory.{item}", [0, 0.1, 0.5, 0.9, 1.0])
        arena_tasks.add_bucket(f"game.agent.rewards.inventory_max.{item}", [1, 2])

    # enable or disable attacks. we use cost instead of 'enabled'
    # to maintain action space consistency.
    arena_tasks.add_bucket("game.actions.attack.consumed_resources.laser", [1, 100])
    arena_tasks.add_bucket("game.agent.initial_inventory.ore_red", [0, 1, 3])
    arena_tasks.add_bucket("game.agent.initial_inventory.battery_red", [0, 3])

    if algorithm_config is None:
        algorithm_config = LearningProgressConfig(
            use_bidirectional=True,  # Default: bidirectional learning progress
            ema_timescale=0.001,
            exploration_bonus=0.1,
            max_memory_tasks=1000,
            max_slice_axes=5,  # More slices for arena complexity
            enable_detailed_slice_logging=enable_detailed_slice_logging,
        )

    return arena_tasks.to_curriculum(algorithm_config=algorithm_config)


def simulations(env: Optional[MettaGridConfig] = None) -> list[SimulationConfig]:
    basic_env = env or mettagrid()
    basic_env.game.actions.attack.consumed_resources["laser"] = 100

    combat_env = basic_env.model_copy()
    combat_env.game.actions.attack.consumed_resources["laser"] = 1

    return [
        SimulationConfig(suite="arena", name="basic", env=basic_env),
        SimulationConfig(suite="arena", name="combat", env=combat_env),
    ]


def train(
    curriculum: Optional[CurriculumConfig] = None,
    enable_detailed_slice_logging: bool = False,
) -> TrainTool:
    curriculum = curriculum or make_curriculum(enable_detailed_slice_logging=enable_detailed_slice_logging)

    return TrainTool(
        training_env=TrainingEnvironmentConfig(curriculum=curriculum),
        evaluator=EvaluatorConfig(
            simulations=simulations(),
        ),
    )


def train_shaped(rewards: bool = True) -> TrainTool:
    env_cfg = mettagrid()
    env_cfg.game.agent.rewards.inventory["heart"] = 1
    env_cfg.game.agent.rewards.inventory_max["heart"] = 100

    if rewards:
        env_cfg.game.agent.rewards.inventory.update(
            {
                "ore_red": 0.1,
                "battery_red": 0.8,
                "laser": 0.5,
                "armor": 0.5,
                "blueprint": 0.5,
            }
        )
        env_cfg.game.agent.rewards.inventory_max.update(
            {
                "ore_red": 1,
                "battery_red": 1,
                "laser": 1,
                "armor": 1,
                "blueprint": 1,
            }
        )

    return TrainTool(
        training_env=TrainingEnvironmentConfig(curriculum=cc.env_curriculum(env_cfg)),
        evaluator=EvaluatorConfig(simulations=simulations()),
    )


def evaluate(
<<<<<<< HEAD
    policy_uris: str | Sequence[str] | None = None,
    stats_server_uri: str | None = None,
=======
    policy_uris: list[str] | str,
>>>>>>> 35632d71
) -> EvaluateTool:
    return EvaluateTool(
        simulations=simulations(),
        policy_uris=policy_uris,
        stats_server_uri=stats_server_uri,
    )


def replay(policy_uri: Optional[str] = None) -> ReplayTool:
    return ReplayTool(sim=simulations()[0], policy_uri=policy_uri)


def play(policy_uri: Optional[str] = None) -> PlayTool:
    return PlayTool(sim=simulations()[0], policy_uri=policy_uri)<|MERGE_RESOLUTION|>--- conflicted
+++ resolved
@@ -120,17 +120,11 @@
 
 
 def evaluate(
-<<<<<<< HEAD
-    policy_uris: str | Sequence[str] | None = None,
-    stats_server_uri: str | None = None,
-=======
     policy_uris: list[str] | str,
->>>>>>> 35632d71
 ) -> EvaluateTool:
     return EvaluateTool(
         simulations=simulations(),
         policy_uris=policy_uris,
-        stats_server_uri=stats_server_uri,
     )
 
 
