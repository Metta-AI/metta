--- conflicted
+++ resolved
@@ -1,81 +1,51 @@
-from __future__ import annotations
-
+import copy
 import collections
-import copy
-<<<<<<< HEAD
 import dataclasses
 import typing
-=======
-from collections import OrderedDict, defaultdict
-from dataclasses import dataclass, field
-from typing import TYPE_CHECKING, Any, Mapping
->>>>>>> a20e668a
-
+
+import torch
+import pydantic
 import tensordict
-import torch
-<<<<<<< HEAD
 import torchrl.data
 
 import metta.agent.policy
-import metta.rl.training.experience as training_experience
-import metta.rl.training.training_environment as training_environment
+import metta.rl.training
+import mettagrid.base_config
 
 if typing.TYPE_CHECKING:
-    import metta.rl.training.component_context as component_context
-=======
-from pydantic import Field
-from tensordict import TensorDict
-from torch import Tensor
-from torchrl.data import Composite
-
-from metta.agent.policy import Policy
-from metta.rl.training import ComponentContext, Experience, TrainingEnvironment
-from mettagrid.base_config import Config
-
-if TYPE_CHECKING:
-    from metta.rl.trainer_config import TrainerConfig
-
-
-class LossConfig(Config):
-    enabled: bool = Field(default=True)
+    import metta.rl.trainer_config; TrainerConfig = metta.rl.trainer_config.TrainerConfig
+
+
+class LossConfig(mettagrid.base_config.Config):
+    enabled: bool = pydantic.Field(default=True)
 
     def create(
         self,
-        policy: Policy,
+        policy: metta.agent.policy.Policy,
         trainer_cfg: "TrainerConfig",
-        env: TrainingEnvironment,
+        env: metta.rl.training.TrainingEnvironment,
         device: torch.device,
         instance_name: str,
     ) -> "Loss":
         raise NotImplementedError("Subclasses must implement create method")
->>>>>>> a20e668a
 
 
 @dataclasses.dataclass(slots=True)
 class Loss:
     """Base class coordinating rollout and training behaviour for concrete losses."""
 
-<<<<<<< HEAD
     policy: metta.agent.policy.Policy
-    trainer_cfg: typing.Any
-    env: training_environment.TrainingEnvironment
-    device: torch.device
-    instance_name: str
-    loss_cfg: typing.Any
-=======
-    policy: Policy
     trainer_cfg: "TrainerConfig"
-    env: TrainingEnvironment
+    env: metta.rl.training.TrainingEnvironment
     device: torch.device
     instance_name: str
     cfg: LossConfig
->>>>>>> a20e668a
 
     policy_experience_spec: torchrl.data.Composite | None = None
-    replay: training_experience.Experience | None = None
+    replay: metta.rl.training.Experience | None = None
     loss_tracker: dict[str, list[float]] | None = None
     _zero_tensor: torch.Tensor | None = None
-    _context: component_context.ComponentContext | None = None
+    _context: metta.rl.training.ComponentContext | None = None
 
     rollout_start_epoch: int = 0
     rollout_end_epoch: float = float("inf")
@@ -94,13 +64,11 @@
         self.register_state_attr("loss_tracker")
         self._configure_schedule()
 
-    def attach_context(self, context: component_context.ComponentContext) -> None:
+    def attach_context(self, context: metta.rl.training.ComponentContext) -> None:
         """Register the shared trainer context for this loss instance."""
         self._context = context
 
-    def _require_context(
-        self, context: component_context.ComponentContext | None = None
-    ) -> component_context.ComponentContext:
+    def _require_context(self, context: metta.rl.training.ComponentContext | None = None) -> metta.rl.training.ComponentContext:
         if context is not None:
             self._context = context
             return context
@@ -114,16 +82,16 @@
 
     # --------- Control flow hooks; override in subclasses when custom behaviour is needed ---------
 
-    def on_new_training_run(self, context: component_context.ComponentContext | None = None) -> None:
+    def on_new_training_run(self, context: metta.rl.training.ComponentContext | None = None) -> None:
         """Called at the very beginning of a training epoch."""
         self._require_context(context)
 
-    def on_rollout_start(self, context: component_context.ComponentContext | None = None) -> None:
+    def on_rollout_start(self, context: metta.rl.training.ComponentContext | None = None) -> None:
         """Called before starting a rollout phase."""
         self._ensure_context(context)
         self.policy.reset_memory()
 
-    def rollout(self, td: tensordict.TensorDict, context: component_context.ComponentContext | None = None) -> None:
+    def rollout(self, td: tensordict.TensorDict, context: metta.rl.training.ComponentContext | None = None) -> None:
         """Rollout step executed while experience buffer requests more data."""
         ctx = self._ensure_context(context)
         if not self._should_run("rollout", ctx.epoch):
@@ -132,14 +100,14 @@
             raise RuntimeError("ComponentContext.training_env_id must be set before calling Loss.rollout")
         self.run_rollout(td, ctx)
 
-    def run_rollout(self, td: tensordict.TensorDict, context: component_context.ComponentContext) -> None:
+    def run_rollout(self, td: tensordict.TensorDict, context: metta.rl.training.ComponentContext) -> None:
         """Override in subclasses to implement rollout logic."""
         return
 
     def train(
         self,
         shared_loss_data: tensordict.TensorDict,
-        context: component_context.ComponentContext | None,
+        context: metta.rl.training.ComponentContext | None,
         mb_idx: int,
     ) -> tuple[torch.Tensor, tensordict.TensorDict, bool]:
         """Training step executed while scheduler allows it."""
@@ -151,21 +119,21 @@
     def run_train(
         self,
         shared_loss_data: tensordict.TensorDict,
-        context: component_context.ComponentContext,
+        context: metta.rl.training.ComponentContext,
         mb_idx: int,
     ) -> tuple[torch.Tensor, tensordict.TensorDict, bool]:
         """Override in subclasses to implement training logic."""
         return self._zero(), shared_loss_data, False
 
-    def on_mb_end(self, context: component_context.ComponentContext | None, mb_idx: int) -> None:
+    def on_mb_end(self, context: metta.rl.training.ComponentContext | None, mb_idx: int) -> None:
         """Hook executed at the end of each minibatch."""
         self._ensure_context(context)
 
-    def on_train_phase_end(self, context: component_context.ComponentContext | None = None) -> None:
+    def on_train_phase_end(self, context: metta.rl.training.ComponentContext | None = None) -> None:
         """Hook executed after the training phase completes."""
         self._ensure_context(context)
 
-    def save_loss_states(self, context: component_context.ComponentContext | None = None) -> None:
+    def save_loss_states(self, context: metta.rl.training.ComponentContext | None = None) -> None:
         """Save loss states at the end of training (optional)."""
         self._ensure_context(context)
 
@@ -215,7 +183,7 @@
 
     # Internal utilities -------------------------------------------------
 
-    def _ensure_context(self, context: component_context.ComponentContext | None) -> component_context.ComponentContext:
+    def _ensure_context(self, context: metta.rl.training.ComponentContext | None) -> metta.rl.training.ComponentContext:
         if context is not None:
             self._context = context
             return context
@@ -227,7 +195,7 @@
         assert self._zero_tensor is not None
         return self._zero_tensor
 
-    def attach_replay_buffer(self, experience: training_experience.Experience) -> None:
+    def attach_replay_buffer(self, experience: metta.rl.training.Experience) -> None:
         """Attach the replay buffer to the loss."""
         self.replay = experience
 
@@ -253,9 +221,7 @@
             state[name] = self._clone_state_value(value)
         return state
 
-    def load_state_dict(
-        self, state_dict: typing.Mapping[str, typing.Any], *, strict: bool = True
-    ) -> tuple[list[str], list[str]]:
+    def load_state_dict(self, state_dict: typing.Mapping[str, typing.Any], *, strict: bool = True) -> tuple[list[str], list[str]]:
         """Restore registered attributes from a state dictionary."""
 
         missing_keys: list[str] = [name for name in self._state_attrs if name not in state_dict]
