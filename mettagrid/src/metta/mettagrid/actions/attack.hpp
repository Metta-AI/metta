#ifndef ACTIONS_ATTACK_HPP_
#define ACTIONS_ATTACK_HPP_

#include <map>
#include <string>
#include <vector>

#include "action_handler.hpp"
#include "grid_object.hpp"
#include "objects/agent.hpp"
#include "objects/constants.hpp"
#include "types.hpp"

// Attack takes an argument 0-8, which is the index of the target agent to attack.
// Target agents are those found in a 3x3 grid in front of the agent, indexed in scan order.
// If the argument (agent index to attack) > num_agents, the last agent is attacked.
struct AttackActionConfig : public ActionConfig {
  std::map<InventoryItem, InventoryQuantity> defense_resources;

  AttackActionConfig(const std::map<InventoryItem, InventoryQuantity>& required_resources,
                     const std::map<InventoryItem, InventoryQuantity>& consumed_resources,
                     const std::map<InventoryItem, InventoryQuantity>& defense_resources)
      : ActionConfig(required_resources, consumed_resources), defense_resources(defense_resources) {}
};

class Attack : public ActionHandler {
public:
  explicit Attack(const AttackActionConfig& cfg, const std::string& action_name = "attack")
      : ActionHandler(cfg, action_name), _defense_resources(cfg.defense_resources) {
    priority = 1;
  }

  unsigned char max_arg() const override {
    return 8;
  }

protected:
  std::map<InventoryItem, InventoryQuantity> _defense_resources;

  bool _handle_action(Agent* actor, ActionArg arg) override {
    Agent* last_agent = nullptr;
    short num_skipped = 0;

    // Attack positions form a 3x3 grid in front of the agent
    // Visual representation of attack order (agent facing up):
    // 7 6 8  (3 cells forward)
    // 4 3 5  (2 cells forward)
    // 1 0 2  (1 cell forward)
    //   A    (Agent position)

    // Column offsets to check: center, left, right
    static constexpr int COL_OFFSETS[3] = {0, -1, 1};

    // Scan the 9 squares in front of the agent (3x3 grid)
    for (int distance = 1; distance <= 3; distance++) {
      for (int offset : COL_OFFSETS) {
        GridLocation target_loc = _grid->relative_location(actor->location, actor->orientation, distance, offset);
        target_loc.layer = GridLayer::AgentLayer;

        Agent* target_agent = static_cast<Agent*>(_grid->object_at(target_loc));  // we looked in AgentLayer
        if (target_agent) {
          last_agent = target_agent;
          if (num_skipped == arg) {
            return _handle_target(*actor, *target_agent);
          }
          num_skipped++;
        }
      }
    }

    // If we got here, it means we skipped over all the targets. Attack the last one.
    if (last_agent) {
      return _handle_target(*actor, *last_agent);
    }

    return false;
  }

  bool _handle_target(Agent& actor, Agent& target) {
    bool was_frozen = false;

<<<<<<< HEAD
      bool was_already_frozen = target->frozen > 0;

      // Check if target can defend
      if (!_defense_resources.empty()) {
        bool target_can_defend = _check_defense_capability(target);

        if (target_can_defend) {
          _consume_defense_resources(target);
          _log_blocked_attack(actor, target);
          return true;
        }
      }

      // Attack succeeds
      target->frozen = target->freeze_duration;

      if (!was_already_frozen) {
        _steal_resources(actor, target);
        _log_successful_attack(actor, target);
      } else {
        // Track wasted attacks on already-frozen targets
        actor->stats.incr("action." + _action_name + ".wasted_on_frozen");
      }
      return true;
    }

  private:
    bool _check_defense_capability(const Agent* target) const {
      for (const auto& [item, amount] : _defense_resources) {
        auto it = target->inventory.find(item);
        if (it == target->inventory.end() || it->second < amount) {
          return false;
        }
      }
      return true;
    }

    void _consume_defense_resources(Agent * target) {
      for (const auto& [item, amount] : _defense_resources) {
        InventoryDelta used = std::abs(target->update_inventory(item, -static_cast<InventoryDelta>(amount)));
        assert(used == static_cast<InventoryDelta>(amount));
      }
    }

    void _steal_resources(Agent * actor, Agent * target) {
      // Create snapshot to avoid iterator invalidation
      std::vector<std::pair<InventoryItem, InventoryQuantity>> snapshot;
      for (const auto& [item, amount] : target->inventory) {
        snapshot.emplace_back(item, amount);
      }

      // Transfer resources
      for (const auto& [item, amount] : snapshot) {
        InventoryDelta stolen = actor->update_inventory(item, static_cast<InventoryDelta>(amount));
        target->update_inventory(item, -stolen);

        if (stolen > 0) {
          _log_resource_theft(actor, target, item, stolen);
        }
      }
    }

    void _log_blocked_attack(Agent * actor, const Agent* target) const {
      const std::string& actor_group = actor->group_name;
      const std::string& target_group = target->group_name;

      // Just log that this actor's attack was blocked by this target group
      actor->stats.incr("action." + _action_name + ".blocked_by." + target_group);
    }

    void _log_successful_attack(Agent * actor, Agent * target) const {
      const std::string& actor_group = actor->group_name;
      const std::string& target_group = target->group_name;
      bool same_team = (actor_group == target_group);

      // Key stats: who did you successfully attack and was it friendly fire?
      if (same_team) {
        actor->stats.incr("action." + _action_name + ".friendly_fire");
        target->stats.incr("action." + _action_name + ".victim_of_friendly_fire");
      } else {
        actor->stats.incr("action." + _action_name + ".hits." + target_group);
        target->stats.incr("action." + _action_name + ".hit_by." + actor_group);
      }
    }

    void _log_resource_theft(Agent * actor, Agent * target, InventoryItem item, InventoryDelta amount) const {
      const std::string& actor_group = actor->group_name;
      const std::string& target_group = target->group_name;
      const std::string item_name = actor->stats.inventory_item_name(item);

      // Just track total resources stolen between groups
      actor->stats.add(item_name + ".stolen_from." + target_group, amount);
    }
  };
=======
    // Track attack targets
    actor.stats.incr("action." + _action_name + "." + target.type_name);
    actor.stats.incr("action." + _action_name + "." + target.type_name + "." + actor.group_name);
    actor.stats.incr("action." + _action_name + "." + target.type_name + "." + actor.group_name + "." +
                     target.group_name);

    if (target.group_name == actor.group_name) {
      actor.stats.incr("attack.own_team." + actor.group_name);
    } else {
      actor.stats.incr("attack.other_team." + actor.group_name);
    }

    was_frozen = target.frozen > 0;

    bool blocked = _defense_resources.size() > 0;
    for (const auto& [item, amount] : _defense_resources) {
      if (target.inventory[item] < amount) {
        blocked = false;
        break;
      }
    }

    if (blocked) {
      // Consume the defense resources
      for (const auto& [item, amount] : _defense_resources) {
        int used_amount = std::abs(target.update_inventory(item, -amount));
        assert(used_amount == amount);
      }

      actor.stats.incr("attack.blocked." + target.group_name);
      actor.stats.incr("attack.blocked." + target.group_name + "." + actor.group_name);
      return true;
    }

    target.frozen = target.freeze_duration;

    if (!was_frozen) {
      // Actor (attacker) stats
      actor.stats.incr("attack.win." + actor.group_name);
      actor.stats.incr("attack.win." + actor.group_name + "." + target.group_name);

      // Target (victim) stats - these should be on agent_target, not actor
      target.stats.incr("attack.loss." + target.group_name);
      target.stats.incr("attack.loss." + target.group_name + "." + actor.group_name);

      if (target.group_name == actor.group_name) {
        actor.stats.incr("attack.win.own_team." + actor.group_name);
        target.stats.incr("attack.loss.from_own_team." + target.group_name);
      } else {
        actor.stats.incr("attack.win.other_team." + actor.group_name);
        target.stats.incr("attack.loss.from_other_team." + target.group_name);
      }

      // Collect all items to steal first, then apply changes, since the changes
      // can delete keys from the agent's inventory.
      std::vector<std::pair<InventoryItem, int>> resources_to_steal;
      for (const auto& [item, amount] : target.inventory) {
        resources_to_steal.emplace_back(item, amount);
      }

      // Now apply the stealing
      for (const auto& [item, amount] : resources_to_steal) {
        InventoryDelta stolen = actor.update_inventory(item, static_cast<InventoryDelta>(amount));

        target.update_inventory(item, -stolen);
        if (stolen > 0) {
          actor.stats.add(actor.stats.inventory_item_name(item) + ".stolen." + actor.group_name, stolen);
          // Also track what was stolen from the victim's perspective
          target.stats.add(target.stats.inventory_item_name(item) + ".stolen_from." + target.group_name, stolen);
        }
      }
    }

    return true;
  }
};
>>>>>>> 36466817

#endif  // ACTIONS_ATTACK_HPP_<|MERGE_RESOLUTION|>--- conflicted
+++ resolved
@@ -67,7 +67,6 @@
         }
       }
     }
-
     // If we got here, it means we skipped over all the targets. Attack the last one.
     if (last_agent) {
       return _handle_target(*actor, *last_agent);
@@ -77,104 +76,6 @@
   }
 
   bool _handle_target(Agent& actor, Agent& target) {
-    bool was_frozen = false;
-
-<<<<<<< HEAD
-      bool was_already_frozen = target->frozen > 0;
-
-      // Check if target can defend
-      if (!_defense_resources.empty()) {
-        bool target_can_defend = _check_defense_capability(target);
-
-        if (target_can_defend) {
-          _consume_defense_resources(target);
-          _log_blocked_attack(actor, target);
-          return true;
-        }
-      }
-
-      // Attack succeeds
-      target->frozen = target->freeze_duration;
-
-      if (!was_already_frozen) {
-        _steal_resources(actor, target);
-        _log_successful_attack(actor, target);
-      } else {
-        // Track wasted attacks on already-frozen targets
-        actor->stats.incr("action." + _action_name + ".wasted_on_frozen");
-      }
-      return true;
-    }
-
-  private:
-    bool _check_defense_capability(const Agent* target) const {
-      for (const auto& [item, amount] : _defense_resources) {
-        auto it = target->inventory.find(item);
-        if (it == target->inventory.end() || it->second < amount) {
-          return false;
-        }
-      }
-      return true;
-    }
-
-    void _consume_defense_resources(Agent * target) {
-      for (const auto& [item, amount] : _defense_resources) {
-        InventoryDelta used = std::abs(target->update_inventory(item, -static_cast<InventoryDelta>(amount)));
-        assert(used == static_cast<InventoryDelta>(amount));
-      }
-    }
-
-    void _steal_resources(Agent * actor, Agent * target) {
-      // Create snapshot to avoid iterator invalidation
-      std::vector<std::pair<InventoryItem, InventoryQuantity>> snapshot;
-      for (const auto& [item, amount] : target->inventory) {
-        snapshot.emplace_back(item, amount);
-      }
-
-      // Transfer resources
-      for (const auto& [item, amount] : snapshot) {
-        InventoryDelta stolen = actor->update_inventory(item, static_cast<InventoryDelta>(amount));
-        target->update_inventory(item, -stolen);
-
-        if (stolen > 0) {
-          _log_resource_theft(actor, target, item, stolen);
-        }
-      }
-    }
-
-    void _log_blocked_attack(Agent * actor, const Agent* target) const {
-      const std::string& actor_group = actor->group_name;
-      const std::string& target_group = target->group_name;
-
-      // Just log that this actor's attack was blocked by this target group
-      actor->stats.incr("action." + _action_name + ".blocked_by." + target_group);
-    }
-
-    void _log_successful_attack(Agent * actor, Agent * target) const {
-      const std::string& actor_group = actor->group_name;
-      const std::string& target_group = target->group_name;
-      bool same_team = (actor_group == target_group);
-
-      // Key stats: who did you successfully attack and was it friendly fire?
-      if (same_team) {
-        actor->stats.incr("action." + _action_name + ".friendly_fire");
-        target->stats.incr("action." + _action_name + ".victim_of_friendly_fire");
-      } else {
-        actor->stats.incr("action." + _action_name + ".hits." + target_group);
-        target->stats.incr("action." + _action_name + ".hit_by." + actor_group);
-      }
-    }
-
-    void _log_resource_theft(Agent * actor, Agent * target, InventoryItem item, InventoryDelta amount) const {
-      const std::string& actor_group = actor->group_name;
-      const std::string& target_group = target->group_name;
-      const std::string item_name = actor->stats.inventory_item_name(item);
-
-      // Just track total resources stolen between groups
-      actor->stats.add(item_name + ".stolen_from." + target_group, amount);
-    }
-  };
-=======
     // Track attack targets
     actor.stats.incr("action." + _action_name + "." + target.type_name);
     actor.stats.incr("action." + _action_name + "." + target.type_name + "." + actor.group_name);
@@ -187,70 +88,99 @@
       actor.stats.incr("attack.other_team." + actor.group_name);
     }
 
-    was_frozen = target.frozen > 0;
+    bool was_already_frozen = target.frozen > 0;
 
-    bool blocked = _defense_resources.size() > 0;
-    for (const auto& [item, amount] : _defense_resources) {
-      if (target.inventory[item] < amount) {
-        blocked = false;
-        break;
+    // Check if target can defend
+    if (!_defense_resources.empty()) {
+      bool target_can_defend = _check_defense_capability(target);
+
+      if (target_can_defend) {
+        _consume_defense_resources(target);
+        _log_blocked_attack(actor, target);
+        return true;
       }
     }
 
-    if (blocked) {
-      // Consume the defense resources
-      for (const auto& [item, amount] : _defense_resources) {
-        int used_amount = std::abs(target.update_inventory(item, -amount));
-        assert(used_amount == amount);
+    // Attack succeeds
+    target.frozen = target.freeze_duration;
+
+    if (!was_already_frozen) {
+      _steal_resources(actor, target);
+      _log_successful_attack(actor, target);
+    } else {
+      // Track wasted attacks on already-frozen targets
+      actor.stats.incr("action." + _action_name + ".wasted_on_frozen");
+    }
+    return true;
+  }
+
+private:
+  bool _check_defense_capability(const Agent& target) const {
+    for (const auto& [item, amount] : _defense_resources) {
+      auto it = target.inventory.find(item);
+      if (it == target.inventory.end() || it->second < amount) {
+        return false;
       }
+    }
+    return true;
+  }
 
-      actor.stats.incr("attack.blocked." + target.group_name);
-      actor.stats.incr("attack.blocked." + target.group_name + "." + actor.group_name);
-      return true;
+  void _consume_defense_resources(Agent& target) {
+    for (const auto& [item, amount] : _defense_resources) {
+      InventoryDelta used = std::abs(target.update_inventory(item, -static_cast<InventoryDelta>(amount)));
+      assert(used == static_cast<InventoryDelta>(amount));
+    }
+  }
+
+  void _steal_resources(Agent& actor, Agent& target) {
+    // Create snapshot to avoid iterator invalidation
+    std::vector<std::pair<InventoryItem, InventoryQuantity>> snapshot;
+    for (const auto& [item, amount] : target.inventory) {
+      snapshot.emplace_back(item, amount);
     }
 
-    target.frozen = target.freeze_duration;
+    // Transfer resources
+    for (const auto& [item, amount] : snapshot) {
+      InventoryDelta stolen = actor.update_inventory(item, static_cast<InventoryDelta>(amount));
+      target.update_inventory(item, -stolen);
 
-    if (!was_frozen) {
-      // Actor (attacker) stats
-      actor.stats.incr("attack.win." + actor.group_name);
-      actor.stats.incr("attack.win." + actor.group_name + "." + target.group_name);
-
-      // Target (victim) stats - these should be on agent_target, not actor
-      target.stats.incr("attack.loss." + target.group_name);
-      target.stats.incr("attack.loss." + target.group_name + "." + actor.group_name);
-
-      if (target.group_name == actor.group_name) {
-        actor.stats.incr("attack.win.own_team." + actor.group_name);
-        target.stats.incr("attack.loss.from_own_team." + target.group_name);
-      } else {
-        actor.stats.incr("attack.win.other_team." + actor.group_name);
-        target.stats.incr("attack.loss.from_other_team." + target.group_name);
-      }
-
-      // Collect all items to steal first, then apply changes, since the changes
-      // can delete keys from the agent's inventory.
-      std::vector<std::pair<InventoryItem, int>> resources_to_steal;
-      for (const auto& [item, amount] : target.inventory) {
-        resources_to_steal.emplace_back(item, amount);
-      }
-
-      // Now apply the stealing
-      for (const auto& [item, amount] : resources_to_steal) {
-        InventoryDelta stolen = actor.update_inventory(item, static_cast<InventoryDelta>(amount));
-
-        target.update_inventory(item, -stolen);
-        if (stolen > 0) {
-          actor.stats.add(actor.stats.inventory_item_name(item) + ".stolen." + actor.group_name, stolen);
-          // Also track what was stolen from the victim's perspective
-          target.stats.add(target.stats.inventory_item_name(item) + ".stolen_from." + target.group_name, stolen);
-        }
+      if (stolen > 0) {
+        _log_resource_theft(actor, target, item, stolen);
       }
     }
+  }
 
-    return true;
+  void _log_blocked_attack(Agent& actor, const Agent& target) const {
+    const std::string& actor_group = actor.group_name;
+    const std::string& target_group = target.group_name;
+
+    // Just log that this actor's attack was blocked by this target group
+    actor.stats.incr("action." + _action_name + ".blocked_by." + target_group);
+  }
+
+  void _log_successful_attack(Agent& actor, Agent& target) const {
+    const std::string& actor_group = actor.group_name;
+    const std::string& target_group = target.group_name;
+    bool same_team = (actor_group == target_group);
+
+    // Key stats: who did you successfully attack and was it friendly fire?
+    if (same_team) {
+      actor.stats.incr("action." + _action_name + ".friendly_fire");
+      target.stats.incr("action." + _action_name + ".victim_of_friendly_fire");
+    } else {
+      actor.stats.incr("action." + _action_name + ".hits." + target_group);
+      target.stats.incr("action." + _action_name + ".hit_by." + actor_group);
+    }
+  }
+
+  void _log_resource_theft(Agent& actor, Agent& target, InventoryItem item, InventoryDelta amount) const {
+    const std::string& actor_group = actor.group_name;
+    const std::string& target_group = target.group_name;
+    const std::string item_name = actor.stats.inventory_item_name(item);
+
+    // Just track total resources stolen between groups
+    actor.stats.add(item_name + ".stolen_from." + target_group, amount);
   }
 };
->>>>>>> 36466817
 
 #endif  // ACTIONS_ATTACK_HPP_