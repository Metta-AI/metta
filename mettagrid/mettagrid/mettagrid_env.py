--- conflicted
+++ resolved
@@ -463,11 +463,7 @@
     completion_rates = {}
     completed_tasks = curriculum.completed_tasks
     if completed_tasks is not None and len(completed_tasks) > 0:
-<<<<<<< HEAD
-        for task_id in curriculum._curriculums:
-=======
         for task_id in curriculum._curricula:
->>>>>>> 1f983573
             task_completion_rate = completed_tasks.count(task_id) / len(completed_tasks)
             completion_rates[f"task_completions/{task_id}"] = task_completion_rate
     return completion_rates