--- conflicted
+++ resolved
@@ -3,16 +3,13 @@
 A Recipe represents a module that defines tool makers - functions that return tool instances.
 """
 
+from __future__ import annotations
+
 import importlib
 import importlib.util
-<<<<<<< HEAD
+import logging
 import types
 import typing
-=======
-import logging
-from types import ModuleType
-from typing import Any, Callable, Optional
->>>>>>> a20e668a
 
 import typing_extensions
 
@@ -32,11 +29,7 @@
     try:
         hints = typing_extensions.get_type_hints(obj)
         return_type = hints.get("return")
-        return (
-            return_type is not None
-            and isinstance(return_type, type)
-            and issubclass(return_type, metta.common.tool.Tool)
-        )
+        return return_type is not None and isinstance(return_type, type) and issubclass(return_type, metta.common.tool.Tool)
     except Exception:
         return False
 
