defaults:
  - /env/mettagrid/mettagrid@
  - _self_

sampling: 1

game:
  num_agents: 4
<<<<<<< HEAD
  max_steps: 1500
=======
>>>>>>> 1f983573
  map_builder:
    _target_: mettagrid.room.multi_room.MultiRoom
    num_rooms: ${..num_agents}
    border_width: 6

    room:
      _target_: mettagrid.room.terrain_from_numpy.TerrainFromNumpy
      border_width: 3
      agents: 1
      dir: ${choose:varied_terrain/dense_large,varied_terrain/dense_medium,varied_terrain/dense_small}
      objects:
        altar: 25
  objects:
    altar:
      cooldown: 1000
      input_battery.red: 3
      output_heart: 1
      max_output: 5
      conversion_ticks: 1
      initial_items: 1<|MERGE_RESOLUTION|>--- conflicted
+++ resolved
@@ -6,10 +6,6 @@
 
 game:
   num_agents: 4
-<<<<<<< HEAD
-  max_steps: 1500
-=======
->>>>>>> 1f983573
   map_builder:
     _target_: mettagrid.room.multi_room.MultiRoom
     num_rooms: ${..num_agents}
