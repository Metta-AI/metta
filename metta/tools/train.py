--- conflicted
+++ resolved
@@ -8,12 +8,8 @@
 from pydantic import Field, field_validator, model_validator
 
 from metta.agent.policies.vit import ViTDefaultConfig
-<<<<<<< HEAD
 from metta.agent.policy import POLICY_PRESETS, Policy, PolicyArchitecture
-=======
-from metta.agent.policy import Policy, PolicyArchitecture
 from metta.agent.util.torch_backends import build_sdpa_context
->>>>>>> e3560234
 from metta.app_backend.clients.stats_client import StatsClient
 from metta.common.tool import Tool
 from metta.common.util.heartbeat import record_heartbeat
@@ -66,7 +62,7 @@
     @field_validator("policy_architecture", mode="before")
     @classmethod
     def _coerce_policy_architecture(cls, value: Any) -> Any:
-        if value is None or isinstance(value, PolicyArchitecture):
+        if value is None or isinstance(value, (PolicyArchitecture, dict)):
             return value
         return PolicyArchitecture.resolve(value)
 
@@ -112,13 +108,8 @@
         if self.run is None:
             self.run = auto_run_name(prefix="local")
 
-        group_override = args.get("group")
-
         if self.wandb == WandbConfig.Unconfigured():
             self.wandb = auto_wandb_config(self.run)
-
-        if group_override:
-            self.group = group_override
 
         if self.group:
             self.wandb.group = self.group
