--- conflicted
+++ resolved
@@ -154,13 +154,9 @@
         self._build_transformer()
 
         self._memory_tensor: torch.Tensor | None = None
-<<<<<<< HEAD
-        self._memory_cache: Dict[int, List[torch.Tensor]] = {}
-        self._memory = self._memory_cache  # backwards compatibility for older call sites
-=======
         self._memory_cache: Dict[int, torch.Tensor] = {}
         self._zero_memory_cache: Dict[tuple[torch.device, torch.dtype], torch.Tensor] = {}
->>>>>>> 5e641e39
+        self._memory = self._memory_cache  # backwards compatibility for older call sites
         self._aux_zero_cache: dict[tuple[torch.device, torch.dtype, tuple[int, ...]], torch.Tensor] = {}
 
         self._diag_enabled = os.getenv("TRANSFORMER_DIAG", "0") == "1"
