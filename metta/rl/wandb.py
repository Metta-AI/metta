--- conflicted
+++ resolved
@@ -8,12 +8,7 @@
 
 import torch.nn as nn
 import wandb
-<<<<<<< HEAD
 from torch.nn.parameter import UninitializedParameter
-from wandb import Artifact
-from wandb.errors import CommError
-=======
->>>>>>> b34e23cc
 
 from metta.common.wandb.wandb_context import WandbRun
 
@@ -59,21 +54,16 @@
 
 def setup_wandb_metrics(wandb_run: WandbRun) -> None:
     """Set up wandb metric definitions for consistent tracking across runs."""
-    # Define base metrics
     metrics = ["agent_step", "epoch", "total_time", "train_time"]
     for metric in metrics:
         wandb_run.define_metric(f"metric/{metric}")
 
-    # Set agent_step as the default x-axis for all metrics
     wandb_run.define_metric("*", step_metric="metric/agent_step")
-
-    # Define special metric for reward vs total time
     wandb_run.define_metric("overview/reward_vs_total_time", step_metric="metric/total_time")
     setup_policy_evaluator_metrics(wandb_run)
 
 
 def setup_policy_evaluator_metrics(wandb_run: WandbRun) -> None:
-    # Separate step metric for remote evaluation allows evaluation results to be logged without conflicts
     wandb_run.define_metric(POLICY_EVALUATOR_STEP_METRIC)
     for metric in (f"{POLICY_EVALUATOR_METRIC_PREFIX}/*", f"overview/{POLICY_EVALUATOR_METRIC_PREFIX}/*"):
         wandb_run.define_metric(metric, step_metric=POLICY_EVALUATOR_STEP_METRIC)
